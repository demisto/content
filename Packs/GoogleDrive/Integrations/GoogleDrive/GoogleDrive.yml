name: GoogleDrive
category: IT Services
display: Google Drive
sectionOrder:
- Connect
- Collect
configuration:
- name: user_service_account_json
  display: User's Service Account JSON
  defaultvalue:
  type: 4
  section: Connect
  additionalinfo:
  hidden: true
- name: user_id
  display: User ID
  defaultvalue:
  type: 0
  section: Connect
  advanced: true
  additionalinfo: The primary email address of the user to fetch the incident(s).
  hidden: true
- name: user_creds
  display: User ID
  type: 9
  section: Connect
  displaypassword: User's Service Account JSON
- name: action_detail_case_include
  display: Action Detail Case Include
  defaultvalue:
  type: 16
  section: Collect
  advanced: true
  additionalinfo: Action types to include for fetching the incident.
  options:
  - CREATE
  - EDIT
  - MOVE
  - RENAME
  - DELETE
  - RESTORE
  - COMMENT
  - REFERENCE
- name: drive_item_search_field
  display: Drive Item Search Field
  defaultvalue:
  type: 15
  section: Collect
  advanced: true
  additionalinfo: itemName - Fetch activities for this drive item. The format is "items/ITEM_ID". folderName - Fetch activities for this drive folder and all children and descendants. The format is "items/ITEM_ID".
  options:
  - itemName
  - folderName
- name: drive_item_search_value
  display: Drive Item Search Value
  type: 0
  section: Collect
  defaultvalue:
  advanced: true
  additionalinfo: itemName or folderName for fetching the incident.
- display: Fetch incidents
  name: isFetch
  type: 8
  section: Collect
- name: incidentType
  display: Incident type
  type: 13
- name: max_fetch
  display: Max Incidents
  defaultvalue: 50
  type: 0
  section: Collect
  additionalinfo: The maximum number of incidents to fetch each time.
- name: first_fetch
  display: First Fetch Time Interval
  type: 0
  section: Collect
  advanced: true
  additionalinfo: The time range to consider for the initial data fetch in the format <number> <unit> e.g., 1 hour, 2 hours, 6 hours, 12 hours, 24 hours, 48 hours.
  defaultvalue: 10 minutes
- name: insecure
  display: Trust any certificate (not secure)
  type: 8
  section: Connect
  advanced: true
  additionalinfo:
- name: proxy
  display: Use system proxy settings
  type: 8
  section: Connect
  advanced: true
  additionalinfo:
description: Google Drive allows users to store files on their servers, synchronize files across devices, and share files. This integration helps you to create a new drive, query past activity, and view change logs performed by the users.
script:
  commands:
  - arguments:
    - description: The user's primary email address.
      name: user_id
    - description: The name of this shared drive.
      name: name
      required: true
    - auto: PREDEFINED
      description: 'Whether the shared drive is hidden from the default view. Possible values: "True" and "False".'
      name: hidden
      predefined:
      - "True"
      - "False"
    description: >-
      Creates a new Team Drive. The name argument specifies the name of the
      Team Drive. The specified user will be the first organizer.

      This shared drive/team drive feature is available only with G Suite Enterprise,
      Enterprise for Education, G Suite Essentials, Business, Education, and Nonprofits
      edition.
    name: google-drive-create
    outputs:
    - contextPath: GoogleDrive.Drive.kind
      description: Identifies what kind of resource this is.
      type: String
    - contextPath: GoogleDrive.Drive.id
      description: The ID of the shared drive which is also the ID of the top level folder of the shared drive.
      type: String
    - contextPath: GoogleDrive.Drive.name
      description: The name of the shared drive.
      type: String
    - contextPath: GoogleDrive.Drive.hidden
      description: Whether the shared drive is hidden from the default view.
      type: Boolean
  - arguments:
    - description: The token for continuing a previous list request on the next page.
      name: page_token
      required: true
    - description: The user's primary email address.
      name: user_id
    - description: The shared drive from which changes are returned. Can be retrieved using the `google-drive-drives-list` command.
      name: drive_id
    - auto: PREDEFINED
      defaultValue: "false"
      description: 'Whether changes should include the file resource if the file is still accessible by the user at the time of the request, even when a file was removed from the list of changes and there will be no further change entries for this file. Possible values: "true" and "false".'
      name: include_corpus_removals
      predefined:
      - "true"
      - "false"
    - auto: PREDEFINED
      defaultValue: "false"
      description: 'Whether both My Drive and shared drive items should be included in the results. Possible values: "true" and "false".'
      name: include_items_from_all_drives
      predefined:
      - "true"
      - "false"
    - description: Specifies which additional view's permissions to include in the response. Only 'published' is supported.
      name: include_permissions_for_view
    - auto: PREDEFINED
      defaultValue: "true"
      description: 'Whether to include changes indicating that items have been removed from the list of changes, for example by deletion or loss of access. Possible values: "true" and "false".'
      name: include_removed
      predefined:
      - "true"
      - "false"
    - defaultValue: 100
      description: The maximum number of changes to return per page. Acceptable values are 1 to 1000, inclusive.
      name: page_size
    - auto: PREDEFINED
      defaultValue: "false"
      description: 'Whether to restrict the results to changes inside the My Drive hierarchy. This omits changes to files such as those in the Application Data folder or shared files which have not been added to My Drive. Possible values: "true" and "false".'
      name: restrict_to_my_drive
      predefined:
      - "true"
      - "false"
    - description: A comma-separated list of spaces to query within the user corpus. Possible values are 'drive', 'appDataFolder', and 'photos'.
      name: spaces
    - auto: PREDEFINED
      defaultValue: "false"
      description: 'Whether the requesting application supports both My Drives and shared drives. Possible values: "true" and "false".'
      name: supports_all_drives
      predefined:
      - "true"
      - "false"
    - auto: PREDEFINED
      defaultValue: basic
      description: 'The paths of the fields you want to include in the response. Possible values are: "basic" (the response will include a default set of fields specific to this method) and "advance" (you can use the value * to return all the fields).'
      name: fields
      predefined:
      - basic
      - advance
    description: Lists the changes for a user or shared drive.
    name: google-drive-changes-list
    outputs:
    - contextPath: GoogleDrive.PageToken.DriveChange.nextPageToken
      description: The page token for the next page of changes.
      type: String
    - contextPath: GoogleDrive.PageToken.DriveChange.newStartPageToken
      description: The starting page token for future changes.
      type: String
    - contextPath: GoogleDrive.PageToken.DriveChange.driveId
      description: The ID of the shared drive associated with this change.
      type: String
    - contextPath: GoogleDrive.PageToken.DriveChange.userId
      description: The user's primary email address.
      type: String
    - contextPath: GoogleDrive.DriveChange.userId
      description: The user's primary email address.
      type: String
    - contextPath: GoogleDrive.DriveChange.kind
      description: Identifies what kind of resource this is.
      type: String
    - contextPath: GoogleDrive.DriveChange.changeType
      description: The type of the change. Possible values are "file" and "drive".
      type: String
    - contextPath: GoogleDrive.DriveChange.time
      description: The time of this change (RFC 3339 date-time).
      type: Date
    - contextPath: GoogleDrive.DriveChange.removed
      description: Whether the file or shared drive has been removed from this list of changes, for example by deletion or loss of access.
      type: Boolean
    - contextPath: GoogleDrive.DriveChange.fileId
      description: The ID of the file which has changed.
      type: String
    - contextPath: GoogleDrive.DriveChange.driveId
      description: The ID of the shared drive associated with this change.
      type: String
    - contextPath: GoogleDrive.DriveChange.file.kind
      description: Identifies what kind of resource this is.
      type: String
    - contextPath: GoogleDrive.DriveChange.file.id
      description: The ID of the file.
      type: String
    - contextPath: GoogleDrive.DriveChange.file.name
      description: The name of the file.
      type: String
    - contextPath: GoogleDrive.DriveChange.file.mimeType
      description: The MIME type of the file.
      type: String
    - contextPath: GoogleDrive.DriveChange.file.description
      description: A short description of the file.
      type: String
    - contextPath: GoogleDrive.DriveChange.file.starred
      description: Whether the user has starred the file.
      type: Boolean
    - contextPath: GoogleDrive.DriveChange.file.trashed
      description: Whether the file has been trashed, either explicitly or from a trashed parent folder. Only the owner may trash a file.
      type: Boolean
    - contextPath: GoogleDrive.DriveChange.file.explicitlyTrashed
      description: Whether the file has been explicitly trashed, as opposed to recursively trashed from a parent folder.
      type: Boolean
    - contextPath: GoogleDrive.DriveChange.file.trashingUser.kind
      description: Identifies what kind of resource this is.
      type: String
    - contextPath: GoogleDrive.DriveChange.file.trashingUser.displayName
      description: A plain text displayable name for this user.
      type: String
    - contextPath: GoogleDrive.DriveChange.file.trashingUser.photoLink
      description: A link to the user's profile photo, if available.
      type: String
    - contextPath: GoogleDrive.DriveChange.file.trashingUser.me
      description: Whether this user is the requesting user.
      type: Boolean
    - contextPath: GoogleDrive.DriveChange.file.trashingUser.permissionId
      description: The user's ID as visible in Permission resources.
      type: String
    - contextPath: GoogleDrive.DriveChange.file.trashingUser.emailAddress
      description: The email address of the user. This may not be present in certain contexts if the user has not made their email address visible to the requester.
      type: String
    - contextPath: GoogleDrive.DriveChange.file.trashedTime
      description: The time that the item was trashed (RFC 3339 date-time). Only populated for items in shared drives.
      type: Date
    - contextPath: GoogleDrive.DriveChange.file.parents
      description: The IDs of the parent folders which contain the file.
      type: Unknown
    - contextPath: GoogleDrive.DriveChange.file.properties
      description: A collection of arbitrary key-value pairs which are visible to all apps.
      type: Unknown
    - contextPath: GoogleDrive.DriveChange.file.appProperties
      description: A collection of arbitrary key-value pairs which are private to the requesting app.
      type: Unknown
    - contextPath: GoogleDrive.DriveChange.file.spaces
      description: The list of spaces which contain the file. The currently supported values are 'drive', 'appDataFolder' and 'photos'.
      type: Unknown
    - contextPath: GoogleDrive.DriveChange.file.version
      description: A monotonically increasing version number for the file. This reflects every change made to the file on the server, even those not visible to the user.
      type: Number
    - contextPath: GoogleDrive.DriveChange.file.webContentLink
      description: A link for downloading the content of the file in a browser. This is only available for files with binary content in Google Drive.
      type: String
    - contextPath: GoogleDrive.DriveChange.file.webViewLink
      description: A link for opening the file in a relevant Google editor or viewer in a browser.
      type: String
    - contextPath: GoogleDrive.DriveChange.file.iconLink
      description: A static, unauthenticated link to the file's icon.
      type: String
    - contextPath: GoogleDrive.DriveChange.file.hasThumbnail
      description: Whether this file has a thumbnail.
      type: Boolean
    - contextPath: GoogleDrive.DriveChange.file.thumbnailLink
      description: A short-lived link to the file's thumbnail, if available.
      type: String
    - contextPath: GoogleDrive.DriveChange.file.thumbnailVersion
      description: The thumbnail version for use in thumbnail cache invalidation.
      type: Number
    - contextPath: GoogleDrive.DriveChange.file.viewedByMe
      description: Whether the file has been viewed by this user.
      type: Boolean
    - contextPath: GoogleDrive.DriveChange.file.viewedByMeTime
      description: The last time the file was viewed by the user (RFC 3339 date-time).
      type: Date
    - contextPath: GoogleDrive.DriveChange.file.createdTime
      description: The time at which the file was created (RFC 3339 date-time).
      type: Date
    - contextPath: GoogleDrive.DriveChange.file.modifiedTime
      description: The last time the file was modified by anyone (RFC 3339 date-time).
      type: Date
    - contextPath: GoogleDrive.DriveChange.file.modifiedByMeTime
      description: The last time the file was modified by the user (RFC 3339 date-time).
      type: Date
    - contextPath: GoogleDrive.DriveChange.file.modifiedByMe
      description: Whether the file has been modified by the user.
      type: Boolean
    - contextPath: GoogleDrive.DriveChange.file.sharedWithMeTime
      description: The time at which the file was shared with the user, if applicable (RFC 3339 date-time).
      type: Date
    - contextPath: GoogleDrive.DriveChange.file.sharingUser.kind
      description: Identifies what kind of resource this is.
      type: String
    - contextPath: GoogleDrive.DriveChange.file.sharingUser.displayName
      description: A plain text displayable name for this user.
      type: String
    - contextPath: GoogleDrive.DriveChange.file.sharingUser.photoLink
      description: A link to the user's profile photo, if available.
      type: Date
    - contextPath: GoogleDrive.DriveChange.file.sharingUser.me
      description: Whether this user is the requesting user.
      type: Boolean
    - contextPath: GoogleDrive.DriveChange.file.sharingUser.permissionId
      description: The user's ID as visible in Permission resources.
      type: String
    - contextPath: GoogleDrive.DriveChange.file.sharingUser.emailAddress
      description: The email address of the user. This may not be present in certain contexts if the user has not made their email address visible to the requester.
      type: String
    - contextPath: GoogleDrive.DriveChange.file.owners.kind
      description: Identifies what kind of resource this is.
      type: String
    - contextPath: GoogleDrive.DriveChange.file.owners.displayName
      description: A plain text displayable name for this user.
      type: String
    - contextPath: GoogleDrive.DriveChange.file.owners.photoLink
      description: A link to the user's profile photo, if available.
      type: String
    - contextPath: GoogleDrive.DriveChange.file.owners.me
      description: Whether this user is the requesting user.
      type: Boolean
    - contextPath: GoogleDrive.DriveChange.file.owners.permissionId
      description: The user's ID as visible in Permission resources.
      type: String
    - contextPath: GoogleDrive.DriveChange.file.owners.emailAddress
      description: The email address of the user. This may not be present in certain contexts if the user has not made their email address visible to the requester.
      type: String
    - contextPath: GoogleDrive.DriveChange.file.driveId
      description: ID of the shared drive the file resides in. Only populated for items in shared drives.
      type: String
    - contextPath: GoogleDrive.DriveChange.file.lastModifyingUser.kind
      description: Identifies what kind of resource this is.
      type: String
    - contextPath: GoogleDrive.DriveChange.file.lastModifyingUser.displayName
      description: A plain text displayable name for this user.
      type: String
    - contextPath: GoogleDrive.DriveChange.file.lastModifyingUser.photoLink
      description: A link to the user's profile photo, if available.
      type: String
    - contextPath: GoogleDrive.DriveChange.file.lastModifyingUser.me
      description: Whether this user is the requesting user.
      type: Boolean
    - contextPath: GoogleDrive.DriveChange.file.lastModifyingUser.permissionId
      description: The user's ID as visible in Permission resources.
      type: String
    - contextPath: GoogleDrive.DriveChange.file.lastModifyingUser.emailAddress
      description: The email address of the user. This may not be present in certain contexts if the user has not made their email address visible to the requester.
      type: String
    - contextPath: GoogleDrive.DriveChange.file.shared
      description: Whether the file has been shared. Not populated for items in shared drives.
      type: Boolean
    - contextPath: GoogleDrive.DriveChange.file.ownedByMe
      description: Whether the user owns the file. Not populated for items in shared drives.
      type: Boolean
    - contextPath: GoogleDrive.DriveChange.file.capabilities.canAddChildren
      description: Whether the current user can add children to this folder. This is always false when the item is not a folder.
      type: Boolean
    - contextPath: GoogleDrive.DriveChange.file.capabilities.canAddFolderFromAnotherDrive
      description: Whether the current user can add a folder from another drive (different shared drive or My Drive) to this folder.
      type: Boolean
    - contextPath: GoogleDrive.DriveChange.file.capabilities.canAddMyDriveParent
      description: Whether the current user can add a parent for the item without removing an existing parent in the same request. Not populated for shared drive files.
      type: Boolean
    - contextPath: GoogleDrive.DriveChange.file.capabilities.canChangeCopyRequiresWriterPermission
      description: Whether the current user can change the 'copy requires writer permission' restriction of this file.
      type: Boolean
    - contextPath: GoogleDrive.DriveChange.file.capabilities.canComment
      description: Whether the current user can comment on this file.
      type: Boolean
    - contextPath: GoogleDrive.DriveChange.file.capabilities.canCopy
      description: Whether the current user can copy this file.
      type: Boolean
    - contextPath: GoogleDrive.DriveChange.file.capabilities.canDelete
      description: Whether the current user can delete this file.
      type: Boolean
    - contextPath: GoogleDrive.DriveChange.file.capabilities.canDeleteChildren
      description: Whether the current user can delete children of this folder. This is false when the item is not a folder. Only populated for items in shared drives.
      type: Boolean
    - contextPath: GoogleDrive.DriveChange.file.capabilities.canDownload
      description: Whether the current user can download this file.
      type: Boolean
    - contextPath: GoogleDrive.DriveChange.file.capabilities.canEdit
      description: Whether the current user can edit this file.
      type: Boolean
    - contextPath: GoogleDrive.DriveChange.file.capabilities.canListChildren
      description: Whether the current user can list the children of this folder. This is always false when the item is not a folder.
      type: Boolean
    - contextPath: GoogleDrive.DriveChange.file.capabilities.canModifyContent
      description: Whether the current user can modify the content of this file.
      type: Boolean
    - contextPath: GoogleDrive.DriveChange.file.capabilities.canModifyContentRestriction
      description: Whether the current user can modify restrictions on content of this file.
      type: Boolean
    - contextPath: GoogleDrive.DriveChange.file.capabilities.canMoveChildrenOutOfDrive
      description: Whether the current user can move children of this folder outside of the shared drive.
      type: Boolean
    - contextPath: GoogleDrive.DriveChange.file.capabilities.canMoveChildrenWithinDrive
      description: Whether the current user can move children of this folder within this drive.
      type: Boolean
    - contextPath: GoogleDrive.DriveChange.file.capabilities.canMoveItemOutOfDrive
      description: Whether the current user can move this item outside of this drive by changing its parent.
      type: Boolean
    - contextPath: GoogleDrive.DriveChange.file.capabilities.canMoveItemWithinDrive
      description: Whether the current user can move this item within this drive.
      type: Boolean
    - contextPath: GoogleDrive.DriveChange.file.capabilities.canReadRevisions
      description: Whether the current user can read the revisions resource of this file.
      type: Boolean
    - contextPath: GoogleDrive.DriveChange.file.capabilities.canReadDrive
      description: Whether the current user can read the shared drive to which this file belongs. Only populated for items in shared drives.
      type: Boolean
    - contextPath: GoogleDrive.DriveChange.file.capabilities.canRemoveChildren
      description: Whether the current user can remove children from this folder.
      type: Boolean
    - contextPath: GoogleDrive.DriveChange.file.capabilities.canRemoveMyDriveParent
      description: Whether the current user can remove a parent from the item without adding another parent in the same request. Not populated for shared drive files.
      type: Boolean
    - contextPath: GoogleDrive.DriveChange.file.capabilities.canRename
      description: Whether the current user can rename this file.
      type: Boolean
    - contextPath: GoogleDrive.DriveChange.file.capabilities.canShare
      description: Whether the current user can modify the sharing settings for this file.
      type: Boolean
    - contextPath: GoogleDrive.DriveChange.file.capabilities.canTrash
      description: Whether the current user can move this file to trash.
      type: Boolean
    - contextPath: GoogleDrive.DriveChange.file.capabilities.canTrashChildren
      description: Whether the current user can trash children of this folder. This is false when the item is not a folder. Only populated for items in shared drives.
      type: Boolean
    - contextPath: GoogleDrive.DriveChange.file.capabilities.canUntrash
      description: Whether the current user can restore this file from trash.
      type: Boolean
    - contextPath: GoogleDrive.DriveChange.file.copyRequiresWriterPermission
      description: Whether the options to copy, print, or download this file, should be disabled for readers and commenters.
      type: Boolean
    - contextPath: GoogleDrive.DriveChange.file.writersCanShare
      description: Whether users with only writer permission can modify the file's permissions. Not populated for items in shared drives.
      type: Boolean
    - contextPath: GoogleDrive.DriveChange.file.permissions.kind
      description: Identifies what kind of resource this is.
      type: String
    - contextPath: GoogleDrive.DriveChange.file.permissions.id
      description: The ID of this permission.
      type: String
    - contextPath: GoogleDrive.DriveChange.file.permissions.type
      description: The type of the grantee.
      type: String
    - contextPath: GoogleDrive.DriveChange.file.permissions.emailAddress
      description: The email address of the user or group to which this permission refers.
      type: String
    - contextPath: GoogleDrive.DriveChange.file.permissions.domain
      description: The domain to which this permission refers.
      type: String
    - contextPath: GoogleDrive.DriveChange.file.permissions.role
      description: The role granted by this permission.
      type: String
    - contextPath: GoogleDrive.DriveChange.file.permissions.view
      description: Indicates the view for this permission.
      type: String
    - contextPath: GoogleDrive.DriveChange.file.permissions.allowFileDiscovery
      description: Whether the permission allows the file to be discovered through search.
      type: Boolean
    - contextPath: GoogleDrive.DriveChange.file.permissions.displayName
      description: The "pretty" name of the value of the permission.
      type: String
    - contextPath: GoogleDrive.DriveChange.file.permissions.photoLink
      description: A link to the user's profile photo, if available.
      type: String
    - contextPath: GoogleDrive.DriveChange.file.permissions.expirationTime
      description: The time at which this permission will expire (RFC 3339 date-time).
      type: Date
    - contextPath: GoogleDrive.DriveChange.file.permissions.permissionDetails.permissionType
      description: The permission type for this user.
      type: String
    - contextPath: GoogleDrive.DriveChange.file.permissions.permissionDetails.role
      description: The primary role for this user.
      type: String
    - contextPath: GoogleDrive.DriveChange.file.permissions.permissionDetails.inheritedFrom
      description: The ID of the item from which this permission is inherited.
      type: String
    - contextPath: GoogleDrive.DriveChange.file.permissions.permissionDetails.inherited
      description: Whether this permission is inherited.
      type: Boolean
    - contextPath: GoogleDrive.DriveChange.file.permissions.deleted
      description: Whether the account associated with this permission has been deleted.
      type: Boolean
    - contextPath: GoogleDrive.DriveChange.file.permissionIds
      description: List of permission IDs for users with access to this file.
      type: Unknown
    - contextPath: GoogleDrive.DriveChange.file.hasAugmentedPermissions
      description: Whether there are permissions directly on this file. This field is only populated for items in shared drives.
      type: Boolean
    - contextPath: GoogleDrive.DriveChange.file.folderColorRgb
      description: The color for a folder as an RGB hex string.
      type: String
    - contextPath: GoogleDrive.DriveChange.file.originalFilename
      description: The original filename of the uploaded content if available, or else the original value of the name field. This is only available for files with binary content in Google Drive.
      type: String
    - contextPath: GoogleDrive.DriveChange.file.fullFileExtension
      description: The full file extension extracted from the name field.
      type: String
    - contextPath: GoogleDrive.DriveChange.file.fileExtension
      description: The final component of fullFileExtension. This is only available for files with binary content in Google Drive.
      type: String
    - contextPath: GoogleDrive.DriveChange.file.md5Checksum
      description: The MD5 checksum for the content of the file. This is only applicable to files with binary content in Google Drive.
      type: String
    - contextPath: GoogleDrive.DriveChange.file.size
      description: The size of the file's content in bytes. This is only applicable to files with binary content in Google Drive.
      type: Number
    - contextPath: GoogleDrive.DriveChange.file.quotaBytesUsed
      description: The number of storage quota bytes used by the file. This includes the head revision as well as previous revisions with keepForever enabled.
      type: Number
    - contextPath: GoogleDrive.DriveChange.file.headRevisionId
      description: The ID of the file's head revision. This is currently only available for files with binary content in Google Drive.
      type: String
    - contextPath: GoogleDrive.DriveChange.file.contentHints.thumbnail.image
      description: The thumbnail data encoded with URL-safe Base64 (RFC 4648 section 5).
      type: Unknown
    - contextPath: GoogleDrive.DriveChange.file.contentHints.thumbnail.mimeType
      description: The MIME type of the thumbnail.
      type: String
    - contextPath: GoogleDrive.DriveChange.file.contentHints.indexableText
      description: Text to be indexed for the file to improve fullText queries. This is limited to 128KB in length and may contain HTML elements.
      type: String
    - contextPath: GoogleDrive.DriveChange.file.imageMediaMetadata.width
      description: The width of the image in pixels.
      type: Number
    - contextPath: GoogleDrive.DriveChange.file.imageMediaMetadata.height
      description: The height of the image in pixels.
      type: Number
    - contextPath: GoogleDrive.DriveChange.file.imageMediaMetadata.rotation
      description: The number of clockwise 90 degree rotations applied from the image's original orientation.
      type: Number
    - contextPath: GoogleDrive.DriveChange.file.imageMediaMetadata.location.latitude
      description: The latitude stored in the image.
      type: Number
    - contextPath: GoogleDrive.DriveChange.file.imageMediaMetadata.location.longitude
      description: The longitude stored in the image.
      type: Number
    - contextPath: GoogleDrive.DriveChange.file.imageMediaMetadata.location.altitude
      description: The altitude stored in the image.
      type: Number
    - contextPath: GoogleDrive.DriveChange.file.imageMediaMetadata.time
      description: The date and time the photo was taken (EXIF DateTime).
      type: String
    - contextPath: GoogleDrive.DriveChange.file.imageMediaMetadata.cameraMake
      description: The make of the camera used to create the photo.
      type: String
    - contextPath: GoogleDrive.DriveChange.file.imageMediaMetadata.cameraModel
      description: The model of the camera used to create the photo.
      type: String
    - contextPath: GoogleDrive.DriveChange.file.imageMediaMetadata.exposureTime
      description: The length of the exposure, in seconds.
      type: Number
    - contextPath: GoogleDrive.DriveChange.file.imageMediaMetadata.aperture
      description: The aperture used to create the photo (f-number).
      type: Number
    - contextPath: GoogleDrive.DriveChange.file.imageMediaMetadata.flashUsed
      description: Whether a flash was used to create the photo.
      type: Boolean
    - contextPath: GoogleDrive.DriveChange.file.imageMediaMetadata.focalLength
      description: The focal length used to create the photo, in millimeters.
      type: Number
    - contextPath: GoogleDrive.DriveChange.file.imageMediaMetadata.isoSpeed
      description: The ISO speed used to create the photo.
      type: Number
    - contextPath: GoogleDrive.DriveChange.file.imageMediaMetadata.meteringMode
      description: The metering mode used to create the photo.
      type: String
    - contextPath: GoogleDrive.DriveChange.file.imageMediaMetadata.sensor
      description: The type of sensor used to create the photo.
      type: String
    - contextPath: GoogleDrive.DriveChange.file.imageMediaMetadata.exposureMode
      description: The exposure mode used to create the photo.
      type: String
    - contextPath: GoogleDrive.DriveChange.file.imageMediaMetadata.colorSpace
      description: The color space of the photo.
      type: String
    - contextPath: GoogleDrive.DriveChange.file.imageMediaMetadata.whiteBalance
      description: The white balance mode used to create the photo.
      type: String
    - contextPath: GoogleDrive.DriveChange.file.imageMediaMetadata.exposureBias
      description: The exposure bias of the photo (APEX value).
      type: Number
    - contextPath: GoogleDrive.DriveChange.file.imageMediaMetadata.maxApertureValue
      description: The smallest f-number of the lens at the focal length used to create the photo (APEX value).
      type: Number
    - contextPath: GoogleDrive.DriveChange.file.imageMediaMetadata.subjectDistance
      description: The distance to the subject of the photo, in meters.
      type: Number
    - contextPath: GoogleDrive.DriveChange.file.imageMediaMetadata.lens
      description: The lens used to create the photo.
      type: String
    - contextPath: GoogleDrive.DriveChange.file.videoMediaMetadata.width
      description: The width of the video in pixels.
      type: Number
    - contextPath: GoogleDrive.DriveChange.file.videoMediaMetadata.height
      description: The height of the video in pixels.
      type: Number
    - contextPath: GoogleDrive.DriveChange.file.videoMediaMetadata.durationMillis
      description: The duration of the video in milliseconds.
      type: Number
    - contextPath: GoogleDrive.DriveChange.file.isAppAuthorized
      description: Whether the file was created or opened by the requesting app.
      type: Boolean
    - contextPath: GoogleDrive.DriveChange.file.exportLinks
      description: Links for exporting Google Docs to specific formats.
      type: Unknown
    - contextPath: GoogleDrive.DriveChange.file.shortcutDetails.targetId
      description: The ID of the file that this shortcut points to.
      type: String
    - contextPath: GoogleDrive.DriveChange.file.shortcutDetails.targetMimeType
      description: The MIME type of the file that this shortcut points to. The value of this field is a snapshot of the target's MIME type, captured when the shortcut is created.
      type: String
    - contextPath: GoogleDrive.DriveChange.file.contentRestrictions.readOnly
      description: Whether the content of the file is read-only.
      type: Boolean
    - contextPath: GoogleDrive.DriveChange.file.contentRestrictions.reason
      description: Reason for why the content of the file is restricted. This is only mutable on requests that also set readOnly=true.
      type: String
    - contextPath: GoogleDrive.DriveChange.file.contentRestrictions.restrictingUser.kind
      description: Identifies what kind of resource this is.
      type: String
    - contextPath: GoogleDrive.DriveChange.file.contentRestrictions.restrictingUser.displayName
      description: A plain text displayable name for this user.
      type: String
    - contextPath: GoogleDrive.DriveChange.file.contentRestrictions.restrictingUser.photoLink
      description: A link to the user's profile photo, if available.
      type: String
    - contextPath: GoogleDrive.DriveChange.file.contentRestrictions.restrictingUser.me
      description: Whether this user is the requesting user.
      type: Boolean
    - contextPath: GoogleDrive.DriveChange.file.contentRestrictions.restrictingUser.permissionId
      description: The user's ID as visible in Permission resources.
      type: String
    - contextPath: GoogleDrive.DriveChange.file.contentRestrictions.restrictingUser.emailAddress
      description: The email address of the user. This may not be present in certain contexts if the user has not made their email address visible to the requester.
      type: String
    - contextPath: GoogleDrive.DriveChange.file.contentRestrictions.restrictionTime
      description: The time at which the content restriction was set (formatted RFC 3339 timestamp). Only populated if readOnly is true.
      type: Date
    - contextPath: GoogleDrive.DriveChange.file.contentRestrictions.type
      description: The type of the content restriction. Currently the only possible value is globalContentRestriction.
      type: String
    - contextPath: GoogleDrive.DriveChange.drive.kind
      description: Identifies what kind of resource this is.
      type: String
    - contextPath: GoogleDrive.DriveChange.drive.id
      description: The ID of this shared drive which is also the ID of the top level folder of this shared drive.
      type: String
    - contextPath: GoogleDrive.DriveChange.drive.name
      description: The name of this shared drive.
      type: String
    - contextPath: GoogleDrive.DriveChange.drive.themeId
      description: The ID of the theme from which the background image and color will be set.
      type: String
    - contextPath: GoogleDrive.DriveChange.drive.colorRgb
      description: The color of this shared drive as an RGB hex string. It can only be set on a drive.drives.update request that does not set themeId.
      type: String
    - contextPath: GoogleDrive.DriveChange.drive.backgroundImageFile.id
      description: The ID of an image file in Google Drive to use for the background image.
      type: String
    - contextPath: GoogleDrive.DriveChange.drive.backgroundImageFile.xCoordinate
      description: The X coordinate of the upper left corner of the cropping area in the background image.
      type: Number
    - contextPath: GoogleDrive.DriveChange.drive.backgroundImageFile.yCoordinate
      description: The Y coordinate of the upper left corner of the cropping area in the background image.
      type: Number
    - contextPath: GoogleDrive.DriveChange.drive.backgroundImageFile.width
      description: The width of the cropped image in the closed range of 0 to 1.
      type: Number
    - contextPath: GoogleDrive.DriveChange.drive.backgroundImageLink
      description: A short-lived link to this shared drive's background image.
      type: String
    - contextPath: GoogleDrive.DriveChange.drive.capabilities.canAddChildren
      description: Whether the current user can add children to folders in this shared drive.
      type: Boolean
    - contextPath: GoogleDrive.DriveChange.drive.capabilities.canChangeCopyRequiresWriterPermissionRestriction
      description: Whether the current user can change the 'copy requires writer permission' restriction of this shared drive.
      type: Boolean
    - contextPath: GoogleDrive.DriveChange.drive.capabilities.canChangeDomainUsersOnlyRestriction
      description: Whether the current user can change the 'domain users only' restriction of this shared drive.
      type: Boolean
    - contextPath: GoogleDrive.DriveChange.drive.capabilities.canChangeDriveBackground
      description: Whether the current user can change the background of this shared drive.
      type: Boolean
    - contextPath: GoogleDrive.DriveChange.drive.capabilities.canChangeDriveMembersOnlyRestriction
      description: Whether the current user can change the 'drive members only' restriction of this shared drive.
      type: Boolean
    - contextPath: GoogleDrive.DriveChange.drive.capabilities.canComment
      description: Whether the current user can comment on files in this shared drive.
      type: Boolean
    - contextPath: GoogleDrive.DriveChange.drive.capabilities.canCopy
      description: Whether the current user can copy files in this shared drive.
      type: Boolean
    - contextPath: GoogleDrive.DriveChange.drive.capabilities.canDeleteChildren
      description: Whether the current user can delete children from folders in this shared drive.
      type: Boolean
    - contextPath: GoogleDrive.DriveChange.drive.capabilities.canDeleteDrive
      description: Whether the current user can delete this shared drive.
      type: Boolean
    - contextPath: GoogleDrive.DriveChange.drive.capabilities.canDownload
      description: Whether the current user can download files in this shared drive.
      type: Boolean
    - contextPath: GoogleDrive.DriveChange.drive.capabilities.canEdit
      description: Whether the current user can edit files in this shared drive
      type: Boolean
    - contextPath: GoogleDrive.DriveChange.drive.capabilities.canListChildren
      description: Whether the current user can list the children of folders in this shared drive.
      type: Boolean
    - contextPath: GoogleDrive.DriveChange.drive.capabilities.canManageMembers
      description: Whether the current user can add members to this shared drive or remove them or change their role.
      type: Boolean
    - contextPath: GoogleDrive.DriveChange.drive.capabilities.canReadRevisions
      description: Whether the current user can read the revisions resource of files in this shared drive.
      type: Boolean
    - contextPath: GoogleDrive.DriveChange.drive.capabilities.canRename
      description: Whether the current user can rename files or folders in this shared drive.
      type: Boolean
    - contextPath: GoogleDrive.DriveChange.drive.capabilities.canRenameDrive
      description: Whether the current user can rename this shared drive.
      type: Boolean
    - contextPath: GoogleDrive.DriveChange.drive.capabilities.canShare
      description: Whether the current user can share files or folders in this shared drive.
      type: Boolean
    - contextPath: GoogleDrive.DriveChange.drive.capabilities.canTrashChildren
      description: Whether the current user can trash children from folders in this shared drive.
      type: Boolean
    - contextPath: GoogleDrive.DriveChange.drive.createdTime
      description: The time at which the shared drive was created (RFC 3339 date-time).
      type: Date
    - contextPath: GoogleDrive.DriveChange.drive.hidden
      description: Whether the shared drive is hidden from the default view.
      type: Boolean
    - contextPath: GoogleDrive.DriveChange.drive.restrictions.adminManagedRestrictions
      description: Whether administrative privileges on this shared drive are required to modify restrictions.
      type: Boolean
    - contextPath: GoogleDrive.DriveChange.drive.restrictions.copyRequiresWriterPermission
      description: Whether the options to copy, print, or download files inside this shared drive, should be disabled for readers and commenters.
      type: Boolean
    - contextPath: GoogleDrive.DriveChange.drive.restrictions.domainUsersOnly
      description: Whether access to this shared drive and items inside this shared drive is restricted to users of the domain to which this shared drive belongs.
      type: Boolean
    - contextPath: GoogleDrive.DriveChange.drive.restrictions.driveMembersOnly
      description: Whether access to items inside this shared drive is restricted to its members.
      type: Boolean
  - arguments:
    - description: The user's primary email address.
      name: user_id
    - description: Return activities for this drive folder and all children and descendants. The format is "items/ITEM_ID".
      name: folder_name
    - description: Return activities for this drive item. The format is "items/ITEM_ID".
      name: item_name
    - description: >-
        The filtering for items returned from this query request. The format
        of the filter string is a sequence of expressions, joined by an
        optional "AND", where each expression is of the form "field operator
        value".


        Supported fields:

        time - Uses numerical operators on date values either in terms of milliseconds
        since Jan 1, 1970 or in RFC 3339 format.

        Examples:

        time > 1452409200000 AND time <= 1492812924310

        time >= "2016-01-10T01:02:03-05:00"


        detail.action_detail_case - Uses the "has" operator (:) and either a singular
        value or a list of allowed action types enclosed in parentheses.

        Examples:

        detail.action_detail_case: RENAME

        detail.action_detail_case:(CREATE EDIT)

        -detail.action_detail_case:MOVE"
      name: filter
    - description: >-
        The time range to consider for getting drive activity. Use the
        format "<number> <time unit>". 

        Example: 12 hours, 7 days, 3 months, 1 year. This argument will override if
        the filter argument is given.
      name: time_range
    - description: >-
        A singular value or a list of allowed action types enclosed in
        parentheses. The filters are based on given actions. For example: 

        RENAME 

        (CREATE EDIT)

        This argument will override if the filter argument is given.
      name: action_detail_case_include
    - description: >-
        A singular value or a list of allowed action types enclosed in
        parentheses. The filters are based on given actions. For example:

        RENAME 

        (CREATE EDIT)

        This argument will override if the filter argument is given.
      name: action_detail_case_remove
    - description: The token identifying which page of results to return. Set this to the nextPageToken value returned from a previous query to obtain the following page of results. If not set, the first page of results will be returned.
      name: page_token
    description: Query past activity in Google Drive.
    name: google-drive-activity-list
    outputs:
    - contextPath: GoogleDrive.PageToken.DriveActivity.nextPageToken
      description: Token to retrieve the next page of results, or empty if there are no more results in the list.
      type: String
    - contextPath: GoogleDrive.DriveActivity.primaryActionDetail.create.new
      description: If true, the object was newly created.
      type: Boolean
    - contextPath: GoogleDrive.DriveActivity.primaryActionDetail.create.upload
      description: If true, the object originated externally and was uploaded to Drive.
      type: Boolean
    - contextPath: GoogleDrive.DriveActivity.primaryActionDetail.create.copy.originalObject.driveItem.name
      description: The target Drive item. The format is "items/ITEM_ID".
      type: String
    - contextPath: GoogleDrive.DriveActivity.primaryActionDetail.create.copy.originalObject.driveItem.title
      description: The title of the Drive item.
      type: String
    - contextPath: GoogleDrive.DriveActivity.primaryActionDetail.create.copy.originalObject.driveItem.driveFile
      description: If true, the Drive item is a file.
      type: Boolean
    - contextPath: GoogleDrive.DriveActivity.primaryActionDetail.create.copy.originalObject.driveItem.driveFolder.type
      description: The type of Drive folder.
      type: String
    - contextPath: GoogleDrive.DriveActivity.primaryActionDetail.create.copy.originalObject.drive.name
      description: The resource name of the shared drive. The format is "COLLECTION_ID/DRIVE_ID".
      type: String
    - contextPath: GoogleDrive.DriveActivity.primaryActionDetail.create.copy.originalObject.drive.title
      description: The title of the shared drive.
      type: String
    - contextPath: GoogleDrive.DriveActivity.primaryActionDetail.edit
      description: If true, the object was edited.
      type: Boolean
    - contextPath: GoogleDrive.DriveActivity.primaryActionDetail.move.addedParents.driveItem.name
      description: The target Drive item. The format is "items/ITEM_ID".
      type: String
    - contextPath: GoogleDrive.DriveActivity.primaryActionDetail.move.addedParents.driveItem.title
      description: The title of the Drive item.
      type: String
    - contextPath: GoogleDrive.DriveActivity.primaryActionDetail.move.addedParents.driveItem.driveFile
      description: If true, the Drive item is a file.
      type: Boolean
    - contextPath: GoogleDrive.DriveActivity.primaryActionDetail.move.addedParents.driveItem.driveFolder.type
      description: The type of a Drive folder.
      type: String
    - contextPath: GoogleDrive.DriveActivity.primaryActionDetail.move.addedParents.drive.name
      description: The resource name of the shared drive. The format is "COLLECTION_ID/DRIVE_ID".
      type: String
    - contextPath: GoogleDrive.DriveActivity.primaryActionDetail.move.addedParents.drive.title
      description: The title of the shared drive.
      type: String
    - contextPath: GoogleDrive.DriveActivity.primaryActionDetail.move.removedParents.driveItem.name
      description: The target Drive item. The format is "items/ITEM_ID".
      type: String
    - contextPath: GoogleDrive.DriveActivity.primaryActionDetail.move.removedParents.driveItem.title
      description: The title of the Drive item.
      type: String
    - contextPath: GoogleDrive.DriveActivity.primaryActionDetail.move.removedParents.driveItem.driveFile
      description: If true, the Drive item is a file.
      type: Boolean
    - contextPath: GoogleDrive.DriveActivity.primaryActionDetail.move.removedParents.driveItem.driveFolder.type
      description: The type of Drive folder.
      type: String
    - contextPath: GoogleDrive.DriveActivity.primaryActionDetail.move.removedParents.drive.name
      description: The resource name of the shared drive. The format is "COLLECTION_ID/DRIVE_ID".
      type: String
    - contextPath: GoogleDrive.DriveActivity.primaryActionDetail.move.removedParents.drive.title
      description: The title of the shared drive.
      type: String
    - contextPath: GoogleDrive.DriveActivity.primaryActionDetail.rename.oldTitle
      description: The previous title of the drive object.
      type: String
    - contextPath: GoogleDrive.DriveActivity.primaryActionDetail.rename.newTitle
      description: The new title of the drive object.
      type: String
    - contextPath: GoogleDrive.DriveActivity.primaryActionDetail.delete.type
      description: The type of delete action taken.
      type: String
    - contextPath: GoogleDrive.DriveActivity.primaryActionDetail.restore.type
      description: The type of restore action taken.
      type: String
    - contextPath: GoogleDrive.DriveActivity.primaryActionDetail.permissionChange.addedPermissions.role
      description: Indicates the Google Drive permissions role.
      type: String
    - contextPath: GoogleDrive.DriveActivity.primaryActionDetail.permissionChange.addedPermissions.allowDiscovery
      description: If true, the item can be discovered (e.g., in the user's "Shared with me" collection) without needing a link to the item.
      type: Boolean
    - contextPath: GoogleDrive.DriveActivity.primaryActionDetail.permissionChange.addedPermissions.user.knownUser.personName
      description: The identifier for this user that can be used with the People API to get more information. The format is "people/ACCOUNT_ID".
      type: String
    - contextPath: GoogleDrive.DriveActivity.primaryActionDetail.permissionChange.addedPermissions.user.knownUser.isCurrentUser
      description: True if this is the user making the request.
      type: Boolean
    - contextPath: GoogleDrive.DriveActivity.primaryActionDetail.permissionChange.addedPermissions.user.deletedUser
      description: If true, a user whose account has since been deleted.
      type: Boolean
    - contextPath: GoogleDrive.DriveActivity.primaryActionDetail.permissionChange.addedPermissions.user.unknownUser
      description: If true, a user about whom nothing is currently known.
      type: Boolean
    - contextPath: GoogleDrive.DriveActivity.primaryActionDetail.permissionChange.addedPermissions.group.email
      description: The email address of the group.
      type: String
    - contextPath: GoogleDrive.DriveActivity.primaryActionDetail.permissionChange.addedPermissions.group.title
      description: The title of the group.
      type: String
    - contextPath: GoogleDrive.DriveActivity.primaryActionDetail.permissionChange.addedPermissions.domain.name
      description: The name of the domain, e.g., "google.com".
      type: String
    - contextPath: GoogleDrive.DriveActivity.primaryActionDetail.permissionChange.addedPermissions.domain.legacyId
      description: An opaque string used to identify this domain.
      type: String
    - contextPath: GoogleDrive.DriveActivity.primaryActionDetail.permissionChange.addedPermissions.anyone
      description: If true, represents any user (including a logged out user).
      type: Boolean
    - contextPath: GoogleDrive.DriveActivity.primaryActionDetail.permissionChange.removedPermissions.role
      description: Indicates the Google Drive permissions role.
      type: String
    - contextPath: GoogleDrive.DriveActivity.primaryActionDetail.permissionChange.removedPermissions.allowDiscovery
      description: If true, the item can be discovered (e.g., in the user's "Shared with me" collection) without needing a link to the item.
      type: Boolean
    - contextPath: GoogleDrive.DriveActivity.primaryActionDetail.permissionChange.removedPermissions.user.knownUser.personName
      description: The identifier for this user that can be used with the People API to get more information. The format is "people/ACCOUNT_ID".
      type: String
    - contextPath: GoogleDrive.DriveActivity.primaryActionDetail.permissionChange.removedPermissions.user.knownUser.isCurrentUser
      description: True if this is the user making the request.
      type: Boolean
    - contextPath: GoogleDrive.DriveActivity.primaryActionDetail.permissionChange.removedPermissions.user.deletedUser
      description: If true, a user whose account has since been deleted.
      type: Boolean
    - contextPath: GoogleDrive.DriveActivity.primaryActionDetail.permissionChange.removedPermissions.user.unknownUser
      description: If true, a user about whom nothing is currently known.
      type: Boolean
    - contextPath: GoogleDrive.DriveActivity.primaryActionDetail.permissionChange.removedPermissions.group.email
      description: The email address of the group.
      type: String
    - contextPath: GoogleDrive.DriveActivity.primaryActionDetail.permissionChange.removedPermissions.group.title
      description: The title of the group.
      type: String
    - contextPath: GoogleDrive.DriveActivity.primaryActionDetail.permissionChange.removedPermissions.domain.name
      description: The name of the domain, e.g., "google.com".
      type: String
    - contextPath: GoogleDrive.DriveActivity.primaryActionDetail.permissionChange.removedPermissions.domain.legacyId
      description: An opaque string used to identify this domain.
      type: String
    - contextPath: GoogleDrive.DriveActivity.primaryActionDetail.permissionChange.removedPermissions.anyone
      description: If true, represents any user (including a logged out user).
      type: Boolean
    - contextPath: GoogleDrive.DriveActivity.primaryActionDetail.comment.mentionedUsers.knownUser.personName
      description: The identifier for this user that can be used with the People API to get more information. The format is "people/ACCOUNT_ID".
      type: String
    - contextPath: GoogleDrive.DriveActivity.primaryActionDetail.comment.mentionedUsers.knownUser.isCurrentUser
      description: True if this is the user making the request.
      type: Boolean
    - contextPath: GoogleDrive.DriveActivity.primaryActionDetail.comment.mentionedUsers.deletedUser
      description: If true, a user whose account has since been deleted.
      type: Boolean
    - contextPath: GoogleDrive.DriveActivity.primaryActionDetail.comment.mentionedUsers.unknownUser
      description: If true, a user about whom nothing is currently known.
      type: Boolean
    - contextPath: GoogleDrive.DriveActivity.primaryActionDetail.comment.post.subtype
      description: The sub-type of post event.
      type: String
    - contextPath: GoogleDrive.DriveActivity.primaryActionDetail.comment.assignment.subtype
      description: The sub-type of assignment event.
      type: String
    - contextPath: GoogleDrive.DriveActivity.primaryActionDetail.comment.assignment.assignedUser.knownUser.personName
      description: The identifier for this user that can be used with the People API to get more information. The format is "people/ACCOUNT_ID".
      type: String
    - contextPath: GoogleDrive.DriveActivity.primaryActionDetail.comment.assignment.assignedUser.knownUser.isCurrentUser
      description: True if this is the user making the request.
      type: Boolean
    - contextPath: GoogleDrive.DriveActivity.primaryActionDetail.comment.assignment.assignedUser.deletedUser
      description: If true, a user whose account has since been deleted.
      type: Boolean
    - contextPath: GoogleDrive.DriveActivity.primaryActionDetail.comment.assignment.assignedUser.unknownUser
      description: If true, a user about whom nothing is currently known.
      type: Boolean
    - contextPath: GoogleDrive.DriveActivity.primaryActionDetail.comment.suggestion.subtype
      description: The sub-type of suggestion event.
      type: String
    - contextPath: GoogleDrive.DriveActivity.primaryActionDetail.dlpChange.type
      description: The type of Data Leak Prevention (DLP) change.
      type: String
    - contextPath: GoogleDrive.DriveActivity.primaryActionDetail.reference.type
      description: The reference type corresponding to this event.
      type: String
    - contextPath: GoogleDrive.DriveActivity.primaryActionDetail.settingsChange.restrictionChanges.feature
      description: The feature which had a change in restriction policy.
      type: String
    - contextPath: GoogleDrive.DriveActivity.primaryActionDetail.settingsChange.restrictionChanges.newRestriction
      description: The restriction in place after the change.
      type: String
    - contextPath: GoogleDrive.DriveActivity.actors.user.knownUser.personName
      description: The identifier for this user that can be used with the People API to get more information. The format is "people/ACCOUNT_ID".
      type: String
    - contextPath: GoogleDrive.DriveActivity.actors.user.knownUser.isCurrentUser
      description: True if this is the user making the request.
      type: Boolean
    - contextPath: GoogleDrive.DriveActivity.actors.user.deletedUser
      description: If true, a user whose account has since been deleted.
      type: Boolean
    - contextPath: GoogleDrive.DriveActivity.actors.user.unknownUser
      description: If true, a user about whom nothing is currently known.
      type: Boolean
    - contextPath: GoogleDrive.DriveActivity.actors.anonymous
      description: If true, the user is an anonymous user.
      type: Boolean
    - contextPath: GoogleDrive.DriveActivity.actors.impersonation.impersonatedUser.knownUser.personName
      description: The identifier for this user that can be used with the People API to get more information. The format is "people/ACCOUNT_ID".
      type: String
    - contextPath: GoogleDrive.DriveActivity.actors.impersonation.impersonatedUser.knownUser.isCurrentUser
      description: True if this is the user making the request.
      type: Boolean
    - contextPath: GoogleDrive.DriveActivity.actors.impersonation.impersonatedUser.deletedUser
      description: If true, a user whose account has since been deleted.
      type: Boolean
    - contextPath: GoogleDrive.DriveActivity.actors.impersonation.impersonatedUser.unknownUser
      description: If true, a user about whom nothing is currently known.
      type: Boolean
    - contextPath: GoogleDrive.DriveActivity.actors.system.type
      description: The type of the system event that may triggered activity.
      type: String
    - contextPath: GoogleDrive.DriveActivity.actors.administrator
      description: If true, the user is an administrator.
      type: Boolean
    - contextPath: GoogleDrive.DriveActivity.actions.detail.create.new
      description: If true, the object was newly created.
      type: Boolean
    - contextPath: GoogleDrive.DriveActivity.actions.detail.create.upload
      description: If true, the object originated externally and was uploaded to Drive.
      type: Boolean
    - contextPath: GoogleDrive.DriveActivity.actions.detail.create.copy.originalObject.driveItem.name
      description: The target Drive item. The format is "items/ITEM_ID".
      type: String
    - contextPath: GoogleDrive.DriveActivity.actions.detail.create.copy.originalObject.driveItem.title
      description: The title of the Drive item.
      type: String
    - contextPath: GoogleDrive.DriveActivity.actions.detail.create.copy.originalObject.driveItem.driveFile
      description: If true, the Drive item is a file.
      type: Boolean
    - contextPath: GoogleDrive.DriveActivity.actions.detail.create.copy.originalObject.driveItem.driveFolder.type
      description: The type of Drive folder.
      type: String
    - contextPath: GoogleDrive.DriveActivity.actions.detail.create.copy.originalObject.drive.name
      description: The resource name of the shared drive. The format is "COLLECTION_ID/DRIVE_ID".
      type: String
    - contextPath: GoogleDrive.DriveActivity.actions.detail.create.copy.originalObject.drive.title
      description: The title of the shared drive.
      type: String
    - contextPath: GoogleDrive.DriveActivity.actions.detail.edit
      description: If true, the object was edited.
      type: Boolean
    - contextPath: GoogleDrive.DriveActivity.actions.detail.move.addedParents.driveItem.name
      description: The target Drive item. The format is "items/ITEM_ID".
      type: String
    - contextPath: GoogleDrive.DriveActivity.actions.detail.move.addedParents.driveItem.title
      description: The title of the Drive item.
      type: String
    - contextPath: GoogleDrive.DriveActivity.actions.detail.move.addedParents.driveItem.driveFile
      description: If true, the Drive item is a file.
      type: Boolean
    - contextPath: GoogleDrive.DriveActivity.actions.detail.move.addedParents.driveItem.driveFolder.type
      description: The type of a Drive folder.
      type: String
    - contextPath: GoogleDrive.DriveActivity.actions.detail.move.addedParents.drive.name
      description: The resource name of the shared drive. The format is "COLLECTION_ID/DRIVE_ID".
      type: String
    - contextPath: GoogleDrive.DriveActivity.actions.detail.move.addedParents.drive.title
      description: The title of the shared drive.
      type: String
    - contextPath: GoogleDrive.DriveActivity.actions.detail.move.removedParents.driveItem.name
      description: The target Drive item. The format is "items/ITEM_ID".
      type: String
    - contextPath: GoogleDrive.DriveActivity.actions.detail.move.removedParents.driveItem.title
      description: The title of the Drive item.
      type: String
    - contextPath: GoogleDrive.DriveActivity.actions.detail.move.removedParents.driveItem.driveFile
      description: If true, the Drive item is a file.
      type: Boolean
    - contextPath: GoogleDrive.DriveActivity.actions.detail.move.removedParents.driveItem.driveFolder.type
      description: The type of Drive folder.
      type: String
    - contextPath: GoogleDrive.DriveActivity.actions.detail.move.removedParents.drive.name
      description: The resource name of the shared drive. The format is "COLLECTION_ID/DRIVE_ID".
      type: String
    - contextPath: GoogleDrive.DriveActivity.actions.detail.move.removedParents.drive.title
      description: The title of the shared drive.
      type: String
    - contextPath: GoogleDrive.DriveActivity.actions.detail.rename.oldTitle
      description: The previous title of the drive object.
      type: String
    - contextPath: GoogleDrive.DriveActivity.actions.detail.rename.newTitle
      description: The new title of the drive object.
      type: String
    - contextPath: GoogleDrive.DriveActivity.actions.detail.delete.type
      description: The type of delete action taken.
      type: String
    - contextPath: GoogleDrive.DriveActivity.actions.detail.restore.type
      description: The type of restore action taken.
      type: String
    - contextPath: GoogleDrive.DriveActivity.actions.detail.permissionChange.addedPermissions.role
      description: Indicates the Google Drive permissions role.
      type: String
    - contextPath: GoogleDrive.DriveActivity.actions.detail.permissionChange.addedPermissions.allowDiscovery
      description: If true, the item can be discovered (e.g., in the user's "Shared with me" collection) without needing a link to the item.
      type: Boolean
    - contextPath: GoogleDrive.DriveActivity.actions.detail.permissionChange.addedPermissions.user.knownUser.personName
      description: The identifier for this user that can be used with the People API to get more information. The format is "people/ACCOUNT_ID".
      type: String
    - contextPath: GoogleDrive.DriveActivity.actions.detail.permissionChange.addedPermissions.user.knownUser.isCurrentUser
      description: True if this is the user making the request.
      type: Boolean
    - contextPath: GoogleDrive.DriveActivity.actions.detail.permissionChange.addedPermissions.user.deletedUser
      description: If true, a user whose account has since been deleted.
      type: Boolean
    - contextPath: GoogleDrive.DriveActivity.actions.detail.permissionChange.addedPermissions.user.unknownUser
      description: If true, a user about whom nothing is currently known.
      type: Boolean
    - contextPath: GoogleDrive.DriveActivity.actions.detail.permissionChange.addedPermissions.group.email
      description: The email address of the group.
      type: String
    - contextPath: GoogleDrive.DriveActivity.actions.detail.permissionChange.addedPermissions.group.title
      description: The title of the group.
      type: String
    - contextPath: GoogleDrive.DriveActivity.actions.detail.permissionChange.addedPermissions.domain.name
      description: The name of the domain, e.g., "google.com".
      type: String
    - contextPath: GoogleDrive.DriveActivity.actions.detail.permissionChange.addedPermissions.domain.legacyId
      description: An opaque string used to identify this domain.
      type: String
    - contextPath: GoogleDrive.DriveActivity.actions.detail.permissionChange.addedPermissions.anyone
      description: If true, represents any user (including a logged out user).
      type: Boolean
    - contextPath: GoogleDrive.DriveActivity.actions.detail.permissionChange.removedPermissions.role
      description: Indicates the Google Drive permissions role.
      type: String
    - contextPath: GoogleDrive.DriveActivity.actions.detail.permissionChange.removedPermissions.allowDiscovery
      description: If true, the item can be discovered (e.g., in the user's "Shared with me" collection) without needing a link to the item.
      type: Boolean
    - contextPath: GoogleDrive.DriveActivity.actions.detail.permissionChange.removedPermissions.user.knownUser.personName
      description: The identifier for this user that can be used with the People API to get more information. The format is "people/ACCOUNT_ID".
      type: String
    - contextPath: GoogleDrive.DriveActivity.actions.detail.permissionChange.removedPermissions.user.knownUser.isCurrentUser
      description: True if this is the user making the request.
      type: Boolean
    - contextPath: GoogleDrive.DriveActivity.actions.detail.permissionChange.removedPermissions.user.deletedUser
      description: If true, a user whose account has since been deleted.
      type: Boolean
    - contextPath: GoogleDrive.DriveActivity.actions.detail.permissionChange.removedPermissions.user.unknownUser
      description: If true, a user about whom nothing is currently known.
      type: Boolean
    - contextPath: GoogleDrive.DriveActivity.actions.detail.permissionChange.removedPermissions.group.email
      description: The email address of the group.
      type: String
    - contextPath: GoogleDrive.DriveActivity.actions.detail.permissionChange.removedPermissions.group.title
      description: The title of the group.
      type: String
    - contextPath: GoogleDrive.DriveActivity.actions.detail.permissionChange.removedPermissions.domain.name
      description: The name of the domain, e.g., "google.com".
      type: String
    - contextPath: GoogleDrive.DriveActivity.actions.detail.permissionChange.removedPermissions.domain.legacyId
      description: An opaque string used to identify this domain.
      type: String
    - contextPath: GoogleDrive.DriveActivity.actions.detail.permissionChange.removedPermissions.anyone
      description: If true, represents any user (including a logged out user).
      type: Boolean
    - contextPath: GoogleDrive.DriveActivity.actions.detail.comment.mentionedUsers.knownUser.personName
      description: The identifier for this user that can be used with the People API to get more information. The format is "people/ACCOUNT_ID".
      type: String
    - contextPath: GoogleDrive.DriveActivity.actions.detail.comment.mentionedUsers.knownUser.isCurrentUser
      description: True if this is the user making the request.
      type: Boolean
    - contextPath: GoogleDrive.DriveActivity.actions.detail.comment.mentionedUsers.deletedUser
      description: If true, a user whose account has since been deleted.
      type: Boolean
    - contextPath: GoogleDrive.DriveActivity.actions.detail.comment.mentionedUsers.unknownUser
      description: If true, a user about whom nothing is currently known.
      type: Boolean
    - contextPath: GoogleDrive.DriveActivity.actions.detail.comment.post.subtype
      description: The sub-type of post event.
      type: String
    - contextPath: GoogleDrive.DriveActivity.actions.detail.comment.assignment.subtype
      description: The sub-type of assignment event.
      type: String
    - contextPath: GoogleDrive.DriveActivity.actions.detail.comment.assignment.assignedUser.knownUser.personName
      description: The identifier for this user that can be used with the People API to get more information. The format is "people/ACCOUNT_ID".
      type: String
    - contextPath: GoogleDrive.DriveActivity.actions.detail.comment.assignment.assignedUser.knownUser.isCurrentUser
      description: True if this is the user making the request.
      type: Boolean
    - contextPath: GoogleDrive.DriveActivity.actions.detail.comment.assignment.assignedUser.deletedUser
      description: If true, a user whose account has since been deleted.
      type: Boolean
    - contextPath: GoogleDrive.DriveActivity.actions.detail.comment.assignment.assignedUser.unknownUser
      description: If true, a user about whom nothing is currently known.
      type: Boolean
    - contextPath: GoogleDrive.DriveActivity.actions.detail.comment.suggestion.subtype
      description: The sub-type of suggestion event.
      type: String
    - contextPath: GoogleDrive.DriveActivity.actions.detail.dlpChange.type
      description: The type of Data Leak Prevention (DLP) change.
      type: String
    - contextPath: GoogleDrive.DriveActivity.actions.detail.reference.type
      description: The reference type corresponding to this event.
      type: String
    - contextPath: GoogleDrive.DriveActivity.actions.detail.settingsChange.restrictionChanges.feature
      description: The feature which had a change in restriction policy.
      type: String
    - contextPath: GoogleDrive.DriveActivity.actions.detail.settingsChange.restrictionChanges.newRestriction
      description: The restriction in place after the change.
      type: String
    - contextPath: GoogleDrive.DriveActivity.actions.actor.user.knownUser.personName
      description: The identifier for this user that can be used with the People API to get more information. The format is "people/ACCOUNT_ID".
      type: String
    - contextPath: GoogleDrive.DriveActivity.actions.actor.user.knownUser.isCurrentUser
      description: True if this is the user making the request.
      type: Boolean
    - contextPath: GoogleDrive.DriveActivity.actions.actor.user.deletedUser
      description: If true, a user whose account has since been deleted.
      type: Boolean
    - contextPath: GoogleDrive.DriveActivity.actions.actor.user.unknownUser
      description: If true, a user about whom nothing is currently known.
      type: Boolean
    - contextPath: GoogleDrive.DriveActivity.actions.actor.anonymous
      description: If true, the user is an anonymous user.
      type: Boolean
    - contextPath: GoogleDrive.DriveActivity.actions.actor.impersonation.impersonatedUser.knownUser.personName
      description: The identifier for this user that can be used with the People API to get more information. The format is "people/ACCOUNT_ID".
      type: String
    - contextPath: GoogleDrive.DriveActivity.actions.actor.impersonation.impersonatedUser.knownUser.isCurrentUser
      description: True if this is the user making the request.
      type: Boolean
    - contextPath: GoogleDrive.DriveActivity.actions.actor.impersonation.impersonatedUser.deletedUser
      description: If true, a user whose account has since been deleted.
      type: Boolean
    - contextPath: GoogleDrive.DriveActivity.actions.actor.impersonation.impersonatedUser.unknownUser
      description: If true, a user about whom nothing is currently known.
      type: String
    - contextPath: GoogleDrive.DriveActivity.actions.actor.system.type
      description: The type of the system event that may triggered activity.
      type: String
    - contextPath: GoogleDrive.DriveActivity.actions.actor.administrator
      description: If true, the user is an administrator.
      type: Boolean
    - contextPath: GoogleDrive.DriveActivity.actions.target.driveItem.name
      description: The target Drive item. The format is "items/ITEM_ID".
      type: String
    - contextPath: GoogleDrive.DriveActivity.actions.target.driveItem.title
      description: The title of the Drive item.
      type: String
    - contextPath: GoogleDrive.DriveActivity.actions.target.driveItem.mimeType
      description: The MIME type of the Drive item.
      type: String
    - contextPath: GoogleDrive.DriveActivity.actions.target.driveItem.owner.domain.name
      description: The name of the domain, e.g., "google.com".
      type: String
    - contextPath: GoogleDrive.DriveActivity.actions.target.driveItem.owner.domain.legacyId
      description: An opaque string used to identify this domain.
      type: String
    - contextPath: GoogleDrive.DriveActivity.actions.target.driveItem.owner.user.knownUser.personName
      description: The identifier for this user that can be used with the People API to get more information. The format is "people/ACCOUNT_ID".
      type: String
    - contextPath: GoogleDrive.DriveActivity.actions.target.driveItem.owner.user.knownUser.isCurrentUser
      description: True if this is the user making the request.
      type: Boolean
    - contextPath: GoogleDrive.DriveActivity.actions.target.driveItem.owner.user.deletedUser
      description: If true, a user whose account has since been deleted.
      type: Boolean
    - contextPath: GoogleDrive.DriveActivity.actions.target.driveItem.owner.user.unknownUser
      description: If true, a user about whom nothing is currently known.
      type: Boolean
    - contextPath: GoogleDrive.DriveActivity.actions.target.driveItem.owner.drive.name
      description: The resource name of the shared drive. The format is "COLLECTION_ID/DRIVE_ID".
      type: String
    - contextPath: GoogleDrive.DriveActivity.actions.target.driveItem.owner.drive.title
      description: The title of the shared drive.
      type: String
    - contextPath: GoogleDrive.DriveActivity.actions.target.driveItem.driveFile
      description: If true, the Drive item is a file.
      type: Boolean
    - contextPath: GoogleDrive.DriveActivity.actions.target.driveItem.driveFolder.type
      description: The type of Drive folder.
      type: String
    - contextPath: GoogleDrive.DriveActivity.actions.target.drive.name
      description: The resource name of the shared drive. The format is "COLLECTION_ID/DRIVE_ID".
      type: String
    - contextPath: GoogleDrive.DriveActivity.actions.target.drive.title
      description: The title of the shared drive.
      type: String
    - contextPath: GoogleDrive.DriveActivity.actions.target.drive.root.name
      description: The target Drive item. The format is "items/ITEM_ID".
      type: String
    - contextPath: GoogleDrive.DriveActivity.actions.target.drive.root.title
      description: The title of the Drive item.
      type: String
    - contextPath: GoogleDrive.DriveActivity.actions.target.drive.root.mimeType
      description: The MIME type of the Drive item.
      type: String
    - contextPath: GoogleDrive.DriveActivity.actions.target.drive.root.owner.domain.name
      description: The name of the domain, e.g., "google.com".
      type: String
    - contextPath: GoogleDrive.DriveActivity.actions.target.drive.root.owner.domain.legacyId
      description: An opaque string used to identify this domain.
      type: String
    - contextPath: GoogleDrive.DriveActivity.actions.target.drive.root.owner.user.knownUser.personName
      description: The identifier for this user that can be used with the People API to get more information. The format is "people/ACCOUNT_ID".
      type: String
    - contextPath: GoogleDrive.DriveActivity.actions.target.drive.root.owner.user.knownUser.isCurrentUser
      description: True if this is the user making the request.
      type: Boolean
    - contextPath: GoogleDrive.DriveActivity.actions.target.drive.root.owner.user.deletedUser
      description: If true, a user whose account has since been deleted.
      type: Boolean
    - contextPath: GoogleDrive.DriveActivity.actions.target.drive.root.owner.user.unknownUser
      description: If true, a user about whom nothing is currently known.
      type: Boolean
    - contextPath: GoogleDrive.DriveActivity.actions.target.drive.root.owner.drive.name
      description: The resource name of the shared drive. The format is "COLLECTION_ID/DRIVE_ID".
      type: String
    - contextPath: GoogleDrive.DriveActivity.actions.target.drive.root.owner.drive.title
      description: The title of the shared drive.
      type: String
    - contextPath: GoogleDrive.DriveActivity.actions.target.drive.root.driveFile
      description: If true, the Drive item is a file.
      type: Boolean
    - contextPath: GoogleDrive.DriveActivity.actions.target.drive.root.driveFolder.type
      description: The type of Drive folder.
      type: String
    - contextPath: GoogleDrive.DriveActivity.actions.target.fileComment.legacyCommentId
      description: The comment in the discussion thread.
      type: String
    - contextPath: GoogleDrive.DriveActivity.actions.target.fileComment.legacyDiscussionId
      description: The discussion thread to which the comment was added.
      type: String
    - contextPath: GoogleDrive.DriveActivity.actions.target.fileComment.linkToDiscussion
      description: The link to the discussion thread containing this comment, for example, "https://docs.google.com/DOCUMENT_ID/edit?disco=THREAD_ID".
      type: String
    - contextPath: GoogleDrive.DriveActivity.actions.target.fileComment.parent.name
      description: The target Drive item. The format is "items/ITEM_ID".
      type: String
    - contextPath: GoogleDrive.DriveActivity.actions.target.fileComment.parent.title
      description: The title of the Drive item.
      type: String
    - contextPath: GoogleDrive.DriveActivity.actions.target.fileComment.parent.mimeType
      description: The MIME type of the Drive item.
      type: String
    - contextPath: GoogleDrive.DriveActivity.actions.target.fileComment.parent.owner.domain.name
      description: The name of the domain, e.g., "google.com".
      type: String
    - contextPath: GoogleDrive.DriveActivity.actions.target.fileComment.parent.owner.domain.legacyId
      description: An opaque string used to identify this domain.
      type: String
    - contextPath: GoogleDrive.DriveActivity.actions.target.fileComment.parent.owner.user.knownUser.personName
      description: The identifier for this user that can be used with the People API to get more information. The format is "people/ACCOUNT_ID".
      type: String
    - contextPath: GoogleDrive.DriveActivity.actions.target.fileComment.parent.owner.user.knownUser.isCurrentUser
      description: True if this is the user making the request.
      type: Boolean
    - contextPath: GoogleDrive.DriveActivity.actions.target.fileComment.parent.owner.user.deletedUser
      description: If true, a user whose account has since been deleted.
      type: Boolean
    - contextPath: GoogleDrive.DriveActivity.actions.target.fileComment.parent.owner.user.unknownUser
      description: If true, a user about whom nothing is currently known.
      type: Boolean
    - contextPath: GoogleDrive.DriveActivity.actions.target.fileComment.parent.owner.drive.name
      description: The resource name of the shared drive. The format is "COLLECTION_ID/DRIVE_ID".
      type: String
    - contextPath: GoogleDrive.DriveActivity.actions.target.fileComment.parent.owner.drive.title
      description: The title of the shared drive.
      type: String
    - contextPath: GoogleDrive.DriveActivity.actions.target.fileComment.parent.driveFile
      description: If true, the Drive item is a file.
      type: Boolean
    - contextPath: GoogleDrive.DriveActivity.actions.target.fileComment.parent.driveFolder.type
      description: The type of Drive folder.
      type: String
    - contextPath: GoogleDrive.DriveActivity.actions.timestamp
      description: The activity occurred at this specific time.
      type: String
    - contextPath: GoogleDrive.DriveActivity.actions.timeRange.startTime
      description: The start of the time range.
      type: String
    - contextPath: GoogleDrive.DriveActivity.actions.timeRange.endTime
      description: The end of the time range.
      type: String
    - contextPath: GoogleDrive.DriveActivity.targets.driveItem.name
      description: The target Drive item. The format is "items/ITEM_ID".
      type: String
    - contextPath: GoogleDrive.DriveActivity.targets.driveItem.title
      description: The title of the Drive item.
      type: String
    - contextPath: GoogleDrive.DriveActivity.targets.driveItem.mimeType
      description: The MIME type of the Drive item.
      type: String
    - contextPath: GoogleDrive.DriveActivity.targets.driveItem.owner.domain.name
      description: The name of the domain, e.g., "google.com".
      type: String
    - contextPath: GoogleDrive.DriveActivity.targets.driveItem.owner.domain.legacyId
      description: An opaque string used to identify this domain.
      type: String
    - contextPath: GoogleDrive.DriveActivity.targets.driveItem.owner.user.knownUser.personName
      description: The identifier for this user that can be used with the People API to get more information. The format is "people/ACCOUNT_ID".
      type: String
    - contextPath: GoogleDrive.DriveActivity.targets.driveItem.owner.user.knownUser.isCurrentUser
      description: True if this is the user making the request.
      type: Boolean
    - contextPath: GoogleDrive.DriveActivity.targets.driveItem.owner.user.deletedUser
      description: If true, a user whose account has since been deleted.
      type: Boolean
    - contextPath: GoogleDrive.DriveActivity.targets.driveItem.owner.user.unknownUser
      description: If true, a user about whom nothing is currently known.
      type: Boolean
    - contextPath: GoogleDrive.DriveActivity.targets.driveItem.owner.drive.name
      description: The resource name of the shared drive. The format is "COLLECTION_ID/DRIVE_ID".
      type: String
    - contextPath: GoogleDrive.DriveActivity.targets.driveItem.owner.drive.title
      description: The title of the shared drive.
      type: String
    - contextPath: GoogleDrive.DriveActivity.targets.driveItem.driveFile
      description: If true, the Drive item is a file.
      type: Boolean
    - contextPath: GoogleDrive.DriveActivity.targets.driveItem.driveFolder.type
      description: The type of Drive folder.
      type: String
    - contextPath: GoogleDrive.DriveActivity.targets.drive.name
      description: The resource name of the shared drive. The format is "COLLECTION_ID/DRIVE_ID".
      type: String
    - contextPath: GoogleDrive.DriveActivity.targets.drive.title
      description: The title of the shared drive.
      type: String
    - contextPath: GoogleDrive.DriveActivity.targets.drive.root.name
      description: The target Drive item. The format is "items/ITEM_ID".
      type: String
    - contextPath: GoogleDrive.DriveActivity.targets.drive.root.title
      description: The title of the Drive item.
      type: String
    - contextPath: GoogleDrive.DriveActivity.targets.drive.root.mimeType
      description: The MIME type of the Drive item.
      type: String
    - contextPath: GoogleDrive.DriveActivity.targets.drive.root.owner.domain.name
      description: The name of the domain, e.g., "google.com".
      type: String
    - contextPath: GoogleDrive.DriveActivity.targets.drive.root.owner.domain.legacyId
      description: An opaque string used to identify this domain.
      type: String
    - contextPath: GoogleDrive.DriveActivity.targets.drive.root.owner.user.knownUser.personName
      description: The identifier for this user that can be used with the People API to get more information. The format is "people/ACCOUNT_ID".
      type: String
    - contextPath: GoogleDrive.DriveActivity.targets.drive.root.owner.user.knownUser.isCurrentUser
      description: True if this is the user making the request.
      type: Boolean
    - contextPath: GoogleDrive.DriveActivity.targets.drive.root.owner.user.deletedUser
      description: If true, a user whose account has since been deleted.
      type: Boolean
    - contextPath: GoogleDrive.DriveActivity.targets.drive.root.owner.user.unknownUser
      description: If true, a user about whom nothing is currently known.
      type: Boolean
    - contextPath: GoogleDrive.DriveActivity.targets.drive.root.owner.drive.name
      description: The resource name of the shared drive. The format is "COLLECTION_ID/DRIVE_ID".
      type: String
    - contextPath: GoogleDrive.DriveActivity.targets.drive.root.owner.drive.title
      description: The title of the shared drive.
      type: String
    - contextPath: GoogleDrive.DriveActivity.targets.drive.root.driveFile
      description: If true, the Drive item is a file.
      type: Boolean
    - contextPath: GoogleDrive.DriveActivity.targets.drive.root.driveFolder.type
      description: The type of Drive folder.
      type: String
    - contextPath: GoogleDrive.DriveActivity.targets.fileComment.legacyCommentId
      description: The comment in the discussion thread.
      type: String
    - contextPath: GoogleDrive.DriveActivity.targets.fileComment.legacyDiscussionId
      description: The discussion thread to which the comment was added.
      type: String
    - contextPath: GoogleDrive.DriveActivity.targets.fileComment.linkToDiscussion
      description: The link to the discussion thread containing this comment, for example, "https://docs.google.com/DOCUMENT_ID/edit?disco=THREAD_ID".
      type: String
    - contextPath: GoogleDrive.DriveActivity.targets.fileComment.parent.name
      description: The target Drive item. The format is "items/ITEM_ID".
      type: String
    - contextPath: GoogleDrive.DriveActivity.targets.fileComment.parent.title
      description: The title of the Drive item.
      type: String
    - contextPath: GoogleDrive.DriveActivity.targets.fileComment.parent.mimeType
      description: The MIME type of the Drive item.
      type: String
    - contextPath: GoogleDrive.DriveActivity.targets.fileComment.parent.owner.domain.name
      description: The name of the domain, e.g., "google.com".
      type: String
    - contextPath: GoogleDrive.DriveActivity.targets.fileComment.parent.owner.domain.legacyId
      description: An opaque string used to identify this domain.
      type: String
    - contextPath: GoogleDrive.DriveActivity.targets.fileComment.parent.owner.user.knownUser.personName
      description: The identifier for this user that can be used with the People API to get more information. The format is "people/ACCOUNT_ID".
      type: String
    - contextPath: GoogleDrive.DriveActivity.targets.fileComment.parent.owner.user.knownUser.isCurrentUser
      description: True if this is the user making the request.
      type: Boolean
    - contextPath: GoogleDrive.DriveActivity.targets.fileComment.parent.owner.user.deletedUser
      description: If true, a user whose account has since been deleted.
      type: Boolean
    - contextPath: GoogleDrive.DriveActivity.targets.fileComment.parent.owner.user.unknownUser
      description: If true, a user about whom nothing is currently known.
      type: Boolean
    - contextPath: GoogleDrive.DriveActivity.targets.fileComment.parent.owner.drive.name
      description: The resource name of the shared drive. The format is "COLLECTION_ID/DRIVE_ID".
      type: String
    - contextPath: GoogleDrive.DriveActivity.targets.fileComment.parent.owner.drive.title
      description: The title of the shared drive.
      type: String
    - contextPath: GoogleDrive.DriveActivity.targets.fileComment.parent.driveFile
      description: If true, the Drive item is a file.
      type: Boolean
    - contextPath: GoogleDrive.DriveActivity.targets.fileComment.parent.driveFolder.type
      description: The type of Drive folder.
      type: String
    - contextPath: GoogleDrive.DriveActivity.timestamp
      description: The activity occurred at this specific time.
      type: String
    - contextPath: GoogleDrive.DriveActivity.timeRange.startTime
      description: The start of the time range.
      type: String
    - contextPath: GoogleDrive.DriveActivity.timeRange.endTime
      description: The end of the time range.
      type: String
  - name: google-drive-drives-list
    description: Lists the user's shared drives.
    arguments:
    - name: page_size
      description: "Maximum number of shared drives to return. Acceptable values are 1 to 100, inclusive."
      defaultValue: "100"
    - name: page_token
      description: Page token for shared drives.
    - name: query
      description: Query string for searching shared drives.
    - name: use_domain_admin_access
      description: "Issue the request as a domain administrator. If set to true, all shared drives of the domain in which the requester is an administrator are returned."
      defaultValue: "false"
    - name: user_id
      description: The user's primary email address.
    outputs:
    - contextPath: GoogleDrive.Drive.Drive.id
      description: The ID of this shared drive which is also the ID of the top level folder of this shared drive.
      type: String
    - contextPath: GoogleDrive.Drive.Drive.name
      description: The name of this shared drive.
      type: String
    - contextPath: GoogleDrive.Drive.Drive.colorRgb
      description: The color of this shared drive as an RGB hex string.
      type: String
    - contextPath: GoogleDrive.Drive.Drive.capabilities.canAddChildren
      description: Whether the current user can add children to folders in this shared drive.
      type: Boolean
    - contextPath: GoogleDrive.Drive.Drive.capabilities.canChangeCopyRequiresWriterPermissionRestriction
      description: Whether the current user can change the 'copy requires writer permission' restriction of this shared drive.
      type: Boolean
    - contextPath: GoogleDrive.Drive.Drive.capabilities.canChangeDomainUsersOnlyRestriction
      description: Whether the current user can change the 'domain users only' restriction of this shared drive.
      type: Boolean
    - contextPath: GoogleDrive.Drive.Drive.capabilities.canChangeDriveBackground
      description: Whether the current user can change the background of this shared drive.
      type: Boolean
    - contextPath: GoogleDrive.Drive.Drive.capabilities.canChangeDriveMembersOnlyRestriction
      description: Whether the current user can change the 'drive members only' restriction of this shared drive.
      type: Boolean
    - contextPath: GoogleDrive.Drive.Drive.capabilities.canComment
      description: Whether the current user can comment on files in this shared drive.
      type: Boolean
    - contextPath: GoogleDrive.Drive.Drive.capabilities.canCopy
      description: Whether the current user can copy files in this shared drive.
      type: Boolean
    - contextPath: GoogleDrive.Drive.Drive.capabilities.canDeleteChildren
      description: Whether the current user can delete children from folders in this shared drive.
      type: Boolean
    - contextPath: GoogleDrive.Drive.Drive.capabilities.canDeleteDrive
      description: Whether the current user can delete this shared drive.
      type: Boolean
    - contextPath: GoogleDrive.Drive.Drive.capabilities.canDownload
      description: Whether the current user can download files in this shared drive.
      type: Boolean
    - contextPath: GoogleDrive.Drive.Drive.capabilities.canEdit
      description: Whether the current user can edit files in this shared drive
      type: Boolean
    - contextPath: GoogleDrive.Drive.Drive.capabilities.canListChildren
      description: Whether the current user can list the children of folders in this shared drive.
      type: Boolean
    - contextPath: GoogleDrive.Drive.Drive.capabilities.canManageMembers
      description: Whether the current user can add members to this shared drive or remove them or change their role.
      type: Boolean
    - contextPath: GoogleDrive.Drive.Drive.capabilities.canReadRevisions
      description: Whether the current user can read the revisions resource of files in this shared drive.
      type: Boolean
    - contextPath: GoogleDrive.Drive.Drive.capabilities.canRename
      description: Whether the current user can rename files or folders in this shared drive.
      type: Boolean
    - contextPath: GoogleDrive.Drive.Drive.capabilities.canRenameDrive
      description: Whether the current user can rename this shared drive.
      type: Boolean
    - contextPath: GoogleDrive.Drive.Drive.capabilities.canShare
      description: Whether the current user can share files or folders in this shared drive.
      type: Boolean
    - contextPath: GoogleDrive.Drive.Drive.capabilities.canTrashChildren
      description: Whether the current user can trash children from folders in this shared drive.
      type: Boolean
    - contextPath: GoogleDrive.Drive.Drive.createdTime
      description: The time at which the shared drive was created (RFC 3339 date-time).
      type: Date
    - contextPath: GoogleDrive.Drive.Drive.hidden
      description: Whether the shared drive is hidden from the default view.
      type: Boolean
    - contextPath: GoogleDrive.Drive.Drive.restrictions.adminManagedRestrictions
      description: Whether administrative privileges on this shared drive are required to modify restrictions.
      type: Boolean
    - contextPath: GoogleDrive.Drive.Drive.restrictions.copyRequiresWriterPermission
      description: Whether the options to copy, print, or download files inside this shared drive, should be disabled for readers and commenters. When this restriction is set to true, it will override the similarly named field to true for any file inside this shared drive.
      type: Boolean
    - contextPath: GoogleDrive.Drive.Drive.restrictions.domainUsersOnly
      description: Whether access to this shared drive and items inside this shared drive is restricted to users of the domain to which this shared drive belongs. This restriction may be overridden by other sharing policies controlled outside of this shared drive.
      type: Boolean
    - contextPath: GoogleDrive.Drive.Drive.restrictions.driveMembersOnly
      description: Whether access to items inside this shared drive is restricted to its members.
      type: Boolean
  - name: google-drive-drive-get
    description: Gets a user shared drives.
    arguments:
    - name: use_domain_admin_access
      description: "Issue the request as a domain administrator. If set to true, all shared drives of the domain in which the requester is an administrator are returned."
      defaultValue: "false"
    - name: user_id
      description: The user's primary email address.
    - name: drive_id
      description: ID of the shared drive. Can be retrieved using the `google-drive-drives-list` command.
    - name: fields
      description: The fields you want included in the response.
      defaultValue: kind, id, name, themeId, capabilities, createdTime, hidden, restrictions
    outputs:
    - contextPath: GoogleDrive.Drive.Drive.id
      description: The ID of this shared drive which is also the ID of the top level folder of this shared drive.
      type: String
    - contextPath: GoogleDrive.Drive.Drive.name
      description: The name of this shared drive.
      type: String
    - contextPath: GoogleDrive.Drive.Drive.colorRgb
      description: The color of this shared drive as an RGB hex string.
      type: String
    - contextPath: GoogleDrive.Drive.Drive.capabilities.canAddChildren
      description: Whether the current user can add children to folders in this shared drive.
      type: Boolean
    - contextPath: GoogleDrive.Drive.Drive.capabilities.canChangeCopyRequiresWriterPermissionRestriction
      description: Whether the current user can change the 'copy requires writer permission' restriction of this shared drive.
      type: Boolean
    - contextPath: GoogleDrive.Drive.Drive.capabilities.canChangeDomainUsersOnlyRestriction
      description: Whether the current user can change the 'domain users only' restriction of this shared drive.
      type: Boolean
    - contextPath: GoogleDrive.Drive.Drive.capabilities.canChangeDriveBackground
      description: Whether the current user can change the background of this shared drive.
      type: Boolean
    - contextPath: GoogleDrive.Drive.Drive.capabilities.canChangeDriveMembersOnlyRestriction
      description: Whether the current user can change the 'drive members only' restriction of this shared drive.
      type: Boolean
    - contextPath: GoogleDrive.Drive.Drive.capabilities.canComment
      description: Whether the current user can comment on files in this shared drive.
      type: Boolean
    - contextPath: GoogleDrive.Drive.Drive.capabilities.canCopy
      description: Whether the current user can copy files in this shared drive.
      type: Boolean
    - contextPath: GoogleDrive.Drive.Drive.capabilities.canDeleteChildren
      description: Whether the current user can delete children from folders in this shared drive.
      type: Boolean
    - contextPath: GoogleDrive.Drive.Drive.capabilities.canDeleteDrive
      description: Whether the current user can delete this shared drive.
      type: Boolean
    - contextPath: GoogleDrive.Drive.Drive.capabilities.canDownload
      description: Whether the current user can download files in this shared drive.
      type: Boolean
    - contextPath: GoogleDrive.Drive.Drive.capabilities.canEdit
      description: Whether the current user can edit files in this shared drive.
      type: Boolean
    - contextPath: GoogleDrive.Drive.Drive.capabilities.canListChildren
      description: Whether the current user can list the children of folders in this shared drive.
      type: Boolean
    - contextPath: GoogleDrive.Drive.Drive.capabilities.canManageMembers
      description: Whether the current user can add members to this shared drive or remove them or change their role.
      type: Boolean
    - contextPath: GoogleDrive.Drive.Drive.capabilities.canReadRevisions
      description: Whether the current user can read the revisions resource of files in this shared drive.
      type: Boolean
    - contextPath: GoogleDrive.Drive.Drive.capabilities.canRename
      description: Whether the current user can rename files or folders in this shared drive.
      type: Boolean
    - contextPath: GoogleDrive.Drive.Drive.capabilities.canRenameDrive
      description: Whether the current user can rename this shared drive.
      type: Boolean
    - contextPath: GoogleDrive.Drive.Drive.capabilities.canShare
      description: Whether the current user can share files or folders in this shared drive.
      type: Boolean
    - contextPath: GoogleDrive.Drive.Drive.capabilities.canTrashChildren
      description: Whether the current user can trash children from folders in this shared drive.
      type: Boolean
    - contextPath: GoogleDrive.Drive.Drive.createdTime
      description: The time at which the shared drive was created (RFC 3339 date-time).
      type: Date
    - contextPath: GoogleDrive.Drive.Drive.hidden
      description: Whether the shared drive is hidden from the default view.
      type: Boolean
    - contextPath: GoogleDrive.Drive.Drive.restrictions.adminManagedRestrictions
      description: Whether administrative privileges on this shared drive are required to modify restrictions.
      type: Boolean
    - contextPath: GoogleDrive.Drive.Drive.restrictions.copyRequiresWriterPermission
      description: Whether the options to copy, print, or download files inside this shared drive, should be disabled for readers and commenters. When this restriction is set to true, it will override the similarly named field to true for any file inside this shared drive.
      type: Boolean
    - contextPath: GoogleDrive.Drive.Drive.restrictions.domainUsersOnly
      description: Whether access to this shared drive and items inside this shared drive is restricted to users of the domain to which this shared drive belongs. This restriction may be overridden by other sharing policies controlled outside of this shared drive.
      type: Boolean
    - contextPath: GoogleDrive.Drive.Drive.restrictions.driveMembersOnly
      description: Whether access to items inside this shared drive is restricted to its members.
      type: Boolean
  - name: google-drive-files-list
    description: Lists the user's shared drives.
    arguments:
    - name: page_size
      description: "Maximum number of shared drives to return. Acceptable values are 1 to 100, inclusive."
      defaultValue: "100"
    - name: page_token
      description: Page token for shared drives.
    - name: query
      description: Query string for searching shared drives.
    - auto: PREDEFINED
      defaultValue: "false"
      description: 'Whether both My Drive and shared drive items should be included in the results. Possible values: "true" and "false".'
      name: include_items_from_all_drives
      predefined:
      - "true"
      - "false"
    - name: user_id
      description: The user's primary email address.
    - name: fields
      description: The fields you want included in the response.
      defaultValue: kind, id, name, mimeType, description, starred, trashed, explicitlyTrashed, trashingUser, trashedTime, parents, properties, appProperties, spaces, version, webContentLink, webViewLink, iconLink, hasThumbnail, thumbnailLink, thumbnailVersion, viewedByMe, viewedByMeTime, createdTime, modifiedTime, modifiedByMeTime, modifiedByMe, sharedWithMeTime, sharingUser, owners, teamDriveId, driveId, lastModifyingUser, shared, ownedByMe, capabilities, viewersCanCopyContent, copyRequiresWriterPermission, writersCanShare, permissions, permissionIds, hasAugmentedPermissions, folderColorRgb, originalFilename, fullFileExtension, fileExtension, md5Checksum, size, quotaBytesUsed, headRevisionId, contentHints, isAppAuthorized, exportLinks, shortcutDetails, contentRestrictions, resourceKey, linkShareMetadata
    - auto: PREDEFINED
      description: Whether the requesting application supports both My Drives and shared drives.
      name: supports_all_drives
      defaultValue: "False"
      predefined:
      - "True"
      - "False"
    outputs:
    - contextPath: GoogleDrive.File.File.id
      description: The ID of the file.
      type: String
    - contextPath: GoogleDrive.File.File.mimeType
      description: The MIME type of the file.
      type: String
    - contextPath: GoogleDrive.File.File.name
      description: The name of the file. This is not necessarily unique within a folder.
      type: String
    - contextPath: GoogleDrive.File.File.resourceKey
      description: A key needed to access the item via a shared link.
      type: String
  - name: google-drive-file-get
    description: Get a single file.
    arguments:
    - name: file_id
      description: ID of the requested file. Can be retrieved using the `google-drive-files-list` command.
    - name: user_id
      description: The user's primary email address.
    - auto: PREDEFINED
      defaultValue: "false"
      description: 'Whether both My Drive and shared drive items should be included in the results. Possible values: "true" and "false".'
      name: include_items_from_all_drives
      predefined:
      - "true"
      - "false"
    - name: fields
      description: The fields you want included in the response.
      defaultValue: kind, id, name, mimeType, description, starred, trashed, explicitlyTrashed, trashingUser, trashedTime, parents, properties, appProperties, spaces, version, webContentLink, webViewLink, iconLink, hasThumbnail, thumbnailLink, thumbnailVersion, viewedByMe, viewedByMeTime, createdTime, modifiedTime, modifiedByMeTime, modifiedByMe, sharedWithMeTime, sharingUser, owners, teamDriveId, driveId, lastModifyingUser, shared, ownedByMe, capabilities, viewersCanCopyContent, copyRequiresWriterPermission, writersCanShare, permissions, permissionIds, hasAugmentedPermissions, folderColorRgb, originalFilename, fullFileExtension, fileExtension, md5Checksum, size, quotaBytesUsed, headRevisionId, contentHints, isAppAuthorized, exportLinks, shortcutDetails, contentRestrictions, resourceKey, linkShareMetadata
    outputs:
    - contextPath: GoogleDrive.File.File.capabilities.canAddChildren
      description: Whether the current user can add children to this folder. This is always false when the item is not a folder.
      type: Boolean
    - contextPath: GoogleDrive.File.File.capabilities.canAddMyDriveParent
      description: Whether the current user can add a parent for the item without removing an existing parent in the same request. Not populated for shared drive files.
      type: Boolean
    - contextPath: GoogleDrive.File.File.capabilities.canChangeCopyRequiresWriterPermission
      description: Whether the current user can change the 'copy requires writer permission' restriction of this file.
      type: Boolean
    - contextPath: GoogleDrive.File.File.capabilities.canChangeSecurityUpdateEnabled
      description: Whether the current user can change the 'security update enabled' field on link shared metadata.
      type: Boolean
    - contextPath: GoogleDrive.File.File.capabilities.canComment
      description: Whether the current user can comment on this file.
      type: Boolean
    - contextPath: GoogleDrive.File.File.capabilities.canCopy
      description: Whether the current user can copy this file. For an item in a shared drive, whether the current user can copy non-folder descendants of this item, or this item itself if it is not a folder.
      type: Boolean
    - contextPath: GoogleDrive.File.File.capabilities.canDelete
      description: Whether the current user can delete this file.
      type: Boolean
    - contextPath: GoogleDrive.File.File.capabilities.canDownload
      description: Whether the current user can download this file.
      type: Boolean
    - contextPath: GoogleDrive.File.File.capabilities.canEdit
      description: Whether the current user can edit this file.
      type: Boolean
    - contextPath: GoogleDrive.File.File.capabilities.canListChildren
      description: Whether the current user can list the children of this folder. This is always false when the item is not a folder.
      type: Boolean
    - contextPath: GoogleDrive.File.File.capabilities.canModifyContent
      description: Whether the current user can modify the content of this file.
      type: Boolean
    - contextPath: GoogleDrive.File.File.capabilities.canMoveChildrenWithinDrive
      description: Whether the current user can move children of this folder within this drive. This is false when the item is not a folder.
      type: Boolean
    - contextPath: GoogleDrive.File.File.capabilities.canMoveItemOutOfDrive
      description: Whether the current user can move this item outside of this drive by changing its parent.
      type: Boolean
    - contextPath: GoogleDrive.File.File.capabilities.canMoveItemWithinDrive
      description: Whether the current user can move this item within this drive.
      type: Boolean
    - contextPath: GoogleDrive.File.File.capabilities.canReadRevisions
      description: Whether the current user can read the revisions resource of this file. For a shared drive item, whether revisions of non-folder descendants of this item, or this item itself if it is not a folder, can be read.
      type: Boolean
    - contextPath: GoogleDrive.File.File.capabilities.canRemoveChildren
      description: Whether the current user can remove children from this folder. This is always false when the item is not a folder.
      type: Boolean
    - contextPath: GoogleDrive.File.File.capabilities.canRemoveMyDriveParent
      description: Whether the current user can remove a parent from the item without adding another parent in the same request. Not populated for shared drive files.
      type: Boolean
    - contextPath: GoogleDrive.File.File.capabilities.canRename
      description: Whether the current user can rename this file.
      type: Boolean
    - contextPath: GoogleDrive.File.File.capabilities.canShare
      description: Whether the current user can modify the sharing settings for this file.
      type: Boolean
    - contextPath: GoogleDrive.File.File.capabilities.canTrash
      description: Whether the current user can move this file to trash.
      type: Boolean
    - contextPath: GoogleDrive.File.File.capabilities.canUntrash
      description: Whether the current user can restore this file from trash.
      type: Boolean
    - contextPath: GoogleDrive.File.File.copyRequiresWriterPermission
      description: Whether the options to copy, print, or download this file, should be disabled for readers and commenters.
      type: Boolean
    - contextPath: GoogleDrive.File.File.createdTime
      description: The time at which the file was created (RFC 3339 date-time).
      type: Date
    - contextPath: GoogleDrive.File.File.explicitlyTrashed
      description: Whether the file has been explicitly trashed, as opposed to recursively trashed from a parent folder.
      type: Boolean
    - contextPath: GoogleDrive.File.File.exportLinks
      description: Links for exporting Docs Editors files to specific formats.
      type: String
    - contextPath: GoogleDrive.File.File.hasThumbnail
      description: Whether this file has a thumbnail. This does not indicate whether the requesting app has access to the thumbnail. To check access, look for the presence of the thumbnailLink field.
      type: Boolean
    - contextPath: GoogleDrive.File.File.iconLink
      description: A static, unauthenticated link to the file's icon.
      type: String
    - contextPath: GoogleDrive.File.File.id
      description: The ID of the file.
      type: String
    - contextPath: GoogleDrive.File.File.isAppAuthorized
      description: Whether the file was created or opened by the requesting app.
      type: Boolean
    - contextPath: GoogleDrive.File.File.lastModifyingUser.displayName
      description: A plain text displayable name for this user.
      type: String
    - contextPath: GoogleDrive.File.File.lastModifyingUser.emailAddress
      description: The email address of the user. This may not be present in certain contexts if the user has not made their email address visible to the requester.
      type: String
    - contextPath: GoogleDrive.File.File.lastModifyingUser.me
      description: Whether this user is the requesting user.
      type: Boolean
    - contextPath: GoogleDrive.File.File.lastModifyingUser.permissionId
      description: The user's ID as visible in Permission resources.
      type: String
    - contextPath: GoogleDrive.File.File.lastModifyingUser.photoLink
      description: A link to the user's profile photo, if available.
      type: String
    - contextPath: GoogleDrive.File.File.linkShareMetadata.securityUpdateEligible
      description: Whether the file is eligible for a security update.
      type: Boolean
    - contextPath: GoogleDrive.File.File.linkShareMetadata.securityUpdateEnabled
      description: Whether the security update is enabled for this file.
      type: Boolean
    - contextPath: GoogleDrive.File.File.mimeType
      description: The MIME type of the file.
      type: String
    - contextPath: GoogleDrive.File.File.modifiedByMe
      description: Whether the file has been modified by this user.
      type: Boolean
    - contextPath: GoogleDrive.File.File.modifiedByMeTime
      description: The last time the file was modified by the user (RFC 3339 date-time).
      type: Date
    - contextPath: GoogleDrive.File.File.modifiedTime
      description: The last time the file was modified by anyone (RFC 3339 date-time).
      type: Date
    - contextPath: GoogleDrive.File.File.name
      description: The name of the file. This is not necessarily unique within a folder. Note that for immutable items such as the top level folders of shared drives, My Drive root folder, and Application Data folder the name is constant.
      type: String
    - contextPath: GoogleDrive.File.File.ownedByMe
      description: Whether the user owns the file. Not populated for items in shared drives.
      type: Boolean
    - contextPath: GoogleDrive.File.File.owners.displayName
      description: A plain text displayable name for this user.
      type: String
    - contextPath: GoogleDrive.File.File.owners.emailAddress
      description: The email address of the user. This may not be present in certain contexts if the user has not made their email address visible to the requester.
      type: String
    - contextPath: GoogleDrive.File.File.owners.me
      description: Whether this user is the requesting user.
      type: Boolean
    - contextPath: GoogleDrive.File.File.owners.permissionId
      description: The user's ID as visible in Permission resources.
      type: String
    - contextPath: GoogleDrive.File.File.owners.photoLink
      description: A link to the user's profile photo, if available.
      type: String
    - contextPath: GoogleDrive.File.File.parents
      description: The IDs of the parent folders which contain the file.
      type: String
    - contextPath: GoogleDrive.File.File.permissionIds
      description: List of permission IDs for users with access to this file.
      type: String
    - contextPath: GoogleDrive.File.File.permissions.deleted
      description: Whether the permission was deleted.
      type: Boolean
    - contextPath: GoogleDrive.File.File.permissions.displayName
      description: A plain text displayable name for this user.
      type: String
    - contextPath: GoogleDrive.File.File.permissions.emailAddress
      description: The email address of the user.
      type: String
    - contextPath: GoogleDrive.File.File.permissions.id
      description: The ID of this permission.
      type: String
    - contextPath: GoogleDrive.File.File.permissions.role
      description: The role granted by this permission.
      type: String
    - contextPath: GoogleDrive.File.File.permissions.type
      description: The type of the grantee.
      type: String
    - contextPath: GoogleDrive.File.File.permissions.photoLink
      description: A link to the user's profile photo, if available.
      type: String
    - contextPath: GoogleDrive.File.File.quotaBytesUsed
      description: The number of storage quota bytes used by the file. This includes the head revision as well as previous revisions with keepForever enabled.
      type: String
    - contextPath: GoogleDrive.File.File.shared
      description: Whether the file has been shared. Not populated for items in shared drives.
      type: Boolean
    - contextPath: GoogleDrive.File.File.spaces
      description: The list of spaces which contain the file. The currently supported values are 'drive', 'appDataFolder', and 'photos'.
      type: String
    - contextPath: GoogleDrive.File.File.starred
      description: Whether the user has starred the file.
      type: Boolean
    - contextPath: GoogleDrive.File.File.thumbnailLink
      description: A short-lived link to the file's thumbnail, if available. Typically lasts on the order of hours.
      type: String
    - contextPath: GoogleDrive.File.File.thumbnailVersion
      description: The thumbnail version for use in thumbnail cache invalidation.
      type: String
    - contextPath: GoogleDrive.File.File.trashed
      description: Whether the file has been trashed, either explicitly or from a trashed parent folder.
      type: Boolean
    - contextPath: GoogleDrive.File.File.version
      description: A monotonically increasing version number for the file. This reflects every change made to the file on the server, even those not visible to the user.
      type: String
    - contextPath: GoogleDrive.File.File.viewedByMe
      description: Whether the file has been viewed by this user.
      type: Boolean
    - contextPath: GoogleDrive.File.File.viewedByMeTime
      description: The last time the file was viewed by the user (RFC 3339 date-time).
      type: Date
    - contextPath: GoogleDrive.File.File.webViewLink
      description: A link for opening the file in a relevant Google editor or viewer in a browser.
      type: String
    - contextPath: GoogleDrive.File.File.writersCanShare
      description: Whether users with only writer permission can modify the file's permissions. Not populated for items in shared drives.
      type: Boolean
  - name: google-drive-file-upload
    description: Creates a new file.
    arguments:
    - name: file_name
      description: The name of the file to upload.
    - name: entry_id
      description: The file's Entry ID.
    - name: parent
      description: The ID of the parent folder which contains the file. If not specified as part of a create request, the file will be placed directly in the user's My Drive folder.
    outputs:
    - contextPath: GoogleDrive.File.File.id
      description: The ID of the file.
      type: String
    - contextPath: GoogleDrive.File.File.name
      description: The name of the file. This is not necessarily unique within a folder. Note that for immutable items such as the top level folders of shared drives, My Drive root folder, and Application Data folder, the name is constant.
      type: String
    - contextPath: GoogleDrive.File.File.mimeType
      description: The MIME type of the file.
      type: String
    - contextPath: GoogleDrive.File.File.starred
      description: Whether the user has starred the file.
      type: Boolean
    - contextPath: GoogleDrive.File.File.trashed
      description: Whether the file has been trashed, either explicitly or from a trashed parent folder.
      type: Boolean
    - contextPath: GoogleDrive.File.File.explicitlyTrashed
      description: Whether the file has been explicitly trashed, as opposed to recursively trashed from a parent folder.
      type: Boolean
    - contextPath: GoogleDrive.File.File.parents
      description: The IDs of the parent folders which contain the file.
      type: String
    - contextPath: GoogleDrive.File.File.spaces
      description: The list of spaces which contain the file. The currently supported values are 'drive', 'appDataFolder', and 'photos'.
      type: String
    - contextPath: GoogleDrive.File.File.version
      description: A monotonically increasing version number for the file. This reflects every change made to the file on the server, even those not visible to the user.
      type: String
    - contextPath: GoogleDrive.File.File.webContentLink
      description: A link for downloading the content of the file in a browser. This is only available for files with binary content in Google Drive.
      type: String
    - contextPath: GoogleDrive.File.File.webViewLink
      description: A link for opening the file in a relevant Google editor or viewer in a browser.
      type: String
    - contextPath: GoogleDrive.File.File.iconLink
      description: A static, unauthenticated link to the file's icon.
      type: String
    - contextPath: GoogleDrive.File.File.hasThumbnail
      description: Whether this file has a thumbnail. This does not indicate whether the requesting app has access to the thumbnail. To check access, look for the presence of the thumbnailLink field.
      type: Boolean
    - contextPath: GoogleDrive.File.File.thumbnailVersion
      description: The thumbnail version for use in thumbnail cache invalidation.
      type: String
    - contextPath: GoogleDrive.File.File.viewedByMe
      description: Whether the file has been viewed by this user.
      type: Boolean
    - contextPath: GoogleDrive.File.File.viewedByMeTime
      description: The last time the file was viewed by the user (RFC 3339 date-time).
      type: Date
    - contextPath: GoogleDrive.File.File.createdTime
      description: The time at which the file was created (RFC 3339 date-time).
      type: Date
    - contextPath: GoogleDrive.File.File.modifiedTime
      description: The last time the file was modified by anyone (RFC 3339 date-time).
      type: Date
    - contextPath: GoogleDrive.File.File.thumbnailLink
      description: A short-lived link to the file's thumbnail, if available. Typically lasts on the order of hours.
      type: String
    - contextPath: GoogleDrive.File.File.exportLinks
      description: Links for exporting Docs Editors files to specific formats.
      type: String
    - contextPath: GoogleDrive.File.File.quotaBytesUsed
      description: The number of storage quota bytes used by the file. This includes the head revision as well as previous revisions with keepForever enabled.
      type: String
    - contextPath: GoogleDrive.File.File.shared
      description: Whether the file has been shared. Not populated for items in shared drives.
      type: Boolean
    - contextPath: GoogleDrive.File.File.writersCanShare
      description: Whether users with only writer permission can modify the file's permissions. Not populated for items in shared drives.
      type: Boolean
    - contextPath: GoogleDrive.File.File.modifiedByMe
      description: Whether the file has been modified by this user.
      type: Boolean
    - contextPath: GoogleDrive.File.File.modifiedByMeTime
      description: The last time the file was modified by the user (RFC 3339 date-time).
      type: Date
    - contextPath: GoogleDrive.File.File.ownedByMe
      description: Whether the user owns the file. Not populated for items in shared drives.
      type: Boolean
    - contextPath: GoogleDrive.File.File.isAppAuthorized
      description: Whether the file was created or opened by the requesting app.
      type: Boolean
    - contextPath: GoogleDrive.File.File.capabilities.canAddChildren
      description: Whether the current user can add children to this folder. This is always false when the item is not a folder.
      type: Boolean
    - contextPath: GoogleDrive.File.File.capabilities.canAddMyDriveParent
      description: Whether the current user can add a parent for the item without removing an existing parent in the same request. Not populated for shared drive files.
      type: Boolean
    - contextPath: GoogleDrive.File.File.capabilities.canChangeCopyRequiresWriterPermission
      description: Whether the current user can change the 'copy requires writer permission' restriction of this file.
      type: Boolean
    - contextPath: GoogleDrive.File.File.capabilities.canChangeSecurityUpdateEnabled
      description: Whether the current user can change the 'security update enabled' field on link shared metadata.
      type: Boolean
    - contextPath: GoogleDrive.File.File.capabilities.canComment
      description: Whether the current user can comment on this file.
      type: Boolean
    - contextPath: GoogleDrive.File.File.capabilities.canCopy
      description: Whether the current user can copy this file. For an item in a shared drive, whether the current user can copy non-folder descendants of this item, or this item itself if it is not a folder.
      type: Boolean
    - contextPath: GoogleDrive.File.File.capabilities.canDelete
      description: Whether the current user can delete this file.
      type: Boolean
    - contextPath: GoogleDrive.File.File.capabilities.canDownload
      description: Whether the current user can download this file.
      type: Boolean
    - contextPath: GoogleDrive.File.File.capabilities.canEdit
      description: Whether the current user can edit this file.
      type: Boolean
    - contextPath: GoogleDrive.File.File.capabilities.canListChildren
      description: Whether the current user can list the children of this folder. This is always false when the item is not a folder.
      type: Boolean
    - contextPath: GoogleDrive.File.File.capabilities.canModifyContent
      description: Whether the current user can modify the content of this file.
      type: Boolean
    - contextPath: GoogleDrive.File.File.capabilities.canMoveChildrenWithinDrive
      description: Whether the current user can move children of this folder within this drive. This is false when the item is not a folder.
      type: Boolean
    - contextPath: GoogleDrive.File.File.capabilities.canMoveItemOutOfDrive
      description: Whether the current user can move this item outside of this drive by changing its parent.
      type: Boolean
    - contextPath: GoogleDrive.File.File.capabilities.canMoveItemWithinDrive
      description: Whether the current user can move this item within this drive.
      type: Boolean
    - contextPath: GoogleDrive.File.File.capabilities.canReadRevisions
      description: Whether the current user can read the revisions resource of this file. For a shared drive item, whether revisions of non-folder descendants of this item, or this item itself if it is not a folder, can be read.
      type: Boolean
    - contextPath: GoogleDrive.File.File.capabilities.canRemoveChildren
      description: Whether the current user can remove children from this folder. This is always false when the item is not a folder.
      type: Boolean
    - contextPath: GoogleDrive.File.File.capabilities.canRemoveMyDriveParent
      description: Whether the current user can remove a parent from the item without adding another parent in the same request. Not populated for shared drive files.
      type: Boolean
    - contextPath: GoogleDrive.File.File.capabilities.canRename
      description: Whether the current user can rename this file.
      type: Boolean
    - contextPath: GoogleDrive.File.File.capabilities.canShare
      description: Whether the current user can modify the sharing settings for this file.
      type: Boolean
    - contextPath: GoogleDrive.File.File.capabilities.canTrash
      description: Whether the current user can move this file to trash.
      type: Boolean
    - contextPath: GoogleDrive.File.File.capabilities.canUntrash
      description: Whether the current user can restore this file from trash.
      type: Boolean
    - contextPath: GoogleDrive.File.File.copyRequiresWriterPermission
      description: Whether the options to copy, print, or download this file, should be disabled for readers and commenters.
      type: Boolean
    - contextPath: GoogleDrive.File.File.lastModifyingUser.displayName
      description: A plain text displayable name for this user.
      type: String
    - contextPath: GoogleDrive.File.File.lastModifyingUser.emailAddress
      description: The email address of the user. This may not be present in certain contexts if the user has not made their email address visible to the requester.
      type: String
    - contextPath: GoogleDrive.File.File.lastModifyingUser.me
      description: Whether this user is the requesting user.
      type: Boolean
    - contextPath: GoogleDrive.File.File.lastModifyingUser.permissionId
      description: The user's ID as visible in Permission resources.
      type: String
    - contextPath: GoogleDrive.File.File.lastModifyingUser.photoLink
      description: A link to the user's profile photo, if available.
      type: String
    - contextPath: GoogleDrive.File.File.linkShareMetadata.securityUpdateEligible
      description: Whether the file is eligible for security update.
      type: Boolean
    - contextPath: GoogleDrive.File.File.linkShareMetadata.securityUpdateEnabled
      description: Whether the security update is enabled for this file.
      type: Boolean
    - contextPath: GoogleDrive.File.File.owners.displayName
      description: A plain text displayable name for this user.
      type: String
    - contextPath: GoogleDrive.File.File.owners.emailAddress
      description: The email address of the user. This may not be present in certain contexts if the user has not made their email address visible to the requester.
      type: String
    - contextPath: GoogleDrive.File.File.owners.me
      description: Whether this user is the requesting user.
      type: Boolean
    - contextPath: GoogleDrive.File.File.owners.permissionId
      description: The user's ID as visible in Permission resources.
      type: String
    - contextPath: GoogleDrive.File.File.owners.photoLink
      description: A link to the user's profile photo, if available.
      type: String
    - contextPath: GoogleDrive.File.File.permissionIds
      description: List of permission IDs for users with access to this file.
      type: String
    - contextPath: GoogleDrive.File.File.permissions.deleted
      description: Whether the permission was deleted.
      type: Boolean
    - contextPath: GoogleDrive.File.File.permissions.displayName
      description: A plain text displayable name for this user.
      type: String
    - contextPath: GoogleDrive.File.File.permissions.emailAddress
      description: The email address of the user.
      type: String
    - contextPath: GoogleDrive.File.File.permissions.id
      description: The ID of this permission.
      type: String
    - contextPath: GoogleDrive.File.File.permissions.role
      description: The role granted by this permission.
      type: String
    - contextPath: GoogleDrive.File.File.permissions.type
      description: The type of the grantee.
      type: String
    - contextPath: GoogleDrive.File.File.permissions.photoLink
      description: A link to the user's profile photo, if available.
      type: String
  - name: google-drive-file-download
    description: Download a single file.
    arguments:
    - name: file_id
      description: ID of the requested file. Can be retrieved using the `google-drive-files-list` command.
    - name: file_name
      description: Name of the downloaded file.
      defaultValue: "untitled"
    - name: user_id
      description: The user's primary email address.
    outputs:
    - contextPath: File.Size
      description: The size of the file.
      type: Number
    - contextPath: File.SHA1
      description: The SHA1 hash of the file.
      type: String
    - contextPath: File.SHA256
      description: The SHA256 hash of the file.
      type: String
    - contextPath: File.Name
      description: The name of the file.
      type: String
    - contextPath: File.SSDeep
      description: The SSDeep hash of the file.
      type: String
    - contextPath: File.EntryID
      description: The entry ID of the file.
      type: String
    - contextPath: File.Info
      description: File information.
      type: String
    - contextPath: File.Type
      description: The file type.
      type: String
    - contextPath: File.MD5
      description: The MD5 hash of the file.
      type: String
    - contextPath: File.Extension
      description: The file extension.
      type: String
  - name: google-drive-file-replace-existing
    description: Updates a file's content.
    arguments:
    - name: file_id
      description: ID of the file to replace. Can be retrieved using the `google-drive-files-list` command.
    - name: entry_id
      description: The file's entry ID.
    outputs:
    - contextPath: GoogleDrive.File.File.id
      description: The ID of the file.
      type: String
    - contextPath: GoogleDrive.File.File.name
      description: The name of the file. This is not necessarily unique within a folder. Note that for immutable items such as the top level folders of shared drives, My Drive root folder, and Application Data folder, the name is constant.
      type: String
    - contextPath: GoogleDrive.File.File.mimeType
      description: The MIME type of the file.
      type: String
    - contextPath: GoogleDrive.File.File.starred
      description: Whether the user has starred the file.
      type: Boolean
    - contextPath: GoogleDrive.File.File.trashed
      description: Whether the file has been trashed, either explicitly or from a trashed parent folder.
      type: Boolean
    - contextPath: GoogleDrive.File.File.explicitlyTrashed
      description: Whether the file has been explicitly trashed, as opposed to recursively trashed from a parent folder.
      type: Boolean
    - contextPath: GoogleDrive.File.File.parents
      description: The IDs of the parent folders which contain the file.
      type: String
    - contextPath: GoogleDrive.File.File.spaces
      description: The list of spaces which contain the file. The currently supported values are 'drive', 'appDataFolder', and 'photos'.
      type: String
    - contextPath: GoogleDrive.File.File.version
      description: A monotonically increasing version number for the file. This reflects every change made to the file on the server, even those not visible to the user.
      type: String
    - contextPath: GoogleDrive.File.File.webContentLink
      description: A link for downloading the content of the file in a browser. This is only available for files with binary content in Google Drive.
      type: String
    - contextPath: GoogleDrive.File.File.webViewLink
      description: A link for opening the file in a relevant Google editor or viewer in a browser.
      type: String
    - contextPath: GoogleDrive.File.File.iconLink
      description: A static, unauthenticated link to the file's icon.
      type: String
    - contextPath: GoogleDrive.File.File.hasThumbnail
      description: Whether this file has a thumbnail. This does not indicate whether the requesting app has access to the thumbnail. To check access, look for the presence of the thumbnailLink field.
      type: Boolean
    - contextPath: GoogleDrive.File.File.thumbnailVersion
      description: The thumbnail version for use in thumbnail cache invalidation.
      type: String
    - contextPath: GoogleDrive.File.File.viewedByMe
      description: Whether the file has been viewed by this user.
      type: Boolean
    - contextPath: GoogleDrive.File.File.viewedByMeTime
      description: The last time the file was viewed by the user (RFC 3339 date-time).
      type: Date
    - contextPath: GoogleDrive.File.File.createdTime
      description: The time at which the file was created (RFC 3339 date-time).
      type: Date
    - contextPath: GoogleDrive.File.File.modifiedTime
      description: The last time the file was modified by anyone (RFC 3339 date-time).
      type: Date
    - contextPath: GoogleDrive.File.File.thumbnailLink
      description: A short-lived link to the file's thumbnail, if available. Typically lasts on the order of hours.
      type: String
    - contextPath: GoogleDrive.File.File.exportLinks
      description: Links for exporting Docs Editors files to specific formats.
      type: String
    - contextPath: GoogleDrive.File.File.quotaBytesUsed
      description: The number of storage quota bytes used by the file. This includes the head revision as well as previous revisions with keepForever enabled.
      type: String
    - contextPath: GoogleDrive.File.File.shared
      description: Whether the file has been shared. Not populated for items in shared drives.
      type: Boolean
    - contextPath: GoogleDrive.File.File.writersCanShare
      description: Whether users with only writer permission can modify the file's permissions. Not populated for items in shared drives.
      type: Boolean
    - contextPath: GoogleDrive.File.File.modifiedByMe
      description: Whether the file has been modified by this user.
      type: Boolean
    - contextPath: GoogleDrive.File.File.modifiedByMeTime
      description: The last time the file was modified by the user (RFC 3339 date-time).
      type: Date
    - contextPath: GoogleDrive.File.File.ownedByMe
      description: Whether the user owns the file. Not populated for items in shared drives.
      type: Boolean
    - contextPath: GoogleDrive.File.File.isAppAuthorized
      description: Whether the file was created or opened by the requesting app.
      type: Boolean
    - contextPath: GoogleDrive.File.File.capabilities.canAddChildren
      description: Whether the current user can add children to this folder. This is always false when the item is not a folder.
      type: Boolean
    - contextPath: GoogleDrive.File.File.capabilities.canAddMyDriveParent
      description: Whether the current user can add a parent for the item without removing an existing parent in the same request. Not populated for shared drive files.
      type: Boolean
    - contextPath: GoogleDrive.File.File.capabilities.canChangeCopyRequiresWriterPermission
      description: Whether the current user can change the 'copy requires writer permission' restriction of this file.
      type: Boolean
    - contextPath: GoogleDrive.File.File.capabilities.canChangeSecurityUpdateEnabled
      description: Whether the current user can change the 'security update enabled' field on link shared metadata.
      type: Boolean
    - contextPath: GoogleDrive.File.File.capabilities.canComment
      description: Whether the current user can comment on this file.
      type: Boolean
    - contextPath: GoogleDrive.File.File.capabilities.canCopy
      description: Whether the current user can copy this file. For an item in a shared drive, whether the current user can copy non-folder descendants of this item, or this item itself if it is not a folder.
      type: Boolean
    - contextPath: GoogleDrive.File.File.capabilities.canDelete
      description: Whether the current user can delete this file.
      type: Boolean
    - contextPath: GoogleDrive.File.File.capabilities.canDownload
      description: Whether the current user can download this file.
      type: Boolean
    - contextPath: GoogleDrive.File.File.capabilities.canEdit
      description: Whether the current user can edit this file.
      type: Boolean
    - contextPath: GoogleDrive.File.File.capabilities.canListChildren
      description: Whether the current user can list the children of this folder. This is always false when the item is not a folder.
      type: Boolean
    - contextPath: GoogleDrive.File.File.capabilities.canModifyContent
      description: Whether the current user can modify the content of this file.
      type: Boolean
    - contextPath: GoogleDrive.File.File.capabilities.canMoveChildrenWithinDrive
      description: Whether the current user can move children of this folder within this drive. This is false when the item is not a folder.
      type: Boolean
    - contextPath: GoogleDrive.File.File.capabilities.canMoveItemOutOfDrive
      description: Whether the current user can move this item outside of this drive by changing its parent.
      type: Boolean
    - contextPath: GoogleDrive.File.File.capabilities.canMoveItemWithinDrive
      description: Whether the current user can move this item within this drive.
      type: Boolean
    - contextPath: GoogleDrive.File.File.capabilities.canReadRevisions
      description: Whether the current user can read the revisions resource of this file. For a shared drive item, whether revisions of non-folder descendants of this item, or this item itself if it is not a folder, can be read.
      type: Boolean
    - contextPath: GoogleDrive.File.File.capabilities.canRemoveChildren
      description: Whether the current user can remove children from this folder. This is always false when the item is not a folder.
      type: Boolean
    - contextPath: GoogleDrive.File.File.capabilities.canRemoveMyDriveParent
      description: Whether the current user can remove a parent from the item without adding another parent in the same request. Not populated for shared drive files.
      type: Boolean
    - contextPath: GoogleDrive.File.File.capabilities.canRename
      description: Whether the current user can rename this file.
      type: Boolean
    - contextPath: GoogleDrive.File.File.capabilities.canShare
      description: Whether the current user can modify the sharing settings for this file.
      type: Boolean
    - contextPath: GoogleDrive.File.File.capabilities.canTrash
      description: Whether the current user can move this file to trash.
      type: Boolean
    - contextPath: GoogleDrive.File.File.capabilities.canUntrash
      description: Whether the current user can restore this file from trash.
      type: Boolean
    - contextPath: GoogleDrive.File.File.copyRequiresWriterPermission
      description: Whether the options to copy, print, or download this file, should be disabled for readers and commenters.
      type: Boolean
    - contextPath: GoogleDrive.File.File.lastModifyingUser.displayName
      description: A plain text displayable name for this user.
      type: String
    - contextPath: GoogleDrive.File.File.lastModifyingUser.emailAddress
      description: The email address of the user. This may not be present in certain contexts if the user has not made their email address visible to the requester.
      type: String
    - contextPath: GoogleDrive.File.File.lastModifyingUser.me
      description: Whether this user is the requesting user.
      type: Boolean
    - contextPath: GoogleDrive.File.File.lastModifyingUser.permissionId
      description: The user's ID as visible in Permission resources.
      type: String
    - contextPath: GoogleDrive.File.File.lastModifyingUser.photoLink
      description: A link to the user's profile photo, if available.
      type: String
    - contextPath: GoogleDrive.File.File.linkShareMetadata.securityUpdateEligible
      description: Whether the file is eligible for security update.
      type: Boolean
    - contextPath: GoogleDrive.File.File.linkShareMetadata.securityUpdateEnabled
      description: Whether the security update is enabled for this file.
      type: Boolean
    - contextPath: GoogleDrive.File.File.owners.displayName
      description: A plain text displayable name for this user.
      type: String
    - contextPath: GoogleDrive.File.File.owners.emailAddress
      description: The email address of the user. This may not be present in certain contexts if the user has not made their email address visible to the requester.
      type: String
    - contextPath: GoogleDrive.File.File.owners.me
      description: Whether this user is the requesting user.
      type: Boolean
    - contextPath: GoogleDrive.File.File.owners.permissionId
      description: The user's ID as visible in Permission resources.
      type: String
    - contextPath: GoogleDrive.File.File.owners.photoLink
      description: A link to the user's profile photo, if available.
      type: String
    - contextPath: GoogleDrive.File.File.permissionIds
      description: List of permission IDs for users with access to this file.
      type: String
    - contextPath: GoogleDrive.File.File.permissions.deleted
      description: Whether the permission was deleted.
      type: Boolean
    - contextPath: GoogleDrive.File.File.permissions.displayName
      description: A plain text displayable name for this user.
      type: String
    - contextPath: GoogleDrive.File.File.permissions.emailAddress
      description: The email address of the user.
      type: String
    - contextPath: GoogleDrive.File.File.permissions.id
      description: The ID of this permission.
      type: String
    - contextPath: GoogleDrive.File.File.permissions.role
      description: The role granted by this permission.
      type: String
    - contextPath: GoogleDrive.File.File.permissions.type
      description: The type of the grantee.
      type: String
    - contextPath: GoogleDrive.File.File.permissions.photoLink
      description: A link to the user's profile photo, if available.
      type: String
  - name: google-drive-file-delete
    description: Permanently deletes a file owned by the user without moving it to the trash. If the file belongs to a shared drive the user must be an organizer on the parent. If the target is a folder, all descendants owned by the user are also deleted.
    arguments:
    - name: file_id
      description: ID of the requested file. Can be retrieved using the `google-drive-files-list` command.
    - name: user_id
      description: The user's primary email address.
    - auto: PREDEFINED
      defaultValue: "false"
      description: 'Whether the requesting application supports both My Drives and shared drives. Possible values: "true" and "false".'
      name: supports_all_drives
      predefined:
      - "true"
      - "false"
    outputs:
    - contextPath: GoogleDrive.File.File.id
      description: ID of the deleted file.
      type: String
  - name: google-drive-file-permissions-list
    description: Lists a file's or shared drive's permissions.
    arguments:
    - name: file_id
      description: ID of the requested file. Can be retrieved using the `google-drive-files-list` command.
    - name: user_id
      description: The user's primary email address.
    - name: page_size
      description: "Maximum number of shared drives to return. Acceptable values are 1 to 100, inclusive."
      defaultValue: "100"
    - name: page_token
      description: Page token for shared drives.
    - auto: PREDEFINED
      defaultValue: "false"
      description: 'Whether the requesting application supports both My Drives and shared drives. Possible values: "true" and "false".'
      name: supports_all_drives
      predefined:
      - "true"
      - "false"
    outputs:
    - contextPath: GoogleDrive.FilePermission.FilePermission.deleted
      description: Whether the account associated with this permission has been deleted. This field only pertains to user and group permissions.
      type: Boolean
    - contextPath: GoogleDrive.FilePermission.FilePermission.displayName
      description: The "pretty" name of the value of the permission.
      type: String
    - contextPath: GoogleDrive.FilePermission.FilePermission.emailAddress
      description: The email address of the user or group to which this permission refers.
      type: String
    - contextPath: GoogleDrive.FilePermission.FilePermission.id
      description: The ID of this permission.
      type: String
    - contextPath: GoogleDrive.FilePermission.FilePermission.role
      description: The role granted by this permission.
      type: String
    - contextPath: GoogleDrive.FilePermission.FilePermission.type
      description: The type of the grantee.
      type: String
    - contextPath: GoogleDrive.FilePermission.FilePermission.photoLink
      description: A link to the user's profile photo, if available.
      type: String
  - name: google-drive-file-permission-create
    description: Creates a permission for a file or shared drive.
    arguments:
    - name: file_id
      description: ID of the requested file. Can be retrieved using the `google-drive-files-list` command.
    - name: user_id
      description: The user's primary email address.
    - auto: PREDEFINED
      defaultValue: "false"
      description: 'Whether a confirmation email will be sent. Possible values: "true" and "false".'
      name: send_notification_email
      predefined:
      - "true"
      - "false"
    - auto: PREDEFINED
      defaultValue: "reader"
      description: 'The role granted by this permission. Possible values: "owner", "organizer", "fileOrganizer", "writer", "commenter", and "reader".'
      name: role
      predefined:
      - "owner"
      - "organizer"
      - "fileOrganizer"
      - "writer"
      - "commenter"
      - "reader"
    - auto: PREDEFINED
      defaultValue: "anyone"
      description: 'The type of the grantee. When creating a permission, if type is user or group, you must provide an emailAddress for the user or group. When type is domain, you must provide a domain. No extra information is required for an anyone type. Possible values: "user", "group", "domain", and "anyone".'
      name: type
      predefined:
      - "user"
      - "group"
      - "domain"
      - "anyone"
    - name: domain
      description: The domain to which this permission refers.
    - name: email_address
      description: The email address of the user or group to which this permission refers.
    outputs:
    - contextPath: GoogleDrive.FilePermission.FilePermission.deleted
      description: Whether the account associated with this permission has been deleted. This field only pertains to user and group permissions.
      type: Boolean
    - contextPath: GoogleDrive.FilePermission.FilePermission.displayName
      description: The "pretty" name of the value of the permission.
      type: String
    - contextPath: GoogleDrive.FilePermission.FilePermission.emailAddress
      description: The email address of the user or group to which this permission refers.
      type: String
    - contextPath: GoogleDrive.FilePermission.FilePermission.id
      description: The ID of this permission.
      type: String
    - contextPath: GoogleDrive.FilePermission.FilePermission.role
      description: The role granted by this permission.
      type: String
    - contextPath: GoogleDrive.FilePermission.FilePermission.type
      description: The type of the grantee.
      type: String
    - contextPath: GoogleDrive.FilePermission.FilePermission.photoLink
      description: A link to the user's profile photo, if available.
      type: String
  - name: google-drive-file-permission-update
    description: Updates a permission with patch semantics.
    arguments:
    - name: file_id
      description: ID of the requested file. Can be retrieved using the `google-drive-files-list` command.
    - name: user_id
      description: The user's primary email address.
    - name: expiration_time
      description: The time at which this permission will expire (RFC 3339 date-time).
    - name: permission_id
      description: The ID of the permission. Can be retrieved using the `google-drive-file-permissions-list` command.
    - auto: PREDEFINED
      defaultValue: "reader"
      description: 'The role granted by this permission. Possible values: "owner", "organizer", "fileOrganizer", "writer", "commenter", and "reader".'
      name: role
      predefined:
      - "owner"
      - "organizer"
      - "fileOrganizer"
      - "writer"
      - "commenter"
      - "reader"
    outputs:
    - contextPath: GoogleDrive.FilePermission.FilePermission.deleted
      description: Whether the account associated with this permission has been deleted. This field only pertains to user and group permissions.
      type: Boolean
    - contextPath: GoogleDrive.FilePermission.FilePermission.displayName
      description: The "pretty" name of the value of the permission.
      type: String
    - contextPath: GoogleDrive.FilePermission.FilePermission.emailAddress
      description: The email address of the user or group to which this permission refers.
      type: String
    - contextPath: GoogleDrive.FilePermission.FilePermission.id
      description: The ID of this permission.
      type: String
    - contextPath: GoogleDrive.FilePermission.FilePermission.role
      description: The role granted by this permission.
      type: String
    - contextPath: GoogleDrive.FilePermission.FilePermission.type
      description: The type of the grantee.
      type: String
    - contextPath: GoogleDrive.FilePermission.FilePermission.photoLink
      description: A link to the user's profile photo, if available.
      type: String
  - name: google-drive-file-permission-delete
    description: Delete a permission.
    arguments:
    - name: file_id
      description: ID of the requested file. Can be retrieved using the `google-drive-files-list` command.
    - name: user_id
      description: The user's primary email address.
    - name: permission_id
      description: The ID of the permission. Can be retrieved using the `google-drive-file-permissions-list` command.
    - auto: PREDEFINED
      defaultValue: "false"
      description: 'Whether the requesting application supports both My Drives and shared drives. Possible values: "true" and "false".'
      name: supports_all_drives
      predefined:
      - "true"
      - "false"
  dockerimage: demisto/googleapi-python3:1.0.0.63394
  isfetch: true
<<<<<<< HEAD
=======
  runonce: false
>>>>>>> 9ddafcfd
  script: "-"
  subtype: python3
  type: python
commonfields:
  id: GoogleDrive
  version: -1
fromversion: 5.0.0
tests:
- GoogleDrive-Test
- Google Drive Permissions Test<|MERGE_RESOLUTION|>--- conflicted
+++ resolved
@@ -2676,10 +2676,7 @@
       - "false"
   dockerimage: demisto/googleapi-python3:1.0.0.63394
   isfetch: true
-<<<<<<< HEAD
-=======
   runonce: false
->>>>>>> 9ddafcfd
   script: "-"
   subtype: python3
   type: python
