name: GoogleDrive
category: IT Services
display: Google Drive
sectionOrder:
- Connect
- Collect
configuration:
- name: user_service_account_json
  display: User's Service Account JSON
  defaultvalue:
  type: 4
  section: Connect
  additionalinfo:
  hidden: true
  required: false
- name: user_id
  display: User ID
  defaultvalue:
  type: 0
  section: Connect
  advanced: true
  additionalinfo: The primary email address of the user to fetch the incident(s).
  hidden: true
  required: false
- name: user_creds
  display: User ID
  type: 9
  section: Connect
  displaypassword: User's Service Account JSON
  required: false
- name: action_detail_case_include
  display: Action Detail Case Include
  defaultvalue:
  type: 16
  section: Collect
  advanced: true
  additionalinfo: Action types to include for fetching the incident.
  options:
  - CREATE
  - EDIT
  - MOVE
  - RENAME
  - DELETE
  - RESTORE
  - COMMENT
  - REFERENCE
  required: false
- name: drive_item_search_field
  display: Drive Item Search Field
  defaultvalue:
  type: 15
  section: Collect
  advanced: true
  additionalinfo: itemName - Fetch activities for this drive item. The format is "items/ITEM_ID". folderName - Fetch activities for this drive folder and all children and descendants. The format is "items/ITEM_ID".
  options:
  - itemName
  - folderName
  required: false
- name: drive_item_search_value
  display: Drive Item Search Value
  type: 0
  section: Collect
  defaultvalue:
  advanced: true
  additionalinfo: itemName or folderName for fetching the incident.
  required: false
- display: Fetch incidents
  name: isFetch
  type: 8
  section: Collect
  required: false
- name: incidentType
  display: Incident type
  type: 13
  required: false
- name: max_fetch
  display: Max Incidents
  defaultvalue: 50
  type: 0
  section: Collect
  additionalinfo: The maximum number of incidents to fetch each time.
  required: false
- name: first_fetch
  display: First Fetch Time Interval
  type: 0
  section: Collect
  advanced: true
  additionalinfo: The time range to consider for the initial data fetch in the format <number> <unit> e.g., 1 hour, 2 hours, 6 hours, 12 hours, 24 hours, 48 hours.
  defaultvalue: 10 minutes
  required: false
- name: insecure
  display: Trust any certificate (not secure)
  type: 8
  section: Connect
  advanced: true
  additionalinfo:
  required: false
- name: proxy
  display: Use system proxy settings
  type: 8
  section: Connect
  advanced: true
  additionalinfo:
  required: false
description: Google Drive allows users to store files on their servers, synchronize files across devices, and share files. This integration helps you to create a new drive, query past activity, and view change logs performed by the users.
script:
  commands:
  - arguments:
    - description: The user's primary email address.
      name: user_id
    - description: The name of this shared drive.
      name: name
      required: true
    - auto: PREDEFINED
      description: Whether the shared drive is hidden from the default view.
      name: hidden
      predefined:
      - "True"
      - "False"
    description: >-
      Deprecated. Use the 'google-drive-drive-create' command instead.
    name: google-drive-create
    deprecated: true
    outputs:
    - contextPath: GoogleDrive.Drive.kind
      description: Identifies what kind of resource this is.
      type: String
    - contextPath: GoogleDrive.Drive.id
      description: The ID of the shared drive which is also the ID of the top level folder of the shared drive.
      type: String
    - contextPath: GoogleDrive.Drive.name
      description: The name of the shared drive.
      type: String
    - contextPath: GoogleDrive.Drive.hidden
      description: Whether the shared drive is hidden from the default view.
      type: Boolean
  - arguments:
    - description: The user's primary email address.
      name: user_id
    - description: The name of this shared drive.
      name: name
      required: true
    - auto: PREDEFINED
      description: Whether the shared drive is hidden from the default view.
      name: hidden
      predefined:
      - "True"
      - "False"
    description: >-
      Creates a new Team Drive. The name argument specifies the name of the
      Team Drive. The specified user will be the first organizer.

      This shared drive/team drive feature is available only with G Suite Enterprise,
      Enterprise for Education, G Suite Essentials, Business, Education, and Nonprofits
      edition.
    name: google-drive-drive-create
    outputs:
    - contextPath: GoogleDrive.Drive.kind
      description: Identifies what kind of resource this is.
      type: String
    - contextPath: GoogleDrive.Drive.id
      description: The ID of the shared drive which is also the ID of the top level folder of the shared drive.
      type: String
    - contextPath: GoogleDrive.Drive.name
      description: The name of the shared drive.
      type: String
    - contextPath: GoogleDrive.Drive.hidden
      description: Whether the shared drive is hidden from the default view.
      type: Boolean
  - arguments:
    - description: The token for continuing a previous list request on the next page.
      name: page_token
      required: true
    - description: The user's primary email address.
      name: user_id
    - description: The shared drive from which changes are returned. Can be retrieved using the `google-drive-drives-list` command.
      name: drive_id
    - auto: PREDEFINED
      defaultValue: "false"
      description: Whether changes should include the file resource if the file is still accessible by the user at the time of the request, even when a file was removed from the list of changes and there will be no further change entries for this file.
      name: include_corpus_removals
      predefined:
      - "true"
      - "false"
    - auto: PREDEFINED
      defaultValue: "false"
      description: Whether both My Drive and shared drive items should be included in the results.
      name: include_items_from_all_drives
      predefined:
      - "true"
      - "false"
    - description: Specifies which additional view's permissions to include in the response. Only 'published' is supported.
      name: include_permissions_for_view
    - auto: PREDEFINED
      defaultValue: "true"
      description: Whether to include changes indicating that items have been removed from the list of changes, for example by deletion or loss of access.
      name: include_removed
      predefined:
      - "true"
      - "false"
    - defaultValue: 100
      description: The maximum number of changes to return per page. Acceptable values are 1 to 1000, inclusive.
      name: page_size
    - auto: PREDEFINED
      defaultValue: "false"
      description: Whether to restrict the results to changes inside the My Drive hierarchy. This omits changes to files such as those in the Application Data folder or shared files which have not been added to My Drive.
      name: restrict_to_my_drive
      predefined:
      - "true"
      - "false"
    - description: A comma-separated list of spaces to query within the user corpus. Possible values are 'drive', 'appDataFolder', and 'photos'.
      name: spaces
    - auto: PREDEFINED
      defaultValue: "false"
      description: Whether the requesting application supports both My Drives and shared drives.
      name: supports_all_drives
      predefined:
      - "true"
      - "false"
    - auto: PREDEFINED
      defaultValue: basic
      description: 'The paths of the fields you want to include in the response. Possible values are: "basic" (the response will include a default set of fields specific to this method) and "advance" (you can use the value * to return all the fields).'
      name: fields
      predefined:
      - basic
      - advance
    description: Lists the changes for a user or shared drive.
    name: google-drive-changes-list
    outputs:
    - contextPath: GoogleDrive.PageToken.DriveChange.nextPageToken
      description: The page token for the next page of changes.
      type: String
    - contextPath: GoogleDrive.PageToken.DriveChange.newStartPageToken
      description: The starting page token for future changes.
      type: String
    - contextPath: GoogleDrive.PageToken.DriveChange.driveId
      description: The ID of the shared drive associated with this change.
      type: String
    - contextPath: GoogleDrive.PageToken.DriveChange.userId
      description: The user's primary email address.
      type: String
    - contextPath: GoogleDrive.DriveChange.userId
      description: The user's primary email address.
      type: String
    - contextPath: GoogleDrive.DriveChange.kind
      description: Identifies what kind of resource this is.
      type: String
    - contextPath: GoogleDrive.DriveChange.changeType
      description: The type of the change. Possible values are "file" and "drive".
      type: String
    - contextPath: GoogleDrive.DriveChange.time
      description: The time of this change (RFC 3339 date-time).
      type: Date
    - contextPath: GoogleDrive.DriveChange.removed
      description: Whether the file or shared drive has been removed from this list of changes, for example by deletion or loss of access.
      type: Boolean
    - contextPath: GoogleDrive.DriveChange.fileId
      description: The ID of the file which has changed.
      type: String
    - contextPath: GoogleDrive.DriveChange.driveId
      description: The ID of the shared drive associated with this change.
      type: String
    - contextPath: GoogleDrive.DriveChange.file.kind
      description: Identifies what kind of resource this is.
      type: String
    - contextPath: GoogleDrive.DriveChange.file.id
      description: The ID of the file.
      type: String
    - contextPath: GoogleDrive.DriveChange.file.name
      description: The name of the file.
      type: String
    - contextPath: GoogleDrive.DriveChange.file.mimeType
      description: The MIME type of the file.
      type: String
    - contextPath: GoogleDrive.DriveChange.file.description
      description: A short description of the file.
      type: String
    - contextPath: GoogleDrive.DriveChange.file.starred
      description: Whether the user has starred the file.
      type: Boolean
    - contextPath: GoogleDrive.DriveChange.file.trashed
      description: Whether the file has been trashed, either explicitly or from a trashed parent folder. Only the owner may trash a file.
      type: Boolean
    - contextPath: GoogleDrive.DriveChange.file.explicitlyTrashed
      description: Whether the file has been explicitly trashed, as opposed to recursively trashed from a parent folder.
      type: Boolean
    - contextPath: GoogleDrive.DriveChange.file.trashingUser.kind
      description: Identifies what kind of resource this is.
      type: String
    - contextPath: GoogleDrive.DriveChange.file.trashingUser.displayName
      description: A plain text displayable name for this user.
      type: String
    - contextPath: GoogleDrive.DriveChange.file.trashingUser.photoLink
      description: A link to the user's profile photo, if available.
      type: String
    - contextPath: GoogleDrive.DriveChange.file.trashingUser.me
      description: Whether this user is the requesting user.
      type: Boolean
    - contextPath: GoogleDrive.DriveChange.file.trashingUser.permissionId
      description: The user's ID as visible in Permission resources.
      type: String
    - contextPath: GoogleDrive.DriveChange.file.trashingUser.emailAddress
      description: The email address of the user. This may not be present in certain contexts if the user has not made their email address visible to the requester.
      type: String
    - contextPath: GoogleDrive.DriveChange.file.trashedTime
      description: The time that the item was trashed (RFC 3339 date-time). Only populated for items in shared drives.
      type: Date
    - contextPath: GoogleDrive.DriveChange.file.parents
      description: The IDs of the parent folders which contain the file.
      type: Unknown
    - contextPath: GoogleDrive.DriveChange.file.properties
      description: A collection of arbitrary key-value pairs which are visible to all apps.
      type: Unknown
    - contextPath: GoogleDrive.DriveChange.file.appProperties
      description: A collection of arbitrary key-value pairs which are private to the requesting app.
      type: Unknown
    - contextPath: GoogleDrive.DriveChange.file.spaces
      description: The list of spaces which contain the file. The currently supported values are 'drive', 'appDataFolder' and 'photos'.
      type: Unknown
    - contextPath: GoogleDrive.DriveChange.file.version
      description: A monotonically increasing version number for the file. This reflects every change made to the file on the server, even those not visible to the user.
      type: Number
    - contextPath: GoogleDrive.DriveChange.file.webContentLink
      description: A link for downloading the content of the file in a browser. This is only available for files with binary content in Google Drive.
      type: String
    - contextPath: GoogleDrive.DriveChange.file.webViewLink
      description: A link for opening the file in a relevant Google editor or viewer in a browser.
      type: String
    - contextPath: GoogleDrive.DriveChange.file.iconLink
      description: A static, unauthenticated link to the file's icon.
      type: String
    - contextPath: GoogleDrive.DriveChange.file.hasThumbnail
      description: Whether this file has a thumbnail.
      type: Boolean
    - contextPath: GoogleDrive.DriveChange.file.thumbnailLink
      description: A short-lived link to the file's thumbnail, if available.
      type: String
    - contextPath: GoogleDrive.DriveChange.file.thumbnailVersion
      description: The thumbnail version for use in thumbnail cache invalidation.
      type: Number
    - contextPath: GoogleDrive.DriveChange.file.viewedByMe
      description: Whether the file has been viewed by this user.
      type: Boolean
    - contextPath: GoogleDrive.DriveChange.file.viewedByMeTime
      description: The last time the file was viewed by the user (RFC 3339 date-time).
      type: Date
    - contextPath: GoogleDrive.DriveChange.file.createdTime
      description: The time at which the file was created (RFC 3339 date-time).
      type: Date
    - contextPath: GoogleDrive.DriveChange.file.modifiedTime
      description: The last time the file was modified by anyone (RFC 3339 date-time).
      type: Date
    - contextPath: GoogleDrive.DriveChange.file.modifiedByMeTime
      description: The last time the file was modified by the user (RFC 3339 date-time).
      type: Date
    - contextPath: GoogleDrive.DriveChange.file.modifiedByMe
      description: Whether the file has been modified by the user.
      type: Boolean
    - contextPath: GoogleDrive.DriveChange.file.sharedWithMeTime
      description: The time at which the file was shared with the user, if applicable (RFC 3339 date-time).
      type: Date
    - contextPath: GoogleDrive.DriveChange.file.sharingUser.kind
      description: Identifies what kind of resource this is.
      type: String
    - contextPath: GoogleDrive.DriveChange.file.sharingUser.displayName
      description: A plain text displayable name for this user.
      type: String
    - contextPath: GoogleDrive.DriveChange.file.sharingUser.photoLink
      description: A link to the user's profile photo, if available.
      type: Date
    - contextPath: GoogleDrive.DriveChange.file.sharingUser.me
      description: Whether this user is the requesting user.
      type: Boolean
    - contextPath: GoogleDrive.DriveChange.file.sharingUser.permissionId
      description: The user's ID as visible in Permission resources.
      type: String
    - contextPath: GoogleDrive.DriveChange.file.sharingUser.emailAddress
      description: The email address of the user. This may not be present in certain contexts if the user has not made their email address visible to the requester.
      type: String
    - contextPath: GoogleDrive.DriveChange.file.owners.kind
      description: Identifies what kind of resource this is.
      type: String
    - contextPath: GoogleDrive.DriveChange.file.owners.displayName
      description: A plain text displayable name for this user.
      type: String
    - contextPath: GoogleDrive.DriveChange.file.owners.photoLink
      description: A link to the user's profile photo, if available.
      type: String
    - contextPath: GoogleDrive.DriveChange.file.owners.me
      description: Whether this user is the requesting user.
      type: Boolean
    - contextPath: GoogleDrive.DriveChange.file.owners.permissionId
      description: The user's ID as visible in Permission resources.
      type: String
    - contextPath: GoogleDrive.DriveChange.file.owners.emailAddress
      description: The email address of the user. This may not be present in certain contexts if the user has not made their email address visible to the requester.
      type: String
    - contextPath: GoogleDrive.DriveChange.file.driveId
      description: ID of the shared drive the file resides in. Only populated for items in shared drives.
      type: String
    - contextPath: GoogleDrive.DriveChange.file.lastModifyingUser.kind
      description: Identifies what kind of resource this is.
      type: String
    - contextPath: GoogleDrive.DriveChange.file.lastModifyingUser.displayName
      description: A plain text displayable name for this user.
      type: String
    - contextPath: GoogleDrive.DriveChange.file.lastModifyingUser.photoLink
      description: A link to the user's profile photo, if available.
      type: String
    - contextPath: GoogleDrive.DriveChange.file.lastModifyingUser.me
      description: Whether this user is the requesting user.
      type: Boolean
    - contextPath: GoogleDrive.DriveChange.file.lastModifyingUser.permissionId
      description: The user's ID as visible in Permission resources.
      type: String
    - contextPath: GoogleDrive.DriveChange.file.lastModifyingUser.emailAddress
      description: The email address of the user. This may not be present in certain contexts if the user has not made their email address visible to the requester.
      type: String
    - contextPath: GoogleDrive.DriveChange.file.shared
      description: Whether the file has been shared. Not populated for items in shared drives.
      type: Boolean
    - contextPath: GoogleDrive.DriveChange.file.ownedByMe
      description: Whether the user owns the file. Not populated for items in shared drives.
      type: Boolean
    - contextPath: GoogleDrive.DriveChange.file.capabilities.canAddChildren
      description: Whether the current user can add children to this folder. This is always false when the item is not a folder.
      type: Boolean
    - contextPath: GoogleDrive.DriveChange.file.capabilities.canAddFolderFromAnotherDrive
      description: Whether the current user can add a folder from another drive (different shared drive or My Drive) to this folder.
      type: Boolean
    - contextPath: GoogleDrive.DriveChange.file.capabilities.canAddMyDriveParent
      description: Whether the current user can add a parent for the item without removing an existing parent in the same request. Not populated for shared drive files.
      type: Boolean
    - contextPath: GoogleDrive.DriveChange.file.capabilities.canChangeCopyRequiresWriterPermission
      description: Whether the current user can change the 'copy requires writer permission' restriction of this file.
      type: Boolean
    - contextPath: GoogleDrive.DriveChange.file.capabilities.canComment
      description: Whether the current user can comment on this file.
      type: Boolean
    - contextPath: GoogleDrive.DriveChange.file.capabilities.canCopy
      description: Whether the current user can copy this file.
      type: Boolean
    - contextPath: GoogleDrive.DriveChange.file.capabilities.canDelete
      description: Whether the current user can delete this file.
      type: Boolean
    - contextPath: GoogleDrive.DriveChange.file.capabilities.canDeleteChildren
      description: Whether the current user can delete children of this folder. This is false when the item is not a folder. Only populated for items in shared drives.
      type: Boolean
    - contextPath: GoogleDrive.DriveChange.file.capabilities.canDownload
      description: Whether the current user can download this file.
      type: Boolean
    - contextPath: GoogleDrive.DriveChange.file.capabilities.canEdit
      description: Whether the current user can edit this file.
      type: Boolean
    - contextPath: GoogleDrive.DriveChange.file.capabilities.canListChildren
      description: Whether the current user can list the children of this folder. This is always false when the item is not a folder.
      type: Boolean
    - contextPath: GoogleDrive.DriveChange.file.capabilities.canModifyContent
      description: Whether the current user can modify the content of this file.
      type: Boolean
    - contextPath: GoogleDrive.DriveChange.file.capabilities.canModifyContentRestriction
      description: Whether the current user can modify restrictions on content of this file.
      type: Boolean
    - contextPath: GoogleDrive.DriveChange.file.capabilities.canMoveChildrenOutOfDrive
      description: Whether the current user can move children of this folder outside of the shared drive.
      type: Boolean
    - contextPath: GoogleDrive.DriveChange.file.capabilities.canMoveChildrenWithinDrive
      description: Whether the current user can move children of this folder within this drive.
      type: Boolean
    - contextPath: GoogleDrive.DriveChange.file.capabilities.canMoveItemOutOfDrive
      description: Whether the current user can move this item outside of this drive by changing its parent.
      type: Boolean
    - contextPath: GoogleDrive.DriveChange.file.capabilities.canMoveItemWithinDrive
      description: Whether the current user can move this item within this drive.
      type: Boolean
    - contextPath: GoogleDrive.DriveChange.file.capabilities.canReadRevisions
      description: Whether the current user can read the revisions resource of this file.
      type: Boolean
    - contextPath: GoogleDrive.DriveChange.file.capabilities.canReadDrive
      description: Whether the current user can read the shared drive to which this file belongs. Only populated for items in shared drives.
      type: Boolean
    - contextPath: GoogleDrive.DriveChange.file.capabilities.canRemoveChildren
      description: Whether the current user can remove children from this folder.
      type: Boolean
    - contextPath: GoogleDrive.DriveChange.file.capabilities.canRemoveMyDriveParent
      description: Whether the current user can remove a parent from the item without adding another parent in the same request. Not populated for shared drive files.
      type: Boolean
    - contextPath: GoogleDrive.DriveChange.file.capabilities.canRename
      description: Whether the current user can rename this file.
      type: Boolean
    - contextPath: GoogleDrive.DriveChange.file.capabilities.canShare
      description: Whether the current user can modify the sharing settings for this file.
      type: Boolean
    - contextPath: GoogleDrive.DriveChange.file.capabilities.canTrash
      description: Whether the current user can move this file to trash.
      type: Boolean
    - contextPath: GoogleDrive.DriveChange.file.capabilities.canTrashChildren
      description: Whether the current user can trash children of this folder. This is false when the item is not a folder. Only populated for items in shared drives.
      type: Boolean
    - contextPath: GoogleDrive.DriveChange.file.capabilities.canUntrash
      description: Whether the current user can restore this file from trash.
      type: Boolean
    - contextPath: GoogleDrive.DriveChange.file.copyRequiresWriterPermission
      description: Whether the options to copy, print, or download this file, should be disabled for readers and commenters.
      type: Boolean
    - contextPath: GoogleDrive.DriveChange.file.writersCanShare
      description: Whether users with only writer permission can modify the file's permissions. Not populated for items in shared drives.
      type: Boolean
    - contextPath: GoogleDrive.DriveChange.file.permissions.kind
      description: Identifies what kind of resource this is.
      type: String
    - contextPath: GoogleDrive.DriveChange.file.permissions.id
      description: The ID of this permission.
      type: String
    - contextPath: GoogleDrive.DriveChange.file.permissions.type
      description: The type of the grantee.
      type: String
    - contextPath: GoogleDrive.DriveChange.file.permissions.emailAddress
      description: The email address of the user or group to which this permission refers.
      type: String
    - contextPath: GoogleDrive.DriveChange.file.permissions.domain
      description: The domain to which this permission refers.
      type: String
    - contextPath: GoogleDrive.DriveChange.file.permissions.role
      description: The role granted by this permission.
      type: String
    - contextPath: GoogleDrive.DriveChange.file.permissions.view
      description: Indicates the view for this permission.
      type: String
    - contextPath: GoogleDrive.DriveChange.file.permissions.allowFileDiscovery
      description: Whether the permission allows the file to be discovered through search.
      type: Boolean
    - contextPath: GoogleDrive.DriveChange.file.permissions.displayName
      description: The "pretty" name of the value of the permission.
      type: String
    - contextPath: GoogleDrive.DriveChange.file.permissions.photoLink
      description: A link to the user's profile photo, if available.
      type: String
    - contextPath: GoogleDrive.DriveChange.file.permissions.expirationTime
      description: The time at which this permission will expire (RFC 3339 date-time).
      type: Date
    - contextPath: GoogleDrive.DriveChange.file.permissions.permissionDetails.permissionType
      description: The permission type for this user.
      type: String
    - contextPath: GoogleDrive.DriveChange.file.permissions.permissionDetails.role
      description: The primary role for this user.
      type: String
    - contextPath: GoogleDrive.DriveChange.file.permissions.permissionDetails.inheritedFrom
      description: The ID of the item from which this permission is inherited.
      type: String
    - contextPath: GoogleDrive.DriveChange.file.permissions.permissionDetails.inherited
      description: Whether this permission is inherited.
      type: Boolean
    - contextPath: GoogleDrive.DriveChange.file.permissions.deleted
      description: Whether the account associated with this permission has been deleted.
      type: Boolean
    - contextPath: GoogleDrive.DriveChange.file.permissionIds
      description: List of permission IDs for users with access to this file.
      type: Unknown
    - contextPath: GoogleDrive.DriveChange.file.hasAugmentedPermissions
      description: Whether there are permissions directly on this file. This field is only populated for items in shared drives.
      type: Boolean
    - contextPath: GoogleDrive.DriveChange.file.folderColorRgb
      description: The color for a folder as an RGB hex string.
      type: String
    - contextPath: GoogleDrive.DriveChange.file.originalFilename
      description: The original filename of the uploaded content if available, or else the original value of the name field. This is only available for files with binary content in Google Drive.
      type: String
    - contextPath: GoogleDrive.DriveChange.file.fullFileExtension
      description: The full file extension extracted from the name field.
      type: String
    - contextPath: GoogleDrive.DriveChange.file.fileExtension
      description: The final component of fullFileExtension. This is only available for files with binary content in Google Drive.
      type: String
    - contextPath: GoogleDrive.DriveChange.file.md5Checksum
      description: The MD5 checksum for the content of the file. This is only applicable to files with binary content in Google Drive.
      type: String
    - contextPath: GoogleDrive.DriveChange.file.size
      description: The size of the file's content in bytes. This is only applicable to files with binary content in Google Drive.
      type: Number
    - contextPath: GoogleDrive.DriveChange.file.quotaBytesUsed
      description: The number of storage quota bytes used by the file. This includes the head revision as well as previous revisions with keepForever enabled.
      type: Number
    - contextPath: GoogleDrive.DriveChange.file.headRevisionId
      description: The ID of the file's head revision. This is currently only available for files with binary content in Google Drive.
      type: String
    - contextPath: GoogleDrive.DriveChange.file.contentHints.thumbnail.image
      description: The thumbnail data encoded with URL-safe Base64 (RFC 4648 section 5).
      type: Unknown
    - contextPath: GoogleDrive.DriveChange.file.contentHints.thumbnail.mimeType
      description: The MIME type of the thumbnail.
      type: String
    - contextPath: GoogleDrive.DriveChange.file.contentHints.indexableText
      description: Text to be indexed for the file to improve fullText queries. This is limited to 128KB in length and may contain HTML elements.
      type: String
    - contextPath: GoogleDrive.DriveChange.file.imageMediaMetadata.width
      description: The width of the image in pixels.
      type: Number
    - contextPath: GoogleDrive.DriveChange.file.imageMediaMetadata.height
      description: The height of the image in pixels.
      type: Number
    - contextPath: GoogleDrive.DriveChange.file.imageMediaMetadata.rotation
      description: The number of clockwise 90 degree rotations applied from the image's original orientation.
      type: Number
    - contextPath: GoogleDrive.DriveChange.file.imageMediaMetadata.location.latitude
      description: The latitude stored in the image.
      type: Number
    - contextPath: GoogleDrive.DriveChange.file.imageMediaMetadata.location.longitude
      description: The longitude stored in the image.
      type: Number
    - contextPath: GoogleDrive.DriveChange.file.imageMediaMetadata.location.altitude
      description: The altitude stored in the image.
      type: Number
    - contextPath: GoogleDrive.DriveChange.file.imageMediaMetadata.time
      description: The date and time the photo was taken (EXIF DateTime).
      type: String
    - contextPath: GoogleDrive.DriveChange.file.imageMediaMetadata.cameraMake
      description: The make of the camera used to create the photo.
      type: String
    - contextPath: GoogleDrive.DriveChange.file.imageMediaMetadata.cameraModel
      description: The model of the camera used to create the photo.
      type: String
    - contextPath: GoogleDrive.DriveChange.file.imageMediaMetadata.exposureTime
      description: The length of the exposure, in seconds.
      type: Number
    - contextPath: GoogleDrive.DriveChange.file.imageMediaMetadata.aperture
      description: The aperture used to create the photo (f-number).
      type: Number
    - contextPath: GoogleDrive.DriveChange.file.imageMediaMetadata.flashUsed
      description: Whether a flash was used to create the photo.
      type: Boolean
    - contextPath: GoogleDrive.DriveChange.file.imageMediaMetadata.focalLength
      description: The focal length used to create the photo, in millimeters.
      type: Number
    - contextPath: GoogleDrive.DriveChange.file.imageMediaMetadata.isoSpeed
      description: The ISO speed used to create the photo.
      type: Number
    - contextPath: GoogleDrive.DriveChange.file.imageMediaMetadata.meteringMode
      description: The metering mode used to create the photo.
      type: String
    - contextPath: GoogleDrive.DriveChange.file.imageMediaMetadata.sensor
      description: The type of sensor used to create the photo.
      type: String
    - contextPath: GoogleDrive.DriveChange.file.imageMediaMetadata.exposureMode
      description: The exposure mode used to create the photo.
      type: String
    - contextPath: GoogleDrive.DriveChange.file.imageMediaMetadata.colorSpace
      description: The color space of the photo.
      type: String
    - contextPath: GoogleDrive.DriveChange.file.imageMediaMetadata.whiteBalance
      description: The white balance mode used to create the photo.
      type: String
    - contextPath: GoogleDrive.DriveChange.file.imageMediaMetadata.exposureBias
      description: The exposure bias of the photo (APEX value).
      type: Number
    - contextPath: GoogleDrive.DriveChange.file.imageMediaMetadata.maxApertureValue
      description: The smallest f-number of the lens at the focal length used to create the photo (APEX value).
      type: Number
    - contextPath: GoogleDrive.DriveChange.file.imageMediaMetadata.subjectDistance
      description: The distance to the subject of the photo, in meters.
      type: Number
    - contextPath: GoogleDrive.DriveChange.file.imageMediaMetadata.lens
      description: The lens used to create the photo.
      type: String
    - contextPath: GoogleDrive.DriveChange.file.videoMediaMetadata.width
      description: The width of the video in pixels.
      type: Number
    - contextPath: GoogleDrive.DriveChange.file.videoMediaMetadata.height
      description: The height of the video in pixels.
      type: Number
    - contextPath: GoogleDrive.DriveChange.file.videoMediaMetadata.durationMillis
      description: The duration of the video in milliseconds.
      type: Number
    - contextPath: GoogleDrive.DriveChange.file.isAppAuthorized
      description: Whether the file was created or opened by the requesting app.
      type: Boolean
    - contextPath: GoogleDrive.DriveChange.file.exportLinks
      description: Links for exporting Google Docs to specific formats.
      type: Unknown
    - contextPath: GoogleDrive.DriveChange.file.shortcutDetails.targetId
      description: The ID of the file that this shortcut points to.
      type: String
    - contextPath: GoogleDrive.DriveChange.file.shortcutDetails.targetMimeType
      description: The MIME type of the file that this shortcut points to. The value of this field is a snapshot of the target's MIME type, captured when the shortcut is created.
      type: String
    - contextPath: GoogleDrive.DriveChange.file.contentRestrictions.readOnly
      description: Whether the content of the file is read-only.
      type: Boolean
    - contextPath: GoogleDrive.DriveChange.file.contentRestrictions.reason
      description: Reason for why the content of the file is restricted. This is only mutable on requests that also set readOnly=true.
      type: String
    - contextPath: GoogleDrive.DriveChange.file.contentRestrictions.restrictingUser.kind
      description: Identifies what kind of resource this is.
      type: String
    - contextPath: GoogleDrive.DriveChange.file.contentRestrictions.restrictingUser.displayName
      description: A plain text displayable name for this user.
      type: String
    - contextPath: GoogleDrive.DriveChange.file.contentRestrictions.restrictingUser.photoLink
      description: A link to the user's profile photo, if available.
      type: String
    - contextPath: GoogleDrive.DriveChange.file.contentRestrictions.restrictingUser.me
      description: Whether this user is the requesting user.
      type: Boolean
    - contextPath: GoogleDrive.DriveChange.file.contentRestrictions.restrictingUser.permissionId
      description: The user's ID as visible in Permission resources.
      type: String
    - contextPath: GoogleDrive.DriveChange.file.contentRestrictions.restrictingUser.emailAddress
      description: The email address of the user. This may not be present in certain contexts if the user has not made their email address visible to the requester.
      type: String
    - contextPath: GoogleDrive.DriveChange.file.contentRestrictions.restrictionTime
      description: The time at which the content restriction was set (formatted RFC 3339 timestamp). Only populated if readOnly is true.
      type: Date
    - contextPath: GoogleDrive.DriveChange.file.contentRestrictions.type
      description: The type of the content restriction. Currently the only possible value is globalContentRestriction.
      type: String
    - contextPath: GoogleDrive.DriveChange.drive.kind
      description: Identifies what kind of resource this is.
      type: String
    - contextPath: GoogleDrive.DriveChange.drive.id
      description: The ID of this shared drive which is also the ID of the top level folder of this shared drive.
      type: String
    - contextPath: GoogleDrive.DriveChange.drive.name
      description: The name of this shared drive.
      type: String
    - contextPath: GoogleDrive.DriveChange.drive.themeId
      description: The ID of the theme from which the background image and color will be set.
      type: String
    - contextPath: GoogleDrive.DriveChange.drive.colorRgb
      description: The color of this shared drive as an RGB hex string. It can only be set on a drive.drives.update request that does not set themeId.
      type: String
    - contextPath: GoogleDrive.DriveChange.drive.backgroundImageFile.id
      description: The ID of an image file in Google Drive to use for the background image.
      type: String
    - contextPath: GoogleDrive.DriveChange.drive.backgroundImageFile.xCoordinate
      description: The X coordinate of the upper left corner of the cropping area in the background image.
      type: Number
    - contextPath: GoogleDrive.DriveChange.drive.backgroundImageFile.yCoordinate
      description: The Y coordinate of the upper left corner of the cropping area in the background image.
      type: Number
    - contextPath: GoogleDrive.DriveChange.drive.backgroundImageFile.width
      description: The width of the cropped image in the closed range of 0 to 1.
      type: Number
    - contextPath: GoogleDrive.DriveChange.drive.backgroundImageLink
      description: A short-lived link to this shared drive's background image.
      type: String
    - contextPath: GoogleDrive.DriveChange.drive.capabilities.canAddChildren
      description: Whether the current user can add children to folders in this shared drive.
      type: Boolean
    - contextPath: GoogleDrive.DriveChange.drive.capabilities.canChangeCopyRequiresWriterPermissionRestriction
      description: Whether the current user can change the 'copy requires writer permission' restriction of this shared drive.
      type: Boolean
    - contextPath: GoogleDrive.DriveChange.drive.capabilities.canChangeDomainUsersOnlyRestriction
      description: Whether the current user can change the 'domain users only' restriction of this shared drive.
      type: Boolean
    - contextPath: GoogleDrive.DriveChange.drive.capabilities.canChangeDriveBackground
      description: Whether the current user can change the background of this shared drive.
      type: Boolean
    - contextPath: GoogleDrive.DriveChange.drive.capabilities.canChangeDriveMembersOnlyRestriction
      description: Whether the current user can change the 'drive members only' restriction of this shared drive.
      type: Boolean
    - contextPath: GoogleDrive.DriveChange.drive.capabilities.canComment
      description: Whether the current user can comment on files in this shared drive.
      type: Boolean
    - contextPath: GoogleDrive.DriveChange.drive.capabilities.canCopy
      description: Whether the current user can copy files in this shared drive.
      type: Boolean
    - contextPath: GoogleDrive.DriveChange.drive.capabilities.canDeleteChildren
      description: Whether the current user can delete children from folders in this shared drive.
      type: Boolean
    - contextPath: GoogleDrive.DriveChange.drive.capabilities.canDeleteDrive
      description: Whether the current user can delete this shared drive.
      type: Boolean
    - contextPath: GoogleDrive.DriveChange.drive.capabilities.canDownload
      description: Whether the current user can download files in this shared drive.
      type: Boolean
    - contextPath: GoogleDrive.DriveChange.drive.capabilities.canEdit
      description: Whether the current user can edit files in this shared drive.
      type: Boolean
    - contextPath: GoogleDrive.DriveChange.drive.capabilities.canListChildren
      description: Whether the current user can list the children of folders in this shared drive.
      type: Boolean
    - contextPath: GoogleDrive.DriveChange.drive.capabilities.canManageMembers
      description: Whether the current user can add members to this shared drive or remove them or change their role.
      type: Boolean
    - contextPath: GoogleDrive.DriveChange.drive.capabilities.canReadRevisions
      description: Whether the current user can read the revisions resource of files in this shared drive.
      type: Boolean
    - contextPath: GoogleDrive.DriveChange.drive.capabilities.canRename
      description: Whether the current user can rename files or folders in this shared drive.
      type: Boolean
    - contextPath: GoogleDrive.DriveChange.drive.capabilities.canRenameDrive
      description: Whether the current user can rename this shared drive.
      type: Boolean
    - contextPath: GoogleDrive.DriveChange.drive.capabilities.canShare
      description: Whether the current user can share files or folders in this shared drive.
      type: Boolean
    - contextPath: GoogleDrive.DriveChange.drive.capabilities.canTrashChildren
      description: Whether the current user can trash children from folders in this shared drive.
      type: Boolean
    - contextPath: GoogleDrive.DriveChange.drive.createdTime
      description: The time at which the shared drive was created (RFC 3339 date-time).
      type: Date
    - contextPath: GoogleDrive.DriveChange.drive.hidden
      description: Whether the shared drive is hidden from the default view.
      type: Boolean
    - contextPath: GoogleDrive.DriveChange.drive.restrictions.adminManagedRestrictions
      description: Whether administrative privileges on this shared drive are required to modify restrictions.
      type: Boolean
    - contextPath: GoogleDrive.DriveChange.drive.restrictions.copyRequiresWriterPermission
      description: Whether the options to copy, print, or download files inside this shared drive, should be disabled for readers and commenters.
      type: Boolean
    - contextPath: GoogleDrive.DriveChange.drive.restrictions.domainUsersOnly
      description: Whether access to this shared drive and items inside this shared drive is restricted to users of the domain to which this shared drive belongs.
      type: Boolean
    - contextPath: GoogleDrive.DriveChange.drive.restrictions.driveMembersOnly
      description: Whether access to items inside this shared drive is restricted to its members.
      type: Boolean
  - arguments:
    - description: The user's primary email address.
      name: user_id
    - description: Return activities for this drive folder and all children and descendants. The format is "items/ITEM_ID".
      name: folder_name
    - description: Return activities for this drive item. The format is "items/ITEM_ID".
      name: item_name
    - description: >-
        The filtering for items returned from this query request. The format of the filter string is a sequence of expressions, joined by an optional "AND", where each expression is of the form "field operator value".


        Supported fields:

        time - Uses numerical operators on date values either in terms of milliseconds since Jan 1, 1970 or in RFC 3339 format.

        Examples:

        time > 1452409200000 AND time <= 1492812924310

        time >= "2016-01-10T01:02:03-05:00"


        detail.action_detail_case - Uses the "has" operator (:) and either a singular value or a list of allowed action types enclosed in parentheses.

        Examples:

        detail.action_detail_case: RENAME

        detail.action_detail_case:(CREATE EDIT)

        -detail.action_detail_case:MOVE".
      name: filter
    - description: >-
        The time range to consider for getting drive activity. Use the
        format "<number> <time unit>".

        Example: 12 hours, 7 days, 3 months, 1 year. This argument will override if
        the filter argument is given.
      name: time_range
    - description: >-
        A singular value or a list of allowed action types enclosed in
        parentheses. The filters are based on given actions. For example:

        RENAME

        (CREATE EDIT)

        This argument will override if the filter argument is given.
      name: action_detail_case_include
    - description: >-
        A singular value or a list of allowed action types enclosed in
        parentheses. The filters are based on given actions. For example:

        RENAME

        (CREATE EDIT)

        This argument will override if the filter argument is given.
      name: action_detail_case_remove
    - description: The token identifying which page of results to return. Set this to the nextPageToken value returned from a previous query to obtain the following page of results. If not set, the first page of results will be returned.
      name: page_token
    description: Query past activity in Google Drive.
    name: google-drive-activity-list
    outputs:
    - contextPath: GoogleDrive.PageToken.DriveActivity.nextPageToken
      description: Token to retrieve the next page of results, or empty if there are no more results in the list.
      type: String
    - contextPath: GoogleDrive.DriveActivity.primaryActionDetail.create.new
      description: If true, the object was newly created.
      type: Boolean
    - contextPath: GoogleDrive.DriveActivity.primaryActionDetail.create.upload
      description: If true, the object originated externally and was uploaded to Drive.
      type: Boolean
    - contextPath: GoogleDrive.DriveActivity.primaryActionDetail.create.copy.originalObject.driveItem.name
      description: The target Drive item. The format is "items/ITEM_ID".
      type: String
    - contextPath: GoogleDrive.DriveActivity.primaryActionDetail.create.copy.originalObject.driveItem.title
      description: The title of the Drive item.
      type: String
    - contextPath: GoogleDrive.DriveActivity.primaryActionDetail.create.copy.originalObject.driveItem.driveFile
      description: If true, the Drive item is a file.
      type: Boolean
    - contextPath: GoogleDrive.DriveActivity.primaryActionDetail.create.copy.originalObject.driveItem.driveFolder.type
      description: The type of Drive folder.
      type: String
    - contextPath: GoogleDrive.DriveActivity.primaryActionDetail.create.copy.originalObject.drive.name
      description: The resource name of the shared drive. The format is "COLLECTION_ID/DRIVE_ID".
      type: String
    - contextPath: GoogleDrive.DriveActivity.primaryActionDetail.create.copy.originalObject.drive.title
      description: The title of the shared drive.
      type: String
    - contextPath: GoogleDrive.DriveActivity.primaryActionDetail.edit
      description: If true, the object was edited.
      type: Boolean
    - contextPath: GoogleDrive.DriveActivity.primaryActionDetail.move.addedParents.driveItem.name
      description: The target Drive item. The format is "items/ITEM_ID".
      type: String
    - contextPath: GoogleDrive.DriveActivity.primaryActionDetail.move.addedParents.driveItem.title
      description: The title of the Drive item.
      type: String
    - contextPath: GoogleDrive.DriveActivity.primaryActionDetail.move.addedParents.driveItem.driveFile
      description: If true, the Drive item is a file.
      type: Boolean
    - contextPath: GoogleDrive.DriveActivity.primaryActionDetail.move.addedParents.driveItem.driveFolder.type
      description: The type of a Drive folder.
      type: String
    - contextPath: GoogleDrive.DriveActivity.primaryActionDetail.move.addedParents.drive.name
      description: The resource name of the shared drive. The format is "COLLECTION_ID/DRIVE_ID".
      type: String
    - contextPath: GoogleDrive.DriveActivity.primaryActionDetail.move.addedParents.drive.title
      description: The title of the shared drive.
      type: String
    - contextPath: GoogleDrive.DriveActivity.primaryActionDetail.move.removedParents.driveItem.name
      description: The target Drive item. The format is "items/ITEM_ID".
      type: String
    - contextPath: GoogleDrive.DriveActivity.primaryActionDetail.move.removedParents.driveItem.title
      description: The title of the Drive item.
      type: String
    - contextPath: GoogleDrive.DriveActivity.primaryActionDetail.move.removedParents.driveItem.driveFile
      description: If true, the Drive item is a file.
      type: Boolean
    - contextPath: GoogleDrive.DriveActivity.primaryActionDetail.move.removedParents.driveItem.driveFolder.type
      description: The type of Drive folder.
      type: String
    - contextPath: GoogleDrive.DriveActivity.primaryActionDetail.move.removedParents.drive.name
      description: The resource name of the shared drive. The format is "COLLECTION_ID/DRIVE_ID".
      type: String
    - contextPath: GoogleDrive.DriveActivity.primaryActionDetail.move.removedParents.drive.title
      description: The title of the shared drive.
      type: String
    - contextPath: GoogleDrive.DriveActivity.primaryActionDetail.rename.oldTitle
      description: The previous title of the drive object.
      type: String
    - contextPath: GoogleDrive.DriveActivity.primaryActionDetail.rename.newTitle
      description: The new title of the drive object.
      type: String
    - contextPath: GoogleDrive.DriveActivity.primaryActionDetail.delete.type
      description: The type of delete action taken.
      type: String
    - contextPath: GoogleDrive.DriveActivity.primaryActionDetail.restore.type
      description: The type of restore action taken.
      type: String
    - contextPath: GoogleDrive.DriveActivity.primaryActionDetail.permissionChange.addedPermissions.role
      description: Indicates the Google Drive permissions role.
      type: String
    - contextPath: GoogleDrive.DriveActivity.primaryActionDetail.permissionChange.addedPermissions.allowDiscovery
      description: If true, the item can be discovered (e.g., in the user's "Shared with me" collection) without needing a link to the item.
      type: Boolean
    - contextPath: GoogleDrive.DriveActivity.primaryActionDetail.permissionChange.addedPermissions.user.knownUser.personName
      description: The identifier for this user that can be used with the People API to get more information. The format is "people/ACCOUNT_ID".
      type: String
    - contextPath: GoogleDrive.DriveActivity.primaryActionDetail.permissionChange.addedPermissions.user.knownUser.isCurrentUser
      description: True if this is the user making the request.
      type: Boolean
    - contextPath: GoogleDrive.DriveActivity.primaryActionDetail.permissionChange.addedPermissions.user.deletedUser
      description: If true, a user whose account has since been deleted.
      type: Boolean
    - contextPath: GoogleDrive.DriveActivity.primaryActionDetail.permissionChange.addedPermissions.user.unknownUser
      description: If true, a user about whom nothing is currently known.
      type: Boolean
    - contextPath: GoogleDrive.DriveActivity.primaryActionDetail.permissionChange.addedPermissions.group.email
      description: The email address of the group.
      type: String
    - contextPath: GoogleDrive.DriveActivity.primaryActionDetail.permissionChange.addedPermissions.group.title
      description: The title of the group.
      type: String
    - contextPath: GoogleDrive.DriveActivity.primaryActionDetail.permissionChange.addedPermissions.domain.name
      description: The name of the domain, e.g., "google.com".
      type: String
    - contextPath: GoogleDrive.DriveActivity.primaryActionDetail.permissionChange.addedPermissions.domain.legacyId
      description: An opaque string used to identify this domain.
      type: String
    - contextPath: GoogleDrive.DriveActivity.primaryActionDetail.permissionChange.addedPermissions.anyone
      description: If true, represents any user (including a logged out user).
      type: Boolean
    - contextPath: GoogleDrive.DriveActivity.primaryActionDetail.permissionChange.removedPermissions.role
      description: Indicates the Google Drive permissions role.
      type: String
    - contextPath: GoogleDrive.DriveActivity.primaryActionDetail.permissionChange.removedPermissions.allowDiscovery
      description: If true, the item can be discovered (e.g., in the user's "Shared with me" collection) without needing a link to the item.
      type: Boolean
    - contextPath: GoogleDrive.DriveActivity.primaryActionDetail.permissionChange.removedPermissions.user.knownUser.personName
      description: The identifier for this user that can be used with the People API to get more information. The format is "people/ACCOUNT_ID".
      type: String
    - contextPath: GoogleDrive.DriveActivity.primaryActionDetail.permissionChange.removedPermissions.user.knownUser.isCurrentUser
      description: True if this is the user making the request.
      type: Boolean
    - contextPath: GoogleDrive.DriveActivity.primaryActionDetail.permissionChange.removedPermissions.user.deletedUser
      description: If true, a user whose account has since been deleted.
      type: Boolean
    - contextPath: GoogleDrive.DriveActivity.primaryActionDetail.permissionChange.removedPermissions.user.unknownUser
      description: If true, a user about whom nothing is currently known.
      type: Boolean
    - contextPath: GoogleDrive.DriveActivity.primaryActionDetail.permissionChange.removedPermissions.group.email
      description: The email address of the group.
      type: String
    - contextPath: GoogleDrive.DriveActivity.primaryActionDetail.permissionChange.removedPermissions.group.title
      description: The title of the group.
      type: String
    - contextPath: GoogleDrive.DriveActivity.primaryActionDetail.permissionChange.removedPermissions.domain.name
      description: The name of the domain, e.g., "google.com".
      type: String
    - contextPath: GoogleDrive.DriveActivity.primaryActionDetail.permissionChange.removedPermissions.domain.legacyId
      description: An opaque string used to identify this domain.
      type: String
    - contextPath: GoogleDrive.DriveActivity.primaryActionDetail.permissionChange.removedPermissions.anyone
      description: If true, represents any user (including a logged out user).
      type: Boolean
    - contextPath: GoogleDrive.DriveActivity.primaryActionDetail.comment.mentionedUsers.knownUser.personName
      description: The identifier for this user that can be used with the People API to get more information. The format is "people/ACCOUNT_ID".
      type: String
    - contextPath: GoogleDrive.DriveActivity.primaryActionDetail.comment.mentionedUsers.knownUser.isCurrentUser
      description: True if this is the user making the request.
      type: Boolean
    - contextPath: GoogleDrive.DriveActivity.primaryActionDetail.comment.mentionedUsers.deletedUser
      description: If true, a user whose account has since been deleted.
      type: Boolean
    - contextPath: GoogleDrive.DriveActivity.primaryActionDetail.comment.mentionedUsers.unknownUser
      description: If true, a user about whom nothing is currently known.
      type: Boolean
    - contextPath: GoogleDrive.DriveActivity.primaryActionDetail.comment.post.subtype
      description: The sub-type of post event.
      type: String
    - contextPath: GoogleDrive.DriveActivity.primaryActionDetail.comment.assignment.subtype
      description: The sub-type of assignment event.
      type: String
    - contextPath: GoogleDrive.DriveActivity.primaryActionDetail.comment.assignment.assignedUser.knownUser.personName
      description: The identifier for this user that can be used with the People API to get more information. The format is "people/ACCOUNT_ID".
      type: String
    - contextPath: GoogleDrive.DriveActivity.primaryActionDetail.comment.assignment.assignedUser.knownUser.isCurrentUser
      description: True if this is the user making the request.
      type: Boolean
    - contextPath: GoogleDrive.DriveActivity.primaryActionDetail.comment.assignment.assignedUser.deletedUser
      description: If true, a user whose account has since been deleted.
      type: Boolean
    - contextPath: GoogleDrive.DriveActivity.primaryActionDetail.comment.assignment.assignedUser.unknownUser
      description: If true, a user about whom nothing is currently known.
      type: Boolean
    - contextPath: GoogleDrive.DriveActivity.primaryActionDetail.comment.suggestion.subtype
      description: The sub-type of suggestion event.
      type: String
    - contextPath: GoogleDrive.DriveActivity.primaryActionDetail.dlpChange.type
      description: The type of Data Leak Prevention (DLP) change.
      type: String
    - contextPath: GoogleDrive.DriveActivity.primaryActionDetail.reference.type
      description: The reference type corresponding to this event.
      type: String
    - contextPath: GoogleDrive.DriveActivity.primaryActionDetail.settingsChange.restrictionChanges.feature
      description: The feature which had a change in restriction policy.
      type: String
    - contextPath: GoogleDrive.DriveActivity.primaryActionDetail.settingsChange.restrictionChanges.newRestriction
      description: The restriction in place after the change.
      type: String
    - contextPath: GoogleDrive.DriveActivity.actors.user.knownUser.personName
      description: The identifier for this user that can be used with the People API to get more information. The format is "people/ACCOUNT_ID".
      type: String
    - contextPath: GoogleDrive.DriveActivity.actors.user.knownUser.isCurrentUser
      description: True if this is the user making the request.
      type: Boolean
    - contextPath: GoogleDrive.DriveActivity.actors.user.deletedUser
      description: If true, a user whose account has since been deleted.
      type: Boolean
    - contextPath: GoogleDrive.DriveActivity.actors.user.unknownUser
      description: If true, a user about whom nothing is currently known.
      type: Boolean
    - contextPath: GoogleDrive.DriveActivity.actors.anonymous
      description: If true, the user is an anonymous user.
      type: Boolean
    - contextPath: GoogleDrive.DriveActivity.actors.impersonation.impersonatedUser.knownUser.personName
      description: The identifier for this user that can be used with the People API to get more information. The format is "people/ACCOUNT_ID".
      type: String
    - contextPath: GoogleDrive.DriveActivity.actors.impersonation.impersonatedUser.knownUser.isCurrentUser
      description: True if this is the user making the request.
      type: Boolean
    - contextPath: GoogleDrive.DriveActivity.actors.impersonation.impersonatedUser.deletedUser
      description: If true, a user whose account has since been deleted.
      type: Boolean
    - contextPath: GoogleDrive.DriveActivity.actors.impersonation.impersonatedUser.unknownUser
      description: If true, a user about whom nothing is currently known.
      type: Boolean
    - contextPath: GoogleDrive.DriveActivity.actors.system.type
      description: The type of the system event that may triggered activity.
      type: String
    - contextPath: GoogleDrive.DriveActivity.actors.administrator
      description: If true, the user is an administrator.
      type: Boolean
    - contextPath: GoogleDrive.DriveActivity.actions.detail.create.new
      description: If true, the object was newly created.
      type: Boolean
    - contextPath: GoogleDrive.DriveActivity.actions.detail.create.upload
      description: If true, the object originated externally and was uploaded to Drive.
      type: Boolean
    - contextPath: GoogleDrive.DriveActivity.actions.detail.create.copy.originalObject.driveItem.name
      description: The target Drive item. The format is "items/ITEM_ID".
      type: String
    - contextPath: GoogleDrive.DriveActivity.actions.detail.create.copy.originalObject.driveItem.title
      description: The title of the Drive item.
      type: String
    - contextPath: GoogleDrive.DriveActivity.actions.detail.create.copy.originalObject.driveItem.driveFile
      description: If true, the Drive item is a file.
      type: Boolean
    - contextPath: GoogleDrive.DriveActivity.actions.detail.create.copy.originalObject.driveItem.driveFolder.type
      description: The type of Drive folder.
      type: String
    - contextPath: GoogleDrive.DriveActivity.actions.detail.create.copy.originalObject.drive.name
      description: The resource name of the shared drive. The format is "COLLECTION_ID/DRIVE_ID".
      type: String
    - contextPath: GoogleDrive.DriveActivity.actions.detail.create.copy.originalObject.drive.title
      description: The title of the shared drive.
      type: String
    - contextPath: GoogleDrive.DriveActivity.actions.detail.edit
      description: If true, the object was edited.
      type: Boolean
    - contextPath: GoogleDrive.DriveActivity.actions.detail.move.addedParents.driveItem.name
      description: The target Drive item. The format is "items/ITEM_ID".
      type: String
    - contextPath: GoogleDrive.DriveActivity.actions.detail.move.addedParents.driveItem.title
      description: The title of the Drive item.
      type: String
    - contextPath: GoogleDrive.DriveActivity.actions.detail.move.addedParents.driveItem.driveFile
      description: If true, the Drive item is a file.
      type: Boolean
    - contextPath: GoogleDrive.DriveActivity.actions.detail.move.addedParents.driveItem.driveFolder.type
      description: The type of a Drive folder.
      type: String
    - contextPath: GoogleDrive.DriveActivity.actions.detail.move.addedParents.drive.name
      description: The resource name of the shared drive. The format is "COLLECTION_ID/DRIVE_ID".
      type: String
    - contextPath: GoogleDrive.DriveActivity.actions.detail.move.addedParents.drive.title
      description: The title of the shared drive.
      type: String
    - contextPath: GoogleDrive.DriveActivity.actions.detail.move.removedParents.driveItem.name
      description: The target Drive item. The format is "items/ITEM_ID".
      type: String
    - contextPath: GoogleDrive.DriveActivity.actions.detail.move.removedParents.driveItem.title
      description: The title of the Drive item.
      type: String
    - contextPath: GoogleDrive.DriveActivity.actions.detail.move.removedParents.driveItem.driveFile
      description: If true, the Drive item is a file.
      type: Boolean
    - contextPath: GoogleDrive.DriveActivity.actions.detail.move.removedParents.driveItem.driveFolder.type
      description: The type of Drive folder.
      type: String
    - contextPath: GoogleDrive.DriveActivity.actions.detail.move.removedParents.drive.name
      description: The resource name of the shared drive. The format is "COLLECTION_ID/DRIVE_ID".
      type: String
    - contextPath: GoogleDrive.DriveActivity.actions.detail.move.removedParents.drive.title
      description: The title of the shared drive.
      type: String
    - contextPath: GoogleDrive.DriveActivity.actions.detail.rename.oldTitle
      description: The previous title of the drive object.
      type: String
    - contextPath: GoogleDrive.DriveActivity.actions.detail.rename.newTitle
      description: The new title of the drive object.
      type: String
    - contextPath: GoogleDrive.DriveActivity.actions.detail.delete.type
      description: The type of delete action taken.
      type: String
    - contextPath: GoogleDrive.DriveActivity.actions.detail.restore.type
      description: The type of restore action taken.
      type: String
    - contextPath: GoogleDrive.DriveActivity.actions.detail.permissionChange.addedPermissions.role
      description: Indicates the Google Drive permissions role.
      type: String
    - contextPath: GoogleDrive.DriveActivity.actions.detail.permissionChange.addedPermissions.allowDiscovery
      description: If true, the item can be discovered (e.g., in the user's "Shared with me" collection) without needing a link to the item.
      type: Boolean
    - contextPath: GoogleDrive.DriveActivity.actions.detail.permissionChange.addedPermissions.user.knownUser.personName
      description: The identifier for this user that can be used with the People API to get more information. The format is "people/ACCOUNT_ID".
      type: String
    - contextPath: GoogleDrive.DriveActivity.actions.detail.permissionChange.addedPermissions.user.knownUser.isCurrentUser
      description: True if this is the user making the request.
      type: Boolean
    - contextPath: GoogleDrive.DriveActivity.actions.detail.permissionChange.addedPermissions.user.deletedUser
      description: If true, a user whose account has since been deleted.
      type: Boolean
    - contextPath: GoogleDrive.DriveActivity.actions.detail.permissionChange.addedPermissions.user.unknownUser
      description: If true, a user about whom nothing is currently known.
      type: Boolean
    - contextPath: GoogleDrive.DriveActivity.actions.detail.permissionChange.addedPermissions.group.email
      description: The email address of the group.
      type: String
    - contextPath: GoogleDrive.DriveActivity.actions.detail.permissionChange.addedPermissions.group.title
      description: The title of the group.
      type: String
    - contextPath: GoogleDrive.DriveActivity.actions.detail.permissionChange.addedPermissions.domain.name
      description: The name of the domain, e.g., "google.com".
      type: String
    - contextPath: GoogleDrive.DriveActivity.actions.detail.permissionChange.addedPermissions.domain.legacyId
      description: An opaque string used to identify this domain.
      type: String
    - contextPath: GoogleDrive.DriveActivity.actions.detail.permissionChange.addedPermissions.anyone
      description: If true, represents any user (including a logged out user).
      type: Boolean
    - contextPath: GoogleDrive.DriveActivity.actions.detail.permissionChange.removedPermissions.role
      description: Indicates the Google Drive permissions role.
      type: String
    - contextPath: GoogleDrive.DriveActivity.actions.detail.permissionChange.removedPermissions.allowDiscovery
      description: If true, the item can be discovered (e.g., in the user's "Shared with me" collection) without needing a link to the item.
      type: Boolean
    - contextPath: GoogleDrive.DriveActivity.actions.detail.permissionChange.removedPermissions.user.knownUser.personName
      description: The identifier for this user that can be used with the People API to get more information. The format is "people/ACCOUNT_ID".
      type: String
    - contextPath: GoogleDrive.DriveActivity.actions.detail.permissionChange.removedPermissions.user.knownUser.isCurrentUser
      description: True if this is the user making the request.
      type: Boolean
    - contextPath: GoogleDrive.DriveActivity.actions.detail.permissionChange.removedPermissions.user.deletedUser
      description: If true, a user whose account has since been deleted.
      type: Boolean
    - contextPath: GoogleDrive.DriveActivity.actions.detail.permissionChange.removedPermissions.user.unknownUser
      description: If true, a user about whom nothing is currently known.
      type: Boolean
    - contextPath: GoogleDrive.DriveActivity.actions.detail.permissionChange.removedPermissions.group.email
      description: The email address of the group.
      type: String
    - contextPath: GoogleDrive.DriveActivity.actions.detail.permissionChange.removedPermissions.group.title
      description: The title of the group.
      type: String
    - contextPath: GoogleDrive.DriveActivity.actions.detail.permissionChange.removedPermissions.domain.name
      description: The name of the domain, e.g., "google.com".
      type: String
    - contextPath: GoogleDrive.DriveActivity.actions.detail.permissionChange.removedPermissions.domain.legacyId
      description: An opaque string used to identify this domain.
      type: String
    - contextPath: GoogleDrive.DriveActivity.actions.detail.permissionChange.removedPermissions.anyone
      description: If true, represents any user (including a logged out user).
      type: Boolean
    - contextPath: GoogleDrive.DriveActivity.actions.detail.comment.mentionedUsers.knownUser.personName
      description: The identifier for this user that can be used with the People API to get more information. The format is "people/ACCOUNT_ID".
      type: String
    - contextPath: GoogleDrive.DriveActivity.actions.detail.comment.mentionedUsers.knownUser.isCurrentUser
      description: True if this is the user making the request.
      type: Boolean
    - contextPath: GoogleDrive.DriveActivity.actions.detail.comment.mentionedUsers.deletedUser
      description: If true, a user whose account has since been deleted.
      type: Boolean
    - contextPath: GoogleDrive.DriveActivity.actions.detail.comment.mentionedUsers.unknownUser
      description: If true, a user about whom nothing is currently known.
      type: Boolean
    - contextPath: GoogleDrive.DriveActivity.actions.detail.comment.post.subtype
      description: The sub-type of post event.
      type: String
    - contextPath: GoogleDrive.DriveActivity.actions.detail.comment.assignment.subtype
      description: The sub-type of assignment event.
      type: String
    - contextPath: GoogleDrive.DriveActivity.actions.detail.comment.assignment.assignedUser.knownUser.personName
      description: The identifier for this user that can be used with the People API to get more information. The format is "people/ACCOUNT_ID".
      type: String
    - contextPath: GoogleDrive.DriveActivity.actions.detail.comment.assignment.assignedUser.knownUser.isCurrentUser
      description: True if this is the user making the request.
      type: Boolean
    - contextPath: GoogleDrive.DriveActivity.actions.detail.comment.assignment.assignedUser.deletedUser
      description: If true, a user whose account has since been deleted.
      type: Boolean
    - contextPath: GoogleDrive.DriveActivity.actions.detail.comment.assignment.assignedUser.unknownUser
      description: If true, a user about whom nothing is currently known.
      type: Boolean
    - contextPath: GoogleDrive.DriveActivity.actions.detail.comment.suggestion.subtype
      description: The sub-type of suggestion event.
      type: String
    - contextPath: GoogleDrive.DriveActivity.actions.detail.dlpChange.type
      description: The type of Data Leak Prevention (DLP) change.
      type: String
    - contextPath: GoogleDrive.DriveActivity.actions.detail.reference.type
      description: The reference type corresponding to this event.
      type: String
    - contextPath: GoogleDrive.DriveActivity.actions.detail.settingsChange.restrictionChanges.feature
      description: The feature which had a change in restriction policy.
      type: String
    - contextPath: GoogleDrive.DriveActivity.actions.detail.settingsChange.restrictionChanges.newRestriction
      description: The restriction in place after the change.
      type: String
    - contextPath: GoogleDrive.DriveActivity.actions.actor.user.knownUser.personName
      description: The identifier for this user that can be used with the People API to get more information. The format is "people/ACCOUNT_ID".
      type: String
    - contextPath: GoogleDrive.DriveActivity.actions.actor.user.knownUser.isCurrentUser
      description: True if this is the user making the request.
      type: Boolean
    - contextPath: GoogleDrive.DriveActivity.actions.actor.user.deletedUser
      description: If true, a user whose account has since been deleted.
      type: Boolean
    - contextPath: GoogleDrive.DriveActivity.actions.actor.user.unknownUser
      description: If true, a user about whom nothing is currently known.
      type: Boolean
    - contextPath: GoogleDrive.DriveActivity.actions.actor.anonymous
      description: If true, the user is an anonymous user.
      type: Boolean
    - contextPath: GoogleDrive.DriveActivity.actions.actor.impersonation.impersonatedUser.knownUser.personName
      description: The identifier for this user that can be used with the People API to get more information. The format is "people/ACCOUNT_ID".
      type: String
    - contextPath: GoogleDrive.DriveActivity.actions.actor.impersonation.impersonatedUser.knownUser.isCurrentUser
      description: True if this is the user making the request.
      type: Boolean
    - contextPath: GoogleDrive.DriveActivity.actions.actor.impersonation.impersonatedUser.deletedUser
      description: If true, a user whose account has since been deleted.
      type: Boolean
    - contextPath: GoogleDrive.DriveActivity.actions.actor.impersonation.impersonatedUser.unknownUser
      description: If true, a user about whom nothing is currently known.
      type: String
    - contextPath: GoogleDrive.DriveActivity.actions.actor.system.type
      description: The type of the system event that may triggered activity.
      type: String
    - contextPath: GoogleDrive.DriveActivity.actions.actor.administrator
      description: If true, the user is an administrator.
      type: Boolean
    - contextPath: GoogleDrive.DriveActivity.actions.target.driveItem.name
      description: The target Drive item. The format is "items/ITEM_ID".
      type: String
    - contextPath: GoogleDrive.DriveActivity.actions.target.driveItem.title
      description: The title of the Drive item.
      type: String
    - contextPath: GoogleDrive.DriveActivity.actions.target.driveItem.mimeType
      description: The MIME type of the Drive item.
      type: String
    - contextPath: GoogleDrive.DriveActivity.actions.target.driveItem.owner.domain.name
      description: The name of the domain, e.g., "google.com".
      type: String
    - contextPath: GoogleDrive.DriveActivity.actions.target.driveItem.owner.domain.legacyId
      description: An opaque string used to identify this domain.
      type: String
    - contextPath: GoogleDrive.DriveActivity.actions.target.driveItem.owner.user.knownUser.personName
      description: The identifier for this user that can be used with the People API to get more information. The format is "people/ACCOUNT_ID".
      type: String
    - contextPath: GoogleDrive.DriveActivity.actions.target.driveItem.owner.user.knownUser.isCurrentUser
      description: True if this is the user making the request.
      type: Boolean
    - contextPath: GoogleDrive.DriveActivity.actions.target.driveItem.owner.user.deletedUser
      description: If true, a user whose account has since been deleted.
      type: Boolean
    - contextPath: GoogleDrive.DriveActivity.actions.target.driveItem.owner.user.unknownUser
      description: If true, a user about whom nothing is currently known.
      type: Boolean
    - contextPath: GoogleDrive.DriveActivity.actions.target.driveItem.owner.drive.name
      description: The resource name of the shared drive. The format is "COLLECTION_ID/DRIVE_ID".
      type: String
    - contextPath: GoogleDrive.DriveActivity.actions.target.driveItem.owner.drive.title
      description: The title of the shared drive.
      type: String
    - contextPath: GoogleDrive.DriveActivity.actions.target.driveItem.driveFile
      description: If true, the Drive item is a file.
      type: Boolean
    - contextPath: GoogleDrive.DriveActivity.actions.target.driveItem.driveFolder.type
      description: The type of Drive folder.
      type: String
    - contextPath: GoogleDrive.DriveActivity.actions.target.drive.name
      description: The resource name of the shared drive. The format is "COLLECTION_ID/DRIVE_ID".
      type: String
    - contextPath: GoogleDrive.DriveActivity.actions.target.drive.title
      description: The title of the shared drive.
      type: String
    - contextPath: GoogleDrive.DriveActivity.actions.target.drive.root.name
      description: The target Drive item. The format is "items/ITEM_ID".
      type: String
    - contextPath: GoogleDrive.DriveActivity.actions.target.drive.root.title
      description: The title of the Drive item.
      type: String
    - contextPath: GoogleDrive.DriveActivity.actions.target.drive.root.mimeType
      description: The MIME type of the Drive item.
      type: String
    - contextPath: GoogleDrive.DriveActivity.actions.target.drive.root.owner.domain.name
      description: The name of the domain, e.g., "google.com".
      type: String
    - contextPath: GoogleDrive.DriveActivity.actions.target.drive.root.owner.domain.legacyId
      description: An opaque string used to identify this domain.
      type: String
    - contextPath: GoogleDrive.DriveActivity.actions.target.drive.root.owner.user.knownUser.personName
      description: The identifier for this user that can be used with the People API to get more information. The format is "people/ACCOUNT_ID".
      type: String
    - contextPath: GoogleDrive.DriveActivity.actions.target.drive.root.owner.user.knownUser.isCurrentUser
      description: True if this is the user making the request.
      type: Boolean
    - contextPath: GoogleDrive.DriveActivity.actions.target.drive.root.owner.user.deletedUser
      description: If true, a user whose account has since been deleted.
      type: Boolean
    - contextPath: GoogleDrive.DriveActivity.actions.target.drive.root.owner.user.unknownUser
      description: If true, a user about whom nothing is currently known.
      type: Boolean
    - contextPath: GoogleDrive.DriveActivity.actions.target.drive.root.owner.drive.name
      description: The resource name of the shared drive. The format is "COLLECTION_ID/DRIVE_ID".
      type: String
    - contextPath: GoogleDrive.DriveActivity.actions.target.drive.root.owner.drive.title
      description: The title of the shared drive.
      type: String
    - contextPath: GoogleDrive.DriveActivity.actions.target.drive.root.driveFile
      description: If true, the Drive item is a file.
      type: Boolean
    - contextPath: GoogleDrive.DriveActivity.actions.target.drive.root.driveFolder.type
      description: The type of Drive folder.
      type: String
    - contextPath: GoogleDrive.DriveActivity.actions.target.fileComment.legacyCommentId
      description: The comment in the discussion thread.
      type: String
    - contextPath: GoogleDrive.DriveActivity.actions.target.fileComment.legacyDiscussionId
      description: The discussion thread to which the comment was added.
      type: String
    - contextPath: GoogleDrive.DriveActivity.actions.target.fileComment.linkToDiscussion
      description: The link to the discussion thread containing this comment, for example, "https://docs.google.com/DOCUMENT_ID/edit?disco=THREAD_ID".
      type: String
    - contextPath: GoogleDrive.DriveActivity.actions.target.fileComment.parent.name
      description: The target Drive item. The format is "items/ITEM_ID".
      type: String
    - contextPath: GoogleDrive.DriveActivity.actions.target.fileComment.parent.title
      description: The title of the Drive item.
      type: String
    - contextPath: GoogleDrive.DriveActivity.actions.target.fileComment.parent.mimeType
      description: The MIME type of the Drive item.
      type: String
    - contextPath: GoogleDrive.DriveActivity.actions.target.fileComment.parent.owner.domain.name
      description: The name of the domain, e.g., "google.com".
      type: String
    - contextPath: GoogleDrive.DriveActivity.actions.target.fileComment.parent.owner.domain.legacyId
      description: An opaque string used to identify this domain.
      type: String
    - contextPath: GoogleDrive.DriveActivity.actions.target.fileComment.parent.owner.user.knownUser.personName
      description: The identifier for this user that can be used with the People API to get more information. The format is "people/ACCOUNT_ID".
      type: String
    - contextPath: GoogleDrive.DriveActivity.actions.target.fileComment.parent.owner.user.knownUser.isCurrentUser
      description: True if this is the user making the request.
      type: Boolean
    - contextPath: GoogleDrive.DriveActivity.actions.target.fileComment.parent.owner.user.deletedUser
      description: If true, a user whose account has since been deleted.
      type: Boolean
    - contextPath: GoogleDrive.DriveActivity.actions.target.fileComment.parent.owner.user.unknownUser
      description: If true, a user about whom nothing is currently known.
      type: Boolean
    - contextPath: GoogleDrive.DriveActivity.actions.target.fileComment.parent.owner.drive.name
      description: The resource name of the shared drive. The format is "COLLECTION_ID/DRIVE_ID".
      type: String
    - contextPath: GoogleDrive.DriveActivity.actions.target.fileComment.parent.owner.drive.title
      description: The title of the shared drive.
      type: String
    - contextPath: GoogleDrive.DriveActivity.actions.target.fileComment.parent.driveFile
      description: If true, the Drive item is a file.
      type: Boolean
    - contextPath: GoogleDrive.DriveActivity.actions.target.fileComment.parent.driveFolder.type
      description: The type of Drive folder.
      type: String
    - contextPath: GoogleDrive.DriveActivity.actions.timestamp
      description: The activity occurred at this specific time.
      type: String
    - contextPath: GoogleDrive.DriveActivity.actions.timeRange.startTime
      description: The start of the time range.
      type: String
    - contextPath: GoogleDrive.DriveActivity.actions.timeRange.endTime
      description: The end of the time range.
      type: String
    - contextPath: GoogleDrive.DriveActivity.targets.driveItem.name
      description: The target Drive item. The format is "items/ITEM_ID".
      type: String
    - contextPath: GoogleDrive.DriveActivity.targets.driveItem.title
      description: The title of the Drive item.
      type: String
    - contextPath: GoogleDrive.DriveActivity.targets.driveItem.mimeType
      description: The MIME type of the Drive item.
      type: String
    - contextPath: GoogleDrive.DriveActivity.targets.driveItem.owner.domain.name
      description: The name of the domain, e.g., "google.com".
      type: String
    - contextPath: GoogleDrive.DriveActivity.targets.driveItem.owner.domain.legacyId
      description: An opaque string used to identify this domain.
      type: String
    - contextPath: GoogleDrive.DriveActivity.targets.driveItem.owner.user.knownUser.personName
      description: The identifier for this user that can be used with the People API to get more information. The format is "people/ACCOUNT_ID".
      type: String
    - contextPath: GoogleDrive.DriveActivity.targets.driveItem.owner.user.knownUser.isCurrentUser
      description: True if this is the user making the request.
      type: Boolean
    - contextPath: GoogleDrive.DriveActivity.targets.driveItem.owner.user.deletedUser
      description: If true, a user whose account has since been deleted.
      type: Boolean
    - contextPath: GoogleDrive.DriveActivity.targets.driveItem.owner.user.unknownUser
      description: If true, a user about whom nothing is currently known.
      type: Boolean
    - contextPath: GoogleDrive.DriveActivity.targets.driveItem.owner.drive.name
      description: The resource name of the shared drive. The format is "COLLECTION_ID/DRIVE_ID".
      type: String
    - contextPath: GoogleDrive.DriveActivity.targets.driveItem.owner.drive.title
      description: The title of the shared drive.
      type: String
    - contextPath: GoogleDrive.DriveActivity.targets.driveItem.driveFile
      description: If true, the Drive item is a file.
      type: Boolean
    - contextPath: GoogleDrive.DriveActivity.targets.driveItem.driveFolder.type
      description: The type of Drive folder.
      type: String
    - contextPath: GoogleDrive.DriveActivity.targets.drive.name
      description: The resource name of the shared drive. The format is "COLLECTION_ID/DRIVE_ID".
      type: String
    - contextPath: GoogleDrive.DriveActivity.targets.drive.title
      description: The title of the shared drive.
      type: String
    - contextPath: GoogleDrive.DriveActivity.targets.drive.root.name
      description: The target Drive item. The format is "items/ITEM_ID".
      type: String
    - contextPath: GoogleDrive.DriveActivity.targets.drive.root.title
      description: The title of the Drive item.
      type: String
    - contextPath: GoogleDrive.DriveActivity.targets.drive.root.mimeType
      description: The MIME type of the Drive item.
      type: String
    - contextPath: GoogleDrive.DriveActivity.targets.drive.root.owner.domain.name
      description: The name of the domain, e.g., "google.com".
      type: String
    - contextPath: GoogleDrive.DriveActivity.targets.drive.root.owner.domain.legacyId
      description: An opaque string used to identify this domain.
      type: String
    - contextPath: GoogleDrive.DriveActivity.targets.drive.root.owner.user.knownUser.personName
      description: The identifier for this user that can be used with the People API to get more information. The format is "people/ACCOUNT_ID".
      type: String
    - contextPath: GoogleDrive.DriveActivity.targets.drive.root.owner.user.knownUser.isCurrentUser
      description: True if this is the user making the request.
      type: Boolean
    - contextPath: GoogleDrive.DriveActivity.targets.drive.root.owner.user.deletedUser
      description: If true, a user whose account has since been deleted.
      type: Boolean
    - contextPath: GoogleDrive.DriveActivity.targets.drive.root.owner.user.unknownUser
      description: If true, a user about whom nothing is currently known.
      type: Boolean
    - contextPath: GoogleDrive.DriveActivity.targets.drive.root.owner.drive.name
      description: The resource name of the shared drive. The format is "COLLECTION_ID/DRIVE_ID".
      type: String
    - contextPath: GoogleDrive.DriveActivity.targets.drive.root.owner.drive.title
      description: The title of the shared drive.
      type: String
    - contextPath: GoogleDrive.DriveActivity.targets.drive.root.driveFile
      description: If true, the Drive item is a file.
      type: Boolean
    - contextPath: GoogleDrive.DriveActivity.targets.drive.root.driveFolder.type
      description: The type of Drive folder.
      type: String
    - contextPath: GoogleDrive.DriveActivity.targets.fileComment.legacyCommentId
      description: The comment in the discussion thread.
      type: String
    - contextPath: GoogleDrive.DriveActivity.targets.fileComment.legacyDiscussionId
      description: The discussion thread to which the comment was added.
      type: String
    - contextPath: GoogleDrive.DriveActivity.targets.fileComment.linkToDiscussion
      description: The link to the discussion thread containing this comment, for example, "https://docs.google.com/DOCUMENT_ID/edit?disco=THREAD_ID".
      type: String
    - contextPath: GoogleDrive.DriveActivity.targets.fileComment.parent.name
      description: The target Drive item. The format is "items/ITEM_ID".
      type: String
    - contextPath: GoogleDrive.DriveActivity.targets.fileComment.parent.title
      description: The title of the Drive item.
      type: String
    - contextPath: GoogleDrive.DriveActivity.targets.fileComment.parent.mimeType
      description: The MIME type of the Drive item.
      type: String
    - contextPath: GoogleDrive.DriveActivity.targets.fileComment.parent.owner.domain.name
      description: The name of the domain, e.g., "google.com".
      type: String
    - contextPath: GoogleDrive.DriveActivity.targets.fileComment.parent.owner.domain.legacyId
      description: An opaque string used to identify this domain.
      type: String
    - contextPath: GoogleDrive.DriveActivity.targets.fileComment.parent.owner.user.knownUser.personName
      description: The identifier for this user that can be used with the People API to get more information. The format is "people/ACCOUNT_ID".
      type: String
    - contextPath: GoogleDrive.DriveActivity.targets.fileComment.parent.owner.user.knownUser.isCurrentUser
      description: True if this is the user making the request.
      type: Boolean
    - contextPath: GoogleDrive.DriveActivity.targets.fileComment.parent.owner.user.deletedUser
      description: If true, a user whose account has since been deleted.
      type: Boolean
    - contextPath: GoogleDrive.DriveActivity.targets.fileComment.parent.owner.user.unknownUser
      description: If true, a user about whom nothing is currently known.
      type: Boolean
    - contextPath: GoogleDrive.DriveActivity.targets.fileComment.parent.owner.drive.name
      description: The resource name of the shared drive. The format is "COLLECTION_ID/DRIVE_ID".
      type: String
    - contextPath: GoogleDrive.DriveActivity.targets.fileComment.parent.owner.drive.title
      description: The title of the shared drive.
      type: String
    - contextPath: GoogleDrive.DriveActivity.targets.fileComment.parent.driveFile
      description: If true, the Drive item is a file.
      type: Boolean
    - contextPath: GoogleDrive.DriveActivity.targets.fileComment.parent.driveFolder.type
      description: The type of Drive folder.
      type: String
    - contextPath: GoogleDrive.DriveActivity.timestamp
      description: The activity occurred at this specific time.
      type: String
    - contextPath: GoogleDrive.DriveActivity.timeRange.startTime
      description: The start of the time range.
      type: String
    - contextPath: GoogleDrive.DriveActivity.timeRange.endTime
      description: The end of the time range.
      type: String
  - name: google-drive-drives-list
    description: Lists the user's shared drives.
    arguments:
    - name: page_size
      description: "Maximum number of shared drives to return. Acceptable values are 1 to 100, inclusive."
      defaultValue: "100"
    - name: page_token
      description: Page token for shared drives.
    - name: query
      description: Query string for searching shared drives.
    - auto: PREDEFINED
      defaultValue: "false"
      name: use_domain_admin_access
      description: "Issue the request as a domain administrator. If set to true, all shared drives of the domain in which the requester is an administrator are returned."
      predefined:
      - "true"
      - "false"
    - name: user_id
      description: The user's primary email address.
    outputs:
    - contextPath: GoogleDrive.Drive.Drive.id
      description: The ID of this shared drive which is also the ID of the top level folder of this shared drive.
      type: String
    - contextPath: GoogleDrive.Drive.Drive.name
      description: The name of this shared drive.
      type: String
    - contextPath: GoogleDrive.Drive.Drive.colorRgb
      description: The color of this shared drive as an RGB hex string.
      type: String
    - contextPath: GoogleDrive.Drive.Drive.capabilities.canAddChildren
      description: Whether the current user can add children to folders in this shared drive.
      type: Boolean
    - contextPath: GoogleDrive.Drive.Drive.capabilities.canChangeCopyRequiresWriterPermissionRestriction
      description: Whether the current user can change the 'copy requires writer permission' restriction of this shared drive.
      type: Boolean
    - contextPath: GoogleDrive.Drive.Drive.capabilities.canChangeDomainUsersOnlyRestriction
      description: Whether the current user can change the 'domain users only' restriction of this shared drive.
      type: Boolean
    - contextPath: GoogleDrive.Drive.Drive.capabilities.canChangeDriveBackground
      description: Whether the current user can change the background of this shared drive.
      type: Boolean
    - contextPath: GoogleDrive.Drive.Drive.capabilities.canChangeDriveMembersOnlyRestriction
      description: Whether the current user can change the 'drive members only' restriction of this shared drive.
      type: Boolean
    - contextPath: GoogleDrive.Drive.Drive.capabilities.canComment
      description: Whether the current user can comment on files in this shared drive.
      type: Boolean
    - contextPath: GoogleDrive.Drive.Drive.capabilities.canCopy
      description: Whether the current user can copy files in this shared drive.
      type: Boolean
    - contextPath: GoogleDrive.Drive.Drive.capabilities.canDeleteChildren
      description: Whether the current user can delete children from folders in this shared drive.
      type: Boolean
    - contextPath: GoogleDrive.Drive.Drive.capabilities.canDeleteDrive
      description: Whether the current user can delete this shared drive.
      type: Boolean
    - contextPath: GoogleDrive.Drive.Drive.capabilities.canDownload
      description: Whether the current user can download files in this shared drive.
      type: Boolean
    - contextPath: GoogleDrive.Drive.Drive.capabilities.canEdit
      description: Whether the current user can edit files in this shared drive.
      type: Boolean
    - contextPath: GoogleDrive.Drive.Drive.capabilities.canListChildren
      description: Whether the current user can list the children of folders in this shared drive.
      type: Boolean
    - contextPath: GoogleDrive.Drive.Drive.capabilities.canManageMembers
      description: Whether the current user can add members to this shared drive or remove them or change their role.
      type: Boolean
    - contextPath: GoogleDrive.Drive.Drive.capabilities.canReadRevisions
      description: Whether the current user can read the revisions resource of files in this shared drive.
      type: Boolean
    - contextPath: GoogleDrive.Drive.Drive.capabilities.canRename
      description: Whether the current user can rename files or folders in this shared drive.
      type: Boolean
    - contextPath: GoogleDrive.Drive.Drive.capabilities.canRenameDrive
      description: Whether the current user can rename this shared drive.
      type: Boolean
    - contextPath: GoogleDrive.Drive.Drive.capabilities.canShare
      description: Whether the current user can share files or folders in this shared drive.
      type: Boolean
    - contextPath: GoogleDrive.Drive.Drive.capabilities.canTrashChildren
      description: Whether the current user can trash children from folders in this shared drive.
      type: Boolean
    - contextPath: GoogleDrive.Drive.Drive.createdTime
      description: The time at which the shared drive was created (RFC 3339 date-time).
      type: Date
    - contextPath: GoogleDrive.Drive.Drive.hidden
      description: Whether the shared drive is hidden from the default view.
      type: Boolean
    - contextPath: GoogleDrive.Drive.Drive.restrictions.adminManagedRestrictions
      description: Whether administrative privileges on this shared drive are required to modify restrictions.
      type: Boolean
    - contextPath: GoogleDrive.Drive.Drive.restrictions.copyRequiresWriterPermission
      description: Whether the options to copy, print, or download files inside this shared drive, should be disabled for readers and commenters. When this restriction is set to true, it will override the similarly named field to true for any file inside this shared drive.
      type: Boolean
    - contextPath: GoogleDrive.Drive.Drive.restrictions.domainUsersOnly
      description: Whether access to this shared drive and items inside this shared drive is restricted to users of the domain to which this shared drive belongs. This restriction may be overridden by other sharing policies controlled outside of this shared drive.
      type: Boolean
    - contextPath: GoogleDrive.Drive.Drive.restrictions.driveMembersOnly
      description: Whether access to items inside this shared drive is restricted to its members.
      type: Boolean
  - name: google-drive-drive-get
    description: Gets a user shared drives.
    arguments:
    - auto: PREDEFINED
      defaultValue: "false"
      name: use_domain_admin_access
      description: "Issue the request as a domain administrator. If set to true, all shared drives of the domain in which the requester is an administrator are returned."
      predefined:
      - "true"
      - "false"
    - name: user_id
      description: The user's primary email address.
    - name: drive_id
      description: ID of the shared drive. Can be retrieved using the `google-drive-drives-list` command.
    - name: fields
      description: The fields you want included in the response.
      defaultValue: kind, id, name, themeId, capabilities, createdTime, hidden, restrictions
    outputs:
    - contextPath: GoogleDrive.Drive.Drive.id
      description: The ID of this shared drive which is also the ID of the top level folder of this shared drive.
      type: String
    - contextPath: GoogleDrive.Drive.Drive.name
      description: The name of this shared drive.
      type: String
    - contextPath: GoogleDrive.Drive.Drive.colorRgb
      description: The color of this shared drive as an RGB hex string.
      type: String
    - contextPath: GoogleDrive.Drive.Drive.capabilities.canAddChildren
      description: Whether the current user can add children to folders in this shared drive.
      type: Boolean
    - contextPath: GoogleDrive.Drive.Drive.capabilities.canChangeCopyRequiresWriterPermissionRestriction
      description: Whether the current user can change the 'copy requires writer permission' restriction of this shared drive.
      type: Boolean
    - contextPath: GoogleDrive.Drive.Drive.capabilities.canChangeDomainUsersOnlyRestriction
      description: Whether the current user can change the 'domain users only' restriction of this shared drive.
      type: Boolean
    - contextPath: GoogleDrive.Drive.Drive.capabilities.canChangeDriveBackground
      description: Whether the current user can change the background of this shared drive.
      type: Boolean
    - contextPath: GoogleDrive.Drive.Drive.capabilities.canChangeDriveMembersOnlyRestriction
      description: Whether the current user can change the 'drive members only' restriction of this shared drive.
      type: Boolean
    - contextPath: GoogleDrive.Drive.Drive.capabilities.canComment
      description: Whether the current user can comment on files in this shared drive.
      type: Boolean
    - contextPath: GoogleDrive.Drive.Drive.capabilities.canCopy
      description: Whether the current user can copy files in this shared drive.
      type: Boolean
    - contextPath: GoogleDrive.Drive.Drive.capabilities.canDeleteChildren
      description: Whether the current user can delete children from folders in this shared drive.
      type: Boolean
    - contextPath: GoogleDrive.Drive.Drive.capabilities.canDeleteDrive
      description: Whether the current user can delete this shared drive.
      type: Boolean
    - contextPath: GoogleDrive.Drive.Drive.capabilities.canDownload
      description: Whether the current user can download files in this shared drive.
      type: Boolean
    - contextPath: GoogleDrive.Drive.Drive.capabilities.canEdit
      description: Whether the current user can edit files in this shared drive.
      type: Boolean
    - contextPath: GoogleDrive.Drive.Drive.capabilities.canListChildren
      description: Whether the current user can list the children of folders in this shared drive.
      type: Boolean
    - contextPath: GoogleDrive.Drive.Drive.capabilities.canManageMembers
      description: Whether the current user can add members to this shared drive or remove them or change their role.
      type: Boolean
    - contextPath: GoogleDrive.Drive.Drive.capabilities.canReadRevisions
      description: Whether the current user can read the revisions resource of files in this shared drive.
      type: Boolean
    - contextPath: GoogleDrive.Drive.Drive.capabilities.canRename
      description: Whether the current user can rename files or folders in this shared drive.
      type: Boolean
    - contextPath: GoogleDrive.Drive.Drive.capabilities.canRenameDrive
      description: Whether the current user can rename this shared drive.
      type: Boolean
    - contextPath: GoogleDrive.Drive.Drive.capabilities.canShare
      description: Whether the current user can share files or folders in this shared drive.
      type: Boolean
    - contextPath: GoogleDrive.Drive.Drive.capabilities.canTrashChildren
      description: Whether the current user can trash children from folders in this shared drive.
      type: Boolean
    - contextPath: GoogleDrive.Drive.Drive.createdTime
      description: The time at which the shared drive was created (RFC 3339 date-time).
      type: Date
    - contextPath: GoogleDrive.Drive.Drive.hidden
      description: Whether the shared drive is hidden from the default view.
      type: Boolean
    - contextPath: GoogleDrive.Drive.Drive.restrictions.adminManagedRestrictions
      description: Whether administrative privileges on this shared drive are required to modify restrictions.
      type: Boolean
    - contextPath: GoogleDrive.Drive.Drive.restrictions.copyRequiresWriterPermission
      description: Whether the options to copy, print, or download files inside this shared drive, should be disabled for readers and commenters. When this restriction is set to true, it will override the similarly named field to true for any file inside this shared drive.
      type: Boolean
    - contextPath: GoogleDrive.Drive.Drive.restrictions.domainUsersOnly
      description: Whether access to this shared drive and items inside this shared drive is restricted to users of the domain to which this shared drive belongs. This restriction may be overridden by other sharing policies controlled outside of this shared drive.
      type: Boolean
    - contextPath: GoogleDrive.Drive.Drive.restrictions.driveMembersOnly
      description: Whether access to items inside this shared drive is restricted to its members.
      type: Boolean
  - name: google-drive-drive-delete
    description: Deletes a shared drive.
    arguments:
    - auto: PREDEFINED
      defaultValue: "false"
      name: use_domain_admin_access
      description: If set to true, then the requester will be granted access if they are an administrator of the domain to which the shared drive belongs.
      predefined:
      - "true"
      - "false"
    - auto: PREDEFINED
      defaultValue: "false"
      name: allow_item_deletion
      description: "Whether any items inside the shared drive should also be deleted. This option is only supported when use_domain_admin_access argument is set to true."
      predefined:
      - "true"
      - "false"
    - name: user_id
      description: The user's primary email address.
    - name: drive_id
      required: true
      description: The ID of the shared drive to delete. Can be retrieved using the `google-drive-drives-list` command.
  - name: google-drive-files-list
    description: Lists the user's shared drives.
    arguments:
    - name: page_size
      description: "Maximum number of shared drives to return. Acceptable values are 1 to 100, inclusive."
      defaultValue: "100"
    - name: page_token
      description: Page token for shared drives.
    - name: query
      description: Query string for searching shared drives.
    - auto: PREDEFINED
      defaultValue: "false"
      description: Whether both My Drive and shared drive items should be included in the results.
      name: include_items_from_all_drives
      predefined:
      - "true"
      - "false"
    - name: user_id
      description: The user's primary email address.
    - name: fields
      description: The fields you want included in the response.
      defaultValue: kind, id, name, mimeType, description, starred, trashed, explicitlyTrashed, trashingUser, trashedTime, parents, properties, appProperties, spaces, version, webContentLink, webViewLink, iconLink, hasThumbnail, thumbnailLink, thumbnailVersion, viewedByMe, viewedByMeTime, createdTime, modifiedTime, modifiedByMeTime, modifiedByMe, sharedWithMeTime, sharingUser, owners, teamDriveId, driveId, lastModifyingUser, shared, ownedByMe, capabilities, viewersCanCopyContent, copyRequiresWriterPermission, writersCanShare, permissions, permissionIds, hasAugmentedPermissions, folderColorRgb, originalFilename, fullFileExtension, fileExtension, md5Checksum, size, quotaBytesUsed, headRevisionId, contentHints, isAppAuthorized, exportLinks, shortcutDetails, contentRestrictions, resourceKey, linkShareMetadata
    - auto: PREDEFINED
      description: Whether the requesting application supports both My Drives and shared drives.
      name: supports_all_drives
      defaultValue: "False"
      predefined:
      - "True"
      - "False"
    - auto: PREDEFINED
      description: Files or documents to which the query applies. Prefer 'User' or 'Drive' to 'All Drives' for efficiency. By default, corpora is set to 'User'. However, this can change depending on the filter set through the 'query' argument.
      name: corpora
      defaultValue: "User"
      predefined:
      - "User"
      - "Domain"
      - "Drive"
      - "All Drives"
    - name: drive_id
      description: ID of the shared drive to search. Can be retrieved using the `google-drive-drives-list` command. When a drive ID is specified the value of the corpora argument is automatically set to 'Drive' regardless of its selected value.
    outputs:
    - contextPath: GoogleDrive.File.File.id
      description: The ID of the file.
      type: String
    - contextPath: GoogleDrive.File.File.mimeType
      description: The MIME type of the file.
      type: String
    - contextPath: GoogleDrive.File.File.name
      description: The name of the file. This is not necessarily unique within a folder.
      type: String
    - contextPath: GoogleDrive.File.File.resourceKey
      description: A key needed to access the item via a shared link.
      type: String
  - name: google-drive-file-get
    description: Get a single file.
    arguments:
    - name: file_id
      description: ID of the requested file. Can be retrieved using the `google-drive-files-list` command.
    - name: user_id
      description: The user's primary email address.
    - auto: PREDEFINED
      defaultValue: "false"
      description: Whether both My Drive and shared drive items should be included in the results.
      name: include_items_from_all_drives
      predefined:
      - "true"
      - "false"
    - name: fields
      description: The fields you want included in the response.
      defaultValue: kind, id, name, mimeType, description, starred, trashed, explicitlyTrashed, trashingUser, trashedTime, parents, properties, appProperties, spaces, version, webContentLink, webViewLink, iconLink, hasThumbnail, thumbnailLink, thumbnailVersion, viewedByMe, viewedByMeTime, createdTime, modifiedTime, modifiedByMeTime, modifiedByMe, sharedWithMeTime, sharingUser, owners, teamDriveId, driveId, lastModifyingUser, shared, ownedByMe, capabilities, viewersCanCopyContent, copyRequiresWriterPermission, writersCanShare, permissions, permissionIds, hasAugmentedPermissions, folderColorRgb, originalFilename, fullFileExtension, fileExtension, md5Checksum, size, quotaBytesUsed, headRevisionId, contentHints, isAppAuthorized, exportLinks, shortcutDetails, contentRestrictions, resourceKey, linkShareMetadata
    - auto: PREDEFINED
      description: Whether the requesting application supports both My Drives and shared drives.
      name: supports_all_drives
      defaultValue: "False"
      predefined:
      - "True"
      - "False"
    outputs:
    - contextPath: GoogleDrive.File.File.capabilities.canAddChildren
      description: Whether the current user can add children to this folder. This is always false when the item is not a folder.
      type: Boolean
    - contextPath: GoogleDrive.File.File.capabilities.canAddMyDriveParent
      description: Whether the current user can add a parent for the item without removing an existing parent in the same request. Not populated for shared drive files.
      type: Boolean
    - contextPath: GoogleDrive.File.File.capabilities.canChangeCopyRequiresWriterPermission
      description: Whether the current user can change the 'copy requires writer permission' restriction of this file.
      type: Boolean
    - contextPath: GoogleDrive.File.File.capabilities.canChangeSecurityUpdateEnabled
      description: Whether the current user can change the 'security update enabled' field on link shared metadata.
      type: Boolean
    - contextPath: GoogleDrive.File.File.capabilities.canComment
      description: Whether the current user can comment on this file.
      type: Boolean
    - contextPath: GoogleDrive.File.File.capabilities.canCopy
      description: Whether the current user can copy this file. For an item in a shared drive, whether the current user can copy non-folder descendants of this item, or this item itself if it is not a folder.
      type: Boolean
    - contextPath: GoogleDrive.File.File.capabilities.canDelete
      description: Whether the current user can delete this file.
      type: Boolean
    - contextPath: GoogleDrive.File.File.capabilities.canDownload
      description: Whether the current user can download this file.
      type: Boolean
    - contextPath: GoogleDrive.File.File.capabilities.canEdit
      description: Whether the current user can edit this file.
      type: Boolean
    - contextPath: GoogleDrive.File.File.capabilities.canListChildren
      description: Whether the current user can list the children of this folder. This is always false when the item is not a folder.
      type: Boolean
    - contextPath: GoogleDrive.File.File.capabilities.canModifyContent
      description: Whether the current user can modify the content of this file.
      type: Boolean
    - contextPath: GoogleDrive.File.File.capabilities.canMoveChildrenWithinDrive
      description: Whether the current user can move children of this folder within this drive. This is false when the item is not a folder.
      type: Boolean
    - contextPath: GoogleDrive.File.File.capabilities.canMoveItemOutOfDrive
      description: Whether the current user can move this item outside of this drive by changing its parent.
      type: Boolean
    - contextPath: GoogleDrive.File.File.capabilities.canMoveItemWithinDrive
      description: Whether the current user can move this item within this drive.
      type: Boolean
    - contextPath: GoogleDrive.File.File.capabilities.canReadRevisions
      description: Whether the current user can read the revisions resource of this file. For a shared drive item, whether revisions of non-folder descendants of this item, or this item itself if it is not a folder, can be read.
      type: Boolean
    - contextPath: GoogleDrive.File.File.capabilities.canRemoveChildren
      description: Whether the current user can remove children from this folder. This is always false when the item is not a folder.
      type: Boolean
    - contextPath: GoogleDrive.File.File.capabilities.canRemoveMyDriveParent
      description: Whether the current user can remove a parent from the item without adding another parent in the same request. Not populated for shared drive files.
      type: Boolean
    - contextPath: GoogleDrive.File.File.capabilities.canRename
      description: Whether the current user can rename this file.
      type: Boolean
    - contextPath: GoogleDrive.File.File.capabilities.canShare
      description: Whether the current user can modify the sharing settings for this file.
      type: Boolean
    - contextPath: GoogleDrive.File.File.capabilities.canTrash
      description: Whether the current user can move this file to trash.
      type: Boolean
    - contextPath: GoogleDrive.File.File.capabilities.canUntrash
      description: Whether the current user can restore this file from trash.
      type: Boolean
    - contextPath: GoogleDrive.File.File.copyRequiresWriterPermission
      description: Whether the options to copy, print, or download this file, should be disabled for readers and commenters.
      type: Boolean
    - contextPath: GoogleDrive.File.File.createdTime
      description: The time at which the file was created (RFC 3339 date-time).
      type: Date
    - contextPath: GoogleDrive.File.File.explicitlyTrashed
      description: Whether the file has been explicitly trashed, as opposed to recursively trashed from a parent folder.
      type: Boolean
    - contextPath: GoogleDrive.File.File.exportLinks
      description: Links for exporting Docs Editors files to specific formats.
      type: String
    - contextPath: GoogleDrive.File.File.hasThumbnail
      description: Whether this file has a thumbnail. This does not indicate whether the requesting app has access to the thumbnail. To check access, look for the presence of the thumbnailLink field.
      type: Boolean
    - contextPath: GoogleDrive.File.File.iconLink
      description: A static, unauthenticated link to the file's icon.
      type: String
    - contextPath: GoogleDrive.File.File.id
      description: The ID of the file.
      type: String
    - contextPath: GoogleDrive.File.File.isAppAuthorized
      description: Whether the file was created or opened by the requesting app.
      type: Boolean
    - contextPath: GoogleDrive.File.File.lastModifyingUser.displayName
      description: A plain text displayable name for this user.
      type: String
    - contextPath: GoogleDrive.File.File.lastModifyingUser.emailAddress
      description: The email address of the user. This may not be present in certain contexts if the user has not made their email address visible to the requester.
      type: String
    - contextPath: GoogleDrive.File.File.lastModifyingUser.me
      description: Whether this user is the requesting user.
      type: Boolean
    - contextPath: GoogleDrive.File.File.lastModifyingUser.permissionId
      description: The user's ID as visible in Permission resources.
      type: String
    - contextPath: GoogleDrive.File.File.lastModifyingUser.photoLink
      description: A link to the user's profile photo, if available.
      type: String
    - contextPath: GoogleDrive.File.File.linkShareMetadata.securityUpdateEligible
      description: Whether the file is eligible for a security update.
      type: Boolean
    - contextPath: GoogleDrive.File.File.linkShareMetadata.securityUpdateEnabled
      description: Whether the security update is enabled for this file.
      type: Boolean
    - contextPath: GoogleDrive.File.File.mimeType
      description: The MIME type of the file.
      type: String
    - contextPath: GoogleDrive.File.File.modifiedByMe
      description: Whether the file has been modified by this user.
      type: Boolean
    - contextPath: GoogleDrive.File.File.modifiedByMeTime
      description: The last time the file was modified by the user (RFC 3339 date-time).
      type: Date
    - contextPath: GoogleDrive.File.File.modifiedTime
      description: The last time the file was modified by anyone (RFC 3339 date-time).
      type: Date
    - contextPath: GoogleDrive.File.File.name
      description: The name of the file. This is not necessarily unique within a folder. Note that for immutable items such as the top level folders of shared drives, My Drive root folder, and Application Data folder the name is constant.
      type: String
    - contextPath: GoogleDrive.File.File.ownedByMe
      description: Whether the user owns the file. Not populated for items in shared drives.
      type: Boolean
    - contextPath: GoogleDrive.File.File.owners.displayName
      description: A plain text displayable name for this user.
      type: String
    - contextPath: GoogleDrive.File.File.owners.emailAddress
      description: The email address of the user. This may not be present in certain contexts if the user has not made their email address visible to the requester.
      type: String
    - contextPath: GoogleDrive.File.File.owners.me
      description: Whether this user is the requesting user.
      type: Boolean
    - contextPath: GoogleDrive.File.File.owners.permissionId
      description: The user's ID as visible in Permission resources.
      type: String
    - contextPath: GoogleDrive.File.File.owners.photoLink
      description: A link to the user's profile photo, if available.
      type: String
    - contextPath: GoogleDrive.File.File.parents
      description: The IDs of the parent folders which contain the file.
      type: String
    - contextPath: GoogleDrive.File.File.permissionIds
      description: List of permission IDs for users with access to this file.
      type: String
    - contextPath: GoogleDrive.File.File.permissions.deleted
      description: Whether the permission was deleted.
      type: Boolean
    - contextPath: GoogleDrive.File.File.permissions.displayName
      description: A plain text displayable name for this user.
      type: String
    - contextPath: GoogleDrive.File.File.permissions.emailAddress
      description: The email address of the user.
      type: String
    - contextPath: GoogleDrive.File.File.permissions.id
      description: The ID of this permission.
      type: String
    - contextPath: GoogleDrive.File.File.permissions.role
      description: The role granted by this permission.
      type: String
    - contextPath: GoogleDrive.File.File.permissions.type
      description: The type of the grantee.
      type: String
    - contextPath: GoogleDrive.File.File.permissions.photoLink
      description: A link to the user's profile photo, if available.
      type: String
    - contextPath: GoogleDrive.File.File.quotaBytesUsed
      description: The number of storage quota bytes used by the file. This includes the head revision as well as previous revisions with keepForever enabled.
      type: String
    - contextPath: GoogleDrive.File.File.shared
      description: Whether the file has been shared. Not populated for items in shared drives.
      type: Boolean
    - contextPath: GoogleDrive.File.File.spaces
      description: The list of spaces which contain the file. The currently supported values are 'drive', 'appDataFolder', and 'photos'.
      type: String
    - contextPath: GoogleDrive.File.File.starred
      description: Whether the user has starred the file.
      type: Boolean
    - contextPath: GoogleDrive.File.File.thumbnailLink
      description: A short-lived link to the file's thumbnail, if available. Typically lasts on the order of hours.
      type: String
    - contextPath: GoogleDrive.File.File.thumbnailVersion
      description: The thumbnail version for use in thumbnail cache invalidation.
      type: String
    - contextPath: GoogleDrive.File.File.trashed
      description: Whether the file has been trashed, either explicitly or from a trashed parent folder.
      type: Boolean
    - contextPath: GoogleDrive.File.File.version
      description: A monotonically increasing version number for the file. This reflects every change made to the file on the server, even those not visible to the user.
      type: String
    - contextPath: GoogleDrive.File.File.viewedByMe
      description: Whether the file has been viewed by this user.
      type: Boolean
    - contextPath: GoogleDrive.File.File.viewedByMeTime
      description: The last time the file was viewed by the user (RFC 3339 date-time).
      type: Date
    - contextPath: GoogleDrive.File.File.webViewLink
      description: A link for opening the file in a relevant Google editor or viewer in a browser.
      type: String
    - contextPath: GoogleDrive.File.File.writersCanShare
      description: Whether users with only writer permission can modify the file's permissions. Not populated for items in shared drives.
      type: Boolean
  - name: google-drive-file-upload
    description: Creates a new file.
    arguments:
    - name: file_name
      description: The name of the file to upload.
    - name: entry_id
      description: The file's Entry ID.
    - name: parent
      description: The ID of the parent folder which contains the file. If not specified as part of a create request, the file will be placed directly in the user's My Drive folder.
    outputs:
    - contextPath: GoogleDrive.File.File.id
      description: The ID of the file.
      type: String
    - contextPath: GoogleDrive.File.File.name
      description: The name of the file. This is not necessarily unique within a folder. Note that for immutable items such as the top level folders of shared drives, My Drive root folder, and Application Data folder, the name is constant.
      type: String
    - contextPath: GoogleDrive.File.File.mimeType
      description: The MIME type of the file.
      type: String
    - contextPath: GoogleDrive.File.File.starred
      description: Whether the user has starred the file.
      type: Boolean
    - contextPath: GoogleDrive.File.File.trashed
      description: Whether the file has been trashed, either explicitly or from a trashed parent folder.
      type: Boolean
    - contextPath: GoogleDrive.File.File.explicitlyTrashed
      description: Whether the file has been explicitly trashed, as opposed to recursively trashed from a parent folder.
      type: Boolean
    - contextPath: GoogleDrive.File.File.parents
      description: The IDs of the parent folders which contain the file.
      type: String
    - contextPath: GoogleDrive.File.File.spaces
      description: The list of spaces which contain the file. The currently supported values are 'drive', 'appDataFolder', and 'photos'.
      type: String
    - contextPath: GoogleDrive.File.File.version
      description: A monotonically increasing version number for the file. This reflects every change made to the file on the server, even those not visible to the user.
      type: String
    - contextPath: GoogleDrive.File.File.webContentLink
      description: A link for downloading the content of the file in a browser. This is only available for files with binary content in Google Drive.
      type: String
    - contextPath: GoogleDrive.File.File.webViewLink
      description: A link for opening the file in a relevant Google editor or viewer in a browser.
      type: String
    - contextPath: GoogleDrive.File.File.iconLink
      description: A static, unauthenticated link to the file's icon.
      type: String
    - contextPath: GoogleDrive.File.File.hasThumbnail
      description: Whether this file has a thumbnail. This does not indicate whether the requesting app has access to the thumbnail. To check access, look for the presence of the thumbnailLink field.
      type: Boolean
    - contextPath: GoogleDrive.File.File.thumbnailVersion
      description: The thumbnail version for use in thumbnail cache invalidation.
      type: String
    - contextPath: GoogleDrive.File.File.viewedByMe
      description: Whether the file has been viewed by this user.
      type: Boolean
    - contextPath: GoogleDrive.File.File.viewedByMeTime
      description: The last time the file was viewed by the user (RFC 3339 date-time).
      type: Date
    - contextPath: GoogleDrive.File.File.createdTime
      description: The time at which the file was created (RFC 3339 date-time).
      type: Date
    - contextPath: GoogleDrive.File.File.modifiedTime
      description: The last time the file was modified by anyone (RFC 3339 date-time).
      type: Date
    - contextPath: GoogleDrive.File.File.thumbnailLink
      description: A short-lived link to the file's thumbnail, if available. Typically lasts on the order of hours.
      type: String
    - contextPath: GoogleDrive.File.File.exportLinks
      description: Links for exporting Docs Editors files to specific formats.
      type: String
    - contextPath: GoogleDrive.File.File.quotaBytesUsed
      description: The number of storage quota bytes used by the file. This includes the head revision as well as previous revisions with keepForever enabled.
      type: String
    - contextPath: GoogleDrive.File.File.shared
      description: Whether the file has been shared. Not populated for items in shared drives.
      type: Boolean
    - contextPath: GoogleDrive.File.File.writersCanShare
      description: Whether users with only writer permission can modify the file's permissions. Not populated for items in shared drives.
      type: Boolean
    - contextPath: GoogleDrive.File.File.modifiedByMe
      description: Whether the file has been modified by this user.
      type: Boolean
    - contextPath: GoogleDrive.File.File.modifiedByMeTime
      description: The last time the file was modified by the user (RFC 3339 date-time).
      type: Date
    - contextPath: GoogleDrive.File.File.ownedByMe
      description: Whether the user owns the file. Not populated for items in shared drives.
      type: Boolean
    - contextPath: GoogleDrive.File.File.isAppAuthorized
      description: Whether the file was created or opened by the requesting app.
      type: Boolean
    - contextPath: GoogleDrive.File.File.capabilities.canAddChildren
      description: Whether the current user can add children to this folder. This is always false when the item is not a folder.
      type: Boolean
    - contextPath: GoogleDrive.File.File.capabilities.canAddMyDriveParent
      description: Whether the current user can add a parent for the item without removing an existing parent in the same request. Not populated for shared drive files.
      type: Boolean
    - contextPath: GoogleDrive.File.File.capabilities.canChangeCopyRequiresWriterPermission
      description: Whether the current user can change the 'copy requires writer permission' restriction of this file.
      type: Boolean
    - contextPath: GoogleDrive.File.File.capabilities.canChangeSecurityUpdateEnabled
      description: Whether the current user can change the 'security update enabled' field on link shared metadata.
      type: Boolean
    - contextPath: GoogleDrive.File.File.capabilities.canComment
      description: Whether the current user can comment on this file.
      type: Boolean
    - contextPath: GoogleDrive.File.File.capabilities.canCopy
      description: Whether the current user can copy this file. For an item in a shared drive, whether the current user can copy non-folder descendants of this item, or this item itself if it is not a folder.
      type: Boolean
    - contextPath: GoogleDrive.File.File.capabilities.canDelete
      description: Whether the current user can delete this file.
      type: Boolean
    - contextPath: GoogleDrive.File.File.capabilities.canDownload
      description: Whether the current user can download this file.
      type: Boolean
    - contextPath: GoogleDrive.File.File.capabilities.canEdit
      description: Whether the current user can edit this file.
      type: Boolean
    - contextPath: GoogleDrive.File.File.capabilities.canListChildren
      description: Whether the current user can list the children of this folder. This is always false when the item is not a folder.
      type: Boolean
    - contextPath: GoogleDrive.File.File.capabilities.canModifyContent
      description: Whether the current user can modify the content of this file.
      type: Boolean
    - contextPath: GoogleDrive.File.File.capabilities.canMoveChildrenWithinDrive
      description: Whether the current user can move children of this folder within this drive. This is false when the item is not a folder.
      type: Boolean
    - contextPath: GoogleDrive.File.File.capabilities.canMoveItemOutOfDrive
      description: Whether the current user can move this item outside of this drive by changing its parent.
      type: Boolean
    - contextPath: GoogleDrive.File.File.capabilities.canMoveItemWithinDrive
      description: Whether the current user can move this item within this drive.
      type: Boolean
    - contextPath: GoogleDrive.File.File.capabilities.canReadRevisions
      description: Whether the current user can read the revisions resource of this file. For a shared drive item, whether revisions of non-folder descendants of this item, or this item itself if it is not a folder, can be read.
      type: Boolean
    - contextPath: GoogleDrive.File.File.capabilities.canRemoveChildren
      description: Whether the current user can remove children from this folder. This is always false when the item is not a folder.
      type: Boolean
    - contextPath: GoogleDrive.File.File.capabilities.canRemoveMyDriveParent
      description: Whether the current user can remove a parent from the item without adding another parent in the same request. Not populated for shared drive files.
      type: Boolean
    - contextPath: GoogleDrive.File.File.capabilities.canRename
      description: Whether the current user can rename this file.
      type: Boolean
    - contextPath: GoogleDrive.File.File.capabilities.canShare
      description: Whether the current user can modify the sharing settings for this file.
      type: Boolean
    - contextPath: GoogleDrive.File.File.capabilities.canTrash
      description: Whether the current user can move this file to trash.
      type: Boolean
    - contextPath: GoogleDrive.File.File.capabilities.canUntrash
      description: Whether the current user can restore this file from trash.
      type: Boolean
    - contextPath: GoogleDrive.File.File.copyRequiresWriterPermission
      description: Whether the options to copy, print, or download this file, should be disabled for readers and commenters.
      type: Boolean
    - contextPath: GoogleDrive.File.File.lastModifyingUser.displayName
      description: A plain text displayable name for this user.
      type: String
    - contextPath: GoogleDrive.File.File.lastModifyingUser.emailAddress
      description: The email address of the user. This may not be present in certain contexts if the user has not made their email address visible to the requester.
      type: String
    - contextPath: GoogleDrive.File.File.lastModifyingUser.me
      description: Whether this user is the requesting user.
      type: Boolean
    - contextPath: GoogleDrive.File.File.lastModifyingUser.permissionId
      description: The user's ID as visible in Permission resources.
      type: String
    - contextPath: GoogleDrive.File.File.lastModifyingUser.photoLink
      description: A link to the user's profile photo, if available.
      type: String
    - contextPath: GoogleDrive.File.File.linkShareMetadata.securityUpdateEligible
      description: Whether the file is eligible for security update.
      type: Boolean
    - contextPath: GoogleDrive.File.File.linkShareMetadata.securityUpdateEnabled
      description: Whether the security update is enabled for this file.
      type: Boolean
    - contextPath: GoogleDrive.File.File.owners.displayName
      description: A plain text displayable name for this user.
      type: String
    - contextPath: GoogleDrive.File.File.owners.emailAddress
      description: The email address of the user. This may not be present in certain contexts if the user has not made their email address visible to the requester.
      type: String
    - contextPath: GoogleDrive.File.File.owners.me
      description: Whether this user is the requesting user.
      type: Boolean
    - contextPath: GoogleDrive.File.File.owners.permissionId
      description: The user's ID as visible in Permission resources.
      type: String
    - contextPath: GoogleDrive.File.File.owners.photoLink
      description: A link to the user's profile photo, if available.
      type: String
    - contextPath: GoogleDrive.File.File.permissionIds
      description: List of permission IDs for users with access to this file.
      type: String
    - contextPath: GoogleDrive.File.File.permissions.deleted
      description: Whether the permission was deleted.
      type: Boolean
    - contextPath: GoogleDrive.File.File.permissions.displayName
      description: A plain text displayable name for this user.
      type: String
    - contextPath: GoogleDrive.File.File.permissions.emailAddress
      description: The email address of the user.
      type: String
    - contextPath: GoogleDrive.File.File.permissions.id
      description: The ID of this permission.
      type: String
    - contextPath: GoogleDrive.File.File.permissions.role
      description: The role granted by this permission.
      type: String
    - contextPath: GoogleDrive.File.File.permissions.type
      description: The type of the grantee.
      type: String
    - contextPath: GoogleDrive.File.File.permissions.photoLink
      description: A link to the user's profile photo, if available.
      type: String
  - name: google-drive-file-download
    description: Download a single file.
    arguments:
    - name: file_id
      description: ID of the requested file. Can be retrieved using the `google-drive-files-list` command.
    - name: file_name
      description: Name of the downloaded file.
      defaultValue: "untitled"
    - name: user_id
      description: The user's primary email address.
    outputs:
    - contextPath: File.Size
      description: The size of the file.
      type: Number
    - contextPath: File.SHA1
      description: The SHA1 hash of the file.
      type: String
    - contextPath: File.SHA256
      description: The SHA256 hash of the file.
      type: String
    - contextPath: File.Name
      description: The name of the file.
      type: String
    - contextPath: File.SSDeep
      description: The SSDeep hash of the file.
      type: String
    - contextPath: File.EntryID
      description: The entry ID of the file.
      type: String
    - contextPath: File.Info
      description: File information.
      type: String
    - contextPath: File.Type
      description: The file type.
      type: String
    - contextPath: File.MD5
      description: The MD5 hash of the file.
      type: String
    - contextPath: File.Extension
      description: The file extension.
      type: String
  - name: google-drive-file-replace-existing
    description: Updates a file's content.
    arguments:
    - name: file_id
      description: ID of the file to replace. Can be retrieved using the `google-drive-files-list` command.
    - name: entry_id
      description: The file's entry ID.
    outputs:
    - contextPath: GoogleDrive.File.File.id
      description: The ID of the file.
      type: String
    - contextPath: GoogleDrive.File.File.name
      description: The name of the file. This is not necessarily unique within a folder. Note that for immutable items such as the top level folders of shared drives, My Drive root folder, and Application Data folder, the name is constant.
      type: String
    - contextPath: GoogleDrive.File.File.mimeType
      description: The MIME type of the file.
      type: String
    - contextPath: GoogleDrive.File.File.starred
      description: Whether the user has starred the file.
      type: Boolean
    - contextPath: GoogleDrive.File.File.trashed
      description: Whether the file has been trashed, either explicitly or from a trashed parent folder.
      type: Boolean
    - contextPath: GoogleDrive.File.File.explicitlyTrashed
      description: Whether the file has been explicitly trashed, as opposed to recursively trashed from a parent folder.
      type: Boolean
    - contextPath: GoogleDrive.File.File.parents
      description: The IDs of the parent folders which contain the file.
      type: String
    - contextPath: GoogleDrive.File.File.spaces
      description: The list of spaces which contain the file. The currently supported values are 'drive', 'appDataFolder', and 'photos'.
      type: String
    - contextPath: GoogleDrive.File.File.version
      description: A monotonically increasing version number for the file. This reflects every change made to the file on the server, even those not visible to the user.
      type: String
    - contextPath: GoogleDrive.File.File.webContentLink
      description: A link for downloading the content of the file in a browser. This is only available for files with binary content in Google Drive.
      type: String
    - contextPath: GoogleDrive.File.File.webViewLink
      description: A link for opening the file in a relevant Google editor or viewer in a browser.
      type: String
    - contextPath: GoogleDrive.File.File.iconLink
      description: A static, unauthenticated link to the file's icon.
      type: String
    - contextPath: GoogleDrive.File.File.hasThumbnail
      description: Whether this file has a thumbnail. This does not indicate whether the requesting app has access to the thumbnail. To check access, look for the presence of the thumbnailLink field.
      type: Boolean
    - contextPath: GoogleDrive.File.File.thumbnailVersion
      description: The thumbnail version for use in thumbnail cache invalidation.
      type: String
    - contextPath: GoogleDrive.File.File.viewedByMe
      description: Whether the file has been viewed by this user.
      type: Boolean
    - contextPath: GoogleDrive.File.File.viewedByMeTime
      description: The last time the file was viewed by the user (RFC 3339 date-time).
      type: Date
    - contextPath: GoogleDrive.File.File.createdTime
      description: The time at which the file was created (RFC 3339 date-time).
      type: Date
    - contextPath: GoogleDrive.File.File.modifiedTime
      description: The last time the file was modified by anyone (RFC 3339 date-time).
      type: Date
    - contextPath: GoogleDrive.File.File.thumbnailLink
      description: A short-lived link to the file's thumbnail, if available. Typically lasts on the order of hours.
      type: String
    - contextPath: GoogleDrive.File.File.exportLinks
      description: Links for exporting Docs Editors files to specific formats.
      type: String
    - contextPath: GoogleDrive.File.File.quotaBytesUsed
      description: The number of storage quota bytes used by the file. This includes the head revision as well as previous revisions with keepForever enabled.
      type: String
    - contextPath: GoogleDrive.File.File.shared
      description: Whether the file has been shared. Not populated for items in shared drives.
      type: Boolean
    - contextPath: GoogleDrive.File.File.writersCanShare
      description: Whether users with only writer permission can modify the file's permissions. Not populated for items in shared drives.
      type: Boolean
    - contextPath: GoogleDrive.File.File.modifiedByMe
      description: Whether the file has been modified by this user.
      type: Boolean
    - contextPath: GoogleDrive.File.File.modifiedByMeTime
      description: The last time the file was modified by the user (RFC 3339 date-time).
      type: Date
    - contextPath: GoogleDrive.File.File.ownedByMe
      description: Whether the user owns the file. Not populated for items in shared drives.
      type: Boolean
    - contextPath: GoogleDrive.File.File.isAppAuthorized
      description: Whether the file was created or opened by the requesting app.
      type: Boolean
    - contextPath: GoogleDrive.File.File.capabilities.canAddChildren
      description: Whether the current user can add children to this folder. This is always false when the item is not a folder.
      type: Boolean
    - contextPath: GoogleDrive.File.File.capabilities.canAddMyDriveParent
      description: Whether the current user can add a parent for the item without removing an existing parent in the same request. Not populated for shared drive files.
      type: Boolean
    - contextPath: GoogleDrive.File.File.capabilities.canChangeCopyRequiresWriterPermission
      description: Whether the current user can change the 'copy requires writer permission' restriction of this file.
      type: Boolean
    - contextPath: GoogleDrive.File.File.capabilities.canChangeSecurityUpdateEnabled
      description: Whether the current user can change the 'security update enabled' field on link shared metadata.
      type: Boolean
    - contextPath: GoogleDrive.File.File.capabilities.canComment
      description: Whether the current user can comment on this file.
      type: Boolean
    - contextPath: GoogleDrive.File.File.capabilities.canCopy
      description: Whether the current user can copy this file. For an item in a shared drive, whether the current user can copy non-folder descendants of this item, or this item itself if it is not a folder.
      type: Boolean
    - contextPath: GoogleDrive.File.File.capabilities.canDelete
      description: Whether the current user can delete this file.
      type: Boolean
    - contextPath: GoogleDrive.File.File.capabilities.canDownload
      description: Whether the current user can download this file.
      type: Boolean
    - contextPath: GoogleDrive.File.File.capabilities.canEdit
      description: Whether the current user can edit this file.
      type: Boolean
    - contextPath: GoogleDrive.File.File.capabilities.canListChildren
      description: Whether the current user can list the children of this folder. This is always false when the item is not a folder.
      type: Boolean
    - contextPath: GoogleDrive.File.File.capabilities.canModifyContent
      description: Whether the current user can modify the content of this file.
      type: Boolean
    - contextPath: GoogleDrive.File.File.capabilities.canMoveChildrenWithinDrive
      description: Whether the current user can move children of this folder within this drive. This is false when the item is not a folder.
      type: Boolean
    - contextPath: GoogleDrive.File.File.capabilities.canMoveItemOutOfDrive
      description: Whether the current user can move this item outside of this drive by changing its parent.
      type: Boolean
    - contextPath: GoogleDrive.File.File.capabilities.canMoveItemWithinDrive
      description: Whether the current user can move this item within this drive.
      type: Boolean
    - contextPath: GoogleDrive.File.File.capabilities.canReadRevisions
      description: Whether the current user can read the revisions resource of this file. For a shared drive item, whether revisions of non-folder descendants of this item, or this item itself if it is not a folder, can be read.
      type: Boolean
    - contextPath: GoogleDrive.File.File.capabilities.canRemoveChildren
      description: Whether the current user can remove children from this folder. This is always false when the item is not a folder.
      type: Boolean
    - contextPath: GoogleDrive.File.File.capabilities.canRemoveMyDriveParent
      description: Whether the current user can remove a parent from the item without adding another parent in the same request. Not populated for shared drive files.
      type: Boolean
    - contextPath: GoogleDrive.File.File.capabilities.canRename
      description: Whether the current user can rename this file.
      type: Boolean
    - contextPath: GoogleDrive.File.File.capabilities.canShare
      description: Whether the current user can modify the sharing settings for this file.
      type: Boolean
    - contextPath: GoogleDrive.File.File.capabilities.canTrash
      description: Whether the current user can move this file to trash.
      type: Boolean
    - contextPath: GoogleDrive.File.File.capabilities.canUntrash
      description: Whether the current user can restore this file from trash.
      type: Boolean
    - contextPath: GoogleDrive.File.File.copyRequiresWriterPermission
      description: Whether the options to copy, print, or download this file, should be disabled for readers and commenters.
      type: Boolean
    - contextPath: GoogleDrive.File.File.lastModifyingUser.displayName
      description: A plain text displayable name for this user.
      type: String
    - contextPath: GoogleDrive.File.File.lastModifyingUser.emailAddress
      description: The email address of the user. This may not be present in certain contexts if the user has not made their email address visible to the requester.
      type: String
    - contextPath: GoogleDrive.File.File.lastModifyingUser.me
      description: Whether this user is the requesting user.
      type: Boolean
    - contextPath: GoogleDrive.File.File.lastModifyingUser.permissionId
      description: The user's ID as visible in Permission resources.
      type: String
    - contextPath: GoogleDrive.File.File.lastModifyingUser.photoLink
      description: A link to the user's profile photo, if available.
      type: String
    - contextPath: GoogleDrive.File.File.linkShareMetadata.securityUpdateEligible
      description: Whether the file is eligible for security update.
      type: Boolean
    - contextPath: GoogleDrive.File.File.linkShareMetadata.securityUpdateEnabled
      description: Whether the security update is enabled for this file.
      type: Boolean
    - contextPath: GoogleDrive.File.File.owners.displayName
      description: A plain text displayable name for this user.
      type: String
    - contextPath: GoogleDrive.File.File.owners.emailAddress
      description: The email address of the user. This may not be present in certain contexts if the user has not made their email address visible to the requester.
      type: String
    - contextPath: GoogleDrive.File.File.owners.me
      description: Whether this user is the requesting user.
      type: Boolean
    - contextPath: GoogleDrive.File.File.owners.permissionId
      description: The user's ID as visible in Permission resources.
      type: String
    - contextPath: GoogleDrive.File.File.owners.photoLink
      description: A link to the user's profile photo, if available.
      type: String
    - contextPath: GoogleDrive.File.File.permissionIds
      description: List of permission IDs for users with access to this file.
      type: String
    - contextPath: GoogleDrive.File.File.permissions.deleted
      description: Whether the permission was deleted.
      type: Boolean
    - contextPath: GoogleDrive.File.File.permissions.displayName
      description: A plain text displayable name for this user.
      type: String
    - contextPath: GoogleDrive.File.File.permissions.emailAddress
      description: The email address of the user.
      type: String
    - contextPath: GoogleDrive.File.File.permissions.id
      description: The ID of this permission.
      type: String
    - contextPath: GoogleDrive.File.File.permissions.role
      description: The role granted by this permission.
      type: String
    - contextPath: GoogleDrive.File.File.permissions.type
      description: The type of the grantee.
      type: String
    - contextPath: GoogleDrive.File.File.permissions.photoLink
      description: A link to the user's profile photo, if available.
      type: String
  - name: google-drive-file-delete
    description: Permanently deletes a file owned by the user without moving it to the trash. If the file belongs to a shared drive the user must be an organizer on the parent. If the target is a folder, all descendants owned by the user are also deleted.
    arguments:
    - name: file_id
      description: ID of the requested file. Can be retrieved using the `google-drive-files-list` command.
    - name: user_id
      description: The user's primary email address.
    - auto: PREDEFINED
      defaultValue: "false"
      description: Whether the requesting application supports both My Drives and shared drives.
      name: supports_all_drives
      predefined:
      - "true"
      - "false"
    outputs:
    - contextPath: GoogleDrive.File.File.id
      description: ID of the deleted file.
      type: String
  - name: google-drive-file-permissions-list
    description: Lists a file's or shared drive's permissions.
    arguments:
    - name: file_id
      description: ID of the requested file. Can be retrieved using the `google-drive-files-list` command.
    - name: user_id
      description: The user's primary email address.
    - name: page_size
      description: "Maximum number of shared drives to return. Acceptable values are 1 to 100, inclusive."
      defaultValue: "100"
    - name: page_token
      description: Page token for shared drives.
    - auto: PREDEFINED
      defaultValue: "false"
      description: Whether the requesting application supports both My Drives and shared drives.
      name: supports_all_drives
      predefined:
      - "true"
      - "false"
    - auto: PREDEFINED
      defaultValue: "false"
      name: use_domain_admin_access
      description: "Issue the request as a domain administrator. If set to true, all shared drives of the domain in which the requester is an administrator are returned."
      predefined:
      - "true"
      - "false"
    outputs:
    - contextPath: GoogleDrive.FilePermission.FilePermission.deleted
      description: Whether the account associated with this permission has been deleted. This field only pertains to user and group permissions.
      type: Boolean
    - contextPath: GoogleDrive.FilePermission.FilePermission.displayName
      description: The "pretty" name of the value of the permission.
      type: String
    - contextPath: GoogleDrive.FilePermission.FilePermission.emailAddress
      description: The email address of the user or group to which this permission refers.
      type: String
    - contextPath: GoogleDrive.FilePermission.FilePermission.id
      description: The ID of this permission.
      type: String
    - contextPath: GoogleDrive.FilePermission.FilePermission.role
      description: The role granted by this permission.
      type: String
    - contextPath: GoogleDrive.FilePermission.FilePermission.type
      description: The type of the grantee.
      type: String
    - contextPath: GoogleDrive.FilePermission.FilePermission.photoLink
      description: A link to the user's profile photo, if available.
      type: String
  - name: google-drive-file-permission-create
    description: Creates a permission for a file or shared drive.
    arguments:
    - name: file_id
      description: ID of the requested file. Can be retrieved using the `google-drive-files-list` command.
    - name: user_id
      description: The user's primary email address.
    - auto: PREDEFINED
      defaultValue: "false"
      description: Whether a confirmation email will be sent.
      name: send_notification_email
      predefined:
      - "true"
      - "false"
    - auto: PREDEFINED
      defaultValue: "reader"
      description: 'The role granted by this permission. Possible values: "owner", "organizer", "fileOrganizer", "writer", "commenter", and "reader".'
      name: role
      predefined:
      - "owner"
      - "organizer"
      - "fileOrganizer"
      - "writer"
      - "commenter"
      - "reader"
    - auto: PREDEFINED
      defaultValue: "anyone"
      description: 'The type of the grantee. When creating a permission, if type is user or group, you must provide an emailAddress for the user or group. When type is domain, you must provide a domain. No extra information is required for an anyone type. Possible values: "user", "group", "domain", and "anyone".'
      name: type
      predefined:
      - "user"
      - "group"
      - "domain"
      - "anyone"
    - name: domain
      description: The domain to which this permission refers.
    - name: email_address
      description: The email address of the user or group to which this permission refers.
    outputs:
    - contextPath: GoogleDrive.FilePermission.FilePermission.deleted
      description: Whether the account associated with this permission has been deleted. This field only pertains to user and group permissions.
      type: Boolean
    - contextPath: GoogleDrive.FilePermission.FilePermission.displayName
      description: The "pretty" name of the value of the permission.
      type: String
    - contextPath: GoogleDrive.FilePermission.FilePermission.emailAddress
      description: The email address of the user or group to which this permission refers.
      type: String
    - contextPath: GoogleDrive.FilePermission.FilePermission.id
      description: The ID of this permission.
      type: String
    - contextPath: GoogleDrive.FilePermission.FilePermission.role
      description: The role granted by this permission.
      type: String
    - contextPath: GoogleDrive.FilePermission.FilePermission.type
      description: The type of the grantee.
      type: String
    - contextPath: GoogleDrive.FilePermission.FilePermission.photoLink
      description: A link to the user's profile photo, if available.
      type: String
  - name: google-drive-file-permission-update
    description: Updates a permission with patch semantics.
    arguments:
    - name: file_id
      description: ID of the requested file. Can be retrieved using the `google-drive-files-list` command.
    - name: user_id
      description: The user's primary email address.
    - name: expiration_time
      description: The time at which this permission will expire (RFC 3339 date-time).
    - name: permission_id
      description: The ID of the permission. Can be retrieved using the `google-drive-file-permissions-list` command.
    - auto: PREDEFINED
      defaultValue: "reader"
      description: 'The role granted by this permission. Possible values: "owner", "organizer", "fileOrganizer", "writer", "commenter", and "reader".'
      name: role
      predefined:
      - "owner"
      - "organizer"
      - "fileOrganizer"
      - "writer"
      - "commenter"
      - "reader"
    outputs:
    - contextPath: GoogleDrive.FilePermission.FilePermission.deleted
      description: Whether the account associated with this permission has been deleted. This field only pertains to user and group permissions.
      type: Boolean
    - contextPath: GoogleDrive.FilePermission.FilePermission.displayName
      description: The "pretty" name of the value of the permission.
      type: String
    - contextPath: GoogleDrive.FilePermission.FilePermission.emailAddress
      description: The email address of the user or group to which this permission refers.
      type: String
    - contextPath: GoogleDrive.FilePermission.FilePermission.id
      description: The ID of this permission.
      type: String
    - contextPath: GoogleDrive.FilePermission.FilePermission.role
      description: The role granted by this permission.
      type: String
    - contextPath: GoogleDrive.FilePermission.FilePermission.type
      description: The type of the grantee.
      type: String
    - contextPath: GoogleDrive.FilePermission.FilePermission.photoLink
      description: A link to the user's profile photo, if available.
      type: String
  - name: google-drive-file-permission-delete
    description: Delete a permission.
    arguments:
    - name: file_id
      description: ID of the requested file. Can be retrieved using the `google-drive-files-list` command.
    - name: user_id
      description: The user's primary email address.
    - name: permission_id
      description: The ID of the permission. Can be retrieved using the `google-drive-file-permissions-list` command.
    - auto: PREDEFINED
      defaultValue: "false"
      description: Whether the requesting application supports both My Drives and shared drives.
      name: supports_all_drives
      predefined:
      - "true"
      - "false"
  - name: google-drive-file-modify-label
    description: Modify labels to file.
    arguments:
    - name: file_id
      description: ID of the requested file. Can be retrieved using the `google-drive-files-list` command.
    - name: user_id
      description: The user's primary email address.
    - name: label_id
      description: The label id to set for the file.
    - name: field_id
      description: the field id of the label to set.
    - name: selection_label_id
      description: the label id to set for the field.
    - auto: PREDEFINED
      defaultValue: "false"
      description: Whether the requesting application supports both My Drives and shared drives.
      name: remove_label
      predefined:
      - "true"
      - "false"
    outputs:
    - contextPath: GoogleDrive.Labels.kind
      description: The type of resource. This is always drive#modifyLabelsResponse.
      type: String
    - contextPath: GoogleDrive.Labels.modifiedLabels.fields.id
      description: The ID of the label field selected.
      type: String
    - contextPath: GoogleDrive.Labels.modifiedLabels.fields.kind
      description: Kind of resource this is, in this case drive#labelField.
      type: String
    - contextPath: GoogleDrive.Labels.modifiedLabels.fields.selection
      description: Selected label.
      type: String
    - contextPath: GoogleDrive.Labels.modifiedLabels.fields.valueType
      description: The type of data this label is representing.
      type: String
    - contextPath: GoogleDrive.Labels.modifiedLabels.id
      description: The label id of the label to set.
      type: String
    - contextPath: GoogleDrive.Labels.modifiedLabels.kind
      description: The type of resource. This is always drive#label.
      type: String
    - contextPath: GoogleDrive.Labels.modifiedLabels.revisionId
      description: ''
      type: String
  - name: google-drive-get-labels
    description: Google Drive get labels.
    arguments:
    - name: user_id
      description: The user's primary email address.
    outputs:
    - contextPath: GoogleDrive.Labels.labels.appliedCapabilities.canApply
      description: Is able to apply this label to files.
      type: Boolean
    - contextPath: GoogleDrive.Labels.labels.appliedCapabilities.canRead
      description: Is able to read this label.
      type: Boolean
    - contextPath: GoogleDrive.Labels.labels.appliedCapabilities.canRemove
      description: Is able to remove this label from files.
      type: Boolean
    - contextPath: GoogleDrive.Labels.labels.appliedLabelPolicy.copyMode
      description: Copy label to all descendants.
      type: String
    - contextPath: GoogleDrive.Labels.labels.createTime
      description: Time at which this label was created.
      type: Date
    - contextPath: GoogleDrive.Labels.labels.creator.person
      description: The creator of this label.
      type: String
    - contextPath: GoogleDrive.Labels.labels.customer
      description: The customer that owns this label.
      type: String
    - contextPath: GoogleDrive.Labels.labels.displayHints.priority
      description: Priority of the label.
      type: String
    - contextPath: GoogleDrive.Labels.labels.displayHints.shownInApply
      description: Whether this label is shown in the "Apply a label" dropdown.
      type: Boolean
    - contextPath: GoogleDrive.Labels.labels.fields.appliedCapabilities.canRead
      description: Is the field readable.
      type: Boolean
    - contextPath: GoogleDrive.Labels.labels.fields.appliedCapabilities.canSearch
      description: Is the field searchable.
      type: Boolean
    - contextPath: GoogleDrive.Labels.labels.fields.appliedCapabilities.canWrite
      description: Is the field writable.
      type: Boolean
    - contextPath: GoogleDrive.Labels.labels.fields.creator.person
      description: The creator of this field.
      type: String
    - contextPath: GoogleDrive.Labels.labels.fields.displayHints.required
      description: Is this field required to be set by the user.
      type: Boolean
    - contextPath: GoogleDrive.Labels.labels.fields.displayHints.shownInApply
      description: Should this field be shown when editing the label.
      type: Boolean
    - contextPath: GoogleDrive.Labels.labels.fields.id
      description: The ID of the field.
      type: String
    - contextPath: GoogleDrive.Labels.labels.fields.lifecycle.state
      description: The lifecycle state of this field.
      type: String
    - contextPath: GoogleDrive.Labels.labels.fields.properties.displayName
      description: The display name of the property.
      type: String
    - contextPath: GoogleDrive.Labels.labels.fields.properties.required
      description: Is this property required to be set by the user.
      type: Boolean
    - contextPath: GoogleDrive.Labels.labels.fields.publisher.person
      description: The user who published this field.
      type: String
    - contextPath: GoogleDrive.Labels.labels.fields.queryKey
      description: The query key for this field.
      type: String
    - contextPath: GoogleDrive.Labels.labels.fields.schemaCapabilities
      description: Schema capabilities for this field.
      type: Unknown
    - contextPath: GoogleDrive.Labels.labels.fields.selectionOptions.choices.appliedCapabilities.canRead
      description: ''
      type: Boolean
    - contextPath: GoogleDrive.Labels.labels.fields.selectionOptions.choices.appliedCapabilities.canSearch
      description: ''
      type: Boolean
    - contextPath: GoogleDrive.Labels.labels.fields.selectionOptions.choices.appliedCapabilities.canSelect
      description: ''
      type: Boolean
    - contextPath: GoogleDrive.Labels.labels.fields.selectionOptions.choices.displayHints.badgeColors.backgroundColor.blue
      description: ''
      type: Number
    - contextPath: GoogleDrive.Labels.labels.fields.selectionOptions.choices.displayHints.badgeColors.backgroundColor.green
      description: ''
      type: Number
    - contextPath: GoogleDrive.Labels.labels.fields.selectionOptions.choices.displayHints.badgeColors.backgroundColor.red
      description: ''
      type: Number
    - contextPath: GoogleDrive.Labels.labels.fields.selectionOptions.choices.displayHints.badgeColors.foregroundColor.blue
      description: ''
      type: Number
    - contextPath: GoogleDrive.Labels.labels.fields.selectionOptions.choices.displayHints.badgeColors.foregroundColor.green
      description: ''
      type: Number
    - contextPath: GoogleDrive.Labels.labels.fields.selectionOptions.choices.displayHints.badgeColors.foregroundColor.red
      description: ''
      type: Number
    - contextPath: GoogleDrive.Labels.labels.fields.selectionOptions.choices.displayHints.badgeColors.soloColor.blue
      description: ''
      type: Number
    - contextPath: GoogleDrive.Labels.labels.fields.selectionOptions.choices.displayHints.badgeColors.soloColor.green
      description: ''
      type: Number
    - contextPath: GoogleDrive.Labels.labels.fields.selectionOptions.choices.displayHints.badgeColors.soloColor.red
      description: ''
      type: Number
    - contextPath: GoogleDrive.Labels.labels.fields.selectionOptions.choices.displayHints.badgePriority
      description: ''
      type: String
    - contextPath: GoogleDrive.Labels.labels.fields.selectionOptions.choices.displayHints.darkBadgeColors.backgroundColor.blue
      description: ''
      type: Number
    - contextPath: GoogleDrive.Labels.labels.fields.selectionOptions.choices.displayHints.darkBadgeColors.backgroundColor.green
      description: ''
      type: Number
    - contextPath: GoogleDrive.Labels.labels.fields.selectionOptions.choices.displayHints.darkBadgeColors.backgroundColor.red
      description: ''
      type: Number
    - contextPath: GoogleDrive.Labels.labels.fields.selectionOptions.choices.displayHints.darkBadgeColors.foregroundColor.blue
      description: ''
      type: Number
    - contextPath: GoogleDrive.Labels.labels.fields.selectionOptions.choices.displayHints.darkBadgeColors.foregroundColor.green
      description: ''
      type: Number
    - contextPath: GoogleDrive.Labels.labels.fields.selectionOptions.choices.displayHints.darkBadgeColors.foregroundColor.red
      description: ''
      type: Number
    - contextPath: GoogleDrive.Labels.labels.fields.selectionOptions.choices.displayHints.darkBadgeColors.soloColor.blue
      description: ''
      type: Number
    - contextPath: GoogleDrive.Labels.labels.fields.selectionOptions.choices.displayHints.darkBadgeColors.soloColor.green
      description: ''
      type: Number
    - contextPath: GoogleDrive.Labels.labels.fields.selectionOptions.choices.displayHints.darkBadgeColors.soloColor.red
      description: ''
      type: Number
    - contextPath: GoogleDrive.Labels.labels.fields.selectionOptions.choices.displayHints.shownInApply
      description: ''
      type: Boolean
    - contextPath: GoogleDrive.Labels.labels.fields.selectionOptions.choices.id
      description: ''
      type: String
    - contextPath: GoogleDrive.Labels.labels.fields.selectionOptions.choices.lifecycle.state
      description: ''
      type: String
    - contextPath: GoogleDrive.Labels.labels.fields.selectionOptions.choices.properties.badgeConfig.color.blue
      description: ''
      type: Number
    - contextPath: GoogleDrive.Labels.labels.fields.selectionOptions.choices.properties.badgeConfig.color.green
      description: ''
      type: Number
    - contextPath: GoogleDrive.Labels.labels.fields.selectionOptions.choices.properties.badgeConfig.color.red
      description: ''
      type: Number
    - contextPath: GoogleDrive.Labels.labels.fields.selectionOptions.choices.properties.displayName
      description: ''
      type: String
    - contextPath: GoogleDrive.Labels.labels.fields.selectionOptions.choices.schemaCapabilities
      description: ''
      type: Unknown
    - contextPath: GoogleDrive.Labels.labels.fields.updater.person
      description: ''
      type: String
    - contextPath: GoogleDrive.Labels.labels.id
      description: ''
      type: String
    - contextPath: GoogleDrive.Labels.labels.labelType
      description: ''
      type: String
    - contextPath: GoogleDrive.Labels.labels.lifecycle.state
      description: ''
      type: String
    - contextPath: GoogleDrive.Labels.labels.name
      description: ''
      type: String
    - contextPath: GoogleDrive.Labels.labels.properties.title
      description: ''
      type: String
    - contextPath: GoogleDrive.Labels.labels.publishTime
      description: ''
      type: Date
    - contextPath: GoogleDrive.Labels.labels.publisher.person
      description: ''
      type: String
    - contextPath: GoogleDrive.Labels.labels.revisionCreateTime
      description: ''
      type: Date
    - contextPath: GoogleDrive.Labels.labels.revisionCreator.person
      description: ''
      type: String
    - contextPath: GoogleDrive.Labels.labels.revisionId
      description: ''
      type: String
    - contextPath: GoogleDrive.Labels.labels.schemaCapabilities
      description: ''
      type: Unknown
    - contextPath: GoogleDrive.Labels.labels.fields.userOptions
      description: ''
      type: Unknown
  - name: google-drive-get-file-labels
    description: Modify labels to file.
    arguments:
    - name: file_id
      description: ID of the requested file. Can be retrieved using the `google-drive-files-list` command.
    - name: user_id
      description: The user's primary email address.
    outputs:
    - contextPath: GoogleDrive.File.File.id
      description: The ID of the file.
      type: String
    - contextPath: GoogleDrive.Labels.kind
      description: The type of resource. This is always drive#labelList.
      type: String
    - contextPath: GoogleDrive.Labels.labels.fields.id
      description: The ID of the label field selected.
      type: String
    - contextPath: GoogleDrive.Labels.labels.fields.kind
      description: The kind of this field. This is always drive#labelField.
      type: String
    - contextPath: GoogleDrive.Labels.labels.fields.selection
      description: The label field selected.
      type: String
    - contextPath: GoogleDrive.Labels.labels.fields.valueType
      description: The type of data this label is representing.
      type: String
    - contextPath: GoogleDrive.Labels.labels.id
      description: The label id of the label to set.
      type: String
    - contextPath: GoogleDrive.Labels.labels.kind
      description: The type of resource. This is always drive#label.
      type: String
    - contextPath: GoogleDrive.Labels.labels.revisionId
      description: The revision id of the label.
      type: String
  - name: google-drive-file-copy
    description: Make a copy of a Google Drive file.
    arguments:
    - description: The ID of the file to copy.
      name: file_id
      required: true
    - description: The name of the copied file.
      name: copy_title
      required: true
    - name: user_id
      description: The user's primary email address.
    - auto: PREDEFINED
      defaultValue: 'false'
      description: Whether the requesting application supports both My Drives and shared drives.
      name: supports_all_drives
      predefined:
      - 'true'
      - 'false'
    outputs:
    - contextPath: GoogleDrive.kind
      description: The content type of the file.
      type: String
    - contextPath: GoogleDrive.id
      description: The ID of the copied file.
      type: String
    - contextPath: GoogleDrive.name
      description: The name of the copied file.
      type: String
    - contextPath: GoogleDrive.mimeType
      description: The MIME type of the copied file.
      type: String
<<<<<<< HEAD
  dockerimage: demisto/googleapi-python3:1.0.0.76974
=======
  dockerimage: demisto/googleapi-python3:1.0.0.77185
>>>>>>> 1f007153
  isfetch: true
  runonce: false
  script: "-"
  subtype: python3
  type: python
commonfields:
  id: GoogleDrive
  version: -1
fromversion: 5.0.0
tests:
- GoogleDrive-Test
- Google Drive Permissions Test<|MERGE_RESOLUTION|>--- conflicted
+++ resolved
@@ -3077,11 +3077,7 @@
     - contextPath: GoogleDrive.mimeType
       description: The MIME type of the copied file.
       type: String
-<<<<<<< HEAD
-  dockerimage: demisto/googleapi-python3:1.0.0.76974
-=======
   dockerimage: demisto/googleapi-python3:1.0.0.77185
->>>>>>> 1f007153
   isfetch: true
   runonce: false
   script: "-"
