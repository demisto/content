--- conflicted
+++ resolved
@@ -2,17 +2,13 @@
     "name": "Google Drive",
     "description": "Google Drive allows users to store files on their servers, synchronize files across devices, and share files. This integration helps you to create a new drive, query past activity and view change logs performed by the users, as well as list drives and files, and manage their permissions.",
     "support": "xsoar",
-<<<<<<< HEAD
-    "currentVersion": "1.2.18",
-=======
-    "currentVersion": "1.2.21",
->>>>>>> c97af682
+    "currentVersion": "1.2.17",
     "author": "Cortex XSOAR",
     "url": "https://www.paloaltonetworks.com/cortex",
     "email": "",
     "created": "2020-08-14T10:49:54Z",
     "categories": [
-        "Cloud Services"
+        "IT Services"
     ],
     "tags": [],
     "useCases": [],
