--- conflicted
+++ resolved
@@ -10,11 +10,7 @@
     "categories": [
         "CLoud Services"
     ],
-<<<<<<< HEAD
-    "tags": ["marketplacev2:Data Source"],
-=======
     "tags": [],
->>>>>>> 86509a5a
     "useCases": [],
     "keywords": [],
     "githubUser": [],
