--- conflicted
+++ resolved
@@ -5,11 +5,8 @@
 import demistomock as demisto
 from ArcherV2 import Client, extract_from_xml, generate_field_contents, get_errors_from_res, generate_field_value, \
     fetch_incidents, get_fetch_time, parser, OCCURRED_FORMAT, search_records_by_report_command, \
-<<<<<<< HEAD
-    search_records_soap_request, is_valid_xml, construct_generic_filter_condition, construct_operator_logic, FilterConditionTypes
-=======
-    search_records_soap_request, upload_and_associate_command
->>>>>>> 780f92f2
+    search_records_soap_request, upload_and_associate_command, is_valid_xml, construct_generic_filter_condition, \
+    construct_operator_logic, FilterConditionTypes
 
 BASE_URL = 'https://test.com/'
 
@@ -1145,7 +1142,6 @@
             assert not new_token_mocker.called
         assert soap_mocker.call_count == len(http_call_attempt_results)
 
-<<<<<<< HEAD
     @pytest.mark.parametrize(
         'xml_document, blacklisted_tags, expected_is_valid',
         [
@@ -1268,7 +1264,8 @@
         """
         operator_logic = construct_operator_logic(logical_operator, conditions_count)
         assert operator_logic == expected_operator_logic
-=======
+
+
     def test_upload_and_associate_command_record_has_attachments(self, mocker):
         """
         Given: A record with existing attachments and multiple files to upload
@@ -1429,5 +1426,4 @@
         args = {"contentId": "content1", "entryId": "entry1"}
         with pytest.raises(DemistoException) as e:
             upload_and_associate_command(client, args)
-        assert str(e.value) == 'Found arguments to associate an attachment to a record, but not all required arguments supplied'
->>>>>>> 780f92f2
+        assert str(e.value) == 'Found arguments to associate an attachment to a record, but not all required arguments supplied'