category: Case Management
commonfields:
  id: RSA Archer v2
  version: -1
configuration:
- display: Server URL (e.g., https://192.168.0.1/rsaarcher or https://192.168.0.1/ or https://192.168.0.1/archer)
  name: url
  required: true
  type: 0
- display: "Advanced: API Endpoint"
  hidden: false
  name: api_endpoint
  required: false
  additionalinfo: Change only if you have another API endpoint.
  defaultvalue: "api"
  type: 0
- display: Instance name
  hidden: false
  name: instanceName
  required: true
  type: 0
- display: Username
  name: credentials
  required: true
  type: 9
- display: User domain
  hidden: false
  name: userDomain
  required: false
  type: 0
- display: Fetch incidents
  name: isFetch
  required: false
  type: 8
- display: Incident type
  name: incidentType
  required: false
  type: 13
- display: Application ID for fetch
  hidden: false
  name: applicationId
  required: true
  type: 0
- defaultvalue: Date/Time Occurred
  display: Application date field for fetch
  hidden: false
  name: applicationDateField
  required: true
  type: 0
- defaultvalue: '10'
  display: Maximum number of incidents to pull per fetch
  hidden: false
  name: fetch_limit
  required: false
  type: 0
- defaultvalue: 3 days
  display: First fetch timestamp (<number> <time unit>, for example, 12 hours, 7 days, 3
    months, 1 year)
  hidden: false
  name: fetch_time
  required: false
  type: 0
- display: List of fields from the application to get into the incident
  hidden: false
  name: fields_to_fetch
  required: false
  type: 0
- display: Trust any certificate (not secure)
  name: insecure
  required: false
  type: 8
- display: Use system proxy settings
  name: proxy
  required: false
  type: 8
description: The RSA Archer GRC platform provides a common foundation for managing
  policies, controls, risks, assessments, and deficiencies across lines of business.
display: RSA Archer v2
name: RSA Archer v2
script:
  commands:
  - arguments:
    - default: false
      description: The application ID to get details for. Leave empty to get
        a list of all applications.
      isArray: false
      name: applicationId
      required: false
      secret: false
    - default: false
      defaultValue: '20'
      description: The maximum number of applications to return.
      isArray: false
      name: limit
      required: false
      secret: false
    deprecated: false
    description: Gets application details or a list of all applications.
    execution: false
    name: archer-search-applications
    outputs:
    - contextPath: Archer.Application.Guid
      description: The application GUID.
      type: String
    - contextPath: Archer.Application.Id
      description: The unique ID of the application.
      type: Number
    - contextPath: Archer.Application.Status
      description: The application status.
      type: Number
    - contextPath: Archer.Application.Type
      description: The application type.
      type: Number
    - contextPath: Archer.Application.Name
      description: The application name.
      type: String
  - arguments:
    - default: false
      description: The application ID to get the application fields for.
      isArray: false
      name: applicationId
      required: true
      secret: false
    deprecated: false
    description: Gets all application fields by application ID.
    execution: false
    name: archer-get-application-fields
    outputs:
    - contextPath: Archer.ApplicationField.FieldId
      description: The unique ID of the field.
      type: Number
    - contextPath: Archer.ApplicationField.FieldName
      description: The field name.
      type: String
    - contextPath: Archer.ApplicationField.FieldType
      description: The field type.
      type: String
    - contextPath: Archer.ApplicationField.LevelID
      description: The field level ID.
      type: Number
  - arguments:
    - default: false
      description: The ID of the field.
      isArray: false
      name: fieldID
      required: true
      secret: false
    deprecated: false
    description: Returns a mapping from list value name to list value ID.
    execution: false
    name: archer-get-field
    outputs:
    - contextPath: Archer.ApplicationField.FieldId
      description: The unique ID of the field.
      type: Number
    - contextPath: Archer.ApplicationField.FieldName
      description: The field name.
      type: String
    - contextPath: Archer.ApplicationField.FieldType
      description: The field type.
      type: String
    - contextPath: Archer.ApplicationField.LevelID
      description: The field level ID.
      type: Number
  - arguments:
    - default: false
      description: The ID of the level.
      isArray: false
      name: level
      required: true
      secret: false
    deprecated: false
    description: Returns a mapping of fields by level ID.
    execution: false
    name: archer-get-mapping-by-level
    outputs:
    - contextPath: Archer.LevelMapping.Id
      description: The unique ID of the field.
      type: Number
    - contextPath: Archer.LevelMapping.Name
      description: The field name.
      type: String
    - contextPath: Archer.LevelMapping.Type
      description: The field type.
      type: String
    - contextPath: Archer.LevelMapping.LevelId
      description: The field level ID.
      type: Number
  - arguments:
    - default: false
      description: The content record ID.
      isArray: false
      name: contentId
      required: true
      secret: false
    - default: false
      description: The application ID.
      isArray: false
      name: applicationId
      required: true
      secret: false
    deprecated: false
    description: Gets information about a content record in the given application.
    execution: false
    name: archer-get-record
    outputs:
    - contextPath: Archer.Record.Id
<<<<<<< HEAD
      description: The unique ID of the content record.
=======
      description: The unique ID of the record.
>>>>>>> 1179a862
      type: Number
  - arguments:
    - default: false
      description: The application ID.
      isArray: false
      name: applicationId
      required: true
      secret: false
    - default: false
      description: 'Record fields in JSON format: { "Name1": Value1, "Name2": Value2
        }. Field names are case sensitive.'
      isArray: false
      name: fieldsToValues
      required: true
      secret: false
    - default: false
<<<<<<< HEAD
      description: The Level ID to use to create the content record. If empty, the command 
=======
      description: The Level ID to use to create the record. If empty, the command 
>>>>>>> 1179a862
        by default takes the first level ID.
      isArray: false
      name: levelId
      required: false
      secret: false
    deprecated: false
    description: Creates a new content record in the given application.
    execution: false
    name: archer-create-record
    outputs:
    - contextPath: Archer.Record.Id
<<<<<<< HEAD
      description: The unique ID of the content record.
=======
      description: The unique ID of the record.
>>>>>>> 1179a862
      type: Number
  - arguments:
    - default: false
      description: The ID of the content record to delete.
      isArray: false
      name: contentId
      required: true
      secret: false
    deprecated: false
    description: Deletes an existing content record in the given application.
    execution: false
    name: archer-delete-record
  - arguments:
    - default: false
      description: The application ID.
      isArray: false
      name: applicationId
      required: true
      secret: false
    - default: false
      description: 'Record fields in JSON format: { "Name1": Value1, "Name2": Value2
        }. Field names are case sensitive.'
      isArray: false
      name: fieldsToValues
      required: true
      secret: false
    - default: false
      description: The ID of the content record to update.
      isArray: false
      name: contentId
      required: true
      secret: false
    - default: false
      description: The Level ID to use to update the record. If empty, the command
        by default takes the first level ID.
      isArray: false
      name: levelId
      required: false
      secret: false
    deprecated: false
    description: Updates an existing content record in the given application.
    execution: false
    name: archer-update-record
  - arguments:
    - default: false
      description: The report GUID.
      isArray: false
      name: reportGuid
      required: true
      secret: false
    - default: false
      defaultValue: '100'
      description: Maximum number of pages for the reports.
      isArray: false
      name: maxResults
      required: true
      secret: false
    deprecated: false
    description: Performs a statistic search by report GUID.
    execution: false
    name: archer-execute-statistic-search-by-report
  - deprecated: false
    description: Gets all reports from Archer.
    execution: false
    name: archer-get-reports
  - arguments:
    - default: false
      description: The report GUID.
      isArray: false
      name: reportGuid
      required: true
      secret: false
    deprecated: false
    description: Returns search criteria by report GUID.
    execution: false
    name: archer-get-search-options-by-guid
  - deprecated: false
    description: Resets Archer's integration cache. Run this command if you change
      the fields of your Archer application.
    execution: false
    name: archer-reset-cache
  - arguments:
    - default: false
      description: The field ID.
      isArray: false
      name: fieldID
      required: true
      secret: false
    deprecated: false
    description: Returns a list of values for a specified field, for example, fieldID=16114.
      This command only works for value list fields (type 4).
    execution: false
    name: archer-get-valuelist
    outputs:
    - contextPath: Archer.ApplicationField.ValuesList.Id
      description: The field value ID.
      type: Number
    - contextPath: Archer.ApplicationField.ValuesList.IsSelectable
      description: Specifies whether you can select the field value.
      type: Boolean
    - contextPath: Archer.ApplicationField.ValuesList.Name
      description: The field value name.
      type: String
  - arguments:
    - default: false
      description: The entry ID of the file in Cortex XSOAR context.
      isArray: false
      name: entryId
      required: true
      secret: false
    - default: false
      description: ID of the application to upload the file to.
      isArray: false
      name: applicationId
      required: false
      secret: false
    - default: false
<<<<<<< HEAD
      description: The content record ID to update.
=======
      description: The content (record) ID to update.
>>>>>>> 1179a862
      isArray: false
      name: contentId
      required: false
      secret: false
    - default: false
      defaultValue: Supporting Documentation
      description: Archer field name to associate the file with.
      isArray: false
      name: associatedField
      required: false
      secret: false
    deprecated: false
    description: Uploads a file to Archer.
    execution: false
    name: archer-upload-file
  - arguments:
    - default: false
      description: The file ID.
      isArray: false
      name: fileId
      required: true
      secret: false
    deprecated: false
    description: Downloads a file from Archer to Cortex XSOAR context.
    execution: false
    name: archer-get-file
    outputs:
    - contextPath: File
      description: The file details command results.
      type: Unknown
    - contextPath: File.Name
      description: The full file name (including the file extension).
      type: String
    - contextPath: File.EntryID
      description: The ID for locating the file in the War Room.
      type: String
    - contextPath: File.Size
      description: The size of the file in bytes.
      type: Number
    - contextPath: File.MD5
      description: The MD5 hash of the file.
      type: String
    - contextPath: File.SHA1
      description: The SHA1 hash of the file.
      type: String
    - contextPath: File.SHA256
      description: The SHA256 hash of the file.
      type: String
    - contextPath: File.SHA512
      description: The SHA512 hash of the file.
      type: String
    - contextPath: File.Extension
      description: 'The file extension. For example: "xls".'
      type: String
    - contextPath: File.Type
      description: The file type as determined by libmagic (same as displayed in
        file entries).
      type: String
  - arguments:
    - default: false
      description: The ID of the user to get details for. Leave empty to get
        a list of all users.
      isArray: false
      name: userId
      required: false
      secret: false
    deprecated: false
    description: Gets details for a user or a list of all users.
    execution: false
    name: archer-list-users
    outputs:
    - contextPath: Archer.User.AccountStatus
      description: The account status of the user.
      type: String
    - contextPath: Archer.User.DisplayName
      description: The display name of the user.
      type: String
    - contextPath: Archer.User.FirstName
      description: The first name of the user.
      type: String
    - contextPath: Archer.User.Id
      description: The unique ID of the user.
      type: Number
    - contextPath: Archer.User.LastLoginDate
      description: The last login date of user.
      type: Date
    - contextPath: Archer.User.LastName
      description: The last name of the user.
      type: String
    - contextPath: Archer.User.MiddleName
      description: The middle name of the user.
      type: String
    - contextPath: Archer.User.UserName
      description: The username associated with the account.
      type: String
  - arguments:
    - default: false
      description: The ID of the application in which to search for records.
      isArray: false
      name: applicationId
      required: true
      secret: false
    - default: false
      description: The name of the field on which to search. Leave empty to search on
        all fields.
      isArray: false
      name: fieldToSearchOn
      required: false
      secret: false
    - default: false
      description: Search value. Leave empty to search for all.
      isArray: false
      name: searchValue
      required: false
      secret: false
    - default: false
      defaultValue: '10'
      description: Maximum number of results to return from the search.
      isArray: false
      name: maxResults
      required: false
      secret: false
    - default: false
      description: 'Fields to display in the search results (in array format). For
        example "Title,Incident Summary".'
      isArray: false
      name: fieldsToDisplay
      required: false
      secret: false
    - auto: PREDEFINED
      default: false
      description: Numeric search operator. Can be "Equals", "NotEqual", "GreaterThan",
        or "LessThan".
      isArray: false
      name: numericOperator
      predefined:
      - Equals
      - NotEqual
      - GreaterThan
      - LessThan
      required: false
      secret: false
    - auto: PREDEFINED
      default: false
      description: Date search operator. Can be "Equals", "DoesNotEqual", "GreaterThan",
        or "LessThan".
      isArray: false
      name: dateOperator
      predefined:
      - Equals
      - DoesNotEqual
      - GreaterThan
      - LessThan
      required: false
      secret: false
    - default: false
      description: Fields to fetch from the application.
      isArray: false
      name: fieldsToGet
      required: false
      secret: false
    - auto: PREDEFINED
      default: false
      defaultValue: 'False'
      description: Whether to get extended responses with all of the data regarding
        this search. For example, "fullData=true".
      isArray: false
      name: fullData
      predefined:
      - 'True'
      - 'False'
      required: true
      secret: false
    - name: isDescending
      auto: PREDEFINED
      predefined:
      - "true"
      - "false"
      description: Whether to order by descending order.
    - default: false
      description: The Level ID to use for searching. This argument is relevant when
        fullData is True. If empty, the command by default takes the first level ID.
      isArray: false
      name: levelId
      required: false
      secret: false
    deprecated: false
    description: Searches for records in the given application.
    execution: false
    name: archer-search-records
    outputs:
    - contextPath: Archer.Record
      description: The content object.
      type: Unknown
    - contextPath: Archer.Record.Id
      description: The content record ID.
      type: Number
  - arguments:
    - default: false
      description: The report GUID.
      isArray: false
      name: reportGuid
      required: true
      secret: false
    deprecated: false
    description: Searches records by report GUID.
    execution: false
    name: archer-search-records-by-report
    outputs:
    - contextPath: Archer.SearchByReport.ReportGUID
      description: The report GUID.
      type: String
    - contextPath: Archer.SearchByReport.RecordsAmount
      description: The number of records found by the search.
      type: Number
    - contextPath: Archer.SearchByReport.Record
      description: The records found by the search.
      type: Unknown
  - deprecated: false
    description: Prints the Archer's integration cache.
    execution: false
    name: archer-print-cache
  dockerimage: demisto/python3:3.9.8.24399
  feed: false
  isfetch: true
  longRunning: false
  longRunningPort: false
  runonce: false
  script: '-'
  subtype: python3
  type: python
tests:
- Archer v2 - Test
fromversion: 5.0.0<|MERGE_RESOLUTION|>--- conflicted
+++ resolved
@@ -188,7 +188,7 @@
       type: Number
   - arguments:
     - default: false
-      description: The content record ID.
+      description: The record ID.
       isArray: false
       name: contentId
       required: true
@@ -205,11 +205,7 @@
     name: archer-get-record
     outputs:
     - contextPath: Archer.Record.Id
-<<<<<<< HEAD
-      description: The unique ID of the content record.
-=======
       description: The unique ID of the record.
->>>>>>> 1179a862
       type: Number
   - arguments:
     - default: false
@@ -226,11 +222,7 @@
       required: true
       secret: false
     - default: false
-<<<<<<< HEAD
-      description: The Level ID to use to create the content record. If empty, the command 
-=======
       description: The Level ID to use to create the record. If empty, the command 
->>>>>>> 1179a862
         by default takes the first level ID.
       isArray: false
       name: levelId
@@ -242,15 +234,11 @@
     name: archer-create-record
     outputs:
     - contextPath: Archer.Record.Id
-<<<<<<< HEAD
-      description: The unique ID of the content record.
-=======
       description: The unique ID of the record.
->>>>>>> 1179a862
-      type: Number
-  - arguments:
-    - default: false
-      description: The ID of the content record to delete.
+      type: Number
+  - arguments:
+    - default: false
+      description: The ID of the record to delete.
       isArray: false
       name: contentId
       required: true
@@ -274,7 +262,7 @@
       required: true
       secret: false
     - default: false
-      description: The ID of the content record to update.
+      description: The ID of the record to update.
       isArray: false
       name: contentId
       required: true
@@ -364,11 +352,7 @@
       required: false
       secret: false
     - default: false
-<<<<<<< HEAD
-      description: The content record ID to update.
-=======
       description: The content (record) ID to update.
->>>>>>> 1179a862
       isArray: false
       name: contentId
       required: false
@@ -564,7 +548,7 @@
       description: The content object.
       type: Unknown
     - contextPath: Archer.Record.Id
-      description: The content record ID.
+      description: The content ID.
       type: Number
   - arguments:
     - default: false
