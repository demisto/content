--- conflicted
+++ resolved
@@ -417,11 +417,7 @@
   - arguments: []
     description: Prints the Archer's integration cache.
     name: archer-print-cache
-<<<<<<< HEAD
-  dockerimage: demisto/python3-deb:3.10.12.63475
-=======
   dockerimage: demisto/python3-deb:3.10.13.87666
->>>>>>> 90cf3b88
   isfetch: true
   script: ''
   subtype: python3
