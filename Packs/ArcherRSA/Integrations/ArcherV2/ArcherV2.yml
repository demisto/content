category: Case Management
commonfields:
  id: RSA Archer v2
  version: -1
configuration:
- display: Server URL (e.g., https://192.168.0.1/rsaarcher or https://192.168.0.1/ or https://192.168.0.1/archer)
  name: url
  required: true
  type: 0
- additionalinfo: Change only if you have another API endpoint.
  defaultvalue: api
  display: 'Advanced: API Endpoint'
  name: api_endpoint
  required: false
  type: 0
- display: Instance name
  name: instanceName
  required: true
  type: 0
- display: Username
  name: credentials
  required: true
  type: 9
- display: User domain
  name: userDomain
  required: false
  type: 0
- display: Fetch incidents
  name: isFetch
  required: false
  type: 8
- display: Incident type
  name: incidentType
  required: false
  type: 13
- display: Application ID for fetch
  name: applicationId
  required: true
  type: 0
- defaultvalue: Date/Time Occurred
  display: Application date field for fetch
  name: applicationDateField
  required: true
  type: 0
- defaultvalue: '10'
  display: Maximum number of incidents to pull per fetch
  name: fetch_limit
  required: false
  type: 0
- defaultvalue: 3 days
  display: First fetch timestamp (<number> <time unit>, for example, 12 hours, 7 days, 3 months, 1 year)
  name: fetch_time
  required: false
  type: 0
- display: List of fields from the application to get into the incident
  name: fields_to_fetch
  required: false
  type: 0
- additionalinfo: Request timeout value, in seconds. Default is 400.
  defaultvalue: '400'
  display: Timeout
  name: timeout
  required: false
  type: 0
- display: Trust any certificate (not secure)
  name: insecure
  required: false
  type: 8
- display: Use system proxy settings
  name: proxy
  required: false
  type: 8
- defaultvalue: '1'
  display: Incidents Fetch Interval
  name: incidentFetchInterval
  required: false
  type: 19
description: The RSA Archer GRC platform provides a common foundation for managing policies, controls, risks, assessments, and deficiencies across lines of business.
display: RSA Archer v2
name: RSA Archer v2
script:
  commands:
  - arguments:
    - description: The application ID to get details for. Leave empty to get a list of all applications.
      name: applicationId
    - defaultValue: '20'
      description: The maximum number of applications to return.
      name: limit
    description: Gets application details or a list of all applications.
    name: archer-search-applications
    outputs:
    - contextPath: Archer.Application.Guid
      description: The application GUID.
      type: String
    - contextPath: Archer.Application.Id
      description: The unique ID of the application.
      type: Number
    - contextPath: Archer.Application.Status
      description: The application status.
      type: Number
    - contextPath: Archer.Application.Type
      description: The application type.
      type: Number
    - contextPath: Archer.Application.Name
      description: The application name.
      type: String
  - arguments:
    - description: The application ID to get the application fields for.
      name: applicationId
      required: true
    description: Gets all application fields by application ID.
    name: archer-get-application-fields
    outputs:
    - contextPath: Archer.ApplicationField.FieldId
      description: The unique ID of the field.
      type: Number
    - contextPath: Archer.ApplicationField.FieldName
      description: The field name.
      type: String
    - contextPath: Archer.ApplicationField.FieldType
      description: The field type.
      type: String
    - contextPath: Archer.ApplicationField.LevelID
      description: The field level ID.
      type: Number
  - arguments:
    - description: The ID of the field.
      name: fieldID
      required: true
    description: Returns a mapping from list value name to list value ID.
    name: archer-get-field
    outputs:
    - contextPath: Archer.ApplicationField.FieldId
      description: The unique ID of the field.
      type: Number
    - contextPath: Archer.ApplicationField.FieldName
      description: The field name.
      type: String
    - contextPath: Archer.ApplicationField.FieldType
      description: The field type.
      type: String
    - contextPath: Archer.ApplicationField.LevelID
      description: The field level ID.
      type: Number
  - arguments:
    - description: The ID of the level.
      name: level
      required: true
    description: Returns a mapping of fields by level ID.
    name: archer-get-mapping-by-level
    outputs:
    - contextPath: Archer.LevelMapping.Id
      description: The unique ID of the field.
      type: Number
    - contextPath: Archer.LevelMapping.Name
      description: The field name.
      type: String
    - contextPath: Archer.LevelMapping.Type
      description: The field type.
      type: String
    - contextPath: Archer.LevelMapping.LevelId
      description: The field level ID.
      type: Number
  - arguments:
    - description: In case of nesting, to which level to go in the depth of the recursion.
      name: depth
      required: false
      defaultValue: 3
    - description: The record ID.
      name: contentId
      required: true
    - description: The application ID.
      name: applicationId
      required: true
    description: Gets information about a content record in the given application.
    name: archer-get-record
    outputs:
    - contextPath: Archer.Record.Id
      description: The unique ID of the record.
      type: Number
  - arguments:
    - description: The application ID.
      name: applicationId
      required: true
    - description: 'Record fields in JSON format: { "Name1": Value1, "Name2": Value2 }. Field names are case sensitive.'
      name: fieldsToValues
      required: true
    - description: The Level ID to use to create the record. If empty, the command by default takes the first level ID.
      name: levelId
    description: Creates a new content record in the given application.
    name: archer-create-record
    outputs:
    - contextPath: Archer.Record.Id
      description: The unique ID of the record.
      type: Number
  - arguments:
    - description: The ID of the record to delete.
      name: contentId
      required: true
    description: Deletes an existing content record in the given application.
    name: archer-delete-record
  - arguments:
    - description: The application ID.
      name: applicationId
      required: true
    - description: 'Record fields in JSON format: { "Name1": Value1, "Name2": Value2 }. Field names are case sensitive.'
      name: fieldsToValues
      required: true
    - description: The ID of the record to update.
      name: contentId
      required: true
    - description: The Level ID to use to update the record. If empty, the command by default takes the first level ID.
      name: levelId
    description: Updates an existing content record in the given application.
    name: archer-update-record
  - arguments:
    - description: The report GUID.
      name: reportGuid
      required: true
    - defaultValue: '100'
      description: Maximum number of pages for the reports.
      name: maxResults
      required: true
    description: Performs a statistic search by report GUID.
    name: archer-execute-statistic-search-by-report
  - arguments: []
    description: Gets all reports from Archer.
    name: archer-get-reports
  - arguments:
    - description: The report GUID.
      name: reportGuid
      required: true
    description: Returns search criteria by report GUID.
    name: archer-get-search-options-by-guid
  - arguments: []
    description: Resets Archer's integration cache. Run this command if you change the fields of your Archer application.
    name: archer-reset-cache
  - arguments:
    - description: The field ID.
      name: fieldID
      required: true
    - description: In case of nesting, to which level to go in the depth of the recursion.
      name: depth
      required: false
      defaultValue: 0
    description: Returns a list of values for a specified field, for example, fieldID=16114. This command only works for value list fields (type 4).
    name: archer-get-valuelist
    outputs:
    - contextPath: Archer.ApplicationField.ValuesList.Id
      description: The field value ID.
      type: Number
    - contextPath: Archer.ApplicationField.ValuesList.IsSelectable
      description: Specifies whether you can select the field value.
      type: Boolean
    - contextPath: Archer.ApplicationField.ValuesList.Name
      description: The field value name.
      type: String
    - contextPath: Archer.ApplicationField.ValuesList.Parent
      description: The field value parent.
      type: String
    - contextPath: Archer.ApplicationField.ValuesList.Depth
      description: The field value depth.
      type: Number
  - arguments:
    - description: The entry ID of the file in Cortex XSOAR context.
      name: entryId
      required: true
    - description: ID of the application to upload the file to.
      name: applicationId
    - description: The content (record) ID to update.
      name: contentId
    - defaultValue: Supporting Documentation
      description: Archer field name to associate the file with.
      name: associatedField
    description: Uploads a file to Archer.
    name: archer-upload-file
  - arguments:
    - description: The file ID.
      name: fileId
      required: true
    description: Downloads a file from Archer to Cortex XSOAR context.
    name: archer-get-file
    outputs:
    - contextPath: File
      description: The file details command results.
      type: Unknown
    - contextPath: File.Name
      description: The full file name (including the file extension).
      type: String
    - contextPath: File.EntryID
      description: The ID for locating the file in the War Room.
      type: String
    - contextPath: File.Size
      description: The size of the file in bytes.
      type: Number
    - contextPath: File.MD5
      description: The MD5 hash of the file.
      type: String
    - contextPath: File.SHA1
      description: The SHA1 hash of the file.
      type: String
    - contextPath: File.SHA256
      description: The SHA256 hash of the file.
      type: String
    - contextPath: File.SHA512
      description: The SHA512 hash of the file.
      type: String
    - contextPath: File.Extension
      description: 'The file extension. For example: "xls".'
      type: String
    - contextPath: File.Type
      description: The file type as determined by libmagic (same as displayed in file entries).
      type: String
  - arguments:
    - description: The ID of the user to get details for. Leave empty to get a list of all users.
      name: userId
    description: Gets details for a user or a list of all users.
    name: archer-list-users
    outputs:
    - contextPath: Archer.User.AccountStatus
      description: The account status of the user.
      type: String
    - contextPath: Archer.User.DisplayName
      description: The display name of the user.
      type: String
    - contextPath: Archer.User.FirstName
      description: The first name of the user.
      type: String
    - contextPath: Archer.User.Id
      description: The unique ID of the user.
      type: Number
    - contextPath: Archer.User.LastLoginDate
      description: The last login date of user.
      type: Date
    - contextPath: Archer.User.LastName
      description: The last name of the user.
      type: String
    - contextPath: Archer.User.MiddleName
      description: The middle name of the user.
      type: String
    - contextPath: Archer.User.UserName
      description: The username associated with the account.
      type: String
  - arguments:
    - description: The ID of the application in which to search for records.
      name: applicationId
      required: true
    - description: The name of the field on which to search. Leave empty to search on all fields.
      name: fieldToSearchOn
    - description: The name of the primary Id field on which to search. Used instead of the fieldToSearchOn argument for searching by the application primary field.
      name: fieldToSearchById
    - description: Search value. Leave empty to search for all.
      name: searchValue
    - defaultValue: '10'
      description: Maximum number of results to return from the search.
      name: maxResults
    - description: Fields to display in the search results (in array format). For example "Title,Incident Summary".
      name: fieldsToDisplay
    - auto: PREDEFINED
      description: Numeric search operator. Can be "Equals", "NotEqual", "GreaterThan", or "LessThan".
      name: numericOperator
      predefined:
      - Equals
      - NotEqual
      - GreaterThan
      - LessThan
    - auto: PREDEFINED
      description: Date search operator. Can be "Equals", "DoesNotEqual", "GreaterThan", or "LessThan".
      name: dateOperator
      predefined:
      - Equals
      - DoesNotEqual
      - GreaterThan
      - LessThan
    - description: Fields to fetch from the application.
      name: fieldsToGet
    - auto: PREDEFINED
      defaultValue: 'False'
      description: Whether to get extended responses with all of the data regarding this search. For example, "fullData=true".
      name: fullData
      predefined:
      - 'True'
      - 'False'
      required: true
    - auto: PREDEFINED
      description: Whether to order by descending order.
      name: isDescending
      predefined:
      - 'true'
      - 'false'
    - description: The Level ID to use for searching. This argument is relevant when fullData is True. If empty, the command by default takes the first level ID.
      name: levelId
    description: Searches for records in the given application.
    name: archer-search-records
    outputs:
    - contextPath: Archer.Record
      description: The content object.
      type: Unknown
    - contextPath: Archer.Record.Id
      description: The content ID.
      type: Number
  - arguments:
    - description: The report GUID.
      name: reportGuid
      required: true
    description: Searches records by report GUID.
    name: archer-search-records-by-report
    outputs:
    - contextPath: Archer.SearchByReport.ReportGUID
      description: The report GUID.
      type: String
    - contextPath: Archer.SearchByReport.RecordsAmount
      description: The number of records found by the search.
      type: Number
    - contextPath: Archer.SearchByReport.Record
      description: The records found by the search.
      type: Unknown
  - arguments: []
    description: Prints the Archer's integration cache.
    name: archer-print-cache
<<<<<<< HEAD
  dockerimage: demisto/python3:3.10.9.45313
=======
  dockerimage: demisto/python3-deb:3.10.9.46022
>>>>>>> 74dd7004
  isfetch: true
  runonce: false
  script: ''
  subtype: python3
  type: python
fromversion: 5.0.0
tests:
- Archer v2 - Test<|MERGE_RESOLUTION|>--- conflicted
+++ resolved
@@ -418,11 +418,7 @@
   - arguments: []
     description: Prints the Archer's integration cache.
     name: archer-print-cache
-<<<<<<< HEAD
-  dockerimage: demisto/python3:3.10.9.45313
-=======
   dockerimage: demisto/python3-deb:3.10.9.46022
->>>>>>> 74dd7004
   isfetch: true
   runonce: false
   script: ''
