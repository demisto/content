--- conflicted
+++ resolved
@@ -548,14 +548,7 @@
     description: prints Archer's integration cache.
     execution: false
     name: archer-print-cache
-<<<<<<< HEAD
-  - deprecated: false
-    execution: false
-    name: archer-list-users-soap
-  dockerimage: demisto/python3:3.9.1.14969
-=======
   dockerimage: demisto/python3:3.9.1.15759
->>>>>>> ff6ee3c5
   feed: false
   isfetch: true
   longRunning: false
