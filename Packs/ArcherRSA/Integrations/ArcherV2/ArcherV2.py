--- conflicted
+++ resolved
@@ -1295,11 +1295,7 @@
     limit = args.get("limit")
     endpoint_url = f"{API_ENDPOINT}/core/system/application/"
 
-<<<<<<< HEAD
     res = []
-=======
-    res: dict | list[dict] = {}
->>>>>>> 780f92f2
     if app_id:
         endpoint_url = f"{API_ENDPOINT}/core/system/application/{app_id}"
         res = client.do_rest_request("GET", endpoint_url)
