--- conflicted
+++ resolved
@@ -1,11 +1,6 @@
 
 #### Integrations
 ##### RSA Archer v2
-<<<<<<< HEAD
-- Improved error message in the ***archer-get-valuelist*** command.
-- Updated the Docker image to: *demisto/python3:3.10.1.25933*.
-- Added the **Timeout** parameter, which sets the request timeout.
-=======
 - Improved the error message in the ***archer-get-valuelist*** command.
 - Updated the Docker image to: *demisto/python3:3.10.1.25933*.
->>>>>>> 904aaf0b
+- Added the **Timeout** parameter, which sets the request timeout.