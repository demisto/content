--- conflicted
+++ resolved
@@ -323,12 +323,8 @@
     - contextPath: Trello.Cards.Labels.id
       description: Label ID
       type: Unknown
-<<<<<<< HEAD
-  dockerimage: demisto/python3:3.10.8.37233
-=======
   dockerimage: demisto/python3:3.10.12.63474
   feed: false
->>>>>>> ad185257
   isfetch: true
   runonce: false
   script: '-'
