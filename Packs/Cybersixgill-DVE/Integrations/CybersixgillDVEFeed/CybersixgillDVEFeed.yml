category: Data Enrichment & Threat Intelligence
commonfields:
  id: Sixgill_DVE_Feed v2
  version: -1
configuration:
- display: Client Id
  name: client_id
  required: true
  type: 0
- display: Client Secret
  name: client_secret
  required: true
  type: 4
- defaultvalue: 'true'
  display: Fetch indicators
  name: feed
  type: 8
- additionalinfo: Indicators from this integration instance will be marked with this reputation
  defaultvalue: feedInstanceReputationNotSet
  display: Indicator Reputation
  name: feedReputation
  options:
  - None
  - Good
  - Suspicious
  - Bad
  type: 18
- additionalinfo: Reliability of the source providing the intelligence data
  defaultvalue: B - Usually reliable
  display: Source Reliability
  name: feedReliability
  options:
  - A - Completely reliable
  - B - Usually reliable
  - C - Fairly reliable
  - D - Not usually reliable
  - E - Unreliable
  - F - Reliability cannot be judged
  required: true
  type: 15
- additionalinfo: The Traffic Light Protocol (TLP) designation to apply to indicators fetched from the feed
  display: Traffic Light Protocol Color
  name: tlp_color
  options:
  - RED
  - AMBER
  - GREEN
  - WHITE
  type: 15
- display: ''
  name: feedExpirationPolicy
  options:
  - never
  - interval
  - indicatorType
  - suddenDeath
  type: 17
- display: ''
  name: feedExpirationInterval
  type: 1
- defaultvalue: '2'
  display: Feed Fetch Interval
  name: feedFetchInterval
  type: 19
- defaultvalue: '1000'
  display: The maximum number of indicators to fetch.
  name: maxIndicators
  type: 0
- additionalinfo: When selected, the exclusion list is ignored for indicators from this feed. This means that if an indicator from this feed is on the exclusion list, the indicator might still be added to the system.
  display: Bypass exclusion list
  name: feedBypassExclusionList
  type: 8
- display: Use system proxy settings
  name: proxy
  type: 8
- display: Incremental Feed
  defaultvalue: 'true'
  hidden: true
  name: feedIncremental
  type: 8
- display: Trust any certificate (not secure)
  name: insecure
  type: 8
- additionalinfo: Supports CSV values.
  display: Tags
  name: feedTags
  type: 0
description: The Cybersixgill Dynamic Vulnerability Exploit (DVE) Score is based on the most comprehensive collection of vulnerability-related threat intelligence and is the only solution that provides users total context and predicts the immediate risks of a vulnerability based on threat actors’ intent. Cortex XSOAR users can track threats stemming from CVEs that most others define as irrelevant and have a higher probability of being exploited via their Cortex XSOAR dashboard.
display: Cybersixgill DVE Feed Threat Intelligence v2
name: Sixgill_DVE_Feed v2
script:
  commands:
  - arguments:
    - default: true
      defaultValue: '5'
      description: 'The number of records to display in War Room'
      name: limit
    description: Fetching Sixgill DVE Feed indicators
    name: cybersixgill-get-indicators
  dockerimage: demisto/sixgill:1.0.0.23434
  feed: true
<<<<<<< HEAD
=======
  runonce: false
>>>>>>> 9ddafcfd
  script: '-'
  subtype: python3
  type: python
fromversion: 5.5.0
tests:
- No tests (auto formatted)<|MERGE_RESOLUTION|>--- conflicted
+++ resolved
@@ -99,10 +99,7 @@
     name: cybersixgill-get-indicators
   dockerimage: demisto/sixgill:1.0.0.23434
   feed: true
-<<<<<<< HEAD
-=======
   runonce: false
->>>>>>> 9ddafcfd
   script: '-'
   subtype: python3
   type: python
