category: Data Enrichment & Threat Intelligence
commonfields:
  id: Cybersixgill_DVE_Enrichment
  version: -1
configuration:
- display: Sixgill API client ID
  name: client_id
  required: true
  type: 0
- display: Sixgill API client secret
  name: client_secret
  required: true
  type: 4
- display: Trust any certificate (not secure)
  name: insecure
  type: 8
- display: Use system proxy settings
  name: proxy
  type: 8
description: By enriching CVEs with the DVE Score, Cortex XSOAR customers gain deeper visibility with relevant threat intel from the deep and dark web with dynamic attributes such as where they are trending, POC exploit details, and more. Loaded with extra-context, this allows users to accurately understand the real impact of CVEs to effectively prioritize critical vulnerabilities.
display: Cybersixgill DVE Enrichment
name: Cybersixgill_DVE_Enrichment
script:
  commands:
  - arguments:
    - default: true
      isArray: true
      name: cve_id
      description: 'cves id list'
      required: true
    description: Returns information for each CVE in the input list
    name: cybersixgill-cve-enrich
    outputs:
    - contextPath: Sixgill.CVE.value
      description: CVE ID.
      type: String
    - contextPath: Sixgill.CVE.Description
      description: Description of the given DVE ID.
      type: String
    - contextPath: Sixgill.CVE.Created
      description: The creation date of the CVE.
      type: Date
    - contextPath: Sixgill.CVE.Modified
      description: The modified date of the CVE.
      type: Date
    - contextPath: Sixgill.CVE.Cybersixgill_DVE_score_current
      description: The current Sixgill DVE Score.
      type: String
    - contextPath: Sixgill.CVE.Cybersixgill_DVE_score_highest_ever_date
      description: The date on which Sixgill's highest DVE score ever reported.
      type: Date
    - contextPath: Sixgill.CVE.Cybersixgill_DVE_score_highest_ever
      description: Sixgill's highest DVE score ever reported.
      type: String
    - contextPath: Sixgill.CVE.Cybersixgill_Previously_exploited_probability
      description: Sixgill's score of previously exploited probability.
      type: String
    - contextPath: Sixgill.CVE.Previous_Level
      description: Previous level of the CVE ID.
      type: String
    - contextPath: Sixgill.CVE.CVSS_3_1_score
      description: CVSS 3.1 score.
      type: String
    - contextPath: Sixgill.CVE.CVSS_3_1_severity
      description: CVSS 3.1 severity.
      type: String
    - contextPath: Sixgill.CVE.NVD_Link
      description: NVD link.
      type: String
    - contextPath: Sixgill.CVE.NVD_last_modified_date
      description: NVD last modified date.
      type: Date
    - contextPath: Sixgill.CVE.NVD_publication_date
      description: NVD publication date.
      type: Date
    - contextPath: Sixgill.CVE.CVSS_2_0_score
      description: CVSS 2.0 score.
      type: String
    - contextPath: Sixgill.CVE.CVSS_2_0_severity
      description: CVSS 2.0 severity.
      type: String
    - contextPath: Sixgill.CVE.NVD_Vector_V2_0
      description: NVD vector v2.0.
      type: String
    - contextPath: Sixgill.CVE.NVD_Vector_V3_1
      description: NVD vector v3.1.
      type: String
    - contextPath: Sixgill.CVE.rawJSON
      type: String
      description: The raw JSON of the CVE entich information.

  dockerimage: demisto/sixgill:1.0.0.20925
<<<<<<< HEAD
=======
  runonce: false
>>>>>>> 9ddafcfd
  script: '-'
  subtype: python3
  type: python
fromversion: 5.5.0
tests:
- No tests (auto formatted)<|MERGE_RESOLUTION|>--- conflicted
+++ resolved
@@ -90,10 +90,7 @@
       description: The raw JSON of the CVE entich information.
 
   dockerimage: demisto/sixgill:1.0.0.20925
-<<<<<<< HEAD
-=======
   runonce: false
->>>>>>> 9ddafcfd
   script: '-'
   subtype: python3
   type: python
