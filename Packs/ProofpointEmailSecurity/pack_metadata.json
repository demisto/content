{
    "name": "Proofpoint Email Security",
    "description": "Proofpoint Email Security pack provides visibility into email security threats and protects your organization from phishing, malware, and compliance risks.",
    "support": "xsoar",
<<<<<<< HEAD
    "currentVersion": "1.0.10",
=======
    "currentVersion": "1.0.11",
>>>>>>> 6e0d8742
    "author": "Cortex XSOAR",
    "url": "https://www.paloaltonetworks.com/cortex",
    "email": "",
    "categories": [
        "Analytics & SIEM"
    ],
    "tags": [
        "Email",
        "Alerts",
        "Security"
    ],
    "useCases": [],
    "keywords": [
        "On Demand",
        "PoD"
    ],
    "marketplaces": [
        "marketplacev2",
        "platform"
    ],
    "supportedModules": [
        "X1",
        "X3",
        "X5",
        "ENT_PLUS"
    ]
}<|MERGE_RESOLUTION|>--- conflicted
+++ resolved
@@ -2,11 +2,7 @@
     "name": "Proofpoint Email Security",
     "description": "Proofpoint Email Security pack provides visibility into email security threats and protects your organization from phishing, malware, and compliance risks.",
     "support": "xsoar",
-<<<<<<< HEAD
-    "currentVersion": "1.0.10",
-=======
     "currentVersion": "1.0.11",
->>>>>>> 6e0d8742
     "author": "Cortex XSOAR",
     "url": "https://www.paloaltonetworks.com/cortex",
     "email": "",
