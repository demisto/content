--- conflicted
+++ resolved
@@ -30,12 +30,9 @@
         "platform"
     ],
     "supportedModules": [
-<<<<<<< HEAD
-=======
         "C1",
         "C3",
         "X0",
->>>>>>> c70eacf8
         "X1",
         "X3",
         "X5",
