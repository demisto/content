commonfields:
  id: Prisma Access Egress IP feed
  version: -1
name: Prisma Access Egress IP feed
display: Prisma Access Egress IP feed
category: Data Enrichment & Threat Intelligence
description: Dynamically retrieve and add to allow list IPs Prisma Access uses to egress traffic to the internet and SaaS apps.
configuration:
- display: Fetch indicators
  name: feed
  defaultvalue: "true"
  type: 8
  required: false
- display: URL
  name: URL
  defaultvalue: https://api.gpcloudservice.com
  type: 0
  required: true
- displaypassword: Prisma Access API Key
  name: credentials
  type: 9
  hiddenusername: true
  required: false
- display: Service Type
  name: serviceType
  defaultvalue: all
  type: 15
  required: true
  options:
  - all
  - remote_network
  - gp_gateway
  - gp_portal
  - clean_pipe
  additionalinfo: https://docs.paloaltonetworks.com/prisma/prisma-access/prisma-access-panorama-admin/prisma-access-overview/retrieve-ip-addresses-for-prisma-access
- display: Address Type
  name: addrType
  defaultvalue: all
  type: 15
  required: true
  options:
  - all
  - active
  - reserved
  additionalinfo: https://docs.paloaltonetworks.com/prisma/prisma-access/prisma-access-panorama-admin/prisma-access-overview/retrieve-ip-addresses-for-prisma-access
- display: Location
  name: location
  defaultvalue: all
  type: 15
  options:
  - all
  - deployed
  additionalinfo: https://docs.paloaltonetworks.com/prisma/prisma-access/prisma-access-panorama-admin/prisma-access-overview/retrieve-ip-addresses-for-prisma-access
  required: false
- display: Indicator Reputation
  name: feedReputation
  defaultvalue: Good
  type: 18
  options:
  - None
  - Good
  - Suspicious
  - Bad
  additionalinfo: Indicators from this integration instance will be marked with this reputation
  required: false
- display: Source Reliability
  name: feedReliability
  defaultvalue: A - Completely reliable
  type: 15
  required: true
  options:
  - A - Completely reliable
  - B - Usually reliable
  - C - Fairly reliable
  - D - Not usually reliable
  - E - Unreliable
  - F - Reliability cannot be judged
  additionalinfo: Reliability of the source providing the intelligence data
- additionalinfo: The Traffic Light Protocol (TLP) designation to apply to indicators fetched from the feed
  display: Traffic Light Protocol Color
  name: tlp_color
  options:
  - RED
  - AMBER
  - GREEN
  - WHITE
  type: 15
  required: false
- display: ""
  name: feedExpirationPolicy
  defaultvalue: suddenDeath
  type: 17
  options:
  - never
  - interval
  - indicatorType
  - suddenDeath
  required: false
- display: ""
  name: feedExpirationInterval
  defaultvalue: "20160"
  type: 1
  required: false
- display: Feed Fetch Interval
  name: feedFetchInterval
  defaultvalue: "30"
  type: 19
  required: false
- display: Bypass exclusion list
  name: feedBypassExclusionList
  type: 8
  defaultvalue: "true"
  additionalinfo: When selected, the exclusion list is ignored for indicators from this feed. This means that if an indicator from this feed is on the exclusion list, the indicator might still be added to the system.
  required: false
- display: Trust any certificate (not secure)
  name: insecure
  type: 8
  required: false
- display: Use system proxy settings
  name: proxy
  type: 8
  required: false
- additionalinfo: Supports CSV values.
  display: Tags
  name: feedTags
  type: 0
  required: false
- display: Prisma Access API Key (Deprecated)
  name: api_key
  type: 4
  hidden: true
  additionalinfo: The Prisma Access API Key to use (retrieve via Panorama->Service Setup->Egress IP API)
  required: false
script:
  script: ''
  type: python
  commands:
  - name: prisma-access-get-indicators
    arguments:
    - name: limit
      description: The maximum number of results to return.  By default all IPs are returned.
    outputs:
    - contextPath: PrismaAccess.Egress.IP.Address
      description: Prisma Access Egress IP address
      type: string
    - contextPath: PrismaAccess.Egress.IP.Zone
      description: Prisma Access Egress IP zone
      type: string
    description: Gets indicators from the feed.
<<<<<<< HEAD
  dockerimage: demisto/python3:3.10.12.63474
=======
  dockerimage: demisto/python3:3.10.13.86272
>>>>>>> 90cf3b88
  feed: true
  subtype: python3
fromversion: 5.5.0<|MERGE_RESOLUTION|>--- conflicted
+++ resolved
@@ -147,11 +147,7 @@
       description: Prisma Access Egress IP zone
       type: string
     description: Gets indicators from the feed.
-<<<<<<< HEAD
-  dockerimage: demisto/python3:3.10.12.63474
-=======
   dockerimage: demisto/python3:3.10.13.86272
->>>>>>> 90cf3b88
   feed: true
   subtype: python3
 fromversion: 5.5.0