--- conflicted
+++ resolved
@@ -99,11 +99,7 @@
       description: Active Users on Prisma Access
     description: Query currently active users.
     deprecated: true
-<<<<<<< HEAD
-  dockerimage: demisto/netmiko:1.0.0.61830
-=======
   dockerimage: demisto/netmiko:1.0.0.91280
->>>>>>> 90cf3b88
   subtype: python3
 fromversion: 5.0.0
 tests:
