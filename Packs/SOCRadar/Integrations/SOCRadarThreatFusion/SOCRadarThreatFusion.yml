--- conflicted
+++ resolved
@@ -638,10 +638,7 @@
       description: The vendor used to calculate the indicator score.
       type: String
   dockerimage: demisto/python3:3.10.11.61265
-<<<<<<< HEAD
-=======
   runonce: false
->>>>>>> 9ddafcfd
   script: '-'
   subtype: python3
   type: python
