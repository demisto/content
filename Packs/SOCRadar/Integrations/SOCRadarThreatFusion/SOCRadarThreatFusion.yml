category: Data Enrichment & Threat Intelligence
commonfields:
  id: SOCRadarThreatFusion
  version: -1
configuration:
- additionalinfo: The API Key to use for connection
  display: API Key
  name: apikey
  required: true
  type: 4
- display: Trust any certificate (not secure)
  name: insecure
  type: 8
- display: Use system proxy settings
  name: proxy
  type: 8
- additionalinfo: Reliability of the source providing the intelligence data.
  defaultvalue: B - Usually reliable
  display: Source Reliability
  name: integrationReliability
  options:
  - A+ - 3rd party enrichment
  - A - Completely reliable
  - B - Usually reliable
  - C - Fairly reliable
  - D - Not usually reliable
  - E - Unreliable
  - F - Reliability cannot be judged
  type: 15
- defaultvalue: indicatorType
  name: feedExpirationPolicy
  display: ''
  options:
  - never
  - interval
  - indicatorType
  - suddenDeath
  type: 17
- defaultvalue: '20160'
  name: feedExpirationInterval
  display: ''
  type: 1
defaultclassifier: 'null'
description: Enrich indicators by obtaining enhanced information and reputation via ThreatFusion of SOCRadar.
display: SOCRadar ThreatFusion
name: SOCRadarThreatFusion
script:
  commands:
  - arguments:
    - default: true
      description: IP entities to score. (IPv4 or IPv6)
      isArray: true
      name: ip
      required: true
    description: Scores provided IP entities' reputation in SOCRadar ThreatFusion.
    name: ip
    outputs:
    - contextPath: SOCRadarThreatFusion.Reputation.IP.Risk Score
      description: Reputation score of queried IP address.
      type: Number
    - contextPath: SOCRadarThreatFusion.Reputation.IP.Score Details
      description: Risk score details of queried IP address.
      type: JSON
    - contextPath: SOCRadarThreatFusion.Reputation.IP.Total Encounters
      description: Number of times that SOCRadar has encountered with the queried IP address in its threat sources.
      type: Number
    - contextPath: SOCRadarThreatFusion.Reputation.IP.IP
      description: Queried IP address.
      type: String
    - contextPath: SOCRadarThreatFusion.Reputation.IP.Whois Details.asn
      description: ASN field Whois information of queried IP address.
      type: String
    - contextPath: SOCRadarThreatFusion.Reputation.IP.Whois Details.asn_cidr
      description: ASN CIDR field Whois information of queried IP address.
      type: String
    - contextPath: SOCRadarThreatFusion.Reputation.IP.Whois Details.asn_country_code
      description: ASN country code field Whois information of queried IP address.
      type: String
    - contextPath: SOCRadarThreatFusion.Reputation.IP.Whois Details.asn_date
      description: ASN date field Whois information of queried IP address.
      type: Date
    - contextPath: SOCRadarThreatFusion.Reputation.IP.Whois Details.asn_description
      description: ASN description field Whois information of queried IP address.
      type: String
    - contextPath: SOCRadarThreatFusion.Reputation.IP.Whois Details.asn_registry
      description: ASN registry field Whois information of queried IP address.
      type: String
    - contextPath: SOCRadarThreatFusion.Reputation.IP.Whois Details.nets.address
      description: Nets>address field Whois information of queried IP address.
      type: String
    - contextPath: SOCRadarThreatFusion.Reputation.IP.Whois Details.nets.cidr
      description: Nets>CIDR field Whois information of queried IP address.
      type: String
    - contextPath: SOCRadarThreatFusion.Reputation.IP.Whois Details.nets.city
      description: Nets>city field Whois information of queried IP address.
      type: String
    - contextPath: SOCRadarThreatFusion.Reputation.IP.Whois Details.nets.country
      description: Nets>country field Whois information of queried IP address.
      type: String
    - contextPath: SOCRadarThreatFusion.Reputation.IP.Whois Details.nets.created
      description: Nets>created field Whois information of queried IP address.
      type: String
    - contextPath: SOCRadarThreatFusion.Reputation.IP.Whois Details.nets.description
      description: Nets>description field Whois information of queried IP address.
      type: String
    - contextPath: SOCRadarThreatFusion.Reputation.IP.Whois Details.nets.emails
      description: Nets>emails field Whois information of queried IP address.
      type: String
    - contextPath: SOCRadarThreatFusion.Reputation.IP.Whois Details.nets.handle
      description: Nets>handle field Whois information of queried IP address.
      type: String
    - contextPath: SOCRadarThreatFusion.Reputation.IP.Whois Details.nets.name
      description: Nets>name field Whois information of queried IP address.
      type: String
    - contextPath: SOCRadarThreatFusion.Reputation.IP.Whois Details.nets.postal_code
      description: Nets>postal code field Whois information of queried IP address.
      type: Number
    - contextPath: SOCRadarThreatFusion.Reputation.IP.Whois Details.nets.range
      description: Nets>range field Whois information of queried IP address.
      type: String
    - contextPath: SOCRadarThreatFusion.Reputation.IP.Whois Details.nets.state
      description: Nets>state field Whois information of queried IP address.
      type: String
    - contextPath: SOCRadarThreatFusion.Reputation.IP.Whois Details.nets.updated
      description: Nets>updated field Whois information of queried IP address.
      type: Date
    - contextPath: SOCRadarThreatFusion.Reputation.IP.Whois Details.nir
      description: NIR field Whois information of queried IP address.
      type: String
    - contextPath: SOCRadarThreatFusion.Reputation.IP.Whois Details.query
      description: Query field Whois information of queried IP address.
      type: String
    - contextPath: SOCRadarThreatFusion.Reputation.IP.Whois Details.raw_referral
      description: Raw referral field Whois information of queried IP address.
      type: String
    - contextPath: SOCRadarThreatFusion.Reputation.IP.Whois Details.referral
      description: Referral field Whois information of queried IP address.
      type: String
    - contextPath: SOCRadarThreatFusion.Reputation.IP.DNS Details
      description: DNS information of queried IP address.
      type: JSON
    - contextPath: SOCRadarThreatFusion.Reputation.IP.Geo Location.ASN
      description: ASN field Geographical location information of queried IP address.
      type: Number
    - contextPath: SOCRadarThreatFusion.Reputation.IP.Geo Location.AsnCode
      description: ASN code field Geographical location information of queried IP address.
      type: Number
    - contextPath: SOCRadarThreatFusion.Reputation.IP.Geo Location.AsnName
      description: ASN name field Geographical location information of queried IP address.
      type: String
    - contextPath: SOCRadarThreatFusion.Reputation.IP.Geo Location.Cidr
      description: CIDR field Geographical location information of queried IP address.
      type: String
    - contextPath: SOCRadarThreatFusion.Reputation.IP.Geo Location.CityName
      description: City name field Geographical location information of queried IP address.
      type: String
    - contextPath: SOCRadarThreatFusion.Reputation.IP.Geo Location.CountryCode
      description: Country code field Geographical location information of queried IP address.
      type: String
    - contextPath: SOCRadarThreatFusion.Reputation.IP.Geo Location.CountryName
      description: Country name field Geographical location information of queried IP address.
      type: String
    - contextPath: SOCRadarThreatFusion.Reputation.IP.Geo Location.Latitude
      description: Latitude field Geographical location information of queried IP address.
      type: Number
    - contextPath: SOCRadarThreatFusion.Reputation.IP.Geo Location.Longitude
      description: Longitude field Geographical location information of queried IP address.
      type: Number
    - contextPath: SOCRadarThreatFusion.Reputation.IP.Geo Location.RegionName
      description: Region name field Geographical location information of queried IP address.
      type: String
    - contextPath: SOCRadarThreatFusion.Reputation.IP.Geo Location.Timezone
      description: Timezone field Geographical location information of queried IP address.
      type: String
    - contextPath: SOCRadarThreatFusion.Reputation.IP.Geo Location.ZipCode
      description: Zip code field Geographical location information of queried IP address.
      type: String
    - contextPath: DBotScore.Indicator
      description: The indicator that was tested.
      type: String
    - contextPath: DBotScore.Score
      description: The actual score.
      type: Number
    - contextPath: DBotScore.Type
      description: The indicator type.
      type: String
    - contextPath: DBotScore.Vendor
      description: The vendor used to calculate the indicator score.
      type: String
    - contextPath: IP.Address
      description: IP address
      type: String
    - contextPath: IP.ASN
      description: 'The autonomous system name for the IP address, for example: "AS8948".'
      type: String
    - contextPath: IP.Geo.Location
      description: 'The geolocation where the IP address is located, in the format: latitude:longitude.'
      type: String
    - contextPath: IP.Geo.Country
      description: The country in which the IP address is located.
      type: String
  - arguments:
    - default: true
      description: Domain entities to score.
      isArray: true
      name: domain
      required: true
    description: Scores provided domain entities' reputation in SOCRadar ThreatFusion.
    name: domain
    outputs:
    - contextPath: SOCRadarThreatFusion.Reputation.Domain.Risk Score
      description: Reputation score of queried domain.
      type: Number
    - contextPath: SOCRadarThreatFusion.Reputation.IP.Score Details
      description: Risk score details of queried domain.
      type: JSON
    - contextPath: SOCRadarThreatFusion.Reputation.Domain.Total Encounters
      description: Number of times that SOCRadar has encountered with the queried domain in its threat sources.
      type: Number
    - contextPath: SOCRadarThreatFusion.Reputation.Domain.Domain
      description: Queried domain.
      type: String
    - contextPath: SOCRadarThreatFusion.Reputation.Domain.Whois Details.org
      description: Org field Whois information of queried domain.
      type: String
    - contextPath: SOCRadarThreatFusion.Reputation.Domain.Whois Details.city
      description: City field Whois information of queried domain.
      type: String
    - contextPath: SOCRadarThreatFusion.Reputation.Domain.Whois Details.name
      description: Name field Whois information of queried domain.
      type: String
    - contextPath: SOCRadarThreatFusion.Reputation.Domain.Whois Details.state
      description: State field Whois information of queried domain.
      type: String
    - contextPath: SOCRadarThreatFusion.Reputation.Domain.Whois Details.dnssec
      description: Dnssec field Whois information of queried domain.
      type: String
    - contextPath: SOCRadarThreatFusion.Reputation.Domain.Whois Details.emails
      description: Emails field Whois information of queried domain.
      type: String
    - contextPath: SOCRadarThreatFusion.Reputation.Domain.Whois Details.status
      description: Status field Whois information of queried domain.
      type: String
    - contextPath: SOCRadarThreatFusion.Reputation.Domain.Whois Details.address
      description: Address field Whois information of queried domain.
      type: String
    - contextPath: SOCRadarThreatFusion.Reputation.Domain.Whois Details.country
      description: Country field Whois information of queried domain.
      type: String
    - contextPath: SOCRadarThreatFusion.Reputation.Domain.Whois Details.zipcode
      description: Zip code field Whois information of queried domain.
      type: Number
    - contextPath: SOCRadarThreatFusion.Reputation.Domain.Whois Details.registrar
      description: Registrar field Whois information of queried domain.
      type: String
    - contextPath: SOCRadarThreatFusion.Reputation.Domain.Whois Details.domain_name
      description: Domain name field Whois information of queried domain.
      type: String
    - contextPath: SOCRadarThreatFusion.Reputation.Domain.Whois Details.name_servers
      description: Name servers field Whois information of queried domain.
      type: String
    - contextPath: SOCRadarThreatFusion.Reputation.Domain.Whois Details.referral_url
      description: Referral URL field Whois information of queried domain.
      type: String
    - contextPath: SOCRadarThreatFusion.Reputation.Domain.Whois Details.updated_date
      description: Updated date field Whois information of queried domain.
      type: Date
    - contextPath: SOCRadarThreatFusion.Reputation.Domain.Whois Details.whois_server
      description: Whois server field Whois information of queried domain.
      type: String
    - contextPath: SOCRadarThreatFusion.Reputation.Domain.Whois Details.creation_date
      description: Creation date field Whois information of queried domain.
      type: Date
    - contextPath: SOCRadarThreatFusion.Reputation.Domain.Whois Details.expiration_date
      description: Expiration date field Whois information of queried domain.
      type: Date
    - contextPath: SOCRadarThreatFusion.Reputation.Domain.DNS Details
      description: DNS information of queried domain.
      type: String
    - contextPath: DBotScore.Indicator
      description: The indicator that was tested.
      type: String
    - contextPath: DBotScore.Score
      description: The actual score.
      type: Number
    - contextPath: DBotScore.Type
      description: The indicator type.
      type: String
    - contextPath: DBotScore.Vendor
      description: The vendor used to calculate the indicator score.
      type: String
    - contextPath: Domain.Name
      description: 'The domain name, for example: "google.com".'
      type: String
    - contextPath: Domain.DNS
      description: A list of IP objects resolved by DNS.
      type: String
    - contextPath: Domain.CreationDate
      description: The date that the domain was created.
      type: Date
    - contextPath: Domain.UpdatedDate
      description: The date that the domain was last updated.
      type: String
    - contextPath: Domain.ExpirationDate
      description: The expiration date of the domain.
      type: Date
    - contextPath: Domain.NameServers
      description: (List<String>) Name servers of the domain.
      type: Unknown
    - contextPath: Domain.Organization
      description: The organization of the domain.
      type: String
    - contextPath: Domain.Registrant.Name
      description: The name of the registrant.
      type: String
    - contextPath: Domain.WHOIS.CreationDate
      description: The date that the domain was created.
      type: Date
    - contextPath: Domain.WHOIS.UpdatedDate
      description: The date that the domain was last updated.
      type: Date
    - contextPath: Domain.WHOIS.ExpirationDate
      description: The expiration date of the domain.
      type: Date
    - contextPath: Domain.WHOIS.NameServers
      description: (List<String>) Name servers of the domain.
      type: String
    - contextPath: Domain.WHOIS.Registrant.Name
      description: The name of the registrant.
      type: String
    - contextPath: Domain.WHOIS.Registrar.Name
      description: 'The name of the registrar, for example: "GoDaddy"'
      type: String
    - contextPath: Domain.Geo.Country
      description: The country in which the domain address is located.
      type: String
    - contextPath: Domain.Subdomains
      description: (List<String>) Subdomains of the domain.
      type: Unknown
    - contextPath: Domain.Registrant.Country
      description: The country of the registrant.
      type: String
  - arguments:
    - default: true
      description: Hash entities to score. (MD5 or SHA1)
      isArray: true
      name: file
      required: true
    description: Scores provided hash entities' reputation in SOCRadar ThreatFusion.
    name: file
    outputs:
    - contextPath: SOCRadarThreatFusion.Reputation.Hash.Risk Score
      description: Reputation score of queried hash.
      type: Number
    - contextPath: SOCRadarThreatFusion.Reputation.Hash.Score Details
      description: Risk score details of queried hash.
      type: JSON
    - contextPath: SOCRadarThreatFusion.Reputation.Hash.Total Encounters
      description: Number of times that SOCRadar has encountered with the queried hash in its threat sources.
      type: Number
    - contextPath: SOCRadarThreatFusion.Reputation.Hash.File
      description: Queried hash.
      type: String
    - contextPath: DBotScore.Indicator
      description: The indicator that was tested.
      type: String
    - contextPath: DBotScore.Score
      description: The actual score.
      type: Number
    - contextPath: DBotScore.Type
      description: The indicator type.
      type: String
    - contextPath: DBotScore.Vendor
      description: The vendor used to calculate the indicator score.
      type: String
    - contextPath: File.MD5
      description: The MD5 hash of the file.
      type: String
    - contextPath: File.SHA1
      description: The SHA1 hash of the file.
      type: String
  - arguments:
    - description: IP entity to score. (IPv4 or IPv6)
      name: ip
      required: true
    description: Scores provided IP entity's reputation in SOCRadar ThreatFusion.
    name: socradar-score-ip
    outputs:
    - contextPath: SOCRadarThreatFusion.Reputation.IP.Risk Score
      description: Reputation score of queried IP address.
      type: Number
    - contextPath: SOCRadarThreatFusion.Reputation.IP.Score Details
      description: Risk score details of queried IP address.
      type: JSON
    - contextPath: SOCRadarThreatFusion.Reputation.IP.Total Encounters
      description: Number of times that SOCRadar has encountered with the queried IP address in its threat sources.
      type: Number
    - contextPath: SOCRadarThreatFusion.Reputation.IP.IP
      description: Queried IP address.
      type: String
    - contextPath: SOCRadarThreatFusion.Reputation.IP.Whois Details.asn
      description: ASN field Whois information of queried IP address.
      type: String
    - contextPath: SOCRadarThreatFusion.Reputation.IP.Whois Details.asn_cidr
      description: ASN CIDR field Whois information of queried IP address.
      type: String
    - contextPath: SOCRadarThreatFusion.Reputation.IP.Whois Details.asn_country_code
      description: ASN country code field Whois information of queried IP address.
      type: String
    - contextPath: SOCRadarThreatFusion.Reputation.IP.Whois Details.asn_date
      description: ASN date field Whois information of queried IP address.
      type: Date
    - contextPath: SOCRadarThreatFusion.Reputation.IP.Whois Details.asn_description
      description: ASN description field Whois information of queried IP address.
      type: String
    - contextPath: SOCRadarThreatFusion.Reputation.IP.Whois Details.asn_registry
      description: ASN registry field Whois information of queried IP address.
      type: String
    - contextPath: SOCRadarThreatFusion.Reputation.IP.Whois Details.nets.address
      description: Nets>address field Whois information of queried IP address.
      type: String
    - contextPath: SOCRadarThreatFusion.Reputation.IP.Whois Details.nets.cidr
      description: Nets>CIDR field Whois information of queried IP address.
      type: String
    - contextPath: SOCRadarThreatFusion.Reputation.IP.Whois Details.nets.city
      description: Nets>city field Whois information of queried IP address.
      type: String
    - contextPath: SOCRadarThreatFusion.Reputation.IP.Whois Details.nets.country
      description: Nets>country field Whois information of queried IP address.
      type: String
    - contextPath: SOCRadarThreatFusion.Reputation.IP.Whois Details.nets.created
      description: Nets>created field Whois information of queried IP address.
      type: String
    - contextPath: SOCRadarThreatFusion.Reputation.IP.Whois Details.nets.description
      description: Nets>description field Whois information of queried IP address.
      type: String
    - contextPath: SOCRadarThreatFusion.Reputation.IP.Whois Details.nets.emails
      description: Nets>emails field Whois information of queried IP address.
      type: String
    - contextPath: SOCRadarThreatFusion.Reputation.IP.Whois Details.nets.handle
      description: Nets>handle field Whois information of queried IP address.
      type: String
    - contextPath: SOCRadarThreatFusion.Reputation.IP.Whois Details.nets.name
      description: Nets>name field Whois information of queried IP address.
      type: String
    - contextPath: SOCRadarThreatFusion.Reputation.IP.Whois Details.nets.postal_code
      description: Nets>postal code field Whois information of queried IP address.
      type: Number
    - contextPath: SOCRadarThreatFusion.Reputation.IP.Whois Details.nets.range
      description: Nets>range field Whois information of queried IP address.
      type: String
    - contextPath: SOCRadarThreatFusion.Reputation.IP.Whois Details.nets.state
      description: Nets>state field Whois information of queried IP address.
      type: String
    - contextPath: SOCRadarThreatFusion.Reputation.IP.Whois Details.nets.updated
      description: Nets>updated field Whois information of queried IP address.
      type: Date
    - contextPath: SOCRadarThreatFusion.Reputation.IP.Whois Details.nir
      description: NIR field Whois information of queried IP address.
      type: String
    - contextPath: SOCRadarThreatFusion.Reputation.IP.Whois Details.query
      description: Query field Whois information of queried IP address.
      type: String
    - contextPath: SOCRadarThreatFusion.Reputation.IP.Whois Details.raw_referral
      description: Raw referral field Whois information of queried IP address.
      type: String
    - contextPath: SOCRadarThreatFusion.Reputation.IP.Whois Details.referral
      description: Referral field Whois information of queried IP address.
      type: String
    - contextPath: SOCRadarThreatFusion.Reputation.IP.DNS Details
      description: DNS information of queried IP address.
      type: JSON
    - contextPath: SOCRadarThreatFusion.Reputation.IP.Geo Location.ASN
      description: ASN field Geographical location information of queried IP address.
      type: Number
    - contextPath: SOCRadarThreatFusion.Reputation.IP.Geo Location.AsnCode
      description: ASN code field Geographical location information of queried IP address.
      type: Number
    - contextPath: SOCRadarThreatFusion.Reputation.IP.Geo Location.AsnName
      description: ASN name field Geographical location information of queried IP address.
      type: String
    - contextPath: SOCRadarThreatFusion.Reputation.IP.Geo Location.Cidr
      description: CIDR field Geographical location information of queried IP address.
      type: String
    - contextPath: SOCRadarThreatFusion.Reputation.IP.Geo Location.CityName
      description: City name field Geographical location information of queried IP address.
      type: String
    - contextPath: SOCRadarThreatFusion.Reputation.IP.Geo Location.CountryCode
      description: Country code field Geographical location information of queried IP address.
      type: String
    - contextPath: SOCRadarThreatFusion.Reputation.IP.Geo Location.CountryName
      description: Country name field Geographical location information of queried IP address.
      type: String
    - contextPath: SOCRadarThreatFusion.Reputation.IP.Geo Location.Latitude
      description: Latitude field Geographical location information of queried IP address.
      type: Number
    - contextPath: SOCRadarThreatFusion.Reputation.IP.Geo Location.Longitude
      description: Longitude field Geographical location information of queried IP address.
      type: Number
    - contextPath: SOCRadarThreatFusion.Reputation.IP.Geo Location.RegionName
      description: Region name field Geographical location information of queried IP address.
      type: String
    - contextPath: SOCRadarThreatFusion.Reputation.IP.Geo Location.Timezone
      description: Timezone field Geographical location information of queried IP address.
      type: String
    - contextPath: SOCRadarThreatFusion.Reputation.IP.Geo Location.ZipCode
      description: Zip code field Geographical location information of queried IP address.
      type: String
    - contextPath: DBotScore.Indicator
      description: The indicator that was tested.
      type: String
    - contextPath: DBotScore.Score
      description: The actual score.
      type: Number
    - contextPath: DBotScore.Type
      description: The indicator type.
      type: String
    - contextPath: DBotScore.Vendor
      description: The vendor used to calculate the indicator score.
      type: String
  - arguments:
    - description: Domain entity to score.
      name: domain
      required: true
    description: Scores provided domain entity's reputation in SOCRadar ThreatFusion.
    name: socradar-score-domain
    outputs:
    - contextPath: SOCRadarThreatFusion.Reputation.Domain.Risk Score
      description: Reputation score of queried domain.
      type: Number
    - contextPath: SOCRadarThreatFusion.Reputation.IP.Score Details
      description: Risk score details of queried domain.
      type: JSON
    - contextPath: SOCRadarThreatFusion.Reputation.Domain.Total Encounters
      description: Number of times that SOCRadar has encountered with the queried domain in its threat sources.
      type: Number
    - contextPath: SOCRadarThreatFusion.Reputation.Domain.Domain
      description: Queried domain.
      type: String
    - contextPath: SOCRadarThreatFusion.Reputation.Domain.Whois Details.org
      description: Org field Whois information of queried domain.
      type: String
    - contextPath: SOCRadarThreatFusion.Reputation.Domain.Whois Details.city
      description: City field Whois information of queried domain.
      type: String
    - contextPath: SOCRadarThreatFusion.Reputation.Domain.Whois Details.name
      description: Name field Whois information of queried domain.
      type: String
    - contextPath: SOCRadarThreatFusion.Reputation.Domain.Whois Details.state
      description: State field Whois information of queried domain.
      type: String
    - contextPath: SOCRadarThreatFusion.Reputation.Domain.Whois Details.dnssec
      description: Dnssec field Whois information of queried domain.
      type: String
    - contextPath: SOCRadarThreatFusion.Reputation.Domain.Whois Details.emails
      description: Emails field Whois information of queried domain.
      type: String
    - contextPath: SOCRadarThreatFusion.Reputation.Domain.Whois Details.status
      description: Status field Whois information of queried domain.
      type: String
    - contextPath: SOCRadarThreatFusion.Reputation.Domain.Whois Details.address
      description: Address field Whois information of queried domain.
      type: String
    - contextPath: SOCRadarThreatFusion.Reputation.Domain.Whois Details.country
      description: Country field Whois information of queried domain.
      type: String
    - contextPath: SOCRadarThreatFusion.Reputation.Domain.Whois Details.zipcode
      description: Zip code field Whois information of queried domain.
      type: Number
    - contextPath: SOCRadarThreatFusion.Reputation.Domain.Whois Details.registrar
      description: Registrar field Whois information of queried domain.
      type: String
    - contextPath: SOCRadarThreatFusion.Reputation.Domain.Whois Details.domain_name
      description: Domain name field Whois information of queried domain.
      type: String
    - contextPath: SOCRadarThreatFusion.Reputation.Domain.Whois Details.name_servers
      description: Name servers field Whois information of queried domain.
      type: String
    - contextPath: SOCRadarThreatFusion.Reputation.Domain.Whois Details.referral_url
      description: Referral URL field Whois information of queried domain.
      type: String
    - contextPath: SOCRadarThreatFusion.Reputation.Domain.Whois Details.updated_date
      description: Updated date field Whois information of queried domain.
      type: Date
    - contextPath: SOCRadarThreatFusion.Reputation.Domain.Whois Details.whois_server
      description: Whois server field Whois information of queried domain.
      type: String
    - contextPath: SOCRadarThreatFusion.Reputation.Domain.Whois Details.creation_date
      description: Creation date field Whois information of queried domain.
      type: Date
    - contextPath: SOCRadarThreatFusion.Reputation.Domain.Whois Details.expiration_date
      description: Expiration date field Whois information of queried domain.
      type: Date
    - contextPath: SOCRadarThreatFusion.Reputation.Domain.DNS Details
      description: DNS information of queried domain.
      type: String
    - contextPath: DBotScore.Indicator
      description: The indicator that was tested.
      type: String
    - contextPath: DBotScore.Score
      description: The actual score.
      type: Number
    - contextPath: DBotScore.Type
      description: The indicator type.
      type: String
    - contextPath: DBotScore.Vendor
      description: The vendor used to calculate the indicator score.
      type: String
  - arguments:
    - description: Hash entity to score. (MD5 or SHA1)
      name: hash
      required: true
    description: Scores provided hash entity's reputation in SOCRadar ThreatFusion.
    name: socradar-score-hash
    outputs:
    - contextPath: SOCRadarThreatFusion.Reputation.Hash.Risk Score
      description: Reputation score of queried hash.
      type: Number
    - contextPath: SOCRadarThreatFusion.Reputation.Hash.Score Details
      description: Risk score details of queried hash.
      type: JSON
    - contextPath: SOCRadarThreatFusion.Reputation.Hash.Total Encounters
      description: Number of times that SOCRadar has encountered with the queried hash in its threat sources.
      type: Number
    - contextPath: SOCRadarThreatFusion.Reputation.Hash.File
      description: Queried hash.
      type: String
    - contextPath: DBotScore.Indicator
      description: The indicator that was tested.
      type: String
    - contextPath: DBotScore.Score
      description: The actual score.
      type: Number
    - contextPath: DBotScore.Type
      description: The indicator type.
      type: String
    - contextPath: DBotScore.Vendor
      description: The vendor used to calculate the indicator score.
      type: String
<<<<<<< HEAD
  dockerimage: demisto/python3:3.10.11.61265
=======
  dockerimage: demisto/python3:3.10.12.63474
  feed: false
  isfetch: false
  longRunning: false
  longRunningPort: false
>>>>>>> ad185257
  runonce: false
  script: '-'
  subtype: python3
  type: python
tests:
- SOCRadarThreatFusion-Test
fromversion: 6.0.0<|MERGE_RESOLUTION|>--- conflicted
+++ resolved
@@ -637,15 +637,11 @@
     - contextPath: DBotScore.Vendor
       description: The vendor used to calculate the indicator score.
       type: String
-<<<<<<< HEAD
-  dockerimage: demisto/python3:3.10.11.61265
-=======
   dockerimage: demisto/python3:3.10.12.63474
   feed: false
   isfetch: false
   longRunning: false
   longRunningPort: false
->>>>>>> ad185257
   runonce: false
   script: '-'
   subtype: python3
