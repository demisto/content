# Overview

The Prisma Cloud DSPM(Data Security Posture Management) integration enhances the management and remediation of DSPM risks. The integration provides users with actionable data, insights and a seamless workflow for addressing potential security threats.

<<<<<<< HEAD
# Use Cases

=======
## Use Cases
>>>>>>> 5b1fe9a6
- Remediation of DSPM out-of-the-box risks based on automated playbooks.
- Close or update risks by interacting with DSPM API using a dedicated list of building blocks.
- Distribute DSPM risks to other systems.

<<<<<<< HEAD
# Prerequisites

=======
## Prerequisites
>>>>>>> 5b1fe9a6
 1. An active Prisma Cloud DSPM account
 2. Slack V3 Pack
 3. AWS-S3 Pack
 4. Core REST APIs pack
 5. Atlassian Jira v3 Pack
 6. Google Cloud Storage Pack ( Optional )
 7. Azure Storage Container Pack ( Optional )

## Configure Cortex XSOAR on Prisma Cloud DSPM

1. Log in to you Prisma Cloud DSPM platform.
2. Navigate to **Settings** > **Workflow** > **XSOAR**.
3. Click **Connect** to create and configure a new XSOAR integration.
4. **XSOAR link** - Add the XSOAR API URL.
5. **Notified On** - Select the Risks option.
6. **Severity Threshold** - Set the severity threshold to receive notifications for assets that fall under that severity.
7. **Filter By Tags** - Notifications will be sent for assets that match any of the selected tags.
8. **Advanced** - Add required headers **Authorization** and **x-xdr-auth-id**

## Configure Prisma Cloud DSPM on Cortex XSOAR

1. Navigate to **Settings & Info** > **Settings** > **Integrations** > **Instances**.
2. Search for Prisma Cloud DSPM.
3. Click **Add instance** to create and configure a new integration instance.

    | **Parameter** | **Description** | **Required** |
    | --- | --- | --- |
    | DSPM server URL | The tenant URL of the Prisma Cloud DSPM | True |
    | DSPM API Key | API key to use for the connection. | True |
    | Trust any certificate (not secure) |  | False |
    | Use system proxy settings |  | False |
    | Fetch incidents |  | False |

4. Click **Test** to validate the URLs, token, and connection.

## Commands

You can execute these commands from the Cortex XSOAR CLI, as part of an automation, or in a playbook.
After you successfully execute a command, a DBot message appears in the War Room with the command details.

### dspm-list-risk-findings

***
Retrieves risk findings matching the input criteria.

#### Base Command

`dspm-list-risk-findings`

#### Input

| **Argument Name** | **Description** | **Required** |
| --- | --- | --- |
| rule_name_in | A comma-separated list of rule names. | Optional |
| rule_name_equal | The exact rule name. | Optional |
| dspm_tag_key_in | A comma-separated list of DSPM tag keys. | Optional |
| dspm_tag_key_equal | Exact DSPM tag key. | Optional |
| dspm_tag_value_in | A comma-separated list of DSPM tag values. | Optional |
| dspm_tag_value_equal | The exact DSPM tag value. | Optional |
| projectId_in | A comma-separated list of project IDs. | Optional |
| projectId_equal | The exact project ID. | Optional |
| cloud_provider_in | A comma-separated list of cloud providers. Possible values are: AWS, AZURE, GCP, SNOWFLAKE, FILE_SHARE, O365. Default is AWS. | Optional |
| cloud_provider_equal | The exact cloud provider. Possible values are: AWS, AZURE, GCP, SNOWFLAKE, FILE_SHARE, O365. | Optional |
| affects_in | A comma-separated list of affects. Possible values are: SECURITY, COMPLIANCE, GOVERNANCE, SECURITY_AND_COMPLIANCE, SECURITY_AND_GOVERNANCE, COMPLIANCE_AND_GOVERNANCE, SECURITY_AND_COMPLIANCE_AND_GOVERNANCE. | Optional |
| affects_equal | The exact effect. Possible values are: SECURITY, COMPLIANCE, GOVERNANCE, SECURITY_AND_COMPLIANCE, COMPLIANCE_AND_GOVERNANCE, SECURITY_AND_GOVERNANCE, SECURITY_AND_COMPLIANCE_AND_GOVERNANCE. | Optional |
| status_in | A comma-separated list of statuses. Possible values are: OPEN, CLOSED, UNIMPORTANT, WRONG, HANDLED, INVESTIGATING. | Optional |
| status_equal | The exact status. Possible values are: OPEN, CLOSED, UNIMPORTANT, WRONG, HANDLED, INVESTIGATING. | Optional |
| sort | The sort order. | Optional |
| limit | The maximum number of risk findings to retrieve. Default is 50. | Optional |

#### Context Output

| **Path** | **Type** | **Description** |
| --- | --- | --- |
| DSPM.RiskFinding.asset | Unknown | The asset details associated with the risk finding. |
| DSPM.RiskFinding.cloudEnvironment | String | The cloud environment \(public or private\) associated with the risk finding. |
| DSPM.RiskFinding.cloudProvider | String | The cloud provider associated with the risk finding \(e.g., AWS, Azure, GCP\). |
| DSPM.RiskFinding.complianceStandards | Unknown | The compliance standards relevant to the risk finding. |
| DSPM.RiskFinding.firstDiscovered | Date | The date the risk finding was first discovered. |
| DSPM.RiskFinding.id | String | The unique ID of the risk finding. |
| DSPM.RiskFinding.projectId | String | The project ID where the asset resides. |
| DSPM.RiskFinding.ruleName | String | The rule name associated with the risk finding. |
| DSPM.RiskFinding.severity | String | The severity of the risk finding \(e.g., Low, Medium, High\). |
| DSPM.RiskFinding.status | String | The current status of the risk finding \(e.g., Open, Closed\). |

#### Command example

```!dspm-list-risk-findings```

#### Context Example

```json
{
  "DSPM": {
    "RiskFinding": [
      {
        "id": "00000000-0000-4f99-0000-616843b6b19e",
        "ruleName": "Empty storage asset",
        "severity": "LOW",
        "asset": {},
        "status": "OPEN",
        "projectId": "********",
        "cloudProvider": "AWS",
        "cloudEnvironment": "UNKNOWN",
        "firstDiscovered": "2024-09-27T11:55:39.059125Z",
        "complianceStandards": {}
    }
    ]
  }
}
```

#### Human Readable Output

>### Results
>
>|Asset|Cloud Environment|Cloud Provider|Compliance Standards|First Discovered|ID|Project ID|Rule Name|Severity|Status|
>|---|---|---|---|---|---|---|---|---|---|
>|{}|UNKNOWN|AWS|{}|2024-09-27T11:55:39.059125Z|00000000-0000-4f99-0000-616843b6b19e|********|Empty storage asset|LOW|OPEN|

### dspm-get-risk-finding-by-id

***
Retrieves the details of a risk for the provided risk ID.

#### Base Command

`dspm-get-risk-finding-by-id`

#### Input

| **Argument Name** | **Description** | **Required** |
| --- | --- | --- |
| finding_id | ID of the risk for which to retrieve details. | Required |

#### Context Output

| **Path** | **Type** | **Description** |
| --- | --- | --- |
| DSPM.RiskFinding.asset | Unknown | The asset details associated with the risk finding. |
| DSPM.RiskFinding.cloudEnvironment | String | The cloud environment \(public or private\) associated with the risk finding. |
| DSPM.RiskFinding.cloudProvider | String | The cloud provider associated with the risk finding \(e.g., AWS, Azure, GCP\). |
| DSPM.RiskFinding.complianceStandards | Unknown | The compliance standards relevant to the risk finding. |
| DSPM.RiskFinding.firstDiscovered | Date | The date the risk finding was first discovered. |
| DSPM.RiskFinding.id | String | The unique ID of the risk finding. |
| DSPM.RiskFinding.projectId | String | The project ID where the asset resides. |
| DSPM.RiskFinding.ruleName | String | The rule name associated with the risk finding. |
| DSPM.RiskFinding.severity | String | The severity of the risk finding \(e.g., Low, Medium, High\). |
| DSPM.RiskFinding.status | String | The current status of the risk finding \(e.g., Open, Closed\). |

#### Command example

```!dspm-get-risk-finding-by-id finding_id="00000000-0000-4f99-0000-616843b6b19e"```

#### Context Example

```json
{
    "DSPM": {
            "RiskFinding": {
            "id": "00000000-0000-4f99-0000-616843b6b19e",
            "ruleName": "Empty storage asset",
            "severity": "LOW",
            "asset": {},
            "status": "OPEN",
            "projectId": "********",
            "cloudProvider": "AWS",
            "cloudEnvironment": "UNKNOWN",
            "firstDiscovered": "2024-09-27T11:55:39.059125Z",
            "complianceStandards": {}
        }
    }
}
```

#### Human Readable Output

>### Results
>
>|Asset|Cloud Environment|Cloud Provider|Compliance Standards|First Discovered|ID|Project ID|Rule Name|Severity|Status|
>|---|---|---|---|---|---|---|---|---|---|
>|{}|UNKNOWN|AWS|{}|2024-09-27T11:55:39.059125Z|00000000-0000-4f99-0000-616843b6b19e|********|Empty storage asset|LOW|OPEN|

### dspm-list-assets

***
Retrieves a list of assets for the company.

#### Base Command

`dspm-list-assets`

#### Input

| **Argument Name** | **Description** | **Required** |
| --- | --- | --- |
| region_in | A comma-separated list of regions. | Optional |
| region_equal | The exact region. | Optional |
| cloud_provider_in | A comma-separated list of cloud providers. Possible values are: AWS, AZURE, GCP, SNOWFLAKE, FILE_SHARE, O365. | Optional |
| cloud_provider_equal | The exact cloud provider. Possible values are: AWS, AZURE, GCP, SNOWFLAKE, FILE_SHARE, O365. | Optional |
| service_type_in | A comma-separated list of service types. | Optional |
| service_type_equal | The exact service type. | Optional |
| lifecycle_in | A comma-separated list of life cycles. Possible values are: RUNNING, STOPPED, DELETED. | Optional |
| lifecycle_equal | The exact lifecycle. Possible values are: RUNNING, STOPPED, DELETED. | Optional |
| sort | The sorting criteria in the format: property,(asc\|desc). Default sort order is ascending. Multiple sort criteria are supported. | Optional |
| limit | The maximum number of assets to retrieve. Default is 50. | Optional |

#### Context Output

| **Path** | **Type** | **Description** |
| --- | --- | --- |
| DSPM.Asset.dataTypes | Unknown | Data types associated with the asset. |
| DSPM.Asset.dataTypeGroups | Unknown | Data type groups associated with the asset. |
| DSPM.Asset.assetDigTags | Unknown | Dig tags associated with the asset. |
| DSPM.Asset.cloudEnvironment | String | The cloud environment in which the asset exists. |
| DSPM.Asset.cloudProvider | String | The cloud provider for the asset. |
| DSPM.Asset.encrypted | Boolean | Indicates if the asset is encrypted. |
| DSPM.Asset.id | String | The unique identifier of the asset. |
| DSPM.Asset.lifecycle | String | Lifecycle status of the asset. |
| DSPM.Asset.name | String | The name of the asset. |
| DSPM.Asset.openAlertsCount | Number | The count of open alerts for the asset. |
| DSPM.Asset.openRisksCount | Number | The count of open risks for the asset. |
| DSPM.Asset.openToWorld | Boolean | Indicates if the asset is open to the world. |
| DSPM.Asset.projectId | String | The ID of the project associated with the asset. |
| DSPM.Asset.projectName | String | The name of the project associated with the asset. |
| DSPM.Asset.serviceType | String | The type of service associated with the asset. |
| DSPM.Asset.tags | Unknown | Tags related to the asset. |

#### Command example

```!dspm-list-assets cloudProviderEqual=AWS serviceTypeEqual=S3```

#### Context Example

```json
{
    "DSPM": {
        "Assets": [{
        "projectId": "************",
        "projectName": "************",
        "name": "dymmy-ci0jq3kgvjnccdfp-us-east-1",
        "cloudProvider": "AWS",
        "cloudEnvironment": "TESTING",
        "serviceType": "S3",
        "dataTypeGroups": [],
        "dataTypes": [],
        "lifecycle": "RUNNING",
        "openRisksCount": 0,
        "openAlertsCount": 0,
        "encrypted": true,
        "openToWorld": false,
        "tags": {},
        "assetDigTags": [],
        "id": "arn:aws:s3:::dymmy-ci0jq3kgvjnccdfp-us-east-1"
    }]
    }
}
```

#### Human Readable Output

>### Results
>
>|Asset Dig Tags|Cloud Environment|Cloud Provider|Encrypted|ID|Lifecycle|Name|Open Alerts Count|Open Risks Count|Open To World|Project ID|Project Name|Service Type|Tags|Data Type Groups|Data Types|
>|---|---|---|---|---|---|---|---|---|---|---|---|---|---|---|---|
>|  | TESTING | AWS | true | arn:aws:s3:::dymmy-ci0jq3kgvjnccdfp-us-east-1 | RUNNING | dymmy-ci0jq3kgvjnccdfp-us-east-1 | 0 | 0 | false | ************ | ************ | S3 |  |  |  |

### dspm-get-asset-details

***
Retrieves details for the specified asset ID.

#### Base Command

`dspm-get-asset-details`

#### Input

| **Argument Name** | **Description** | **Required** |
| --- | --- | --- |
| asset_id | ID of the asset for which to retrieve details. | Required |

#### Context Output

| **Path** | **Type** | **Description** |
| --- | --- | --- |
| DSPM.AssetDetails.assetDigTags | Unknown | The dig tags associated with the asset. |
| DSPM.AssetDetails.cloudEnvironment | String | The cloud environment in which the asset exists. |
| DSPM.AssetDetails.cloudProvider | String | The cloud provider for the asset \(e.g., AWS, Azure, GCP\). |
| DSPM.AssetDetails.dataTypeGroups | Unknown | Groups of data types associated with the asset. |
| DSPM.AssetDetails.dataTypes | Unknown | The data types related to the asset. |
| DSPM.AssetDetails.encrypted | Boolean | Indicates if the asset is encrypted. |
| DSPM.AssetDetails.id | String | The unique identifier of the asset. |
| DSPM.AssetDetails.lifecycle | String | The lifecycle status of the asset. |
| DSPM.AssetDetails.name | String | The name of the asset. |
| DSPM.AssetDetails.openAlertsCount | Number | The count of open alerts for the asset. |
| DSPM.AssetDetails.openRisksCount | Number | The count of open risks for the asset. |
| DSPM.AssetDetails.openToWorld | Boolean | Indicates if the asset is open to the world. |
| DSPM.AssetDetails.projectId | String | The ID of the project associated with the asset. |
| DSPM.AssetDetails.projectName | String | The name of the project associated with the asset. |
| DSPM.AssetDetails.serviceType | String | The type of service associated with the asset. |
| DSPM.AssetDetails.tags | Unknown | Tags related to the asset. |

#### Command example

```!dspm-get-asset-details asset_id="arn:aws:s3:::dummyS3-cifp-us-east-1"```

#### Context Example

```json
{
    "DSPM": {
        "AssetDetails": {
            "assetDigTags": [],
            "cloudEnvironment": "TESTING",
            "cloudProvider": "AWS",
            "dataTypeGroups": [],
            "dataTypes": [],
            "encrypted": true,
            "id": "arn:aws:s3:::dummyS3-cifp-us-east-1",
            "lifecycle": "RUNNING",
            "name": "dymmy-ci0jq3kgvjnccdfp-us-east-1",
            "openAlertsCount": 0,
            "openRisksCount": 0,
            "openToWorld": false,
            "projectId": "************",
            "projectName": "************",
            "serviceType": "S3",
            "tags": {}
        }
    }
}
```

#### Human Readable Output

>### Results
>
>|assetDigTags|cloudEnvironment|cloudProvider|dataTypeGroups|dataTypes|encrypted|id|lifecycle|name|openAlertsCount|openRisksCount|openToWorld|projectId|projectName|serviceType|tags|
>|---|---|---|---|---|---|---|---|---|---|---|---|---|---|---|---|
>|   | TESTING | AWS |  |  | true | arn:aws:s3:::dummyS3-cifp-us-east-1 | RUNNING | dymmy-ci0jq3kgvjnccdfp-us-east-1 | 0 | 0 | false | ************ | ************ | S3 |  |

### dspm-get-asset-files-by-id

***
Retrieves file details for the specified asset ID.

#### Base Command

`dspm-get-asset-files-by-id`

#### Input

| **Argument Name** | **Description** | **Required** |
| --- | --- | --- |
| asset_id | ID of the asset for which to retrieve file details. | Required |

#### Context Output

| **Path** | **Type** | **Description** |
| --- | --- | --- |
| DSPM.AssetFiles.filename | String | Asset file name. |
| DSPM.AssetFiles.path | String | Asset file path. |
| DSPM.AssetFiles.type | String | Asset file type. |
| DSPM.AssetFiles.size | String | Asset file size. |
| DSPM.AssetFiles.openToWorld | Boolean | Whether the asset is open to world. |
| DSPM.AssetFiles.isDeleted | Boolean | Whether the asset is deleted. |
| DSPM.AssetFiles.isMalicious | Boolean | Whether the asset is malicious. |
| DSPM.AssetFiles.dataTypes.name | String | Asset file data types name. |
| DSPM.AssetFiles.dataTypes.label | String | Asset file data types label. |
| DSPM.AssetFiles.dataTypes.count | Number | Asset file data types count. |
| DSPM.AssetFiles.dataTypes.valueDetails.masked_value | String | Asset file data types value detail masked value. |
| DSPM.AssetFiles.dataTypes.valueDetails.line | Number | Asset file data types value detail line. |
| DSPM.AssetFiles.labels | String | Asset file labels. |
| DSPM.AssetFiles.isDbDump | Boolean | Asset file is a database dump. |

#### Command example

```!dspm-get-asset-files-by-id asset_id="arn:aws:s3:::dummyS3-cifp-us-east-1"```

#### Context Example

```json
{
    "files": [
        {
            "filename": "268d4e2d-03f2-4044-b82d-8855b2e77f8d.csv",
            "path": "268d4e2d-03f2-4044-b82d-8855b2e77f8d.csv",
            "type": "Data Format",
            "size": "17081",
            "openToWorld": true,
            "isDeleted": false,
            "isMalicious": false,
            "dataTypes": [
                {
                    "name": "IP Address",
                    "label": "Sensitive",
                    "count": 100,
                    "valueDetails": [
                        {
                            "masked_value": "20.163.*.*",
                            "line": 3
                        },
                        {
                            "masked_value": "38.229.*.*",
                            "line": 4
                        },
                        {
                            "masked_value": "45.136.*.*",
                            "line": 5
                        }
                    ]
                },
                {
                    "name": "Internal IP Address",
                    "label": "Sensitive",
                    "count": 100,
                    "valueDetails": [
                        {
                            "masked_value": "10.0.*.*",
                            "line": 2
                        },
                        {
                            "masked_value": "10.0.*.*",
                            "line": 8
                        },
                        {
                            "masked_value": "10.0.*.*",
                            "line": 14
                        }
                    ]
                }
            ],
            "labels": [
                "Sensitive"
            ],
            "isDbDump": false
        },
        {
            "filename": "data security test cases.pdf",
            "path": "data security test cases.pdf",
            "type": "Document",
            "size": "73286",
            "openToWorld": true,
            "isDeleted": false,
            "isMalicious": false,
            "dataTypes": [
                {
                    "name": "Street Address",
                    "label": "Sensitive",
                    "count": 1,
                    "valueDetails": [
                        {
                            "masked_value": "3** E*** R******* Street",
                            "line": null
                        }
                    ]
                },
                {
                    "name": "Email Address",
                    "label": "PII",
                    "count": 1,
                    "valueDetails": [
                        {
                            "masked_value": "t**t@b****l.com",
                            "line": null
                        }
                    ]
                }
            ],
            "labels": [
                "PII",
                "Sensitive"
            ],
            "isDbDump": false
        }
    ],
    "filesCount": 2
}
```

#### Human Readable Output

>|filename|path|type|size|openToWorld|isDeleted|isMalicious|dataTypes|labels|isDbDump|
>|---|---|---|---|---|---|---|---|---|---|
>|268d4e2d-03f2-4044-b82d-8855b2e77f8d.csv|268d4e2d-03f2-4044-b82d-8855b2e77f8d.csv|Data Format|17081|true|false|false|IP Address (Sensitive), Internal IP Address (Sensitive)|Sensitive|false|
>|data security test cases.pdf|data security test cases.pdf|Document|73286|true|false|false|Street Address (Sensitive), Email Address (PII)|PII, Sensitive|false|

### dspm-get-list-of-asset-fields-by-id

***
Return list of fields for structured assets such as RDS, Aurora, and BigQuery.

#### Base Command

`dspm-get-list-of-asset-fields-by-id`

#### Input

| **Argument Name** | **Description** | **Required** |
| --- | --- | --- |
| assetId | ID of the asset for which to retrieve field details. | Required |

#### Context Output

| **Path** | **Type** | **Description** |
| --- | --- | --- |
| DSPM.AssetFields.name | String | Asset field name. |
| DSPM.AssetFields.path | String | Asset field path. |
| DSPM.AssetFields.tableName | String | Asset field table name. |
| DSPM.AssetFields.tableSize | String | Asset field table size. |
| DSPM.AssetFields.databaseName | String | Asset field database name. |
| DSPM.AssetFields.collectionName | String | Asset field collection name. |
| DSPM.AssetFields.type | String | Asset field type. |
| DSPM.AssetFields.dataTypes.name | String | Asset field data type name. |
| DSPM.AssetFields.dataTypes.label | String | Asset field data type label. |
| DSPM.AssetFields.dataTypes.hitPercentage | Number | Asset field data type hit percentage. |
| DSPM.AssetFields.dataTypes.maskedValues.masked_value | String | Asset field datat ype masked value. |
| DSPM.AssetFields.dataTypes.maskedValues.line | Number | Asset field data type masked value line. |
| DSPM.AssetFields.schemaName | String | Asset field schema name. |

#### Command example

```!dspm-get-list-of-asset-fields-by-id assetId="arn:aws:rds:::dummyrds-cifp-us-east-1"```

#### Context Example

```json
{
    "fields": [
        {
            "name": "maidenname",
            "dataTypes": [],
            "path": "/public/dummy",
            "tableName": "dummy",
            "tableSize": "29996",
            "databaseName": "Hi",
            "collectionName": null,
            "type": "varchar",
            "schemaName": "public"
        },
        {
            "name": "phone",
            "dataTypes": [],
            "path": "/public/dummy",
            "tableName": "dummy",
            "tableSize": "29996",
            "databaseName": "Hi",
            "collectionName": null,
            "type": "varchar",
            "schemaName": "public"
        }
    ],
    "fieldsCount": 2
}
```

#### Human Readable Output

## Asset Fields

| name | dataTypes | path | tableName | tableSize | databaseName | collectionName | type | schemaName |
| --- | --- | --- | --- | --- | --- | --- | --- | --- |
| maidenname | [] | /public/dummy | dummy | 29996 | Hi | null | varchar | public |
| maidenname | [] | /public/dummy | dummy | 29996 | Hi | null | varchar | public |

### dspm-get-data-types

***
Fetches the available data types for the DSPM integration.

#### Base Command

`dspm-get-data-types`

#### Input

There are no input arguments for this command.

#### Context Output

| **Path** | **Type** | **Description** |
| --- | --- | --- |
| DSPM.DataTypes.Key | String | Data types key. |
| DSPM.DataTypes.No | Number | Data types number. |

#### Command example

```!dspm-get-data-types```

#### Context Example

```json
{
    "DSPM": {
        "DataTypes": [
            {
                "Key": "ID Number - Aadhaar (India)",
                "No": 1
            },
            {
                "Key": "Artifactory API Key",
                "No": 2
            },
            {
                "Key": "AWS Secret Key",
                "No": 3
            },
            {
                "Key": "Credit Card Expiration Date",
                "No": 4
            },
            {
                "Key": "Certificate",
                "No": 5
            }
        ]
    }
}
```

#### Human Readable Output

>### Data Types
>
> | No | Key  |
> |----|------|
>| 1  | ID Number - Aadhaar (India) |
>| 2  | Artifactory API Key |
>| 3  | AWS Secret Key |
>| 4  | Credit Card Expiration Date |
>| 5  | Certificate |

### dspm-list-labels

***
Returns a list of label names based on the company.

#### Base Command

`dspm-list-labels`

#### Input

There are no input arguments for this command.

#### Context Output

| **Path** | **Type** | **Description** |
| --- | --- | --- |
| DSPM.Label.Key | String | Label key. |
| DSPM.Label.No | unknown | Label number. |

#### Command example

```!dspm-list-labels```

#### Context Example

```json
{
    "DSPM": {
        "Label": [
            {
                "Key": "PCI",
                "No": 1
            },
            {
                "Key": "PHI",
                "No": 2
            },
            {
                "Key": "PII",
                "No": 3
            },
            {
                "Key": "Confidential",
                "No": 4
            },
            {
                "Key": "Sensitive",
                "No": 5
            }
        ]
    }
}
```

#### Human Readable Output

>### Data Types
>
> | No | Key  |
> |----|------|
>| 1  | PCI |
>| 2  | PHI |
>| 3  | PII |
>| 4  | Confidential |
>| 5  | Sensitive |

### dspm-list-data-types-findings

***
Retrieves a list of data type findings for the company.

#### Base Command

`dspm-list-data-types-findings`

#### Input

| **Argument Name** | **Description** | **Required** |
| --- | --- | --- |
| region_in | A comma-separated list of regions. | Optional |
| region_equal | The exact region. | Optional |
| cloud_provider_in | A comma-separated list of cloud providers. Possible values are: AWS, AZURE, GCP, SNOWFLAKE, FILE_SHARE, O365. | Optional |
| cloud_provider_equal | The exact cloud provider. Possible values are: AWS, AZURE, GCP, SNOWFLAKE, FILE_SHARE, O365. | Optional |
| service_type_in | A comma-separated list of service types. | Optional |
| service_type_equal | The exact service type. | Optional |
| lifecycle_in | A comma-separated list of life cycles. | Optional |
| projectId_in | A comma-separated list of project IDs. | Optional |
| projectId_equal | The exact project ID. | Optional |
| lifecycle_equal | The exact life cycle. | Optional |
| sort | The sorting criteria in the format: property,(asc\|desc). Default sort order is ascending. Multiple sort criteria are supported. | Optional |
| limit | The maximum number of data types findings to retrieve. Default is 50. | Optional |

#### Context Output

| **Path** | **Type** | **Description** |
| --- | --- | --- |
| DSPM.DataTypesFinding.dataTypeName | String | Represents the name of the data type being analyzed. |
| DSPM.DataTypesFinding.label | String | Label associated with the data type, such as PII. |
| DSPM.DataTypesFinding.records | Integer | The number of records associated with the data type. |
| DSPM.DataTypesFinding.publicRecords | Integer | The number of public records found for this data type. |
| DSPM.DataTypesFinding.assets | Integer | The number of assets associated with this data type. |
| DSPM.DataTypesFinding.clouds | String | The clouds where the data type was found \(e.g., AWS, Azure\). |
| DSPM.DataTypesFinding.regions | String | The regions where the data type was found. |
| DSPM.DataTypesFinding.lastFound | Date | The timestamp when the data type was last found. |
| DSPM.DataTypesFinding.recordsAtRisk.high | Integer | The number of high-risk records found for this data type. |
| DSPM.DataTypesFinding.recordsAtRisk.medium | Integer | The number of medium-risk records found for this data type. |
| DSPM.DataTypesFinding.recordsAtRisk.low | Integer | The number of low-risk records found for this data type. |

#### Command example

```!dspm-list-data-types-findings cloudProviderEqual=AWS```

#### Context Example

```json
[{
        "dataTypeName": "AADHAAR_INDIVIDUAL_IDENTIFICATION",
        "label": "PII",
        "records": 4,
        "publicRecords": 0,
        "assets": 1,
        "clouds": [
            "AWS"
        ],
        "regions": [
            "us-east-1"
        ],
        "lastFound": "2024-05-09T03:24:29Z",
        "recordsAtRisk": {
            "high": 0,
            "medium": 4,
            "low": 0
        }
}]
```

#### Human Readable Output

>### Data Types Findings

| dataTypeName | label | records | publicRecords | assets | clouds | regions | lastFound | recordsAtRisk.high | recordsAtRisk.medium | recordsAtRisk.low |
| --- | --- | --- | --- | --- | --- | --- | --- | --- | --- | --- |
| AADHAAR_INDIVIDUAL_IDENTIFICATION | PII | 4 | 0 | 1 | AWS | us-east-1 | 2024-05-09T03:24:29Z | 0 | 4 | 0 |

### dspm-update-risk-finding-status

***
Updates the status of a risk finding.

#### Base Command

`dspm-update-risk-finding-status`

#### Input

| **Argument Name** | **Description** | **Required** |
| --- | --- | --- |
| risk_finding_id | Risk Finding ID. | Required |
| status | List of supported statuses. Possible values are: OPEN, CLOSED, UNIMPORTANT, WRONG, HANDLED, INVESTIGATING. | Required |

#### Context Output

| **Path** | **Type** | **Description** |
| --- | --- | --- |
| DSPM.RiskFindingStatusUpdate.newStatus | String | Updated risk finding status. |
| DSPM.RiskFindingStatusUpdate.oldStatus | String | Old risk finding status. |
| DSPM.RiskFindingStatusUpdate.riskFindingId | String | Risk finding ID. |

#### Command example

```!dspm-update-risk-finding-status riskFindingId="00000000-0000-4f99-0000-616843b6b19e" status=INVESTIGATING```

#### Context Example

```json
{
    "DSPM": {
        "RiskFindingStatusUpdate": {
            "newStatus": "INVESTIGATING",
            "oldStatus": "INVESTIGATING",
            "riskFindingId": "00000000-0000-4f99-0000-616843b6b19e"
        }
    }
}
```

#### Human Readable Output

>### Risk Status Update
>
>|Risk Finding ID|Old Status|New Status|
>|---|---|---|
>| 00000000-0000-4f99-0000-616843b6b19e | INVESTIGATING | INVESTIGATING |

### dspm-update-alert-status

***
Updates the status of an alert.

#### Base Command

`dspm-update-alert-status`

#### Input

| **Argument Name** | **Description** | **Required** |
| --- | --- | --- |
| alert_id | Alert ID. | Required |
| status | List of supported statuses. Possible values are: OPEN, UNIMPORTANT, WRONG, HANDLED, INVESTIGATING. | Required |

#### Context Output

| **Path** | **Type** | **Description** |
| --- | --- | --- |
| DSPM.AlertStatusUpdate.newStatus | String | Updated alert status. |
| DSPM.AlertStatusUpdate.oldStatus | String | Old alert status. |
| DSPM.AlertStatusUpdate.alertId | String | Alert ID. |

#### Command example

```!dspm-update-alert-status alertId="000000608" status=INVESTIGATING```

#### Context Example

```json
{
    "DSPM": {
        "AlertStatusUpdate": {
            "newStatus": "INVESTIGATING",
            "oldStatus": "INVESTIGATING",
            "alertId": "000000608"
        }
    }
}
```

#### Human Readable Output

>### Alert Status Update
>
>| Alert ID | Old Status | New Status |
>|---|---|---|
>| 000000608 | INVESTIGATING | INVESTIGATING |

### dspm-list-alerts

***
Fetch list of alerts.

#### Base Command

`dspm-list-alerts`

#### Input

| **Argument Name** | **Description** | **Required** |
| --- | --- | --- |
| detection_time_equals | The exact detection time (equals). detection time format - YYYY-MM-DDTHH:MM:SSZ. | Optional |
| detection_time_greater_than_or_equal | Detection time (greater than or equal). detection time format - YYYY-MM-DDTHH:MM:SSZ. | Optional |
| detection_time_greater_than | Detection time (greater than). detection time format - YYYY-MM-DDTHH:MM:SSZ. | Optional |
| detection_time_less_than_or_equal | Detection time (less than or equal). detection time format - YYYY-MM-DDTHH:MM:SSZ. | Optional |
| detection_time_less_than | Detection time (less than). detection time format - YYYY-MM-DDTHH:MM:SSZ. | Optional |
| policy_name_in | A comma-separated list of policy names. | Optional |
| policy_name_equals | The exact policy name. | Optional |
| asset_name_in | A comma-separated list of asset names. | Optional |
| asset_name_equals | The exact asset name. | Optional |
| cloud_provider_in | A comma-separated list of cloud providers. Possible values are: AWS, AZURE, GCP, SNOWFLAKE, FILE_SHARE, O365. | Optional |
| cloud_provider_equals | The exact cloud provider. Possible values are: AWS, AZURE, GCP, SNOWFLAKE, FILE_SHARE, O365. | Optional |
| destination_project_vendor_name_in | A comma-separated list of project vendor names. | Optional |
| destination_project_vendor_name_equals | The exact destination project vendor name. | Optional |
| cloud_environment_in | A comma-separated list of cloud environments. Possible values are: UNKNOWN, DEVELOPMENT, STAGING, TESTING, PRODUCTION. | Optional |
| cloud_environment_equals | The exact cloud environment. Possible values are: UNKNOWN, DEVELOPMENT, STAGING, TESTING, PRODUCTION. | Optional |
| policy_severity_in | A comma-separated list of policy severities. Possible values are: HIGH, MEDIUM, LOW. | Optional |
| policy_severity_equals | The exact policy severity. Possible values are: HIGH, MEDIUM, LOW. | Optional |
| category_type_in | A comma-separated list of category types. Possible values are: FIRST_MOVE, ATTACK, COMPLIANCE, ASSET_AT_RISK, RECONNAISSANCE. | Optional |
| category_type_equals | The exact category type. Possible values are: FIRST_MOVE, ATTACK, COMPLIANCE, ASSET_AT_RISK, RECONNAISSANCE. | Optional |
| status_in | A comma-separated list of statuses. Possible values are: OPEN, CLOSED, UNIMPORTANT, WRONG, HANDLED, INVESTIGATING. | Optional |
| status_equals | The exact status. Possible values are: OPEN, CLOSED, UNIMPORTANT, WRONG, HANDLED, INVESTIGATING. | Optional |
| sort | Sort order (property,asc\|desc). | Optional |
| limit | The maximum number of alerts to retrieve. Default is 50. | Optional |

#### Context Output

| **Path** | **Type** | **Description** |
| --- | --- | --- |
| DSPM.Alert.id | String | Alert ID. |
| DSPM.Alert.detectionTime | Date | Alert detection time. |
| DSPM.Alert.policyName | String | Alert policy name. |
| DSPM.Alert.assetName | String | Alert asset name. |
| DSPM.Alert.assetLabels | Unknown | Alert asset label. |
| DSPM.Alert.cloudProvider | String | Alert cloud provider. |
| DSPM.Alert.destinationProjects | Unknown | Alert destination projects. |
| DSPM.Alert.cloudEnvironment | String | Alert cloud enviroment. |
| DSPM.Alert.policySeverity | String | Alert policy severity. |
| DSPM.Alert.policyCategoryType | String | Alert policy category type. |
| DSPM.Alert.status | String | Alert status. |
| DSPM.Alert.eventActor | String | Alert event actor. |
| DSPM.Alert.eventUserAgent | String | Alert event user agent. |
| DSPM.Alert.eventActionMedium | String | Alert event action medium. |
| DSPM.Alert.eventSource | String | Alert event source. |
| DSPM.Alert.policyFrameWorks | String | Alert policy frameworks. |
| DSPM.Alert.eventRawData | String | Alert event raw data. |

#### Command example

```!dspm-list-alerts cloudEnvironmentEquals="TESTING"```

#### Context Example

```json
{
    "DSPM": {
        "Alerts": [
    {
        "id": "340256006",
        "detectionTime": "2024-08-07T18:55:50.64996Z",
        "policyName": "Asset made public",
        "assetName": "mikeys3",
        "assetLabels": [],
        "cloudProvider": "AWS",
        "destinationProjects": {},
        "cloudEnvironment": "TESTING",
        "policySeverity": "HIGH",
        "policyCategoryType": "ATTACK",
        "status": "OPEN",
        "eventActor": "dummy_email",
        "eventUserAgent": "[S3Console/0.4, aws-internal/3 aws-sdk-java/1.12.488 Linux/5.10.220-187.867.amzn2int.x86_64 OpenJDK_64-Bit_Server_VM/25.372-b08 java/1.8.0_372 vendor/Oracle_Corporation cfg/retry-mode/standard]",
        "eventActionMedium": "CONSOLE",
        "eventSource": "***.**.**.***.***",
        "policyFrameWorks": [
            "MITRE-T1098"
        ],
        "eventRawData": "{\"eventVersion\":\"1.09\",\"userIdentity\":{\"type\":\"AssumedRole\",\"principalId\":\"AROASI3QR4HKUAIEPBICG:dummy_email\",\"arn\":\"arn:aws:sts::576847873638:assumed-role/sso_admin-tac-nam/dummy_email\",\"accountId\":\"576847873638\",\"accessKeyId\":\"ASIASI3QR4HK2LDI5JMN\",\"sessionContext\":{\"sessionIssuer\":{\"type\":\"Role\",\"principalId\":\"AROASI3QR4HKUAIEPBICG\",\"arn\":\"arn:aws:iam::576847873638:role/sso_admin-tac-nam\",\"accountId\":\"576847873638\",\"userName\":\"sso_admin-tac-nam\"},\"attributes\":{\"creationDate\":\"2024-08-07T18:51:51Z\",\"mfaAuthenticated\":\"false\"}}},\"eventTime\":\"2024-08-07T18:55:37Z\",\"eventSource\":\"s3.amazonaws.com\",\"eventName\":\"PutBucketPolicy\",\"awsRegion\":\"us-east-1\",\"sourceIPAddress\":\"***.**.**.***.***\",\"userAgent\":\"[S3Console/0.4, aws-internal/3 aws-sdk-java/1.12.488 Linux/5.10.220-187.867.amzn2int.x86_64 OpenJDK_64-Bit_Server_VM/25.372-b08 java/1.8.0_372 vendor/Oracle_Corporation cfg/retry-mode/standard]\",\"requestParameters\":{\"bucketPolicy\":{\"Version\":\"2012-10-17\",\"Statement\":[{\"Sid\":\"Statement1\",\"Effect\":\"Allow\",\"Principal\":\"*\",\"Action\":[\"s3:AbortMultipartUpload\",\"s3:DeleteObject\",\"s3:GetObject\",\"s3:ListBucketMultipartUploads\",\"s3:ListMultipartUploadParts\",\"s3:PutObject\"],\"Resource\":[\"arn:aws:s3:::mikeys3\",\"arn:aws:s3:::mikeys3/*\"]}]},\"bucketName\":\"mikeys3\",\"Host\":\"s3.amazonaws.com\",\"policy\":\"\"},\"responseElements\":null,\"additionalEventData\":{\"SignatureVersion\":\"SigV4\",\"CipherSuite\":\"TLS_AES_128_GCM_SHA256\",\"bytesTransferredIn\":568,\"AuthenticationMethod\":\"AuthHeader\",\"x-amz-id-2\":\"KXHYo+o2L/Gnk0pmKY+gV+0YufF6uGyD3GRwK+FXEJ7eai772ytOzbV9CwwoezhB5PPR/6RxZyhOyBowBOyQih\",\"bytesTransferredOut\":0},\"requestID\":\"CJ3J7M851NAGAF58\",\"eventID\":\"df06b9ad-79dc-4a17-ae0e-82ecff9cfa5e\",\"readOnly\":false,\"resources\":[{\"accountId\":\"576847873638\",\"type\":\"AWS::S3::Bucket\",\"ARN\":\"arn:aws:s3:::mikeys3\"}],\"eventType\":\"AwsApiCall\",\"managementEvent\":true,\"recipientAccountId\":\"576847873638\",\"vpcEndpointId\":\"vpce-f40dc59d\",\"eventCategory\":\"Management\",\"tlsDetails\":{\"tlsVersion\":\"TLSv1.3\",\"cipherSuite\":\"TLS_AES_128_GCM_SHA256\",\"clientProvidedHostHeader\":\"s3.amazonaws.com\"}}"
    }
   ]
    }
}
```

#### Human Readable Output

>### DSPM Alert
>
>| Alert ID | Detection Time | Policy Name | Asset Name | Cloud Provider | Cloud Environment | Policy Severity | Policy Category | Status | Event Actor | Event Action Medium | Event Source | Policy Frameworks | eventRawData |
>|---|---|---|---|---|---|---|---|---|---|---|---|---|---|
>| 340256006 | 2024-08-07T18:55:50.64996Z | Asset made public | mikeys3 | AWS | TESTING | HIGH | ATTACK | OPEN | dummy_email | CONSOLE | ***.**.**.***.*** | MITRE-T1098 | "{\"eventVersion\":\"1.09\",\"userIdentity\":{\"type\":\"AssumedRole\",\"principalId\":\"AROASI3QR4HKUAIEPBICG:dummy_email\",\"arn\":\"arn:aws:sts::576847873638:assumed-role/sso_admin-tac-nam/dummy_email\",\"accountId\":\"576847873638\",\"accessKeyId\":\"ASIASI3QR4HK2LDI5JMN\",\"sessionContext\":{\"sessionIssuer\":{\"type\":\"Role\",\"principalId\":\"AROASI3QR4HKUAIEPBICG\",\"arn\":\"arn:aws:iam::576847873638:role/sso_admin-tac-nam\",\"accountId\":\"576847873638\",\"userName\":\"sso_admin-tac-nam\"},\"attributes\":{\"creationDate\":\"2024-08-07T18:51:51Z\",\"mfaAuthenticated\":\"false\"}}},\"eventTime\":\"2024-08-07T18:55:37Z\",\"eventSource\":\"s3.amazonaws.com\",\"eventName\":\"PutBucketPolicy\",\"awsRegion\":\"us-east-1\",\"sourceIPAddress\":\"***.**.**.***.***\",\"userAgent\":\"[S3Console/0.4, aws-internal/3 aws-sdk-java/1.12.488 Linux/5.10.220-187.867.amzn2int.x86_64 OpenJDK_64-Bit_Server_VM/25.372-b08 java/1.8.0_372 vendor/Oracle_Corporation cfg/retry-mode/standard]\",\"requestParameters\":{\"bucketPolicy\":{\"Version\":\"2012-10-17\",\"Statement\":[{\"Sid\":\"Statement1\",\"Effect\":\"Allow\",\"Principal\":\"*\",\"Action\":[\"s3:AbortMultipartUpload\",\"s3:DeleteObject\",\"s3:GetObject\",\"s3:ListBucketMultipartUploads\",\"s3:ListMultipartUploadParts\",\"s3:PutObject\"],\"Resource\":[\"arn:aws:s3:::mikeys3\",\"arn:aws:s3:::mikeys3/*\"]}]},\"bucketName\":\"mikeys3\",\"Host\":\"s3.amazonaws.com\",\"policy\":\"\"},\"responseElements\":null,\"additionalEventData\":{\"SignatureVersion\":\"SigV4\",\"CipherSuite\":\"TLS_AES_128_GCM_SHA256\",\"bytesTransferredIn\":568,\"AuthenticationMethod\":\"AuthHeader\",\"x-amz-id-2\":\"KXHYo+o2TWL/Gnk0pmKY+gV+0YufF6uGyD3GRwK+FXEJ7eai772ytOzbV9CwwoBq+pezhB5PPR/6RxZyhOyZltIBowBOyQih\",\"bytesTransferredOut\":0},\"requestID\":\"CJ3J7M851NAGAF58\",\"eventID\":\"df06b9ad-79dc-4a17-ae0e-82ecff9cfa5e\",\"readOnly\":false,\"resources\":[{\"accountId\":\"576847873638\",\"type\":\"AWS::S3::Bucket\",\"ARN\":\"arn:aws:s3:::mikeys3\"}],\"eventType\":\"AwsApiCall\",\"managementEvent\":true,\"recipientAccountId\":\"576847873638\",\"vpcEndpointId\":\"vpce-f40dc59d\",\"eventCategory\":\"Management\",\"tlsDetails\":{\"tlsVersion\":\"TLSv1.3\",\"cipherSuite\":\"TLS_AES_128_GCM_SHA256\",\"clientProvidedHostHeader\":\"s3.amazonaws.com\"}}"

----------------<|MERGE_RESOLUTION|>--- conflicted
+++ resolved
@@ -2,22 +2,12 @@
 
 The Prisma Cloud DSPM(Data Security Posture Management) integration enhances the management and remediation of DSPM risks. The integration provides users with actionable data, insights and a seamless workflow for addressing potential security threats.
 
-<<<<<<< HEAD
-# Use Cases
-
-=======
 ## Use Cases
->>>>>>> 5b1fe9a6
 - Remediation of DSPM out-of-the-box risks based on automated playbooks.
 - Close or update risks by interacting with DSPM API using a dedicated list of building blocks.
 - Distribute DSPM risks to other systems.
 
-<<<<<<< HEAD
-# Prerequisites
-
-=======
 ## Prerequisites
->>>>>>> 5b1fe9a6
  1. An active Prisma Cloud DSPM account
  2. Slack V3 Pack
  3. AWS-S3 Pack
