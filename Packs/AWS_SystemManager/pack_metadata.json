--- conflicted
+++ resolved
@@ -2,11 +2,7 @@
     "name": "AWS Systems Manager",
     "description": "AWS Systems Manager is the operations hub for your AWS applications and resources and a secure end-to-end management solution for hybrid cloud environments that enables safe and secure operations at scale.",
     "support": "xsoar",
-<<<<<<< HEAD
-    "currentVersion": "1.0.6",
-=======
     "currentVersion": "1.0.7",
->>>>>>> 8fdd1cb7
     "author": "Cortex XSOAR",
     "url": "https://www.paloaltonetworks.com/cortex",
     "email": "",
