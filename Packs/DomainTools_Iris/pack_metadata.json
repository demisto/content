--- conflicted
+++ resolved
@@ -2,11 +2,7 @@
     "name": "DomainTools Iris Investigate",
     "description": "Facilitates automation of key infrastructure characterization and hunting portions of the incident response process. Organizations will have access to essential domain profile, web crawl, SSL, and infrastructure data from within Cortex XSOAR. Requires a DomainTools Iris Investigate API key.",
     "support": "partner",
-<<<<<<< HEAD
-    "currentVersion": "2.1.3",
-=======
     "currentVersion": "2.2.0",
->>>>>>> d1763699
     "author": "DomainTools",
     "url": "https://www.domaintools.com/support/",
     "email": "memberservices@domaintools.com",
