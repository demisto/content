--- conflicted
+++ resolved
@@ -35,18 +35,6 @@
 
 You can execute these commands from the Cortex XSOAR CLI, as part of an automation, or in a playbook.
 After you successfully execute a command, a DBot message appears in the War Room with the command details.
-<<<<<<< HEAD
-1. domain
-2. domaintoolsiris-analytics
-3. domaintoolsiris-threat-profile
-4. domaintoolsiris-pivot
-### 1. domain
----
-Get a complete profile of the domain provided.
-
-Notice: Submitting indicators using this command might make the indicator data publicly available. See the vendor’s documentation for more details.
-##### Base Command
-=======
 
 ### domain
 
@@ -54,7 +42,6 @@
 Provides data enrichment for domains.
 
 #### Base Command
->>>>>>> 90cf3b88
 
 `domain`
 
@@ -336,129 +323,6 @@
 
 | **Path** | **Type** | **Description** |
 | --- | --- | --- |
-<<<<<<< HEAD
-| Domain.Name | String | Domain Name | 
-| Domain.DNS | String | Domain DNS | 
-| Domain.DomainStatus | Boolean | Domain Status | 
-| Domain.CreationDate | Date | Domain Creation Date | 
-| Domain.ExpirationDate | Date | Domain Expiration Date | 
-| Domain.NameServers | String | Domain NameServers | 
-| Domain.Registrant.Country | String | Domain Registrant Country | 
-| Domain.Registrant.Email | String | Domain Registrant Email | 
-| Domain.Registrant.Name | String | Domain Registrant Name | 
-| Domain.Registrant.Phone | String | Domain Registrant Phone | 
-| Domain.Malicious.Vendor | String | Vendor that saw domain as malicious | 
-| Domain.Malicious.Description | String | Description of why domain was found to be malicious | 
-| DomainTools.Domains.Name | String | DomainTools Domain Name | 
-| DomainTools.Domains.LastEnriched | Date | Last Time DomainTools Enriched Domain Data | 
-| DomainTools.Domains.Analytics.OverallRiskScore | Number | DomainTools Overall Risk Score | 
-| DomainTools.Domains.Analytics.ProximityRiskScore | Number | DomainTools Proximity Risk Score | 
-| DomainTools.Domains.Analytics.ThreatProfileRiskScore.RiskScore | Number | DomainTools Threat Profile Risk Score | 
-| DomainTools.Domains.Analytics.ThreatProfileRiskScore.Threats | String | DomainTools Threat Profile Threats | 
-| DomainTools.Domains.Analytics.ThreatProfileRiskScore.Evidence | String | DomainTools Threat Profile Evidence | 
-| DomainTools.Domains.Analytics.WebsiteResponseCode | Number | Website Response Code | 
-| DomainTools.Domains.Analytics.AlexaRank | Number | Alexa Rank | 
-| DomainTools.Domains.Analytics.Tags | String | DomainTools Tags | 
-| DomainTools.Domains.Identity.RegistrantName | String | Registrant Name | 
-| DomainTools.Domains.Identity.RegistrantOrg | String | Registrant Org | 
-| DomainTools.Domains.Identity.RegistrantContact.Country.value | String | Registrant Contact Country value | 
-| DomainTools.Domains.Identity.RegistrantContact.Country.count | Number | Registrant Contact Country count | 
-| DomainTools.Domains.Identity.RegistrantContact.Email.value | String | Registrant Contact Email value | 
-| DomainTools.Domains.Identity.RegistrantContact.Email.count | Number | Registrant Contact Email count | 
-| DomainTools.Domains.Identity.RegistrantContact.Name.value | String | Registrant Contact Name value | 
-| DomainTools.Domains.Identity.RegistrantContact.Name.count | Number | Registrant Contact Name count | 
-| DomainTools.Domains.Identity.RegistrantContact.Phone.value | String | Registrant Contact Phone value | 
-| DomainTools.Domains.Identity.RegistrantContact.Phone.count | Number | Registrant Contact Phone count | 
-| DomainTools.Domains.Identity.SOAEmail | String | SOA Record Email | 
-| DomainTools.Domains.Identity.SSLCertificateEmail | String | SSL Certificate Email | 
-| DomainTools.Domains.Identity.AdminContact.Country.value | String | Admin Contact Country value | 
-| DomainTools.Domains.Identity.AdminContact.Country.count | Number | Admin Contact Country count | 
-| DomainTools.Domains.Identity.AdminContact.Email.value | String | Admin Contact Email value | 
-| DomainTools.Domains.Identity.AdminContact.Email.count | Number | Admin Contact Email count | 
-| DomainTools.Domains.Identity.AdminContact.Name.value | String | Admin Contact Name value | 
-| DomainTools.Domains.Identity.AdminContact.Name.count | Number | Admin Contact Name count | 
-| DomainTools.Domains.Identity.AdminContact.Phone.value | String | Admin Contact Phone value | 
-| DomainTools.Domains.Identity.AdminContact.Phone.count | Number | Admin Contact Phone count | 
-| DomainTools.Domains.Identity.TechnicalContact.Country.value | String | Technical Contact Country value | 
-| DomainTools.Domains.Identity.TechnicalContact.Country.count | Number | Technical Contact Country count | 
-| DomainTools.Domains.Identity.TechnicalContact.Email.value | String | Technical Contact Email value | 
-| DomainTools.Domains.Identity.TechnicalContact.Email.count | Number | Technical Contact Email count | 
-| DomainTools.Domains.Identity.TechnicalContact.Name.value | String | Technical Contact Name value | 
-| DomainTools.Domains.Identity.TechnicalContact.Name.count | Number | Technical Contact Name count | 
-| DomainTools.Domains.Identity.TechnicalContact.Phone.value | String | Technical Contact Phone value | 
-| DomainTools.Domains.Identity.TechnicalContact.Phone.count | Number | Technical Contact Phone count | 
-| DomainTools.Domains.Identity.BillingContact.Country.value | String | Billing Contact Country value | 
-| DomainTools.Domains.Identity.BillingContact.Country.count | Number | Billing Contact Country count | 
-| DomainTools.Domains.Identity.BillingContact.Email.value | String | Billing Contact Email value | 
-| DomainTools.Domains.Identity.BillingContact.Email.count | Number | Billing Contact Email count | 
-| DomainTools.Domains.Identity.BillingContact.Name.value | String | Billing Contact Name value | 
-| DomainTools.Domains.Identity.BillingContact.Name.count | Number | Billing Contact Name count | 
-| DomainTools.Domains.Identity.BillingContact.Phone.value | String | Billing Contact Phone value | 
-| DomainTools.Domains.Identity.BillingContact.Phone.count | Number | Billing Contact Phone count | 
-| DomainTools.Domains.Identity.EmailDomains | String | Email Domains | 
-| DomainTools.Domains.Identity.AdditionalWhoisEmails.value | String | Additional Whois Emails value | 
-| DomainTools.Domains.Identity.AdditionalWhoisEmails.count | Number | Additional Whois Emails count | 
-| DomainTools.Domains.Registration.DomainRegistrant | String | Domain Registrant | 
-| DomainTools.Domains.Registration.RegistrarStatus | String | Registrar Status | 
-| DomainTools.Domains.Registration.DomainStatus | Boolean | Domain Active Status | 
-| DomainTools.Domains.Registration.CreateDate | Date | Create Date | 
-| DomainTools.Domains.Registration.ExpirationDate | Date | Expiration Date | 
-| DomainTools.Domains.Hosting.IPAddresses.address.value | String | IP Addresses Info address value | 
-| DomainTools.Domains.Hosting.IPAddresses.address.count | Number | IP Addresses Info address count | 
-| DomainTools.Domains.Hosting.IPAddresses.asn.value | String | IP Addresses Info asn value | 
-| DomainTools.Domains.Hosting.IPAddresses.asn.count | Number | IP Addresses Info asn count | 
-| DomainTools.Domains.Hosting.IPAddresses.country_code.value | String | IP Addresses Info country_code value | 
-| DomainTools.Domains.Hosting.IPAddresses.country_code.count | Number | IP Addresses Info country_code count | 
-| DomainTools.Domains.Hosting.IPAddresses.isp.value | String | IP Addresses Info isp value | 
-| DomainTools.Domains.Hosting.IPAddresses.isp.count | Number | IP Addresses Info isp count | 
-| DomainTools.Domains.Hosting.IPCountryCode | String | IP Country Code | 
-| DomainTools.Domains.Hosting.MailServers.domain.value | String | Mail Servers Info domain value | 
-| DomainTools.Domains.Hosting.MailServers.domain.count | Number | Mail Servers Info domain count | 
-| DomainTools.Domains.Hosting.MailServers.host.value | String | Mail Servers Info host value | 
-| DomainTools.Domains.Hosting.MailServers.host.count | Number | Mail Servers Info host count | 
-| DomainTools.Domains.Hosting.MailServers.ip.value | String | Mail Servers Info ip value | 
-| DomainTools.Domains.Hosting.MailServers.ip.count | Number | Mail Servers Info ip count | 
-| DomainTools.Domains.Hosting.SPFRecord | String | SPF Record Info | 
-| DomainTools.Domains.Hosting.NameServers.domain.value | String | DomainTools Domains NameServers domain value | 
-| DomainTools.Domains.Hosting.NameServers.domain.count | Number | DomainTools Domains NameServers domain count | 
-| DomainTools.Domains.Hosting.NameServers.host.value | String | DomainTools Domains NameServers host value | 
-| DomainTools.Domains.Hosting.NameServers.host.count | Number | DomainTools Domains NameServers host count | 
-| DomainTools.Domains.Hosting.NameServers.ip.value | String | DomainTools Domains NameServers ip value | 
-| DomainTools.Domains.Hosting.NameServers.ip.count | Number | DomainTools Domains NameServers ip count | 
-| DomainTools.Domains.Hosting.SSLCertificate.hash.value | String | SSL Certificate Info hash value | 
-| DomainTools.Domains.Hosting.SSLCertificate.hash.count | Number | SSL Certificate Info hash count | 
-| DomainTools.Domains.Hosting.SSLCertificate.organization.value | String | SSL Certificate Info organization value | 
-| DomainTools.Domains.Hosting.SSLCertificate.organization.count | Number | SSL Certificate Info organization count | 
-| DomainTools.Domains.Hosting.SSLCertificate.subject.value | String | SSL Certificate Info subject value | 
-| DomainTools.Domains.Hosting.SSLCertificate.subject.count | Number | SSL Certificate Info subject count | 
-| DomainTools.Domains.Hosting.RedirectsTo.value | String | Domains it Redirects To value | 
-| DomainTools.Domains.Hosting.RedirectsTo.count | Number | Domains it Redirects To count | 
-| DomainTools.Domains.Analytics.GoogleAdsenseTrackingCode | Number | Google Adsense Tracking Code | 
-| DomainTools.Domains.Analytics.GoogleAnalyticTrackingCode | Number | Google Analytics Tracking Code | 
-| DBotScore.Indicator | String | DBotScore Indicator | 
-| DBotScore.Type | String | DBotScore Indicator Type | 
-| DBotScore.Vendor | String | Vendor used to calculate the score | 
-| DBotScore.Score | Number | The actual score | 
-
-
-##### Command Example
-`!domain domain=demisto.com`
-
-##### Context Example
-```
-
-```
-
-##### Human Readable Output
-
-
-### 2. domaintoolsiris-analytics
----
-Provides markdown table with DomainTools Analytic data
-
-Notice: Submitting indicators using this command might make the indicator data publicly available. See the vendor’s documentation for more details.
-##### Base Command
-=======
 | Domain.Name | String | The name of the domain. | 
 | Domain.DNS | String | The DNS of the domain. | 
 | Domain.DomainStatus | Boolean | The status of the domain. | 
@@ -579,7 +443,6 @@
 Displays DomainTools Analytic data in a markdown format table.
 
 #### Base Command
->>>>>>> 90cf3b88
 
 `domaintoolsiris-analytics`
 
