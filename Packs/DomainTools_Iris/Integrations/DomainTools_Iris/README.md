--- conflicted
+++ resolved
@@ -1,9 +1,5 @@
 Together, DomainTools and Cortex XSOAR automate and orchestrate the incident response process with essential domain profile, web crawl, SSL and infrastructure data. SOCs can create custom, automated workflows to trigger Indicator of Compromise (IoC) investigations, block threats based on connected infrastructure, and identify potentially malicious domains before weaponization. The DomainTools App for Cortex XSOAR is shipped with pre-built playbooks to enable automated enrichment, decision logic, ad-hoc investigations, and the ability to persist enriched intelligence.
-<<<<<<< HEAD
-This integration was integrated and tested with version 2.1.3 of DomainTools Iris.
-=======
 This integration was integrated and tested with version 2.2.0 of DomainTools Iris.
->>>>>>> 3e5429b6
 
 ## Configure DomainTools Iris in Cortex
 
@@ -914,8 +910,6 @@
 | **Argument Name** | **Description** | **Required** |
 | --- | --- | --- |
 | query | A domain name or IP address (e.g. example.com or 192.168.1.1). | Required |
-<<<<<<< HEAD
-=======
 
 #### Context Output
 
@@ -924,6 +918,7 @@
 | Domain.Name | unknown | Requested domain name. |
 | Domain.Whois | unknown | Parsed Whois data. |
 | Domain.WhoisRecords | unknown | Full Whois record. |
+
 ### domainRdap
 
 ***
@@ -942,6 +937,7 @@
 #### Context Output
 
 There is no context output for this command.
+
 ### reverseIP
 
 ***
@@ -981,35 +977,9 @@
 | --- | --- | --- |
 | nameServer | Specify the name of the primary or secondary nameserver. | Required |
 | limit | Limit the size of the domain list than can appear in a response. Default is 50. | Optional |
->>>>>>> 3e5429b6
-
-#### Context Output
-
-| **Path** | **Type** | **Description** |
-| --- | --- | --- |
-<<<<<<< HEAD
-| Domain.Name | unknown | Requested domain name. |
-| Domain.Whois | unknown | Parsed Whois data. |
-| Domain.WhoisRecords | unknown | Full Whois record. |
-
-### domainRdap
-
-***
-Returns the most recent Domain-RDAP registration record.
-
-#### Base Command
-
-`domainRdap`
-
-#### Input
-
-| **Argument Name** | **Description** | **Required** |
-| --- | --- | --- |
-| domain | Specify the domain (e.g., mycompany.com). | Required |
-
-#### Context Output
-
-There is no context output for this command.
-=======
+
+#### Context Output
+
+| **Path** | **Type** | **Description** |
+| --- | --- | --- |
 | Domain.Name | unknown | Name of the domain returned by the query. |
->>>>>>> 3e5429b6
