--- conflicted
+++ resolved
@@ -1,10 +1,6 @@
 import pytest
 
 from CommonServerPython import *
-<<<<<<< HEAD
-from DomainTools_Iris import format_enrich_output, format_investigate_output, main
-from test_data import expected, mock_response
-=======
 from DomainTools_Iris import (
     format_investigate_output,
     format_enrich_output,
@@ -13,7 +9,6 @@
     API,
 )
 from test_data import mock_response, expected
->>>>>>> d1763699
 
 
 @pytest.fixture
@@ -64,15 +59,11 @@
     mocker.patch.object(demisto, "command", return_value="domaintoolsiris-analytics")
     mocker.patch.object(demisto, "args", return_value={"domain": "domaintools.com"})
     mocker.patch(
-<<<<<<< HEAD
-        "DomainTools_Iris.domain_investigate", return_value={"results_count": 1, "results": [mock_response.domaintools_response]}
-=======
         "DomainTools_Iris.domain_investigate",
         return_value={
             "results_count": 1,
             "results": [mock_response.domaintools_response],
         },
->>>>>>> d1763699
     )
 
     mocker.patch.object(demisto, "results")
@@ -87,15 +78,11 @@
     )
     mocker.patch.object(demisto, "args", return_value={"domain": "domaintools.com"})
     mocker.patch(
-<<<<<<< HEAD
-        "DomainTools_Iris.domain_investigate", return_value={"results_count": 1, "results": [mock_response.domaintools_response]}
-=======
         "DomainTools_Iris.domain_investigate",
         return_value={
             "results_count": 1,
             "results": [mock_response.domaintools_response],
         },
->>>>>>> d1763699
     )
 
     mocker.patch.object(demisto, "results")
@@ -107,13 +94,6 @@
 def test_pivot_command(mocker):
     mocker.patch.object(demisto, "command", return_value="domaintoolsiris-pivot")
     mocker.patch.object(
-<<<<<<< HEAD
-        demisto, "args", return_value={"domain": "domaintools.com", "ip": "104.16.124.175", "include_context": True}
-    )
-    mocker.patch(
-        "DomainTools_Iris.domain_pivot",
-        return_value={"has_more_results": False, "results_count": 1, "results": mock_response.pivot_response},
-=======
         demisto,
         "args",
         return_value={
@@ -129,7 +109,6 @@
             "results_count": 1,
             "results": mock_response.pivot_response,
         },
->>>>>>> d1763699
     )
 
     mocker.patch.object(demisto, "results")
@@ -142,15 +121,11 @@
     mocker.patch.object(demisto, "command", return_value="domaintools-whois-history")
     mocker.patch.object(demisto, "args", return_value={"domain": "domaintools.com"})
     mocker.patch(
-<<<<<<< HEAD
-        "DomainTools_Iris.whois_history", return_value={"record_count": 2, "history": mock_response.whois_history_response}
-=======
         "DomainTools_Iris.whois_history",
         return_value={
             "record_count": 2,
             "history": mock_response.whois_history_response,
         },
->>>>>>> d1763699
     )
 
     mocker.patch.object(demisto, "results")
@@ -163,15 +138,11 @@
     mocker.patch.object(demisto, "command", return_value="domaintools-hosting-history")
     mocker.patch.object(demisto, "args", return_value={"domain": "domaintools.com"})
     mocker.patch(
-<<<<<<< HEAD
-        "DomainTools_Iris.hosting_history", return_value={"record_count": 2, "history": mock_response.hosting_history_response}
-=======
         "DomainTools_Iris.hosting_history",
         return_value={
             "record_count": 2,
             "history": mock_response.hosting_history_response,
         },
->>>>>>> d1763699
     )
 
     mocker.patch.object(demisto, "results")
@@ -183,14 +154,10 @@
 def test_reverse_whois_command(mocker):
     mocker.patch.object(demisto, "command", return_value="domaintools-reverse-whois")
     mocker.patch.object(demisto, "args", return_value={"terms": "domaintools"})
-<<<<<<< HEAD
-    mocker.patch("DomainTools_Iris.reverse_whois", return_value=mock_response.reverse_whois_response)
-=======
     mocker.patch(
         "DomainTools_Iris.reverse_whois",
         return_value=mock_response.reverse_whois_response,
     )
->>>>>>> d1763699
 
     mocker.patch.object(demisto, "results")
     main()
@@ -201,22 +168,15 @@
 def test_whois_command(mocker):
     mocker.patch.object(demisto, "command", return_value="domaintools-whois")
     mocker.patch.object(demisto, "args", return_value={"query": "domaintools.com"})
-<<<<<<< HEAD
-    mocker.patch("DomainTools_Iris.parsed_whois", return_value=mock_response.parsed_whois_response)
-=======
     mocker.patch(
         "DomainTools_Iris.parsed_whois",
         return_value=mock_response.parsed_whois_response,
     )
->>>>>>> d1763699
-
-    mocker.patch.object(demisto, "results")
-    main()
-    results = demisto.results.call_args[0]
-
-<<<<<<< HEAD
-    assert results[0]["EntryContext"]["Domain(val.Name && val.Name == obj.Name)"][0]["Name"] == "domaintools.com"
-=======
+
+    mocker.patch.object(demisto, "results")
+    main()
+    results = demisto.results.call_args[0]
+
     assert (
         results[0]["EntryContext"]["Domain(val.Name && val.Name == obj.Name)"][0][
             "Name"
@@ -347,5 +307,4 @@
     assert len(primary_domains) == 5
 
     human_readable = results[0]["HumanReadable"]
-    assert " ".join(human_readable.split()) == " ".join(expected.reverseNameserver_table.split())
->>>>>>> d1763699
+    assert " ".join(human_readable.split()) == " ".join(expected.reverseNameserver_table.split())