import pytest

from CommonServerPython import *
<<<<<<< HEAD
from DomainTools_Iris import format_investigate_output, format_enrich_output, main, http_request, API
=======
from DomainTools_Iris import (
    format_investigate_output,
    format_enrich_output,
    main,
    http_request,
    API,
)
>>>>>>> 3e5429b6
from test_data import mock_response, expected


@pytest.fixture
def dt_client():
    return API(username="test", key="test", verify_ssl=False)


def write_test_data(file_path, string_to_write):
    """
    Use this function to save expected action output for asserting future edge cases.
    example:
    human_readable_output, context = format_enrich_output(mock_response.domaintools_response)
    # requires you to replace "\" with "\\" in file for assertions to pass
    write_test_data('new-test-data.txt', human_readable_output)

    Args:
        file_path: file to save test expected output.
        string_to_write: the results to save.
    """
    with open(file_path, "w") as file:
        file.write(string_to_write)


def test_format_investigate():
    human_readable_output, context = format_investigate_output(
        mock_response.domaintools_response
    )

    expected_investigate_domaintools_context = expected.domaintools_investigate_context
    domaintools_context = context.get("domaintools")
    assert domaintools_context.get(
        "Name"
    ) == expected_investigate_domaintools_context.get("domaintools", {}).get("Name")


def test_format_enrich():
    human_readable_output, context = format_enrich_output(
        mock_response.domaintools_response
    )
    expected_enrich_domaintools_context = expected.domaintools_enrich_context
    domaintools_context = context.get("domaintools")
    assert domaintools_context.get("Name") == expected_enrich_domaintools_context.get(
        "domaintools", {}
    ).get("Name")


def test_analytics_command(mocker):
    mocker.patch.object(demisto, "command", return_value="domaintoolsiris-analytics")
    mocker.patch.object(demisto, "args", return_value={"domain": "domaintools.com"})
    mocker.patch(
        "DomainTools_Iris.domain_investigate",
        return_value={
            "results_count": 1,
            "results": [mock_response.domaintools_response],
        },
    )

    mocker.patch.object(demisto, "results")
    main()
    results = demisto.results.call_args[0]
    assert results[0]["Contents"]["domain"] == "domaintools.com"


def test_threat_profile_command(mocker):
    mocker.patch.object(
        demisto, "command", return_value="domaintoolsiris-threat-profile"
    )
    mocker.patch.object(demisto, "args", return_value={"domain": "domaintools.com"})
    mocker.patch(
        "DomainTools_Iris.domain_investigate",
        return_value={
            "results_count": 1,
            "results": [mock_response.domaintools_response],
        },
    )

    mocker.patch.object(demisto, "results")
    main()
    results = demisto.results.call_args[0]
    assert results[0]["Contents"]["domain"] == "domaintools.com"


def test_pivot_command(mocker):
    mocker.patch.object(demisto, "command", return_value="domaintoolsiris-pivot")
    mocker.patch.object(
        demisto,
        "args",
        return_value={
            "domain": "domaintools.com",
            "ip": "104.16.124.175",
            "include_context": True,
        },
    )
    mocker.patch(
        "DomainTools_Iris.domain_pivot",
        return_value={
            "has_more_results": False,
            "results_count": 1,
            "results": mock_response.pivot_response,
        },
    )

    mocker.patch.object(demisto, "results")
    main()
    results = demisto.results.call_args[0]
    assert results[0]["Contents"]["Value"] == "104.16.124.175"


def test_whois_history_command(mocker):
    mocker.patch.object(demisto, "command", return_value="domaintools-whois-history")
    mocker.patch.object(demisto, "args", return_value={"domain": "domaintools.com"})
    mocker.patch(
        "DomainTools_Iris.whois_history",
        return_value={
            "record_count": 2,
            "history": mock_response.whois_history_response,
        },
    )

    mocker.patch.object(demisto, "results")
    main()
    results = demisto.results.call_args[0]
    assert results[0]["Contents"]["Value"] == "domaintools.com"


def test_hosting_history_command(mocker):
    mocker.patch.object(demisto, "command", return_value="domaintools-hosting-history")
    mocker.patch.object(demisto, "args", return_value={"domain": "domaintools.com"})
    mocker.patch(
        "DomainTools_Iris.hosting_history",
        return_value={
            "record_count": 2,
            "history": mock_response.hosting_history_response,
        },
    )

    mocker.patch.object(demisto, "results")
    main()
    results = demisto.results.call_args[0]
    assert results[0]["Contents"]["Value"] == "domaintools.com"


def test_reverse_whois_command(mocker):
    mocker.patch.object(demisto, "command", return_value="domaintools-reverse-whois")
    mocker.patch.object(demisto, "args", return_value={"terms": "domaintools"})
    mocker.patch(
        "DomainTools_Iris.reverse_whois",
        return_value=mock_response.reverse_whois_response,
    )

    mocker.patch.object(demisto, "results")
    main()
    results = demisto.results.call_args[0]
    assert results[0]["Contents"]["Value"] == "domaintools"


def test_whois_command(mocker):
    mocker.patch.object(demisto, "command", return_value="domaintools-whois")
    mocker.patch.object(demisto, "args", return_value={"query": "domaintools.com"})
    mocker.patch(
        "DomainTools_Iris.parsed_whois",
        return_value=mock_response.parsed_whois_response,
    )

    mocker.patch.object(demisto, "results")
    main()
    results = demisto.results.call_args[0]

<<<<<<< HEAD
    assert results[0]['EntryContext']['Domain(val.Name && val.Name == obj.Name)'][0]['Name'] == 'domaintools.com'
=======
    assert (
        results[0]["EntryContext"]["Domain(val.Name && val.Name == obj.Name)"][0][
            "Name"
        ]
        == "domaintools.com"
    )
>>>>>>> 3e5429b6


def test_domainRdap_command(mocker):
    mocker.patch.object(demisto, "command", return_value="domainRdap")
    mocker.patch.object(demisto, "args", return_value={"domain": "domaintools.com"})

    mock_resp = {
        "_raw": mock_response.raw_parsed_domain_rdap_response,
<<<<<<< HEAD
        "flat": mock_response.flattened_parsed_domain_rdap_response
=======
        "flat": mock_response.flattened_parsed_domain_rdap_response,
>>>>>>> 3e5429b6
    }

    expected_rdap_response_keys = ["domain_rdap", "parsed_domain_rdap", "record_source"]

<<<<<<< HEAD
    mocker.patch('DomainTools_Iris.parsed_domain_rdap', return_value=mock_resp)
=======
    mocker.patch("DomainTools_Iris.parsed_domain_rdap", return_value=mock_resp)
>>>>>>> 3e5429b6

    mocker.patch.object(demisto, "results")
    main()
    results = demisto.results.call_args[0]

<<<<<<< HEAD
    contents = results[0]['Contents']
=======
    contents = results[0]["Contents"]
>>>>>>> 3e5429b6
    assert contents["record_source"] == "domaintools.com"
    assert all(True for key in expected_rdap_response_keys if key in contents)

    human_readable = results[0]["HumanReadable"]
    assert human_readable == expected.parsed_domain_rdap_table


def test_testModule_command(mocker):
    mocker.patch.object(demisto, "command", return_value="test-module")

<<<<<<< HEAD
    mocker.patch('DomainTools_Iris.http_request', return_value={})
=======
    mocker.patch("DomainTools_Iris.http_request", return_value={})
>>>>>>> 3e5429b6

    mocker.patch.object(demisto, "results")
    main()
    results = demisto.results.call_args[0]
    assert "ok" in results[0]


<<<<<<< HEAD
@pytest.mark.parametrize("method, attribute, params", [
    ("parsed-domain-rdap", "parsed_domain_rdap", {"domain": "domaintools.com"})
])
=======
@pytest.mark.parametrize(
    "method, attribute, params",
    [
        ("parsed-domain-rdap", "parsed_domain_rdap", {"domain": "domaintools.com"}),
    ],
)
>>>>>>> 3e5429b6
def test_http_request(mocker, dt_client, method, attribute, params):
    expected_response = {
        "parsed-domain-rdap": mock_response.raw_parsed_domain_rdap_response,
    }

    mocker.patch("DomainTools_Iris.get_client", return_value=dt_client)

    mocker.patch("DomainTools_Iris.USERNAME", return_value="test_username")
    mocker.patch("DomainTools_Iris.API_KEY", return_value="test_key")

    mocker.patch.object(dt_client, attribute, return_value=expected_response[method])

    results = http_request(method, params)

<<<<<<< HEAD
    assert results == expected_response[method]
=======
    assert results == expected_response[method]


@pytest.mark.parametrize(
    "args, attribute, type",
    [
        ({"domain": "google.com"}, "reverse_ip", "domain"),
        ({"ip": "8.8.8.8"}, "host_domains", "ip"),
    ],
)
def test_reverseIP_command(mocker, args, attribute, type):
    mocker.patch.object(demisto, "command", return_value="reverseIP")
    mocker.patch.object(demisto, "args", return_value=args)

    mock_api_response = {
        "ip": mock_response.reverseIP_responses.get("ip"),
        "domain": mock_response.reverseIP_responses.get("domain"),
    }

    mocker.patch(f"DomainTools_Iris.{attribute}", return_value=mock_api_response[type])

    mocker.patch.object(demisto, "results")
    main()
    results = demisto.results.call_args[0]

    contents = results[0]["Contents"]

    assert "ip_addresses" in contents
    if type == "domain":
        assert isinstance(contents["ip_addresses"], list) is True

    human_readable = results[0]["HumanReadable"]

    expected_human_readable = {
        "ip": expected.reverseIP_ip_params_table,
        "domain": expected.reverseIP_domain_params_table,
    }
    assert " ".join(human_readable.split()) == " ".join(
        expected_human_readable[type].split()
    )


def test_reverseNameserver_command(mocker):
    mocker.patch.object(demisto, "command", return_value="reverseNameServer")
    mocker.patch.object(
        demisto, "args", return_value={"nameServer": "ns01.domaincontrol.com"}
    )

    mocker.patch(
        "DomainTools_Iris.reverse_nameserver",
        return_value=mock_response.reverseNameserver_response,
    )

    mocker.patch.object(demisto, "results")
    main()
    results = demisto.results.call_args[0]

    contents = results[0]["Contents"]

    assert "name_server" in contents
    assert "primary_domains" in contents

    primary_domains = contents.get("primary_domains")
    assert len(primary_domains) == 5

    human_readable = results[0]["HumanReadable"]
    assert " ".join(human_readable.split()) == " ".join(expected.reverseNameserver_table.split())
>>>>>>> 3e5429b6
<|MERGE_RESOLUTION|>--- conflicted
+++ resolved
@@ -1,9 +1,6 @@
 import pytest
 
 from CommonServerPython import *
-<<<<<<< HEAD
-from DomainTools_Iris import format_investigate_output, format_enrich_output, main, http_request, API
-=======
 from DomainTools_Iris import (
     format_investigate_output,
     format_enrich_output,
@@ -11,7 +8,6 @@
     http_request,
     API,
 )
->>>>>>> 3e5429b6
 from test_data import mock_response, expected
 
 
@@ -181,16 +177,12 @@
     main()
     results = demisto.results.call_args[0]
 
-<<<<<<< HEAD
-    assert results[0]['EntryContext']['Domain(val.Name && val.Name == obj.Name)'][0]['Name'] == 'domaintools.com'
-=======
     assert (
         results[0]["EntryContext"]["Domain(val.Name && val.Name == obj.Name)"][0][
             "Name"
         ]
         == "domaintools.com"
     )
->>>>>>> 3e5429b6
 
 
 def test_domainRdap_command(mocker):
@@ -199,30 +191,18 @@
 
     mock_resp = {
         "_raw": mock_response.raw_parsed_domain_rdap_response,
-<<<<<<< HEAD
-        "flat": mock_response.flattened_parsed_domain_rdap_response
-=======
         "flat": mock_response.flattened_parsed_domain_rdap_response,
->>>>>>> 3e5429b6
     }
 
     expected_rdap_response_keys = ["domain_rdap", "parsed_domain_rdap", "record_source"]
 
-<<<<<<< HEAD
-    mocker.patch('DomainTools_Iris.parsed_domain_rdap', return_value=mock_resp)
-=======
     mocker.patch("DomainTools_Iris.parsed_domain_rdap", return_value=mock_resp)
->>>>>>> 3e5429b6
-
-    mocker.patch.object(demisto, "results")
-    main()
-    results = demisto.results.call_args[0]
-
-<<<<<<< HEAD
-    contents = results[0]['Contents']
-=======
+
+    mocker.patch.object(demisto, "results")
+    main()
+    results = demisto.results.call_args[0]
+
     contents = results[0]["Contents"]
->>>>>>> 3e5429b6
     assert contents["record_source"] == "domaintools.com"
     assert all(True for key in expected_rdap_response_keys if key in contents)
 
@@ -233,11 +213,7 @@
 def test_testModule_command(mocker):
     mocker.patch.object(demisto, "command", return_value="test-module")
 
-<<<<<<< HEAD
-    mocker.patch('DomainTools_Iris.http_request', return_value={})
-=======
     mocker.patch("DomainTools_Iris.http_request", return_value={})
->>>>>>> 3e5429b6
 
     mocker.patch.object(demisto, "results")
     main()
@@ -245,18 +221,12 @@
     assert "ok" in results[0]
 
 
-<<<<<<< HEAD
-@pytest.mark.parametrize("method, attribute, params", [
-    ("parsed-domain-rdap", "parsed_domain_rdap", {"domain": "domaintools.com"})
-])
-=======
 @pytest.mark.parametrize(
     "method, attribute, params",
     [
         ("parsed-domain-rdap", "parsed_domain_rdap", {"domain": "domaintools.com"}),
     ],
 )
->>>>>>> 3e5429b6
 def test_http_request(mocker, dt_client, method, attribute, params):
     expected_response = {
         "parsed-domain-rdap": mock_response.raw_parsed_domain_rdap_response,
@@ -271,9 +241,6 @@
 
     results = http_request(method, params)
 
-<<<<<<< HEAD
-    assert results == expected_response[method]
-=======
     assert results == expected_response[method]
 
 
@@ -340,5 +307,4 @@
     assert len(primary_domains) == 5
 
     human_readable = results[0]["HumanReadable"]
-    assert " ".join(human_readable.split()) == " ".join(expected.reverseNameserver_table.split())
->>>>>>> 3e5429b6
+    assert " ".join(human_readable.split()) == " ".join(expected.reverseNameserver_table.split())