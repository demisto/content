--- conflicted
+++ resolved
@@ -2440,8 +2440,6 @@
       description: Parsed Whois data.
     - contextPath: Domain.WhoisRecords
       description: Full Whois record.
-<<<<<<< HEAD
-=======
   - name: reverseIP
     arguments:
     - default: true
@@ -2474,7 +2472,6 @@
     outputs:
     - contextPath: Domain.Name
       description: Name of the domain returned by the query.
->>>>>>> 3e5429b6
   dockerimage: demisto/vendors-sdk:1.0.0.2141458
   runonce: false
   script: '-'
