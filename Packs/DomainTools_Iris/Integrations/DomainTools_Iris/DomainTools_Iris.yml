--- conflicted
+++ resolved
@@ -1280,10 +1280,7 @@
       description: The tracking code Google Analytics.
       type: Number
   dockerimage: demisto/python3:3.10.11.54132
-<<<<<<< HEAD
-=======
   runonce: false
->>>>>>> 9ddafcfd
   script: '-'
   type: python
   subtype: python3
