--- conflicted
+++ resolved
@@ -3,15 +3,6 @@
 from CommonServerUserPython import *
 
 ''' IMPORTS '''
-<<<<<<< HEAD
-import requests
-import urllib3
-import dateparser
-from typing import Dict, Any
-import warnings
-warnings.simplefilter("ignore", UserWarning)
-
-=======
 import urllib3
 import statistics
 from datetime import datetime
@@ -20,7 +11,6 @@
 from domaintools import utils
 import urllib.parse
 import copy
->>>>>>> 5cfcc708
 
 # disable insecure warnings
 urllib3.disable_warnings()
