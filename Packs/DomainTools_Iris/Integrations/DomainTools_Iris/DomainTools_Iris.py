--- conflicted
+++ resolved
@@ -9,17 +9,11 @@
 import urllib.parse
 from datetime import datetime
 from typing import Any
-<<<<<<< HEAD
-
-import urllib3
-from domaintools import API, utils
-=======
 from collections.abc import Callable
 from domaintools import API
 from domaintools import utils
 import urllib.parse
 import copy
->>>>>>> d1763699
 
 # disable insecure warnings
 urllib3.disable_warnings()
@@ -119,19 +113,6 @@
     proxy_url = PROXIES.get("https") if PROXIES.get("https") != "" else PROXIES.get("http")
     if not (USERNAME and API_KEY):
         raise DemistoException("The 'API Username' and 'API Key' parameters are required.")
-<<<<<<< HEAD
-    api = API(
-        USERNAME,
-        API_KEY,
-        app_partner="cortex_xsoar",
-        app_name="iris-plugin",
-        app_version="2.0",
-        proxy_url=proxy_url,
-        verify_ssl=VERIFY_CERT,
-        always_sign_api_key=True,
-    )
-=======
->>>>>>> d1763699
 
     api = get_client(proxy_url=proxy_url)
     try:
@@ -145,10 +126,6 @@
             response = api.hosting_history(params.get("domain")).response()
         elif method == "reverse-whois":
             response = api.reverse_whois(**params).response()
-<<<<<<< HEAD
-        elif method == "parsed-whois":
-            response = api.parsed_whois(params.get("domain")).response()
-=======
         elif method == 'parsed-whois':
             response = api.parsed_whois(params.get('domain')).response()
         elif method == "parsed-domain-rdap":
@@ -159,7 +136,6 @@
             response = api.reverse_ip(domain=params.get("domain"), limit=params.get("limit")).response()
         elif method == "host-domains":
             response = api.host_domains(ip=params.get("ip"), limit=params.get("limit")).response()
->>>>>>> d1763699
         else:
             response = api.iris_investigate(**params).response()
     except Exception as e:
@@ -632,17 +608,11 @@
         "Popularity": indicators.get("domain", {}).rank,
     }
 
-<<<<<<< HEAD
-    demisto_title = f"DomainTools Iris Enrich for {domain}."
-    iris_title = f"Investigate [{domain}](https://research.domaintools.com/iris/search/?q={domain}) in Iris."
-    human_readable = tableToMarkdown(f"{demisto_title} {iris_title}", human_readable_data, headers=PROFILE_HEADERS)
-=======
     demisto_title = f'DomainTools Iris Enrich for {domain}.'
     iris_title = f'Investigate [{domain}](https://research.domaintools.com/iris/search/?q={domain}) in Iris.'
     human_readable = tableToMarkdown(
         f'{demisto_title} {iris_title}', human_readable_data, headers=PROFILE_HEADERS
     )
->>>>>>> d1763699
 
     return (human_readable, indicators)
 
@@ -1086,9 +1056,6 @@
     demisto.incidents(incidents)
 
 
-<<<<<<< HEAD
-""" COMMANDS """
-=======
 def to_camel_case(value):
     result = f' {value.strip()}'
     result = re.sub(r' ([a-z,A-Z])', lambda g: g.group(1).upper(), result)
@@ -1105,7 +1072,6 @@
 
 
 ''' COMMANDS '''
->>>>>>> d1763699
 
 
 def domain_command():
@@ -1239,18 +1205,6 @@
         headers=headers,
     )
 
-<<<<<<< HEAD
-    return_results(
-        CommandResults(
-            outputs_prefix="DomainTools",
-            outputs_key_field="Name",
-            outputs=domaintools_context,
-            indicator=domain_indicator,
-            readable_output=human_readable,
-            raw_response=domain_result,
-            ignore_auto_extract=True,
-        )
-=======
     return CommandResults(
         outputs_prefix='DomainTools',
         outputs_key_field='Name',
@@ -1259,7 +1213,6 @@
         readable_output=human_readable,
         raw_response=domain_result,
         ignore_auto_extract=True,
->>>>>>> d1763699
     )
 
 
@@ -1336,18 +1289,6 @@
     iris_title = f"Investigate [{domain}](https://research.domaintools.com/iris/search/?q={domain}) in Iris."
     human_readable = tableToMarkdown(f"{demisto_title} {iris_title}", human_readable_data, headers=headers)
 
-<<<<<<< HEAD
-    return_results(
-        CommandResults(
-            outputs_prefix="DomainTools",
-            outputs_key_field="Name",
-            outputs=domaintools_context,
-            indicator=domain_indicator,
-            readable_output=human_readable,
-            raw_response=domain_result,
-            ignore_auto_extract=True,
-        )
-=======
     return CommandResults(
         outputs_prefix='DomainTools',
         outputs_key_field='Name',
@@ -1356,7 +1297,6 @@
         readable_output=human_readable,
         raw_response=domain_result,
         ignore_auto_extract=True,
->>>>>>> d1763699
     )
 
 
@@ -1456,29 +1396,13 @@
         headers=headers,
     )
 
-<<<<<<< HEAD
-    results = CommandResults(
-        outputs_prefix="DomainTools.Pivots",
-        outputs_key_field="Value",
-=======
     return CommandResults(
         outputs_prefix='DomainTools.Pivots',
         outputs_key_field='Value',
->>>>>>> d1763699
         outputs=pivot_result,
         readable_output=human_readable,
         ignore_auto_extract=True,
     )
-<<<<<<< HEAD
-    return_results(results)
-
-
-def to_camel_case(value):
-    result = f" {value.strip()}"
-    result = re.sub(r" ([a-z,A-Z])", lambda g: g.group(1).upper(), result)
-    return result
-=======
->>>>>>> d1763699
 
 
 def whois_history_command():
@@ -1524,15 +1448,9 @@
     if mode == "check_existence":
         human_readable = f'has history entries: {response.get("has_history_entries")}'
 
-<<<<<<< HEAD
-    results = CommandResults(
-        outputs_prefix="DomainTools.History",
-        outputs_key_field="Value",
-=======
     return CommandResults(
         outputs_prefix='DomainTools.History',
         outputs_key_field='Value',
->>>>>>> d1763699
         outputs=history_result,
         readable_output=human_readable,
         ignore_auto_extract=True,
@@ -1573,15 +1491,9 @@
     human_readable_all = human_readable_registrar + human_readable_ns + human_readable_ip
     history_result = {"Value": domain, "IPHistory": ip_table, "NameserverHistory": ns_table, "RegistrarHistory": registrar_table}
 
-<<<<<<< HEAD
-    results = CommandResults(
-        outputs_prefix="DomainTools.History",
-        outputs_key_field="Value",
-=======
     return CommandResults(
         outputs_prefix='DomainTools.History',
         outputs_key_field='Value',
->>>>>>> d1763699
         outputs=history_result,
         readable_output=human_readable_all,
         ignore_auto_extract=True,
@@ -1606,18 +1518,11 @@
         human_readable += f"* {domain}\n"
         context.append({"Name": domain})
 
-<<<<<<< HEAD
-    all_context = {"Value": terms, "Results": context}
-    results = CommandResults(
-        outputs_prefix="DomainTools.ReverseWhois",
-        outputs_key_field="Value",
-=======
     all_context = {'Value': terms, 'Results': context}
 
     return CommandResults(
         outputs_prefix='DomainTools.ReverseWhois',
         outputs_key_field='Value',
->>>>>>> d1763699
         outputs=all_context,
         readable_output=human_readable,
         ignore_auto_extract=True,
@@ -1727,16 +1632,11 @@
         whois_records=[Common.WhoisRecord(whois_record_value=whois_record, whois_record_date=parsed.get("updated_date"))],
     )
 
-<<<<<<< HEAD
-    results = CommandResults(
-        indicator=domain_indicator, readable_output=human_readable, raw_response=parsed, ignore_auto_extract=True
-=======
     return CommandResults(
         indicator=domain_indicator,
         readable_output=human_readable,
         raw_response=parsed,
         ignore_auto_extract=True
->>>>>>> d1763699
     )
 
 
@@ -1770,14 +1670,9 @@
     Tests the API key for a user.
     """
 
-<<<<<<< HEAD
-    http_request("iris-investigate", {"domains": "demisto.com"})
-    demisto.results("ok")
-=======
     http_request('iris-investigate', {'domains': 'demisto.com'})
 
     return "ok"
->>>>>>> d1763699
 
 
 def fetch_domains():
@@ -1819,48 +1714,18 @@
     }
 
     try:
-<<<<<<< HEAD
-        if demisto.command() == "test-module":
-            test_module()
-        elif demisto.command() == "domain":
-            domain_command()
-        elif demisto.command() == "domaintoolsiris-investigate":
-            domain_command()
-        elif demisto.command() == "domaintoolsiris-analytics":
-            domain_analytics_command()
-        elif demisto.command() == "domaintoolsiris-threat-profile":
-            threat_profile_command()
-        elif demisto.command() == "domaintoolsiris-pivot":
-            domain_pivot_command()
-        elif demisto.command() == "domaintoolsiris-enrich":
-            domain_enrich_command()
-        elif demisto.command() == "domaintools-whois-history":
-            whois_history_command()
-        elif demisto.command() == "domaintools-hosting-history":
-            hosting_history_command()
-        elif demisto.command() == "domaintools-reverse-whois":
-            reverse_whois_command()
-        elif demisto.command() == "domaintools-whois":
-            parsed_whois_command()
-        elif demisto.command() == "fetch-incidents":
-=======
         command = demisto.command()
         demisto.debug(f"Command being called is {command}")
         if command in command_mapping:
             return_results(command_mapping[command]())
         elif command == 'fetch-incidents':
->>>>>>> d1763699
             fetch_domains()
         else:
             raise NotImplementedError(f"Command {command} is not supported.")
     except Exception as e:
-<<<<<<< HEAD
-        return_error(f"Unable to perform command : {demisto.command()}, Reason: {e!s}")
-=======
         return_error(
             f'Unable to perform command : {command}, Reason: {str(e)}'
         )
->>>>>>> d1763699
 
 
 if __name__ in ("__main__", "__builtin__", "builtins"):
