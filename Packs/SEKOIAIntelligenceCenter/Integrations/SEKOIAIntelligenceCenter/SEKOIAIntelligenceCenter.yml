commonfields:
  id: SEKOIAIntelligenceCenter
  version: -1
name: SEKOIAIntelligenceCenter
display: SEKOIAIntelligenceCenter
category: Data Enrichment & Threat Intelligence
description: |
  Fetch Indicator and Observables from SEKOIA.IO Intelligence Center.
  To use this integration, please create an API Key with the right permissions.
configuration:
- defaultvalue: https://api.sekoia.io/
  display: Your server URL
  name: url
  required: true
  type: 0
- displaypassword: API Key
  additionalinfo: The API Key to use for connection
  name: apikey
  required: true
  hiddenusername: true
  type: 4
- display: Trust any certificate (not secure)
  name: insecure
  type: 8
- display: Use system proxy settings
  name: proxy
  type: 8
- name: integrationReliability
  additionalinfo: Reliability of the source providing the intelligence data.
  defaultvalue: C - Fairly reliable
  display: Source Reliability
  options:
  - A+ - 3rd party enrichment
  - A - Completely reliable
  - B - Usually reliable
  - C - Fairly reliable
  - D - Not usually reliable
  - E - Unreliable
  - F - Reliability cannot be judged
  type: 15
script:
  commands:
  - arguments:
    - description: Indicator value
      name: value
      required: true
    - description: Indicator type
      name: type
      required: true
    description: 'Query SEKOIA.IO Intelligence Center for information about this observable. '
    name: GetObservable
    outputs:
    - contextPath: GetObservable.Output
      description: SEKOIA.IO returned data
      type: String
    - contextPath: SEKOIAIntelligenceCenter.has_more
      description: Is more information available
      type: Boolean
    - contextPath: SEKOIAIntelligenceCenter.total
      description: Total number of object returned
      type: Number
    - contextPath: SEKOIAIntelligenceCenter.items.x_inthreat_short_display
      description: Short display name of the observable
      type: String
    - contextPath: SEKOIAIntelligenceCenter.items.modified
      description: Modification date of the observable
      type: Date
    - contextPath: SEKOIAIntelligenceCenter.items.spec_version
      description: STIX specification version
      type: String
    - contextPath: SEKOIAIntelligenceCenter.items.created
      description: Observable creation date
      type: Date
    - contextPath: SEKOIAIntelligenceCenter.items.type
      description: Observable type
      type: String
    - contextPath: SEKOIAIntelligenceCenter.items.x_inthreat_sources_refs
      description: Unique identifier of the observable source
      type: String
    - contextPath: SEKOIAIntelligenceCenter.items.value
      description: Value of the item
      type: String
    - contextPath: SEKOIAIntelligenceCenter.items.id
      description: Unique identifier of the item
      type: String
  - arguments:
    - description: Indicator value
      name: value
      required: true
    - description: Indicator type
      name: type
      required: true
    description: Query SEKOIA.IO Intelligence Center for information about this indicator. No information is returned if the value is not a known by SEKOIA.IO as an indicator (IoC).
    name: GetIndicator
    outputs:
    - contextPath: SEKOIAIntelligenceCenter.has_more
      description: Is more information available
      type: Boolean
    - contextPath: SEKOIAIntelligenceCenter.items.lang
      description: Language of the indicator data
      type: String
    - contextPath: SEKOIAIntelligenceCenter.items.x_ic_is_in_flint
      description: Is this indicator from a SEKOIA FLINT report
      type: Boolean
    - contextPath: SEKOIAIntelligenceCenter.items.kill_chain_phases.kill_chain_name
      description: Name of the kill chain used
      type: String
    - contextPath: SEKOIAIntelligenceCenter.items.kill_chain_phases.phase_name
      description: Name of the kill chain phase
      type: String
    - contextPath: SEKOIAIntelligenceCenter.items.name
      description: Name of the item
      type: String
    - contextPath: SEKOIAIntelligenceCenter.items.valid_until
      description: Expiration date of the item
      type: Date
    - contextPath: SEKOIAIntelligenceCenter.items.x_ic_deprecated
      description: Is the item deprecated
      type: Boolean
    - contextPath: SEKOIAIntelligenceCenter.items.x_inthreat_sources_refs
      description: Source references of the observable
      type: String
    - contextPath: SEKOIAIntelligenceCenter.items.spec_version
      description: STIX specification version used
      type: String
    - contextPath: SEKOIAIntelligenceCenter.items.description
      description: Item description
      type: String
    - contextPath: SEKOIAIntelligenceCenter.items.modified
      description: Last modification date of the item
      type: Date
    - contextPath: SEKOIAIntelligenceCenter.items.id
      description: Unique identifier of the item
      type: String
    - contextPath: SEKOIAIntelligenceCenter.items.created_by_ref
      description: Unique identifier of the creator of the item
      type: String
    - contextPath: SEKOIAIntelligenceCenter.items.pattern
      description: STIX pattern of the item
      type: String
    - contextPath: SEKOIAIntelligenceCenter.items.pattern_type
      description: STIX pattern type
      type: String
    - contextPath: SEKOIAIntelligenceCenter.items.valid_from
      description: Beginning of the item validity date
      type: Date
    - contextPath: SEKOIAIntelligenceCenter.items.x_ic_observable_types
      description: Intelligence Center observable types
      type: String
    - contextPath: SEKOIAIntelligenceCenter.items.type
      description: STIX Object type
      type: String
    - contextPath: SEKOIAIntelligenceCenter.items.revoked
      description: Is this item revoked
      type: Boolean
    - contextPath: SEKOIAIntelligenceCenter.items.object_marking_refs
      description: Unique identifier of the marking reference (TLP)
      type: String
    - contextPath: SEKOIAIntelligenceCenter.items.created
      description: Creation date of the item
      type: Date
    - contextPath: SEKOIAIntelligenceCenter.items.indicator_types
      description: STIX indicator types
      type: String
  - arguments:
    - default: true
      description: Indicator value
      isArray: true
      name: ip
      required: true
    description: Query SEKOIA.IO Intelligence Center for information about this indicator. No information is returned if the value is not a known by SEKOIA.IO as an indicator (IoC). STIX IDs can be resolved from SEKOIA.IO Intelligence Center application.
    name: ip
    outputs:
    - contextPath: SEKOIAIntelligenceCenter.items.type
      description: Observable type
      type: String
    - contextPath: SEKOIAIntelligenceCenter.items.id
      description: Unique identifier of the item
      type: String
    - contextPath: SEKOIAIntelligenceCenter.items.objects.valid_from
      description: Beginning of the item validity date
      type: Date
    - contextPath: SEKOIAIntelligenceCenter.items.objects.x_inthreat_sources_refs
      description: Unique identifier of the observable source
      type: String
    - contextPath: SEKOIAIntelligenceCenter.items.objects.spec_version
      description: STIX specification version
      type: String
    - contextPath: SEKOIAIntelligenceCenter.items.objects.x_ic_is_in_flint
      description: Is this indicator from a SEKOIA FLINT report
      type: Boolean
    - contextPath: SEKOIAIntelligenceCenter.items.objects.lang
      description: Language of the indicator data
      type: String
    - contextPath: SEKOIAIntelligenceCenter.items.objects.x_ic_impacted_locations
      description: UUID of the impacted locations
      type: String
    - contextPath: SEKOIAIntelligenceCenter.items.objects.id
      description: UUID of the objects
      type: String
    - contextPath: SEKOIAIntelligenceCenter.items.objects.created_by_ref
      description: Unique identifier of the creator of the item
      type: String
    - contextPath: SEKOIAIntelligenceCenter.items.objects.modified
      description: Modification date of the observable
      type: Date
    - contextPath: SEKOIAIntelligenceCenter.items.objects.type
      description: STIX Object type
      type: String
    - contextPath: SEKOIAIntelligenceCenter.items.objects.revoked
      description: Is this item revoked
      type: Boolean
    - contextPath: SEKOIAIntelligenceCenter.items.objects.created
      description: Creation date of the item
      type: Date
    - contextPath: SEKOIAIntelligenceCenter.items.objects.x_ic_observable_types
      description: Intelligence Center observable types
      type: String
    - contextPath: SEKOIAIntelligenceCenter.items.objects.pattern_type
      description: STIX pattern type
      type: String
    - contextPath: SEKOIAIntelligenceCenter.items.objects.name
      description: Name of the item
      type: String
    - contextPath: SEKOIAIntelligenceCenter.items.objects.pattern
      description: STIX pattern
      type: String
    - contextPath: SEKOIAIntelligenceCenter.items.objects.indicator_types
      description: STIX indicator types
      type: String
    - contextPath: SEKOIAIntelligenceCenter.items.objects.object_marking_refs
      description: Unique identifier of the Object Marking reference (TLP)
      type: String
    - contextPath: SEKOIAIntelligenceCenter.items.objects.x_ic_impacted_sectors
      description: UUID of the impacted sectors
      type: String
    - contextPath: SEKOIAIntelligenceCenter.items.objects.kill_chain_phases.kill_chain_name
      description: Name of the kill chain used
      type: String
    - contextPath: SEKOIAIntelligenceCenter.items.objects.kill_chain_phases.phase_name
      description: Name of the kill chain phase
      type: String
    - contextPath: SEKOIAIntelligenceCenter.items.objects.confidence
      description: Indicator confidence score
      type: Number
    - contextPath: SEKOIAIntelligenceCenter.items.objects.x_ic_deprecated
      description: Is the item deprecated
      type: Boolean
    - contextPath: SEKOIAIntelligenceCenter.items.objects.valid_until
      description: Expiration date of the item
      type: Date
    - contextPath: SEKOIAIntelligenceCenter.items.objects.x_ic_external_refs
      description: External references
      type: String
    - contextPath: SEKOIAIntelligenceCenter.items.objects.first_seen
      description: Item first seen date
      type: Date
    - contextPath: SEKOIAIntelligenceCenter.items.objects.aliases
      description: Item aliases names
      type: String
    - contextPath: SEKOIAIntelligenceCenter.items.objects.is_family
      description: Is the item part of a family
      type: Boolean
    - contextPath: SEKOIAIntelligenceCenter.items.objects.external_references.description
      description: Object external references description
      type: String
    - contextPath: SEKOIAIntelligenceCenter.items.objects.external_references.source_name
      description: Object external references source name
      type: String
    - contextPath: SEKOIAIntelligenceCenter.items.objects.external_references.url
      description: Object external references URL
      type: String
    - contextPath: SEKOIAIntelligenceCenter.items.objects.capabilities
      description: Malware capabilities
      type: String
    - contextPath: SEKOIAIntelligenceCenter.items.objects.malware_types
      description: Malware type
      type: String
    - contextPath: SEKOIAIntelligenceCenter.items.objects.implementation_languages
      description: Malware implementation languages
      type: String
    - contextPath: SEKOIAIntelligenceCenter.items.objects.description
      description: Item description
      type: String
    - contextPath: SEKOIAIntelligenceCenter.items.objects.stop_time
      description: Stop time date
      type: Date
    - contextPath: SEKOIAIntelligenceCenter.items.objects.relationship_type
      description: STIX object relationship type
      type: String
    - contextPath: SEKOIAIntelligenceCenter.items.objects.target_ref
      description: Target reference UUID
      type: String
    - contextPath: SEKOIAIntelligenceCenter.items.objects.source_ref
      description: Source reference UUID
      type: String
    - contextPath: SEKOIAIntelligenceCenter.items.objects.start_time
      description: Object start time
      type: Date
    - contextPath: SEKOIAIntelligenceCenter.items.objects.x_ic_is_sector
      description: Is the object a sector
      type: Boolean
    - contextPath: SEKOIAIntelligenceCenter.items.objects.contact_information
      description: Object contact information
      type: String
    - contextPath: SEKOIAIntelligenceCenter.items.objects.x_ic_is_source
      description: Is the object a source
      type: Boolean
    - contextPath: SEKOIAIntelligenceCenter.items.objects.sectors
      description: Associated sectors
      type: String
    - contextPath: SEKOIAIntelligenceCenter.items.objects.identity_class
      description: Object identity class
      type: String
    - contextPath: SEKOIAIntelligenceCenter.items.objects.definition_type
      description: Object definition type
      type: String
    - contextPath: SEKOIAIntelligenceCenter.items.objects.definition.tlp
      description: TLP type
      type: String
    - contextPath: SEKOIAIntelligenceCenter.has_more
      description: Is more information available
      type: Boolean
    - contextPath: IP.Address
      description: IP address
      type: String
    - contextPath: DBotScore.Indicator
      description: The indicator that was tested.
      type: String
    - contextPath: DBotScore.Type
      description: The indicator type.
      type: String
    - contextPath: DBotScore.Vendor
      description: The vendor used to calculate the score.
      type: String
    - contextPath: DBotScore.Score
      description: The actual score.
      type: Number
    - contextPath: DBotScore.Reliability
      description: Reliability of the source providing the intelligence data.
      type: String
  - arguments:
    - default: true
      description: Indicator value
      isArray: true
      name: url
      required: true
    description: Query SEKOIA.IO Intelligence Center for information about this indicator. No information is returned if the value is not a known by SEKOIA.IO as an indicator (IoC). STIX IDs can be resolved from SEKOIA.IO Intelligence Center application.
    name: url
    outputs:
    - contextPath: SEKOIAIntelligenceCenter.items.type
      description: Observable type
      type: String
    - contextPath: SEKOIAIntelligenceCenter.items.id
      description: Unique identifier of the item
      type: String
    - contextPath: SEKOIAIntelligenceCenter.items.objects.valid_from
      description: Beginning of the item validity date
      type: Date
    - contextPath: SEKOIAIntelligenceCenter.items.objects.x_inthreat_sources_refs
      description: Unique identifier of the observable source
      type: String
    - contextPath: SEKOIAIntelligenceCenter.items.objects.spec_version
      description: STIX specification version
      type: String
    - contextPath: SEKOIAIntelligenceCenter.items.objects.x_ic_is_in_flint
      description: Is this indicator from a SEKOIA FLINT report
      type: Boolean
    - contextPath: SEKOIAIntelligenceCenter.items.objects.lang
      description: Language of the indicator data
      type: String
    - contextPath: SEKOIAIntelligenceCenter.items.objects.x_ic_impacted_locations
      description: UUID of the impacted locations
      type: String
    - contextPath: SEKOIAIntelligenceCenter.items.objects.id
      description: UUID of the objects
      type: String
    - contextPath: SEKOIAIntelligenceCenter.items.objects.created_by_ref
      description: Unique identifier of the creator of the item
      type: String
    - contextPath: SEKOIAIntelligenceCenter.items.objects.modified
      description: Modification date of the observable
      type: Date
    - contextPath: SEKOIAIntelligenceCenter.items.objects.type
      description: STIX Object type
      type: String
    - contextPath: SEKOIAIntelligenceCenter.items.objects.revoked
      description: Is this item revoked
      type: Boolean
    - contextPath: SEKOIAIntelligenceCenter.items.objects.created
      description: Creation date of the item
      type: Date
    - contextPath: SEKOIAIntelligenceCenter.items.objects.x_ic_observable_types
      description: Intelligence Center observable types
      type: String
    - contextPath: SEKOIAIntelligenceCenter.items.objects.pattern_type
      description: STIX pattern type
      type: String
    - contextPath: SEKOIAIntelligenceCenter.items.objects.name
      description: Name of the item
      type: String
    - contextPath: SEKOIAIntelligenceCenter.items.objects.pattern
      description: STIX pattern
      type: String
    - contextPath: SEKOIAIntelligenceCenter.items.objects.indicator_types
      description: STIX indicator types
      type: String
    - contextPath: SEKOIAIntelligenceCenter.items.objects.object_marking_refs
      description: Unique identifier of the Object Marking reference (TLP)
      type: String
    - contextPath: SEKOIAIntelligenceCenter.items.objects.x_ic_impacted_sectors
      description: UUID of the impacted sectors
      type: String
    - contextPath: SEKOIAIntelligenceCenter.items.objects.kill_chain_phases.kill_chain_name
      description: Name of the kill chain used
      type: String
    - contextPath: SEKOIAIntelligenceCenter.items.objects.kill_chain_phases.phase_name
      description: Name of the kill chain phase
      type: String
    - contextPath: SEKOIAIntelligenceCenter.items.objects.confidence
      description: Indicator confidence score
      type: Number
    - contextPath: SEKOIAIntelligenceCenter.items.objects.x_ic_deprecated
      description: Is the item deprecated
      type: Boolean
    - contextPath: SEKOIAIntelligenceCenter.items.objects.valid_until
      description: Expiration date of the item
      type: Date
    - contextPath: SEKOIAIntelligenceCenter.items.objects.x_ic_external_refs
      description: External references
      type: String
    - contextPath: SEKOIAIntelligenceCenter.items.objects.first_seen
      description: Item first seen date
      type: Date
    - contextPath: SEKOIAIntelligenceCenter.items.objects.aliases
      description: Item aliases names
      type: String
    - contextPath: SEKOIAIntelligenceCenter.items.objects.is_family
      description: Is the item part of a family
      type: Boolean
    - contextPath: SEKOIAIntelligenceCenter.items.objects.external_references.description
      description: Object external references description
      type: String
    - contextPath: SEKOIAIntelligenceCenter.items.objects.external_references.source_name
      description: Object external references source name
      type: String
    - contextPath: SEKOIAIntelligenceCenter.items.objects.external_references.url
      description: Object external references URL
      type: String
    - contextPath: SEKOIAIntelligenceCenter.items.objects.capabilities
      description: Malware capabilities
      type: String
    - contextPath: SEKOIAIntelligenceCenter.items.objects.malware_types
      description: Malware type
      type: String
    - contextPath: SEKOIAIntelligenceCenter.items.objects.implementation_languages
      description: Malware implementation languages
      type: String
    - contextPath: SEKOIAIntelligenceCenter.items.objects.description
      description: Item description
      type: String
    - contextPath: SEKOIAIntelligenceCenter.items.objects.stop_time
      description: Stop time date
      type: Date
    - contextPath: SEKOIAIntelligenceCenter.items.objects.relationship_type
      description: STIX object relationship type
      type: String
    - contextPath: SEKOIAIntelligenceCenter.items.objects.target_ref
      description: Target reference UUID
      type: String
    - contextPath: SEKOIAIntelligenceCenter.items.objects.source_ref
      description: Source reference UUID
      type: String
    - contextPath: SEKOIAIntelligenceCenter.items.objects.start_time
      description: Object start time
      type: Date
    - contextPath: SEKOIAIntelligenceCenter.items.objects.x_ic_is_sector
      description: Is the object a sector
      type: Boolean
    - contextPath: SEKOIAIntelligenceCenter.items.objects.contact_information
      description: Object contact information
      type: String
    - contextPath: SEKOIAIntelligenceCenter.items.objects.x_ic_is_source
      description: Is the object a source
      type: Boolean
    - contextPath: SEKOIAIntelligenceCenter.items.objects.sectors
      description: Associated sectors
      type: String
    - contextPath: SEKOIAIntelligenceCenter.items.objects.identity_class
      description: Object identity class
      type: String
    - contextPath: SEKOIAIntelligenceCenter.items.objects.definition_type
      description: Object definition type
      type: String
    - contextPath: SEKOIAIntelligenceCenter.items.objects.definition.tlp
      description: TLP type
      type: String
    - contextPath: SEKOIAIntelligenceCenter.has_more
      description: Is more information available
      type: Boolean
    - contextPath: URL.Data
      description: The URL
      type: String
    - contextPath: DBotScore.Indicator
      description: The indicator that was tested.
      type: String
    - contextPath: DBotScore.Type
      description: The indicator type.
      type: String
    - contextPath: DBotScore.Vendor
      description: The vendor used to calculate the score.
      type: String
    - contextPath: DBotScore.Score
      description: The actual score.
      type: Number
    - contextPath: DBotScore.Reliability
      description: Reliability of the source providing the intelligence data.
      type: String


  - arguments:
    - default: true
      description: Indicator value
      isArray: true
      name: domain
      required: true
    description: Query SEKOIA.IO Intelligence Center for information about this indicator. No information is returned if the value is not a known by SEKOIA.IO as an indicator (IoC). STIX IDs can be resolved from SEKOIA.IO Intelligence Center application.
    name: domain
    outputs:
    - contextPath: SEKOIAIntelligenceCenter.items.type
      description: Observable type
      type: String
    - contextPath: SEKOIAIntelligenceCenter.items.id
      description: Unique identifier of the item
      type: String
    - contextPath: SEKOIAIntelligenceCenter.items.objects.valid_from
      description: Beginning of the item validity date
      type: Date
    - contextPath: SEKOIAIntelligenceCenter.items.objects.x_inthreat_sources_refs
      description: Unique identifier of the observable source
      type: String
    - contextPath: SEKOIAIntelligenceCenter.items.objects.spec_version
      description: STIX specification version
      type: String
    - contextPath: SEKOIAIntelligenceCenter.items.objects.x_ic_is_in_flint
      description: Is this indicator from a SEKOIA FLINT report
      type: Boolean
    - contextPath: SEKOIAIntelligenceCenter.items.objects.lang
      description: Language of the indicator data
      type: String
    - contextPath: SEKOIAIntelligenceCenter.items.objects.x_ic_impacted_locations
      description: UUID of the impacted locations
      type: String
    - contextPath: SEKOIAIntelligenceCenter.items.objects.id
      description: UUID of the objects
      type: String
    - contextPath: SEKOIAIntelligenceCenter.items.objects.created_by_ref
      description: Unique identifier of the creator of the item
      type: String
    - contextPath: SEKOIAIntelligenceCenter.items.objects.modified
      description: Modification date of the observable
      type: Date
    - contextPath: SEKOIAIntelligenceCenter.items.objects.type
      description: STIX Object type
      type: String
    - contextPath: SEKOIAIntelligenceCenter.items.objects.revoked
      description: Is this item revoked
      type: Boolean
    - contextPath: SEKOIAIntelligenceCenter.items.objects.created
      description: Creation date of the item
      type: Date
    - contextPath: SEKOIAIntelligenceCenter.items.objects.x_ic_observable_types
      description: Intelligence Center observable types
      type: String
    - contextPath: SEKOIAIntelligenceCenter.items.objects.pattern_type
      description: STIX pattern type
      type: String
    - contextPath: SEKOIAIntelligenceCenter.items.objects.name
      description: Name of the item
      type: String
    - contextPath: SEKOIAIntelligenceCenter.items.objects.pattern
      description: STIX pattern
      type: String
    - contextPath: SEKOIAIntelligenceCenter.items.objects.indicator_types
      description: STIX indicator types
      type: String
    - contextPath: SEKOIAIntelligenceCenter.items.objects.object_marking_refs
      description: Unique identifier of the Object Marking reference (TLP)
      type: String
    - contextPath: SEKOIAIntelligenceCenter.items.objects.x_ic_impacted_sectors
      description: UUID of the impacted sectors
      type: String
    - contextPath: SEKOIAIntelligenceCenter.items.objects.kill_chain_phases.kill_chain_name
      description: Name of the kill chain used
      type: String
    - contextPath: SEKOIAIntelligenceCenter.items.objects.kill_chain_phases.phase_name
      description: Name of the kill chain phase
      type: String
    - contextPath: SEKOIAIntelligenceCenter.items.objects.confidence
      description: Indicator confidence score
      type: Number
    - contextPath: SEKOIAIntelligenceCenter.items.objects.x_ic_deprecated
      description: Is the item deprecated
      type: Boolean
    - contextPath: SEKOIAIntelligenceCenter.items.objects.valid_until
      description: Expiration date of the item
      type: Date
    - contextPath: SEKOIAIntelligenceCenter.items.objects.x_ic_external_refs
      description: External references
      type: String
    - contextPath: SEKOIAIntelligenceCenter.items.objects.first_seen
      description: Item first seen date
      type: Date
    - contextPath: SEKOIAIntelligenceCenter.items.objects.aliases
      description: Item aliases names
      type: String
    - contextPath: SEKOIAIntelligenceCenter.items.objects.is_family
      description: Is the item part of a family
      type: Boolean
    - contextPath: SEKOIAIntelligenceCenter.items.objects.external_references.description
      description: Object external references description
      type: String
    - contextPath: SEKOIAIntelligenceCenter.items.objects.external_references.source_name
      description: Object external references source name
      type: String
    - contextPath: SEKOIAIntelligenceCenter.items.objects.external_references.url
      description: Object external references URL
      type: String
    - contextPath: SEKOIAIntelligenceCenter.items.objects.capabilities
      description: Malware capabilities
      type: String
    - contextPath: SEKOIAIntelligenceCenter.items.objects.malware_types
      description: Malware type
      type: String
    - contextPath: SEKOIAIntelligenceCenter.items.objects.implementation_languages
      description: Malware implementation languages
      type: String
    - contextPath: SEKOIAIntelligenceCenter.items.objects.description
      description: Item description
      type: String
    - contextPath: SEKOIAIntelligenceCenter.items.objects.stop_time
      description: Stop time date
      type: Date
    - contextPath: SEKOIAIntelligenceCenter.items.objects.relationship_type
      description: STIX object relationship type
      type: String
    - contextPath: SEKOIAIntelligenceCenter.items.objects.target_ref
      description: Target reference UUID
      type: String
    - contextPath: SEKOIAIntelligenceCenter.items.objects.source_ref
      description: Source reference UUID
      type: String
    - contextPath: SEKOIAIntelligenceCenter.items.objects.start_time
      description: Object start time
      type: Date
    - contextPath: SEKOIAIntelligenceCenter.items.objects.x_ic_is_sector
      description: Is the object a sector
      type: Boolean
    - contextPath: SEKOIAIntelligenceCenter.items.objects.contact_information
      description: Object contact information
      type: String
    - contextPath: SEKOIAIntelligenceCenter.items.objects.x_ic_is_source
      description: Is the object a source
      type: Boolean
    - contextPath: SEKOIAIntelligenceCenter.items.objects.sectors
      description: Associated sectors
      type: String
    - contextPath: SEKOIAIntelligenceCenter.items.objects.identity_class
      description: Object identity class
      type: String
    - contextPath: SEKOIAIntelligenceCenter.items.objects.definition_type
      description: Object definition type
      type: String
    - contextPath: SEKOIAIntelligenceCenter.items.objects.definition.tlp
      description: TLP type
      type: String
    - contextPath: SEKOIAIntelligenceCenter.has_more
      description: Is more information available
      type: Boolean
    - contextPath: Domain.Name
      description: 'The domain name, for example: "google.com".'
      type: String
    - contextPath: DBotScore.Indicator
      description: The indicator that was tested.
      type: String
    - contextPath: DBotScore.Type
      description: The indicator type.
      type: String
    - contextPath: DBotScore.Vendor
      description: The vendor used to calculate the score.
      type: String
    - contextPath: DBotScore.Score
      description: The actual score.
      type: Number
    - contextPath: DBotScore.Reliability
      description: Reliability of the source providing the intelligence data.
      type: String
  - arguments:
    - default: true
      description: Indicator value
      isArray: true
      name: file
      required: true
    description: Query SEKOIA.IO Intelligence Center for information about this indicator. No information is returned if the value is not a known by SEKOIA.IO as an indicator (IoC). STIX IDs can be resolved from SEKOIA.IO Intelligence Center application.
    name: file
    outputs:
    - contextPath: SEKOIAIntelligenceCenter.items.type
      description: Observable type
      type: String
    - contextPath: SEKOIAIntelligenceCenter.items.id
      description: Unique identifier of the item
      type: String
    - contextPath: SEKOIAIntelligenceCenter.items.objects.valid_from
      description: Beginning of the item validity date
      type: Date
    - contextPath: SEKOIAIntelligenceCenter.items.objects.x_inthreat_sources_refs
      description: Unique identifier of the observable source
      type: String
    - contextPath: SEKOIAIntelligenceCenter.items.objects.spec_version
      description: STIX specification version
      type: String
    - contextPath: SEKOIAIntelligenceCenter.items.objects.x_ic_is_in_flint
      description: Is this indicator from a SEKOIA FLINT report
      type: Boolean
    - contextPath: SEKOIAIntelligenceCenter.items.objects.lang
      description: Language of the indicator data
      type: String
    - contextPath: SEKOIAIntelligenceCenter.items.objects.x_ic_impacted_locations
      description: UUID of the impacted locations
      type: String
    - contextPath: SEKOIAIntelligenceCenter.items.objects.id
      description: UUID of the objects
      type: String
    - contextPath: SEKOIAIntelligenceCenter.items.objects.created_by_ref
      description: Unique identifier of the creator of the item
      type: String
    - contextPath: SEKOIAIntelligenceCenter.items.objects.modified
      description: Modification date of the observable
      type: Date
    - contextPath: SEKOIAIntelligenceCenter.items.objects.type
      description: STIX Object type
      type: String
    - contextPath: SEKOIAIntelligenceCenter.items.objects.revoked
      description: Is this item revoked
      type: Boolean
    - contextPath: SEKOIAIntelligenceCenter.items.objects.created
      description: Creation date of the item
      type: Date
    - contextPath: SEKOIAIntelligenceCenter.items.objects.x_ic_observable_types
      description: Intelligence Center observable types
      type: String
    - contextPath: SEKOIAIntelligenceCenter.items.objects.pattern_type
      description: STIX pattern type
      type: String
    - contextPath: SEKOIAIntelligenceCenter.items.objects.name
      description: Name of the item
      type: String
    - contextPath: SEKOIAIntelligenceCenter.items.objects.pattern
      description: STIX pattern
      type: String
    - contextPath: SEKOIAIntelligenceCenter.items.objects.indicator_types
      description: STIX indicator types
      type: String
    - contextPath: SEKOIAIntelligenceCenter.items.objects.object_marking_refs
      description: Unique identifier of the Object Marking reference (TLP)
      type: String
    - contextPath: SEKOIAIntelligenceCenter.items.objects.x_ic_impacted_sectors
      description: UUID of the impacted sectors
      type: String
    - contextPath: SEKOIAIntelligenceCenter.items.objects.kill_chain_phases.kill_chain_name
      description: Name of the kill chain used
      type: String
    - contextPath: SEKOIAIntelligenceCenter.items.objects.kill_chain_phases.phase_name
      description: Name of the kill chain phase
      type: String
    - contextPath: SEKOIAIntelligenceCenter.items.objects.confidence
      description: Indicator confidence score
      type: Number
    - contextPath: SEKOIAIntelligenceCenter.items.objects.x_ic_deprecated
      description: Is the item deprecated
      type: Boolean
    - contextPath: SEKOIAIntelligenceCenter.items.objects.valid_until
      description: Expiration date of the item
      type: Date
    - contextPath: SEKOIAIntelligenceCenter.items.objects.x_ic_external_refs
      description: External references
      type: String
    - contextPath: SEKOIAIntelligenceCenter.items.objects.first_seen
      description: Item first seen date
      type: Date
    - contextPath: SEKOIAIntelligenceCenter.items.objects.aliases
      description: Item aliases names
      type: String
    - contextPath: SEKOIAIntelligenceCenter.items.objects.is_family
      description: Is the item part of a family
      type: Boolean
    - contextPath: SEKOIAIntelligenceCenter.items.objects.external_references.description
      description: Object external references description
      type: String
    - contextPath: SEKOIAIntelligenceCenter.items.objects.external_references.source_name
      description: Object external references source name
      type: String
    - contextPath: SEKOIAIntelligenceCenter.items.objects.external_references.url
      description: Object external references URL
      type: String
    - contextPath: SEKOIAIntelligenceCenter.items.objects.capabilities
      description: Malware capabilities
      type: String
    - contextPath: SEKOIAIntelligenceCenter.items.objects.malware_types
      description: Malware type
      type: String
    - contextPath: SEKOIAIntelligenceCenter.items.objects.implementation_languages
      description: Malware implementation languages
      type: String
    - contextPath: SEKOIAIntelligenceCenter.items.objects.description
      description: Item description
      type: String
    - contextPath: SEKOIAIntelligenceCenter.items.objects.stop_time
      description: Stop time date
      type: Date
    - contextPath: SEKOIAIntelligenceCenter.items.objects.relationship_type
      description: STIX object relationship type
      type: String
    - contextPath: SEKOIAIntelligenceCenter.items.objects.target_ref
      description: Target reference UUID
      type: String
    - contextPath: SEKOIAIntelligenceCenter.items.objects.source_ref
      description: Source reference UUID
      type: String
    - contextPath: SEKOIAIntelligenceCenter.items.objects.start_time
      description: Object start time
      type: Date
    - contextPath: SEKOIAIntelligenceCenter.items.objects.x_ic_is_sector
      description: Is the object a sector
      type: Boolean
    - contextPath: SEKOIAIntelligenceCenter.items.objects.contact_information
      description: Object contact information
      type: String
    - contextPath: SEKOIAIntelligenceCenter.items.objects.x_ic_is_source
      description: Is the object a source
      type: Boolean
    - contextPath: SEKOIAIntelligenceCenter.items.objects.sectors
      description: Associated sectors
      type: String
    - contextPath: SEKOIAIntelligenceCenter.items.objects.identity_class
      description: Object identity class
      type: String
    - contextPath: SEKOIAIntelligenceCenter.items.objects.definition_type
      description: Object definition type
      type: String
    - contextPath: SEKOIAIntelligenceCenter.items.objects.definition.tlp
      description: TLP type
      type: String
    - contextPath: SEKOIAIntelligenceCenter.has_more
      description: Is more information available
      type: Boolean
    - contextPath: File.MD5
      description: The MD5 hash of the file.
      type: String
    - contextPath: File.SHA1
      description: The SHA1 hash of the file.
      type: String
    - contextPath: File.SHA256
      description: The SHA256 hash of the file.
      type: String
    - contextPath: File.SHA512
      description: The SHA512 hash of the file.
      type: String
    - contextPath: DBotScore.Indicator
      description: The indicator that was tested.
      type: String
    - contextPath: DBotScore.Type
      description: The indicator type.
      type: String
    - contextPath: DBotScore.Vendor
      description: The vendor used to calculate the score.
      type: String
    - contextPath: DBotScore.Score
      description: The actual score.
      type: Number
    - contextPath: DBotScore.Reliability
      description: Reliability of the source providing the intelligence data.
      type: String
  - arguments:
    - default: true
      description: Indicator value
      isArray: true
      name: email
      required: true
    description: Query SEKOIA.IO Intelligence Center for information about this indicator. No information is returned if the value is not a known by SEKOIA.IO as an indicator (IoC).
    name: email
    outputs:
    - contextPath: SEKOIAIntelligenceCenter.items.type
      description: Observable type
      type: String
    - contextPath: SEKOIAIntelligenceCenter.items.id
      description: Unique identifier of the item
      type: String
    - contextPath: SEKOIAIntelligenceCenter.items.objects.valid_from
      description: Beginning of the item validity date
      type: Date
    - contextPath: SEKOIAIntelligenceCenter.items.objects.x_inthreat_sources_refs
      description: Unique identifier of the observable source
      type: String
    - contextPath: SEKOIAIntelligenceCenter.items.objects.spec_version
      description: STIX specification version
      type: String
    - contextPath: SEKOIAIntelligenceCenter.items.objects.x_ic_is_in_flint
      description: Is this indicator from a SEKOIA FLINT report
      type: Boolean
    - contextPath: SEKOIAIntelligenceCenter.items.objects.lang
      description: Language of the indicator data
      type: String
    - contextPath: SEKOIAIntelligenceCenter.items.objects.x_ic_impacted_locations
      description: UUID of the impacted locations
      type: String
    - contextPath: SEKOIAIntelligenceCenter.items.objects.id
      description: UUID of the objects
      type: String
    - contextPath: SEKOIAIntelligenceCenter.items.objects.created_by_ref
      description: Unique identifier of the creator of the item
      type: String
    - contextPath: SEKOIAIntelligenceCenter.items.objects.modified
      description: Modification date of the observable
      type: Date
    - contextPath: SEKOIAIntelligenceCenter.items.objects.type
      description: STIX Object type
      type: String
    - contextPath: SEKOIAIntelligenceCenter.items.objects.revoked
      description: Is this item revoked
      type: Boolean
    - contextPath: SEKOIAIntelligenceCenter.items.objects.created
      description: Creation date of the item
      type: Date
    - contextPath: SEKOIAIntelligenceCenter.items.objects.x_ic_observable_types
      description: Intelligence Center observable types
      type: String
    - contextPath: SEKOIAIntelligenceCenter.items.objects.pattern_type
      description: STIX pattern type
      type: String
    - contextPath: SEKOIAIntelligenceCenter.items.objects.name
      description: Name of the item
      type: String
    - contextPath: SEKOIAIntelligenceCenter.items.objects.pattern
      description: STIX pattern
      type: String
    - contextPath: SEKOIAIntelligenceCenter.items.objects.indicator_types
      description: STIX indicator types
      type: String
    - contextPath: SEKOIAIntelligenceCenter.items.objects.object_marking_refs
      description: Unique identifier of the Object Marking reference (TLP)
      type: String
    - contextPath: SEKOIAIntelligenceCenter.items.objects.x_ic_impacted_sectors
      description: UUID of the impacted sectors
      type: String
    - contextPath: SEKOIAIntelligenceCenter.items.objects.kill_chain_phases.kill_chain_name
      description: Name of the kill chain used
      type: String
    - contextPath: SEKOIAIntelligenceCenter.items.objects.kill_chain_phases.phase_name
      description: Name of the kill chain phase
      type: String
    - contextPath: SEKOIAIntelligenceCenter.items.objects.confidence
      description: Indicator confidence score
      type: Number
    - contextPath: SEKOIAIntelligenceCenter.items.objects.x_ic_deprecated
      description: Is the item deprecated
      type: Boolean
    - contextPath: SEKOIAIntelligenceCenter.items.objects.valid_until
      description: Expiration date of the item
      type: Date
    - contextPath: SEKOIAIntelligenceCenter.items.objects.x_ic_external_refs
      description: External references
      type: String
    - contextPath: SEKOIAIntelligenceCenter.items.objects.first_seen
      description: Item first seen date
      type: Date
    - contextPath: SEKOIAIntelligenceCenter.items.objects.aliases
      description: Item aliases names
      type: String
    - contextPath: SEKOIAIntelligenceCenter.items.objects.is_family
      description: Is the item part of a family
      type: Boolean
    - contextPath: SEKOIAIntelligenceCenter.items.objects.external_references.description
      description: Object external references description
      type: String
    - contextPath: SEKOIAIntelligenceCenter.items.objects.external_references.source_name
      description: Object external references source name
      type: String
    - contextPath: SEKOIAIntelligenceCenter.items.objects.external_references.url
      description: Object external references URL
      type: String
    - contextPath: SEKOIAIntelligenceCenter.items.objects.capabilities
      description: Malware capabilities
      type: String
    - contextPath: SEKOIAIntelligenceCenter.items.objects.malware_types
      description: Malware type
      type: String
    - contextPath: SEKOIAIntelligenceCenter.items.objects.implementation_languages
      description: Malware implementation languages
      type: String
    - contextPath: SEKOIAIntelligenceCenter.items.objects.description
      description: Item description
      type: String
    - contextPath: SEKOIAIntelligenceCenter.items.objects.stop_time
      description: Stop time date
      type: Date
    - contextPath: SEKOIAIntelligenceCenter.items.objects.relationship_type
      description: STIX object relationship type
      type: String
    - contextPath: SEKOIAIntelligenceCenter.items.objects.target_ref
      description: Target reference UUID
      type: String
    - contextPath: SEKOIAIntelligenceCenter.items.objects.source_ref
      description: Source reference UUID
      type: String
    - contextPath: SEKOIAIntelligenceCenter.items.objects.start_time
      description: Object start time
      type: Date
    - contextPath: SEKOIAIntelligenceCenter.items.objects.x_ic_is_sector
      description: Is the object a sector
      type: Boolean
    - contextPath: SEKOIAIntelligenceCenter.items.objects.contact_information
      description: Object contact information
      type: String
    - contextPath: SEKOIAIntelligenceCenter.items.objects.x_ic_is_source
      description: Is the object a source
      type: Boolean
    - contextPath: SEKOIAIntelligenceCenter.items.objects.sectors
      description: Associated sectors
      type: String
    - contextPath: SEKOIAIntelligenceCenter.items.objects.identity_class
      description: Object identity class
      type: String
    - contextPath: SEKOIAIntelligenceCenter.items.objects.definition_type
      description: Object definition type
      type: String
    - contextPath: SEKOIAIntelligenceCenter.items.objects.definition.tlp
      description: TLP type
      type: String
    - contextPath: SEKOIAIntelligenceCenter.has_more
      description: Is more information available
      type: Boolean
    - contextPath: IP.Address
      description: IP address
      type: String
    - contextPath: DBotScore.Indicator
      description: The indicator that was tested.
      type: String
    - contextPath: DBotScore.Type
      description: The indicator type.
      type: String
    - contextPath: DBotScore.Vendor
      description: The vendor used to calculate the score.
      type: String
    - contextPath: DBotScore.Score
      description: The actual score.
      type: Number
    - contextPath: DBotScore.Reliability
      description: Reliability of the source providing the intelligence data.
      type: String

  - arguments:
    - description: Indicator value
      name: value
      required: true
    - description: Indicator type
      name: type
      required: true
    description: Query SEKOIA.IO Intelligence Center for context around this indicator
    name: GetIndicatorContext
    outputs:
    - contextPath: SEKOIAIntelligenceCenter.items.type
      description: Observable type
      type: String
    - contextPath: SEKOIAIntelligenceCenter.items.id
      description: Unique identifier of the item
      type: String
    - contextPath: SEKOIAIntelligenceCenter.items.objects.valid_from
      description: Beginning of the item validity date
      type: Date
    - contextPath: SEKOIAIntelligenceCenter.items.objects.x_inthreat_sources_refs
      description: Unique identifier of the observable source
      type: String
    - contextPath: SEKOIAIntelligenceCenter.items.objects.spec_version
      description: STIX specification version
      type: String
    - contextPath: SEKOIAIntelligenceCenter.items.objects.x_ic_is_in_flint
      description: Is this indicator from a SEKOIA FLINT report
      type: Boolean
    - contextPath: SEKOIAIntelligenceCenter.items.objects.lang
      description: Language of the indicator data
      type: String
    - contextPath: SEKOIAIntelligenceCenter.items.objects.x_ic_impacted_locations
      description: UUID of the impacted locations
      type: String
    - contextPath: SEKOIAIntelligenceCenter.items.objects.id
      description: UUID of the objects
      type: String
    - contextPath: SEKOIAIntelligenceCenter.items.objects.created_by_ref
      description: Unique identifier of the creator of the item
      type: String
    - contextPath: SEKOIAIntelligenceCenter.items.objects.modified
      description: Modification date of the observable
      type: Date
    - contextPath: SEKOIAIntelligenceCenter.items.objects.type
      description: STIX Object type
      type: String
    - contextPath: SEKOIAIntelligenceCenter.items.objects.revoked
      description: Is this item revoked
      type: Boolean
    - contextPath: SEKOIAIntelligenceCenter.items.objects.created
      description: Creation date of the item
      type: Date
    - contextPath: SEKOIAIntelligenceCenter.items.objects.x_ic_observable_types
      description: Intelligence Center observable types
      type: String
    - contextPath: SEKOIAIntelligenceCenter.items.objects.pattern_type
      description: STIX pattern type
      type: String
    - contextPath: SEKOIAIntelligenceCenter.items.objects.name
      description: Name of the item
      type: String
    - contextPath: SEKOIAIntelligenceCenter.items.objects.pattern
      description: STIX pattern
      type: String
    - contextPath: SEKOIAIntelligenceCenter.items.objects.indicator_types
      description: STIX indicator types
      type: String
    - contextPath: SEKOIAIntelligenceCenter.items.objects.object_marking_refs
      description: Unique identifier of the Object Marking reference (TLP)
      type: String
    - contextPath: SEKOIAIntelligenceCenter.items.objects.x_ic_impacted_sectors
      description: UUID of the impacted sectors
      type: String
    - contextPath: SEKOIAIntelligenceCenter.items.objects.kill_chain_phases.kill_chain_name
      description: Name of the kill chain used
      type: String
    - contextPath: SEKOIAIntelligenceCenter.items.objects.kill_chain_phases.phase_name
      description: Name of the kill chain phase
      type: String
    - contextPath: SEKOIAIntelligenceCenter.items.objects.confidence
      description: Indicator confidence score
      type: Number
    - contextPath: SEKOIAIntelligenceCenter.items.objects.x_ic_deprecated
      description: Is the item deprecated
      type: Boolean
    - contextPath: SEKOIAIntelligenceCenter.items.objects.valid_until
      description: Expiration date of the item
      type: Date
    - contextPath: SEKOIAIntelligenceCenter.items.objects.x_ic_external_refs
      description: External references
      type: String
    - contextPath: SEKOIAIntelligenceCenter.items.objects.first_seen
      description: Item first seen date
      type: Date
    - contextPath: SEKOIAIntelligenceCenter.items.objects.aliases
      description: Item aliases names
      type: String
    - contextPath: SEKOIAIntelligenceCenter.items.objects.is_family
      description: Is the item part of a family
      type: Boolean
    - contextPath: SEKOIAIntelligenceCenter.items.objects.external_references.description
      description: Object external references description
      type: String
    - contextPath: SEKOIAIntelligenceCenter.items.objects.external_references.source_name
      description: Object external references source name
      type: String
    - contextPath: SEKOIAIntelligenceCenter.items.objects.external_references.url
      description: Object external references URL
      type: String
    - contextPath: SEKOIAIntelligenceCenter.items.objects.capabilities
      description: Malware capabilities
      type: String
    - contextPath: SEKOIAIntelligenceCenter.items.objects.malware_types
      description: Malware type
      type: String
    - contextPath: SEKOIAIntelligenceCenter.items.objects.implementation_languages
      description: Malware implementation languages
      type: String
    - contextPath: SEKOIAIntelligenceCenter.items.objects.description
      description: Item description
      type: String
    - contextPath: SEKOIAIntelligenceCenter.items.objects.stop_time
      description: Stop time date
      type: Date
    - contextPath: SEKOIAIntelligenceCenter.items.objects.relationship_type
      description: STIX object relationship type
      type: String
    - contextPath: SEKOIAIntelligenceCenter.items.objects.target_ref
      description: Target reference UUID
      type: String
    - contextPath: SEKOIAIntelligenceCenter.items.objects.source_ref
      description: Source reference UUID
      type: String
    - contextPath: SEKOIAIntelligenceCenter.items.objects.start_time
      description: Object start time
      type: Date
    - contextPath: SEKOIAIntelligenceCenter.items.objects.x_ic_is_sector
      description: Is the object a sector
      type: Boolean
    - contextPath: SEKOIAIntelligenceCenter.items.objects.contact_information
      description: Object contact information
      type: String
    - contextPath: SEKOIAIntelligenceCenter.items.objects.x_ic_is_source
      description: Is the object a source
      type: Boolean
    - contextPath: SEKOIAIntelligenceCenter.items.objects.sectors
      description: Associated sectors
      type: String
    - contextPath: SEKOIAIntelligenceCenter.items.objects.identity_class
      description: Object identity class
      type: String
    - contextPath: SEKOIAIntelligenceCenter.items.objects.definition_type
      description: Object definition type
      type: String
    - contextPath: SEKOIAIntelligenceCenter.items.objects.definition.tlp
      description: TLP type
      type: String
    - contextPath: SEKOIAIntelligenceCenter.has_more
      description: Is more information available
      type: Boolean
    - contextPath: IP.Address
      description: IP address
      type: String
    - contextPath: URL.Data
      description: The URL
      type: String
    - contextPath: Domain.Name
      description: 'The domain name, for example: "google.com".'
      type: String
    - contextPath: DBotScore.Indicator
      description: The indicator name.
      type: String
    - contextPath: DBotScore.Type
      description: The indicator type.
      type: String
    - contextPath: DBotScore.Vendor
      description: The vendor used to calculate the score.
      type: String
    - contextPath: DBotScore.Score
      description: The actual score.
      type: Number
    - contextPath: File.MD5
      description: The MD5 hash of the file.
      type: String
    - contextPath: File.SHA1
      description: The SHA1 hash of the file.
      type: String
    - contextPath: File.SHA256
      description: The SHA256 hash of the file.
      type: String
<<<<<<< HEAD
=======
  runonce: false
>>>>>>> 9ddafcfd
  script: '-'
  type: python
  subtype: python3
  dockerimage: demisto/py3-tools:1.0.0.64013
fromversion: 6.2.0
tests:
- No tests (auto formatted)<|MERGE_RESOLUTION|>--- conflicted
+++ resolved
@@ -1249,10 +1249,7 @@
     - contextPath: File.SHA256
       description: The SHA256 hash of the file.
       type: String
-<<<<<<< HEAD
-=======
   runonce: false
->>>>>>> 9ddafcfd
   script: '-'
   type: python
   subtype: python3
