--- conflicted
+++ resolved
@@ -104,13 +104,7 @@
     ],
 )
 def test_test_module_nok(client, requests_mock, api_response, expected):
-<<<<<<< HEAD
-    requests_mock.get(
-        MOCK_URL + "/v1/auth/validate", json=api_response, status_code=401
-    )
-=======
     requests_mock.get(MOCK_URL + "/v1/auth/validate", json=api_response, status_code=401)
->>>>>>> 90cf3b88
 
     assert expected in SEKOIAIntelligenceCenter.test_module(client)
 
