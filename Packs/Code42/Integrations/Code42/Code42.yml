--- conflicted
+++ resolved
@@ -599,7 +599,6 @@
       type: String
   - arguments:
     - default: false
-<<<<<<< HEAD
       description: The username of the user to add to the given legal hold matter.
       isArray: false
       name: username
@@ -658,7 +657,8 @@
       - contextPath: Code42.LegalHold.MatterName
         description: A name for a Code42 legal hold matter.
         type: String
-=======
+  - arguments:
+    - default: false
       description: Either the SHA256 or MD5 hash of the file.
       isArray: false
       name: hash
@@ -668,7 +668,6 @@
     description: Downloads a file from Code42 servers.
     execution: false
     name: code42-download-file
->>>>>>> 1269e36f
   dockerimage: demisto/py42:1.0.0.9653
   feed: false
   isfetch: true
