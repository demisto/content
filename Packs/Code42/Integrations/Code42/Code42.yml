category: Endpoint
commonfields:
  id: Code42
  version: -1
configuration:
- defaultvalue: console.us.code42.com
<<<<<<< HEAD
  display: Code42 Console URL for the pod your Code42 instance is running in
=======
  display: Code42 Console URL for your Code42 environment
>>>>>>> 05420587
  name: console_url
  required: true
  type: 0
- display: Username
  name: credentials
  required: true
  type: 9
- display: Fetch incidents
  name: isFetch
  required: false
  type: 8
- display: Incident type
  name: incidentType
  required: false
  type: 13
- display: Alert severities to fetch when fetching incidents
  name: alert_severity
  options:
  - High
  - Medium
  - Low
  required: false
  type: 16
- defaultvalue: 24 hours
  display: First fetch time range (<number> <time unit>, e.g., 1 hour, 30 minutes)
  name: fetch_time
  required: false
  type: 0
- defaultvalue: '10'
  display: Alerts to fetch per run; note that increasing this value may result in
    slow performance if too many results are returned at once
  name: fetch_limit
  required: false
  type: 0
- defaultvalue: 'false'
  display: Include the list of files in returned incidents.
  name: include_files
  required: false
  type: 8
description: Use the Code42 integration to identify potential data exfiltration from
  insider threats while speeding investigation and response by providing fast access
  to file events and metadata across physical and cloud environments.
display: Code42
name: Code42
script:
  commands:
  - arguments:
    - default: false
      description: JSON query payload using Code42 query syntax.
      isArray: false
      name: json
      required: false
      secret: false
    - default: false
      description: MD5 or SHA256 hash of the file to search for.
      isArray: false
      name: hash
      required: false
      secret: false
    - default: false
      description: Username to search for.
      isArray: false
      name: username
      required: false
      secret: false
    - default: false
      description: Hostname to search for.
      isArray: false
      name: hostname
      required: false
      secret: false
    - auto: PREDEFINED
      default: false
      description: Exposure types to search for. Values can be "All", "RemovableMedia",
        "ApplicationRead", "CloudStorage", "IsPublic", "SharedViaLink", "SharedViaDomain",
        or "OutsideTrustedDomains". When "All" is specified with other types, other
        types would be ignored and filter rule for all types would be applied.
      isArray: true
      name: exposure
      predefined:
      - All
      - RemovableMedia
      - ApplicationRead
      - CloudStorage
      - IsPublic
      - SharedViaLink
      - SharedViaDomain
      - OutsideTrustedDomains
      required: false
      secret: false
    - default: false
      defaultValue: '100'
      description: The number of results to return. The default is 100.
      isArray: false
      name: results
      required: false
      secret: false
    deprecated: false
<<<<<<< HEAD
    description: Searches for a file in Security Data by JSON query, hash, username,
      device hostname, exfiltration type, or a combination of parameters. At least
      one argument must be passed in the command. If a JSON argument is passed, it
      will be used to the exclusion of other parameters, otherwise parameters will
      be combined with an AND clause.
=======
    description: Searches for file events by JSON query, hash, username, device hostname,
      exfiltration type, or a combination of parameters. At least one argument must
      be passed in the command. If a JSON argument is passed, it will be used to the
      exclusion of other parameters, otherwise parameters will be combined with an
      AND clause.
>>>>>>> 05420587
    execution: false
    name: code42-securitydata-search
    outputs:
    - contextPath: Code42.SecurityData.EventTimestamp
      description: Timestamp for the event.
      type: date
    - contextPath: Code42.SecurityData.FileCreated
      description: File creation date.
      type: date
    - contextPath: Code42.SecurityData.EndpointID
      description: Code42 device ID.
      type: string
    - contextPath: Code42.SecurityData.DeviceUsername
      description: The username that the device is associated with in Code42.
      type: string
    - contextPath: Code42.SecurityData.EmailFrom
      description: The sender email address for email exfiltration events.
      type: string
    - contextPath: Code42.SecurityData.EmailTo
      description: The recipient email address for email exfiltration events.
      type: string
    - contextPath: Code42.SecurityData.EmailSubject
      description: The email subject line for email exfiltration events.
      type: string
    - contextPath: Code42.SecurityData.EventID
      description: The Security Data event ID.
      type: string
    - contextPath: Code42.SecurityData.EventType
      description: The type of Security Data event.
      type: string
    - contextPath: Code42.SecurityData.FileCategory
      description: The file type, as determined by Code42 engine.
      type: string
    - contextPath: Code42.SecurityData.FileOwner
      description: The owner of the file.
      type: string
    - contextPath: Code42.SecurityData.FileName
      description: The file name.
      type: string
    - contextPath: Code42.SecurityData.FilePath
      description: The path to file.
      type: string
    - contextPath: Code42.SecurityData.FileSize
      description: The size of the file (in bytes).
      type: number
    - contextPath: Code42.SecurityData.FileModified
      description: The date the file was last modified.
      type: date
    - contextPath: Code42.SecurityData.FileMD5
      description: MD5 hash of the file.
      type: string
    - contextPath: Code42.SecurityData.FileHostname
      description: Hostname where the file event was captured.
      type: string
    - contextPath: Code42.SecurityData.DevicePrivateIPAddress
      description: Private IP addresses of the device where the event was captured.
      type: string
    - contextPath: Code42.SecurityData.DevicePublicIPAddress
      description: Public IP address of the device where the event was captured.
      type: string
    - contextPath: Code42.SecurityData.RemovableMediaType
      description: Type of removable media.
      type: string
    - contextPath: Code42.SecurityData.RemovableMediaCapacity
      description: Total capacity of removable media (in bytes).
      type: number
    - contextPath: Code42.SecurityData.RemovableMediaMediaName
      description: The full name of the removable media.
      type: string
    - contextPath: Code42.SecurityData.RemovableMediaName
      description: The name of the removable media.
      type: string
    - contextPath: Code42.SecurityData.RemovableMediaSerialNumber
      description: The serial number for the removable medial device.
      type: string
    - contextPath: Code42.SecurityData.RemovableMediaVendor
      description: The vendor name for removable device.
      type: string
    - contextPath: Code42.SecurityData.FileSHA256
      description: The SHA256 hash of the file.
      type: string
    - contextPath: Code42.SecurityData.FileShared
      description: Whether the file is shared using a cloud file service.
      type: boolean
    - contextPath: Code42.SecurityData.FileSharedWith
      description: Accounts that the file is shared with on a cloud file service.
      type: string
    - contextPath: Code42.SecurityData.Source
      description: The source of the file event. Can be "Cloud" or "Endpoint".
      type: string
    - contextPath: Code42.SecurityData.ApplicationTabURL
      description: The URL associated with the application read event.
      type: string
    - contextPath: Code42.SecurityData.ProcessName
      description: The process name for the application read event.
      type: string
    - contextPath: Code42.SecurityData.ProcessOwner
      description: The process owner for the application read event.
      type: string
    - contextPath: Code42.SecurityData.WindowTitle
      description: The process name for the application read event.
      type: string
    - contextPath: Code42.SecurityData.FileURL
      description: The URL of the file on a cloud file service.
      type: string
    - contextPath: Code42.SecurityData.Exposure
      description: The event exposure type.
      type: string
    - contextPath: Code42.SecurityData.SharingTypeAdded
      description: The type of sharing added to the file.
      type: string
    - contextPath: File.Name
      description: The file name.
      type: string
    - contextPath: File.Path
      description: The file path.
      type: string
    - contextPath: File.Size
      description: The file size (in bytes).
      type: number
    - contextPath: File.MD5
      description: The MD5 hash of the file.
      type: string
    - contextPath: File.SHA256
      description: The SHA256 hash of the file.
      type: string
    - contextPath: File.Hostname
      description: The hostname where the file event was captured.
      type: string
  - arguments:
    - default: false
      description: The alert ID to retrieve. Alert IDs are associated with alerts
        that are fetched via fetch-incidents.
      isArray: false
      name: id
      required: true
      secret: false
    deprecated: false
    description: Retrieve alert details by alert ID
    execution: false
    name: code42-alert-get
    outputs:
    - contextPath: Code42.SecurityAlert.Username
      description: The username associated with the alert.
      type: string
    - contextPath: Code42.SecurityAlert.Occurred
      description: The timestamp when the alert occurred.
      type: date
    - contextPath: Code42.SecurityAlert.Description
      description: The description of the alert.
      type: string
    - contextPath: Code42.SecurityAlert.ID
      description: The alert ID.
      type: string
    - contextPath: Code42.SecurityAlert.Name
      description: The alert rule name that generated the alert.
      type: string
    - contextPath: Code42.SecurityAlert.State
      description: The alert state.
      type: string
    - contextPath: Code42.SecurityAlert.Type
      description: The alert type.
      type: string
    - contextPath: Code42.SecurityAlert.Severity
      description: The severity of the alert.
      type: string
  - arguments:
    - default: false
      description: The alert ID to resolve. Alert IDs are associated with alerts that
        are fetched via fetch-incidents.
      isArray: false
      name: id
<<<<<<< HEAD
      required: true
      secret: false
    deprecated: false
    description: Resolves a Code42 Security alert.
    execution: false
    name: code42-alert-resolve
    outputs:
    - contextPath: Code42.SecurityAlert.ID
      description: The alert ID of the resolved alert.
      type: string
  - arguments:
    - default: false
      description: The username to add to the Departing Employee List.
      isArray: false
      name: username
      required: true
      secret: false
=======
      required: true
      secret: false
    deprecated: false
    description: Resolves a Code42 Security alert.
    execution: false
    name: code42-alert-resolve
    outputs:
    - contextPath: Code42.SecurityAlert.ID
      description: The alert ID of the resolved alert.
      type: string
  - arguments:
    - default: false
      description: The username to add to the Departing Employee List.
      isArray: false
      name: username
      required: true
      secret: false
>>>>>>> 05420587
    - default: false
      description: The departure date for the employee, in the format YYYY-MM-DD.
      isArray: false
      name: departuredate
      required: false
      secret: false
    - default: false
      description: Note to attach to the Departing Employee.
      isArray: false
      name: note
      required: false
      secret: false
    deprecated: false
    description: Adds a user to the Departing Employee List.
    execution: false
    name: code42-departingemployee-add
    outputs:
    - contextPath: Code42.DepartingEmployee.CaseID
      description: Internal Code42 Case ID for the Departing Employee. Deprecated.
        Use Code42.DepartingEmployee.UserID.
      type: string
    - contextPath: Code42.DepartingEmployee.UserID
      description: Internal Code42 User ID for the Departing Employee.
      type: string
    - contextPath: Code42.DepartingEmployee.Username
      description: The username of the Departing Employee.
      type: string
    - contextPath: Code42.DepartingEmployee.Note
      description: Note associated with the Departing Employee.
      type: string
    - contextPath: Code42.DepartingEmployee.DepartureDate
      description: The departure date for the Departing Employee.
      type: Unknown
  - arguments:
    - default: false
      description: The username to remove from the Departing Employee List.
      isArray: false
      name: username
      required: false
      secret: false
    deprecated: false
    description: Removes a user from the Departing Employee List.
    execution: false
    name: code42-departingemployee-remove
    outputs:
    - contextPath: Code42.DepartingEmployee.CaseID
      description: Internal Code42 Case ID for the Departing Employee. Deprecated.
        Use Code42.DepartingEmployee.UserID.
      type: string
    - contextPath: Code42.DepartingEmployee.UserID
      description: Internal Code42 User ID for the Departing Employee.
      type: string
    - contextPath: Code42.DepartingEmployee.Username
      description: The username of the Departing Employee.
      type: string
  - arguments:
    - default: false
      description: The number of items to return.
      isArray: false
      name: results
      required: false
      secret: false
    - auto: PREDEFINED
      default: true
      defaultValue: OPEN
      description: Filters the results based on specific filters.
      isArray: false
      name: filtertype
      predefined:
      - EXFILTRATION_30_DAYS
      - EXFILTRATION_24_HOURS
      - OPEN
      - LEAVING_TODAY
      required: false
      secret: false
    deprecated: false
    description: Get all employees on the Departing Employee List.
    execution: false
    name: code42-departingemployee-get-all
    outputs:
    - contextPath: Code42.DepartingEmployee.UserID
      description: Internal Code42 User ID for the Departing Employee.
      type: string
    - contextPath: Code42.DepartingEmployee.Username
      description: The username of the Departing Employee.
      type: string
    - contextPath: Code42.DepartingEmployee.Note
      description: Note associated with the Departing Employee.
      type: string
    - contextPath: Code42.DepartingEmployee.DepartureDate
      description: The departure date for the Departing Employee.
      type: Unknown
  - arguments:
    - default: false
      description: The username to add to the High Risk Employee List.
      isArray: false
      name: username
      required: true
      secret: false
    - default: false
      description: Note to attach to the High Risk Employee.
      isArray: false
      name: note
      required: false
      secret: false
    deprecated: false
    description: Adds a user from the High Risk Employee List.
    execution: false
    name: code42-highriskemployee-add
    outputs:
    - contextPath: Code42.HighRiskEmployee.UserID
      description: Internal Code42 User ID for the High Risk Employee.
      type: string
    - contextPath: Code42.HighRiskEmployee.Username
      description: The username of the High Risk Employee.
      type: string
    - contextPath: Code42.HighRiskEmployee.Note
      description: Note associated with the High Risk Employee.
      type: string
  - arguments:
    - default: false
      description: The username to remove from the High Risk Employee List.
      isArray: false
      name: username
      required: true
      secret: false
    deprecated: false
    description: Removes a user from the High Risk Employee List.
    execution: false
    name: code42-highriskemployee-remove
    outputs:
    - contextPath: Code42.HighRiskEmployee.UserID
      description: Internal Code42 User ID for the High Risk Employee.
      type: Unknown
    - contextPath: Code42.HighRiskEmployee.Username
      description: The username of the High Risk Employee.
      type: Unknown
  - arguments:
    - auto: PREDEFINED
      default: false
      description: To filter results by employees who have these risk tags. Comma
        delimited.
      isArray: false
      name: risktags
      predefined:
      - PERFORMANCE_CONCERNS
      - PERFORMANCE_CONCERNS
      - POOR_SECURITY_PRACTICES
      - HIGH_IMPACT_EMPLOYEE
      - ELEVATED_ACCESS_PRIVILEGES
      - FLIGHT_RISK
      - CONTRACT_EMPLOYEE
      required: false
      secret: false
    - default: false
      description: The number of items to return.
      isArray: false
      name: results
      required: false
      secret: false
    - auto: PREDEFINED
      default: true
      defaultValue: OPEN
      description: Filters the results based on specific filters.
      isArray: false
      name: filtertype
      predefined:
      - EXFILTRATION_30_DAYS
      - EXFILTRATION_24_HOURS
      - OPEN
      required: false
      secret: false
    deprecated: false
    description: Get all employees on the High Risk Employee List.
    execution: false
    name: code42-highriskemployee-get-all
    outputs:
    - contextPath: Code42.HighRiskEmployee.UserID
      description: Internal Code42 User ID for the High Risk Employee.
      type: string
    - contextPath: Code42.HighRiskEmployee.Username
      description: The username of the High Risk Employee.
      type: string
    - contextPath: Code42.HighRiskEmployee.Note
      description: Note associated with the High Risk Employee.
      type: string
  - arguments:
    - default: false
      description: The username of the High Risk Employee.
      isArray: false
      name: username
      required: true
      secret: false
    - auto: PREDEFINED
      default: false
      description: Comma-delimited risk tags to associate with the High Risk Employee.
      isArray: false
      name: risktags
      predefined:
      - PERFORMANCE_CONCERNS
      - PERFORMANCE_CONCERNS
      - POOR_SECURITY_PRACTICES
      - HIGH_IMPACT_EMPLOYEE
      - ELEVATED_ACCESS_PRIVILEGES
      - FLIGHT_RISK
      - CONTRACT_EMPLOYEE
      required: true
      secret: false
    deprecated: false
    description: Associates risk tags with the employee with the given username.
    execution: false
    name: code42-highriskemployee-add-risk-tags
    outputs:
    - contextPath: Code42.HighRiskEmployee.UserID
      description: Internal Code42 User ID for the Departing Employee.
      type: string
    - contextPath: Code42.HighRiskEmployee.Username
      description: The username of the High Risk Employee.
      type: string
    - contextPath: Code42.HighRiskEmployee.RiskTags
      description: Risk tags to associate with the High Risk Employee.
      type: Unknown
  - arguments:
    - default: false
      description: The username of the High Risk Employee.
      isArray: false
      name: username
      required: true
      secret: false
    - auto: PREDEFINED
      default: false
      description: Comma-delimited risk tags to disassociate from the High Risk Employee.
      isArray: false
      name: risktags
      predefined:
      - PERFORMANCE_CONCERNS
      - PERFORMANCE_CONCERNS
      - POOR_SECURITY_PRACTICES
      - HIGH_IMPACT_EMPLOYEE
      - ELEVATED_ACCESS_PRIVILEGES
      - FLIGHT_RISK
      - CONTRACT_EMPLOYEE
      required: true
      secret: false
    deprecated: false
    description: Disassociates risk tags from the user with the given username.
    execution: false
    name: code42-highriskemployee-remove-risk-tags
    outputs:
    - contextPath: Code42.HighRiskEmployee.UserID
      description: Internal Code42 User ID for the Departing Employee.
      type: string
    - contextPath: Code42.HighRiskEmployee.Username
      description: The username of the High Risk Employee.
      type: string
    - contextPath: Code42.HighRiskEmployee.RiskTags
      description: Risk tags to disassociate from the High Risk Employee.
      type: Unknown
  - arguments:
    - default: false
      description: The name of the Code42 organization from which to add the user.
      isArray: false
      name: orgname
      required: true
      secret: false
    - default: false
      description: The username to give to the user.
      isArray: false
      name: username
      required: true
      secret: false
    - default: false
      defaultValue: The email to give to the user.
      description: The email of the employee to create.
      isArray: false
      name: email
      required: true
      secret: false
    deprecated: false
    description: Creates a Code42 user.
    execution: false
    name: code42-user-create
    outputs:
    - contextPath: Code42.User.Username
      description: A username for a Code42 user.
      type: String
    - contextPath: Code42.User.Email
      description: An email for a Code42 user.
      type: String
    - contextPath: Code42.User.UserID
      description: An ID for a Code42 user.
      type: String
  - arguments:
    - default: false
      description: The username of the user to block.
      isArray: false
      name: username
      required: true
      secret: false
    deprecated: false
    description: Blocks a user in Code42.  A blocked user is not allowed to log in
      or restore files. Backups will continue if the user is still active.
    execution: false
    name: code42-user-block
    outputs:
    - contextPath: Code42.User.UserID
      description: An ID for a Code42 user.
      type: String
  - arguments:
    - default: false
      description: The username of the user to deactivate.
      isArray: false
      name: username
      required: true
      secret: false
    deprecated: false
    description: Deactivate a user in Code42; signing them out of their devices. Backups
      discontinue for a deactivated user, and their archives go to cold storage.
    execution: false
    name: code42-user-deactivate
    outputs:
    - contextPath: Code42.User.UserID
      description: The ID of a Code42 User.
      type: String
  - arguments:
    - default: false
      description: The username of the user to unblock.
      isArray: false
      name: username
      required: true
      secret: false
    deprecated: false
    description: Removes a block, if one exists, on the user with the given user ID.
      Unblocked users are allowed to log in and restore.
    execution: false
    name: code42-user-unblock
    outputs:
    - contextPath: Code42.User.UserID
      description: An ID for a Code42 user.
      type: String
  - arguments:
    - default: false
      description: The username of the user to reactivate.
      isArray: false
      name: username
      required: true
      secret: false
    deprecated: false
    description: Reactivates the user with the given username.
    execution: false
    name: code42-user-reactivate
    outputs:
    - contextPath: Code42.User.UserID
      description: The ID of a Code42 User.
      type: String
  - arguments:
    - default: false
      description: The username of the user to add to the given legal hold matter.
      isArray: false
      name: username
      required: true
      secret: false
    - default: false
<<<<<<< HEAD
      description: The name of the legal hold matter to which the user will
        be added.
=======
      description: The name of the legal hold matter to which the user will be added.
>>>>>>> 05420587
      isArray: false
      name: mattername
      required: true
      secret: false
    deprecated: false
    description: Adds a Code42 user to a legal hold matter.
    execution: false
    name: code42-legalhold-add-user
    outputs:
    - contextPath: Code42.LegalHold.UserID
      description: The ID of a Code42 user.
      type: Unknown
    - contextPath: Code42.LegalHold.MatterID
      description: The ID of a Code42 legal hold matter.
      type: String
    - contextPath: Code42.LegalHold.Username
      description: A username for a Code42 user.
      type: String
    - contextPath: Code42.LegalHold.MatterName
      description: A name for a Code42 legal hold matter.
      type: String
  - arguments:
    - default: false
<<<<<<< HEAD
      description: The username of the user to remove from the given legal hold matter.
=======
      description: The username of the user to release from the given legal hold matter.
>>>>>>> 05420587
      isArray: false
      name: username
      required: true
      secret: false
    - default: false
<<<<<<< HEAD
      description: The name of the legal hold matter from which to which the user
        will be removed.
=======
      description: The name of the legal hold matter from which the user will be released.
>>>>>>> 05420587
      isArray: false
      name: mattername
      required: true
      secret: false
    deprecated: false
    description: Removes a Code42 user from a legal hold matter.
    execution: false
    name: code42-legalhold-remove-user
    outputs:
    - contextPath: Code42.LegalHold.UserID
      description: The ID of a Code42 user.
      type: Unknown
    - contextPath: Code42.LegalHold.MatterID
      description: The ID of a Code42 legal hold matter.
      type: String
    - contextPath: Code42.LegalHold.Username
      description: A username for a Code42 user.
      type: String
    - contextPath: Code42.LegalHold.MatterName
      description: A name for a Code42 legal hold matter.
      type: String
  - arguments:
    - default: false
      description: Either the SHA256 or MD5 hash of the file.
      isArray: false
      name: hash
      required: true
      secret: false
    - default: false
      description: The filename to save the file as.
      isArray: false
      name: filename
      required: false
      secret: false
    deprecated: false
<<<<<<< HEAD
    description: Downloads a file from Code42 servers.
    execution: false
    name: code42-download-file
=======
    description: Downloads a file from Code42.
    execution: false
    name: code42-download-file
    outputs:
    - contextPath: File.Size
      description: The size of the file.
      type: Number
    - contextPath: File.SHA1
      description: The SHA1 hash of the file.
      type: String
    - contextPath: File.SHA256
      description: The SHA256 hash of the file.
      type: String
    - contextPath: File.Name
      description: The name of the file.
      type: String
    - contextPath: File.SSDeep
      description: The SSDeep hash of the file.
      type: String
    - contextPath: File.EntryID
      description: The entry ID of the file.
      type: String
    - contextPath: File.Info
      description: File information.
      type: String
    - contextPath: File.Type
      description: The file type.
      type: String
    - contextPath: File.MD5
      description: The MD5 hash of the file.
      type: String
    - contextPath: File.Extension
      description: The file extension.
      type: String
>>>>>>> 05420587
  - arguments:
    - default: false
      description: Email id of the user.
      isArray: false
      name: username
      required: true
      secret: false
    deprecated: false
    description: Retrieve high risk employee details.
    execution: false
    name: code42-highriskemployee-get
    outputs:
    - contextPath: Code42.HighRiskEmployee.UserID
      description: Internal Code42 User ID for the High Risk Employee.
      type: string
    - contextPath: Code42.HighRiskEmployee.Username
      description: The username of the High Risk Employee.
      type: string
    - contextPath: Code42.HighRiskEmployee.Note
      description: Note associated with the High Risk Employee.
      type: string
  - arguments:
    - default: false
      description: Email id of the departing employee.
      isArray: false
      name: username
      required: true
      secret: false
    deprecated: false
    description: Retrieve departing employee details.
    execution: false
    name: code42-departingemployee-get
    outputs:
    - contextPath: Code42.DepartingEmployee.UserID
      description: Internal Code42 User ID for the Departing Employee.
      type: string
    - contextPath: Code42.DepartingEmployee.Username
      description: The username of the Departing Employee.
      type: string
    - contextPath: Code42.DepartingEmployee.Note
      description: Note associated with the Departing Employee.
      type: string
    - contextPath: Code42.DepartingEmployee.DepartureDate
      description: The departure date for the Departing Employee.
      type: Unknown
  dockerimage: demisto/py42:1.0.0.9806
  feed: false
  isfetch: true
  longRunning: false
  longRunningPort: false
  runonce: false
  script: '-'
  subtype: python3
<<<<<<< HEAD
  type: python
=======
  type: python
fromversion: 4.1.0
>>>>>>> 05420587
<|MERGE_RESOLUTION|>--- conflicted
+++ resolved
@@ -4,11 +4,7 @@
   version: -1
 configuration:
 - defaultvalue: console.us.code42.com
-<<<<<<< HEAD
-  display: Code42 Console URL for the pod your Code42 instance is running in
-=======
   display: Code42 Console URL for your Code42 environment
->>>>>>> 05420587
   name: console_url
   required: true
   type: 0
@@ -107,19 +103,11 @@
       required: false
       secret: false
     deprecated: false
-<<<<<<< HEAD
-    description: Searches for a file in Security Data by JSON query, hash, username,
-      device hostname, exfiltration type, or a combination of parameters. At least
-      one argument must be passed in the command. If a JSON argument is passed, it
-      will be used to the exclusion of other parameters, otherwise parameters will
-      be combined with an AND clause.
-=======
     description: Searches for file events by JSON query, hash, username, device hostname,
       exfiltration type, or a combination of parameters. At least one argument must
       be passed in the command. If a JSON argument is passed, it will be used to the
       exclusion of other parameters, otherwise parameters will be combined with an
       AND clause.
->>>>>>> 05420587
     execution: false
     name: code42-securitydata-search
     outputs:
@@ -292,7 +280,6 @@
         are fetched via fetch-incidents.
       isArray: false
       name: id
-<<<<<<< HEAD
       required: true
       secret: false
     deprecated: false
@@ -310,25 +297,6 @@
       name: username
       required: true
       secret: false
-=======
-      required: true
-      secret: false
-    deprecated: false
-    description: Resolves a Code42 Security alert.
-    execution: false
-    name: code42-alert-resolve
-    outputs:
-    - contextPath: Code42.SecurityAlert.ID
-      description: The alert ID of the resolved alert.
-      type: string
-  - arguments:
-    - default: false
-      description: The username to add to the Departing Employee List.
-      isArray: false
-      name: username
-      required: true
-      secret: false
->>>>>>> 05420587
     - default: false
       description: The departure date for the employee, in the format YYYY-MM-DD.
       isArray: false
@@ -692,12 +660,7 @@
       required: true
       secret: false
     - default: false
-<<<<<<< HEAD
-      description: The name of the legal hold matter to which the user will
-        be added.
-=======
       description: The name of the legal hold matter to which the user will be added.
->>>>>>> 05420587
       isArray: false
       name: mattername
       required: true
@@ -721,22 +684,13 @@
       type: String
   - arguments:
     - default: false
-<<<<<<< HEAD
-      description: The username of the user to remove from the given legal hold matter.
-=======
       description: The username of the user to release from the given legal hold matter.
->>>>>>> 05420587
-      isArray: false
-      name: username
-      required: true
-      secret: false
-    - default: false
-<<<<<<< HEAD
-      description: The name of the legal hold matter from which to which the user
-        will be removed.
-=======
+      isArray: false
+      name: username
+      required: true
+      secret: false
+    - default: false
       description: The name of the legal hold matter from which the user will be released.
->>>>>>> 05420587
       isArray: false
       name: mattername
       required: true
@@ -772,11 +726,6 @@
       required: false
       secret: false
     deprecated: false
-<<<<<<< HEAD
-    description: Downloads a file from Code42 servers.
-    execution: false
-    name: code42-download-file
-=======
     description: Downloads a file from Code42.
     execution: false
     name: code42-download-file
@@ -811,7 +760,6 @@
     - contextPath: File.Extension
       description: The file extension.
       type: String
->>>>>>> 05420587
   - arguments:
     - default: false
       description: Email id of the user.
@@ -865,9 +813,5 @@
   runonce: false
   script: '-'
   subtype: python3
-<<<<<<< HEAD
   type: python
-=======
-  type: python
-fromversion: 4.1.0
->>>>>>> 05420587
+fromversion: 4.1.0