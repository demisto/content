--- conflicted
+++ resolved
@@ -807,11 +807,7 @@
       - all
       - incident
       - searches
-<<<<<<< HEAD
-  dockerimage: demisto/py42:1.0.0.79244
-=======
   dockerimage: demisto/py42:1.0.0.87414
->>>>>>> 90cf3b88
   isfetch: true
   runonce: false
   script: '-'
