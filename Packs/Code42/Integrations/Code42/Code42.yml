commonfields:
  id: Code42
  version: -1
name: Code42
display: Code42
category: Endpoint
description: Use the Code42 integration to identify potential data exfiltration from insider threats while speeding investigation and response by providing fast access to file events and metadata across physical and cloud environments.
configuration:
- display: Code42 Console URL for the pod your Code42 instance is running in
  name: console_url
  defaultvalue: console.us.code42.com
  type: 0
  required: true
- display: "Username"
  name: credentials
  defaultvalue: ""
  type: 9
  required: true
- display: Fetch incidents
  name: isFetch
  type: 8
  required: false
- display: Incident type
  name: incidentType
  type: 13
  required: false
- display: Alert severities to fetch when fetching incidents
  name: alert_severity
  defaultvalue: ""
  type: 16
  required: false
  options:
  - High
  - Medium
  - Low
- display: First fetch time range (<number> <time unit>, e.g., 1 hour, 30 minutes)
  name: fetch_time
  defaultvalue: 24 hours
  type: 0
  required: false
- display: Alerts to fetch per run; note that increasing this value may result in
    slow performance if too many results are returned at once
  name: fetch_limit
  defaultvalue: "10"
  type: 0
  required: false
- display: Include the list of files in returned incidents.
  name: include_files
  defaultvalue: "false"
  type: 8
  required: false
script:
  script: ''
  type: python
  commands:
  - name: code42-securitydata-search
    arguments:
    - name: json
      description: JSON query payload using Code42 query syntax.
    - name: hash
      description: MD5 or SHA256 hash of the file to search for.
    - name: username
      description: Username to search for.
    - name: hostname
      description: Hostname to search for.
    - name: exposure
      auto: PREDEFINED
      predefined:
      - RemovableMedia
      - ApplicationRead
      - CloudStorage
      - IsPublic
      - SharedViaLink
      - SharedViaDomain
      description: Exposure types to search for. Can be "RemovableMedia", "ApplicationRead", "CloudStorage", "IsPublic", "SharedViaLink", or "SharedViaDomain".
      isArray: true
    - name: results
      description: The number of results to return. The default is 100.
      defaultValue: "100"
    outputs:
    - contextPath: Code42.SecurityData.EventTimestamp
      description: Timestamp for the event.
      type: date
    - contextPath: Code42.SecurityData.FileCreated
      description: File creation date.
      type: date
    - contextPath: Code42.SecurityData.EndpointID
      description: Code42 device ID.
      type: string
    - contextPath: Code42.SecurityData.DeviceUsername
      description: The username that the device is associated with in Code42.
      type: string
    - contextPath: Code42.SecurityData.EmailFrom
      description: The sender email address for email exfiltration events.
      type: string
    - contextPath: Code42.SecurityData.EmailTo
      description: The recipient email address for email exfiltration events.
      type: string
    - contextPath: Code42.SecurityData.EmailSubject
      description: The email subject line for email exfiltration events.
      type: string
    - contextPath: Code42.SecurityData.EventID
      description: The Security Data event ID.
      type: string
    - contextPath: Code42.SecurityData.EventType
      description: The type of Security Data event.
      type: string
    - contextPath: Code42.SecurityData.FileCategory
      description: The file type, as determined by Code42 engine.
      type: string
    - contextPath: Code42.SecurityData.FileOwner
      description: The owner of the file.
      type: string
    - contextPath: Code42.SecurityData.FileName
      description: The file name.
      type: string
    - contextPath: Code42.SecurityData.FilePath
      description: The path to file.
      type: string
    - contextPath: Code42.SecurityData.FileSize
      description: The size of the file (in bytes).
      type: number
    - contextPath: Code42.SecurityData.FileModified
      description: The date the file was last modified.
      type: date
    - contextPath: Code42.SecurityData.FileMD5
      description: MD5 hash of the file.
      type: string
    - contextPath: Code42.SecurityData.FileHostname
      description: Hostname where the file event was captured.
      type: string
    - contextPath: Code42.SecurityData.DevicePrivateIPAddress
      description: Private IP addresses of the device where the event was captured.
      type: string
    - contextPath: Code42.SecurityData.DevicePublicIPAddress
      description: Public IP address of the device where the event was captured.
      type: string
    - contextPath: Code42.SecurityData.RemovableMediaType
      description: Type of removable media.
      type: string
    - contextPath: Code42.SecurityData.RemovableMediaCapacity
      description: Total capacity of removable media (in bytes).
      type: number
    - contextPath: Code42.SecurityData.RemovableMediaMediaName
      description: The full name of the removable media.
      type: string
    - contextPath: Code42.SecurityData.RemovableMediaName
      description: The name of the removable media.
      type: string
    - contextPath: Code42.SecurityData.RemovableMediaSerialNumber
      description: The serial number for the removable medial device.
      type: string
    - contextPath: Code42.SecurityData.RemovableMediaVendor
      description: The vendor name for removable device.
      type: string
    - contextPath: Code42.SecurityData.FileSHA256
      description: The SHA256 hash of the file.
      type: string
    - contextPath: Code42.SecurityData.FileShared
      description: Whether the file is shared using a cloud file service.
      type: boolean
    - contextPath: Code42.SecurityData.FileSharedWith
      description: Accounts that the file is shared with on a cloud file service.
      type: string
    - contextPath: Code42.SecurityData.Source
      description: The source of the file event. Can be "Cloud" or "Endpoint".
      type: string
    - contextPath: Code42.SecurityData.ApplicationTabURL
      description: The URL associated with the application read event.
      type: string
    - contextPath: Code42.SecurityData.ProcessName
      description: The process name for the application read event.
      type: string
    - contextPath: Code42.SecurityData.ProcessOwner
      description: The process owner for the application read event.
      type: string
    - contextPath: Code42.SecurityData.WindowTitle
      description: The process name for the application read event.
      type: string
    - contextPath: Code42.SecurityData.FileURL
      description: The URL of the file on a cloud file service.
      type: string
    - contextPath: Code42.SecurityData.Exposure
      description: The event exposure type.
      type: string
    - contextPath: Code42.SecurityData.SharingTypeAdded
      description: The type of sharing added to the file.
      type: string
    - contextPath: File.Name
      description: The file name.
      type: string
    - contextPath: File.Path
      description: The file path.
      type: string
    - contextPath: File.Size
      description: The file size (in bytes).
      type: number
    - contextPath: File.MD5
      description: The MD5 hash of the file.
      type: string
    - contextPath: File.SHA256
      description: The SHA256 hash of the file.
      type: string
    - contextPath: File.Hostname
      description: The hostname where the file event was captured.
      type: string
    description: Searches for a file in Security Data by JSON query, hash, username,
      device hostname, exfiltration type, or a combination of parameters. At least
      one argument must be passed in the command. If a JSON argument is passed,
      it will be used to the exclusion of other parameters, otherwise parameters will
      be combined with an AND clause.
  - name: code42-alert-get
    arguments:
    - name: id
      required: true
      description: The alert ID to retrieve. Alert IDs are associated with alerts that
        are fetched via fetch-incidents.
    outputs:
    - contextPath: Code42.SecurityAlert.Username
      description: The username associated with the alert.
      type: string
    - contextPath: Code42.SecurityAlert.Occurred
      description: The timestamp when the alert occurred.
      type: date
    - contextPath: Code42.SecurityAlert.Description
      description: The description of the alert.
      type: string
    - contextPath: Code42.SecurityAlert.ID
      description: The alert ID.
      type: string
    - contextPath: Code42.SecurityAlert.Name
      description: The alert rule name that generated the alert.
      type: string
    - contextPath: Code42.SecurityAlert.State
      description: The alert state.
      type: string
    - contextPath: Code42.SecurityAlert.Type
      description: The alert type.
      type: string
    - contextPath: Code42.SecurityAlert.Severity
      description: The severity of the alert.
      type: string
    description: Retrieve alert details by alert ID
  - name: code42-alert-resolve
    arguments:
    - name: id
      required: true
      description: The alert ID to resolve. Alert IDs are associated with alerts that
        are fetched via fetch-incidents.
    outputs:
    - contextPath: Code42.SecurityAlert.ID
      description: The alert ID of the resolved alert.
      type: string
    description: Resolves a Code42 Security alert.
  - name: code42-departingemployee-add
    arguments:
    - name: username
      required: true
      description: The username to add to the Departing Employee List.
    - name: departuredate
      description: The departure date for the employee, in the format YYYY-MM-DD.
    - name: note
      description: Note to attach to the Departing Employee.
    outputs:
    - contextPath: Code42.DepartingEmployee.UserID
      description: Internal Code42 User ID for the Departing Employee.
      type: string
    - contextPath: Code42.DepartingEmployee.Username
      description: The username of the Departing Employee.
      type: string
    - contextPath: Code42.DepartingEmployee.Note
      description: Note associated with the Departing Employee.
      type: string
    - contextPath: Code42.DepartingEmployee.DepartureDate
      description: The departure date for the Departing Employee.
    description: Adds a user to the Departing Employee List.
  - name: code42-departingemployee-remove
    arguments:
    - name: username
      required: true
      description: The username to remove from the Departing Employee List.
    outputs:
    - contextPath: Code42.DepartingEmployee.UserID
      description: Internal Code42 User ID for the Departing Employee.
      type: string
    - contextPath: Code42.DepartingEmployee.Username
      description: The username of the Departing Employee.
      type: string
    description: Removes a user from the Departing Employee List.
  - name: code42-departingemployee-get-all
    arguments:
    - name: results
      description: The number of items to return.
      defaultvalue: "50"
      type: number
    outputs:
    - contextPath: Code42.DepartingEmployee.UserID
      description: Internal Code42 User ID for the Departing Employee.
      type: string
    - contextPath: Code42.DepartingEmployee.Username
      description: The username of the Departing Employee.
      type: string
    - contextPath: Code42.DepartingEmployee.Note
      description: Note associated with the Departing Employee.
      type: string
    - contextPath: Code42.DepartingEmployee.DepartureDate
      description: The departure date for the Departing Employee.
    description: Get all employees on the Departing Employee List.
  - name: code42-highriskemployee-add
    arguments:
    - name: username
      required: true
      description: The username to add to the High Risk Employee List.
    - name: note
      description: Note to attach to the High Risk Employee.
    outputs:
    - contextPath: Code42.HighRiskEmployee.UserID
      description: Internal Code42 User ID for the High Risk Employee.
      type: string
    - contextPath: Code42.HighRiskEmployee.Username
      description: The username of the High Risk Employee.
      type: string
    - contextPath: Code42.HighRiskEmployee.Note
      description: Note associated with the High Risk Employee.
      type: string
    description: Adds a user from the High Risk Employee List.
  - name: code42-highriskemployee-remove
    arguments:
    - name: username
      required: true
      description: The username to remove from the High Risk Employee List.
    outputs:
    - contextPath: Code42.HighRiskEmployee.UserID
      description: Internal Code42 User ID for the High Risk Employee.
    - contextPath: Code42.HighRiskEmployee.Username
      description: The username of the High Risk Employee.
    description: Removes a user from the High Risk Employee List.
  - name: code42-highriskemployee-get-all
    arguments:
    - name: risktags
<<<<<<< HEAD
      description: To filter results by employees who have these risk tags.
    - name: results
      description: The number of items to return.
      defaultvalue: 50
      type: number
=======
      description: To filter results by employees who have these risk tags. Space delimited.
>>>>>>> 3c67ed79
    outputs:
    - contextPath: Code42.HighRiskEmployee.UserID
      description: Internal Code42 User ID for the High Risk Employee.
      type: string
    - contextPath: Code42.HighRiskEmployee.Username
      description: The username of the High Risk Employee.
      type: string
    - contextPath: Code42.HighRiskEmployee.Note
      description: Note associated with the High Risk Employee.
      type: string
    description: Get all employees on the High Risk Employee List.
  - name: code42-highriskemployee-add-risk-tags
    arguments:
    - name: username
      required: true
      description: The username of the High Risk Employee.
    - name: risktags
      required: true
      description: Space-delimited risk tags to associate with the High Risk Employee.
    outputs:
    - contextPath: Code42.HighRiskEmployee.UserID
      description: Internal Code42 User ID for the Departing Employee.
      type: string
    - contextPath: Code42.HighRiskEmployee.Username
      description: The username of the High Risk Employee.
      type: string
    - contextPath: Code42.HighRiskEmployee.RiskTags
      description: Risk tags to associate with the High Risk Employee.
  - name: code42-highriskemployee-remove-risk-tags
    arguments:
    - name: username
      required: true
      description: The username of the High Risk Employee.
    - name: risktags
      required: true
      description: Space-delimited risk tags to disassociate from the High Risk Employee.
    outputs:
    - contextPath: Code42.HighRiskEmployee.UserID
      description: Internal Code42 User ID for the Departing Employee.
      type: string
    - contextPath: Code42.HighRiskEmployee.Username
      description: The username of the High Risk Employee.
      type: string
    - contextPath: Code42.HighRiskEmployee.RiskTags
      description: Risk tags to disassociate from the High Risk Employee.
  dockerimage: demisto/py42:1.0.0.9242
  isfetch: true
  runonce: false
  subtype: python3<|MERGE_RESOLUTION|>--- conflicted
+++ resolved
@@ -338,15 +338,11 @@
   - name: code42-highriskemployee-get-all
     arguments:
     - name: risktags
-<<<<<<< HEAD
-      description: To filter results by employees who have these risk tags.
+      description: To filter results by employees who have these risk tags. Space delimited.
     - name: results
       description: The number of items to return.
       defaultvalue: 50
       type: number
-=======
-      description: To filter results by employees who have these risk tags. Space delimited.
->>>>>>> 3c67ed79
     outputs:
     - contextPath: Code42.HighRiskEmployee.UserID
       description: Internal Code42 User ID for the High Risk Employee.
