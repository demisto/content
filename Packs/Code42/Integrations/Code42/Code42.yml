category: Endpoint
commonfields:
  id: Code42
  version: -1
configuration:
- defaultvalue: console.us.code42.com
  display: Code42 Console URL for the pod your Code42 instance is running in
  name: console_url
  required: true
  type: 0
- display: Username
  name: credentials
  required: true
  type: 9
- display: Fetch incidents
  name: isFetch
  required: false
  type: 8
- display: Incident type
  name: incidentType
  required: false
  type: 13
- display: Alert severities to fetch when fetching incidents
  name: alert_severity
  options:
  - High
  - Medium
  - Low
  required: false
  type: 16
- defaultvalue: 24 hours
  display: First fetch time range (<number> <time unit>, e.g., 1 hour, 30 minutes)
  name: fetch_time
  required: false
  type: 0
- defaultvalue: '10'
  display: Alerts to fetch per run; note that increasing this value may result in
    slow performance if too many results are returned at once
  name: fetch_limit
  required: false
  type: 0
- defaultvalue: 'false'
  display: Include the list of files in returned incidents.
  name: include_files
  required: false
  type: 8
description: Use the Code42 integration to identify potential data exfiltration from
  insider threats while speeding investigation and response by providing fast access
  to file events and metadata across physical and cloud environments.
display: Code42
name: Code42
script:
  commands:
  - arguments:
    - default: false
      description: JSON query payload using Code42 query syntax.
      isArray: false
      name: json
      required: false
      secret: false
    - default: false
      description: MD5 or SHA256 hash of the file to search for.
      isArray: false
      name: hash
      required: false
      secret: false
    - default: false
      description: Username to search for.
      isArray: false
      name: username
      required: false
      secret: false
    - default: false
      description: Hostname to search for.
      isArray: false
      name: hostname
      required: false
      secret: false
    - auto: PREDEFINED
      default: false
      description: Exposure types to search for. Can be "RemovableMedia", "ApplicationRead",
        "CloudStorage", "IsPublic", "SharedViaLink", or "SharedViaDomain".
      isArray: true
      name: exposure
      predefined:
      - RemovableMedia
      - ApplicationRead
      - CloudStorage
      - IsPublic
      - SharedViaLink
      - SharedViaDomain
      required: false
      secret: false
    - default: false
      defaultValue: '100'
      description: The number of results to return. The default is 100.
      isArray: false
      name: results
      required: false
      secret: false
    deprecated: false
    description: Searches for a file in Security Data by JSON query, hash, username,
      device hostname, exfiltration type, or a combination of parameters. At least
      one argument must be passed in the command. If a JSON argument is passed, it
      will be used to the exclusion of other parameters, otherwise parameters will
      be combined with an AND clause.
    execution: false
    name: code42-securitydata-search
    outputs:
    - contextPath: Code42.SecurityData.EventTimestamp
      description: Timestamp for the event.
      type: date
    - contextPath: Code42.SecurityData.FileCreated
      description: File creation date.
      type: date
    - contextPath: Code42.SecurityData.EndpointID
      description: Code42 device ID.
      type: string
    - contextPath: Code42.SecurityData.DeviceUsername
      description: The username that the device is associated with in Code42.
      type: string
    - contextPath: Code42.SecurityData.EmailFrom
      description: The sender email address for email exfiltration events.
      type: string
    - contextPath: Code42.SecurityData.EmailTo
      description: The recipient email address for email exfiltration events.
      type: string
    - contextPath: Code42.SecurityData.EmailSubject
      description: The email subject line for email exfiltration events.
      type: string
    - contextPath: Code42.SecurityData.EventID
      description: The Security Data event ID.
      type: string
    - contextPath: Code42.SecurityData.EventType
      description: The type of Security Data event.
      type: string
    - contextPath: Code42.SecurityData.FileCategory
      description: The file type, as determined by Code42 engine.
      type: string
    - contextPath: Code42.SecurityData.FileOwner
      description: The owner of the file.
      type: string
    - contextPath: Code42.SecurityData.FileName
      description: The file name.
      type: string
    - contextPath: Code42.SecurityData.FilePath
      description: The path to file.
      type: string
    - contextPath: Code42.SecurityData.FileSize
      description: The size of the file (in bytes).
      type: number
    - contextPath: Code42.SecurityData.FileModified
      description: The date the file was last modified.
      type: date
    - contextPath: Code42.SecurityData.FileMD5
      description: MD5 hash of the file.
      type: string
    - contextPath: Code42.SecurityData.FileHostname
      description: Hostname where the file event was captured.
      type: string
    - contextPath: Code42.SecurityData.DevicePrivateIPAddress
      description: Private IP addresses of the device where the event was captured.
      type: string
    - contextPath: Code42.SecurityData.DevicePublicIPAddress
      description: Public IP address of the device where the event was captured.
      type: string
    - contextPath: Code42.SecurityData.RemovableMediaType
      description: Type of removable media.
      type: string
    - contextPath: Code42.SecurityData.RemovableMediaCapacity
      description: Total capacity of removable media (in bytes).
      type: number
    - contextPath: Code42.SecurityData.RemovableMediaMediaName
      description: The full name of the removable media.
      type: string
    - contextPath: Code42.SecurityData.RemovableMediaName
      description: The name of the removable media.
      type: string
    - contextPath: Code42.SecurityData.RemovableMediaSerialNumber
      description: The serial number for the removable medial device.
      type: string
    - contextPath: Code42.SecurityData.RemovableMediaVendor
      description: The vendor name for removable device.
      type: string
    - contextPath: Code42.SecurityData.FileSHA256
      description: The SHA256 hash of the file.
      type: string
    - contextPath: Code42.SecurityData.FileShared
      description: Whether the file is shared using a cloud file service.
      type: boolean
    - contextPath: Code42.SecurityData.FileSharedWith
      description: Accounts that the file is shared with on a cloud file service.
      type: string
    - contextPath: Code42.SecurityData.Source
      description: The source of the file event. Can be "Cloud" or "Endpoint".
      type: string
    - contextPath: Code42.SecurityData.ApplicationTabURL
      description: The URL associated with the application read event.
      type: string
    - contextPath: Code42.SecurityData.ProcessName
      description: The process name for the application read event.
      type: string
    - contextPath: Code42.SecurityData.ProcessOwner
      description: The process owner for the application read event.
      type: string
    - contextPath: Code42.SecurityData.WindowTitle
      description: The process name for the application read event.
      type: string
    - contextPath: Code42.SecurityData.FileURL
      description: The URL of the file on a cloud file service.
      type: string
    - contextPath: Code42.SecurityData.Exposure
      description: The event exposure type.
      type: string
    - contextPath: Code42.SecurityData.SharingTypeAdded
      description: The type of sharing added to the file.
      type: string
    - contextPath: File.Name
      description: The file name.
      type: string
    - contextPath: File.Path
      description: The file path.
      type: string
    - contextPath: File.Size
      description: The file size (in bytes).
      type: number
    - contextPath: File.MD5
      description: The MD5 hash of the file.
      type: string
    - contextPath: File.SHA256
      description: The SHA256 hash of the file.
      type: string
    - contextPath: File.Hostname
      description: The hostname where the file event was captured.
      type: string
  - arguments:
    - default: false
      description: The alert ID to retrieve. Alert IDs are associated with alerts
        that are fetched via fetch-incidents.
      isArray: false
      name: id
      required: true
      secret: false
    deprecated: false
    description: Retrieve alert details by alert ID
    execution: false
    name: code42-alert-get
    outputs:
    - contextPath: Code42.SecurityAlert.Username
      description: The username associated with the alert.
      type: string
    - contextPath: Code42.SecurityAlert.Occurred
      description: The timestamp when the alert occurred.
      type: date
    - contextPath: Code42.SecurityAlert.Description
      description: The description of the alert.
      type: string
    - contextPath: Code42.SecurityAlert.ID
      description: The alert ID.
      type: string
    - contextPath: Code42.SecurityAlert.Name
      description: The alert rule name that generated the alert.
      type: string
    - contextPath: Code42.SecurityAlert.State
      description: The alert state.
      type: string
    - contextPath: Code42.SecurityAlert.Type
      description: The alert type.
      type: string
    - contextPath: Code42.SecurityAlert.Severity
      description: The severity of the alert.
      type: string
  - arguments:
    - default: false
      description: The alert ID to resolve. Alert IDs are associated with alerts that
        are fetched via fetch-incidents.
      isArray: false
      name: id
      required: true
      secret: false
    deprecated: false
    description: Resolves a Code42 Security alert.
    execution: false
    name: code42-alert-resolve
    outputs:
    - contextPath: Code42.SecurityAlert.ID
      description: The alert ID of the resolved alert.
      type: string
  - arguments:
    - default: false
      description: The username to add to the Departing Employee List.
      isArray: false
      name: username
      required: true
      secret: false
    - default: false
      description: The departure date for the employee, in the format YYYY-MM-DD.
      isArray: false
      name: departuredate
      required: false
      secret: false
    - default: false
      description: Note to attach to the Departing Employee.
      isArray: false
      name: note
      required: false
      secret: false
    deprecated: false
    description: Adds a user to the Departing Employee List.
    execution: false
    name: code42-departingemployee-add
    outputs:
    - contextPath: Code42.DepartingEmployee.CaseID
<<<<<<< HEAD
      description: Internal Code42 Case ID for the Departing Employee. Deprecated.
        Use Code42.DepartingEmployee.UserID.
=======
      description: Internal Code42 Case ID for the Departing Employee. Deprecated. Use Code42.DepartingEmployee.UserID.
>>>>>>> 96206ceb
      type: string
    - contextPath: Code42.DepartingEmployee.UserID
      description: Internal Code42 User ID for the Departing Employee.
      type: string
    - contextPath: Code42.DepartingEmployee.Username
      description: The username of the Departing Employee.
      type: string
    - contextPath: Code42.DepartingEmployee.Note
      description: Note associated with the Departing Employee.
      type: string
    - contextPath: Code42.DepartingEmployee.DepartureDate
      description: The departure date for the Departing Employee.
      type: Unknown
  - arguments:
    - default: false
      description: The username to remove from the Departing Employee List.
      isArray: false
      name: username
      required: true
      secret: false
    deprecated: false
    description: Removes a user from the Departing Employee List.
    execution: false
    name: code42-departingemployee-remove
    outputs:
    - contextPath: Code42.DepartingEmployee.CaseID
<<<<<<< HEAD
      description: Internal Code42 Case ID for the Departing Employee. Deprecated.
        Use Code42.DepartingEmployee.UserID.
=======
      description: Internal Code42 Case ID for the Departing Employee. Deprecated. Use Code42.DepartingEmployee.UserID.
>>>>>>> 96206ceb
      type: string
    - contextPath: Code42.DepartingEmployee.UserID
      description: Internal Code42 User ID for the Departing Employee.
      type: string
    - contextPath: Code42.DepartingEmployee.Username
      description: The username of the Departing Employee.
      type: string
  - arguments:
    - default: false
      description: The number of items to return.
      isArray: false
      name: results
      required: false
      secret: false
    deprecated: false
    description: Get all employees on the Departing Employee List.
    execution: false
    name: code42-departingemployee-get-all
    outputs:
    - contextPath: Code42.DepartingEmployee.UserID
      description: Internal Code42 User ID for the Departing Employee.
      type: string
    - contextPath: Code42.DepartingEmployee.Username
      description: The username of the Departing Employee.
      type: string
    - contextPath: Code42.DepartingEmployee.Note
      description: Note associated with the Departing Employee.
      type: string
    - contextPath: Code42.DepartingEmployee.DepartureDate
      description: The departure date for the Departing Employee.
      type: Unknown
  - arguments:
    - default: false
      description: The username to add to the High Risk Employee List.
      isArray: false
      name: username
      required: true
      secret: false
    - default: false
      description: Note to attach to the High Risk Employee.
      isArray: false
      name: note
      required: false
      secret: false
    deprecated: false
    description: Adds a user from the High Risk Employee List.
    execution: false
    name: code42-highriskemployee-add
    outputs:
    - contextPath: Code42.HighRiskEmployee.UserID
      description: Internal Code42 User ID for the High Risk Employee.
      type: string
    - contextPath: Code42.HighRiskEmployee.Username
      description: The username of the High Risk Employee.
      type: string
    - contextPath: Code42.HighRiskEmployee.Note
      description: Note associated with the High Risk Employee.
      type: string
  - arguments:
    - default: false
      description: The username to remove from the High Risk Employee List.
      isArray: false
      name: username
      required: true
      secret: false
    deprecated: false
    description: Removes a user from the High Risk Employee List.
    execution: false
    name: code42-highriskemployee-remove
    outputs:
    - contextPath: Code42.HighRiskEmployee.UserID
      description: Internal Code42 User ID for the High Risk Employee.
      type: Unknown
    - contextPath: Code42.HighRiskEmployee.Username
      description: The username of the High Risk Employee.
      type: Unknown
  - arguments:
    - default: false
      description: To filter results by employees who have these risk tags. Space
        delimited.
      isArray: false
      name: risktags
      required: false
      secret: false
    - default: false
      description: The number of items to return.
      isArray: false
      name: results
      required: false
      secret: false
    deprecated: false
    description: Get all employees on the High Risk Employee List.
    execution: false
    name: code42-highriskemployee-get-all
    outputs:
    - contextPath: Code42.HighRiskEmployee.UserID
      description: Internal Code42 User ID for the High Risk Employee.
      type: string
    - contextPath: Code42.HighRiskEmployee.Username
      description: The username of the High Risk Employee.
      type: string
    - contextPath: Code42.HighRiskEmployee.Note
      description: Note associated with the High Risk Employee.
      type: string
  - arguments:
    - default: false
      description: The username of the High Risk Employee.
      isArray: false
      name: username
      required: true
      secret: false
    - default: false
      description: Space-delimited risk tags to associate with the High Risk Employee.
      isArray: false
      name: risktags
      required: true
      secret: false
    deprecated: false
    execution: false
    name: code42-highriskemployee-add-risk-tags
    outputs:
    - contextPath: Code42.HighRiskEmployee.UserID
      description: Internal Code42 User ID for the Departing Employee.
      type: string
    - contextPath: Code42.HighRiskEmployee.Username
      description: The username of the High Risk Employee.
      type: string
    - contextPath: Code42.HighRiskEmployee.RiskTags
      description: Risk tags to associate with the High Risk Employee.
      type: Unknown
  - arguments:
    - default: false
      description: The username of the High Risk Employee.
      isArray: false
      name: username
      required: true
      secret: false
    - default: false
      description: Space-delimited risk tags to disassociate from the High Risk Employee.
      isArray: false
      name: risktags
      required: true
      secret: false
    deprecated: false
    execution: false
    name: code42-highriskemployee-remove-risk-tags
    outputs:
    - contextPath: Code42.HighRiskEmployee.UserID
      description: Internal Code42 User ID for the Departing Employee.
      type: string
    - contextPath: Code42.HighRiskEmployee.Username
      description: The username of the High Risk Employee.
      type: string
    - contextPath: Code42.HighRiskEmployee.RiskTags
      description: Risk tags to disassociate from the High Risk Employee.
      type: Unknown
  - arguments:
    - default: false
      description: The name of the Code42 organization from which to add the user.
      isArray: false
      name: orgname
      required: true
      secret: false
    - default: false
      description: The username to give to the user.
      isArray: false
      name: username
      required: true
      secret: false
    - default: false
      defaultValue: The email to give to the user.
      isArray: false
      name: email
      required: true
      secret: false
    deprecated: false
    description: Creates a Code42 user.
    execution: false
    name: code42-user-create
    outputs:
    - contextPath: Code42.User.Username
      description: A username for a Code42 user.
      type: String
    - contextPath: Code42.User.Email
      description: An email for a Code42 user.
      type: String
    - contextPath: Code42.User.UserID
      description: An ID for a Code42 user.
      type: String
  - arguments:
    - default: false
      description: The username of the user to block.
      isArray: false
      name: username
      required: true
      secret: false
    deprecated: false
    description: Blocks a user in Code42.  A blocked user is not allowed to log in
      or restore files. Backups will continue if the user is still active.
    execution: false
    name: code42-user-block
    outputs:
    - contextPath: Code42.User.UserID
      description: An ID for a Code42 user.
      type: String
  - arguments:
    - default: false
      description: The username of the user to deactivate.
      isArray: false
      name: username
      required: false
      secret: false
    deprecated: false
    description: Deactivate a user in Code42; signing them out of their devices. Backups
      discontinue for a deactivated user, and their archives go to cold storage.
    execution: false
    name: code42-user-deactivate
    outputs:
    - contextPath: Code42.User.UserID
      description: The ID of a Code42 User.
      type: String
  - arguments:
    - default: false
      description: The username of the user to unblock.
      isArray: false
      name: username
      required: true
      secret: false
    deprecated: false
    description: Removes a block, if one exists, on the user with the given user ID.
      Unblocked users are allowed to log in and restore.
    execution: false
    name: code42-user-unblock
    outputs:
    - contextPath: Code42.User.UserID
      description: An ID for a Code42 user.
      type: String
  - arguments:
    - default: false
      description: The username of the user to reactivate.
      isArray: false
      name: username
      required: false
      secret: true
    deprecated: false
    description: Reactivates the user with the given username.
    execution: false
    name: code42-user-reactivate
    outputs:
    - contextPath: Code42.User.UserID
      description: The ID of a Code42 User.
      type: String
  dockerimage: demisto/py42:1.0.0.9242
  feed: false
  isfetch: true
  longRunning: false
  longRunningPort: false
  runonce: false
  script: '-'
  subtype: python3
  type: python<|MERGE_RESOLUTION|>--- conflicted
+++ resolved
@@ -311,12 +311,7 @@
     name: code42-departingemployee-add
     outputs:
     - contextPath: Code42.DepartingEmployee.CaseID
-<<<<<<< HEAD
-      description: Internal Code42 Case ID for the Departing Employee. Deprecated.
-        Use Code42.DepartingEmployee.UserID.
-=======
       description: Internal Code42 Case ID for the Departing Employee. Deprecated. Use Code42.DepartingEmployee.UserID.
->>>>>>> 96206ceb
       type: string
     - contextPath: Code42.DepartingEmployee.UserID
       description: Internal Code42 User ID for the Departing Employee.
@@ -343,12 +338,7 @@
     name: code42-departingemployee-remove
     outputs:
     - contextPath: Code42.DepartingEmployee.CaseID
-<<<<<<< HEAD
-      description: Internal Code42 Case ID for the Departing Employee. Deprecated.
-        Use Code42.DepartingEmployee.UserID.
-=======
       description: Internal Code42 Case ID for the Departing Employee. Deprecated. Use Code42.DepartingEmployee.UserID.
->>>>>>> 96206ceb
       type: string
     - contextPath: Code42.DepartingEmployee.UserID
       description: Internal Code42 User ID for the Departing Employee.
