--- conflicted
+++ resolved
@@ -791,10 +791,7 @@
       - searches
   dockerimage: demisto/py42:1.0.0.63737
   isfetch: true
-<<<<<<< HEAD
-=======
   runonce: false
->>>>>>> 9ddafcfd
   script: '-'
   subtype: python3
   type: python
