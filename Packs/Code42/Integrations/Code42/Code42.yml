category: Endpoint
commonfields:
  id: Code42
  version: -1
configuration:
- defaultvalue: console.us.code42.com
  display: Code42 Console URL for your Code42 environment
  name: console_url
  required: true
  type: 0
- display: API Client ID
  name: credentials
  required: true
  type: 9
  displaypassword: API Client Secret
- display: Fetch incidents
  name: isFetch
  type: 8
  required: false
- display: Incident type
  name: incidentType
  type: 13
  required: false
- display: Alert severities to fetch when fetching incidents
  name: alert_severity
  options:
  - Critical
  - High
  - Moderate
  - Low
  type: 16
  required: false
- defaultvalue: 24 hours
  display: First fetch time range (<number> <time unit>, e.g., 1 hour, 30 minutes)
  name: fetch_time
  type: 0
  required: false
- defaultvalue: '5'
  display: Alerts to fetch per run; note that increasing this value may result in slow performance if too many results are returned at once
  name: fetch_limit
  type: 0
  required: false
- defaultvalue: 'false'
  display: Include the list of files in returned incidents.
  name: include_files
  type: 8
  required: false
- name: incidentFetchInterval
  display: Incidents Fetch Interval
  defaultvalue: '3'
  type: 19
  required: false
- name: v2_events
  display: Use v2 file events
  defaultvalue: 'false'
  type: 8
  required: false
description: Use the Code42 integration to identify potential data exfiltration from insider threats while speeding investigation and response by providing fast access to file events and metadata across physical and cloud environments.
display: Code42
name: Code42
script:
  commands:
  - arguments:
    - description: JSON query payload using Code42 query syntax.
      name: json
    - description: MD5 or SHA256 hash of the file to search for.
      name: hash
    - description: Username to search for.
      name: username
    - description: Hostname to search for.
      name: hostname
    - auto: PREDEFINED
      description: (v1 events only) Exposure types to search for. Values can be "All", "RemovableMedia", "ApplicationRead", "CloudStorage", "IsPublic", "SharedViaLink", "SharedViaDomain", or "OutsideTrustedDomains". When "All" is specified with other types, other types would be ignored and filter rule for all types would be applied.
      isArray: true
      name: exposure
      predefined:
      - All
      - RemovableMedia
      - ApplicationRead
      - CloudStorage
      - IsPublic
      - SharedViaLink
      - SharedViaDomain
      - OutsideTrustedDomains
    - defaultValue: '100'
      description: The number of results to return. The default is 100.
      name: results
    deprecated: true
    description: Searches for file events by JSON query, hash, username, device hostname, exfiltration type, or a combination of parameters. At least one argument must be passed in the command. If a JSON argument is passed, it will be used to the exclusion of other parameters, otherwise parameters will be combined with an AND clause.
    name: code42-securitydata-search
    outputs:
    - contextPath: Code42.SecurityData.EventTimestamp
      description: Timestamp for the event.
      type: date
    - contextPath: Code42.SecurityData.FileCreated
      description: File creation date.
      type: date
    - contextPath: Code42.SecurityData.EndpointID
      description: Code42 device ID.
      type: string
    - contextPath: Code42.SecurityData.DeviceUsername
      description: The username that the device is associated with in Code42.
      type: string
    - contextPath: Code42.SecurityData.EmailFrom
      description: The sender email address for email exfiltration events.
      type: string
    - contextPath: Code42.SecurityData.EmailTo
      description: The recipient email address for email exfiltration events.
      type: string
    - contextPath: Code42.SecurityData.EmailSubject
      description: The email subject line for email exfiltration events.
      type: string
    - contextPath: Code42.SecurityData.EventID
      description: The Security Data event ID.
      type: string
    - contextPath: Code42.SecurityData.EventType
      description: The type of Security Data event.
      type: string
    - contextPath: Code42.SecurityData.FileCategory
      description: The file type, as determined by Code42 engine.
      type: string
    - contextPath: Code42.SecurityData.FileOwner
      description: The owner of the file.
      type: string
    - contextPath: Code42.SecurityData.FileName
      description: The file name.
      type: string
    - contextPath: Code42.SecurityData.FilePath
      description: The path to file.
      type: string
    - contextPath: Code42.SecurityData.FileSize
      description: The size of the file (in bytes).
      type: number
    - contextPath: Code42.SecurityData.FileModified
      description: The date the file was last modified.
      type: date
    - contextPath: Code42.SecurityData.FileMD5
      description: MD5 hash of the file.
      type: string
    - contextPath: Code42.SecurityData.FileHostname
      description: Hostname where the file event was captured.
      type: string
    - contextPath: Code42.SecurityData.DevicePrivateIPAddress
      description: Private IP addresses of the device where the event was captured.
      type: string
    - contextPath: Code42.SecurityData.DevicePublicIPAddress
      description: Public IP address of the device where the event was captured.
      type: string
    - contextPath: Code42.SecurityData.RemovableMediaType
      description: Type of removable media.
      type: string
    - contextPath: Code42.SecurityData.RemovableMediaCapacity
      description: Total capacity of removable media (in bytes).
      type: number
    - contextPath: Code42.SecurityData.RemovableMediaMediaName
      description: The full name of the removable media.
      type: string
    - contextPath: Code42.SecurityData.RemovableMediaName
      description: The name of the removable media.
      type: string
    - contextPath: Code42.SecurityData.RemovableMediaSerialNumber
      description: The serial number for the removable medial device.
      type: string
    - contextPath: Code42.SecurityData.RemovableMediaVendor
      description: The vendor name for removable device.
      type: string
    - contextPath: Code42.SecurityData.FileSHA256
      description: The SHA256 hash of the file.
      type: string
    - contextPath: Code42.SecurityData.FileShared
      description: Whether the file is shared using a cloud file service.
      type: boolean
    - contextPath: Code42.SecurityData.FileSharedWith
      description: Accounts that the file is shared with on a cloud file service.
      type: string
    - contextPath: Code42.SecurityData.Source
      description: The source of the file event. Can be "Cloud" or "Endpoint".
      type: string
    - contextPath: Code42.SecurityData.ApplicationTabURL
      description: The URL associated with the application read event.
      type: string
    - contextPath: Code42.SecurityData.ProcessName
      description: The process name for the application read event.
      type: string
    - contextPath: Code42.SecurityData.ProcessOwner
      description: The process owner for the application read event.
      type: string
    - contextPath: Code42.SecurityData.WindowTitle
      description: The process name for the application read event.
      type: string
    - contextPath: Code42.SecurityData.FileURL
      description: The URL of the file on a cloud file service.
      type: string
    - contextPath: Code42.SecurityData.Exposure
      description: The event exposure type.
      type: string
    - contextPath: Code42.SecurityData.SharingTypeAdded
      description: The type of sharing added to the file.
      type: string
    - contextPath: File.Name
      description: The file name.
      type: string
    - contextPath: File.Path
      description: The file path.
      type: string
    - contextPath: File.Size
      description: The file size (in bytes).
      type: number
    - contextPath: File.MD5
      description: The MD5 hash of the file.
      type: string
    - contextPath: File.SHA256
      description: The SHA256 hash of the file.
      type: string
    - contextPath: File.Hostname
      description: The hostname where the file event was captured.
      type: string
  - arguments:
    - description: Add results to context at 'Code42.FileEvents'. If 'false', the search will only display results as a markdown table.
      name: add-to-context
      defaultValue: false
    - description: Raw JSON file event query to be used for search.
      name: json
    - description: The number of file events to return. Defaults to 50.
      name: results
      defaultValue: 50
    - defaultValue: "1"
      description: Filter results by minimum risk score.
      name: min_risk_score
    - description: MD5 or SHA256 hash of the file to search for.
      name: hash
    - description: Username to search for.
      name: username
    - description: Hostname to search for.
      name: hostname
<<<<<<< HEAD
    description: Search for Code42 Incydr File Events
=======
    description: Search for Code42 Incydr File Events.
>>>>>>> 6f77591c
    name: code42-file-events-search
    outputs:
    - contextPath: Code42.FileEvents.timestamp
      description: The timestamp when the event occurred.
      type: date
    - contextPath: Code42.FileEvents.event
      description: Summary information about the event, including date observed, event type, and event source.
    - contextPath: Code42.FileEvents.user
      description: Details about the user associated with the event (if any).
    - contextPath: Code42.FileEvents.destination
      description: Details about the destination target of the event (if any).
    - contextPath: Code42.FileEvents.process
      description: Details about the CPU process involved in the event (if any).
    - contextPath: Code42.FileEvents.risk
      description: Details overall risk severity for the event and lists all associated risk indicators.
    - contextPath: Code42.FileEvents.git
      description: Details about git repository involved in event (if any).
    - contextPath: Code42.FileEvents.report
      description: Details about Salesforce reports involved in the event (if any).
    - contextPath: Code42.FileEvents.file
      description: Details about file metadata for file involved in the event (if any).
    - contextPath: Code42.FileEvents.source
      description: Info about the origin of a file involved in the event (if any).
  - arguments:
    - description: The alert ID to retrieve. Alert IDs are associated with alerts that are fetched via fetch-incidents.
      name: id
      required: true
<<<<<<< HEAD
    description: Retrieve alert details by alert ID
=======
    description: Retrieve alert details by alert ID.
>>>>>>> 6f77591c
    name: code42-alert-get
    outputs:
    - contextPath: Code42.SecurityAlert.Username
      description: The username associated with the alert.
      type: string
    - contextPath: Code42.SecurityAlert.Occurred
      description: The timestamp when the alert occurred.
      type: date
    - contextPath: Code42.SecurityAlert.Description
      description: The description of the alert.
      type: string
    - contextPath: Code42.SecurityAlert.ID
      description: The alert ID.
      type: string
    - contextPath: Code42.SecurityAlert.Name
      description: The alert rule name that generated the alert.
      type: string
    - contextPath: Code42.SecurityAlert.State
      description: The alert state.
      type: string
    - contextPath: Code42.SecurityAlert.Type
      description: The alert type.
      type: string
    - contextPath: Code42.SecurityAlert.Severity
      description: The severity of the alert.
      type: string
  - arguments:
    - description: The alert ID to resolve. Alert IDs are associated with alerts that are fetched via fetch-incidents.
      name: id
      required: true
    description: Resolves a Code42 Security alert.
    name: code42-alert-resolve
    outputs:
    - contextPath: Code42.SecurityAlert.ID
      description: The alert ID of the resolved alert.
      type: string
  - arguments:
    - description: The username to add to the Departing Employee List.
      name: username
      required: true
    - description: The departure date for the employee, in the format YYYY-MM-DD.
      name: departuredate
    - description: Note to attach to the Departing Employee.
      name: note
    description: Adds a user to the Departing Employee List.
    name: code42-departingemployee-add
    outputs:
    - contextPath: Code42.DepartingEmployee.CaseID
      description: Internal Code42 Case ID for the Departing Employee. Deprecated. Use Code42.DepartingEmployee.UserID.
      type: string
    - contextPath: Code42.DepartingEmployee.UserID
      description: Internal Code42 User ID for the Departing Employee.
      type: string
    - contextPath: Code42.DepartingEmployee.Username
      description: The username of the Departing Employee.
      type: string
    - contextPath: Code42.DepartingEmployee.Note
      description: Note associated with the Departing Employee.
      type: string
    - contextPath: Code42.DepartingEmployee.DepartureDate
      description: The departure date for the Departing Employee.
      type: Unknown
    deprecated: true
  - arguments:
    - description: The username to remove from the Departing Employee List.
      name: username
    description: Removes a user from the Departing Employee List.
    name: code42-departingemployee-remove
    outputs:
    - contextPath: Code42.DepartingEmployee.CaseID
      description: Internal Code42 Case ID for the Departing Employee. Deprecated. Use Code42.DepartingEmployee.UserID.
      type: string
    - contextPath: Code42.DepartingEmployee.UserID
      description: Internal Code42 User ID for the Departing Employee.
      type: string
    - contextPath: Code42.DepartingEmployee.Username
      description: The username of the Departing Employee.
      type: string
    deprecated: true
  - arguments:
    - description: The number of items to return.
      name: results
    - default: true
      description: Filters the results based on specific filters.
      name: filtertype
      auto: PREDEFINED
      defaultValue: OPEN
      predefined:
      - EXFILTRATION_30_DAYS
      - EXFILTRATION_24_HOURS
      - OPEN
      - LEAVING_TODAY
    description: Get all employees on the Departing Employee List.
    name: code42-departingemployee-get-all
    outputs:
    - contextPath: Code42.DepartingEmployee.UserID
      description: Internal Code42 User ID for the Departing Employee.
      type: string
    - contextPath: Code42.DepartingEmployee.Username
      description: The username of the Departing Employee.
      type: string
    - contextPath: Code42.DepartingEmployee.Note
      description: Note associated with the Departing Employee.
      type: string
    - contextPath: Code42.DepartingEmployee.DepartureDate
      description: The departure date for the Departing Employee.
      type: Unknown
    deprecated: true
  - arguments:
    - description: The username to add to the High Risk Employee List.
      name: username
      required: true
    - description: Note to attach to the High Risk Employee.
      name: note
    description: Adds a user to the High Risk Employee List.
    name: code42-highriskemployee-add
    outputs:
    - contextPath: Code42.HighRiskEmployee.UserID
      description: Internal Code42 User ID for the High Risk Employee.
      type: string
    - contextPath: Code42.HighRiskEmployee.Username
      description: The username of the High Risk Employee.
      type: string
    - contextPath: Code42.HighRiskEmployee.Note
      description: Note associated with the High Risk Employee.
      type: string
    deprecated: true
  - arguments:
    - description: The username to remove from the High Risk Employee List.
      name: username
      required: true
    description: Removes a user from the High Risk Employee List.
    name: code42-highriskemployee-remove
    outputs:
    - contextPath: Code42.HighRiskEmployee.UserID
      description: Internal Code42 User ID for the High Risk Employee.
      type: Unknown
    - contextPath: Code42.HighRiskEmployee.Username
      description: The username of the High Risk Employee.
      type: Unknown
    deprecated: true
  - arguments:
    - description: To filter results by employees who have these risk tags. Comma delimited.
      name: risktags
      auto: PREDEFINED
      predefined:
      - PERFORMANCE_CONCERNS
      - PERFORMANCE_CONCERNS
      - POOR_SECURITY_PRACTICES
      - HIGH_IMPACT_EMPLOYEE
      - ELEVATED_ACCESS_PRIVILEGES
      - FLIGHT_RISK
      - CONTRACT_EMPLOYEE
    - description: The number of items to return.
      name: results
    - auto: PREDEFINED
      default: true
      defaultValue: OPEN
      description: Filters the results based on specific filters.
      name: filtertype
      predefined:
      - EXFILTRATION_30_DAYS
      - EXFILTRATION_24_HOURS
      - OPEN
    description: Get all employees on the High Risk Employee List.
    name: code42-highriskemployee-get-all
    outputs:
    - contextPath: Code42.HighRiskEmployee.UserID
      description: Internal Code42 User ID for the High Risk Employee.
      type: string
    - contextPath: Code42.HighRiskEmployee.Username
      description: The username of the High Risk Employee.
      type: string
    - contextPath: Code42.HighRiskEmployee.Note
      description: Note associated with the High Risk Employee.
      type: string
    deprecated: true
  - arguments:
    - description: The username of the High Risk Employee.
      name: username
      required: true
    - auto: PREDEFINED
      description: Comma-delimited risk tags to associate with the High Risk Employee.
      name: risktags
      predefined:
      - PERFORMANCE_CONCERNS
      - PERFORMANCE_CONCERNS
      - POOR_SECURITY_PRACTICES
      - HIGH_IMPACT_EMPLOYEE
      - ELEVATED_ACCESS_PRIVILEGES
      - FLIGHT_RISK
      - CONTRACT_EMPLOYEE
      required: true
    description: Associates risk tags with the employee with the given username.
    name: code42-highriskemployee-add-risk-tags
    outputs:
    - contextPath: Code42.HighRiskEmployee.UserID
      description: Internal Code42 User ID for the Departing Employee.
      type: string
    - contextPath: Code42.HighRiskEmployee.Username
      description: The username of the High Risk Employee.
      type: string
    - contextPath: Code42.HighRiskEmployee.RiskTags
      description: Risk tags to associate with the High Risk Employee.
      type: Unknown
    deprecated: true
  - arguments:
    - description: The username of the High Risk Employee.
      name: username
      required: true
    - description: Comma-delimited risk tags to disassociate from the High Risk Employee.
      name: risktags
      required: true
      auto: PREDEFINED
      predefined:
      - PERFORMANCE_CONCERNS
      - PERFORMANCE_CONCERNS
      - POOR_SECURITY_PRACTICES
      - HIGH_IMPACT_EMPLOYEE
      - ELEVATED_ACCESS_PRIVILEGES
      - FLIGHT_RISK
      - CONTRACT_EMPLOYEE
    description: Disassociates risk tags from the user with the given username.
    name: code42-highriskemployee-remove-risk-tags
    outputs:
    - contextPath: Code42.HighRiskEmployee.UserID
      description: Internal Code42 User ID for the Departing Employee.
      type: string
    - contextPath: Code42.HighRiskEmployee.Username
      description: The username of the High Risk Employee.
      type: string
    - contextPath: Code42.HighRiskEmployee.RiskTags
      description: Risk tags to disassociate from the High Risk Employee.
      type: Unknown
    deprecated: true
  - arguments:
    - description: The name of the Code42 organization from which to add the user.
      name: orgname
      required: true
    - description: The username to give to the user.
      name: username
      required: true
    - defaultValue: The email to give to the user.
      description: The email of the user to create.
      name: email
      required: true
    description: Creates a Code42 user.
    name: code42-user-create
    outputs:
    - contextPath: Code42.User.Username
      description: A username for a Code42 user.
      type: String
    - contextPath: Code42.User.Email
      description: An email for a Code42 user.
      type: String
    - contextPath: Code42.User.UserID
      description: An ID for a Code42 user.
      type: String
  - arguments:
    - description: The username of the user to block.
      name: username
      required: true
    description: Blocks a user in Code42.  A blocked user is not allowed to log in or restore files. Backups will continue if the user is still active.
    name: code42-user-block
    outputs:
    - contextPath: Code42.User.UserID
      description: An ID for a Code42 user.
      type: String
  - arguments:
    - description: The username of the user to deactivate.
      name: username
      required: true
    description: Deactivate a user in Code42; signing them out of their devices. Backups discontinue for a deactivated user, and their archives go to cold storage.
    name: code42-user-deactivate
    outputs:
    - contextPath: Code42.User.UserID
      description: The ID of a Code42 User.
      type: String
  - arguments:
    - description: The username of the user to unblock.
      name: username
      required: true
    description: Removes a block, if one exists, on the user with the given user ID. Unblocked users are allowed to log in and restore.
    name: code42-user-unblock
    outputs:
    - contextPath: Code42.User.UserID
      description: An ID for a Code42 user.
      type: String
  - arguments:
    - description: The username of the user to reactivate.
      name: username
      required: true
    description: Reactivates the user with the given username.
    name: code42-user-reactivate
    outputs:
    - contextPath: Code42.User.UserID
      description: The ID of a Code42 User.
      type: String
  - arguments:
    - description: The username of the user to add to the given legal hold matter.
      name: username
      required: true
    - description: The name of the legal hold matter to which the user will be added.
      name: mattername
      required: true
    description: Adds a Code42 user to a legal hold matter.
    name: code42-legalhold-add-user
    outputs:
    - contextPath: Code42.LegalHold.UserID
      description: The ID of a Code42 user.
      type: Unknown
    - contextPath: Code42.LegalHold.MatterID
      description: The ID of a Code42 legal hold matter.
      type: String
    - contextPath: Code42.LegalHold.Username
      description: A username for a Code42 user.
      type: String
    - contextPath: Code42.LegalHold.MatterName
      description: A name for a Code42 legal hold matter.
      type: String
  - arguments:
    - description: The username of the user to release from the given legal hold matter.
      name: username
      required: true
    - description: The name of the legal hold matter from which the user will be released.
      name: mattername
      required: true
    description: Removes a Code42 user from a legal hold matter.
    name: code42-legalhold-remove-user
    outputs:
    - contextPath: Code42.LegalHold.UserID
      description: The ID of a Code42 user.
      type: Unknown
    - contextPath: Code42.LegalHold.MatterID
      description: The ID of a Code42 legal hold matter.
      type: String
    - contextPath: Code42.LegalHold.Username
      description: A username for a Code42 user.
      type: String
    - contextPath: Code42.LegalHold.MatterName
      description: A name for a Code42 legal hold matter.
      type: String
  - arguments:
    - description: Either the SHA256 or MD5 hash of the file.
      name: hash
      required: true
    - description: The filename to save the file as.
      name: filename
    description: Downloads a file from Code42.
    name: code42-download-file
    outputs:
    - contextPath: File.Size
      description: The size of the file.
      type: Number
    - contextPath: File.SHA1
      description: The SHA1 hash of the file.
      type: String
    - contextPath: File.SHA256
      description: The SHA256 hash of the file.
      type: String
    - contextPath: File.Name
      description: The name of the file.
      type: String
    - contextPath: File.SSDeep
      description: The SSDeep hash of the file.
      type: String
    - contextPath: File.EntryID
      description: The entry ID of the file.
      type: String
    - contextPath: File.Info
      description: File information.
      type: String
    - contextPath: File.Type
      description: The file type.
      type: String
    - contextPath: File.MD5
      description: The MD5 hash of the file.
      type: String
    - contextPath: File.Extension
      description: The file extension.
      type: String
  - arguments:
    - description: Email id of the user.
      name: username
      required: true
    description: Retrieve high risk employee details.
    name: code42-highriskemployee-get
    outputs:
    - contextPath: Code42.HighRiskEmployee.UserID
      description: Internal Code42 User ID for the High Risk Employee.
      type: string
    - contextPath: Code42.HighRiskEmployee.Username
      description: The username of the High Risk Employee.
      type: string
    - contextPath: Code42.HighRiskEmployee.Note
      description: Note associated with the High Risk Employee.
      type: string
<<<<<<< HEAD
=======
    deprecated: true
>>>>>>> 6f77591c
  - name: code42-departingemployee-get
    description: Retrieve departing employee details.
    outputs:
    - contextPath: Code42.DepartingEmployee.UserID
      description: Internal Code42 User ID for the Departing Employee.
      type: string
    - contextPath: Code42.DepartingEmployee.Username
      description: The username of the Departing Employee.
      type: string
    - contextPath: Code42.DepartingEmployee.Note
      description: Note associated with the Departing Employee.
      type: string
    - contextPath: Code42.DepartingEmployee.DepartureDate
      description: The departure date for the Departing Employee.
      type: Unknown
    arguments:
    - description: Email id of the departing employee.
      name: username
      required: true
<<<<<<< HEAD
=======
    deprecated: true
>>>>>>> 6f77591c
  - name: code42-watchlists-list
    description: List all existing watchlists in your environment.
    outputs:
    - contextPath: Code42.Watchlists.ListType
      description: The Type of Watchlist.
      type: string
    - contextPath: Code42.Watchlists.Id
      description: The ID of the Watchlist.
      type: string
    - contextPath: Code42.Watchlists.IncludedUserCount
      description: The count of included users on the Watchlist.
      type: integer
  - name: code42-watchlists-add-user
    description: Add a user to a watchlist.
    arguments:
    - name: username
      required: true
      description: Email id of the user to add to Watchlist.
    - name: watchlist
      required: true
      description: WatchlistID or WatchlistType to add user to.
    outputs:
    - contextPath: Code42.UsersAddedToWatchlists.Watchlist
      description: The ID/Type of the watchlist user was added to.
      type: string
    - contextPath: Code42.UsersAddedToWatchlists.Username
      description: The username added to watchlist.
      type: string
    - contextPath: Code42.UsersAddedToWatchlists.Success
      description: If the user was added successfully.
      type: boolean
  - name: code42-watchlists-remove-user
    description: Remove a user from a watchlist.
    arguments:
    - name: username
      description: Email id of the user to add to Watchlist.
      required: true
    - name: watchlist
      required: true
      description: WatchlistID or WatchlistType to remove user from.
    outputs:
    - contextPath: Code42.UsersRemovedFromWatchlists.Watchlist
      description: The ID/Type of the watchlist user was removed from.
      type: string
    - contextPath: Code42.UsersRemovedFromWatchlists.Username
      description: The username removed from watchlist.
      type: string
    - contextPath: Code42.UsersRemovedFromWatchlists.Success
      description: If the user was removed successfully.
      type: boolean
  - name: code42-watchlists-list-included-users
    description: List all users who have been explicitly added to a given watchlist.
    arguments:
    - name: watchlist
      description: The WatchlistID or WatchlistType to get a list of included users for.
      required: true
    outputs:
    - contextPath: Code42.WatchlistUsers.WatchlistID
      description: The ID of the Watchlist.
      type: string
    - contextPath: Code42.WatchlistUsers.Username
      description: The username on the watchlist.
      type: string
    - contextPath: Code42.WatchlistUsers.AddedTime
      description: The datetime the user was added to the watchlist.
      type: datetime
  - name: code42-user-get-risk-profile
<<<<<<< HEAD
    description: Get the risk profile details for a given user
=======
    description: Get the risk profile details for a given user.
>>>>>>> 6f77591c
    arguments:
    - name: username
      description: The user to get risk profile for.
      required: true
    outputs:
    - contextPath: Code42.UserRiskProfiles.Username
      description: The username.
      type: string
    - contextPath: Code42.UserRiskProfiles.StartDate
      description: The startDate value of the UserRiskProfile.
      type: date
    - contextPath: Code42.UserRiskProfiles.EndDate
      description: The startDate value of the UserRiskProfile.
      type: date
    - contextPath: Code42.UserRiskProfiles.Notes
      description: The notes value of the UserRiskProfile.
      type: string
  - name: code42-user-update-risk-profile
    description: Update a user's risk profile.
    arguments:
    - name: username
      description: The user to update.
      required: true
    - name: start_date
      description: The user's start date (useful for New Employee Watchlist).
    - name: end_date
      description: The user's end date (useful for Departing Employee Watchlist).
    - name: notes
      description: Risk profile notes.
    outputs:
    - contextPath: Code42.UpdatedUserRiskProfiles.Username
      description: The user that was updated.
      type: string
    - contextPath: Code42.UpdatedUserRiskProfiles.StartDate
      description: The startDate value of the UserRiskProfile after the update.
      type: date
    - contextPath: Code42.UpdatedUserRiskProfiles.EndDate
      description: The startDate value of the UserRiskProfile after the update.
      type: date
    - contextPath: Code42.UpdatedUserRiskProfiles.Notes
      description: The notes value of the UserRiskProfile after the update.
      type: string
    - contextPath: Code42.UpdatedUserRiskProfiles.Success
      description: If the risk profile update was successful.
      type: boolean
  - name: code42-file-events-table
<<<<<<< HEAD
    description: Render Code42 file events from the context as a markdown table
=======
    description: Render Code42 file events from the context as a markdown table.
>>>>>>> 6f77591c
    arguments:
    - name: include
      description: |
        Select which events to include in the table.
        - 'incident' only displays the events that originally triggered the Code42 Alert.
        - 'searches' only displays events that have been added to the context from 'code42-file-events-search' commands.
        - 'all' will include all events in the table.
      defaultValue: all
      predefined:
      - all
      - incident
      - searches
<<<<<<< HEAD
  dockerimage: demisto/py42:1.0.0.66909
=======
  dockerimage: demisto/py42:1.0.0.80756
>>>>>>> 6f77591c
  isfetch: true
  runonce: false
  script: '-'
  subtype: python3
  type: python
fromversion: 5.0.0
defaultclassifier: Code42 - Classifier
defaultmapperin: Code42 - Mapping
tests:
- No tests (auto formatted)<|MERGE_RESOLUTION|>--- conflicted
+++ resolved
@@ -233,11 +233,7 @@
       name: username
     - description: Hostname to search for.
       name: hostname
-<<<<<<< HEAD
-    description: Search for Code42 Incydr File Events
-=======
     description: Search for Code42 Incydr File Events.
->>>>>>> 6f77591c
     name: code42-file-events-search
     outputs:
     - contextPath: Code42.FileEvents.timestamp
@@ -265,11 +261,7 @@
     - description: The alert ID to retrieve. Alert IDs are associated with alerts that are fetched via fetch-incidents.
       name: id
       required: true
-<<<<<<< HEAD
-    description: Retrieve alert details by alert ID
-=======
     description: Retrieve alert details by alert ID.
->>>>>>> 6f77591c
     name: code42-alert-get
     outputs:
     - contextPath: Code42.SecurityAlert.Username
@@ -667,10 +659,7 @@
     - contextPath: Code42.HighRiskEmployee.Note
       description: Note associated with the High Risk Employee.
       type: string
-<<<<<<< HEAD
-=======
-    deprecated: true
->>>>>>> 6f77591c
+    deprecated: true
   - name: code42-departingemployee-get
     description: Retrieve departing employee details.
     outputs:
@@ -690,10 +679,7 @@
     - description: Email id of the departing employee.
       name: username
       required: true
-<<<<<<< HEAD
-=======
-    deprecated: true
->>>>>>> 6f77591c
+    deprecated: true
   - name: code42-watchlists-list
     description: List all existing watchlists in your environment.
     outputs:
@@ -761,11 +747,7 @@
       description: The datetime the user was added to the watchlist.
       type: datetime
   - name: code42-user-get-risk-profile
-<<<<<<< HEAD
-    description: Get the risk profile details for a given user
-=======
     description: Get the risk profile details for a given user.
->>>>>>> 6f77591c
     arguments:
     - name: username
       description: The user to get risk profile for.
@@ -812,11 +794,7 @@
       description: If the risk profile update was successful.
       type: boolean
   - name: code42-file-events-table
-<<<<<<< HEAD
-    description: Render Code42 file events from the context as a markdown table
-=======
     description: Render Code42 file events from the context as a markdown table.
->>>>>>> 6f77591c
     arguments:
     - name: include
       description: |
@@ -829,11 +807,7 @@
       - all
       - incident
       - searches
-<<<<<<< HEAD
-  dockerimage: demisto/py42:1.0.0.66909
-=======
   dockerimage: demisto/py42:1.0.0.80756
->>>>>>> 6f77591c
   isfetch: true
   runonce: false
   script: '-'
