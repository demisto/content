import demistomock as demisto
from CommonServerPython import *

""" IMPORTS """
import json
import requests
import py42.sdk
import py42.settings
from datetime import datetime
from py42.sdk.queries.fileevents.file_event_query import FileEventQuery
from py42.sdk.queries.fileevents.filters import (
    MD5,
    SHA256,
    Actor,
    EventTimestamp,
    OSHostname,
    DeviceUsername,
    ExposureType,
    EventType,
    FileCategory,
)
from py42.sdk.queries.alerts.alert_query import AlertQuery
from py42.sdk.queries.alerts.filters import DateObserved, Severity, AlertState

# Disable insecure warnings
requests.packages.urllib3.disable_warnings()

""" CONSTANTS """
CODE42_EVENT_CONTEXT_FIELD_MAPPER = {
    "eventTimestamp": "EventTimestamp",
    "createTimestamp": "FileCreated",
    "deviceUid": "EndpointID",
    "deviceUserName": "DeviceUsername",
    "emailFrom": "EmailFrom",
    "emailRecipients": "EmailTo",
    "emailSubject": "EmailSubject",
    "eventId": "EventID",
    "eventType": "EventType",
    "fileCategory": "FileCategory",
    "fileOwner": "FileOwner",
    "fileName": "FileName",
    "filePath": "FilePath",
    "fileSize": "FileSize",
    "modifyTimestamp": "FileModified",
    "md5Checksum": "FileMD5",
    "osHostName": "FileHostname",
    "privateIpAddresses": "DevicePrivateIPAddress",
    "publicIpAddresses": "DevicePublicIPAddress",
    "removableMediaBusType": "RemovableMediaType",
    "removableMediaCapacity": "RemovableMediaCapacity",
    "removableMediaMediaName": "RemovableMediaMediaName",
    "removableMediaName": "RemovableMediaName",
    "removableMediaSerialNumber": "RemovableMediaSerialNumber",
    "removableMediaVendor": "RemovableMediaVendor",
    "sha256Checksum": "FileSHA256",
    "shared": "FileShared",
    "sharedWith": "FileSharedWith",
    "source": "Source",
    "tabUrl": "ApplicationTabURL",
    "url": "FileURL",
    "processName": "ProcessName",
    "processOwner": "ProcessOwner",
    "windowTitle": "WindowTitle",
    "exposure": "Exposure",
    "sharingTypeAdded": "SharingTypeAdded",
}

CODE42_ALERT_CONTEXT_FIELD_MAPPER = {
    "actor": "Username",
    "createdAt": "Occurred",
    "description": "Description",
    "id": "ID",
    "name": "Name",
    "state": "State",
    "type": "Type",
    "severity": "Severity",
}

FILE_CONTEXT_FIELD_MAPPER = {
    "fileName": "Name",
    "filePath": "Path",
    "fileSize": "Size",
    "md5Checksum": "MD5",
    "sha256Checksum": "SHA256",
    "osHostName": "Hostname",
}

CODE42_FILE_TYPE_MAPPER = {
    "SourceCode": "SOURCE_CODE",
    "Audio": "AUDIO",
    "Executable": "EXECUTABLE",
    "Document": "DOCUMENT",
    "Image": "IMAGE",
    "PDF": "PDF",
    "Presentation": "PRESENTATION",
    "Script": "SCRIPT",
    "Spreadsheet": "SPREADSHEET",
    "Video": "VIDEO",
    "VirtualDiskImage": "VIRTUAL_DISK_IMAGE",
    "Archive": "ARCHIVE",
}

SECURITY_EVENT_HEADERS = [
    "EventType",
    "FileName",
    "FileSize",
    "FileHostname",
    "FileOwner",
    "FileCategory",
    "DeviceUsername",
]

SECURITY_ALERT_HEADERS = ["Type", "Occurred", "Username", "Name", "Description", "State", "ID"]


def _get_severity_filter_value(severity_arg):
    """Converts single str to upper case. If given list of strs, converts all to upper case."""
    if severity_arg:
        return (
            [severity_arg.upper()]
            if isinstance(severity_arg, str)
            else list(map(lambda x: x.upper(), severity_arg))
        )


def _create_alert_query(event_severity_filter, start_time):
    """Creates an alert query for the given severity (or severities) and start time."""
    alert_filters = AlertQueryFilters()
    severity = event_severity_filter
    alert_filters.append_result(_get_severity_filter_value(severity), Severity.is_in)
    alert_filters.append(AlertState.eq(AlertState.OPEN))
    alert_filters.append_result(start_time, DateObserved.on_or_after)
    alert_query = alert_filters.to_all_query()
    return alert_query


def _get_all_high_risk_employees_from_page(page, risk_tags):
    res = []
    # Note: page is a `Py42Response` and has no `get()` method.
    employees = page["items"]
    for employee in employees:
        if not risk_tags:
            res.append(employee)
            continue

        employee_tags = employee.get("riskFactors")
        # If the employee risk tags contain all the given risk tags
        if employee_tags and set(risk_tags) <= set(employee_tags):
            res.append(employee)
    return res


def _try_convert_str_list_to_list(str_list):
    if isinstance(str_list, str):
        return str_list.split(",")
    return str_list


class Code42Client(BaseClient):
    """
    Client will implement the service API, should not contain Cortex XSOAR logic.
    Should do requests and return data
    """

    def __init__(self, sdk, base_url, auth, verify=True, proxy=False):
        super().__init__(base_url, verify=verify, proxy=proxy)
        # Allow sdk parameter for unit testing.
        # Otherwise, lazily load the SDK so that the TEST Command can effectively check auth.
        self._sdk = sdk
        self._sdk_factory = (
            lambda: py42.sdk.from_local_account(base_url, auth[0], auth[1])
            if not self._sdk
            else None
        )
        py42.settings.set_user_agent_suffix("Cortex XSOAR")

    def _get_sdk(self):
        if self._sdk is None:
            self._sdk = self._sdk_factory()
        return self._sdk

    def add_user_to_departing_employee(self, username, departure_date=None, note=None):
        user_id = self._get_user_id(username)
        self._get_sdk().detectionlists.departing_employee.add(
            user_id, departure_date=departure_date
        )
        if note:
            self._get_sdk().detectionlists.update_user_notes(user_id, note)
        return user_id

    def remove_user_from_departing_employee(self, username):
        user_id = self._get_user_id(username)
        self._get_sdk().detectionlists.departing_employee.remove(user_id)
        return user_id

    def get_all_departing_employees(self, results):
        res = []
        results = int(results) if results else None
        pages = self._get_sdk().detectionlists.departing_employee.get_all()
        for page in pages:
            # Note: page is a `Py42Response` and has no `get()` method.
            employees = page["items"]
            for employee in employees:
                res.append(employee)
                if results and len(res) == results:
                    return res
        return res

    def add_user_to_high_risk_employee(self, username, note=None):
        user_id = self._get_user_id(username)
        self._get_sdk().detectionlists.high_risk_employee.add(user_id)
        if note:
            self._get_sdk().detectionlists.update_user_notes(user_id, note)
        return user_id

    def remove_user_from_high_risk_employee(self, username):
        user_id = self._get_user_id(username)
        self._get_sdk().detectionlists.high_risk_employee.remove(user_id)
        return user_id

    def add_user_risk_tags(self, username, risk_tags):
        risk_tags = _try_convert_str_list_to_list(risk_tags)
        user_id = self._get_user_id(username)
        self._get_sdk().detectionlists.add_user_risk_tags(user_id, risk_tags)
        return user_id

    def remove_user_risk_tags(self, username, risk_tags):
        risk_tags = _try_convert_str_list_to_list(risk_tags)
        user_id = self._get_user_id(username)
        self._get_sdk().detectionlists.remove_user_risk_tags(user_id, risk_tags)
        return user_id

    def get_all_high_risk_employees(self, risk_tags, results):
        risk_tags = _try_convert_str_list_to_list(risk_tags)
        results = int(results) if results else None
        res = []
        pages = self._get_sdk().detectionlists.high_risk_employee.get_all()
        for page in pages:
            employees = _get_all_high_risk_employees_from_page(page, risk_tags)
            for employee in employees:
                res.append(employee)
                if results and len(res) == results:
                    return res
        return res

    def fetch_alerts(self, start_time, event_severity_filter):
        query = _create_alert_query(event_severity_filter, start_time)
        res = self._get_sdk().alerts.search(query)
        return res["alerts"]

    def get_alert_details(self, alert_id):
        res = self._get_sdk().alerts.get_details(alert_id)["alerts"]
        if not res:
            raise Code42AlertNotFoundError(alert_id)
        return res[0]

    def resolve_alert(self, id):
        self._get_sdk().alerts.resolve(id)
        return id

    def get_current_user(self):
        res = self._get_sdk().users.get_current()
        return res

    def get_user(self, username):
        res = self._get_sdk().users.get_by_username(username)["users"]
        if not res:
            raise Code42UserNotFoundError(username)
        return res[0]

    def create_user(self, org_name, username, email):
        org_uid = self._get_org_id(org_name)
        response = self._get_sdk().users.create_user(org_uid, username, email)
        return json.loads(response.text)

    def block_user(self, username):
        user_id = self._get_legacy_user_id(username)
        self._get_sdk().users.block(user_id)
        return user_id

    def unblock_user(self, username):
        user_id = self._get_legacy_user_id(username)
        self._get_sdk().users.unblock(user_id)
        return user_id

    def deactivate_user(self, username):
        user_id = self._get_legacy_user_id(username)
        self._get_sdk().users.deactivate(user_id)
        return user_id

    def reactivate_user(self, username):
        user_id = self._get_legacy_user_id(username)
        self._get_sdk().users.reactivate(user_id)
        return user_id

    def get_legal_hold_matter(self, matter_name):
        matter_pages = self._get_sdk().legalhold.get_all_matters(name=matter_name)
        for matter_page in matter_pages:
            matters = matter_page["legalHolds"]
            for matter in matters:
                return matter
        raise Code42LegalHoldMatterNotFoundError(matter_name)

    def add_user_to_legal_hold_matter(self, username, matter_name):
        user_uid = self._get_user_id(username)
        matter_id = self._get_legal_hold_matter_id(matter_name)
        response = self._get_sdk().legalhold.add_to_matter(user_uid, matter_id)
        return json.loads(response.text)

    def remove_user_from_legal_hold_matter(self, username, matter_name):
        user_uid = self._get_user_id(username)
        matter_id = self._get_legal_hold_matter_id(matter_name)
        membership_id = self._get_legal_hold_matter_membership_id(user_uid, matter_id)
        if membership_id:
            self._get_sdk().legalhold.remove_from_matter(membership_id)
            return user_uid, matter_id

        raise Code42InvalidLegalHoldMembershipError(username, matter_name)

    def get_org(self, org_name):
        org_pages = self._get_sdk().orgs.get_all()
        for org_page in org_pages:
            orgs = org_page["orgs"]
            for org in orgs:
                if org.get("orgName") == org_name:
                    return org
        raise Code42OrgNotFoundError(org_name)

    def search_file_events(self, payload):
        res = self._get_sdk().securitydata.search_file_events(payload)
        return res["fileEvents"]

    def download_file(self, hash_arg):
        security_module = self._get_sdk().securitydata
        if _hash_is_md5(hash_arg):
            return security_module.stream_file_by_md5(hash_arg)
        elif _hash_is_sha256(hash_arg):
            return security_module.stream_file_by_sha256(hash_arg)
        else:
            raise Exception("Unsupported hash. Must be SHA256 or MD5.")

    def _get_user_id(self, username):
        user_id = self.get_user(username).get("userUid")
        if user_id:
            return user_id
        raise Code42UserNotFoundError(username)

    def _get_legacy_user_id(self, username):
        user_id = self.get_user(username).get("userId")
        if user_id:
            return user_id
        raise Code42UserNotFoundError(username)

    def _get_org_id(self, org_name):
        org_uid = self.get_org(org_name).get("orgUid")
        if org_uid:
            return org_uid
        raise Code42OrgNotFoundError(org_name)

<<<<<<< HEAD
    def get_departing_employee(self, username):
        user_id = self._get_user_id(username)
        response = self._get_sdk().detectionlists.departing_employee.get(user_id)
        return json.loads(response.text)

    def get_high_risk_employee(self, username):
        user_id = self._get_user_id(username)
        response = self._get_sdk().detectionlists.high_risk_employee.get(user_id)
        return json.loads(response.text)
=======
    def _get_legal_hold_matter_id(self, matter_name):
        matter_id = self.get_legal_hold_matter(matter_name).get("legalHoldUid")
        return matter_id

    def _get_legal_hold_matter_membership_id(self, user_id, matter_id):
        member_pages = self._get_sdk().legalhold.get_all_matter_custodians(legal_hold_uid=matter_id,
                                                                           user_uid=user_id)
        for member_page in member_pages:
            members = member_page["legalHoldMemberships"]
            for member in members:
                return member["legalHoldMembershipUid"]
>>>>>>> 6d3d2ada


class Code42AlertNotFoundError(Exception):
    def __init__(self, alert_id):
        super(Code42AlertNotFoundError, self).__init__(
            "No alert found with ID {0}.".format(alert_id)
        )


class Code42UserNotFoundError(Exception):
    def __init__(self, username):
        super(Code42UserNotFoundError, self).__init__(
            "No user found with username {0}.".format(username)
        )


class Code42OrgNotFoundError(Exception):
    def __init__(self, org_name):
        super(Code42OrgNotFoundError, self).__init__(
            "No organization found with name {0}.".format(org_name)
        )


class Code42LegalHoldMatterNotFoundError(Exception):
    def __init__(self, matter_name):
        super(Code42LegalHoldMatterNotFoundError, self).__init__(
            "No legal hold matter found with name {0}.".format(matter_name)
        )


class Code42InvalidLegalHoldMembershipError(Exception):
    def __init__(self, username, matter_name):
        super(Code42InvalidLegalHoldMembershipError, self).__init__(
            "User '{0}' is not an active member of legal hold matter '{1}'".format(username,
                                                                                   matter_name)
        )


class Code42SearchFilters(object):
    def __init__(self):
        self._filters = []

    @property
    def filters(self):
        return self._filters

    def to_all_query(self):
        """Override"""

    def append(self, _filter):
        if _filter:
            self._filters.append(_filter)

    def extend(self, _filters):
        if _filters:
            self._filters.extend(_filters)

    def append_result(self, value, create_filter):
        """Safely creates and appends the filter to the working list."""
        if not value:
            return
        _filter = create_filter(value)
        self.append(_filter)


class FileEventQueryFilters(Code42SearchFilters):
    """Class for simplifying building up a file event search query"""

    def __init__(self, pg_size=None):
        self._pg_size = pg_size
        super(FileEventQueryFilters, self).__init__()

    def to_all_query(self):
        """Convert list of search criteria to *args"""
        query = FileEventQuery.all(*self._filters)
        if self._pg_size:
            query.page_size = self._pg_size
        return query


class AlertQueryFilters(Code42SearchFilters):
    """Class for simplifying building up an alert search query"""

    def to_all_query(self):
        query = AlertQuery.all(*self._filters)
        query.page_size = 500
        query.sort_direction = "asc"
        return query


@logger
def build_query_payload(args):
    """Build a query payload combining passed args"""

    pg_size = args.get("results")
    _hash = args.get("hash")
    hostname = args.get("hostname")
    username = args.get("username")
    exposure = args.get("exposure")

    search_args = FileEventQueryFilters(pg_size)
    search_args.append_result(_hash, _create_hash_filter)
    search_args.append_result(hostname, OSHostname.eq)
    search_args.append_result(username, DeviceUsername.eq)
    search_args.append_result(exposure, _create_exposure_filter)

    query = search_args.to_all_query()
    LOG("File Event Query: {}".format(str(query)))
    return query


def _hash_is_sha256(hash_arg):
    return hash_arg and len(hash_arg) == 64


def _hash_is_md5(hash_arg):
    return hash_arg and len(hash_arg) == 32


def _create_hash_filter(hash_arg):
    if _hash_is_md5(hash_arg):
        return MD5.eq(hash_arg)
    elif _hash_is_sha256(hash_arg):
        return SHA256.eq(hash_arg)


def _create_exposure_filter(exposure_arg):
    # Because the CLI can't accept lists, convert the args to a list if the type is string.
    if isinstance(exposure_arg, str):
        exposure_arg = exposure_arg.split(",")
    return ExposureType.is_in(exposure_arg)


def _create_category_filter(file_type):
    category_value = CODE42_FILE_TYPE_MAPPER.get(file_type.get("category"), "UNCATEGORIZED")
    return FileCategory.eq(category_value)


class ObservationToSecurityQueryMapper(object):
    """Class to simplify the process of mapping observation data to query objects."""

    # Exfiltration consts
    _ENDPOINT_TYPE = "FedEndpointExfiltration"
    _CLOUD_TYPE = "FedCloudSharePermissions"

    # Query consts
    _PUBLIC_SEARCHABLE = "PublicSearchableShare"
    _PUBLIC_LINK = "PublicLinkShare"
    _OUTSIDE_TRUSTED_DOMAINS = "SharedOutsideTrustedDomain"

    exposure_type_map = {
        "PublicSearchableShare": ExposureType.IS_PUBLIC,
        "PublicLinkShare": ExposureType.SHARED_VIA_LINK,
        "SharedOutsideTrustedDomain": ExposureType.OUTSIDE_TRUSTED_DOMAINS,
    }

    def __init__(self, observation, actor):
        self._obs = observation
        self._actor = actor

    @property
    def _observation_data(self):
        return self._obs.get("data")

    @property
    def _exfiltration_type(self):
        return self._obs.get("type")

    @property
    def _is_endpoint_exfiltration(self):
        return self._exfiltration_type == self._ENDPOINT_TYPE

    @property
    def _is_cloud_exfiltration(self):
        return self._exfiltration_type == self._CLOUD_TYPE

    def _create_user_filter(self):
        return (
            DeviceUsername.eq(self._actor)
            if self._is_endpoint_exfiltration
            else Actor.eq(self._actor)
        )

    def map(self):
        search_args = self._create_search_args()
        query = search_args.to_all_query()
        LOG("Alert Observation Query: {}".format(query))
        return query

    def _create_search_args(self):
        filters = FileEventQueryFilters()
        exposure_types = self._observation_data.get("exposureTypes")
        first_activity = self._observation_data.get("firstActivityAt")
        last_activity = self._observation_data.get("lastActivityAt")
        filters.append(self._create_user_filter())
        if first_activity:
            begin_time = _convert_date_arg_to_epoch(first_activity)
            if begin_time:
                filters.append(EventTimestamp.on_or_after(begin_time))
        if last_activity:
            end_time = _convert_date_arg_to_epoch(last_activity)
            if end_time:
                filters.append(EventTimestamp.on_or_before(end_time))
        filters.extend(self._create_exposure_filters(exposure_types))
        filters.append(self._create_file_category_filters())
        return filters

    @logger
    def _create_exposure_filters(self, exposure_types):
        """Determine exposure types based on alert type"""
        exp_types = []
        if self._is_cloud_exfiltration:
            for t in exposure_types:
                exp_type = self.exposure_type_map.get(t)
                if exp_type:
                    exp_types.append(exp_type)
                else:
                    LOG("Received unsupported exposure type {0}.".format(t))
            if exp_types:
                return [ExposureType.is_in(exp_types)]
            else:
                # If not given a support exposure type, search for all unsupported exposure types
                supported_exp_types = list(self.exposure_type_map.values())
                return [ExposureType.not_in(supported_exp_types)]
        elif self._is_endpoint_exfiltration:
            return [
                EventType.is_in([EventType.CREATED, EventType.MODIFIED, EventType.READ_BY_APP]),
                ExposureType.is_in(exposure_types),
            ]
        return []

    def _create_file_category_filters(self):
        """Determine if file categorization is significant"""
        observed_file_categories = self._observation_data.get("fileCategories")
        if observed_file_categories:
            categories = [
                c.get("category").upper()
                for c in observed_file_categories
                if c.get("isSignificant") and c.get("category")
            ]
            if categories:
                return FileCategory.is_in(categories)


def map_observation_to_security_query(observation, actor):
    mapper = ObservationToSecurityQueryMapper(observation, actor)
    return mapper.map()


def _convert_date_arg_to_epoch(date_arg):
    date_arg = date_arg[:25]
    return (
        datetime.strptime(date_arg, "%Y-%m-%dT%H:%M:%S.%f") - datetime.utcfromtimestamp(0)
    ).total_seconds()


@logger
def map_to_code42_event_context(obj):
    code42_context = _map_obj_to_context(obj, CODE42_EVENT_CONTEXT_FIELD_MAPPER)
    # FileSharedWith is a special case and needs to be converted to a list
    shared_with_list = code42_context.get("FileSharedWith")
    if shared_with_list:
        shared_list = [u.get("cloudUsername") for u in shared_with_list if u.get("cloudUsername")]
        code42_context["FileSharedWith"] = str(shared_list)
    return code42_context


@logger
def map_to_code42_alert_context(obj):
    return _map_obj_to_context(obj, CODE42_ALERT_CONTEXT_FIELD_MAPPER)


@logger
def map_to_file_context(obj):
    return _map_obj_to_context(obj, FILE_CONTEXT_FIELD_MAPPER)


@logger
def _map_obj_to_context(obj, context_mapper):
    return {v: obj.get(k) for k, v in context_mapper.items() if obj.get(k)}


def create_command_error_message(cmd, ex):
    return "Failed to execute command {0} command. Error: {1}".format(cmd, str(ex))


"""Commands"""


@logger
def alert_get_command(client, args):
    code42_securityalert_context = []
    alert = client.get_alert_details(args.get("id"))
    if not alert:
        return CommandResults(
            readable_output="No results found",
            outputs={"Results": []},
            outputs_key_field="ID",
            outputs_prefix="Code42.SecurityAlert",
            raw_response={},
        )

    code42_context = map_to_code42_alert_context(alert)
    code42_securityalert_context.append(code42_context)
    readable_outputs = tableToMarkdown(
        "Code42 Security Alert Results",
        code42_securityalert_context,
        headers=SECURITY_ALERT_HEADERS,
    )
    return CommandResults(
        outputs_prefix="Code42.SecurityAlert",
        outputs_key_field="ID",
        outputs=code42_securityalert_context,
        readable_output=readable_outputs,
        raw_response=alert,
    )


@logger
def alert_resolve_command(client, args):
    code42_securityalert_context = []
    alert_id = client.resolve_alert(args.get("id"))
    if not alert_id:
        return CommandResults(
            readable_output="No results found",
            outputs={"Results": []},
            outputs_key_field="ID",
            outputs_prefix="Code42.SecurityAlert",
            raw_response={},
        )

    # Retrieve new alert details
    alert_details = client.get_alert_details(alert_id)
    code42_context = map_to_code42_alert_context(alert_details)
    code42_securityalert_context.append(code42_context)
    readable_outputs = tableToMarkdown(
        "Code42 Security Alert Resolved",
        code42_securityalert_context,
        headers=SECURITY_ALERT_HEADERS,
    )
    return CommandResults(
        outputs_prefix="Code42.SecurityAlert",
        outputs_key_field="ID",
        outputs=code42_securityalert_context,
        readable_output=readable_outputs,
        raw_response=alert_details,
    )


@logger
def departingemployee_add_command(client, args):
    departing_date = args.get("departuredate")
    username = args.get("username")
    note = args.get("note")
    user_id = client.add_user_to_departing_employee(username, departing_date, note)
    # CaseID included but is deprecated.
    de_context = {
        "CaseID": user_id,
        "UserID": user_id,
        "Username": username,
        "DepartureDate": departing_date,
        "Note": note,
    }
    readable_outputs = tableToMarkdown("Code42 Departing Employee List User Added", de_context)
    return CommandResults(
        outputs_prefix="Code42.DepartingEmployee",
        outputs_key_field="UserID",
        outputs=de_context,
        readable_output=readable_outputs,
        raw_response=user_id,
    )


@logger
def departingemployee_remove_command(client, args):
    username = args.get("username")
    user_id = client.remove_user_from_departing_employee(username)
    # CaseID included but is deprecated.
    de_context = {"CaseID": user_id, "UserID": user_id, "Username": username}
    readable_outputs = tableToMarkdown("Code42 Departing Employee List User Removed", de_context)
    return CommandResults(
        outputs_prefix="Code42.DepartingEmployee",
        outputs_key_field="UserID",
        outputs=de_context,
        readable_output=readable_outputs,
        raw_response=user_id,
    )


@logger
def departingemployee_get_all_command(client, args):
    results = args.get("results") or 50
    employees = client.get_all_departing_employees(results)
    if not employees:
        return CommandResults(
            readable_output="No results found",
            outputs_prefix="Code42.DepartingEmployee",
            outputs_key_field="UserID",
            outputs={"Results": []},
            raw_response={},
        )

    employees_context = [
        {
            "UserID": e.get("userId"),
            "Username": e.get("userName"),
            "DepartureDate": e.get("departureDate"),
            "Note": e.get("notes"),
        }
        for e in employees
    ]
    readable_outputs = tableToMarkdown("All Departing Employees", employees_context)
    return CommandResults(
        outputs_prefix="Code42.DepartingEmployee",
        outputs_key_field="UserID",
        outputs=employees_context,
        readable_output=readable_outputs,
        raw_response=employees,
    )


@logger
def departingemployee_get_command(client, args):
    username = args.get("username")
    departing_employee = client.get_departing_employee(username)
    de_context = {
        "UserID": departing_employee.get("userId"),
        "Username": departing_employee.get("userName"),
        "DepartureDate": departing_employee.get("departureDate"),
        "Note": departing_employee.get("notes"),
    }
    readable_outputs = tableToMarkdown("Retrieve departing employee", de_context)
    return CommandResults(
        outputs_prefix="Code42.DepartingEmployee",
        outputs_key_field="UserID",
        outputs=de_context,
        readable_output=readable_outputs,
        raw_response=username,
    )


@logger
def highriskemployee_get_command(client, args):
    username = args.get("username")
    high_risk_employee = client.get_high_risk_employee(username)
    hre_context = {
        "UserID": high_risk_employee.get("userId"),
        "Username": high_risk_employee.get("userName"),
        "Note": high_risk_employee.get("notes")
    }
    readable_outputs = tableToMarkdown("Retrieve high risk employee", hre_context)
    return CommandResults(
        outputs_prefix="Code42.HighRiskEmployee",
        outputs_key_field="UserID",
        outputs=hre_context,
        readable_output=readable_outputs,
        raw_response=username,
    )


@logger
def highriskemployee_add_command(client, args):
    username = args.get("username")
    note = args.get("note")
    user_id = client.add_user_to_high_risk_employee(username, note)
    hr_context = {"UserID": user_id, "Username": username}
    readable_outputs = tableToMarkdown("Code42 High Risk Employee List User Added", hr_context)
    return CommandResults(
        outputs_prefix="Code42.HighRiskEmployee",
        outputs_key_field="UserID",
        outputs=hr_context,
        readable_output=readable_outputs,
        raw_response=user_id,
    )


@logger
def highriskemployee_remove_command(client, args):
    username = args.get("username")
    user_id = client.remove_user_from_high_risk_employee(username)
    hr_context = {"UserID": user_id, "Username": username}
    readable_outputs = tableToMarkdown("Code42 High Risk Employee List User Removed", hr_context)
    return CommandResults(
        outputs_prefix="Code42.HighRiskEmployee",
        outputs_key_field="UserID",
        outputs=hr_context,
        readable_output=readable_outputs,
        raw_response=user_id,
    )


@logger
def highriskemployee_get_all_command(client, args):
    tags = args.get("risktags")
    results = args.get("results") or 50
    employees = client.get_all_high_risk_employees(tags, results)
    if not employees:
        return CommandResults(
            readable_output="No results found",
            outputs_prefix="Code42.HighRiskEmployee",
            outputs_key_field="UserID",
            outputs={"Results": []},
            raw_response={},
        )
    employees_context = [
        {"UserID": e.get("userId"), "Username": e.get("userName"), "Note": e.get("notes")}
        for e in employees
    ]
    readable_outputs = tableToMarkdown("Retrieved All High Risk Employees", employees_context)
    return CommandResults(
        outputs_prefix="Code42.HighRiskEmployee",
        outputs_key_field="UserID",
        outputs=employees_context,
        readable_output=readable_outputs,
        raw_response=employees,
    )


@logger
def highriskemployee_add_risk_tags_command(client, args):
    username = args.get("username")
    tags = args.get("risktags")
    user_id = client.add_user_risk_tags(username, tags)
    rt_context = {"UserID": user_id, "Username": username, "RiskTags": tags}
    readable_outputs = tableToMarkdown("Code42 Risk Tags Added", rt_context)
    return CommandResults(
        outputs_prefix="Code42.HighRiskEmployee",
        outputs_key_field="UserID",
        outputs=rt_context,
        readable_output=readable_outputs,
        raw_response=user_id,
    )


@logger
def highriskemployee_remove_risk_tags_command(client, args):
    username = args.get("username")
    tags = args.get("risktags")
    user_id = client.remove_user_risk_tags(username, tags)
    rt_context = {"UserID": user_id, "Username": username, "RiskTags": tags}
    readable_outputs = tableToMarkdown("Code42 Risk Tags Removed", rt_context)
    return CommandResults(
        outputs_prefix="Code42.HighRiskEmployee",
        outputs_key_field="UserID",
        outputs=rt_context,
        readable_output=readable_outputs,
        raw_response=user_id,
    )


@logger
def securitydata_search_command(client, args):
    code42_security_data_context = []
    _json = args.get("json")
    file_context = []

    # If JSON payload is passed as an argument, ignore all other args and search by JSON payload
    if _json is not None:
        file_events = client.search_file_events(_json)
    else:
        # Build payload
        payload = build_query_payload(args)
        file_events = client.search_file_events(payload)
    if file_events:
        for file_event in file_events:
            code42_context_event = map_to_code42_event_context(file_event)
            code42_security_data_context.append(code42_context_event)
            file_context_event = map_to_file_context(file_event)
            file_context.append(file_context_event)
        readable_outputs = tableToMarkdown(
            "Code42 Security Data Results",
            code42_security_data_context,
            headers=SECURITY_EVENT_HEADERS,
        )
        code42_results = CommandResults(
            outputs_prefix="Code42.SecurityData",
            outputs_key_field="EventID",
            outputs=code42_security_data_context,
            readable_output=readable_outputs,
            raw_response=file_events,
        )
        file_results = CommandResults(
            outputs_prefix="File", outputs_key_field=None, outputs=file_context
        )
        return code42_results, file_results

    else:
        return CommandResults(
            readable_output="No results found",
            outputs={"Results": []},
            outputs_key_field="EventID",
            outputs_prefix="Code42.SecurityData",
            raw_response={},
        )

@logger
def user_create_command(client, args):
    org_name = args.get("orgname")
    username = args.get("username")
    email = args.get("email")
    res = client.create_user(org_name, username, email)
    outputs = {
        "Username": res.get("username"),
        "UserID": res.get("userUid"),
        "Email": res.get("email"),
    }
    readable_outputs = tableToMarkdown("Code42 User Created", outputs)
    return CommandResults(
        outputs_prefix="Code42.User",
        outputs_key_field="UserID",
        outputs=outputs,
        readable_output=readable_outputs,
        raw_response=res,
    )


@logger
def user_block_command(client, args):
    username = args.get("username")
    user_id = client.block_user(username)
    outputs = {"UserID": user_id}
    readable_outputs = tableToMarkdown("Code42 User Blocked", outputs)
    return CommandResults(
        outputs_prefix="Code42.User",
        outputs_key_field="UserID",
        outputs=outputs,
        readable_output=readable_outputs,
        raw_response=user_id,
    )


@logger
def user_unblock_command(client, args):
    username = args.get("username")
    user_id = client.unblock_user(username)
    outputs = {"UserID": user_id}
    readable_outputs = tableToMarkdown("Code42 User Unblocked", outputs)
    return CommandResults(
        outputs_prefix="Code42.User",
        outputs_key_field="UserID",
        outputs=outputs,
        readable_output=readable_outputs,
        raw_response=user_id,
    )


@logger
def user_deactivate_command(client, args):
    username = args.get("username")
    user_id = client.deactivate_user(username)
    outputs = {"UserID": user_id}
    readable_outputs = tableToMarkdown("Code42 User Deactivated", outputs)
    return CommandResults(
        outputs_prefix="Code42.User",
        outputs_key_field="UserID",
        outputs=outputs,
        readable_output=readable_outputs,
        raw_response=user_id,
    )


@logger
def user_reactivate_command(client, args):
    username = args.get("username")
    user_id = client.reactivate_user(username)
    outputs = {"UserID": user_id}
    readable_outputs = tableToMarkdown("Code42 User Reactivated", outputs)
    return CommandResults(
        outputs_prefix="Code42.User",
        outputs_key_field="UserID",
        outputs=outputs,
        readable_output=readable_outputs,
        raw_response=user_id,
    )


@logger
def legal_hold_add_user_command(client, args):
    username = args.get("username")
    matter_name = args.get("mattername")
    response = client.add_user_to_legal_hold_matter(username, matter_name)
    legal_hold_info = response.get("legalHold")
    user_info = response.get("user")
    outputs = {
        "MatterID": legal_hold_info.get("legalHoldUid") if legal_hold_info else None,
        "MatterName": legal_hold_info.get("name") if legal_hold_info else None,
        "UserID": user_info.get("userUid") if legal_hold_info else None,
        "Username": user_info.get("username") if user_info else None,
    }
    readable_outputs = tableToMarkdown("Code42 User Added to Legal Hold Matter", outputs)
    return CommandResults(
        outputs_prefix="Code42.LegalHold",
        outputs_key_field="MatterID",
        outputs=outputs,
        readable_output=readable_outputs,
        raw_response=response
    )


@logger
def legal_hold_remove_user_command(client, args):
    username = args.get("username")
    matter_name = args.get("mattername")
    user_uid, matter_id = client.remove_user_from_legal_hold_matter(username, matter_name)
    outputs = {
        "MatterID": matter_id,
        "MatterName": matter_name,
        "UserID": user_uid,
        "Username": username
    }
    readable_outputs = tableToMarkdown("Code42 User Removed from Legal Hold Matter", outputs)
    return CommandResults(
        outputs_prefix="Code42.LegalHold",
        outputs_key_field="MatterID",
        outputs=outputs,
        readable_output=readable_outputs,
        raw_response=user_uid
    )


@logger
def download_file_command(client, args):
    file_hash = args.get("hash")
    filename = args.get("filename") or file_hash
    response = client.download_file(file_hash)
    file_chunks = [c for c in response.iter_content(chunk_size=128) if c]
    return fileResult(filename, data=b"".join(file_chunks))


"""Fetching"""


def _create_incident_from_alert_details(details):
    return {"name": "Code42 - {}".format(details.get("name")), "occurred": details.get("createdAt")}


def _stringify_lists_if_needed(event):
    # We need to convert certain fields to a stringified list else React.JS will throw an error
    shared_with = event.get("sharedWith")
    private_ip_addresses = event.get("privateIpAddresses")
    if shared_with:
        shared_list = [u.get("cloudUsername") for u in shared_with if u.get("cloudUsername")]
        event["sharedWith"] = str(shared_list)
    if private_ip_addresses:
        event["privateIpAddresses"] = str(private_ip_addresses)
    return event


def _process_event_from_observation(event):
    return _stringify_lists_if_needed(event)


class Code42SecurityIncidentFetcher(object):
    def __init__(
        self,
        client,
        last_run,
        first_fetch_time,
        event_severity_filter,
        fetch_limit,
        include_files,
        integration_context=None,
    ):
        self._client = client
        self._last_run = last_run
        self._first_fetch_time = first_fetch_time
        self._event_severity_filter = event_severity_filter
        self._fetch_limit = fetch_limit
        self._include_files = include_files
        self._integration_context = integration_context

    @logger
    def fetch(self):
        remaining_incidents_from_last_run = self._fetch_remaining_incidents_from_last_run()
        if remaining_incidents_from_last_run:
            return remaining_incidents_from_last_run
        start_query_time = self._get_start_query_time()
        alerts = self._fetch_alerts(start_query_time)
        incidents = [self._create_incident_from_alert(a) for a in alerts]
        save_time = datetime.utcnow().timestamp()
        next_run = {"last_fetch": save_time}
        return next_run, incidents[: self._fetch_limit], incidents[self._fetch_limit:]

    def _fetch_remaining_incidents_from_last_run(self):
        if self._integration_context:
            remaining_incidents = self._integration_context.get("remaining_incidents")
            # return incidents if exists in context.
            if remaining_incidents:
                return (
                    self._last_run,
                    remaining_incidents[:self._fetch_limit],
                    remaining_incidents[self._fetch_limit:],
                )

    def _get_start_query_time(self):
        start_query_time = self._try_get_last_fetch_time()

        # Handle first time fetch, fetch incidents retroactively
        if not start_query_time:
            start_query_time, _ = parse_date_range(
                self._first_fetch_time, to_timestamp=True, utc=True
            )
            start_query_time /= 1000

        return start_query_time

    def _try_get_last_fetch_time(self):
        return self._last_run.get("last_fetch")

    def _fetch_alerts(self, start_query_time):
        return self._client.fetch_alerts(start_query_time, self._event_severity_filter)

    def _create_incident_from_alert(self, alert):
        details = self._client.get_alert_details(alert["id"])
        incident = _create_incident_from_alert_details(details)
        if self._include_files:
            details = self._relate_files_to_alert(details)
        incident["rawJSON"] = json.dumps(details)
        return incident

    def _relate_files_to_alert(self, alert_details):
        observations = alert_details.get("observations")
        if not observations:
            alert_details["fileevents"] = []
            return
        for obs in observations:
            file_events = self._get_file_events_from_alert_details(obs, alert_details)
            alert_details["fileevents"] = [_process_event_from_observation(e) for e in file_events]
        return alert_details

    def _get_file_events_from_alert_details(self, observation, alert_details):
        security_data_query = map_observation_to_security_query(observation, alert_details["actor"])
        return self._client.search_file_events(security_data_query)


def fetch_incidents(
    client,
    last_run,
    first_fetch_time,
    event_severity_filter,
    fetch_limit,
    include_files,
    integration_context=None,
):
    fetcher = Code42SecurityIncidentFetcher(
        client,
        last_run,
        first_fetch_time,
        event_severity_filter,
        fetch_limit,
        include_files,
        integration_context,
    )
    return fetcher.fetch()


"""Main and test"""


def test_module(client):
    try:
        # Will fail if unauthorized
        client.get_current_user()
        return "ok"
    except Exception:
        return (
            "Invalid credentials or host address. Check that the username and password are correct, that the host "
            "is available and reachable, and that you have supplied the full scheme, domain, and port "
            "(e.g. https://myhost.code42.com:4285)."
        )


def get_command_map():
    return {
        "code42-alert-get": alert_get_command,
        "code42-alert-resolve": alert_resolve_command,
        "code42-securitydata-search": securitydata_search_command,
        "code42-departingemployee-add": departingemployee_add_command,
        "code42-departingemployee-remove": departingemployee_remove_command,
        "code42-departingemployee-get-all": departingemployee_get_all_command,
        "code42-departingemployee-get": departingemployee_get_command,
        "code42-highriskemployee-add": highriskemployee_add_command,
        "code42-highriskemployee-remove": highriskemployee_remove_command,
        "code42-highriskemployee-get-all": highriskemployee_get_all_command,
        "code42-highriskemployee-add-risk-tags": highriskemployee_add_risk_tags_command,
        "code42-highriskemployee-remove-risk-tags": highriskemployee_remove_risk_tags_command,
        "code42-highriskemployee-get": highriskemployee_get_command,
        "code42-user-create": user_create_command,
        "code42-user-block": user_block_command,
        "code42-user-unblock": user_unblock_command,
        "code42-user-deactivate": user_deactivate_command,
        "code42-user-reactivate": user_reactivate_command,
        "code42-legalhold-add-user": legal_hold_add_user_command,
        "code42-legalhold-remove-user": legal_hold_remove_user_command,
        "code42-download-file": download_file_command,
    }


def handle_test_command(client):
    # This is the call made when pressing the integration Test button.
    result = test_module(client)
    demisto.results(result)


def handle_fetch_command(client):
    integration_context = demisto.getIntegrationContext()
    # Set and define the fetch incidents command to run after activated via integration settings.
    next_run, incidents, remaining_incidents = fetch_incidents(
        client=client,
        last_run=demisto.getLastRun(),
        first_fetch_time=demisto.params().get("fetch_time"),
        event_severity_filter=demisto.params().get("alert_severity"),
        fetch_limit=int(demisto.params().get("fetch_limit")),
        include_files=demisto.params().get("include_files"),
        integration_context=integration_context,
    )
    demisto.setLastRun(next_run)
    demisto.incidents(incidents)
    # Store remaining incidents in integration context
    integration_context["remaining_incidents"] = remaining_incidents
    demisto.setIntegrationContext(integration_context)


def run_command(command):
    try:
        results = command()
        if not isinstance(results, (tuple, list)):
            results = [results]
        for result in results:
            return_results(result)
    except Exception as e:
        return_error(create_command_error_message(demisto.command(), e))


def create_client():
    username = demisto.params().get("credentials").get("identifier")
    password = demisto.params().get("credentials").get("password")
    base_url = demisto.params().get("console_url")
    verify_certificate = not demisto.params().get("insecure", False)
    proxy = demisto.params().get("proxy", False)
    return Code42Client(
        base_url=base_url,
        sdk=None,
        auth=(username, password),
        verify=verify_certificate,
        proxy=proxy,
    )


def run_code42_integration():
    client = create_client()
    commands = get_command_map()
    command_key = demisto.command()
    LOG("Command being called is {0}.".format(command_key))
    if command_key == "test-module":
        handle_test_command(client)
    elif command_key == "fetch-incidents":
        handle_fetch_command(client)
    elif command_key in commands:
        run_command(lambda: commands[command_key](client, demisto.args()))


def main():
    run_code42_integration()


if __name__ in ("__main__", "__builtin__", "builtins"):
    main()<|MERGE_RESOLUTION|>--- conflicted
+++ resolved
@@ -357,7 +357,6 @@
             return org_uid
         raise Code42OrgNotFoundError(org_name)
 
-<<<<<<< HEAD
     def get_departing_employee(self, username):
         user_id = self._get_user_id(username)
         response = self._get_sdk().detectionlists.departing_employee.get(user_id)
@@ -367,7 +366,7 @@
         user_id = self._get_user_id(username)
         response = self._get_sdk().detectionlists.high_risk_employee.get(user_id)
         return json.loads(response.text)
-=======
+      
     def _get_legal_hold_matter_id(self, matter_name):
         matter_id = self.get_legal_hold_matter(matter_name).get("legalHoldUid")
         return matter_id
@@ -379,9 +378,8 @@
             members = member_page["legalHoldMemberships"]
             for member in members:
                 return member["legalHoldMembershipUid"]
->>>>>>> 6d3d2ada
-
-
+
+              
 class Code42AlertNotFoundError(Exception):
     def __init__(self, alert_id):
         super(Code42AlertNotFoundError, self).__init__(
