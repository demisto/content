import demistomock as demisto
from CommonServerPython import *

""" IMPORTS """
import json
import os
import requests
import urllib3
import py42.sdk
import py42.settings
from datetime import datetime
from uuid import UUID
<<<<<<< HEAD
from py42.services.detectionlists.departing_employee import DepartingEmployeeFilters
from py42.services.detectionlists.high_risk_employee import HighRiskEmployeeFilters
=======
>>>>>>> 6f77591c
from py42.sdk.queries.fileevents.file_event_query import FileEventQuery as FileEventQueryV1
from py42.sdk.queries.fileevents.v2.file_event_query import FileEventQuery as FileEventQueryV2
from py42.sdk.queries.fileevents.filters import (
    MD5,
    SHA256,
    OSHostname,
    DeviceUsername,
    ExposureType,
    FileCategory,
)
from py42.sdk.queries.fileevents.v2 import filters as v2_filters
from py42.sdk.queries.fileevents.util import FileEventFilterStringField
from py42.sdk.queries.alerts.alert_query import AlertQuery
from py42.sdk.queries.alerts.filters import DateObserved, Severity, AlertState
from py42.exceptions import Py42NotFoundError, Py42HTTPError


class EventId(FileEventFilterStringField):
    _term = "eventId"


class EventIdV2(FileEventFilterStringField):
    _term = "event.id"


# Disable insecure warnings
urllib3.disable_warnings()

""" CONSTANTS """
CODE42_EVENT_CONTEXT_FIELD_MAPPER = {
    "eventTimestamp": "EventTimestamp",
    "createTimestamp": "FileCreated",
    "deviceUid": "EndpointID",
    "deviceUserName": "DeviceUsername",
    "emailFrom": "EmailFrom",
    "emailRecipients": "EmailTo",
    "emailSubject": "EmailSubject",
    "eventId": "EventID",
    "eventType": "EventType",
    "fileCategory": "FileCategory",
    "fileOwner": "FileOwner",
    "fileName": "FileName",
    "filePath": "FilePath",
    "fileSize": "FileSize",
    "modifyTimestamp": "FileModified",
    "md5Checksum": "FileMD5",
    "osHostName": "FileHostname",
    "privateIpAddresses": "DevicePrivateIPAddress",
    "publicIpAddresses": "DevicePublicIPAddress",
    "removableMediaBusType": "RemovableMediaType",
    "removableMediaCapacity": "RemovableMediaCapacity",
    "removableMediaMediaName": "RemovableMediaMediaName",
    "removableMediaName": "RemovableMediaName",
    "removableMediaSerialNumber": "RemovableMediaSerialNumber",
    "removableMediaVendor": "RemovableMediaVendor",
    "sha256Checksum": "FileSHA256",
    "shared": "FileShared",
    "sharedWith": "FileSharedWith",
    "source": "Source",
    "tabUrl": "ApplicationTabURL",
    "url": "FileURL",
    "processName": "ProcessName",
    "processOwner": "ProcessOwner",
    "windowTitle": "WindowTitle",
    "exposure": "Exposure",
    "sharingTypeAdded": "SharingTypeAdded",
}

CODE42_ALERT_CONTEXT_FIELD_MAPPER = {
    "actor": "Username",
    "createdAt": "Occurred",
    "description": "Description",
    "id": "ID",
    "name": "Name",
    "state": "State",
    "type": "Type",
    "riskSeverity": "Severity",
}

FILE_CONTEXT_FIELD_MAPPER = {
    "fileName": "Name",
    "filePath": "Path",
    "fileSize": "Size",
    "md5Checksum": "MD5",
    "sha256Checksum": "SHA256",
    "osHostName": "Hostname",
}

SECURITY_EVENT_HEADERS = [
    "EventType",
    "FileName",
    "FileSize",
    "FileHostname",
    "FileOwner",
    "FileCategory",
    "DeviceUsername",
]

SECURITY_ALERT_HEADERS = ["Type", "Occurred", "Username", "Name", "Description", "State", "ID"]


def _format_list(_list):
    return "\n".join(f"• {item}" for item in _list)


def _flatten_file_event(_dict: dict) -> dict:
    flat = {}
    for key, value in _dict.items():
        if isinstance(value, dict):
            for next_k, next_v in _flatten_file_event(value).items():
                flat[f"{key}.{next_k}"] = next_v
        elif isinstance(value, list) and len(value):
            list_str = _format_list(value)
            if len(_dict) > 1:
                list_str = "\n" + list_str
            flat[key] = list_str
        elif value:
            flat[key] = value
    return flat


def _columnize_file_event(obj):
    """
    If obj is a dictionary, converts it into a vertical column of key: value pairs
    for aligning vertically in the markdown table.
    """
    if isinstance(obj, dict):
        flat = _flatten_file_event(obj)
        column_rows = [f"**{k}:** {v}" for k, v in flat.items()]
        return "\n".join(column_rows)
    elif isinstance(obj, list) and len(obj):
        return _format_list(obj)
    else:
        return obj


def format_file_events(events: List[dict]):
    """
    Formats Code42 file events into a markdown table.
    """
    formatted_events = []
    for event in events:
        formatted = {}
        for k, v in event.items():
            column = _columnize_file_event(v)
            if column:
                formatted[k] = column
        formatted_events.append(formatted)
    return tableToMarkdown("", formatted_events, removeNull=True, sort_headers=False)


def deduplicate_v2_file_events(events: List[dict]):
    """Takes a list of v2 file events and returns a new list removing any duplicate events."""
    unique = []
    id_set = set()
    for event in events:
        _id = event["event"]["id"]
        if _id not in id_set:
            id_set.add(_id)
            unique.append(event)
    return unique


def deduplicate_v1_file_events(events: List[dict]):
    """Takes a list of v1 file events and returns a new list removing any duplicate events."""
    unique = []
    id_set = set()
    for event in events:
        _id = event["eventid"]
        if _id not in id_set:
            id_set.add(_id)
            unique.append(event)
    return unique


def _get_severity_filter_value(severity_arg):
    """Converts single str to upper case. If given list of strs, converts all to upper case."""
    if severity_arg:
        return (
            [severity_arg.upper()]
            if isinstance(severity_arg, str)
            else [x.upper() for x in severity_arg]
        )
    return None


def _create_alert_query(event_severity_filter, start_time):
    """Creates an alert query for the given severity (or severities) and start time."""
    alert_filters = AlertQueryFilters()
    severity = event_severity_filter
    alert_filters.append_result(_get_severity_filter_value(severity), Severity.is_in)
    alert_filters.append(AlertState.eq(AlertState.OPEN))
    alert_filters.append_result(start_time, DateObserved.on_or_after)
    alert_query = alert_filters.to_all_query()
    return alert_query


class Code42Client(BaseClient):
    """
    Client will implement the service API, should not contain Cortex XSOAR logic.
    Should do requests and return data
    """

    def __init__(self, sdk, base_url, auth, verify=True, proxy=False):
        super().__init__(base_url, verify=verify, proxy=proxy)
        self._base_url = base_url
        self._auth = auth
        self._sdk = sdk

        if not proxy:
            for var in ("HTTP_PROXY", "HTTPS_PROXY", "http_proxy", "https_proxy"):
                if os.environ.get(var):
                    del os.environ[var]

        py42.settings.set_user_agent_suffix("Cortex XSOAR")
        py42.settings.verify_ssl_certs = verify

    @property
    def sdk(self):
        if self._sdk is None:
            def api_client_provider():
                r = requests.post(
                    f"https://{self._base_url}/api/v3/oauth/token",
                    params={"grant_type": "client_credentials"},
                    auth=self._auth
                )
                r.raise_for_status()
                return r.json()["access_token"]

            self._sdk = py42.sdk.SDKClient.from_jwt_provider(self._base_url, api_client_provider)
        return self._sdk

    # Alert methods

    def fetch_alerts(self, start_time, event_severity_filter):
        query = _create_alert_query(event_severity_filter, start_time)
        res = self.sdk.alerts.search(query)
        return res.data.get("alerts")

    def get_alert_details(self, alert_id):
        try:
            py42_res = self.sdk.alerts.get_details(alert_id)
            res = py42_res.data.get("alerts")
            return res[0]
        except Py42NotFoundError:
            raise Code42AlertNotFoundError(alert_id)

    def resolve_alert(self, id):
        self.sdk.alerts.resolve(id)
        return id

    def get_user(self, username):
        py42_res = self.sdk.users.get_by_username(username)
        res = py42_res.data.get("users")
        if not res:
            raise Code42UserNotFoundError(username)
        return res[0]

    def create_user(self, org_name, username, email):
        org_uid = self._get_org_id(org_name)
        response = self.sdk.users.create_user(org_uid, username, email)
        return response.data

    def block_user(self, username):
        user_id = self._get_legacy_user_id(username)
        self.sdk.users.block(user_id)
        return user_id

    def unblock_user(self, username):
        user_id = self._get_legacy_user_id(username)
        self.sdk.users.unblock(user_id)
        return user_id

    def deactivate_user(self, username):
        user_id = self._get_legacy_user_id(username)
        self.sdk.users.deactivate(user_id)
        return user_id

    def reactivate_user(self, username):
        user_id = self._get_legacy_user_id(username)
        self.sdk.users.reactivate(user_id)
        return user_id

    def get_legal_hold_matter(self, matter_name):
        matter_pages = self.sdk.legalhold.get_all_matters(name=matter_name)
        for matter_page in matter_pages:
            matters = matter_page["legalHolds"]
            for matter in matters:
                return matter
        raise Code42LegalHoldMatterNotFoundError(matter_name)

    def add_user_to_legal_hold_matter(self, username, matter_name):
        user_uid = self._get_user_id(username)
        matter_id = self._get_legal_hold_matter_id(matter_name)
        response = self.sdk.legalhold.add_to_matter(user_uid, matter_id)
        return response.data

    def remove_user_from_legal_hold_matter(self, username, matter_name):
        user_uid = self._get_user_id(username)
        matter_id = self._get_legal_hold_matter_id(matter_name)
        membership_id = self._get_legal_hold_matter_membership_id(user_uid, matter_id)
        if membership_id:
            self.sdk.legalhold.remove_from_matter(membership_id)
            return user_uid, matter_id

        raise Code42InvalidLegalHoldMembershipError(username, matter_name)

    def get_org(self, org_name):
        org_pages = self.sdk.orgs.get_all()
        for org_page in org_pages:
            orgs = org_page.data.get("orgs")
            for org in orgs:
                if org.get("orgName", "") == org_name:
                    return org
        raise Code42OrgNotFoundError(org_name)

    def search_file_events(self, payload):
        py42_res = self.sdk.securitydata.search_file_events(payload)
        return py42_res.data.get("fileEvents")

    def download_file(self, hash_arg):
        security_module = self.sdk.securitydata
        if _hash_is_md5(hash_arg):
            return security_module.stream_file_by_md5(hash_arg)
        elif _hash_is_sha256(hash_arg):
            return security_module.stream_file_by_sha256(hash_arg)
        else:
            raise Code42UnsupportedHashError

    def _get_user_id(self, username):
        user_id = self.get_user(username).get("userUid")
        if user_id:
            return user_id
        raise Code42UserNotFoundError(username)

    def _get_legacy_user_id(self, username):
        user_id = self.get_user(username).get("userId")
        if user_id:
            return user_id
        raise Code42UserNotFoundError(username)

    def _get_org_id(self, org_name):
        org_uid = self.get_org(org_name).get("orgUid")
        if org_uid:
            return org_uid
        raise Code42OrgNotFoundError(org_name)

    def _get_legal_hold_matter_id(self, matter_name):
        matter_id = self.get_legal_hold_matter(matter_name).get("legalHoldUid")
        return matter_id

    def _get_legal_hold_matter_membership_id(self, user_id, matter_id):
        member_pages = self.sdk.legalhold.get_all_matter_custodians(legal_hold_uid=matter_id, user_uid=user_id)
        for member_page in member_pages:
            members = member_page["legalHoldMemberships"]
            for member in members:
                return member["legalHoldMembershipUid"]
        return None


class Code42AlertNotFoundError(Exception):
    def __init__(self, alert_id):
        super().__init__(
            f"No alert found with ID {alert_id}."
        )


class Code42UserNotFoundError(Exception):
    def __init__(self, username):
        super().__init__(
            f"No user found with username {username}."
        )


class Code42OrgNotFoundError(Exception):
    def __init__(self, org_name):
        super().__init__(
            f"No organization found with name {org_name}."
        )


class Code42InvalidWatchlistTypeError(Exception):
    def __init__(self, watchlist):
        msg = "Invalid Watchlist type: {}, run !code42-watchlists-list to get a list of available Watchlists.".format(
            watchlist
        )
        super().__init__(msg)


class Code42UnsupportedHashError(Exception):
    def __init__(self):
        super().__init__(
            "Unsupported hash. Must be SHA256 or MD5."
        )


class Code42UnsupportedV2ParameterError(Exception):
    def __init__(self, param: str):
<<<<<<< HEAD
        super(Code42UnsupportedV2ParameterError, self).__init__(
=======
        super().__init__(
>>>>>>> 6f77591c
            f"Unsupported parameter: {param} when 'v2_events' is enabled on Code42 integration."
        )


class Code42MissingSearchArgumentsError(Exception):
    def __init__(self):
        super().__init__(
            "No query args provided for searching Code42 security events."
        )


class Code42LegalHoldMatterNotFoundError(Exception):
    def __init__(self, matter_name):
        super().__init__(
            f"No legal hold matter found with name {matter_name}."
        )


class Code42InvalidLegalHoldMembershipError(Exception):
    def __init__(self, username, matter_name):
        super().__init__(
            "User '{}' is not an active member of legal hold matter '{}'".format(
                username, matter_name
            )
        )


class Code42SearchFilters:
    def __init__(self):
        self._filters = []

    @property
    def filters(self):
        return self._filters

    def to_all_query(self):
        """Override"""

    def append(self, _filter):
        if _filter:
            self._filters.append(_filter)

    def extend(self, _filters):
        if _filters:
            self._filters.extend(_filters)

    def append_result(self, value, create_filter):
        """Safely creates and appends the filter to the working list."""
        if not value:
            return
        _filter = create_filter(value)
        self.append(_filter)


class FileEventQueryFilters(Code42SearchFilters):
    """Class for simplifying building up a file event search query"""

    def __init__(self, pg_size=None):
        self._pg_size = pg_size
        super().__init__()

    def to_all_query(self):
        """Convert list of search criteria to *args"""
        query = FileEventQueryV1.all(*self._filters)
        if self._pg_size:
            query.page_size = self._pg_size
        return query


class AlertQueryFilters(Code42SearchFilters):
    """Class for simplifying building up an alert search query"""

    def to_all_query(self):
        query = AlertQuery.all(*self._filters)
        query.page_size = 500
        query.sort_direction = "asc"
        return query


@logger
def build_query_payload(args):
    """Build a query payload combining passed args"""

    pg_size = args.get("results")
    _hash = args.get("hash")
    hostname = args.get("hostname")
    username = args.get("username")
    exposure = args.get("exposure")

    if not _hash and not hostname and not username and not exposure:
        raise Code42MissingSearchArgumentsError

    search_args = FileEventQueryFilters(pg_size)
    search_args.append_result(_hash, _create_hash_filter)
    search_args.append_result(hostname, OSHostname.eq)
    search_args.append_result(username, DeviceUsername.eq)
    search_args.append_result(exposure, _create_exposure_filter)

    query = search_args.to_all_query()
    LOG(f"File Event Query: {str(query)}")
    return query


@logger
def build_v2_query_payload(args):
    """Build a query payload combining passed args"""
    _hash = args.get("hash")
    hostname = args.get("hostname")
    username = args.get("username")
    min_risk_score = arg_to_number(args.get("min_risk_score"), arg_name="min_risk_score") or 1

    if not _hash and not hostname and not username:
        raise Code42MissingSearchArgumentsError

    filters = []
    if _hash:
        if _hash_is_md5(_hash):
            filters.append(v2_filters.file.MD5.eq(_hash))
        elif _hash_is_sha256(_hash):
            filters.append(v2_filters.file.SHA256.eq(_hash))
    if hostname:
        filters.append(v2_filters.source.Name.eq(hostname))
    if username:
        filters.append(v2_filters.user.Email.eq(username))
    if min_risk_score > 0:
        filters.append(v2_filters.risk.Score.greater_than(min_risk_score - 1))

    query = FileEventQueryV2(*filters)
    return query


@logger
def build_v2_query_payload(args):
    """Build a query payload combining passed args"""
    _hash = args.get("hash")
    hostname = args.get("hostname")
    username = args.get("username")
    min_risk_score = arg_to_number(args.get("min_risk_score"), arg_name="min_risk_score") or 1

    if not _hash and not hostname and not username:
        raise Code42MissingSearchArgumentsError()

    filters = []
    if _hash:
        if _hash_is_md5(_hash):
            filters.append(v2_filters.file.MD5.eq(_hash))
        elif _hash_is_sha256(_hash):
            filters.append(v2_filters.file.SHA256.eq(_hash))
    if hostname:
        filters.append(v2_filters.source.Name.eq(hostname))
    if username:
        filters.append(v2_filters.user.Email.eq(username))
    if min_risk_score > 0:
        filters.append(v2_filters.risk.Score.greater_than(min_risk_score - 1))

    query = FileEventQueryV2(*filters)
    return query


def _hash_is_sha256(hash_arg):
    return hash_arg and len(hash_arg) == 64


def _hash_is_md5(hash_arg):
    return hash_arg and len(hash_arg) == 32


def _create_hash_filter(hash_arg):
    if _hash_is_md5(hash_arg):
        return MD5.eq(hash_arg)
    elif _hash_is_sha256(hash_arg):
        return SHA256.eq(hash_arg)
    return None


def _create_exposure_filter(exposure_arg):
    # Because the CLI can't accept lists, convert the args to a list if the type is string.
    exposure_arg = argToList(exposure_arg)
    if "All" in exposure_arg:
        return ExposureType.exists()
    return ExposureType.is_in(exposure_arg)


def get_file_category_value(key):
    # Meant to handle all possible cases
    key = key.lower().replace("-", "").replace("_", "")
    category_map = {
        "sourcecode": FileCategory.SOURCE_CODE,
        "audio": FileCategory.AUDIO,
        "executable": FileCategory.EXECUTABLE,
        "document": FileCategory.DOCUMENT,
        "image": FileCategory.IMAGE,
        "pdf": FileCategory.PDF,
        "presentation": FileCategory.PRESENTATION,
        "script": FileCategory.SCRIPT,
        "spreadsheet": FileCategory.SPREADSHEET,
        "video": FileCategory.VIDEO,
        "virtualdiskimage": FileCategory.VIRTUAL_DISK_IMAGE,
        "archive": FileCategory.ZIP,
    }
    return category_map.get(key, "UNCATEGORIZED")


@logger
def map_to_code42_event_context(obj):
    code42_context = _map_obj_to_context(obj, CODE42_EVENT_CONTEXT_FIELD_MAPPER)
    # FileSharedWith is a special case and needs to be converted to a list
    shared_with_list = code42_context.get("FileSharedWith")
    if shared_with_list:
        shared_list = [u.get("cloudUsername") for u in shared_with_list if u.get("cloudUsername")]
        code42_context["FileSharedWith"] = str(shared_list)
    return code42_context


@logger
def map_to_code42_alert_context(obj):
    return _map_obj_to_context(obj, CODE42_ALERT_CONTEXT_FIELD_MAPPER)


@logger
def map_to_file_context(obj):
    return _map_obj_to_context(obj, FILE_CONTEXT_FIELD_MAPPER)


@logger
def _map_obj_to_context(obj, context_mapper):
    return {v: obj.get(k) for k, v in context_mapper.items() if obj.get(k)}


"""Commands"""


@logger
def alert_get_command(client, args):
    code42_securityalert_context = []
    try:
        alert = client.get_alert_details(args.get("id"))
    except Code42AlertNotFoundError:
        return CommandResults(
            readable_output="No results found",
            outputs={"Results": []},
            outputs_key_field="ID",
            outputs_prefix="Code42.SecurityAlert",
            raw_response={},
        )

    code42_context = map_to_code42_alert_context(alert)
    code42_securityalert_context.append(code42_context)
    readable_outputs = tableToMarkdown(
        "Code42 Security Alert Results",
        code42_securityalert_context,
        headers=SECURITY_ALERT_HEADERS,
    )
    return CommandResults(
        outputs_prefix="Code42.SecurityAlert",
        outputs_key_field="ID",
        outputs=code42_securityalert_context,
        readable_output=readable_outputs,
        raw_response=alert,
    )


@logger
def alert_resolve_command(client, args):
    code42_securityalert_context = []
    alert_id = client.resolve_alert(args.get("id"))
    if not alert_id:
        return CommandResults(
            readable_output="No results found",
            outputs={"Results": []},
            outputs_key_field="ID",
            outputs_prefix="Code42.SecurityAlert",
            raw_response={},
        )

    # Retrieve new alert details
    alert_details = client.get_alert_details(alert_id)
    code42_context = map_to_code42_alert_context(alert_details)
    code42_securityalert_context.append(code42_context)
    readable_outputs = tableToMarkdown(
        "Code42 Security Alert Resolved",
        code42_securityalert_context,
        headers=SECURITY_ALERT_HEADERS,
    )
    return CommandResults(
        outputs_prefix="Code42.SecurityAlert",
        outputs_key_field="ID",
        outputs=code42_securityalert_context,
        readable_output=readable_outputs,
        raw_response=alert_details,
    )


@logger
def departingemployee_add_command(client, args):
    return CommandResults(
        outputs_prefix="Code42.DepartingEmployee",
        outputs_key_field="UserID",
        readable_output="Deprecated. Please use the code42-watchlists-add-user command.",
    )


@logger
def departingemployee_remove_command(client, args):
    return CommandResults(
        outputs_prefix="Code42.DepartingEmployee",
        outputs_key_field="UserID",
        readable_output="Deprecated. Please use the code42-watchlists-remove-user command.",
    )


@logger
def departingemployee_get_all_command(client, args):
    return CommandResults(
        outputs_prefix="Code42.DepartingEmployee",
        outputs_key_field="UserID",
        readable_output="Deprecated. Please use the code42-watchlists-list-included-users command.",
    )


@logger
def departingemployee_get_command(client, args):
    return CommandResults(
        outputs_prefix="Code42.DepartingEmployee",
        outputs_key_field="UserID",
        readable_output="Deprecated. Please use the code42-user-get-risk-profile command.",
    )


@logger
def highriskemployee_get_command(client, args):
    return CommandResults(
        outputs_prefix="Code42.HighRiskEmployee",
        outputs_key_field="UserID",
        readable_output="Deprecated. Please use the code42-user-get-risk-profile command.",
    )


@logger
def highriskemployee_add_command(client, args):
    return CommandResults(
        outputs_prefix="Code42.HighRiskEmployee",
        outputs_key_field="UserID",
        readable_output="Deprecated. Please use the code42-watchlists-add-user command.",
    )


@logger
def highriskemployee_remove_command(client, args):
    return CommandResults(
        outputs_prefix="Code42.HighRiskEmployee",
        outputs_key_field="UserID",
        readable_output="Deprecated. Please use the code42-watchlists-remove-user command.",
    )


@logger
def highriskemployee_get_all_command(client, args):
    return CommandResults(
        outputs_prefix="Code42.HighRiskEmployee",
        outputs_key_field="UserID",
        readable_output="Deprecated. Please use the code42-watchlists-list-included-users command.",
    )


@logger
def highriskemployee_add_risk_tags_command(client, args):
    return CommandResults(
        outputs_prefix="Code42.HighRiskEmployee",
        outputs_key_field="UserID",
        readable_output="Deprecated. The risk tags are now represented as separate watchlist types "
                        + "and there is no replacement for this command.",
    )


@logger
def highriskemployee_remove_risk_tags_command(client, args):
    return CommandResults(
        outputs_prefix="Code42.HighRiskEmployee",
        outputs_key_field="UserID",
        readable_output="Deprecated. The risk tags are now represented as separate watchlist types "
                        + "and there is no replacement for this command.",
    )


@logger
def securitydata_search_command(client, args):
    code42_security_data_context = []
    _json = args.get("json")
    file_context = []

    # If JSON payload is passed as an argument, ignore all other args and search by JSON payload
    if _json is not None:
        file_events = client.search_file_events(_json)
    else:
        # Build payload
        payload = build_query_payload(args)
        file_events = client.search_file_events(payload)
    if file_events:
        for file_event in file_events:
            code42_context_event = map_to_code42_event_context(file_event)
            code42_security_data_context.append(code42_context_event)
            file_context_event = map_to_file_context(file_event)
            file_context.append(file_context_event)
        readable_outputs = tableToMarkdown(
            "Code42 Security Data Results",
            code42_security_data_context,
            headers=SECURITY_EVENT_HEADERS,
        )
        code42_results = CommandResults(
            outputs_prefix="Code42.SecurityData",
            outputs_key_field="EventID",
            outputs=code42_security_data_context,
            readable_output=readable_outputs,
            raw_response=file_events,
        )
        file_results = CommandResults(
            outputs_prefix="File", outputs_key_field=None, outputs=file_context
        )
        return code42_results, file_results

    else:
        return CommandResults(
            readable_output="No results found",
            outputs={"Results": []},
            outputs_key_field="EventID",
            outputs_prefix="Code42.SecurityData",
            raw_response={},
        )


@logger
def file_events_search_command(client, args):
    json_query = args.get("json")
    add_to_context = argToBoolean(args.get("add-to-context"))
    page_size = arg_to_number(args.get("results"), arg_name="results")
    # If JSON payload is passed as an argument, ignore all other args and search by JSON payload
    if json_query is not None:
        try:
            query = FileEventQueryV2.from_dict(json.loads(json_query))
        except KeyError as err:
            return_error(f"Error parsing json query: {err}")
    else:
        query = build_v2_query_payload(args)
    try:
        query.page_size = page_size
        file_events = client.search_file_events(query)
        markdown_table = format_file_events(file_events)
        if add_to_context:
            context = demisto.context()
            if "Code42" in context and "FileEvents" in context["Code42"]:
                context_events = context["Code42"]["FileEvents"]
                file_events = deduplicate_v2_file_events(file_events + context_events)
            return CommandResults(
                outputs_prefix="Code42.FileEvents",
                outputs=file_events,
                readable_output=markdown_table
            )
        else:
            return CommandResults(readable_output=markdown_table)
    except Py42HTTPError as err:
        return_error(f"Error executing json query. Make sure your query is a V2 file event query. Error={err}")


@logger
def user_create_command(client, args):
    org_name = args.get("orgname")
    username = args.get("username")
    email = args.get("email")
    res = client.create_user(org_name, username, email)
    outputs = {
        "Username": res.get("username"),
        "UserID": res.get("userUid"),
        "Email": res.get("email"),
    }
    readable_outputs = tableToMarkdown("Code42 User Created", outputs)
    return CommandResults(
        outputs_prefix="Code42.User",
        outputs_key_field="UserID",
        outputs=outputs,
        readable_output=readable_outputs,
        raw_response=res,
    )


@logger
def user_block_command(client, args):
    username = args.get("username")
    user_id = client.block_user(username)
    outputs = {"UserID": user_id}
    readable_outputs = tableToMarkdown("Code42 User Blocked", outputs)
    return CommandResults(
        outputs_prefix="Code42.User",
        outputs_key_field="UserID",
        outputs=outputs,
        readable_output=readable_outputs,
        raw_response=user_id,
    )


@logger
def user_unblock_command(client, args):
    username = args.get("username")
    user_id = client.unblock_user(username)
    outputs = {"UserID": user_id}
    readable_outputs = tableToMarkdown("Code42 User Unblocked", outputs)
    return CommandResults(
        outputs_prefix="Code42.User",
        outputs_key_field="UserID",
        outputs=outputs,
        readable_output=readable_outputs,
        raw_response=user_id,
    )


@logger
def user_deactivate_command(client, args):
    username = args.get("username")
    user_id = client.deactivate_user(username)
    outputs = {"UserID": user_id}
    readable_outputs = tableToMarkdown("Code42 User Deactivated", outputs)
    return CommandResults(
        outputs_prefix="Code42.User",
        outputs_key_field="UserID",
        outputs=outputs,
        readable_output=readable_outputs,
        raw_response=user_id,
    )


@logger
def user_reactivate_command(client, args):
    username = args.get("username")
    user_id = client.reactivate_user(username)
    outputs = {"UserID": user_id}
    readable_outputs = tableToMarkdown("Code42 User Reactivated", outputs)
    return CommandResults(
        outputs_prefix="Code42.User",
        outputs_key_field="UserID",
        outputs=outputs,
        readable_output=readable_outputs,
        raw_response=user_id,
    )


@logger
def legal_hold_add_user_command(client, args):
    username = args.get("username")
    matter_name = args.get("mattername")
    response = client.add_user_to_legal_hold_matter(username, matter_name)
    legal_hold_info = response.get("legalHold")
    user_info = response.get("user")
    outputs = {
        "MatterID": legal_hold_info.get("legalHoldUid") if legal_hold_info else None,
        "MatterName": legal_hold_info.get("name") if legal_hold_info else None,
        "UserID": user_info.get("userUid") if legal_hold_info else None,
        "Username": user_info.get("username") if user_info else None,
    }
    readable_outputs = tableToMarkdown("Code42 User Added to Legal Hold Matter", outputs)
    return CommandResults(
        outputs_prefix="Code42.LegalHold",
        outputs_key_field="MatterID",
        outputs=outputs,
        readable_output=readable_outputs,
        raw_response=response
    )


@logger
def legal_hold_remove_user_command(client, args):
    username = args.get("username")
    matter_name = args.get("mattername")
    user_uid, matter_id = client.remove_user_from_legal_hold_matter(username, matter_name)
    outputs = {
        "MatterID": matter_id,
        "MatterName": matter_name,
        "UserID": user_uid,
        "Username": username
    }
    readable_outputs = tableToMarkdown("Code42 User Removed from Legal Hold Matter", outputs)
    return CommandResults(
        outputs_prefix="Code42.LegalHold",
        outputs_key_field="MatterID",
        outputs=outputs,
        readable_output=readable_outputs,
        raw_response=user_uid
    )


@logger
def download_file_command(client, args):
    file_hash = args.get("hash")
    filename = args.get("filename") or file_hash
    response = client.download_file(file_hash)
    file_chunks = [c for c in response.iter_content(chunk_size=128) if c]
    return fileResult(filename, data=b"".join(file_chunks))


@logger
def list_watchlists_command(client, args):
    watchlists_context = []
    for page in client.sdk.watchlists.get_all():
        for watchlist in page["watchlists"]:
            watchlists_context.append(
                {
                    "WatchlistID": watchlist["watchlistId"],
                    "WatchlistType": watchlist["listType"],
                    "IncludedUsersCount": watchlist["stats"].get("includedUsersCount", 0)
                }
            )

    if not watchlists_context:
        CommandResults(
            readable_output="No results found",
            outputs_prefix="Code42.Watchlists",
            outputs_key_field="WatchlistID",
            outputs={"Results": []},
            raw_response={},
        )

    readable_outputs = tableToMarkdown("Watchlists", watchlists_context)
    return CommandResults(
        outputs_prefix="Code42.Watchlists",
        outputs_key_field="WatchlistID",
        outputs=watchlists_context,
        readable_output=readable_outputs,
        raw_response=watchlists_context,
    )


@logger
def list_watchlists_included_users(client, args):
    watchlist = args.get("watchlist")
    try:
        UUID(hex=watchlist)
        watchlist_id = watchlist
    except ValueError:
        watchlist_id = client.sdk.watchlists._watchlists_service.watchlist_type_id_map.get(watchlist)
        if watchlist_id is None:
            raise Code42InvalidWatchlistTypeError(watchlist)
    included_users_context = []
    for page in client.sdk.watchlists.get_all_included_users(watchlist_id):
        for user in page["includedUsers"]:
            included_users_context.append(
                {"Username": user["username"], "AddedTime": user["addedTime"], "WatchlistID": watchlist_id}
            )
    readable_outputs = tableToMarkdown("Watchlists", included_users_context)
    return CommandResults(
        outputs_prefix="Code42.WatchlistUsers",
        outputs=included_users_context,
        readable_output=readable_outputs,
    )


@logger
def add_user_to_watchlist_command(client, args):
    username = args.get("username")
    watchlist = args.get("watchlist")
    user = client.get_user(username)
    user_id = user["userUid"]
    try:
        UUID(hex=watchlist)
        resp = client.sdk.watchlists.add_included_users_by_watchlist_id(user_id, watchlist)
    except ValueError:
        resp = client.sdk.watchlists.add_included_users_by_watchlist_type(user_id, watchlist)
    return CommandResults(
        outputs_prefix="Code42.UsersAddedToWatchlists",
        outputs_key_field="Watchlist",
        outputs={"Watchlist": watchlist, "Username": username, "Success": resp.status_code == 200},
    )


@logger
def update_user_risk_profile(client, args):
    username = args.get("username")
    start_date = args.get("start_date")
    end_date = args.get("end_date")
    notes = args.get("notes")

    user = client.get_user(username)
    user_id = user["userUid"]

    resp = client.sdk.userriskprofile.update(
        user_id,
        start_date=start_date,
        end_date=end_date,
        notes=notes
    )
    outputs = {
        "Username": username,
        "Success": resp.status_code == 200,
        "EndDate": resp.data.get("endDate"),
        "StartDate": resp.data.get("startDate"),
        "Notes": resp.data.get("notes"),
    }
    readable_outputs = tableToMarkdown("Code42 User Risk Profile Updated", outputs)
    return CommandResults(
        outputs_prefix="Code42.UpdatedUserRiskProfiles",
        outputs_key_field="Profile",
        outputs=outputs,
        readable_output=readable_outputs,
    )


@logger
def get_user_risk_profile(client, args):
    username = args.get("username")
    resp = client.sdk.userriskprofile.get_by_username(username)
    outputs = {
        "Username": username,
        "EndDate": resp.data.get("endDate"),
        "StartDate": resp.data.get("startDate"),
        "Notes": resp.data.get("notes"),
    }
    return CommandResults(
        outputs_prefix="Code42.UserRiskProfiles",
        outputs_key_field="Profile",
        outputs=outputs,
    )


@logger
def remove_user_from_watchlist_command(client, args):
    username = args.get("username")
    watchlist = args.get("watchlist")
    user = client.get_user(username)
    user_id = user["userUid"]
    try:
        UUID(hex=watchlist)
        resp = client.sdk.watchlists.remove_included_users_by_watchlist_id(user_id, watchlist)
    except ValueError:
        resp = client.sdk.watchlists.remove_included_users_by_watchlist_type(user_id, watchlist)
    return CommandResults(
        outputs_prefix="Code42.UsersRemovedFromWatchlists",
        outputs_key_field="Watchlist",
        outputs={"Watchlist": watchlist, "Username": username, "Success": resp.status_code == 200},
    )


@logger
def file_events_to_table_command(client, args):
    incident = demisto.incident()
    file_event_version = incident["CustomFields"].get("code42fileeventsversion", "1")
    path = args.get("include")
    events = []
    if path in ("incident", "all"):
        events.extend(incident["CustomFields"]["code42fileevents"])
    if path in ("searches", "all"):
        context = demisto.context()
        if "Code42" in context and "FileEvents" in context["Code42"]:
            events.extend(context["Code42"]["FileEvents"])
    if file_event_version == "2":
        events = deduplicate_v2_file_events(events)
    else:
        events = deduplicate_v1_file_events(events)
    table = format_file_events(events)
    return CommandResults(readable_output=table)
<<<<<<< HEAD


"""Fetching"""
=======
>>>>>>> 6f77591c


"""Fetching"""


class Code42SecurityIncidentFetcher:
    def __init__(
        self,
        client,
        last_run,
        first_fetch_time,
        event_severity_filter,
        fetch_limit,
        include_files,
        v2_events,
        integration_context=None,
    ):
        self._client = client
        self._last_run = last_run
        self._first_fetch_time = first_fetch_time
        self._event_severity_filter = event_severity_filter
        self._fetch_limit = fetch_limit
        self._include_files = include_files
        self._v2_events = v2_events
        self._integration_context = integration_context

    @logger
    def fetch(self):
        remaining_incidents_from_last_run = self._fetch_remaining_incidents_from_last_run()
        if remaining_incidents_from_last_run:
            return remaining_incidents_from_last_run
        start_query_time = self._get_start_query_time()
        alerts = self._fetch_alerts(start_query_time)
        incidents = [self._create_incident_from_alert(a) for a in alerts]
        save_time = datetime.utcnow().timestamp()
        next_run = {"last_fetch": save_time}
        return next_run, incidents[: self._fetch_limit], incidents[self._fetch_limit:]

    def _fetch_remaining_incidents_from_last_run(self):
        if self._integration_context:
            remaining_incidents = self._integration_context.get("remaining_incidents")
            # return incidents if exists in context.
            if remaining_incidents:
                return (
                    self._last_run,
                    remaining_incidents[:self._fetch_limit],
                    remaining_incidents[self._fetch_limit:],
                )
            return None
        return None

    def _get_start_query_time(self):
        start_query_time = self._try_get_last_fetch_time()

        # Handle first time fetch, fetch incidents retroactively
        if not start_query_time:
            start_query_time, _ = parse_date_range(
                self._first_fetch_time, to_timestamp=True, utc=True
            )
            start_query_time /= 1000

        return start_query_time

    def _try_get_last_fetch_time(self):
        return self._last_run.get("last_fetch")

    def _fetch_alerts(self, start_query_time):
        return self._client.fetch_alerts(start_query_time, self._event_severity_filter)

    def _create_incident_from_alert(self, alert):
        response = self._client.sdk.alerts.get_aggregate_data(alert.get("id"))
        details = response.data.get("alert")
        details["alertId"] = alert.get("id")
        self._format_summary(details)
        incident = {"name": "Code42 - {}".format(details.get("name")), "occurred": details.get("createdAt")}
        if self._include_files:
            details = self._relate_files_to_alert(details)
        incident["rawJSON"] = json.dumps(details)
        return incident

    def _relate_files_to_alert(self, alert_details):
        observations = alert_details.get("observations")
        if not observations:
            alert_details["fileevents"] = []
            return alert_details
        event_ids = []
        for o in observations:
            data = json.loads(o["data"])
            files = data.get("files")
            if files:
                for file in files:
                    event_ids.append(file["eventId"])
        if not event_ids:
            alert_details["fileevents"] = []
            return alert_details
        if self._v2_events:
            alert_details["fileevents_version"] = 2
            query = FileEventQueryV2(EventIdV2.is_in(event_ids))
        else:
            alert_details["fileevents_version"] = 1
            query = FileEventQueryV1(EventId.is_in(event_ids))
        events = self._client.search_file_events(query)
        alert_details["fileevents"] = list(events)
        return alert_details

    def _format_summary(self, alert_details):
        summary = alert_details["riskSeveritySummary"]
        string_list = []
        for s in summary:
            string_list.append(f"{s['numEvents']} {s['severity']} events:")
            for indicator in s["summarizedRiskIndicators"]:
                string_list.append(f"\t- {indicator['numEvents']} {indicator['name']}")
        alert_details["risksummary"] = "\n".join(string_list)


def fetch_incidents(
    client,
    last_run,
    first_fetch_time,
    event_severity_filter,
    fetch_limit,
    include_files,
    v2_events,
    integration_context=None,
):
    fetcher = Code42SecurityIncidentFetcher(
        client,
        last_run,
        first_fetch_time,
        event_severity_filter,
        fetch_limit,
        include_files,
        v2_events,
        integration_context,
    )
    return fetcher.fetch()


"""Main and test"""


def test_module(client):
    try:
        # Will fail if unauthorized
        client.sdk.usercontext.get_current_tenant_id()
        return "ok"
    except Exception:
        return (
            "Invalid credentials or host address. Check that the username and password are correct, that the host "
            "is available and reachable, and that you have supplied the full scheme, domain, and port "
            "(e.g. https://myhost.code42.com:4285)."
        )


def handle_fetch_command(client):
    integration_context = demisto.getIntegrationContext()
    # Set and define the fetch incidents command to run after activated via integration settings.
    next_run, incidents, remaining_incidents = fetch_incidents(
        client=client,
        last_run=demisto.getLastRun(),
        first_fetch_time=demisto.params().get("fetch_time"),
        event_severity_filter=demisto.params().get("alert_severity"),
        fetch_limit=int(demisto.params().get("fetch_limit")),
        include_files=demisto.params().get("include_files"),
        v2_events=demisto.params().get("v2_events"),
        integration_context=integration_context,
    )
    demisto.setLastRun(next_run)
    demisto.incidents(incidents)
    # Store remaining incidents in integration context
    integration_context["remaining_incidents"] = remaining_incidents
    demisto.setIntegrationContext(integration_context)


def run_command(command):
    try:
        results = command()
        if not isinstance(results, tuple | list):
            results = [results]
        for result in results:
            return_results(result)
    except Exception as e:
        msg = f"Failed to execute command {demisto.command()} command. Error: {e}"
        return_error(msg)


def create_client():
    api_client_id = demisto.params().get("credentials").get("identifier")
    if not api_client_id.startswith("key-") or "@" in api_client_id:
        raise Exception(f"Got invalid API Client ID: {api_client_id}")
    password = demisto.params().get("credentials").get("password")
    base_url = demisto.params().get("console_url")
    verify_certificate = not demisto.params().get("insecure", False)
    proxy = demisto.params().get("proxy", False)
    return Code42Client(
        base_url=base_url,
        sdk=None,
        auth=(api_client_id, password),
        verify=verify_certificate,
        proxy=proxy,
    )


def main():
<<<<<<< HEAD
    client = create_client()
    command_key = demisto.command()
    # switch case
    commands = {
        "code42-alert-get": alert_get_command,
        "code42-alert-resolve": alert_resolve_command,
        "code42-securitydata-search": securitydata_search_command,
        "code42-file-events-search": file_events_search_command,
        "code42-file-events-table": file_events_to_table_command,
        "code42-departingemployee-add": departingemployee_add_command,
        "code42-departingemployee-remove": departingemployee_remove_command,
        "code42-departingemployee-get-all": departingemployee_get_all_command,
        "code42-departingemployee-get": departingemployee_get_command,
        "code42-highriskemployee-add": highriskemployee_add_command,
        "code42-highriskemployee-remove": highriskemployee_remove_command,
        "code42-highriskemployee-get-all": highriskemployee_get_all_command,
        "code42-highriskemployee-add-risk-tags": highriskemployee_add_risk_tags_command,
        "code42-highriskemployee-remove-risk-tags": highriskemployee_remove_risk_tags_command,
        "code42-highriskemployee-get": highriskemployee_get_command,
        "code42-user-create": user_create_command,
        "code42-user-block": user_block_command,
        "code42-user-unblock": user_unblock_command,
        "code42-user-deactivate": user_deactivate_command,
        "code42-user-reactivate": user_reactivate_command,
        "code42-user-get-risk-profile": get_user_risk_profile,
        "code42-user-update-risk-profile": update_user_risk_profile,
        "code42-legalhold-add-user": legal_hold_add_user_command,
        "code42-legalhold-remove-user": legal_hold_remove_user_command,
        "code42-download-file": download_file_command,
        "code42-watchlists-list": list_watchlists_command,
        "code42-watchlists-list-included-users": list_watchlists_included_users,
        "code42-watchlists-add-user": add_user_to_watchlist_command,
        "code42-watchlists-remove-user": remove_user_from_watchlist_command,
    }
    LOG("Command being called is {0}.".format(command_key))
    if command_key == "test-module":
        result = test_module(client)
        demisto.results(result)
    elif command_key == "fetch-incidents":
        handle_fetch_command(client)
    elif command_key in commands:
        run_command(lambda: commands[command_key](client, demisto.args()))
=======
    try:
        client = create_client()
        command_key = demisto.command()
        # switch case
        commands = {
            "code42-alert-get": alert_get_command,
            "code42-alert-resolve": alert_resolve_command,
            "code42-securitydata-search": securitydata_search_command,
            "code42-file-events-search": file_events_search_command,
            "code42-file-events-table": file_events_to_table_command,
            "code42-departingemployee-add": departingemployee_add_command,
            "code42-departingemployee-remove": departingemployee_remove_command,
            "code42-departingemployee-get-all": departingemployee_get_all_command,
            "code42-departingemployee-get": departingemployee_get_command,
            "code42-highriskemployee-add": highriskemployee_add_command,
            "code42-highriskemployee-remove": highriskemployee_remove_command,
            "code42-highriskemployee-get-all": highriskemployee_get_all_command,
            "code42-highriskemployee-add-risk-tags": highriskemployee_add_risk_tags_command,
            "code42-highriskemployee-remove-risk-tags": highriskemployee_remove_risk_tags_command,
            "code42-highriskemployee-get": highriskemployee_get_command,
            "code42-user-create": user_create_command,
            "code42-user-block": user_block_command,
            "code42-user-unblock": user_unblock_command,
            "code42-user-deactivate": user_deactivate_command,
            "code42-user-reactivate": user_reactivate_command,
            "code42-user-get-risk-profile": get_user_risk_profile,
            "code42-user-update-risk-profile": update_user_risk_profile,
            "code42-legalhold-add-user": legal_hold_add_user_command,
            "code42-legalhold-remove-user": legal_hold_remove_user_command,
            "code42-download-file": download_file_command,
            "code42-watchlists-list": list_watchlists_command,
            "code42-watchlists-list-included-users": list_watchlists_included_users,
            "code42-watchlists-add-user": add_user_to_watchlist_command,
            "code42-watchlists-remove-user": remove_user_from_watchlist_command,
        }
        LOG(f"Command being called is {command_key}.")
        if command_key == "test-module":
            result = test_module(client)
            demisto.results(result)
        elif command_key == "fetch-incidents":
            handle_fetch_command(client)
        elif command_key in commands:
            run_command(lambda: commands[command_key](client, demisto.args()))
        else:
            raise NotImplementedError(f'{command_key} command is not implemented.')

    except Exception as e:
        return_error(str(e))
>>>>>>> 6f77591c


if __name__ in ("__main__", "__builtin__", "builtins"):
    main()<|MERGE_RESOLUTION|>--- conflicted
+++ resolved
@@ -10,11 +10,6 @@
 import py42.settings
 from datetime import datetime
 from uuid import UUID
-<<<<<<< HEAD
-from py42.services.detectionlists.departing_employee import DepartingEmployeeFilters
-from py42.services.detectionlists.high_risk_employee import HighRiskEmployeeFilters
-=======
->>>>>>> 6f77591c
 from py42.sdk.queries.fileevents.file_event_query import FileEventQuery as FileEventQueryV1
 from py42.sdk.queries.fileevents.v2.file_event_query import FileEventQuery as FileEventQueryV2
 from py42.sdk.queries.fileevents.filters import (
@@ -413,11 +408,7 @@
 
 class Code42UnsupportedV2ParameterError(Exception):
     def __init__(self, param: str):
-<<<<<<< HEAD
-        super(Code42UnsupportedV2ParameterError, self).__init__(
-=======
         super().__init__(
->>>>>>> 6f77591c
             f"Unsupported parameter: {param} when 'v2_events' is enabled on Code42 integration."
         )
 
@@ -531,34 +522,6 @@
 
     if not _hash and not hostname and not username:
         raise Code42MissingSearchArgumentsError
-
-    filters = []
-    if _hash:
-        if _hash_is_md5(_hash):
-            filters.append(v2_filters.file.MD5.eq(_hash))
-        elif _hash_is_sha256(_hash):
-            filters.append(v2_filters.file.SHA256.eq(_hash))
-    if hostname:
-        filters.append(v2_filters.source.Name.eq(hostname))
-    if username:
-        filters.append(v2_filters.user.Email.eq(username))
-    if min_risk_score > 0:
-        filters.append(v2_filters.risk.Score.greater_than(min_risk_score - 1))
-
-    query = FileEventQueryV2(*filters)
-    return query
-
-
-@logger
-def build_v2_query_payload(args):
-    """Build a query payload combining passed args"""
-    _hash = args.get("hash")
-    hostname = args.get("hostname")
-    username = args.get("username")
-    min_risk_score = arg_to_number(args.get("min_risk_score"), arg_name="min_risk_score") or 1
-
-    if not _hash and not hostname and not username:
-        raise Code42MissingSearchArgumentsError()
 
     filters = []
     if _hash:
@@ -1175,12 +1138,6 @@
         events = deduplicate_v1_file_events(events)
     table = format_file_events(events)
     return CommandResults(readable_output=table)
-<<<<<<< HEAD
-
-
-"""Fetching"""
-=======
->>>>>>> 6f77591c
 
 
 """Fetching"""
@@ -1385,50 +1342,6 @@
 
 
 def main():
-<<<<<<< HEAD
-    client = create_client()
-    command_key = demisto.command()
-    # switch case
-    commands = {
-        "code42-alert-get": alert_get_command,
-        "code42-alert-resolve": alert_resolve_command,
-        "code42-securitydata-search": securitydata_search_command,
-        "code42-file-events-search": file_events_search_command,
-        "code42-file-events-table": file_events_to_table_command,
-        "code42-departingemployee-add": departingemployee_add_command,
-        "code42-departingemployee-remove": departingemployee_remove_command,
-        "code42-departingemployee-get-all": departingemployee_get_all_command,
-        "code42-departingemployee-get": departingemployee_get_command,
-        "code42-highriskemployee-add": highriskemployee_add_command,
-        "code42-highriskemployee-remove": highriskemployee_remove_command,
-        "code42-highriskemployee-get-all": highriskemployee_get_all_command,
-        "code42-highriskemployee-add-risk-tags": highriskemployee_add_risk_tags_command,
-        "code42-highriskemployee-remove-risk-tags": highriskemployee_remove_risk_tags_command,
-        "code42-highriskemployee-get": highriskemployee_get_command,
-        "code42-user-create": user_create_command,
-        "code42-user-block": user_block_command,
-        "code42-user-unblock": user_unblock_command,
-        "code42-user-deactivate": user_deactivate_command,
-        "code42-user-reactivate": user_reactivate_command,
-        "code42-user-get-risk-profile": get_user_risk_profile,
-        "code42-user-update-risk-profile": update_user_risk_profile,
-        "code42-legalhold-add-user": legal_hold_add_user_command,
-        "code42-legalhold-remove-user": legal_hold_remove_user_command,
-        "code42-download-file": download_file_command,
-        "code42-watchlists-list": list_watchlists_command,
-        "code42-watchlists-list-included-users": list_watchlists_included_users,
-        "code42-watchlists-add-user": add_user_to_watchlist_command,
-        "code42-watchlists-remove-user": remove_user_from_watchlist_command,
-    }
-    LOG("Command being called is {0}.".format(command_key))
-    if command_key == "test-module":
-        result = test_module(client)
-        demisto.results(result)
-    elif command_key == "fetch-incidents":
-        handle_fetch_command(client)
-    elif command_key in commands:
-        run_command(lambda: commands[command_key](client, demisto.args()))
-=======
     try:
         client = create_client()
         command_key = demisto.command()
@@ -1477,7 +1390,6 @@
 
     except Exception as e:
         return_error(str(e))
->>>>>>> 6f77591c
 
 
 if __name__ in ("__main__", "__builtin__", "builtins"):
