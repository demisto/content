--- conflicted
+++ resolved
@@ -1001,7 +1001,6 @@
     )
 
 
-<<<<<<< HEAD
 def legal_hold_add_user_command(client, args):
     username = args.get("username")
     matter_name = args.get("mattername")
@@ -1042,13 +1041,11 @@
         readable_output=readable_outputs,
         raw_response=user_uid
     )
-=======
 def download_file_command(client, args):
     file_hash = args.get("hash")
     response = client.download_file(file_hash)
     file_chunks = [c for c in response.iter_content(chunk_size=128) if c]
     return fileResult(file_hash, data=b"".join(file_chunks))
->>>>>>> 1269e36f
 
 
 """Fetching"""
@@ -1211,14 +1208,10 @@
         "code42-user-block": user_block_command,
         "code42-user-unblock": user_unblock_command,
         "code42-user-deactivate": user_deactivate_command,
-<<<<<<< HEAD
         "code42-user-reactivate": user_reactivate_command,
         "code42-legalhold-add-user": legal_hold_add_user_command,
         "code42-legalhold-remove-user": legal_hold_remove_user_command,
-=======
-        "code42_user-reactivate": user_reactivate_command,
         "code42-download-file": download_file_command,
->>>>>>> 1269e36f
     }
 
 
