--- conflicted
+++ resolved
@@ -1219,11 +1219,8 @@
         "code42-user-unblock": user_unblock_command,
         "code42-user-deactivate": user_deactivate_command,
         "code42-user-reactivate": user_reactivate_command,
-<<<<<<< HEAD
         "code42-legalhold-add-user": legal_hold_add_user_command,
         "code42-legalhold-remove-user": legal_hold_remove_user_command,
-=======
->>>>>>> 20f486d6
         "code42-download-file": download_file_command,
     }
 
