--- conflicted
+++ resolved
@@ -148,15 +148,6 @@
         if employee_tags and set(risk_tags) <= set(employee_tags):
             res.append(employee)
     return res
-<<<<<<< HEAD
-
-
-def _try_convert_str_list_to_list(str_list):
-    if isinstance(str_list, str):
-        return str_list.split(",")
-    return str_list
-=======
->>>>>>> 05420587
 
 
 class Code42Client(BaseClient):
@@ -175,15 +166,6 @@
             if not self._sdk
             else None
         )
-<<<<<<< HEAD
-        py42.settings.set_user_agent_suffix("Cortex XSOAR")
-
-    def _get_sdk(self):
-        if self._sdk is None:
-            self._sdk = self._sdk_factory()
-        return self._sdk
-
-=======
 
         if not proxy:
             _clear_env_var_if_exists('HTTP_PROXY')
@@ -199,7 +181,6 @@
             self._sdk = self._sdk_factory()
         return self._sdk
 
->>>>>>> 05420587
     def add_user_to_departing_employee(self, username, departure_date=None, note=None):
         user_id = self._get_user_id(username)
         self._get_sdk().detectionlists.departing_employee.add(
@@ -241,31 +222,19 @@
         return user_id
 
     def add_user_risk_tags(self, username, risk_tags):
-<<<<<<< HEAD
-        risk_tags = _try_convert_str_list_to_list(risk_tags)
-=======
         risk_tags = argToList(risk_tags)
->>>>>>> 05420587
         user_id = self._get_user_id(username)
         self._get_sdk().detectionlists.add_user_risk_tags(user_id, risk_tags)
         return user_id
 
     def remove_user_risk_tags(self, username, risk_tags):
-<<<<<<< HEAD
-        risk_tags = _try_convert_str_list_to_list(risk_tags)
-=======
         risk_tags = argToList(risk_tags)
->>>>>>> 05420587
         user_id = self._get_user_id(username)
         self._get_sdk().detectionlists.remove_user_risk_tags(user_id, risk_tags)
         return user_id
 
     def get_all_high_risk_employees(self, risk_tags, results, filter_type):
-<<<<<<< HEAD
-        risk_tags = _try_convert_str_list_to_list(risk_tags)
-=======
         risk_tags = argToList(risk_tags)
->>>>>>> 05420587
         results = int(results) if results else 50
         filter_type = filter_type if filter_type else "OPEN"
         res = []
@@ -361,11 +330,7 @@
             page_json = json.loads(org_page.text)
             orgs = page_json.get("orgs")
             for org in orgs:
-<<<<<<< HEAD
-                if org.get("orgName") == org_name:
-=======
                 if org.get("orgName", "") == org_name:
->>>>>>> 05420587
                     return org
         raise Code42OrgNotFoundError(org_name)
 
@@ -567,11 +532,7 @@
 
 def _create_exposure_filter(exposure_arg):
     # Because the CLI can't accept lists, convert the args to a list if the type is string.
-<<<<<<< HEAD
-    exposure_arg = [arg.strip() for arg in exposure_arg.split(",")]
-=======
     exposure_arg = argToList(exposure_arg)
->>>>>>> 05420587
     if "All" in exposure_arg:
         return ExposureType.exists()
     return ExposureType.is_in(exposure_arg)
@@ -698,14 +659,11 @@
     return (
         datetime.strptime(date_arg, "%Y-%m-%dT%H:%M:%S.%f") - datetime.utcfromtimestamp(0)
     ).total_seconds()
-<<<<<<< HEAD
-=======
 
 
 def _clear_env_var_if_exists(var):
     if os.environ.get(var):
         del os.environ[var]
->>>>>>> 05420587
 
 
 @logger
@@ -1027,7 +985,6 @@
             "Code42 Security Data Results",
             code42_security_data_context,
             headers=SECURITY_EVENT_HEADERS,
-<<<<<<< HEAD
         )
         code42_results = CommandResults(
             outputs_prefix="Code42.SecurityData",
@@ -1039,19 +996,6 @@
         file_results = CommandResults(
             outputs_prefix="File", outputs_key_field=None, outputs=file_context
         )
-=======
-        )
-        code42_results = CommandResults(
-            outputs_prefix="Code42.SecurityData",
-            outputs_key_field="EventID",
-            outputs=code42_security_data_context,
-            readable_output=readable_outputs,
-            raw_response=file_events,
-        )
-        file_results = CommandResults(
-            outputs_prefix="File", outputs_key_field=None, outputs=file_context
-        )
->>>>>>> 05420587
         return code42_results, file_results
 
     else:
@@ -1418,11 +1362,7 @@
     )
 
 
-<<<<<<< HEAD
-def run_code42_integration():
-=======
 def main():
->>>>>>> 05420587
     client = create_client()
     commands = get_command_map()
     command_key = demisto.command()
@@ -1433,13 +1373,6 @@
         handle_fetch_command(client)
     elif command_key in commands:
         run_command(lambda: commands[command_key](client, demisto.args()))
-<<<<<<< HEAD
-
-
-def main():
-    run_code42_integration()
-=======
->>>>>>> 05420587
 
 
 if __name__ in ("__main__", "__builtin__", "builtins"):
