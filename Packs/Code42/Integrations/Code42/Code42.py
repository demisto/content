--- conflicted
+++ resolved
@@ -644,10 +644,10 @@
     employees = client.get_all_departing_employees(results)
     employees_context = [
         {
-            "UserID": e["userId"],
-            "Username": e["userName"],
+            "UserID": e.get("userId"),
+            "Username": e.get("userName"),
             "DepartureDate": e.get("departureDate"),
-            "Note": e["notes"],
+            "Note": e.get("notes"),
         }
         for e in employees
     ]
@@ -795,7 +795,7 @@
     email = args.get("email")
     try:
         res = client.create_user(org_name, username, email)
-        outputs = {"Username": res["username"], "UserID": res["userUid"], "Email": res["email"]}
+        outputs = {"Username": res.get("username"), "UserID": res.get("userUid"), "Email": res.get("email")}
         readable_outputs = tableToMarkdown("Code42 User Created", outputs)
         return CommandResults(
             outputs_prefix="Code42.User",
@@ -880,7 +880,7 @@
 
 
 def _create_incident_from_alert_details(details):
-    return {"name": "Code42 - {}".format(details["name"]), "occurred": details["createdAt"]}
+    return {"name": "Code42 - {}".format(details.get("name")), "occurred": details.get("createdAt")}
 
 
 def _stringify_lists_if_needed(event):
@@ -1020,73 +1020,6 @@
 
 def get_command_map():
     return {
-        "code42-alert-get": alert_get_command,
-        "code42-alert-resolve": alert_resolve_command,
-        "code42-securitydata-search": securitydata_search_command,
-        "code42-departingemployee-add": departingemployee_add_command,
-        "code42-departingemployee-remove": departingemployee_remove_command,
-        "code42-departingemployee-get-all": departingemployee_get_all_command,
-        "code42-highriskemployee-add": highriskemployee_add_command,
-        "code42-highriskemployee-remove": highriskemployee_remove_command,
-        "code42-highriskemployee-get-all": highriskemployee_get_all_command,
-        "code42-highriskemployee-add-risk-tags": highriskemployee_add_risk_tags_command,
-        "code42-highriskemployee-remove-risk-tags": highriskemployee_remove_risk_tags_command,
-    }
-
-
-def handle_test_command(client):
-    # This is the call made when pressing the integration Test button.
-    result = test_module(client)
-    demisto.results(result)
-
-
-def handle_fetch_command(client):
-    integration_context = demisto.getIntegrationContext()
-    # Set and define the fetch incidents command to run after activated via integration settings.
-    next_run, incidents, remaining_incidents = fetch_incidents(
-        client=client,
-        last_run=demisto.getLastRun(),
-        first_fetch_time=demisto.params().get("fetch_time"),
-        event_severity_filter=demisto.params().get("alert_severity"),
-        fetch_limit=int(demisto.params().get("fetch_limit")),
-        include_files=demisto.params().get("include_files"),
-        integration_context=integration_context,
-    )
-    demisto.setLastRun(next_run)
-    demisto.incidents(incidents)
-    # Store remaining incidents in integration context
-    integration_context["remaining_incidents"] = remaining_incidents
-    demisto.setIntegrationContext(integration_context)
-
-
-def try_run_command(command):
-    try:
-        results = command()
-        if not isinstance(results, tuple) and not isinstance(results, list):
-            results = [results]
-        for result in results:
-            return_results(result)
-    except Exception as e:
-        return_error(create_command_error_message(demisto.command(), e))
-
-
-def run_code42_integration():
-    username = demisto.params().get("credentials").get("identifier")
-    password = demisto.params().get("credentials").get("password")
-    base_url = demisto.params().get("console_url")
-    verify_certificate = not demisto.params().get("insecure", False)
-    proxy = demisto.params().get("proxy", False)
-    LOG("Command being called is {0}.".format(demisto.command()))
-<<<<<<< HEAD
-    try:
-        client = Code42Client(
-            base_url=base_url,
-            sdk=None,
-            auth=(username, password),
-            verify=verify_certificate,
-            proxy=proxy,
-        )
-        commands = {
             "code42-alert-get": alert_get_command,
             "code42-alert-resolve": alert_resolve_command,
             "code42-securitydata-search": securitydata_search_command,
@@ -1104,39 +1037,51 @@
             "code42-user-deactivate": user_deactivate_command,
             "code42_user-reactivate": user_reactivate_command,
         }
-        command = demisto.command()
-        if command == "test-module":
-            # This is the call made when pressing the integration Test button.
-            result = test_module(client)
-            demisto.results(result)
-        elif command == "fetch-incidents":
-            integration_context = demisto.getIntegrationContext()
-            # Set and define the fetch incidents command to run after activated via integration settings.
-            next_run, incidents, remaining_incidents = fetch_incidents(
-                client=client,
-                last_run=demisto.getLastRun(),
-                first_fetch_time=demisto.params().get("fetch_time"),
-                event_severity_filter=demisto.params().get("alert_severity"),
-                fetch_limit=int(demisto.params().get("fetch_limit")),
-                include_files=demisto.params().get("include_files"),
-                integration_context=integration_context,
-            )
-            demisto.setLastRun(next_run)
-            demisto.incidents(incidents)
-            # Store remaining incidents in integration context
-            integration_context["remaining_incidents"] = remaining_incidents
-            demisto.setIntegrationContext(integration_context)
-        elif command in commands:
-            results = commands[command](client, demisto.args())
-            if not isinstance(results, tuple) and not isinstance(results, list):
-                results = [results]
-            for result in results:
-                return_results(result)
-
-    # Log exceptions
+
+
+def handle_test_command(client):
+    # This is the call made when pressing the integration Test button.
+    result = test_module(client)
+    demisto.results(result)
+
+
+def handle_fetch_command(client):
+    integration_context = demisto.getIntegrationContext()
+    # Set and define the fetch incidents command to run after activated via integration settings.
+    next_run, incidents, remaining_incidents = fetch_incidents(
+        client=client,
+        last_run=demisto.getLastRun(),
+        first_fetch_time=demisto.params().get("fetch_time"),
+        event_severity_filter=demisto.params().get("alert_severity"),
+        fetch_limit=int(demisto.params().get("fetch_limit")),
+        include_files=demisto.params().get("include_files"),
+        integration_context=integration_context,
+    )
+    demisto.setLastRun(next_run)
+    demisto.incidents(incidents)
+    # Store remaining incidents in integration context
+    integration_context["remaining_incidents"] = remaining_incidents
+    demisto.setIntegrationContext(integration_context)
+
+
+def try_run_command(command):
+    try:
+        results = command()
+        if not isinstance(results, tuple) and not isinstance(results, list):
+            results = [results]
+        for result in results:
+            return_results(result)
     except Exception as e:
-        return_error("Failed to execute {0} command. Error: {1}".format(demisto.command(), str(e)))
-=======
+        return_error(create_command_error_message(demisto.command(), e))
+
+
+def run_code42_integration():
+    username = demisto.params().get("credentials").get("identifier")
+    password = demisto.params().get("credentials").get("password")
+    base_url = demisto.params().get("console_url")
+    verify_certificate = not demisto.params().get("insecure", False)
+    proxy = demisto.params().get("proxy", False)
+    LOG("Command being called is {0}.".format(demisto.command()))
     client = Code42Client(
         base_url=base_url,
         sdk=None,
@@ -1156,7 +1101,6 @@
 
 def main():
     run_code42_integration()
->>>>>>> 96206ceb
 
 
 if __name__ in ("__main__", "__builtin__", "builtins"):
