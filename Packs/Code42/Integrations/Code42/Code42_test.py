--- conflicted
+++ resolved
@@ -136,11 +136,7 @@
             "deviceUserName":"test@example.com",
             "osHostName":"TEST'S MAC",
             "domainName":"host.docker.internal",
-<<<<<<< HEAD
-            "publicIpAddress":"255.2555.255.255",
-=======
             "publicIpAddress":"255.255.255.255",
->>>>>>> 20f486d6
             "privateIpAddresses":["127.0.0.1"],
             "deviceUid":"935873453596901068",
             "userUid":"912098363086307495",
