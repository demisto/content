--- conflicted
+++ resolved
@@ -30,12 +30,9 @@
     user_unblock_command,
     user_deactivate_command,
     user_reactivate_command,
-<<<<<<< HEAD
     legal_hold_add_user_command,
     legal_hold_remove_user_command,
-=======
     download_file_command,
->>>>>>> 1269e36f
     fetch_incidents,
 )
 import time
