--- conflicted
+++ resolved
@@ -1167,57 +1167,62 @@
 
 def test_alert_get_command(code42_alerts_mock):
     client = create_client(code42_alerts_mock)
-<<<<<<< HEAD
-    res = alert_get_command(client, {"id": "36fb8ca5-0533-4d25-9763-e09d35d60610"})
-    assert res.raw_response["ruleId"] == "4576576e-13cb-4f88-be3a-ee77739de649"
-=======
-    _, outputs, res = alert_get_command(client, {"id": "36fb8ca5-0533-4d25-9763-e09d35d60610"})
-    assert res["ruleId"] == "4576576e-13cb-4f88-be3a-ee77739de649"
-    assert outputs == {"Code42.SecurityAlert": [MOCK_CODE42_ALERT_CONTEXT[0]]}
->>>>>>> 1e13e46d
+    cmd_res = alert_get_command(client, {"id": "4576576e-13cb-4f88-be3a-ee77739de649"})
+    assert cmd_res.raw_response["ruleId"] == "4576576e-13cb-4f88-be3a-ee77739de649"
+    assert cmd_res.outputs == [MOCK_CODE42_ALERT_CONTEXT[0]]
+    assert cmd_res.outputs_prefix == "Code42.SecurityAlert"
+    assert cmd_res.outputs_key_field == "ID"
 
 
 def test_alert_resolve_command(code42_alerts_mock):
     client = create_client(code42_alerts_mock)
-    _, outputs, res = alert_resolve_command(client, {"id": "36fb8ca5-0533-4d25-9763-e09d35d60610"})
-    assert res["id"] == "36fb8ca5-0533-4d25-9763-e09d35d60610"
-    assert outputs == {"Code42.SecurityAlert": [MOCK_CODE42_ALERT_CONTEXT[0]]}
+    cmd_res = alert_resolve_command(client, {"id": "4576576e-13cb-4f88-be3a-ee77739de649"})
+    assert cmd_res.raw_response["ruleId"] == "4576576e-13cb-4f88-be3a-ee77739de649"
+    assert cmd_res.outputs == [MOCK_CODE42_ALERT_CONTEXT[0]]
+    assert cmd_res.outputs_prefix == "Code42.SecurityAlert"
+    assert cmd_res.outputs_key_field == "ID"
 
 
 def test_departingemployee_add_command(code42_sdk_mock):
     client = create_client(code42_sdk_mock)
     date = "2020-01-01"
     note = "Dummy note"
-    _, outputs, res = departingemployee_add_command(
+    cmd_res = departingemployee_add_command(
         client,
         {"username": _TEST_USERNAME, "departuredate": date, "note": note},
-    )
+     )
     add_func = code42_sdk_mock.detectionlists.departing_employee.add
-    assert res == _TEST_USER_ID
-    assert outputs["Code42.DepartingEmployee"]["DepartureDate"] == date
-    assert outputs["Code42.DepartingEmployee"]["Note"] == note
-    assert outputs["Code42.DepartingEmployee"]["Username"] == _TEST_USERNAME
-    assert outputs["Code42.DepartingEmployee"]["UserID"] == _TEST_USER_ID
+    assert cmd_res.raw_response == _TEST_USER_ID
+    assert cmd_res.outputs_prefix == "Code42.DepartingEmployee"
+    assert cmd_res.outputs_key_field == "UserID"
+    assert cmd_res.outputs["DepartureDate"] == date
+    assert cmd_res.outputs["Note"] == note
+    assert cmd_res.outputs["Username"] == _TEST_USERNAME
+    assert cmd_res.outputs["UserID"] == _TEST_USER_ID
     add_func.assert_called_once_with(_TEST_USER_ID, departure_date=date)
     code42_sdk_mock.detectionlists.update_user_notes.assert_called_once_with(_TEST_USER_ID, note)
 
 
 def test_departingemployee_remove_command(code42_sdk_mock):
     client = create_client(code42_sdk_mock)
-    _, outputs, res = departingemployee_remove_command(client, {"username": _TEST_USERNAME})
-    assert res == _TEST_USER_ID
+    cmd_res = departingemployee_remove_command(client, {"username": _TEST_USERNAME})
+    assert cmd_res.raw_response == _TEST_USER_ID
+    assert cmd_res.outputs_prefix == "Code42.DepartingEmployee"
+    assert cmd_res.outputs_key_field == "UserID"
+    assert cmd_res.outputs["Username"] == _TEST_USERNAME
+    assert cmd_res.outputs["UserID"] == _TEST_USER_ID
     code42_sdk_mock.detectionlists.departing_employee.remove.assert_called_once_with(_TEST_USER_ID)
-    assert outputs["Code42.DepartingEmployee"]["Username"] == _TEST_USERNAME
-    assert outputs["Code42.DepartingEmployee"]["UserID"] == _TEST_USER_ID
 
 
 def test_departingemployee_get_all_command(code42_departing_employee_mock):
     client = create_client(code42_departing_employee_mock)
-    _, outputs, res = departingemployee_get_all_command(client, {})
-    outputs_list = outputs["Code42.DepartingEmployee(val.UserID && val.UserID == obj.UserID)"]
-    expected = json.loads(MOCK_GET_ALL_DEPARTING_EMPLOYEES_RESPONSE)["items"]
-    assert res == expected
-    assert_departingemployee_outputs_match_response(outputs_list, expected)
+    cmd_res = departingemployee_get_all_command(client, {})
+    expected_raw_response = json.loads(MOCK_GET_ALL_DEPARTING_EMPLOYEES_RESPONSE)["items"]
+    assert cmd_res.outputs_prefix == "Code42.DepartingEmployee"
+    assert cmd_res.outputs_key_field == "UserID"
+    assert cmd_res.raw_response == json.loads(MOCK_GET_ALL_DEPARTING_EMPLOYEES_RESPONSE)["items"]
+    # Tests outputs
+    assert_departingemployee_outputs_match_response(cmd_res.outputs, expected_raw_response)
 
 
 def test_departingemployee_get_all_command_gets_employees_from_multiple_pages(
@@ -1233,14 +1238,15 @@
         employee_page_generator
     )
     client = create_client(code42_departing_employee_mock)
-    _, outputs, res = departingemployee_get_all_command(client, {})
-    outputs_list = outputs["Code42.DepartingEmployee(val.UserID && val.UserID == obj.UserID)"]
+    cmd_res = departingemployee_get_all_command(client, {})
+    assert cmd_res.outputs_prefix == "Code42.DepartingEmployee"
+    assert cmd_res.outputs_key_field == "UserID"
 
     # Expect to have employees from 3 pages in the result
     expected_page = json.loads(MOCK_GET_ALL_DEPARTING_EMPLOYEES_RESPONSE)["items"]
     expected = expected_page + expected_page + expected_page
-    assert res == expected
-    assert_departingemployee_outputs_match_response(outputs_list, res)
+    assert cmd_res.raw_response == expected
+    assert_departingemployee_outputs_match_response(cmd_res.outputs, cmd_res.raw_response)
 
 
 def test_departingemployee_get_all_command_gets_number_of_employees_equal_to_results_param(
@@ -1258,8 +1264,9 @@
     )
     client = create_client(code42_departing_employee_mock)
 
-    _, _, res = departingemployee_get_all_command(client, {"results": 1})
-    assert len(res) == 1
+    cmd_res = departingemployee_get_all_command(client, {"results": 1})
+    assert len(cmd_res.raw_response) == 1
+    assert len(cmd_res.outputs) == 1
 
 
 def test_departingemployee_get_all_command_when_no_employees(
@@ -1289,292 +1296,292 @@
     assert res == expected
     assert code42_departing_employee_mock.detectionlists.departing_employee.get_all.call_count == 1
     assert_departingemployee_outputs_match_response(outputs_list, res)
-
-
-def test_highriskemployee_add_command(code42_high_risk_employee_mock):
-    client = create_client(code42_high_risk_employee_mock)
-    _, outputs, res = highriskemployee_add_command(
-        client, {"username": _TEST_USERNAME, "note": "Dummy note"}
-    )
-    assert res == _TEST_USER_ID
-    assert outputs["Code42.HighRiskEmployee"]["UserID"] == _TEST_USER_ID
-    assert outputs["Code42.HighRiskEmployee"]["Username"] == _TEST_USERNAME
-    code42_high_risk_employee_mock.detectionlists.high_risk_employee.add.assert_called_once_with(
-        _TEST_USER_ID
-    )
-    code42_high_risk_employee_mock.detectionlists.update_user_notes.assert_called_once_with(
-        _TEST_USER_ID, "Dummy note"
-    )
-
-
-def test_highriskemployee_remove_command(code42_sdk_mock):
-    client = create_client(code42_sdk_mock)
-    _, outputs, res = highriskemployee_remove_command(client, {"username": _TEST_USERNAME})
-    assert res == _TEST_USER_ID
-    assert outputs["Code42.HighRiskEmployee"]["UserID"] == _TEST_USER_ID
-    assert outputs["Code42.HighRiskEmployee"]["Username"] == _TEST_USERNAME
-    code42_sdk_mock.detectionlists.high_risk_employee.remove.assert_called_once_with(_TEST_USER_ID)
-
-
-def test_highriskemployee_get_all_command(code42_high_risk_employee_mock):
-    client = create_client(code42_high_risk_employee_mock)
-    _, outputs, res = highriskemployee_get_all_command(client, {})
-    outputs_list = outputs["Code42.HighRiskEmployee(val.UserID && val.UserID == obj.UserID)"]
-    expected = json.loads(MOCK_GET_ALL_HIGH_RISK_EMPLOYEES_RESPONSE)["items"]
-    assert res == expected
-    assert code42_high_risk_employee_mock.detectionlists.high_risk_employee.get_all.call_count == 1
-    assert_detection_list_outputs_match_response_items(outputs_list, expected)
-
-
-def test_highriskemployee_get_all_command_gets_employees_from_multiple_pages(
-    code42_high_risk_employee_mock, mocker
-):
-    # Setup get all high risk employees
-    page = MOCK_GET_ALL_HIGH_RISK_EMPLOYEES_RESPONSE
-    # Setup 3 pages of employees
-    employee_page_generator = (
-        create_mock_code42_sdk_response(mocker, page) for page in [page, page, page]
-    )
-    code42_high_risk_employee_mock.detectionlists.high_risk_employee.get_all.return_value = (
-        employee_page_generator
-    )
-    client = create_client(code42_high_risk_employee_mock)
-
-    _, outputs, res = highriskemployee_get_all_command(client, {"username": _TEST_USERNAME})
-    outputs_list = outputs["Code42.HighRiskEmployee(val.UserID && val.UserID == obj.UserID)"]
-
-    # Expect to have employees from 3 pages in the result
-    expected_page = json.loads(MOCK_GET_ALL_HIGH_RISK_EMPLOYEES_RESPONSE)["items"]
-    expected = expected_page + expected_page + expected_page
-    assert res == expected
-    assert_detection_list_outputs_match_response_items(outputs_list, expected)
-
-
-def test_highriskemployee_get_all_command_when_given_risk_tags_only_gets_employees_with_tags(
-    code42_high_risk_employee_mock
-):
-    client = create_client(code42_high_risk_employee_mock)
-    _, outputs, res = highriskemployee_get_all_command(
-        client,
-        {"risktags": "PERFORMANCE_CONCERNS SUSPICIOUS_SYSTEM_ACTIVITY POOR_SECURITY_PRACTICES"},
-    )
-    outputs_list = outputs["Code42.HighRiskEmployee(val.UserID && val.UserID == obj.UserID)"]
-    # Only first employee has the given risk tags
-    expected = [json.loads(MOCK_GET_ALL_HIGH_RISK_EMPLOYEES_RESPONSE)["items"][0]]
-    assert res == expected
-    assert code42_high_risk_employee_mock.detectionlists.high_risk_employee.get_all.call_count == 1
-    assert_detection_list_outputs_match_response_items(outputs_list, expected)
-
-
-def test_highriskemployee_get_all_command_gets_number_of_employees_equal_to_results_param(
-    code42_high_risk_employee_mock, mocker
-):
-    # Setup get all high risk employees
-    page = MOCK_GET_ALL_HIGH_RISK_EMPLOYEES_RESPONSE
-    # Setup 3 pages of employees
-    employee_page_generator = (
-        create_mock_code42_sdk_response(mocker, page) for page in [page, page, page]
-    )
-    code42_high_risk_employee_mock.detectionlists.high_risk_employee.get_all.return_value = (
-        employee_page_generator
-    )
-    client = create_client(code42_high_risk_employee_mock)
-    _, _, res = highriskemployee_get_all_command(client, {"results": 1})
-    assert len(res) == 1
-
-
-def test_highriskemployee_get_all_command_when_no_employees(code42_high_risk_employee_mock, mocker):
-    no_employees_response = get_empty_detectionlist_response(
-        mocker, MOCK_GET_ALL_HIGH_RISK_EMPLOYEES_RESPONSE
-    )
-    code42_high_risk_employee_mock.detectionlists.high_risk_employee.get_all.return_value = (
-        no_employees_response
-    )
-    client = create_client(code42_high_risk_employee_mock)
-    _, outputs, res = highriskemployee_get_all_command(
-        client,
-        {
-            "risktags": "PERFORMANCE_CONCERNS SUSPICIOUS_SYSTEM_ACTIVITY POOR_SECURITY_PRACTICES"
-        },
-    )
-    outputs_list = outputs["Code42.HighRiskEmployee(val.UserID && val.UserID == obj.UserID)"]
-    # Only first employee has the given risk tags
-    expected = []
-    assert res == expected
-    assert code42_high_risk_employee_mock.detectionlists.high_risk_employee.get_all.call_count == 1
-    assert_detection_list_outputs_match_response_items(outputs_list, expected)
-
-
-def test_highriskemployee_add_risk_tags_command(code42_sdk_mock):
-    tags = "FLIGHT_RISK"
-    client = create_client(code42_sdk_mock)
-    _, outputs, res = highriskemployee_add_risk_tags_command(
-        client, {"username": _TEST_USERNAME, "risktags": "FLIGHT_RISK"}
-    )
-    assert res == _TEST_USER_ID
-    assert outputs["Code42.HighRiskEmployee"]["UserID"] == _TEST_USER_ID
-    assert outputs["Code42.HighRiskEmployee"]["Username"] == _TEST_USERNAME
-    assert outputs["Code42.HighRiskEmployee"]["RiskTags"] == tags
-    code42_sdk_mock.detectionlists.add_user_risk_tags.assert_called_once_with(
-        _TEST_USER_ID, ["FLIGHT_RISK"]
-    )
-
-
-def test_highriskemployee_remove_risk_tags_command(code42_sdk_mock):
-    client = create_client(code42_sdk_mock)
-    _, outputs, res = highriskemployee_remove_risk_tags_command(
-        client, {"username": _TEST_USERNAME, "risktags": "FLIGHT_RISK CONTRACT_EMPLOYEE"}
-    )
-    assert res == _TEST_USER_ID
-    assert outputs["Code42.HighRiskEmployee"]["UserID"] == _TEST_USER_ID
-    assert outputs["Code42.HighRiskEmployee"]["Username"] == _TEST_USERNAME
-    assert outputs["Code42.HighRiskEmployee"]["RiskTags"] == "FLIGHT_RISK CONTRACT_EMPLOYEE"
-    code42_sdk_mock.detectionlists.remove_user_risk_tags.assert_called_once_with(
-        _TEST_USER_ID, ["FLIGHT_RISK", "CONTRACT_EMPLOYEE"]
-    )
-
-
-def test_security_data_search_command(code42_file_events_mock):
-    client = create_client(code42_file_events_mock)
-    _, outputs, res = securitydata_search_command(client, MOCK_SECURITY_DATA_SEARCH_QUERY)
-    outputs_list = outputs["Code42.SecurityData(val.EventID && val.EventID == obj.EventID)"]
-    actual_query = code42_file_events_mock.securitydata.search_file_events.call_args[0][0]
-    filter_groups = json.loads(str(actual_query))["groups"]
-    expected_query_items = [
-        ("md5Checksum", "d41d8cd98f00b204e9800998ecf8427e"),
-        ("osHostName", "DESKTOP-0001"),
-        ("deviceUserName", "user3@example.com"),
-        ("exposure", "ApplicationRead")
-    ]
-    expected_file_events = json.loads(MOCK_SECURITY_EVENT_RESPONSE)["fileEvents"]
-
-    # Assert that the  correct query gets made
-    assert len(filter_groups) == len(expected_query_items)
-    for i in range(0, len(filter_groups)):
-        _filter = filter_groups[i]["filters"][0]
-        assert _filter["term"] == expected_query_items[i][0]
-        assert _filter["value"] == expected_query_items[i][1]
-
-    assert len(res) == len(outputs_list) == 3
-    assert res == expected_file_events
-
-    # Assert that the Outputs are mapped from the file events.
-    for i in range(0, len(expected_file_events)):
-        mapped_event = map_to_code42_event_context(expected_file_events[i])
-        output_item = outputs_list[i]
-        assert output_item == mapped_event
-
-
-def test_fetch_when_no_significant_file_categories_ignores_filter(
-    code42_fetch_incidents_mock, mocker
-):
-    response_text = MOCK_ALERT_DETAILS_RESPONSE.replace(
-        '"isSignificant": true', '"isSignificant": false'
-    )
-    alert_details_response = create_mock_code42_sdk_response(mocker, response_text)
-    code42_fetch_incidents_mock.alerts.get_details.return_value = alert_details_response
-    client = create_client(code42_fetch_incidents_mock)
-    _, _, _ = fetch_incidents(
-        client=client,
-        last_run={"last_fetch": None},
-        first_fetch_time=MOCK_FETCH_TIME,
-        event_severity_filter=None,
-        fetch_limit=10,
-        include_files=True,
-        integration_context=None,
-    )
-    actual_query = str(code42_fetch_incidents_mock.securitydata.search_file_events.call_args[0][0])
-    assert "fileCategory" not in actual_query
-    assert "IMAGE" not in actual_query
-
-
-def test_fetch_incidents_handles_single_severity(code42_sdk_mock):
-    client = create_client(code42_sdk_mock)
-    fetch_incidents(
-        client=client,
-        last_run={"last_fetch": None},
-        first_fetch_time=MOCK_FETCH_TIME,
-        event_severity_filter="High",
-        fetch_limit=10,
-        include_files=True,
-        integration_context=None,
-    )
-    assert "HIGH" in str(code42_sdk_mock.alerts.search.call_args[0][0])
-
-
-def test_fetch_incidents_handles_multi_severity(code42_fetch_incidents_mock):
-    client = create_client(code42_fetch_incidents_mock)
-    fetch_incidents(
-        client=client,
-        last_run={"last_fetch": None},
-        first_fetch_time=MOCK_FETCH_TIME,
-        event_severity_filter=["High", "Low"],
-        fetch_limit=10,
-        include_files=True,
-        integration_context=None,
-    )
-    assert "HIGH" in str(code42_fetch_incidents_mock.alerts.search.call_args[0][0])
-    assert "LOW" in str(code42_fetch_incidents_mock.alerts.search.call_args[0][0])
-
-
-def test_fetch_incidents_first_run(code42_fetch_incidents_mock):
-    client = create_client(code42_fetch_incidents_mock)
-    next_run, incidents, remaining_incidents = fetch_incidents(
-        client=client,
-        last_run={"last_fetch": None},
-        first_fetch_time=MOCK_FETCH_TIME,
-        event_severity_filter=None,
-        fetch_limit=10,
-        include_files=True,
-        integration_context=None,
-    )
-    assert len(incidents) == 3
-    assert next_run["last_fetch"]
-
-
-def test_fetch_incidents_next_run(code42_fetch_incidents_mock):
-    mock_date = "2020-01-01T00:00:00.000Z"
-    mock_timestamp = int(time.mktime(time.strptime(mock_date, "%Y-%m-%dT%H:%M:%S.000Z")))
-    client = create_client(code42_fetch_incidents_mock)
-    next_run, incidents, remaining_incidents = fetch_incidents(
-        client=client,
-        last_run={"last_fetch": mock_timestamp},
-        first_fetch_time=MOCK_FETCH_TIME,
-        event_severity_filter=None,
-        fetch_limit=10,
-        include_files=True,
-        integration_context=None,
-    )
-    assert len(incidents) == 3
-    assert next_run["last_fetch"]
-
-
-def test_fetch_incidents_fetch_limit(code42_fetch_incidents_mock):
-    mock_date = "2020-01-01T00:00:00.000Z"
-    mock_timestamp = int(time.mktime(time.strptime(mock_date, "%Y-%m-%dT%H:%M:%S.000Z")))
-    client = create_client(code42_fetch_incidents_mock)
-    next_run, incidents, remaining_incidents = fetch_incidents(
-        client=client,
-        last_run={"last_fetch": mock_timestamp},
-        first_fetch_time=MOCK_FETCH_TIME,
-        event_severity_filter=None,
-        fetch_limit=2,
-        include_files=True,
-        integration_context=None,
-    )
-    assert len(incidents) == 2
-    assert next_run["last_fetch"]
-    assert len(remaining_incidents) == 1
-    # Run again to get the last incident
-    next_run, incidents, remaining_incidents = fetch_incidents(
-        client=client,
-        last_run={"last_fetch": mock_timestamp},
-        first_fetch_time=MOCK_FETCH_TIME,
-        event_severity_filter=None,
-        fetch_limit=2,
-        include_files=True,
-        integration_context={"remaining_incidents": remaining_incidents},
-    )
-    assert len(incidents) == 1
-    assert next_run["last_fetch"]
-    assert not remaining_incidents+#
+#
+# def test_highriskemployee_add_command(code42_high_risk_employee_mock):
+#     client = create_client(code42_high_risk_employee_mock)
+#     _, outputs, res = highriskemployee_add_command(
+#         client, {"username": _TEST_USERNAME, "note": "Dummy note"}
+#     )
+#     assert res == _TEST_USER_ID
+#     assert outputs["Code42.HighRiskEmployee"]["UserID"] == _TEST_USER_ID
+#     assert outputs["Code42.HighRiskEmployee"]["Username"] == _TEST_USERNAME
+#     code42_high_risk_employee_mock.detectionlists.high_risk_employee.add.assert_called_once_with(
+#         _TEST_USER_ID
+#     )
+#     code42_high_risk_employee_mock.detectionlists.update_user_notes.assert_called_once_with(
+#         _TEST_USER_ID, "Dummy note"
+#     )
+#
+#
+# def test_highriskemployee_remove_command(code42_sdk_mock):
+#     client = create_client(code42_sdk_mock)
+#     _, outputs, res = highriskemployee_remove_command(client, {"username": _TEST_USERNAME})
+#     assert res == _TEST_USER_ID
+#     assert outputs["Code42.HighRiskEmployee"]["UserID"] == _TEST_USER_ID
+#     assert outputs["Code42.HighRiskEmployee"]["Username"] == _TEST_USERNAME
+#     code42_sdk_mock.detectionlists.high_risk_employee.remove.assert_called_once_with(_TEST_USER_ID)
+#
+#
+# def test_highriskemployee_get_all_command(code42_high_risk_employee_mock):
+#     client = create_client(code42_high_risk_employee_mock)
+#     _, outputs, res = highriskemployee_get_all_command(client, {})
+#     outputs_list = outputs["Code42.HighRiskEmployee(val.UserID && val.UserID == obj.UserID)"]
+#     expected = json.loads(MOCK_GET_ALL_HIGH_RISK_EMPLOYEES_RESPONSE)["items"]
+#     assert res == expected
+#     assert code42_high_risk_employee_mock.detectionlists.high_risk_employee.get_all.call_count == 1
+#     assert_detection_list_outputs_match_response_items(outputs_list, expected)
+#
+#
+# def test_highriskemployee_get_all_command_gets_employees_from_multiple_pages(
+#     code42_high_risk_employee_mock, mocker
+# ):
+#     # Setup get all high risk employees
+#     page = MOCK_GET_ALL_HIGH_RISK_EMPLOYEES_RESPONSE
+#     # Setup 3 pages of employees
+#     employee_page_generator = (
+#         create_mock_code42_sdk_response(mocker, page) for page in [page, page, page]
+#     )
+#     code42_high_risk_employee_mock.detectionlists.high_risk_employee.get_all.return_value = (
+#         employee_page_generator
+#     )
+#     client = create_client(code42_high_risk_employee_mock)
+#
+#     _, outputs, res = highriskemployee_get_all_command(client, {"username": _TEST_USERNAME})
+#     outputs_list = outputs["Code42.HighRiskEmployee(val.UserID && val.UserID == obj.UserID)"]
+#
+#     # Expect to have employees from 3 pages in the result
+#     expected_page = json.loads(MOCK_GET_ALL_HIGH_RISK_EMPLOYEES_RESPONSE)["items"]
+#     expected = expected_page + expected_page + expected_page
+#     assert res == expected
+#     assert_detection_list_outputs_match_response_items(outputs_list, expected)
+#
+#
+# def test_highriskemployee_get_all_command_when_given_risk_tags_only_gets_employees_with_tags(
+#     code42_high_risk_employee_mock
+# ):
+#     client = create_client(code42_high_risk_employee_mock)
+#     _, outputs, res = highriskemployee_get_all_command(
+#         client,
+#         {"risktags": "PERFORMANCE_CONCERNS SUSPICIOUS_SYSTEM_ACTIVITY POOR_SECURITY_PRACTICES"},
+#     )
+#     outputs_list = outputs["Code42.HighRiskEmployee(val.UserID && val.UserID == obj.UserID)"]
+#     # Only first employee has the given risk tags
+#     expected = [json.loads(MOCK_GET_ALL_HIGH_RISK_EMPLOYEES_RESPONSE)["items"][0]]
+#     assert res == expected
+#     assert code42_high_risk_employee_mock.detectionlists.high_risk_employee.get_all.call_count == 1
+#     assert_detection_list_outputs_match_response_items(outputs_list, expected)
+#
+#
+# def test_highriskemployee_get_all_command_gets_number_of_employees_equal_to_results_param(
+#     code42_high_risk_employee_mock, mocker
+# ):
+#     # Setup get all high risk employees
+#     page = MOCK_GET_ALL_HIGH_RISK_EMPLOYEES_RESPONSE
+#     # Setup 3 pages of employees
+#     employee_page_generator = (
+#         create_mock_code42_sdk_response(mocker, page) for page in [page, page, page]
+#     )
+#     code42_high_risk_employee_mock.detectionlists.high_risk_employee.get_all.return_value = (
+#         employee_page_generator
+#     )
+#     client = create_client(code42_high_risk_employee_mock)
+#     _, _, res = highriskemployee_get_all_command(client, {"results": 1})
+#     assert len(res) == 1
+#
+#
+# def test_highriskemployee_get_all_command_when_no_employees(code42_high_risk_employee_mock, mocker):
+#     no_employees_response = get_empty_detectionlist_response(
+#         mocker, MOCK_GET_ALL_HIGH_RISK_EMPLOYEES_RESPONSE
+#     )
+#     code42_high_risk_employee_mock.detectionlists.high_risk_employee.get_all.return_value = (
+#         no_employees_response
+#     )
+#     client = create_client(code42_high_risk_employee_mock)
+#     _, outputs, res = highriskemployee_get_all_command(
+#         client,
+#         {
+#             "risktags": "PERFORMANCE_CONCERNS SUSPICIOUS_SYSTEM_ACTIVITY POOR_SECURITY_PRACTICES"
+#         },
+#     )
+#     outputs_list = outputs["Code42.HighRiskEmployee(val.UserID && val.UserID == obj.UserID)"]
+#     # Only first employee has the given risk tags
+#     expected = []
+#     assert res == expected
+#     assert code42_high_risk_employee_mock.detectionlists.high_risk_employee.get_all.call_count == 1
+#     assert_detection_list_outputs_match_response_items(outputs_list, expected)
+#
+#
+# def test_highriskemployee_add_risk_tags_command(code42_sdk_mock):
+#     tags = "FLIGHT_RISK"
+#     client = create_client(code42_sdk_mock)
+#     _, outputs, res = highriskemployee_add_risk_tags_command(
+#         client, {"username": _TEST_USERNAME, "risktags": "FLIGHT_RISK"}
+#     )
+#     assert res == _TEST_USER_ID
+#     assert outputs["Code42.HighRiskEmployee"]["UserID"] == _TEST_USER_ID
+#     assert outputs["Code42.HighRiskEmployee"]["Username"] == _TEST_USERNAME
+#     assert outputs["Code42.HighRiskEmployee"]["RiskTags"] == tags
+#     code42_sdk_mock.detectionlists.add_user_risk_tags.assert_called_once_with(
+#         _TEST_USER_ID, ["FLIGHT_RISK"]
+#     )
+#
+#
+# def test_highriskemployee_remove_risk_tags_command(code42_sdk_mock):
+#     client = create_client(code42_sdk_mock)
+#     _, outputs, res = highriskemployee_remove_risk_tags_command(
+#         client, {"username": _TEST_USERNAME, "risktags": "FLIGHT_RISK CONTRACT_EMPLOYEE"}
+#     )
+#     assert res == _TEST_USER_ID
+#     assert outputs["Code42.HighRiskEmployee"]["UserID"] == _TEST_USER_ID
+#     assert outputs["Code42.HighRiskEmployee"]["Username"] == _TEST_USERNAME
+#     assert outputs["Code42.HighRiskEmployee"]["RiskTags"] == "FLIGHT_RISK CONTRACT_EMPLOYEE"
+#     code42_sdk_mock.detectionlists.remove_user_risk_tags.assert_called_once_with(
+#         _TEST_USER_ID, ["FLIGHT_RISK", "CONTRACT_EMPLOYEE"]
+#     )
+#
+#
+# def test_security_data_search_command(code42_file_events_mock):
+#     client = create_client(code42_file_events_mock)
+#     _, outputs, res = securitydata_search_command(client, MOCK_SECURITY_DATA_SEARCH_QUERY)
+#     outputs_list = outputs["Code42.SecurityData(val.EventID && val.EventID == obj.EventID)"]
+#     actual_query = code42_file_events_mock.securitydata.search_file_events.call_args[0][0]
+#     filter_groups = json.loads(str(actual_query))["groups"]
+#     expected_query_items = [
+#         ("md5Checksum", "d41d8cd98f00b204e9800998ecf8427e"),
+#         ("osHostName", "DESKTOP-0001"),
+#         ("deviceUserName", "user3@example.com"),
+#         ("exposure", "ApplicationRead")
+#     ]
+#     expected_file_events = json.loads(MOCK_SECURITY_EVENT_RESPONSE)["fileEvents"]
+#
+#     # Assert that the  correct query gets made
+#     assert len(filter_groups) == len(expected_query_items)
+#     for i in range(0, len(filter_groups)):
+#         _filter = filter_groups[i]["filters"][0]
+#         assert _filter["term"] == expected_query_items[i][0]
+#         assert _filter["value"] == expected_query_items[i][1]
+#
+#     assert len(res) == len(outputs_list) == 3
+#     assert res == expected_file_events
+#
+#     # Assert that the Outputs are mapped from the file events.
+#     for i in range(0, len(expected_file_events)):
+#         mapped_event = map_to_code42_event_context(expected_file_events[i])
+#         output_item = outputs_list[i]
+#         assert output_item == mapped_event
+#
+#
+# def test_fetch_when_no_significant_file_categories_ignores_filter(
+#     code42_fetch_incidents_mock, mocker
+# ):
+#     response_text = MOCK_ALERT_DETAILS_RESPONSE.replace(
+#         '"isSignificant": true', '"isSignificant": false'
+#     )
+#     alert_details_response = create_mock_code42_sdk_response(mocker, response_text)
+#     code42_fetch_incidents_mock.alerts.get_details.return_value = alert_details_response
+#     client = create_client(code42_fetch_incidents_mock)
+#     _, _, _ = fetch_incidents(
+#         client=client,
+#         last_run={"last_fetch": None},
+#         first_fetch_time=MOCK_FETCH_TIME,
+#         event_severity_filter=None,
+#         fetch_limit=10,
+#         include_files=True,
+#         integration_context=None,
+#     )
+#     actual_query = str(code42_fetch_incidents_mock.securitydata.search_file_events.call_args[0][0])
+#     assert "fileCategory" not in actual_query
+#     assert "IMAGE" not in actual_query
+#
+#
+# def test_fetch_incidents_handles_single_severity(code42_sdk_mock):
+#     client = create_client(code42_sdk_mock)
+#     fetch_incidents(
+#         client=client,
+#         last_run={"last_fetch": None},
+#         first_fetch_time=MOCK_FETCH_TIME,
+#         event_severity_filter="High",
+#         fetch_limit=10,
+#         include_files=True,
+#         integration_context=None,
+#     )
+#     assert "HIGH" in str(code42_sdk_mock.alerts.search.call_args[0][0])
+#
+#
+# def test_fetch_incidents_handles_multi_severity(code42_fetch_incidents_mock):
+#     client = create_client(code42_fetch_incidents_mock)
+#     fetch_incidents(
+#         client=client,
+#         last_run={"last_fetch": None},
+#         first_fetch_time=MOCK_FETCH_TIME,
+#         event_severity_filter=["High", "Low"],
+#         fetch_limit=10,
+#         include_files=True,
+#         integration_context=None,
+#     )
+#     assert "HIGH" in str(code42_fetch_incidents_mock.alerts.search.call_args[0][0])
+#     assert "LOW" in str(code42_fetch_incidents_mock.alerts.search.call_args[0][0])
+#
+#
+# def test_fetch_incidents_first_run(code42_fetch_incidents_mock):
+#     client = create_client(code42_fetch_incidents_mock)
+#     next_run, incidents, remaining_incidents = fetch_incidents(
+#         client=client,
+#         last_run={"last_fetch": None},
+#         first_fetch_time=MOCK_FETCH_TIME,
+#         event_severity_filter=None,
+#         fetch_limit=10,
+#         include_files=True,
+#         integration_context=None,
+#     )
+#     assert len(incidents) == 3
+#     assert next_run["last_fetch"]
+#
+#
+# def test_fetch_incidents_next_run(code42_fetch_incidents_mock):
+#     mock_date = "2020-01-01T00:00:00.000Z"
+#     mock_timestamp = int(time.mktime(time.strptime(mock_date, "%Y-%m-%dT%H:%M:%S.000Z")))
+#     client = create_client(code42_fetch_incidents_mock)
+#     next_run, incidents, remaining_incidents = fetch_incidents(
+#         client=client,
+#         last_run={"last_fetch": mock_timestamp},
+#         first_fetch_time=MOCK_FETCH_TIME,
+#         event_severity_filter=None,
+#         fetch_limit=10,
+#         include_files=True,
+#         integration_context=None,
+#     )
+#     assert len(incidents) == 3
+#     assert next_run["last_fetch"]
+#
+#
+# def test_fetch_incidents_fetch_limit(code42_fetch_incidents_mock):
+#     mock_date = "2020-01-01T00:00:00.000Z"
+#     mock_timestamp = int(time.mktime(time.strptime(mock_date, "%Y-%m-%dT%H:%M:%S.000Z")))
+#     client = create_client(code42_fetch_incidents_mock)
+#     next_run, incidents, remaining_incidents = fetch_incidents(
+#         client=client,
+#         last_run={"last_fetch": mock_timestamp},
+#         first_fetch_time=MOCK_FETCH_TIME,
+#         event_severity_filter=None,
+#         fetch_limit=2,
+#         include_files=True,
+#         integration_context=None,
+#     )
+#     assert len(incidents) == 2
+#     assert next_run["last_fetch"]
+#     assert len(remaining_incidents) == 1
+#     # Run again to get the last incident
+#     next_run, incidents, remaining_incidents = fetch_incidents(
+#         client=client,
+#         last_run={"last_fetch": mock_timestamp},
+#         first_fetch_time=MOCK_FETCH_TIME,
+#         event_severity_filter=None,
+#         fetch_limit=2,
+#         include_files=True,
+#         integration_context={"remaining_incidents": remaining_incidents},
+#     )
+#     assert len(incidents) == 1
+#     assert next_run["last_fetch"]
+#     assert not remaining_incidents