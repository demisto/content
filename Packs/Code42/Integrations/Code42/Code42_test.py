--- conflicted
+++ resolved
@@ -1375,29 +1375,20 @@
     assert outputs["Code42.HighRiskEmployee"]["Username"] == _TEST_USERNAME
     assert outputs["Code42.HighRiskEmployee"]["RiskTags"] == tags
     code42_sdk_mock.detectionlists.add_user_risk_tags.assert_called_once_with(
-<<<<<<< HEAD
-        _TEST_USER_ID, "FLIGHT_RISK"
-=======
-        expected_user_id, ["FLIGHT_RISK"]
->>>>>>> 7b673394
+        _TEST_USER_ID, ["FLIGHT_RISK"]
     )
 
 
 def test_highriskemployee_remove_risk_tags_command(code42_sdk_mock):
     tags = ["FLIGHT_RISK", "CONTRACT_EMPLOYEE"]
     client = create_client(code42_sdk_mock)
-<<<<<<< HEAD
     _, outputs, res = highriskemployee_remove_risk_tags_command(
-        client, {"username": _TEST_USERNAME, "risktags": ["FLIGHT_RISK", "CONTRACT_EMPLOYEE"]}
-=======
-    _, _, res = highriskemployee_remove_risk_tags_command(
-        client, {"username": "user1@example.com", "risktags": "FLIGHT_RISK CONTRACT_EMPLOYEE"}
->>>>>>> 7b673394
+        client, {"username": _TEST_USERNAME, "risktags": "FLIGHT_RISK CONTRACT_EMPLOYEE"}
     )
     assert res == _TEST_USER_ID
     assert outputs["Code42.HighRiskEmployee"]["UserID"] == _TEST_USER_ID
     assert outputs["Code42.HighRiskEmployee"]["Username"] == _TEST_USERNAME
-    assert outputs["Code42.HighRiskEmployee"]["RiskTags"] == tags
+    assert outputs["Code42.HighRiskEmployee"]["RiskTags"] == "FLIGHT_RISK CONTRACT_EMPLOYEE"
     code42_sdk_mock.detectionlists.remove_user_risk_tags.assert_called_once_with(
         _TEST_USER_ID, ["FLIGHT_RISK", "CONTRACT_EMPLOYEE"]
     )
