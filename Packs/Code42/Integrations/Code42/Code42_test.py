--- conflicted
+++ resolved
@@ -32,16 +32,13 @@
     legal_hold_remove_user_command,
     download_file_command,
     fetch_incidents,
-<<<<<<< HEAD
     highriskemployee_get_command,
     departingemployee_get_command,
-=======
     Code42AlertNotFoundError,
     Code42UserNotFoundError,
     Code42OrgNotFoundError,
     Code42UnsupportedHashError,
     Code42MissingSearchArgumentsError,
->>>>>>> f5c51386
 )
 import time
 
