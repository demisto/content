import json
import pytest
from requests import Response
from py42.sdk import SDKClient
from py42.response import Py42Response
from Code42 import (
    Code42Client,
    Code42LegalHoldMatterNotFoundError,
    Code42InvalidLegalHoldMembershipError,
    build_query_payload,
    map_observation_to_security_query,
    map_to_code42_event_context,
    map_to_code42_alert_context,
    map_to_file_context,
    alert_get_command,
    alert_resolve_command,
    departingemployee_add_command,
    departingemployee_remove_command,
    departingemployee_get_all_command,
    highriskemployee_add_command,
    highriskemployee_remove_command,
    highriskemployee_get_all_command,
    highriskemployee_add_risk_tags_command,
    highriskemployee_remove_risk_tags_command,
    securitydata_search_command,
    user_create_command,
    user_block_command,
    user_unblock_command,
    user_deactivate_command,
    user_reactivate_command,
    legal_hold_add_user_command,
    legal_hold_remove_user_command,
    download_file_command,
    fetch_incidents,
    Code42AlertNotFoundError,
    Code42UserNotFoundError,
    Code42OrgNotFoundError,
    Code42UnsupportedHashError,
    Code42MissingSearchArgumentsError,
)
import time

MOCK_URL = "https://123-fake-api.com"

MOCK_AUTH = ("123", "123")

MOCK_FETCH_TIME = "24 hours"

MOCK_SECURITY_DATA_SEARCH_QUERY = {
    "hash": "d41d8cd98f00b204e9800998ecf8427e",
    "hostname": "DESKTOP-0001",
    "username": "user3@example.com",
    "exposure": "ApplicationRead",
    "results": 50,
}

<<<<<<< HEAD
MOCK_SECURITY_DATA_SEARCH_QUERY_WITHOUT_EXPOSURE_TYPE = {
    "hash": "d41d8cd98f00b204e9800998ecf8427e",
    "hostname": "DESKTOP-0001",
    "username": "user3@example.com",
    "results": 50,
}

=======
>>>>>>> f5c51386

MOCK_SECURITY_EVENT_RESPONSE = """
{
    "totalCount":3,
    "fileEvents":[
        {
            "eventId":"0_1d71796f-af5b-4231-9d8e-df6434da4663_935873453596901068_956171635867906205_5",
            "eventType":"READ_BY_APP",
            "eventTimestamp":"2020-05-28T12:46:39.838Z",
            "insertionTimestamp":"2020-05-28T12:51:50.040Z",
            "fieldErrors":[],
            "filePath":"C:/Users/QA/Downloads/",
            "fileName":"company_secrets.txt",
            "fileType":"FILE",
            "fileCategory":"IMAGE",
            "fileCategoryByBytes":"Image",
            "fileCategoryByExtension":"Image",
            "fileSize":265122,
            "fileOwner":"Test",
            "md5Checksum":"9cea266b4e07974df1982ae3b9de92ce",
            "sha256Checksum":"34d0c9fc9c907ec374cf7e8ca1ff8a172e36eccee687f0a9b69dd169debb81e1",
            "createTimestamp":"2020-05-28T12:43:34.902Z",
            "modifyTimestamp":"2020-05-28T12:43:35.105Z",
            "deviceUserName":"test@example.com",
            "osHostName":"HOSTNAME",
            "domainName":"host.docker.internal",
            "publicIpAddress":"255.255.255.255",
            "privateIpAddresses":["255.255.255.255","127.0.0.1"],
            "deviceUid":"935873453596901068",
            "userUid":"912098363086307495",
            "actor":null,
            "directoryId":[],
            "source":"Endpoint",
            "url":null,
            "shared":null,
            "sharedWith":[],
            "sharingTypeAdded":[],
            "cloudDriveId":null,
            "detectionSourceAlias":null,
            "fileId":null,
            "exposure":["ApplicationRead"],
            "processOwner":"QA",
            "processName":"chrome.exe",
            "windowTitle":["Jira"],
            "tabUrl":"example.com",
            "removableMediaVendor":null,
            "removableMediaName":null,
            "removableMediaSerialNumber":null,
            "removableMediaCapacity":null,
            "removableMediaBusType":null,
            "removableMediaMediaName":null,
            "removableMediaVolumeName":[],
            "removableMediaPartitionId":[],
            "syncDestination":null,
            "emailDlpPolicyNames":null,
            "emailSubject":null,
            "emailSender":null,
            "emailFrom":null,
            "emailRecipients":null,
            "outsideActiveHours":false,
            "mimeTypeByBytes":"image/png",
            "mimeTypeByExtension":"image/png",
            "mimeTypeMismatch":false,
            "printJobName":null,
            "printerName":null,
            "printedFilesBackupPath":null,
            "remoteActivity":"UNKNOWN",
            "trusted":false
        },
        {
            "eventId":"0_1d71796f-af5b-4231-9d8e-df6434da4663_935873453596901068_956171635867906205_5",
            "eventType":"READ_BY_APP",
            "eventTimestamp":"2020-05-28T12:46:39.838Z",
            "insertionTimestamp":"2020-05-28T12:51:50.040Z",
            "fieldErrors":[],
            "filePath":"C:/Users/QA/Downloads/",
            "fileName":"data.jpg",
            "fileType":"FILE",
            "fileCategory":"IMAGE",
            "fileCategoryByBytes":"Image",
            "fileCategoryByExtension":"Image",
            "fileSize":265122,
            "fileOwner":"QA",
            "md5Checksum":"9cea266b4e07974df1982ae3b9de92ce",
            "sha256Checksum":"34d0c9fc9c907ec374cf7e8ca1ff8a172e36eccee687f0a9b69dd169debb81e1",
            "createTimestamp":"2020-05-28T12:43:34.902Z",
            "modifyTimestamp":"2020-05-28T12:43:35.105Z",
            "deviceUserName":"test@example.com",
            "osHostName":"TEST'S MAC",
            "domainName":"host.docker.internal",
            "publicIpAddress":"255.255.255.255",
            "privateIpAddresses":["127.0.0.1"],
            "deviceUid":"935873453596901068",
            "userUid":"912098363086307495",
            "actor":null,
            "directoryId":[],
            "source":"Endpoint",
            "url":null,
            "shared":null,
            "sharedWith":[],
            "sharingTypeAdded":[],
            "cloudDriveId":null,
            "detectionSourceAlias":null,
            "fileId":null,
            "exposure":["ApplicationRead"],
            "processOwner":"QA",
            "processName":"chrome.exe",
            "windowTitle":["Jira"],
            "tabUrl":"example.com/test",
            "removableMediaVendor":null,
            "removableMediaName":null,
            "removableMediaSerialNumber":null,
            "removableMediaCapacity":null,
            "removableMediaBusType":null,
            "removableMediaMediaName":null,
            "removableMediaVolumeName":[],
            "removableMediaPartitionId":[],
            "syncDestination":null,
            "emailDlpPolicyNames":null,
            "emailSubject":null,
            "emailSender":null,
            "emailFrom":null,
            "emailRecipients":null,
            "outsideActiveHours":false,
            "mimeTypeByBytes":"image/png",
            "mimeTypeByExtension":"image/png",
            "mimeTypeMismatch":false,
            "printJobName":null,
            "printerName":null,
            "printedFilesBackupPath":null,
            "remoteActivity":"UNKNOWN",
            "trusted":false
        },
        {
            "eventId":"0_1d71796f-af5b-4231-9d8e-df6434da4663_935873453596901068_956171635867906205_5",
            "eventType":"READ_BY_APP",
            "eventTimestamp":"2020-05-28T12:46:39.838Z",
            "insertionTimestamp":"2020-05-28T12:51:50.040Z",
            "fieldErrors":[],
            "filePath":"C:/Users/QA/Downloads/",
            "fileName":"confidential.pdf",
            "fileType":"FILE",
            "fileCategory":"IMAGE",
            "fileCategoryByBytes":"Image",
            "fileCategoryByExtension":"Image",
            "fileSize":265122,
            "fileOwner":"Mock",
            "md5Checksum":"9cea266b4e07974df1982ae3b9de92ce",
            "sha256Checksum":"34d0c9fc9c907ec374cf7e8ca1ff8a172e36eccee687f0a9b69dd169debb81e1",
            "createTimestamp":"2020-05-28T12:43:34.902Z",
            "modifyTimestamp":"2020-05-28T12:43:35.105Z",
            "deviceUserName":"test@example.com",
            "osHostName":"Test's Windows",
            "domainName":"host.docker.internal",
            "publicIpAddress":"255.255.255.255",
            "privateIpAddresses":["0:0:0:0:0:0:0:1","127.0.0.1"],
            "deviceUid":"935873453596901068",
            "userUid":"912098363086307495",
            "actor":null,
            "directoryId":[],
            "source":"Endpoint",
            "url":null,
            "shared":null,
            "sharedWith":[],
            "sharingTypeAdded":[],
            "cloudDriveId":null,
            "detectionSourceAlias":null,
            "fileId":null,
            "exposure":["ApplicationRead"],
            "processOwner":"QA",
            "processName":"chrome.exe",
            "windowTitle":["Jira"],
            "tabUrl":"example.com/foo",
            "removableMediaVendor":null,
            "removableMediaName":null,
            "removableMediaSerialNumber":null,
            "removableMediaCapacity":null,
            "removableMediaBusType":null,
            "removableMediaMediaName":null,
            "removableMediaVolumeName":[],
            "removableMediaPartitionId":[],
            "syncDestination":null,
            "emailDlpPolicyNames":null,
            "emailSubject":null,
            "emailSender":null,
            "emailFrom":null,
            "emailRecipients":null,
            "outsideActiveHours":false,
            "mimeTypeByBytes":"image/png",
            "mimeTypeByExtension":"image/png",
            "mimeTypeMismatch":false,
            "printJobName":null,
            "printerName":null,
            "printedFilesBackupPath":null,
            "remoteActivity":"UNKNOWN",
            "trusted":false
        }
    ]
}
"""

MOCK_CODE42_EVENT_CONTEXT = [
    {
        "ApplicationTabURL": "example.com",
        "DevicePrivateIPAddress": ["255.255.255.255", "127.0.0.1"],
        "DeviceUsername": "test@example.com",
        "EndpointID": "935873453596901068",
        "EventID": "0_1d71796f-af5b-4231-9d8e-df6434da4663_935873453596901068_956171635867906205_5",
        "EventTimestamp": "2020-05-28T12:46:39.838Z",
        "EventType": "READ_BY_APP",
        "Exposure": ["ApplicationRead"],
        "FileCategory": "IMAGE",
        "FileCreated": "2020-05-28T12:43:34.902Z",
        "FileHostname": "HOSTNAME",
        "FileMD5": "9cea266b4e07974df1982ae3b9de92ce",
        "FileModified": "2020-05-28T12:43:35.105Z",
        "FileName": "company_secrets.txt",
        "FileOwner": "Test",
        "FilePath": "C:/Users/QA/Downloads/",
        "FileSHA256": "34d0c9fc9c907ec374cf7e8ca1ff8a172e36eccee687f0a9b69dd169debb81e1",
        "FileSize": 265122,
        "ProcessName": "chrome.exe",
        "ProcessOwner": "QA",
        "Source": "Endpoint",
        "WindowTitle": ["Jira"],
    },
    {
        "ApplicationTabURL": "example.com/test",
        "DevicePrivateIPAddress": ["127.0.0.1"],
        "DeviceUsername": "test@example.com",
        "EndpointID": "935873453596901068",
        "EventID": "0_1d71796f-af5b-4231-9d8e-df6434da4663_935873453596901068_956171635867906205_5",
        "EventTimestamp": "2020-05-28T12:46:39.838Z",
        "EventType": "READ_BY_APP",
        "Exposure": ["ApplicationRead"],
        "FileCategory": "IMAGE",
        "FileCreated": "2020-05-28T12:43:34.902Z",
        "FileHostname": "TEST'S MAC",
        "FileMD5": "9cea266b4e07974df1982ae3b9de92ce",
        "FileModified": "2020-05-28T12:43:35.105Z",
        "FileName": "data.jpg",
        "FileOwner": "QA",
        "FilePath": "C:/Users/QA/Downloads/",
        "FileSHA256": "34d0c9fc9c907ec374cf7e8ca1ff8a172e36eccee687f0a9b69dd169debb81e1",
        "FileSize": 265122,
        "ProcessName": "chrome.exe",
        "ProcessOwner": "QA",
        "Source": "Endpoint",
        "WindowTitle": ["Jira"],
    },
    {
        "ApplicationTabURL": "example.com/foo",
        "DevicePrivateIPAddress": ["0:0:0:0:0:0:0:1", "127.0.0.1"],
        "DeviceUsername": "test@example.com",
        "EndpointID": "935873453596901068",
        "EventID": "0_1d71796f-af5b-4231-9d8e-df6434da4663_935873453596901068_956171635867906205_5",
        "EventTimestamp": "2020-05-28T12:46:39.838Z",
        "EventType": "READ_BY_APP",
        "Exposure": ["ApplicationRead"],
        "FileCategory": "IMAGE",
        "FileCreated": "2020-05-28T12:43:34.902Z",
        "FileHostname": "Test's Windows",
        "FileMD5": "9cea266b4e07974df1982ae3b9de92ce",
        "FileModified": "2020-05-28T12:43:35.105Z",
        "FileName": "confidential.pdf",
        "FileOwner": "Mock",
        "FilePath": "C:/Users/QA/Downloads/",
        "FileSHA256": "34d0c9fc9c907ec374cf7e8ca1ff8a172e36eccee687f0a9b69dd169debb81e1",
        "FileSize": 265122,
        "ProcessName": "chrome.exe",
        "ProcessOwner": "QA",
        "Source": "Endpoint",
        "WindowTitle": ["Jira"],
    },
]

MOCK_FILE_CONTEXT = [
    {
        "Hostname": "HOSTNAME",
        "MD5": "9cea266b4e07974df1982ae3b9de92ce",
        "Name": "company_secrets.txt",
        "Path": "C:/Users/QA/Downloads/",
        "SHA256": "34d0c9fc9c907ec374cf7e8ca1ff8a172e36eccee687f0a9b69dd169debb81e1",
        "Size": 265122,
    },
    {
        "Hostname": "TEST'S MAC",
        "MD5": "9cea266b4e07974df1982ae3b9de92ce",
        "Name": "data.jpg",
        "Path": "C:/Users/QA/Downloads/",
        "SHA256": "34d0c9fc9c907ec374cf7e8ca1ff8a172e36eccee687f0a9b69dd169debb81e1",
        "Size": 265122,
    },
    {
        "Hostname": "Test's Windows",
        "MD5": "9cea266b4e07974df1982ae3b9de92ce",
        "Name": "confidential.pdf",
        "Path": "C:/Users/QA/Downloads/",
        "SHA256": "34d0c9fc9c907ec374cf7e8ca1ff8a172e36eccee687f0a9b69dd169debb81e1",
        "Size": 265122,
    },
]

MOCK_ALERTS_RESPONSE = """{
  "type$": "ALERT_QUERY_RESPONSE",
  "alerts": [
    {
      "type$": "ALERT_SUMMARY",
      "tenantId": "1d700000-af5b-4231-9d8e-df6434d00000",
      "type": "FED_ENDPOINT_EXFILTRATION",
      "name": "Departing Employee Alert",
      "description": "Cortex XSOAR is cool.",
      "actor": "user1@example.com",
      "target": "N/A",
      "severity": "HIGH",
      "ruleId": "9befe477-3487-40b7-89a6-bbcced4cf1fe",
      "ruleSource": "Departing Employee",
      "id": "36fb8ca5-0533-4d25-9763-e09d35d60610",
      "createdAt": "2019-10-02T17:02:23.5867670Z",
      "state": "OPEN"
    },
    {
      "type$": "ALERT_SUMMARY",
      "tenantId": "1d700000-af5b-4231-9d8e-df6434d00000",
      "type": "FED_CLOUD_SHARE_PERMISSIONS",
      "name": "High-Risk Employee Alert",
      "actor": "user2@example.com",
      "target": "N/A",
      "severity": "MEDIUM",
      "ruleId": "9befe477-3487-40b7-89a6-bbcced4cf1fe",
      "ruleSource": "Departing Employee",
      "id": "18ac641d-7d9c-4d37-a48f-c89396c07d03",
      "createdAt": "2019-10-02T17:02:24.2071980Z",
      "state": "OPEN"
    },
    {
      "type$": "ALERT_SUMMARY",
      "tenantId": "1d700000-af5b-4231-9d8e-df6434d00000",
      "type": "FED_ENDPOINT_EXFILTRATION",
      "name": "Custom Alert 1",
      "actor": "user3@example.com",
      "target": "N/A",
      "severity": "LOW",
      "ruleId": "9befe477-3487-40b7-89a6-bbcced4cf1fe",
      "ruleSource": "Departing Employee",
      "id": "3137ff1b-b824-42e4-a476-22bccdd8ddb8",
      "createdAt": "2019-10-02T17:03:28.2885720Z",
      "state": "OPEN"
    }
  ],
  "totalCount": 3,
  "problems": []
}"""

MOCK_ALERT_DETAILS_RESPONSE = """{
  "type$": "ALERT_DETAILS_RESPONSE",
  "alerts": [
    {
      "type$": "ALERT_DETAILS",
      "tenantId": "1d71796f-af5b-4231-9d8e-df6434da4663",
      "type": "FED_ENDPOINT_EXFILTRATION",
      "name": "Departing Employee Alert",
      "description": "Cortex XSOAR is cool.",
      "actor": "user1@example.com",
      "actorId": "912098363086307495",
      "target": "N/A",
      "severity": "HIGH",
      "ruleId": "4576576e-13cb-4f88-be3a-ee77739de649",
      "ruleSource": "Alerting",
      "id": "36fb8ca5-0533-4d25-9763-e09d35d60610",
      "createdAt": "2019-10-02T17:02:23.5867670Z",
      "state": "OPEN",
      "observations": [
        {
          "type$": "OBSERVATION",
          "id": "240526fc-3a32-4755-85ab-c6ee6e7f31ce",
          "observedAt": "2020-05-28T12:50:00.0000000Z",
          "type": "FedEndpointExfiltration",
          "data": {
            "type$": "OBSERVED_ENDPOINT_ACTIVITY",
            "id": "240526fc-3a32-4755-85ab-c6ee6e7f31ce",
            "sources": [
              "Endpoint"
            ],
            "exposureTypes": [
              "ApplicationRead"
            ],
            "firstActivityAt": "2020-05-28T12:50:00.0000000Z",
            "lastActivityAt": "2020-05-28T12:50:00.0000000Z",
            "fileCount": 3,
            "totalFileSize": 533846,
            "fileCategories": [
              {
                "type$": "OBSERVED_FILE_CATEGORY",
                "category": "Image",
                "fileCount": 3,
                "totalFileSize": 533846,
                "isSignificant": true
              }
            ],
            "files": [
              {
                "type$": "OBSERVED_FILE",
                "eventId": "0_1d71796f-af5b-4231-9d8e-df6434da4663_935873453596901068_956171635867906205_5",
                "path": "C:/Users/QA/Downloads/",
                "name": "Customers.jpg",
                "category": "Image",
                "size": 265122
              },
              {
                "type$": "OBSERVED_FILE",
                "eventId": "0_1d71796f-af5b-4231-9d8e-df6434da4663_935873453596901068_956171635867906205_6",
                "path": "C:/Users/QA/Downloads/",
                "name": "data.png",
                "category": "Image",
                "size": 129129
              },
              {
                "type$": "OBSERVED_FILE",
                "eventId": "0_1d71796f-af5b-4231-9d8e-df6434da4663_935873453596901068_956171635867906205_7",
                "path": "C:/Users/QA/Downloads/",
                "name": "company_secrets.ps",
                "category": "Image",
                "size": 139595
              }
            ],
            "syncToServices": [],
            "sendingIpAddresses": [
              "127.0.0.1"
            ]
          }
        },
        {
          "type$": "OBSERVATION",
          "id": "7f4d125d-c7ca-4264-83fe-fa442bf270b6",
          "observedAt": "2020-06-11T20:20:00.0000000Z",
          "type": "FedCloudSharePermissions",
          "data": {
            "type$": "OBSERVED_CLOUD_SHARE_ACTIVITY",
            "id": "7f4d125d-c7ca-4264-83fe-fa442bf270b6",
            "sources": [
              "GoogleDrive"
            ],
            "exposureTypes": [
              "SharedOutsideTrustedDomain"
            ],
            "firstActivityAt": "2020-06-11T20:20:00.0000000Z",
            "lastActivityAt": "2020-06-11T20:25:00.0000000Z",
            "fileCount": 1,
            "totalFileSize": 182554405,
            "fileCategories": [
              {
                "type$": "OBSERVED_FILE_CATEGORY",
                "category": "Archive",
                "fileCount": 1,
                "totalFileSize": 182554405,
                "isSignificant": false
              }
            ],
            "files": [
              {
                "type$": "OBSERVED_FILE",
                "eventId": "14FnN9-YOhVUO_Tv8Mu-hEgevc2K4l07l_5_9e633ffd-9329-4cf4-8645-27a23b83ebc0",
                "name": "Code42CrashPlan_8.0.0_1525200006800_778_Mac.dmg",
                "category": "Archive",
                "size": 182554405
              }
            ],
            "outsideTrustedDomainsEmails": [
              "user1@example.com"
            ],
            "outsideTrustedDomainsEmailsCount": 1,
            "outsideTrustedDomainsCounts": [
              {
                "type$": "OBSERVED_DOMAIN_INFO",
                "domain": "gmail.com",
                "count": 1
              }
            ],
            "outsideTrustedDomainsTotalDomainCount": 1,
            "outsideTrustedDomainsTotalDomainCountTruncated": false
          }
        },
        {
          "type$": "OBSERVATION",
          "id": "7f4d125d-c7ca-4264-83fe-fa442bf270b6",
          "observedAt": "2020-06-11T20:20:00.0000000Z",
          "type": "FedCloudSharePermissions",
          "data": {
            "type$": "OBSERVED_CLOUD_SHARE_ACTIVITY",
            "id": "7f4d125d-c7ca-4264-83fe-fa442bf270b6",
            "sources": [
              "GoogleDrive"
            ],
            "exposureTypes": [
              "UnknownExposureTypeThatWeDontSupportYet"
            ],
            "firstActivityAt": "2020-06-11T20:20:00.0000000Z",
            "lastActivityAt": "2020-06-11T20:25:00.0000000Z",
            "fileCount": 1,
            "totalFileSize": 182554405,
            "fileCategories": [
              {
                "type$": "OBSERVED_FILE_CATEGORY",
                "category": "Archive",
                "fileCount": 1,
                "totalFileSize": 182554405,
                "isSignificant": false
              }
            ],
            "files": [
              {
                "type$": "OBSERVED_FILE",
                "eventId": "14FnN9-YOhVUO_Tv8Mu-hEgevc2K4l07l_5_9e633ffd-9329-4cf4-8645-27a23b83ebc0",
                "name": "Code42CrashPlan_8.0.0_1525200006800_778_Mac.dmg",
                "category": "Archive",
                "size": 182554405
              }
            ],
            "outsideTrustedDomainsEmails": [
              "user1@example.com"
            ],
            "outsideTrustedDomainsEmailsCount": 1,
            "outsideTrustedDomainsCounts": [
              {
                "type$": "OBSERVED_DOMAIN_INFO",
                "domain": "gmail.com",
                "count": 1
              }
            ],
            "outsideTrustedDomainsTotalDomainCount": 1,
            "outsideTrustedDomainsTotalDomainCountTruncated": false
          }
        }
      ]
    }
  ]
}"""

MOCK_CODE42_ALERT_CONTEXT = [
    {
        "ID": "36fb8ca5-0533-4d25-9763-e09d35d60610",
        "Name": "Departing Employee Alert",
        "Description": "Cortex XSOAR is cool.",
        "Occurred": "2019-10-02T17:02:23.5867670Z",
        "Severity": "HIGH",
        "State": "OPEN",
        "Type": "FED_ENDPOINT_EXFILTRATION",
        "Username": "user1@example.com",
    },
    {
        "ID": "18ac641d-7d9c-4d37-a48f-c89396c07d03",
        "Name": "High-Risk Employee Alert",
        "Occurred": "2019-10-02T17:02:24.2071980Z",
        "Severity": "MEDIUM",
        "State": "OPEN",
        "Type": "FED_CLOUD_SHARE_PERMISSIONS",
        "Username": "user2@example.com",
    },
    {
        "ID": "3137ff1b-b824-42e4-a476-22bccdd8ddb8",
        "Name": "Custom Alert 1",
        "Occurred": "2019-10-02T17:03:28.2885720Z",
        "Severity": "LOW",
        "State": "OPEN",
        "Type": "FED_ENDPOINT_EXFILTRATION",
        "Username": "user3@example.com",
    },
]

MOCK_FILE_EVENT_QUERY_PAYLOAD = {
    "groupClause": "AND",
    "groups": [
        {
            "filterClause": "AND",
            "filters": [
                {
                    "operator": "IS",
                    "term": "md5Checksum",
                    "value": "d41d8cd98f00b204e9800998ecf8427e",
                }
            ],
        },
        {
            "filterClause": "AND",
            "filters": [{"operator": "IS", "term": "osHostName", "value": "DESKTOP-0001"}],
        },
        {
            "filterClause": "AND",
            "filters": [{"operator": "IS", "term": "deviceUserName", "value": "user3@example.com"}],
        },
        {
            "filterClause": "AND",
            "filters": [{"operator": "IS", "term": "exposure", "value": "ApplicationRead"}],
        },
    ],
    "pgNum": 1,
    "pgSize": 50,
    "srtDir": "asc",
    "srtKey": "eventId",
}

MOCK_OBSERVATION_QUERIES = [
    {
        "groupClause": "AND",
        "groups": [
            {
                "filterClause": "AND",
                "filters": [
                    {"operator": "IS", "term": "deviceUserName", "value": "user1@example.com"}
                ],
            },
            {
                "filterClause": "AND",
                "filters": [
                    {
                        "operator": "ON_OR_AFTER",
                        "term": "eventTimestamp",
                        "value": "2020-05-28T12:50:00.000Z",
                    }
                ],
            },
            {
                "filterClause": "AND",
                "filters": [
                    {
                        "operator": "ON_OR_BEFORE",
                        "term": "eventTimestamp",
                        "value": "2020-05-28T12:50:00.000Z",
                    }
                ],
            },
            {
                "filterClause": "OR",
                "filters": [
                    {"operator": "IS", "term": "eventType", "value": "CREATED"},
                    {"operator": "IS", "term": "eventType", "value": "MODIFIED"},
                    {"operator": "IS", "term": "eventType", "value": "READ_BY_APP"},
                ],
            },
            {
                "filterClause": "AND",
                "filters": [{"operator": "IS", "term": "exposure", "value": "ApplicationRead"}],
            },
            {
                "filterClause": "AND",
                "filters": [{"operator": "IS", "term": "fileCategory", "value": "IMAGE"}],
            },
        ],
        "pgNum": 1,
        "pgSize": 10000,
        "srtDir": "asc",
        "srtKey": "eventId",
    },
    {
        "groupClause": "AND",
        "groups": [
            {
                "filterClause": "AND",
                "filters": [{"operator": "IS", "term": "actor", "value": "user1@example.com"}],
            },
            {
                "filterClause": "AND",
                "filters": [
                    {
                        "operator": "ON_OR_AFTER",
                        "term": "eventTimestamp",
                        "value": "2020-06-11T20:20:00.000Z",
                    }
                ],
            },
            {
                "filterClause": "AND",
                "filters": [
                    {
                        "operator": "ON_OR_BEFORE",
                        "term": "eventTimestamp",
                        "value": "2020-06-11T20:25:00.000Z",
                    }
                ],
            },
            {
                "filterClause": "AND",
                "filters": [
                    {"operator": "IS", "term": "exposure", "value": "OutsideTrustedDomains"}
                ],
            },
        ],
        "pgNum": 1,
        "pgSize": 10000,
        "srtDir": "asc",
        "srtKey": "eventId",
    },
    {
        "groupClause": "AND",
        "groups": [
            {
                "filterClause": "AND",
                "filters": [{"operator": "IS", "term": "actor", "value": "user1@example.com"}],
            },
            {
                "filterClause": "AND",
                "filters": [
                    {
                        "operator": "ON_OR_AFTER",
                        "term": "eventTimestamp",
                        "value": "2020-06-11T20:20:00.000Z",
                    }
                ],
            },
            {
                "filterClause": "AND",
                "filters": [
                    {
                        "operator": "ON_OR_BEFORE",
                        "term": "eventTimestamp",
                        "value": "2020-06-11T20:25:00.000Z",
                    }
                ],
            },
            {
                "filterClause": "AND",
                "filters": [
                    {"operator": "IS_NOT", "term": "exposure", "value": "IsPublic"},
                    {"operator": "IS_NOT", "term": "exposure", "value": "SharedViaLink"},
                    {"operator": "IS_NOT", "term": "exposure", "value": "OutsideTrustedDomains"},
                ],
            },
        ],
        "pgNum": 1,
        "pgSize": 10000,
        "srtDir": "asc",
        "srtKey": "eventId",
    },
    {
        "groupClause": "AND",
        "groups": [
            {
                "filterClause": "AND",
                "filters": [
                    {"operator": "IS", "term": "deviceUserName", "value": "user3@example.com"}
                ],
            },
            {
                "filterClause": "AND",
                "filters": [
                    {
                        "operator": "ON_OR_AFTER",
                        "term": "eventTimestamp",
                        "value": "2019-10-02T16:50:00.000Z",
                    }
                ],
            },
            {
                "filterClause": "AND",
                "filters": [
                    {
                        "operator": "ON_OR_BEFORE",
                        "term": "eventTimestamp",
                        "value": "2019-10-02T16:50:00.000Z",
                    }
                ],
            },
            {
                "filterClause": "OR",
                "filters": [
                    {"operator": "IS", "term": "eventType", "value": "CREATED"},
                    {"operator": "IS", "term": "eventType", "value": "MODIFIED"},
                    {"operator": "IS", "term": "eventType", "value": "READ_BY_APP"},
                ],
            },
            {
                "filterClause": "AND",
                "filters": [{"operator": "IS", "term": "exposure", "value": "RemovableMedia"}],
            },
        ],
        "pgNum": 1,
        "pgSize": 10000,
        "srtDir": "asc",
        "srtKey": "eventId",
    },
]


MOCK_GET_USER_RESPONSE = """
{
    "totalCount": 1,
    "users": [
        {
            "userId": 123456,
            "userUid": "123412341234123412",
            "status": "Active",
            "username": "test.testerson@example.com",
            "email": "test.testerson@example.com",
            "firstName": "Test",
            "lastName": "Testerson",
            "quotaInBytes": -1,
            "orgId": 1111,
            "orgUid": "81111247111106706",
            "orgName": "Testers",
            "userExtRef": null,
            "notes": null,
            "active": true,
            "blocked": false,
            "emailPromo": true,
            "invited": false,
            "orgType": "ENTERPRISE",
            "usernameIsAnEmail": true,
            "creationDate": "2019-09-30T21:03:08.587Z",
            "modificationDate": "2020-04-10T11:49:49.987Z",
            "passwordReset": false,
            "localAuthenticationOnly": false,
            "licenses": ["admin.securityTools"]
        }
    ]
}"""


MOCK_GET_ALL_ORGS_RESPONSE = """
{
    "totalCount": 1,
    "orgs":
    [
        {
            "orgId": 9999,
            "orgUid": "890854247383109999",
            "orgName": "TestCortexOrg",
            "orgExtRef": null,
            "notes": null,
            "status": "Active",
            "active": true,
            "blocked": false,
            "parentOrgId": 2686,
            "parentOrgUid": "00007871952600000",
            "type": "ENTERPRISE",
            "classification": "BASIC",
            "externalId": "000054247383100000",
            "hierarchyCounts": {},
            "configInheritanceCounts": {},
            "creationDate": "2019-03-04T22:21:49.749Z",
            "modificationDate": "2020-02-26T19:21:57.684Z",
            "deactivationDate": null,
            "registrationKey": "0000-H74U-0000-8MMM",
            "reporting":
            {
                "orgManagers": []
            },
            "customConfig": true,
            "settings":
            {
                "maxSeats": null,
                "maxBytes": null
            },
            "settingsInherited":
            {
                "maxSeats": "",
                "maxBytes": ""
            },
            "settingsSummary":
            {
                "maxSeats": "",
                "maxBytes": ""
            }
        }
    ]
}"""


MOCK_GET_ALL_DEPARTING_EMPLOYEES_RESPONSE = """
{
    "items": [
        {
            "type$": "DEPARTING_EMPLOYEE_V2",
            "tenantId": 1000,
            "userId": "890973079883949999",
            "userName": "test@example.com",
            "displayName": "Name",
            "notes": "",
            "createdAt": "2019-10-25T13:31:14.1199010Z",
            "status": "OPEN",
            "cloudUsernames": ["test@cloud.com"],
            "totalBytes": 139856482,
            "numEvents": 11
        },
        {
            "type$": "DEPARTING_EMPLOYEE_V2",
            "tenantId": 1000,
            "userId": "123412341234123412",
            "userName": "user1@example.com",
            "displayName": "Name",
            "notes": "",
            "createdAt": "2019-10-25T13:31:14.1199010Z",
            "status": "OPEN",
            "cloudUsernames": ["test@example.com"],
            "totalBytes": 139856482,
            "numEvents": 11,
            "departureDate": "2020-07-20"
        },
        {
            "type$": "DEPARTING_EMPLOYEE_V2",
            "tenantId": 1000,
            "userId": "890973079883949999",
            "userName": "test@example.com",
            "displayName": "Name",
            "notes": "",
            "createdAt": "2019-10-25T13:31:14.1199010Z",
            "status": "OPEN",
            "cloudUsernames": ["test@example.com"],
            "totalBytes": 139856482,
            "numEvents": 11
        }
    ],
    "totalCount": 3
}
"""


MOCK_GET_ALL_HIGH_RISK_EMPLOYEES_RESPONSE = """
{
  "type$": "HIGH_RISK_SEARCH_RESPONSE_V2",
  "items": [
    {
      "type$": "HIGH_RISK_EMPLOYEE_V2",
      "tenantId": "1d71796f-af5b-4231-9d8e-df6434da4663",
      "userId": "91209844444444444",
      "userName": "karen@example.com",
      "displayName": "Karen",
      "notes": "High risk notes",
      "createdAt": "2020-05-22T17:47:42.7054310Z",
      "status": "OPEN",
      "cloudUsernames": [
        "karen+test@example.com",
        "karen+manager@example.com"
      ],
      "totalBytes": 816122,
      "numEvents": 13,
      "riskFactors": [
        "PERFORMANCE_CONCERNS",
        "SUSPICIOUS_SYSTEM_ACTIVITY",
        "POOR_SECURITY_PRACTICES"
      ]
    },
    {
      "type$": "HIGH_RISK_EMPLOYEE_V2",
      "tenantId": "1d71796f-af5b-4231-9d8e-df6434da4663",
      "userId": "94222222975202822222",
      "userName": "james.test@example.com",
      "displayName": "James Test",
      "notes": "tests and more tests",
      "createdAt": "2020-05-28T12:39:57.2058370Z",
      "status": "OPEN",
      "cloudUsernames": [
        "james.test+test@example.com"
      ]
    },
    {
      "type$": "HIGH_RISK_EMPLOYEE_V2",
      "tenantId": "1d71796f-af5b-4231-9d8e-df6434da4663",
      "userId": "123412341234123412",
      "userName": "user1@example.com",
      "displayName": "User 1",
      "notes": "Test Notes",
      "createdAt": "2020-05-22T17:47:42.4836920Z",
      "status": "OPEN",
      "cloudUsernames": [
        "test@example.com",
        "abc123@example.com"
      ],
      "riskFactors": [
        "PERFORMANCE_CONCERNS"
      ]
    }
  ],
  "totalCount": 3,
  "rollups": [
    {
      "type$": "HIGH_RISK_FILTER_ROLLUP_V2",
      "filterType": "OPEN",
      "totalCount": 3
    },
    {
      "type$": "HIGH_RISK_FILTER_ROLLUP_V2",
      "filterType": "EXFILTRATION_24_HOURS",
      "totalCount": 0
    },
    {
      "type$": "HIGH_RISK_FILTER_ROLLUP_V2",
      "filterType": "EXFILTRATION_30_DAYS",
      "totalCount": 1
    }
  ],
  "filterType": "OPEN",
  "pgSize": 10,
  "pgNum": 1,
  "srtKey": "NUM_EVENTS",
  "srtDirection": "DESC"
}
"""


MOCK_CREATE_USER_RESPONSE = """
{
    "userId": 291999,
    "userUid": "960849588659999999",
    "status": "Active",
    "username": "new.user@example.com",
    "email": "new.user@example.com",
    "firstName": null,
    "lastName": null,
    "quotaInBytes": -1,
    "orgId": 2689,
    "orgUid": "890854247383106706",
    "orgName": "New Users Org",
    "userExtRef": null,
    "notes": null,
    "active": true,
    "blocked": false,
    "emailPromo": true,
    "invited": true,
    "orgType": "ENTERPRISE",
    "usernameIsAnEmail": null,
    "creationDate": "2020-06-29T19:23:04.285Z",
    "modificationDate": "2020-06-29T19:23:04.306Z",
    "passwordReset": false,
    "localAuthenticationOnly": false,
    "licenses": []
}
"""


MOCK_ADD_TO_MATTER_RESPONSE = """
{
    "legalHoldMembershipUid":"645579283748927372",
    "active":true,
    "creationDate":"2015-05-16T15:07:44.820-05:00",
    "legalHold":{
      "legalHoldUid":"645576513911664484",
      "name":"Patent Lawsuit"
    },
    "user":{
      "userUid":"123412341234123412",
      "username":"user1@example.com",
      "email":"user1@example.com",
      "userExtRef":null
    }
}
"""

MOCK_GET_ALL_MATTERS_RESPONSE = """
{
    "legalHolds":[
      {
        "legalHoldUid":"645576513911664484",
        "name":"Patent Lawsuit",
        "description":"Lawsuit from Acme Inc demanding we license their software patents.",
        "notes":"Engineering is still reviewing what, if any, of our components are actually infringing.",
        "holdExtRef":"Case 13a-32f",
        "active":true,
        "creationDate":"2015-05-16T15:07:44.820-05:00",
        "lastModified":"2015-05-16T15:07:44.820-05:00",
        "holdPolicyUid":"23456753135798456",
        "creator":{
          "userUid":"123412341234123412",
          "username":"user1@example.com",
          "email":"user1@example.com",
          "userExtRef":null
        }
      }
    ]
}
"""

MOCK_GET_ALL_MATTER_CUSTODIANS_RESPONSE = """
{
    "legalHoldMemberships":[
          {
            "legalHoldMembershipUid":"645579283748927372",
            "active":true,
            "creationDate":"2015-05-16T15:07:44.820-05:00",
            "legalHold":{
              "legalHoldUid":"645576513911664484",
              "name":"Patent Lawsuit"
            },
            "user":{
              "userUid":"123412341234123412",
              "username":"user1@example.com",
              "email":"user1@example.com",
              "userExtRef":null
            }
          }
        ]
}
"""

_TEST_USER_ID = "123412341234123412"  # value found in GET_USER_RESPONSE
_TEST_USERNAME = "user1@example.com"
_TEST_ORG_NAME = "TestCortexOrg"


@pytest.fixture
def code42_sdk_mock(mocker):
    code42_mock = mocker.MagicMock(spec=SDKClient)
    get_user_response = create_mock_code42_sdk_response(mocker, MOCK_GET_USER_RESPONSE)
    get_org_response = create_mock_code42_sdk_response_generator(
        mocker, [MOCK_GET_ALL_ORGS_RESPONSE]
    )
    code42_mock.users.get_by_username.return_value = get_user_response
    code42_mock.orgs.get_all.return_value = get_org_response
    return code42_mock


@pytest.fixture
def code42_alerts_mock(code42_sdk_mock, mocker):
    return create_alerts_mock(code42_sdk_mock, mocker)


@pytest.fixture
def code42_file_events_mock(code42_sdk_mock, mocker):
    return create_file_events_mock(code42_sdk_mock, mocker)


@pytest.fixture
def code42_fetch_incidents_mock(code42_sdk_mock, mocker):
    code42_mock = create_alerts_mock(code42_sdk_mock, mocker)
    code42_mock = create_file_events_mock(code42_mock, mocker)
    return code42_mock


@pytest.fixture
def code42_users_mock(code42_sdk_mock, mocker):
    create_user_response = create_mock_code42_sdk_response(mocker, MOCK_CREATE_USER_RESPONSE)
    code42_sdk_mock.users.create_user.return_value = create_user_response
    return code42_sdk_mock


def create_alerts_mock(c42_sdk_mock, mocker):
    alert_details_response = create_mock_code42_sdk_response(mocker, MOCK_ALERT_DETAILS_RESPONSE)
    c42_sdk_mock.alerts.get_details.return_value = alert_details_response
    alerts_response = create_mock_code42_sdk_response(mocker, MOCK_ALERTS_RESPONSE)
    c42_sdk_mock.alerts.search.return_value = alerts_response
    return c42_sdk_mock


def create_file_events_mock(c42_sdk_mock, mocker):
    search_file_events_response = create_mock_code42_sdk_response(
        mocker, MOCK_SECURITY_EVENT_RESPONSE
    )
    c42_sdk_mock.securitydata.search_file_events.return_value = search_file_events_response
    return c42_sdk_mock


@pytest.fixture
def code42_departing_employee_mock(code42_sdk_mock, mocker):
    all_departing_employees_response = create_mock_code42_sdk_response_generator(
        mocker, [MOCK_GET_ALL_DEPARTING_EMPLOYEES_RESPONSE]
    )
    code42_sdk_mock.detectionlists.departing_employee.get_all.return_value = (
        all_departing_employees_response
    )
    return code42_sdk_mock


@pytest.fixture
def code42_high_risk_employee_mock(code42_sdk_mock, mocker):
    all_high_risk_employees_response = create_mock_code42_sdk_response_generator(
        mocker, [MOCK_GET_ALL_HIGH_RISK_EMPLOYEES_RESPONSE]
    )
    code42_sdk_mock.detectionlists.high_risk_employee.get_all.return_value = (
        all_high_risk_employees_response
    )
    return code42_sdk_mock


@pytest.fixture
def code42_legal_hold_mock(code42_sdk_mock, mocker):
    code42_sdk_mock.legalhold.get_all_matters.return_value = create_mock_code42_sdk_response_generator(
        mocker, [MOCK_GET_ALL_MATTERS_RESPONSE]
    )
    code42_sdk_mock.legalhold.get_all_matter_custodians.return_value = (
        create_mock_code42_sdk_response_generator(mocker, [MOCK_GET_ALL_MATTER_CUSTODIANS_RESPONSE])
    )
    code42_sdk_mock.legalhold.add_to_matter.return_value = (
        create_mock_code42_sdk_response(mocker, MOCK_ADD_TO_MATTER_RESPONSE)
    )

    return code42_sdk_mock


def create_mock_code42_sdk_response(mocker, response_text):
    response_mock = mocker.MagicMock(spec=Response)
    response_mock.text = response_text
    return Py42Response(response_mock)


def create_mock_code42_sdk_response_generator(mocker, response_pages):
    return (create_mock_code42_sdk_response(mocker, page) for page in response_pages)


def create_client(sdk):
    return Code42Client(sdk=sdk, base_url=MOCK_URL, auth=MOCK_AUTH, verify=False, proxy=False)


def get_empty_detectionlist_response(mocker, base_text):
    no_employees_response_text = json.loads(base_text)
    no_employees_response_text["items"] = []
    no_employees_response_text = json.dumps(no_employees_response_text)
    return create_mock_code42_sdk_response_generator(mocker, [no_employees_response_text])


def get_empty_legalhold_matters_response(mocker, base_text):
    no_matters_response_text = json.loads(base_text)
    no_matters_response_text["legalHolds"] = []
    no_matters_response_text = json.dumps(no_matters_response_text)
    return create_mock_code42_sdk_response_generator(mocker, [no_matters_response_text])


def get_empty_legalhold_custodians_response(mocker, base_text):
    no_members_response_text = json.loads(base_text)
    no_members_response_text["legalHoldMemberships"] = []
    no_members_response_text = json.dumps(no_members_response_text)
    return create_mock_code42_sdk_response_generator(mocker, [no_members_response_text])


def assert_departingemployee_outputs_match_response(outputs_list, response_items):
    assert_detection_list_outputs_match_response_items(outputs_list, response_items)
    for i in range(0, len(outputs_list)):
        assert outputs_list[i]["DepartureDate"] == response_items[i].get("departureDate")


def assert_detection_list_outputs_match_response_items(outputs_list, response_items):
    assert len(outputs_list) == len(response_items)
    for i in range(0, len(outputs_list)):
        assert outputs_list[i]["Username"] == response_items[i]["userName"]
        assert outputs_list[i]["UserID"] == response_items[i]["userId"]
        assert outputs_list[i]["Note"] == response_items[i]["notes"]


"""TESTS"""


def test_client_lazily_inits_sdk(mocker, code42_sdk_mock):
    sdk_factory_mock = mocker.patch("py42.sdk.from_local_account")
    response_json_mock = """{"total": 1, "users": [{"username": "Test"}]}"""
    code42_sdk_mock.users.get_by_username.return_value = create_mock_code42_sdk_response(
        mocker, response_json_mock
    )
    sdk_factory_mock.return_value = code42_sdk_mock

    # test that sdk does not init during ctor
    client = Code42Client(sdk=None, base_url=MOCK_URL, auth=MOCK_AUTH, verify=False, proxy=False)
    assert client._sdk is None

    # test that sdk init from first method call
    client.get_user("Test")
    assert client._sdk is not None


def test_client_when_no_alert_found_raises_alert_not_found(mocker, code42_sdk_mock):
    response_json = """{"alerts": []}"""
    code42_sdk_mock.alerts.get_details.return_value = create_mock_code42_sdk_response(
        mocker, response_json
    )
    client = create_client(code42_sdk_mock)
    with pytest.raises(Code42AlertNotFoundError):
        client.get_alert_details("mock-id")


def test_client_when_no_user_found_raises_user_not_found(mocker, code42_sdk_mock):
    response_json = """{"totalCount": 0, "users": []}"""
    code42_sdk_mock.users.get_by_username.return_value = create_mock_code42_sdk_response(
        mocker, response_json
    )
    client = create_client(code42_sdk_mock)
    with pytest.raises(Code42UserNotFoundError):
        client.get_user("test@example.com")


def test_client_add_to_matter_when_no_legal_hold_matter_found_raises_matter_not_found(code42_sdk_mock, mocker):

    code42_sdk_mock.legalhold.get_all_matters.return_value = (
        get_empty_legalhold_matters_response(mocker, MOCK_GET_ALL_MATTERS_RESPONSE)
    )

    client = create_client(code42_sdk_mock)
    with pytest.raises(Code42LegalHoldMatterNotFoundError):
        client.add_user_to_legal_hold_matter("TESTUSERNAME", "TESTMATTERNAME")


def test_client_add_to_matter_when_no_user_found_raises_user_not_found(mocker, code42_sdk_mock):
    response_json = '{"totalCount":0, "users":[]}'
    code42_sdk_mock.users.get_by_username.return_value = create_mock_code42_sdk_response(mocker, response_json)
    client = create_client(code42_sdk_mock)
    with pytest.raises(Code42UserNotFoundError):
        client.add_user_to_legal_hold_matter("TESTUSERNAME", "TESTMATTERNAME")


def test_client_remove_from_matter_when_no_legal_hold_matter_found_raises_exception(code42_sdk_mock, mocker):
    code42_sdk_mock.legalhold.get_all_matters.return_value = (
        get_empty_legalhold_matters_response(mocker, MOCK_GET_ALL_MATTERS_RESPONSE)
    )

    client = create_client(code42_sdk_mock)
    with pytest.raises(Code42LegalHoldMatterNotFoundError):
        client.remove_user_from_legal_hold_matter("TESTUSERNAME", "TESTMATTERNAME")


def test_client_remove_from_matter_when_no_user_found_raises_user_not_found(mocker, code42_sdk_mock):
    response_json = '{"totalCount":0, "users":[]}'
    code42_sdk_mock.users.get_by_username.return_value = create_mock_code42_sdk_response(mocker, response_json)
    client = create_client(code42_sdk_mock)
    with pytest.raises(Code42UserNotFoundError):
        client.remove_user_from_legal_hold_matter("TESTUSERNAME", "TESTMATTERNAME")


def test_client_remove_from_matter_when_no_membership_raises_invalid_legal_hold_membership(code42_legal_hold_mock, mocker):
    code42_legal_hold_mock.legalhold.get_all_matter_custodians.return_value = (
        get_empty_legalhold_custodians_response(mocker, MOCK_GET_ALL_MATTER_CUSTODIANS_RESPONSE)
    )
    client = create_client(code42_legal_hold_mock)
    with pytest.raises(Code42InvalidLegalHoldMembershipError):
        client.remove_user_from_legal_hold_matter("TESTUSERNAME", "TESTMATTERNAME")


def test_build_query_payload():
    query = build_query_payload(MOCK_SECURITY_DATA_SEARCH_QUERY)
    assert query.sort_key == MOCK_FILE_EVENT_QUERY_PAYLOAD["srtKey"]
    assert query.page_number == MOCK_FILE_EVENT_QUERY_PAYLOAD["pgNum"]
    assert json.loads((str(query))) == MOCK_FILE_EVENT_QUERY_PAYLOAD


def test_map_observation_to_security_query():
    response = json.loads(MOCK_ALERT_DETAILS_RESPONSE)
    alert = response["alerts"][0]
    actor = alert["actor"]
    observations = alert["observations"]
    actual_queries = [
        json.loads(str(map_observation_to_security_query(o, actor))) for o in observations
    ]
    assert actual_queries[0] == MOCK_OBSERVATION_QUERIES[0]
    assert actual_queries[1] == MOCK_OBSERVATION_QUERIES[1]
    assert actual_queries[2] == MOCK_OBSERVATION_QUERIES[2]


def test_map_to_code42_event_context():
    response = json.loads(MOCK_SECURITY_EVENT_RESPONSE)
    file_events = response["fileEvents"]
    for i in range(0, len(file_events)):
        context = map_to_code42_event_context(file_events[i])
        assert context == MOCK_CODE42_EVENT_CONTEXT[i]


def test_map_to_code42_alert_context():
    response = json.loads(MOCK_ALERT_DETAILS_RESPONSE)
    alerts = response["alerts"]
    for i in range(0, len(alerts)):
        context = map_to_code42_alert_context(alerts[i])
        assert context == MOCK_CODE42_ALERT_CONTEXT[i]


def test_map_to_file_context():
    response = json.loads(MOCK_SECURITY_EVENT_RESPONSE)
    file_events = response["fileEvents"]
    for i in range(0, len(file_events)):
        context = map_to_file_context(file_events[i])
        assert context == MOCK_FILE_CONTEXT[i]


def test_alert_get_command(code42_alerts_mock):
    client = create_client(code42_alerts_mock)
    cmd_res = alert_get_command(client, {"id": "4576576e-13cb-4f88-be3a-ee77739de649"})
    assert cmd_res.raw_response["ruleId"] == "4576576e-13cb-4f88-be3a-ee77739de649"
    assert cmd_res.outputs == [MOCK_CODE42_ALERT_CONTEXT[0]]
    assert cmd_res.outputs_prefix == "Code42.SecurityAlert"
    assert cmd_res.outputs_key_field == "ID"


def test_alert_resolve_command(code42_alerts_mock):
    client = create_client(code42_alerts_mock)
    cmd_res = alert_resolve_command(client, {"id": "4576576e-13cb-4f88-be3a-ee77739de649"})
    assert cmd_res.raw_response["ruleId"] == "4576576e-13cb-4f88-be3a-ee77739de649"
    assert cmd_res.outputs == [MOCK_CODE42_ALERT_CONTEXT[0]]
    assert cmd_res.outputs_prefix == "Code42.SecurityAlert"
    assert cmd_res.outputs_key_field == "ID"


def test_departingemployee_add_command(code42_sdk_mock):
    client = create_client(code42_sdk_mock)
    date = "2020-01-01"
    note = "Dummy note"
    cmd_res = departingemployee_add_command(
        client, {"username": _TEST_USERNAME, "departuredate": date, "note": note}
    )
    add_func = code42_sdk_mock.detectionlists.departing_employee.add
    assert cmd_res.raw_response == _TEST_USER_ID
    assert cmd_res.outputs_prefix == "Code42.DepartingEmployee"
    assert cmd_res.outputs_key_field == "UserID"
    assert cmd_res.outputs["DepartureDate"] == date
    assert cmd_res.outputs["Note"] == note
    assert cmd_res.outputs["Username"] == _TEST_USERNAME
    assert cmd_res.outputs["UserID"] == _TEST_USER_ID
    assert cmd_res.outputs["CaseID"] == _TEST_USER_ID
    add_func.assert_called_once_with(_TEST_USER_ID, departure_date=date)
    code42_sdk_mock.detectionlists.update_user_notes.assert_called_once_with(_TEST_USER_ID, note)


def test_departingemployee_remove_command(code42_sdk_mock):
    client = create_client(code42_sdk_mock)
    cmd_res = departingemployee_remove_command(client, {"username": _TEST_USERNAME})
    assert cmd_res.raw_response == _TEST_USER_ID
    assert cmd_res.outputs_prefix == "Code42.DepartingEmployee"
    assert cmd_res.outputs_key_field == "UserID"
    assert cmd_res.outputs["Username"] == _TEST_USERNAME
    assert cmd_res.outputs["UserID"] == _TEST_USER_ID
    assert cmd_res.outputs["CaseID"] == _TEST_USER_ID
    code42_sdk_mock.detectionlists.departing_employee.remove.assert_called_once_with(_TEST_USER_ID)


def test_departingemployee_get_all_command(code42_departing_employee_mock):
    client = create_client(code42_departing_employee_mock)
    cmd_res = departingemployee_get_all_command(client, {})
    expected_raw_response = json.loads(MOCK_GET_ALL_DEPARTING_EMPLOYEES_RESPONSE)["items"]
    assert cmd_res.outputs_prefix == "Code42.DepartingEmployee"
    assert cmd_res.outputs_key_field == "UserID"
    assert cmd_res.raw_response == json.loads(MOCK_GET_ALL_DEPARTING_EMPLOYEES_RESPONSE)["items"]
    # Tests outputs
    assert_departingemployee_outputs_match_response(cmd_res.outputs, expected_raw_response)


def test_departingemployee_get_all_command_gets_employees_from_multiple_pages(
    code42_departing_employee_mock, mocker
):
    # Setup get all departing employees
    page = MOCK_GET_ALL_DEPARTING_EMPLOYEES_RESPONSE
    # Setup 3 pages of employees
    employee_page_generator = (
        create_mock_code42_sdk_response(mocker, page) for page in [page, page, page]
    )
    code42_departing_employee_mock.detectionlists.departing_employee.get_all.return_value = (
        employee_page_generator
    )
    client = create_client(code42_departing_employee_mock)
    cmd_res = departingemployee_get_all_command(client, {})
    assert cmd_res.outputs_prefix == "Code42.DepartingEmployee"
    assert cmd_res.outputs_key_field == "UserID"

    # Expect to have employees from 3 pages in the result
    expected_page = json.loads(MOCK_GET_ALL_DEPARTING_EMPLOYEES_RESPONSE)["items"]
    expected = expected_page + expected_page + expected_page
    assert cmd_res.raw_response == expected
    assert_departingemployee_outputs_match_response(cmd_res.outputs, cmd_res.raw_response)


def test_departingemployee_get_all_command_gets_number_of_employees_equal_to_results_param(
    code42_departing_employee_mock, mocker
):

    # Setup get all departing employees
    page = MOCK_GET_ALL_DEPARTING_EMPLOYEES_RESPONSE
    # Setup 3 pages of employees
    employee_page_generator = (
        create_mock_code42_sdk_response(mocker, page) for page in [page, page, page]
    )
    code42_departing_employee_mock.detectionlists.departing_employee.get_all.return_value = (
        employee_page_generator
    )
    client = create_client(code42_departing_employee_mock)

    cmd_res = departingemployee_get_all_command(client, {"results": 1})
    assert len(cmd_res.raw_response) == 1
    assert len(cmd_res.outputs) == 1


def test_departingemployee_get_all_command_when_no_employees(
    code42_departing_employee_mock, mocker
):
    no_employees_response = get_empty_detectionlist_response(
        mocker, MOCK_GET_ALL_DEPARTING_EMPLOYEES_RESPONSE
    )
    code42_departing_employee_mock.detectionlists.departing_employee.get_all.return_value = (
        no_employees_response
    )
    client = create_client(code42_departing_employee_mock)
    cmd_res = departingemployee_get_all_command(client, {})
    assert cmd_res.outputs_prefix == "Code42.DepartingEmployee"
    assert cmd_res.outputs_key_field == "UserID"
    assert cmd_res.raw_response == {}
    assert cmd_res.outputs == {"Results": []}
    assert code42_departing_employee_mock.detectionlists.departing_employee.get_all.call_count == 1


def test_highriskemployee_add_command(code42_high_risk_employee_mock):
    client = create_client(code42_high_risk_employee_mock)
    cmd_res = highriskemployee_add_command(
        client, {"username": _TEST_USERNAME, "note": "Dummy note"}
    )
    assert cmd_res.raw_response == _TEST_USER_ID
    assert cmd_res.outputs_prefix == "Code42.HighRiskEmployee"
    assert cmd_res.outputs_key_field == "UserID"
    assert cmd_res.outputs["UserID"] == _TEST_USER_ID
    assert cmd_res.outputs["Username"] == _TEST_USERNAME
    code42_high_risk_employee_mock.detectionlists.high_risk_employee.add.assert_called_once_with(
        _TEST_USER_ID
    )
    code42_high_risk_employee_mock.detectionlists.update_user_notes.assert_called_once_with(
        _TEST_USER_ID, "Dummy note"
    )


def test_highriskemployee_remove_command(code42_sdk_mock):
    client = create_client(code42_sdk_mock)
    cmd_res = highriskemployee_remove_command(client, {"username": _TEST_USERNAME})
    assert cmd_res.raw_response == _TEST_USER_ID
    assert cmd_res.outputs_prefix == "Code42.HighRiskEmployee"
    assert cmd_res.outputs_key_field == "UserID"
    assert cmd_res.outputs["UserID"] == _TEST_USER_ID
    assert cmd_res.outputs["Username"] == _TEST_USERNAME
    code42_sdk_mock.detectionlists.high_risk_employee.remove.assert_called_once_with(_TEST_USER_ID)


def test_highriskemployee_get_all_command(code42_high_risk_employee_mock):
    client = create_client(code42_high_risk_employee_mock)
    cmd_res = highriskemployee_get_all_command(client, {})
    expected_response = json.loads(MOCK_GET_ALL_HIGH_RISK_EMPLOYEES_RESPONSE)["items"]
    assert cmd_res.outputs_key_field == "UserID"
    assert cmd_res.outputs_prefix == "Code42.HighRiskEmployee"
    assert cmd_res.raw_response == expected_response
    assert code42_high_risk_employee_mock.detectionlists.high_risk_employee.get_all.call_count == 1
    assert_detection_list_outputs_match_response_items(cmd_res.outputs, expected_response)


def test_highriskemployee_get_all_command_gets_employees_from_multiple_pages(
    code42_high_risk_employee_mock, mocker
):
    # Setup get all high risk employees
    page = MOCK_GET_ALL_HIGH_RISK_EMPLOYEES_RESPONSE
    # Setup 3 pages of employees
    employee_page_generator = (
        create_mock_code42_sdk_response(mocker, page) for page in [page, page, page]
    )
    code42_high_risk_employee_mock.detectionlists.high_risk_employee.get_all.return_value = (
        employee_page_generator
    )
    client = create_client(code42_high_risk_employee_mock)

    cmd_res = highriskemployee_get_all_command(client, {"username": _TEST_USERNAME})
    expected_response = json.loads(MOCK_GET_ALL_HIGH_RISK_EMPLOYEES_RESPONSE)["items"] * 3
    assert cmd_res.outputs_prefix == "Code42.HighRiskEmployee"
    assert cmd_res.outputs_key_field == "UserID"
    assert cmd_res.raw_response == expected_response
    assert_detection_list_outputs_match_response_items(cmd_res.outputs, expected_response)


def test_highriskemployee_get_all_command_when_given_risk_tags_only_gets_employees_with_tags(
    code42_high_risk_employee_mock
):
    client = create_client(code42_high_risk_employee_mock)
    cmd_res = highriskemployee_get_all_command(
        client,
        {"risktags": "PERFORMANCE_CONCERNS,SUSPICIOUS_SYSTEM_ACTIVITY,POOR_SECURITY_PRACTICES"},
    )
    expected_response = [json.loads(MOCK_GET_ALL_HIGH_RISK_EMPLOYEES_RESPONSE)["items"][0]]
    assert cmd_res.outputs_prefix == "Code42.HighRiskEmployee"
    assert cmd_res.outputs_key_field == "UserID"
    assert cmd_res.raw_response == expected_response
    assert code42_high_risk_employee_mock.detectionlists.high_risk_employee.get_all.call_count == 1
    assert_detection_list_outputs_match_response_items(cmd_res.outputs, expected_response)


def test_highriskemployee_get_all_command_gets_number_of_employees_equal_to_results_param(
    code42_high_risk_employee_mock, mocker
):
    # Setup get all high risk employees
    page = MOCK_GET_ALL_HIGH_RISK_EMPLOYEES_RESPONSE
    # Setup 3 pages of employees
    employee_page_generator = (
        create_mock_code42_sdk_response(mocker, page) for page in [page, page, page]
    )
    code42_high_risk_employee_mock.detectionlists.high_risk_employee.get_all.return_value = (
        employee_page_generator
    )
    client = create_client(code42_high_risk_employee_mock)
    cmd_res = highriskemployee_get_all_command(client, {"results": 1})
    assert len(cmd_res.raw_response) == 1
    assert len(cmd_res.outputs) == 1


def test_highriskemployee_get_all_command_when_no_employees(code42_high_risk_employee_mock, mocker):
    no_employees_response = get_empty_detectionlist_response(
        mocker, MOCK_GET_ALL_HIGH_RISK_EMPLOYEES_RESPONSE
    )
    code42_high_risk_employee_mock.detectionlists.high_risk_employee.get_all.return_value = (
        no_employees_response
    )
    client = create_client(code42_high_risk_employee_mock)
    cmd_res = highriskemployee_get_all_command(
        client,
        {"risktags": "PERFORMANCE_CONCERNS,SUSPICIOUS_SYSTEM_ACTIVITY,POOR_SECURITY_PRACTICES"},
    )
    assert cmd_res.outputs_prefix == "Code42.HighRiskEmployee"
    assert cmd_res.outputs_key_field == "UserID"
    assert cmd_res.outputs == {"Results": []}
    assert cmd_res.raw_response == {}
    assert code42_high_risk_employee_mock.detectionlists.high_risk_employee.get_all.call_count == 1


def test_highriskemployee_add_risk_tags_command(code42_sdk_mock):
    tags = "FLIGHT_RISK"
    client = create_client(code42_sdk_mock)
    cmd_res = highriskemployee_add_risk_tags_command(
        client, {"username": _TEST_USERNAME, "risktags": tags}
    )
    assert cmd_res.raw_response == _TEST_USER_ID
    assert cmd_res.outputs_prefix == "Code42.HighRiskEmployee"
    assert cmd_res.outputs_key_field == "UserID"
    assert cmd_res.outputs["UserID"] == _TEST_USER_ID
    assert cmd_res.outputs["Username"] == _TEST_USERNAME
    assert cmd_res.outputs["RiskTags"] == tags
    code42_sdk_mock.detectionlists.add_user_risk_tags.assert_called_once_with(
        _TEST_USER_ID, [tags]
    )


def test_highriskemployee_remove_risk_tags_command(code42_sdk_mock):
    client = create_client(code42_sdk_mock)
    cmd_res = highriskemployee_remove_risk_tags_command(
        client, {"username": _TEST_USERNAME, "risktags": "FLIGHT_RISK,CONTRACT_EMPLOYEE"}
    )
    assert cmd_res.raw_response == _TEST_USER_ID
    assert cmd_res.outputs_prefix == "Code42.HighRiskEmployee"
    assert cmd_res.outputs_key_field == "UserID"
    assert cmd_res.outputs["UserID"] == _TEST_USER_ID
    assert cmd_res.outputs["Username"] == _TEST_USERNAME
    assert cmd_res.outputs["RiskTags"] == "FLIGHT_RISK,CONTRACT_EMPLOYEE"
    code42_sdk_mock.detectionlists.remove_user_risk_tags.assert_called_once_with(
        _TEST_USER_ID, ["FLIGHT_RISK", "CONTRACT_EMPLOYEE"]
    )


def test_legalhold_add_user_command(code42_legal_hold_mock):
    client = create_client(code42_legal_hold_mock)
    cmd_res = legal_hold_add_user_command(
        client, {"username": _TEST_USERNAME, "mattername": "Patent Lawsuit"}
    )
    assert cmd_res.raw_response == json.loads(MOCK_ADD_TO_MATTER_RESPONSE)
    assert cmd_res.outputs_prefix == "Code42.LegalHold"
    assert cmd_res.outputs_key_field == "MatterID"
    assert cmd_res.outputs["UserID"] == _TEST_USER_ID
    assert cmd_res.outputs["MatterName"] == "Patent Lawsuit"
    assert cmd_res.outputs["MatterID"] == "645576513911664484"
    code42_legal_hold_mock.legalhold.add_to_matter.assert_called_once_with("123412341234123412",
                                                                           "645576513911664484")


def test_legalhold_remove_user_command(code42_legal_hold_mock):
    client = create_client(code42_legal_hold_mock)
    cmd_res = legal_hold_remove_user_command(
        client, {"username": _TEST_USERNAME, "mattername": "Patent Lawsuit"}
    )
    assert cmd_res.outputs_prefix == "Code42.LegalHold"
    assert cmd_res.outputs_key_field == "MatterID"
    assert cmd_res.outputs["UserID"] == _TEST_USER_ID
    assert cmd_res.outputs["MatterName"] == "Patent Lawsuit"
    assert cmd_res.outputs["MatterID"] == "645576513911664484"
    code42_legal_hold_mock.legalhold.remove_from_matter.assert_called_once_with("645579283748927372")


def test_user_create_command(code42_users_mock):
    client = create_client(code42_users_mock)
    cmd_res = user_create_command(
        client,
        {
            "orgname": _TEST_ORG_NAME,
            "username": "new.user@example.com",
            "email": "new.user@example.com",
        },
    )
    assert cmd_res.outputs_prefix == "Code42.User"
    assert cmd_res.outputs_key_field == "UserID"
    assert cmd_res.raw_response == json.loads(MOCK_CREATE_USER_RESPONSE)
    assert cmd_res.outputs["UserID"] == "960849588659999999"
    assert cmd_res.outputs["Username"] == "new.user@example.com"
    assert cmd_res.outputs["Email"] == "new.user@example.com"


def test_user_create_command_when_org_not_found_raises_org_not_found(mocker, code42_users_mock):
    response_json = """{"total": 0, "orgs": []}"""
    code42_users_mock.orgs.get_all.return_value = create_mock_code42_sdk_response_generator(
        mocker, [response_json]
    )
    client = create_client(code42_users_mock)
    with pytest.raises(Code42OrgNotFoundError):
        user_create_command(
            client,
            {
                "orgname": _TEST_ORG_NAME,
                "username": "new.user@example.com",
                "email": "new.user@example.com",
            }
        )


def test_user_block_command(code42_users_mock):
    client = create_client(code42_users_mock)
    cmd_res = user_block_command(client, {"username": "new.user@example.com"})
    assert cmd_res.raw_response == 123456
    assert cmd_res.outputs["UserID"] == 123456
    assert cmd_res.outputs_prefix == "Code42.User"
    code42_users_mock.users.block.assert_called_once_with(123456)


def test_user_unblock_command(code42_users_mock):
    client = create_client(code42_users_mock)
    cmd_res = user_unblock_command(client, {"username": "new.user@example.com"})
    assert cmd_res.raw_response == 123456
    assert cmd_res.outputs["UserID"] == 123456
    assert cmd_res.outputs_prefix == "Code42.User"
    code42_users_mock.users.unblock.assert_called_once_with(123456)


def test_user_deactivate_command(code42_users_mock):
    client = create_client(code42_users_mock)
    cmd_res = user_deactivate_command(client, {"username": "new.user@example.com"})
    assert cmd_res.raw_response == 123456
    assert cmd_res.outputs["UserID"] == 123456
    assert cmd_res.outputs_prefix == "Code42.User"
    code42_users_mock.users.deactivate.assert_called_once_with(123456)


def test_user_reactivate_command(code42_users_mock):
    client = create_client(code42_users_mock)
    cmd_res = user_reactivate_command(client, {"username": "new.user@example.com"})
    assert cmd_res.raw_response == 123456
    assert cmd_res.outputs["UserID"] == 123456
    assert cmd_res.outputs_prefix == "Code42.User"
    code42_users_mock.users.reactivate.assert_called_once_with(123456)


def test_security_data_search_command(code42_file_events_mock):
    client = create_client(code42_file_events_mock)
    cmd_res = securitydata_search_command(client, MOCK_SECURITY_DATA_SEARCH_QUERY)
    code42_res = cmd_res[0]
    file_res = cmd_res[1]

    assert code42_res.outputs_prefix == "Code42.SecurityData"
    assert code42_res.outputs_key_field == "EventID"
    assert file_res.outputs_prefix == "File"

    actual_query = code42_file_events_mock.securitydata.search_file_events.call_args[0][0]
    filter_groups = json.loads(str(actual_query))["groups"]
    expected_query_items = [
        ("md5Checksum", "d41d8cd98f00b204e9800998ecf8427e"),
        ("osHostName", "DESKTOP-0001"),
        ("deviceUserName", "user3@example.com"),
        ("exposure", "ApplicationRead"),
    ]
    expected_file_events = json.loads(MOCK_SECURITY_EVENT_RESPONSE)["fileEvents"]

    # Assert that the  correct query gets made
    assert len(filter_groups) == len(expected_query_items)
    for i in range(0, len(filter_groups)):
        _filter = filter_groups[i]["filters"][0]
        assert _filter["term"] == expected_query_items[i][0]
        assert _filter["value"] == expected_query_items[i][1]

    assert len(code42_res.raw_response) == len(code42_res.outputs) == 3
    assert code42_res.raw_response == expected_file_events

    # Assert that the Outputs are mapped from the file events.
    for i in range(0, len(expected_file_events)):
        mapped_event = map_to_code42_event_context(expected_file_events[i])
        output_item = code42_res.outputs[i]
        assert output_item == mapped_event


def test_securitydata_search_command_when_not_given_any_queryable_args_raises_error(code42_file_events_mock):
    client = create_client(code42_file_events_mock)
    with pytest.raises(Code42MissingSearchArgumentsError):
        securitydata_search_command(client, {})


def test_download_file_command_when_given_md5(code42_sdk_mock, mocker):
    fr = mocker.patch("Code42.fileResult")
    client = create_client(code42_sdk_mock)
    _ = download_file_command(client, {"hash": "b6312dbe4aa4212da94523ccb28c5c16"})
    code42_sdk_mock.securitydata.stream_file_by_md5.assert_called_once_with(
        "b6312dbe4aa4212da94523ccb28c5c16"
    )
    assert fr.call_count == 1


def test_download_file_command_when_given_sha256(code42_sdk_mock, mocker):
    fr = mocker.patch("Code42.fileResult")
    _hash = "41966f10cc59ab466444add08974fde4cd37f88d79321d42da8e4c79b51c2149"
    client = create_client(code42_sdk_mock)
    _ = download_file_command(client, {"hash": _hash})
    code42_sdk_mock.securitydata.stream_file_by_sha256.assert_called_once_with(_hash)
    assert fr.call_count == 1


def test_download_file_when_given_other_hash_raises_unsupported_hash(code42_sdk_mock, mocker):
    mocker.patch("Code42.fileResult")
    _hash = "41966f10cc59ab466444add08974fde4cd37f88d79321d42da8e4c79b51c214941966f10cc59ab466444add08974fde4cd37" \
            "f88d79321d42da8e4c79b51c2149"
    client = create_client(code42_sdk_mock)
    with pytest.raises(Code42UnsupportedHashError):
        _ = download_file_command(client, {"hash": _hash})


def test_fetch_when_no_significant_file_categories_ignores_filter(
    code42_fetch_incidents_mock, mocker
):
    response_text = MOCK_ALERT_DETAILS_RESPONSE.replace(
        '"isSignificant": true', '"isSignificant": false'
    )
    alert_details_response = create_mock_code42_sdk_response(mocker, response_text)
    code42_fetch_incidents_mock.alerts.get_details.return_value = alert_details_response
    client = create_client(code42_fetch_incidents_mock)
    _, _, _ = fetch_incidents(
        client=client,
        last_run={"last_fetch": None},
        first_fetch_time=MOCK_FETCH_TIME,
        event_severity_filter=None,
        fetch_limit=10,
        include_files=True,
        integration_context=None,
    )
    actual_query = str(code42_fetch_incidents_mock.securitydata.search_file_events.call_args[0][0])
    assert "fileCategory" not in actual_query
    assert "IMAGE" not in actual_query


def test_fetch_incidents_handles_single_severity(code42_fetch_incidents_mock):
    client = create_client(code42_fetch_incidents_mock)
    fetch_incidents(
        client=client,
        last_run={"last_fetch": None},
        first_fetch_time=MOCK_FETCH_TIME,
        event_severity_filter="High",
        fetch_limit=10,
        include_files=True,
        integration_context=None,
    )
    assert "HIGH" in str(code42_fetch_incidents_mock.alerts.search.call_args[0][0])


def test_fetch_incidents_handles_multi_severity(code42_fetch_incidents_mock):
    client = create_client(code42_fetch_incidents_mock)
    fetch_incidents(
        client=client,
        last_run={"last_fetch": None},
        first_fetch_time=MOCK_FETCH_TIME,
        event_severity_filter=["High", "Low"],
        fetch_limit=10,
        include_files=True,
        integration_context=None,
    )
    call_args = str(code42_fetch_incidents_mock.alerts.search.call_args[0][0])
    assert "HIGH" in call_args
    assert "LOW" in call_args


def test_fetch_when_include_files_includes_files(code42_fetch_incidents_mock):
    client = create_client(code42_fetch_incidents_mock)
    _, incidents, _ = fetch_incidents(
        client=client,
        last_run={"last_fetch": None},
        first_fetch_time=MOCK_FETCH_TIME,
        event_severity_filter=["High", "Low"],
        fetch_limit=10,
        include_files=True,
        integration_context=None,
    )
    for i in incidents:
        _json = json.loads(i["rawJSON"])
        assert len(_json["fileevents"])


def test_fetch_when_not_include_files_excludes_files(code42_fetch_incidents_mock):
    client = create_client(code42_fetch_incidents_mock)
    _, incidents, _ = fetch_incidents(
        client=client,
        last_run={"last_fetch": None},
        first_fetch_time=MOCK_FETCH_TIME,
        event_severity_filter=["High", "Low"],
        fetch_limit=10,
        include_files=False,
        integration_context=None,
    )
    for i in incidents:
        _json = json.loads(i["rawJSON"])
        assert not _json.get("fileevents")


def test_fetch_incidents_first_run(code42_fetch_incidents_mock):
    client = create_client(code42_fetch_incidents_mock)
    next_run, incidents, remaining_incidents = fetch_incidents(
        client=client,
        last_run={"last_fetch": None},
        first_fetch_time=MOCK_FETCH_TIME,
        event_severity_filter=None,
        fetch_limit=10,
        include_files=True,
        integration_context=None,
    )
    assert len(incidents) == 3
    assert next_run["last_fetch"]


def test_fetch_incidents_next_run(code42_fetch_incidents_mock):
    mock_date = "2020-01-01T00:00:00.000Z"
    mock_timestamp = int(time.mktime(time.strptime(mock_date, "%Y-%m-%dT%H:%M:%S.000Z")))
    client = create_client(code42_fetch_incidents_mock)
    next_run, incidents, remaining_incidents = fetch_incidents(
        client=client,
        last_run={"last_fetch": mock_timestamp},
        first_fetch_time=MOCK_FETCH_TIME,
        event_severity_filter=None,
        fetch_limit=10,
        include_files=True,
        integration_context=None,
    )
    assert len(incidents) == 3
    assert next_run["last_fetch"]


def test_fetch_incidents_fetch_limit(code42_fetch_incidents_mock):
    mock_date = "2020-01-01T00:00:00.000Z"
    mock_timestamp = int(time.mktime(time.strptime(mock_date, "%Y-%m-%dT%H:%M:%S.000Z")))
    client = create_client(code42_fetch_incidents_mock)
    next_run, incidents, remaining_incidents = fetch_incidents(
        client=client,
        last_run={"last_fetch": mock_timestamp},
        first_fetch_time=MOCK_FETCH_TIME,
        event_severity_filter=None,
        fetch_limit=2,
        include_files=True,
        integration_context=None,
    )
    assert len(incidents) == 2
    assert next_run["last_fetch"]
    assert len(remaining_incidents) == 1
    # Run again to get the last incident
    next_run, incidents, remaining_incidents = fetch_incidents(
        client=client,
        last_run={"last_fetch": mock_timestamp},
        first_fetch_time=MOCK_FETCH_TIME,
        event_severity_filter=None,
        fetch_limit=2,
        include_files=True,
        integration_context={"remaining_incidents": remaining_incidents},
    )
    assert len(incidents) == 1
    assert next_run["last_fetch"]
    assert not remaining_incidents


def test_security_data_search_command_searches_exposure_exists_when_no_exposure_type_is_specified(
        code42_file_events_mock
):
    client = create_client(code42_file_events_mock)
    cmd_res = securitydata_search_command(client, MOCK_SECURITY_DATA_SEARCH_QUERY_WITHOUT_EXPOSURE_TYPE)
    code42_res = cmd_res[0]
    file_res = cmd_res[1]

    assert code42_res.outputs_prefix == "Code42.SecurityData"
    assert code42_res.outputs_key_field == "EventID"
    assert file_res.outputs_prefix == "File"

    actual_query = code42_file_events_mock.securitydata.search_file_events.call_args[0][0]

    # Assert that the  correct query gets made
    filter_groups = json.loads(str(actual_query))["groups"]
    expected_query_items = [
        ("md5Checksum", "d41d8cd98f00b204e9800998ecf8427e"),
        ("osHostName", "DESKTOP-0001"),
        ("deviceUserName", "user3@example.com"),
        ("exposure", None),
    ]

    # Assert that the  correct query gets made
    assert len(filter_groups) == len(expected_query_items)
    for i in range(0, len(filter_groups)):
        _filter = filter_groups[i]["filters"][0]
        assert _filter["term"] == expected_query_items[i][0]
        assert _filter["value"] == expected_query_items[i][1]

    assert len(filter_groups) == 4<|MERGE_RESOLUTION|>--- conflicted
+++ resolved
@@ -54,16 +54,12 @@
     "results": 50,
 }
 
-<<<<<<< HEAD
 MOCK_SECURITY_DATA_SEARCH_QUERY_WITHOUT_EXPOSURE_TYPE = {
     "hash": "d41d8cd98f00b204e9800998ecf8427e",
     "hostname": "DESKTOP-0001",
     "username": "user3@example.com",
     "results": 50,
 }
-
-=======
->>>>>>> f5c51386
 
 MOCK_SECURITY_EVENT_RESPONSE = """
 {
