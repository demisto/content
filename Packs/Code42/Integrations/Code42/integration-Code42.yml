--- conflicted
+++ resolved
@@ -2,13 +2,6 @@
 commonfields:
   id: Code42
   version: -1
-<<<<<<< HEAD
-=======
-name: Code42
-display: Code42 (Partner Contribution)
-category: Endpoint
-description: Use the Code42 integration to identify potential data exfiltration from insider threats while speeding investigation and response by providing fast access to file events and metadata across physical and cloud environments.
->>>>>>> 96206ceb
 configuration:
 - defaultvalue: console.us.code42.com
   display: Code42 Console URL for the pod your Code42 instance is running in
@@ -51,11 +44,545 @@
   required: false
   type: 8
 description: Use the Code42 integration to identify potential data exfiltration from insider threats while speeding investigation and response by providing fast access to file events and metadata across physical and cloud environments.
-display: Code42
+display: Code42 (Partner Contribution)
 name: Code42
 script:
-<<<<<<< HEAD
-=======
+  commands:
+  - arguments:
+    - default: false
+      description: JSON query payload using Code42 query syntax.
+      isArray: false
+      name: json
+      required: false
+      secret: false
+    - default: false
+      description: MD5 or SHA256 hash of the file to search for.
+      isArray: false
+      name: hash
+      required: false
+      secret: false
+    - default: false
+      description: Username to search for.
+      isArray: false
+      name: username
+      required: false
+      secret: false
+    - default: false
+      description: Hostname to search for.
+      isArray: false
+      name: hostname
+      required: false
+      secret: false
+    - auto: PREDEFINED
+      default: false
+      description: Exposure types to search for. Can be "RemovableMedia", "ApplicationRead", "CloudStorage", "IsPublic", "SharedViaLink", or "SharedViaDomain".
+      isArray: true
+      name: exposure
+      predefined:
+      - RemovableMedia
+      - ApplicationRead
+      - CloudStorage
+      - IsPublic
+      - SharedViaLink
+      - SharedViaDomain
+      required: false
+      secret: false
+    - default: false
+      defaultValue: '100'
+      description: The number of results to return. The default is 100.
+      isArray: false
+      name: results
+      required: false
+      secret: false
+    deprecated: false
+    description: Searches for a file in Security Data by JSON query, hash, username, device hostname, exfiltration type, or a combination of parameters. At least one argument must be passed in the command. If a JSON argument is passed, it will be used to the exclusion of other parameters, otherwise parameters will be combined with an AND clause.
+    execution: false
+    name: code42-securitydata-search
+    outputs:
+    - contextPath: Code42.SecurityData.EventTimestamp
+      description: Timestamp for the event.
+      type: date
+    - contextPath: Code42.SecurityData.FileCreated
+      description: File creation date.
+      type: date
+    - contextPath: Code42.SecurityData.EndpointID
+      description: Code42 device ID.
+      type: string
+    - contextPath: Code42.SecurityData.DeviceUsername
+      description: The username that the device is associated with in Code42.
+      type: string
+    - contextPath: Code42.SecurityData.EmailFrom
+      description: The sender email address for email exfiltration events.
+      type: string
+    - contextPath: Code42.SecurityData.EmailTo
+      description: The recipient email address for email exfiltration events.
+      type: string
+    - contextPath: Code42.SecurityData.EmailSubject
+      description: The email subject line for email exfiltration events.
+      type: string
+    - contextPath: Code42.SecurityData.EventID
+      description: The Security Data event ID.
+      type: string
+    - contextPath: Code42.SecurityData.EventType
+      description: The type of Security Data event.
+      type: string
+    - contextPath: Code42.SecurityData.FileCategory
+      description: The file type, as determined by Code42 engine.
+      type: string
+    - contextPath: Code42.SecurityData.FileOwner
+      description: The owner of the file.
+      type: string
+    - contextPath: Code42.SecurityData.FileName
+      description: The file name.
+      type: string
+    - contextPath: Code42.SecurityData.FilePath
+      description: The path to file.
+      type: string
+    - contextPath: Code42.SecurityData.FileSize
+      description: The size of the file (in bytes).
+      type: number
+    - contextPath: Code42.SecurityData.FileModified
+      description: The date the file was last modified.
+      type: date
+    - contextPath: Code42.SecurityData.FileMD5
+      description: MD5 hash of the file.
+      type: string
+    - contextPath: Code42.SecurityData.FileHostname
+      description: Hostname where the file event was captured.
+      type: string
+    - contextPath: Code42.SecurityData.DevicePrivateIPAddress
+      description: Private IP addresses of the device where the event was captured.
+      type: string
+    - contextPath: Code42.SecurityData.DevicePublicIPAddress
+      description: Public IP address of the device where the event was captured.
+      type: string
+    - contextPath: Code42.SecurityData.RemovableMediaType
+      description: Type of removable media.
+      type: string
+    - contextPath: Code42.SecurityData.RemovableMediaCapacity
+      description: Total capacity of removable media (in bytes).
+      type: number
+    - contextPath: Code42.SecurityData.RemovableMediaMediaName
+      description: The full name of the removable media.
+      type: string
+    - contextPath: Code42.SecurityData.RemovableMediaName
+      description: The name of the removable media.
+      type: string
+    - contextPath: Code42.SecurityData.RemovableMediaSerialNumber
+      description: The serial number for the removable medial device.
+      type: string
+    - contextPath: Code42.SecurityData.RemovableMediaVendor
+      description: The vendor name for removable device.
+      type: string
+    - contextPath: Code42.SecurityData.FileSHA256
+      description: The SHA256 hash of the file.
+      type: string
+    - contextPath: Code42.SecurityData.FileShared
+      description: Whether the file is shared using a cloud file service.
+      type: boolean
+    - contextPath: Code42.SecurityData.FileSharedWith
+      description: Accounts that the file is shared with on a cloud file service.
+      type: string
+    - contextPath: Code42.SecurityData.Source
+      description: The source of the file event. Can be "Cloud" or "Endpoint".
+      type: string
+    - contextPath: Code42.SecurityData.ApplicationTabURL
+      description: The URL associated with the application read event.
+      type: string
+    - contextPath: Code42.SecurityData.ProcessName
+      description: The process name for the application read event.
+      type: string
+    - contextPath: Code42.SecurityData.ProcessOwner
+      description: The process owner for the application read event.
+      type: string
+    - contextPath: Code42.SecurityData.WindowTitle
+      description: The process name for the application read event.
+      type: string
+    - contextPath: Code42.SecurityData.FileURL
+      description: The URL of the file on a cloud file service.
+      type: string
+    - contextPath: Code42.SecurityData.Exposure
+      description: The event exposure type.
+      type: string
+    - contextPath: Code42.SecurityData.SharingTypeAdded
+      description: The type of sharing added to the file.
+      type: string
+    - contextPath: File.Name
+      description: The file name.
+      type: string
+    - contextPath: File.Path
+      description: The file path.
+      type: string
+    - contextPath: File.Size
+      description: The file size (in bytes).
+      type: number
+    - contextPath: File.MD5
+      description: The MD5 hash of the file.
+      type: string
+    - contextPath: File.SHA256
+      description: The SHA256 hash of the file.
+      type: string
+    - contextPath: File.Hostname
+      description: The hostname where the file event was captured.
+      type: string
+  - arguments:
+    - default: false
+      description: The alert ID to retrieve. Alert IDs are associated with alerts that are fetched via fetch-incidents.
+      isArray: false
+      name: id
+      required: true
+      secret: false
+    deprecated: false
+    description: Retrieve alert details by alert ID
+    execution: false
+    name: code42-alert-get
+    outputs:
+    - contextPath: Code42.SecurityAlert.Username
+      description: The username associated with the alert.
+      type: string
+    - contextPath: Code42.SecurityAlert.Occurred
+      description: The timestamp when the alert occurred.
+      type: date
+    - contextPath: Code42.SecurityAlert.Description
+      description: The description of the alert.
+      type: string
+    - contextPath: Code42.SecurityAlert.ID
+      description: The alert ID.
+      type: string
+    - contextPath: Code42.SecurityAlert.Name
+      description: The alert rule name that generated the alert.
+      type: string
+    - contextPath: Code42.SecurityAlert.State
+      description: The alert state.
+      type: string
+    - contextPath: Code42.SecurityAlert.Type
+      description: The alert type.
+      type: string
+    - contextPath: Code42.SecurityAlert.Severity
+      description: The severity of the alert.
+      type: string
+  - arguments:
+    - default: false
+      description: The alert ID to resolve. Alert IDs are associated with alerts that are fetched via fetch-incidents.
+      isArray: false
+      name: id
+      required: true
+      secret: false
+    deprecated: false
+    description: Resolves a Code42 Security alert.
+    execution: false
+    name: code42-alert-resolve
+    outputs:
+    - contextPath: Code42.SecurityAlert.ID
+      description: The alert ID of the resolved alert.
+      type: string
+  - arguments:
+    - default: false
+      description: The username to add to the Departing Employee List.
+      isArray: false
+      name: username
+      required: true
+      secret: false
+    - default: false
+      description: The departure date for the employee, in the format YYYY-MM-DD.
+      isArray: false
+      name: departuredate
+      required: false
+      secret: false
+    - default: false
+      description: Note to attach to the Departing Employee.
+      isArray: false
+      name: note
+      required: false
+      secret: false
+    deprecated: false
+    description: Adds a user to the Departing Employee List.
+    execution: false
+    name: code42-departingemployee-add
+    outputs:
+    - contextPath: Code42.DepartingEmployee.CaseID
+      description: Internal Code42 Case ID for the Departing Employee. Deprecated. Use Code42.DepartingEmployee.UserID.
+      type: string
+    - contextPath: Code42.DepartingEmployee.UserID
+      description: Internal Code42 User ID for the Departing Employee.
+      type: string
+    - contextPath: Code42.DepartingEmployee.Username
+      description: The username of the Departing Employee.
+      type: string
+    - contextPath: Code42.DepartingEmployee.Note
+      description: Note associated with the Departing Employee.
+      type: string
+    - contextPath: Code42.DepartingEmployee.DepartureDate
+      description: The departure date for the Departing Employee.
+      type: Unknown
+  - arguments:
+    - default: false
+      description: The username to remove from the Departing Employee List.
+      isArray: false
+      name: username
+      required: true
+      secret: false
+    deprecated: false
+    description: Removes a user from the Departing Employee List.
+    execution: false
+    name: code42-departingemployee-remove
+    outputs:
+    - contextPath: Code42.DepartingEmployee.CaseID
+      description: Internal Code42 Case ID for the Departing Employee. Deprecated. Use Code42.DepartingEmployee.UserID.
+      type: string
+    - contextPath: Code42.DepartingEmployee.UserID
+      description: Internal Code42 User ID for the Departing Employee.
+      type: string
+    - contextPath: Code42.DepartingEmployee.Username
+      description: The username of the Departing Employee.
+      type: string
+  - arguments:
+    - default: false
+      description: The number of items to return.
+      isArray: false
+      name: results
+      required: false
+      secret: false
+    deprecated: false
+    description: Get all employees on the Departing Employee List.
+    execution: false
+    name: code42-departingemployee-get-all
+    outputs:
+    - contextPath: Code42.DepartingEmployee.UserID
+      description: Internal Code42 User ID for the Departing Employee.
+      type: string
+    - contextPath: Code42.DepartingEmployee.Username
+      description: The username of the Departing Employee.
+      type: string
+    - contextPath: Code42.DepartingEmployee.Note
+      description: Note associated with the Departing Employee.
+      type: string
+    - contextPath: Code42.DepartingEmployee.DepartureDate
+      description: The departure date for the Departing Employee.
+      type: Unknown
+  - arguments:
+    - default: false
+      description: The username to add to the High Risk Employee List.
+      isArray: false
+      name: username
+      required: true
+      secret: false
+    - default: false
+      description: Note to attach to the High Risk Employee.
+      isArray: false
+      name: note
+      required: false
+      secret: false
+    deprecated: false
+    description: Adds a user from the High Risk Employee List.
+    execution: false
+    name: code42-highriskemployee-add
+    outputs:
+    - contextPath: Code42.HighRiskEmployee.UserID
+      description: Internal Code42 User ID for the High Risk Employee.
+      type: string
+    - contextPath: Code42.HighRiskEmployee.Username
+      description: The username of the High Risk Employee.
+      type: string
+    - contextPath: Code42.HighRiskEmployee.Note
+      description: Note associated with the High Risk Employee.
+      type: string
+  - arguments:
+    - default: false
+      description: The username to remove from the High Risk Employee List.
+      isArray: false
+      name: username
+      required: true
+      secret: false
+    deprecated: false
+    description: Removes a user from the High Risk Employee List.
+    execution: false
+    name: code42-highriskemployee-remove
+    outputs:
+    - contextPath: Code42.HighRiskEmployee.UserID
+      description: Internal Code42 User ID for the High Risk Employee.
+      type: Unknown
+    - contextPath: Code42.HighRiskEmployee.Username
+      description: The username of the High Risk Employee.
+      type: Unknown
+  - arguments:
+    - default: false
+      description: To filter results by employees who have these risk tags. Space delimited.
+      isArray: false
+      name: risktags
+      required: false
+      secret: false
+    - default: false
+      description: The number of items to return.
+      isArray: false
+      name: results
+      required: false
+      secret: false
+    deprecated: false
+    description: Get all employees on the High Risk Employee List.
+    execution: false
+    name: code42-highriskemployee-get-all
+    outputs:
+    - contextPath: Code42.HighRiskEmployee.UserID
+      description: Internal Code42 User ID for the High Risk Employee.
+      type: string
+    - contextPath: Code42.HighRiskEmployee.Username
+      description: The username of the High Risk Employee.
+      type: string
+    - contextPath: Code42.HighRiskEmployee.Note
+      description: Note associated with the High Risk Employee.
+      type: string
+  - arguments:
+    - default: false
+      description: The username of the High Risk Employee.
+      isArray: false
+      name: username
+      required: true
+      secret: false
+    - default: false
+      description: Space-delimited risk tags to associate with the High Risk Employee.
+      isArray: false
+      name: risktags
+      required: true
+      secret: false
+    deprecated: false
+    execution: false
+    name: code42-highriskemployee-add-risk-tags
+    outputs:
+    - contextPath: Code42.HighRiskEmployee.UserID
+      description: Internal Code42 User ID for the Departing Employee.
+      type: string
+    - contextPath: Code42.HighRiskEmployee.Username
+      description: The username of the High Risk Employee.
+      type: string
+    - contextPath: Code42.HighRiskEmployee.RiskTags
+      description: Risk tags to associate with the High Risk Employee.
+      type: Unknown
+  - arguments:
+    - default: false
+      description: The username of the High Risk Employee.
+      isArray: false
+      name: username
+      required: true
+      secret: false
+    - default: false
+      description: Space-delimited risk tags to disassociate from the High Risk Employee.
+      isArray: false
+      name: risktags
+      required: true
+      secret: false
+    deprecated: false
+    execution: false
+    name: code42-highriskemployee-remove-risk-tags
+    outputs:
+    - contextPath: Code42.HighRiskEmployee.UserID
+      description: Internal Code42 User ID for the Departing Employee.
+      type: string
+    - contextPath: Code42.HighRiskEmployee.Username
+      description: The username of the High Risk Employee.
+      type: string
+    - contextPath: Code42.HighRiskEmployee.RiskTags
+      description: Risk tags to disassociate from the High Risk Employee.
+      type: Unknown
+  - arguments:
+    - default: false
+      description: The name of the Code42 organization from which to add the user.
+      isArray: false
+      name: orgname
+      required: true
+      secret: false
+    - default: false
+      description: The username to give to the user.
+      isArray: false
+      name: username
+      required: true
+      secret: false
+    - default: false
+      defaultValue: The email to give to the user.
+      isArray: false
+      name: email
+      required: true
+      secret: false
+    deprecated: false
+    description: Creates a Code42 user.
+    execution: false
+    name: code42-user-create
+    outputs:
+    - contextPath: Code42.User.Username
+      description: A username for a Code42 user.
+      type: String
+    - contextPath: Code42.User.Email
+      description: An email for a Code42 user.
+      type: String
+    - contextPath: Code42.User.UserID
+      description: An ID for a Code42 user.
+      type: String
+  - arguments:
+    - default: false
+      description: The username of the user to block.
+      isArray: false
+      name: username
+      required: true
+      secret: false
+    deprecated: false
+    description: Blocks a user in Code42.  A blocked user is not allowed to log in or restore files. Backups will continue if the user is still active.
+    execution: false
+    name: code42-user-block
+    outputs:
+    - contextPath: Code42.User.UserID
+      description: An ID for a Code42 user.
+      type: String
+  - arguments:
+    - default: false
+      description: The username of the user to deactivate.
+      isArray: false
+      name: username
+      required: false
+      secret: false
+    deprecated: false
+    description: Deactivate a user in Code42; signing them out of their devices. Backups discontinue for a deactivated user, and their archives go to cold storage.
+    execution: false
+    name: code42-user-deactivate
+    outputs:
+    - contextPath: Code42.User.UserID
+      description: The ID of a Code42 User.
+      type: String
+  - arguments:
+    - default: false
+      description: The username of the user to unblock.
+      isArray: false
+      name: username
+      required: true
+      secret: false
+    deprecated: false
+    description: Removes a block, if one exists, on the user with the given user ID. Unblocked users are allowed to log in and restore.
+    execution: false
+    name: code42-user-unblock
+    outputs:
+    - contextPath: Code42.User.UserID
+      description: An ID for a Code42 user.
+      type: String
+  - arguments:
+    - default: false
+      description: The username of the user to reactivate.
+      isArray: false
+      name: username
+      required: false
+      secret: true
+    deprecated: false
+    description: Reactivates the user with the given username.
+    execution: false
+    name: code42-user-reactivate
+    outputs:
+    - contextPath: Code42.User.UserID
+      description: The ID of a Code42 User.
+      type: String
+  dockerimage: demisto/py42:1.0.0.9242
+  feed: false
+  isfetch: true
+  longRunning: false
+  longRunningPort: false
+  runonce: false
   script: >2
 
 
@@ -256,7 +783,7 @@
             return self._sdk
 
         def add_user_to_departing_employee(self, username, departure_date=None, note=None):
-            user_id = self.get_user_id(username)
+            user_id = self.get_user(username)["userUid"]
             self._get_sdk().detectionlists.departing_employee.add(
                 user_id, departure_date=departure_date
             )
@@ -265,7 +792,7 @@
             return user_id
 
         def remove_user_from_departing_employee(self, username):
-            user_id = self.get_user_id(username)
+            user_id = self.get_user(username)["userUid"]
             self._get_sdk().detectionlists.departing_employee.remove(user_id)
             return user_id
 
@@ -282,26 +809,26 @@
             return res
 
         def add_user_to_high_risk_employee(self, username, note=None):
-            user_id = self.get_user_id(username)
+            user_id = self.get_user(username)["userUid"]
             self._get_sdk().detectionlists.high_risk_employee.add(user_id)
             if note:
                 self._get_sdk().detectionlists.update_user_notes(user_id, note)
             return user_id
 
         def remove_user_from_high_risk_employee(self, username):
-            user_id = self.get_user_id(username)
+            user_id = self.get_user(username)["userUid"]
             self._get_sdk().detectionlists.high_risk_employee.remove(user_id)
             return user_id
 
         def add_user_risk_tags(self, username, risk_tags):
             risk_tags = _try_convert_str_list_to_list(risk_tags)
-            user_id = self.get_user_id(username)
+            user_id = self.get_user(username)["userUid"]
             self._get_sdk().detectionlists.add_user_risk_tags(user_id, risk_tags)
             return user_id
 
         def remove_user_risk_tags(self, username, risk_tags):
             risk_tags = _try_convert_str_list_to_list(risk_tags)
-            user_id = self.get_user_id(username)
+            user_id = self.get_user(username)["userUid"]
             self._get_sdk().detectionlists.remove_user_risk_tags(user_id, risk_tags)
             return user_id
 
@@ -337,11 +864,44 @@
             res = self._get_sdk().users.get_current()
             return res
 
-        def get_user_id(self, username):
+        def get_user(self, username):
             res = self._get_sdk().users.get_by_username(username)["users"]
             if not res:
                 raise Exception("No user found with username {0}.".format(username))
-            return res[0]["userUid"]
+            return res[0]
+
+        def create_user(self, org_name, username, email):
+            org_uid = self.get_org(org_name)["orgUid"]
+            response = self._get_sdk().users.create_user(org_uid, username, email)
+            return json.loads(response.text)
+
+        def block_user(self, username):
+            user_id = self.get_user(username)["userId"]
+            self._get_sdk().users.block(user_id)
+            return user_id
+
+        def unblock_user(self, username):
+            user_id = self.get_user(username)["userId"]
+            self._get_sdk().users.unblock(user_id)
+            return user_id
+
+        def deactivate_user(self, username):
+            user_id = self.get_user(username)["userId"]
+            self._get_sdk().users.deactivate(user_id)
+            return user_id
+
+        def reactivate_user(self, username):
+            user_id = self.get_user(username)["userId"]
+            self._get_sdk().users.reactivate(user_id)
+            return user_id
+
+        def get_org(self, org_name):
+            org_pages = self._get_sdk().orgs.get_all()
+            for org_page in org_pages:
+                for org in org_page["orgs"]:
+                    if org["orgName"] == org_name:
+                        return org
+            raise Exception("No org found with name {0}.".format(org_name))
 
         def search_file_events(self, payload):
             res = self._get_sdk().securitydata.search_file_events(payload)
@@ -700,10 +1260,10 @@
         employees = client.get_all_departing_employees(results)
         employees_context = [
             {
-                "UserID": e["userId"],
-                "Username": e["userName"],
+                "UserID": e.get("userId"),
+                "Username": e.get("userName"),
                 "DepartureDate": e.get("departureDate"),
-                "Note": e["notes"],
+                "Note": e.get("notes"),
             }
             for e in employees
         ]
@@ -851,12 +1411,99 @@
             )
 
 
+    def user_create_command(client, args):
+        org_name = args.get("orgname")
+        username = args.get("username")
+        email = args.get("email")
+        try:
+            res = client.create_user(org_name, username, email)
+            outputs = {"Username": res.get("username"), "UserID": res.get("userUid"), "Email": res.get("email")}
+            readable_outputs = tableToMarkdown("Code42 User Created", outputs)
+            return CommandResults(
+                outputs_prefix="Code42.User",
+                outputs_key_field="UserID",
+                outputs=outputs,
+                readable_output=readable_outputs,
+                raw_response=res,
+            )
+        except Exception as e:
+            return_error(create_command_error_message(demisto.command(), e))
+
+
+    def user_block_command(client, args):
+        username = args.get("username")
+        try:
+            user_id = client.block_user(username)
+            outputs = {"UserID": user_id}
+            readable_outputs = tableToMarkdown("Code42 User Blocked", outputs)
+            return CommandResults(
+                outputs_prefix="Code42.User",
+                outputs_key_field="UserID",
+                outputs=outputs,
+                readable_output=readable_outputs,
+                raw_response=user_id,
+            )
+        except Exception as e:
+            return_error(create_command_error_message(demisto.command(), e))
+
+
+    def user_unblock_command(client, args):
+        username = args.get("username")
+        try:
+            user_id = client.unblock_user(username)
+            outputs = {"UserID": user_id}
+            readable_outputs = tableToMarkdown("Code42 User Unblocked", outputs)
+            return CommandResults(
+                outputs_prefix="Code42.User",
+                outputs_key_field="UserID",
+                outputs=outputs,
+                readable_output=readable_outputs,
+                raw_response=user_id,
+            )
+        except Exception as e:
+            return_error(create_command_error_message(demisto.command(), e))
+
+
+    def user_deactivate_command(client, args):
+        username = args.get("username")
+        try:
+            user_id = client.deactivate_user(username)
+            outputs = {"UserID": user_id}
+            readable_outputs = tableToMarkdown("Code42 User Deactivated", outputs)
+            return CommandResults(
+                outputs_prefix="Code42.User",
+                outputs_key_field="UserID",
+                outputs=outputs,
+                readable_output=readable_outputs,
+                raw_response=user_id,
+            )
+        except Exception as e:
+            return_error(create_command_error_message(demisto.command(), e))
+
+
+    def user_reactivate_command(client, args):
+        username = args.get("username")
+        try:
+            user_id = client.reactivate_user(username)
+            outputs = {"UserID": user_id}
+            readable_outputs = tableToMarkdown("Code42 User Reactivated", outputs)
+            return CommandResults(
+                outputs_prefix="Code42.User",
+                outputs_key_field="UserID",
+                outputs=outputs,
+                readable_output=readable_outputs,
+                raw_response=user_id,
+            )
+        except Exception as e:
+            return_error(create_command_error_message(demisto.command(), e))
+
+
     """Fetching"""
 
 
 
     def _create_incident_from_alert_details(details):
-        return {"name": "Code42 - {}".format(details["name"]), "occurred": details["createdAt"]}
+        return {"name": "Code42 - {}".format(details.get("name")), "occurred": details.get("createdAt")}
 
 
     def _stringify_lists_if_needed(event):
@@ -997,18 +1644,23 @@
 
     def get_command_map():
         return {
-            "code42-alert-get": alert_get_command,
-            "code42-alert-resolve": alert_resolve_command,
-            "code42-securitydata-search": securitydata_search_command,
-            "code42-departingemployee-add": departingemployee_add_command,
-            "code42-departingemployee-remove": departingemployee_remove_command,
-            "code42-departingemployee-get-all": departingemployee_get_all_command,
-            "code42-highriskemployee-add": highriskemployee_add_command,
-            "code42-highriskemployee-remove": highriskemployee_remove_command,
-            "code42-highriskemployee-get-all": highriskemployee_get_all_command,
-            "code42-highriskemployee-add-risk-tags": highriskemployee_add_risk_tags_command,
-            "code42-highriskemployee-remove-risk-tags": highriskemployee_remove_risk_tags_command,
-        }
+                "code42-alert-get": alert_get_command,
+                "code42-alert-resolve": alert_resolve_command,
+                "code42-securitydata-search": securitydata_search_command,
+                "code42-departingemployee-add": departingemployee_add_command,
+                "code42-departingemployee-remove": departingemployee_remove_command,
+                "code42-departingemployee-get-all": departingemployee_get_all_command,
+                "code42-highriskemployee-add": highriskemployee_add_command,
+                "code42-highriskemployee-remove": highriskemployee_remove_command,
+                "code42-highriskemployee-get-all": highriskemployee_get_all_command,
+                "code42-highriskemployee-add-risk-tags": highriskemployee_add_risk_tags_command,
+                "code42-highriskemployee-remove-risk-tags": highriskemployee_remove_risk_tags_command,
+                "code42-user-create": user_create_command,
+                "code42-user-block": user_block_command,
+                "code42-user-unblock": user_unblock_command,
+                "code42-user-deactivate": user_deactivate_command,
+                "code42_user-reactivate": user_reactivate_command,
+            }
 
 
     def handle_test_command(client):
@@ -1077,1697 +1729,6 @@
 
     if __name__ in ("__main__", "__builtin__", "builtins"):
         main()
-  type: python
->>>>>>> 96206ceb
-  commands:
-  - arguments:
-    - default: false
-      description: JSON query payload using Code42 query syntax.
-      isArray: false
-      name: json
-      required: false
-      secret: false
-    - default: false
-      description: MD5 or SHA256 hash of the file to search for.
-      isArray: false
-      name: hash
-      required: false
-      secret: false
-    - default: false
-      description: Username to search for.
-      isArray: false
-      name: username
-      required: false
-      secret: false
-    - default: false
-      description: Hostname to search for.
-      isArray: false
-      name: hostname
-      required: false
-      secret: false
-    - auto: PREDEFINED
-      default: false
-      description: Exposure types to search for. Can be "RemovableMedia", "ApplicationRead", "CloudStorage", "IsPublic", "SharedViaLink", or "SharedViaDomain".
-      isArray: true
-      name: exposure
-      predefined:
-      - RemovableMedia
-      - ApplicationRead
-      - CloudStorage
-      - IsPublic
-      - SharedViaLink
-      - SharedViaDomain
-      required: false
-      secret: false
-    - default: false
-      defaultValue: '100'
-      description: The number of results to return. The default is 100.
-      isArray: false
-      name: results
-      required: false
-      secret: false
-    deprecated: false
-    description: Searches for a file in Security Data by JSON query, hash, username, device hostname, exfiltration type, or a combination of parameters. At least one argument must be passed in the command. If a JSON argument is passed, it will be used to the exclusion of other parameters, otherwise parameters will be combined with an AND clause.
-    execution: false
-    name: code42-securitydata-search
-    outputs:
-    - contextPath: Code42.SecurityData.EventTimestamp
-      description: Timestamp for the event.
-      type: date
-    - contextPath: Code42.SecurityData.FileCreated
-      description: File creation date.
-      type: date
-    - contextPath: Code42.SecurityData.EndpointID
-      description: Code42 device ID.
-      type: string
-    - contextPath: Code42.SecurityData.DeviceUsername
-      description: The username that the device is associated with in Code42.
-      type: string
-    - contextPath: Code42.SecurityData.EmailFrom
-      description: The sender email address for email exfiltration events.
-      type: string
-    - contextPath: Code42.SecurityData.EmailTo
-      description: The recipient email address for email exfiltration events.
-      type: string
-    - contextPath: Code42.SecurityData.EmailSubject
-      description: The email subject line for email exfiltration events.
-      type: string
-    - contextPath: Code42.SecurityData.EventID
-      description: The Security Data event ID.
-      type: string
-    - contextPath: Code42.SecurityData.EventType
-      description: The type of Security Data event.
-      type: string
-    - contextPath: Code42.SecurityData.FileCategory
-      description: The file type, as determined by Code42 engine.
-      type: string
-    - contextPath: Code42.SecurityData.FileOwner
-      description: The owner of the file.
-      type: string
-    - contextPath: Code42.SecurityData.FileName
-      description: The file name.
-      type: string
-    - contextPath: Code42.SecurityData.FilePath
-      description: The path to file.
-      type: string
-    - contextPath: Code42.SecurityData.FileSize
-      description: The size of the file (in bytes).
-      type: number
-    - contextPath: Code42.SecurityData.FileModified
-      description: The date the file was last modified.
-      type: date
-    - contextPath: Code42.SecurityData.FileMD5
-      description: MD5 hash of the file.
-      type: string
-    - contextPath: Code42.SecurityData.FileHostname
-      description: Hostname where the file event was captured.
-      type: string
-    - contextPath: Code42.SecurityData.DevicePrivateIPAddress
-      description: Private IP addresses of the device where the event was captured.
-      type: string
-    - contextPath: Code42.SecurityData.DevicePublicIPAddress
-      description: Public IP address of the device where the event was captured.
-      type: string
-    - contextPath: Code42.SecurityData.RemovableMediaType
-      description: Type of removable media.
-      type: string
-    - contextPath: Code42.SecurityData.RemovableMediaCapacity
-      description: Total capacity of removable media (in bytes).
-      type: number
-    - contextPath: Code42.SecurityData.RemovableMediaMediaName
-      description: The full name of the removable media.
-      type: string
-    - contextPath: Code42.SecurityData.RemovableMediaName
-      description: The name of the removable media.
-      type: string
-    - contextPath: Code42.SecurityData.RemovableMediaSerialNumber
-      description: The serial number for the removable medial device.
-      type: string
-    - contextPath: Code42.SecurityData.RemovableMediaVendor
-      description: The vendor name for removable device.
-      type: string
-    - contextPath: Code42.SecurityData.FileSHA256
-      description: The SHA256 hash of the file.
-      type: string
-    - contextPath: Code42.SecurityData.FileShared
-      description: Whether the file is shared using a cloud file service.
-      type: boolean
-    - contextPath: Code42.SecurityData.FileSharedWith
-      description: Accounts that the file is shared with on a cloud file service.
-      type: string
-    - contextPath: Code42.SecurityData.Source
-      description: The source of the file event. Can be "Cloud" or "Endpoint".
-      type: string
-    - contextPath: Code42.SecurityData.ApplicationTabURL
-      description: The URL associated with the application read event.
-      type: string
-    - contextPath: Code42.SecurityData.ProcessName
-      description: The process name for the application read event.
-      type: string
-    - contextPath: Code42.SecurityData.ProcessOwner
-      description: The process owner for the application read event.
-      type: string
-    - contextPath: Code42.SecurityData.WindowTitle
-      description: The process name for the application read event.
-      type: string
-    - contextPath: Code42.SecurityData.FileURL
-      description: The URL of the file on a cloud file service.
-      type: string
-    - contextPath: Code42.SecurityData.Exposure
-      description: The event exposure type.
-      type: string
-    - contextPath: Code42.SecurityData.SharingTypeAdded
-      description: The type of sharing added to the file.
-      type: string
-    - contextPath: File.Name
-      description: The file name.
-      type: string
-    - contextPath: File.Path
-      description: The file path.
-      type: string
-    - contextPath: File.Size
-      description: The file size (in bytes).
-      type: number
-    - contextPath: File.MD5
-      description: The MD5 hash of the file.
-      type: string
-    - contextPath: File.SHA256
-      description: The SHA256 hash of the file.
-      type: string
-    - contextPath: File.Hostname
-      description: The hostname where the file event was captured.
-      type: string
-  - arguments:
-    - default: false
-      description: The alert ID to retrieve. Alert IDs are associated with alerts that are fetched via fetch-incidents.
-      isArray: false
-      name: id
-      required: true
-      secret: false
-    deprecated: false
-    description: Retrieve alert details by alert ID
-    execution: false
-    name: code42-alert-get
-    outputs:
-    - contextPath: Code42.SecurityAlert.Username
-      description: The username associated with the alert.
-      type: string
-    - contextPath: Code42.SecurityAlert.Occurred
-      description: The timestamp when the alert occurred.
-      type: date
-    - contextPath: Code42.SecurityAlert.Description
-      description: The description of the alert.
-      type: string
-    - contextPath: Code42.SecurityAlert.ID
-      description: The alert ID.
-      type: string
-    - contextPath: Code42.SecurityAlert.Name
-      description: The alert rule name that generated the alert.
-      type: string
-    - contextPath: Code42.SecurityAlert.State
-      description: The alert state.
-      type: string
-    - contextPath: Code42.SecurityAlert.Type
-      description: The alert type.
-      type: string
-    - contextPath: Code42.SecurityAlert.Severity
-      description: The severity of the alert.
-      type: string
-  - arguments:
-    - default: false
-      description: The alert ID to resolve. Alert IDs are associated with alerts that are fetched via fetch-incidents.
-      isArray: false
-      name: id
-      required: true
-      secret: false
-    deprecated: false
-    description: Resolves a Code42 Security alert.
-    execution: false
-    name: code42-alert-resolve
-    outputs:
-    - contextPath: Code42.SecurityAlert.ID
-      description: The alert ID of the resolved alert.
-      type: string
-  - arguments:
-    - default: false
-      description: The username to add to the Departing Employee List.
-      isArray: false
-      name: username
-      required: true
-      secret: false
-    - default: false
-      description: The departure date for the employee, in the format YYYY-MM-DD.
-      isArray: false
-      name: departuredate
-      required: false
-      secret: false
-    - default: false
-      description: Note to attach to the Departing Employee.
-      isArray: false
-      name: note
-      required: false
-      secret: false
-    deprecated: false
-    description: Adds a user to the Departing Employee List.
-    execution: false
-    name: code42-departingemployee-add
-    outputs:
-    - contextPath: Code42.DepartingEmployee.CaseID
-      description: Internal Code42 Case ID for the Departing Employee. Deprecated. Use Code42.DepartingEmployee.UserID.
-      type: string
-    - contextPath: Code42.DepartingEmployee.UserID
-      description: Internal Code42 User ID for the Departing Employee.
-      type: string
-    - contextPath: Code42.DepartingEmployee.Username
-      description: The username of the Departing Employee.
-      type: string
-    - contextPath: Code42.DepartingEmployee.Note
-      description: Note associated with the Departing Employee.
-      type: string
-    - contextPath: Code42.DepartingEmployee.DepartureDate
-      description: The departure date for the Departing Employee.
-      type: Unknown
-  - arguments:
-    - default: false
-      description: The username to remove from the Departing Employee List.
-      isArray: false
-      name: username
-      required: true
-      secret: false
-    deprecated: false
-    description: Removes a user from the Departing Employee List.
-    execution: false
-    name: code42-departingemployee-remove
-    outputs:
-    - contextPath: Code42.DepartingEmployee.CaseID
-      description: Internal Code42 Case ID for the Departing Employee. Deprecated. Use Code42.DepartingEmployee.UserID.
-      type: string
-    - contextPath: Code42.DepartingEmployee.UserID
-      description: Internal Code42 User ID for the Departing Employee.
-      type: string
-    - contextPath: Code42.DepartingEmployee.Username
-      description: The username of the Departing Employee.
-      type: string
-  - arguments:
-    - default: false
-      description: The number of items to return.
-      isArray: false
-      name: results
-      required: false
-      secret: false
-    deprecated: false
-    description: Get all employees on the Departing Employee List.
-    execution: false
-    name: code42-departingemployee-get-all
-    outputs:
-    - contextPath: Code42.DepartingEmployee.UserID
-      description: Internal Code42 User ID for the Departing Employee.
-      type: string
-    - contextPath: Code42.DepartingEmployee.Username
-      description: The username of the Departing Employee.
-      type: string
-    - contextPath: Code42.DepartingEmployee.Note
-      description: Note associated with the Departing Employee.
-      type: string
-    - contextPath: Code42.DepartingEmployee.DepartureDate
-      description: The departure date for the Departing Employee.
-      type: Unknown
-  - arguments:
-    - default: false
-      description: The username to add to the High Risk Employee List.
-      isArray: false
-      name: username
-      required: true
-      secret: false
-    - default: false
-      description: Note to attach to the High Risk Employee.
-      isArray: false
-      name: note
-      required: false
-      secret: false
-    deprecated: false
-    description: Adds a user from the High Risk Employee List.
-    execution: false
-    name: code42-highriskemployee-add
-    outputs:
-    - contextPath: Code42.HighRiskEmployee.UserID
-      description: Internal Code42 User ID for the High Risk Employee.
-      type: string
-    - contextPath: Code42.HighRiskEmployee.Username
-      description: The username of the High Risk Employee.
-      type: string
-    - contextPath: Code42.HighRiskEmployee.Note
-      description: Note associated with the High Risk Employee.
-      type: string
-  - arguments:
-    - default: false
-      description: The username to remove from the High Risk Employee List.
-      isArray: false
-      name: username
-      required: true
-      secret: false
-    deprecated: false
-    description: Removes a user from the High Risk Employee List.
-    execution: false
-    name: code42-highriskemployee-remove
-    outputs:
-    - contextPath: Code42.HighRiskEmployee.UserID
-      description: Internal Code42 User ID for the High Risk Employee.
-      type: Unknown
-    - contextPath: Code42.HighRiskEmployee.Username
-      description: The username of the High Risk Employee.
-      type: Unknown
-  - arguments:
-    - default: false
-      description: To filter results by employees who have these risk tags. Space delimited.
-      isArray: false
-      name: risktags
-      required: false
-      secret: false
-    - default: false
-      description: The number of items to return.
-      isArray: false
-      name: results
-      required: false
-      secret: false
-    deprecated: false
-    description: Get all employees on the High Risk Employee List.
-    execution: false
-    name: code42-highriskemployee-get-all
-    outputs:
-    - contextPath: Code42.HighRiskEmployee.UserID
-      description: Internal Code42 User ID for the High Risk Employee.
-      type: string
-    - contextPath: Code42.HighRiskEmployee.Username
-      description: The username of the High Risk Employee.
-      type: string
-    - contextPath: Code42.HighRiskEmployee.Note
-      description: Note associated with the High Risk Employee.
-      type: string
-  - arguments:
-    - default: false
-      description: The username of the High Risk Employee.
-      isArray: false
-      name: username
-      required: true
-      secret: false
-    - default: false
-      description: Space-delimited risk tags to associate with the High Risk Employee.
-      isArray: false
-      name: risktags
-      required: true
-      secret: false
-    deprecated: false
-    execution: false
-    name: code42-highriskemployee-add-risk-tags
-    outputs:
-    - contextPath: Code42.HighRiskEmployee.UserID
-      description: Internal Code42 User ID for the Departing Employee.
-      type: string
-    - contextPath: Code42.HighRiskEmployee.Username
-      description: The username of the High Risk Employee.
-      type: string
-    - contextPath: Code42.HighRiskEmployee.RiskTags
-      description: Risk tags to associate with the High Risk Employee.
-      type: Unknown
-  - arguments:
-    - default: false
-      description: The username of the High Risk Employee.
-      isArray: false
-      name: username
-      required: true
-      secret: false
-    - default: false
-      description: Space-delimited risk tags to disassociate from the High Risk Employee.
-      isArray: false
-      name: risktags
-      required: true
-      secret: false
-    deprecated: false
-    execution: false
-    name: code42-highriskemployee-remove-risk-tags
-    outputs:
-    - contextPath: Code42.HighRiskEmployee.UserID
-      description: Internal Code42 User ID for the Departing Employee.
-      type: string
-    - contextPath: Code42.HighRiskEmployee.Username
-      description: The username of the High Risk Employee.
-      type: string
-    - contextPath: Code42.HighRiskEmployee.RiskTags
-      description: Risk tags to disassociate from the High Risk Employee.
-      type: Unknown
-  - arguments:
-    - default: false
-      description: The name of the Code42 organization from which to add the user.
-      isArray: false
-      name: orgname
-      required: true
-      secret: false
-    - default: false
-      description: The username to give to the user.
-      isArray: false
-      name: username
-      required: true
-      secret: false
-    - default: false
-      defaultValue: The email to give to the user.
-      isArray: false
-      name: email
-      required: true
-      secret: false
-    deprecated: false
-    description: Creates a Code42 user.
-    execution: false
-    name: code42-user-create
-    outputs:
-    - contextPath: Code42.User.Username
-      description: A username for a Code42 user.
-      type: String
-    - contextPath: Code42.User.Email
-      description: An email for a Code42 user.
-      type: String
-    - contextPath: Code42.User.UserID
-      description: An ID for a Code42 user.
-      type: String
-  - arguments:
-    - default: false
-      description: The username of the user to block.
-      isArray: false
-      name: username
-      required: true
-      secret: false
-    deprecated: false
-    description: Blocks a user in Code42.  A blocked user is not allowed to log in or restore files. Backups will continue if the user is still active.
-    execution: false
-    name: code42-user-block
-    outputs:
-    - contextPath: Code42.User.UserID
-      description: An ID for a Code42 user.
-      type: String
-  - arguments:
-    - default: false
-      description: The username of the user to deactivate.
-      isArray: false
-      name: username
-      required: false
-      secret: false
-    deprecated: false
-    description: Deactivate a user in Code42; signing them out of their devices. Backups discontinue for a deactivated user, and their archives go to cold storage.
-    execution: false
-    name: code42-user-deactivate
-    outputs:
-    - contextPath: Code42.User.UserID
-      description: The ID of a Code42 User.
-      type: String
-  - arguments:
-    - default: false
-      description: The username of the user to unblock.
-      isArray: false
-      name: username
-      required: true
-      secret: false
-    deprecated: false
-    description: Removes a block, if one exists, on the user with the given user ID. Unblocked users are allowed to log in and restore.
-    execution: false
-    name: code42-user-unblock
-    outputs:
-    - contextPath: Code42.User.UserID
-      description: An ID for a Code42 user.
-      type: String
-  - arguments:
-    - default: false
-      description: The username of the user to reactivate.
-      isArray: false
-      name: username
-      required: false
-      secret: true
-    deprecated: false
-    description: Reactivates the user with the given username.
-    execution: false
-    name: code42-user-reactivate
-    outputs:
-    - contextPath: Code42.User.UserID
-      description: The ID of a Code42 User.
-      type: String
-  dockerimage: demisto/py42:1.0.0.9242
-  feed: false
-  isfetch: true
-  longRunning: false
-  longRunningPort: false
-  runonce: false
-  script: >2
-
-
-
-    """ IMPORTS """
-
-    import json
-
-    import requests
-
-    import py42.sdk
-
-    import py42.settings
-
-    from datetime import datetime
-
-    from py42.sdk.queries.fileevents.file_event_query import FileEventQuery
-
-    from py42.sdk.queries.fileevents.filters import (
-        MD5,
-        SHA256,
-        Actor,
-        EventTimestamp,
-        OSHostname,
-        DeviceUsername,
-        ExposureType,
-        EventType,
-        FileCategory,
-    )
-
-    from py42.sdk.queries.alerts.alert_query import AlertQuery
-
-    from py42.sdk.queries.alerts.filters import DateObserved, Severity, AlertState
-
-
-    # Disable insecure warnings
-
-    requests.packages.urllib3.disable_warnings()
-
-
-    """ CONSTANTS """
-
-    CODE42_EVENT_CONTEXT_FIELD_MAPPER = {
-        "eventTimestamp": "EventTimestamp",
-        "createTimestamp": "FileCreated",
-        "deviceUid": "EndpointID",
-        "deviceUserName": "DeviceUsername",
-        "emailFrom": "EmailFrom",
-        "emailRecipients": "EmailTo",
-        "emailSubject": "EmailSubject",
-        "eventId": "EventID",
-        "eventType": "EventType",
-        "fileCategory": "FileCategory",
-        "fileOwner": "FileOwner",
-        "fileName": "FileName",
-        "filePath": "FilePath",
-        "fileSize": "FileSize",
-        "modifyTimestamp": "FileModified",
-        "md5Checksum": "FileMD5",
-        "osHostName": "FileHostname",
-        "privateIpAddresses": "DevicePrivateIPAddress",
-        "publicIpAddresses": "DevicePublicIPAddress",
-        "removableMediaBusType": "RemovableMediaType",
-        "removableMediaCapacity": "RemovableMediaCapacity",
-        "removableMediaMediaName": "RemovableMediaMediaName",
-        "removableMediaName": "RemovableMediaName",
-        "removableMediaSerialNumber": "RemovableMediaSerialNumber",
-        "removableMediaVendor": "RemovableMediaVendor",
-        "sha256Checksum": "FileSHA256",
-        "shared": "FileShared",
-        "sharedWith": "FileSharedWith",
-        "source": "Source",
-        "tabUrl": "ApplicationTabURL",
-        "url": "FileURL",
-        "processName": "ProcessName",
-        "processOwner": "ProcessOwner",
-        "windowTitle": "WindowTitle",
-        "exposure": "Exposure",
-        "sharingTypeAdded": "SharingTypeAdded",
-    }
-
-
-    CODE42_ALERT_CONTEXT_FIELD_MAPPER = {
-        "actor": "Username",
-        "createdAt": "Occurred",
-        "description": "Description",
-        "id": "ID",
-        "name": "Name",
-        "state": "State",
-        "type": "Type",
-        "severity": "Severity",
-    }
-
-
-    FILE_CONTEXT_FIELD_MAPPER = {
-        "fileName": "Name",
-        "filePath": "Path",
-        "fileSize": "Size",
-        "md5Checksum": "MD5",
-        "sha256Checksum": "SHA256",
-        "osHostName": "Hostname",
-    }
-
-
-    CODE42_FILE_TYPE_MAPPER = {
-        "SourceCode": "SOURCE_CODE",
-        "Audio": "AUDIO",
-        "Executable": "EXECUTABLE",
-        "Document": "DOCUMENT",
-        "Image": "IMAGE",
-        "PDF": "PDF",
-        "Presentation": "PRESENTATION",
-        "Script": "SCRIPT",
-        "Spreadsheet": "SPREADSHEET",
-        "Video": "VIDEO",
-        "VirtualDiskImage": "VIRTUAL_DISK_IMAGE",
-        "Archive": "ARCHIVE",
-    }
-
-
-    SECURITY_EVENT_HEADERS = [
-        "EventType",
-        "FileName",
-        "FileSize",
-        "FileHostname",
-        "FileOwner",
-        "FileCategory",
-        "DeviceUsername",
-    ]
-
-
-    SECURITY_ALERT_HEADERS = ["Type", "Occurred", "Username", "Name", "Description", "State", "ID"]
-
-
-
-    def _get_severity_filter_value(severity_arg):
-        """Converts single str to upper case. If given list of strs, converts all to upper case."""
-        if severity_arg:
-            return (
-                [severity_arg.upper()]
-                if isinstance(severity_arg, str)
-                else list(map(lambda x: x.upper(), severity_arg))
-            )
-
-
-    def _create_alert_query(event_severity_filter, start_time):
-        """Creates an alert query for the given severity (or severities) and start time."""
-        alert_filters = AlertQueryFilters()
-        severity = event_severity_filter
-        alert_filters.append_result(_get_severity_filter_value(severity), Severity.is_in)
-        alert_filters.append(AlertState.eq(AlertState.OPEN))
-        alert_filters.append_result(start_time, DateObserved.on_or_after)
-        alert_query = alert_filters.to_all_query()
-        return alert_query
-
-
-    def _get_all_high_risk_employees_from_page(page, risk_tags):
-        res = []
-        for employee in page["items"]:
-            if not risk_tags:
-                res.append(employee)
-                continue
-
-            employee_tags = employee.get("riskFactors")
-            # If the employee risk tags contain all the given risk tags
-            if employee_tags and set(risk_tags) <= set(employee_tags):
-                res.append(employee)
-        return res
-
-
-    def _try_convert_str_list_to_list(str_list):
-        if isinstance(str_list, str):
-            return str_list.split()
-        return str_list
-
-
-    class Code42Client(BaseClient):
-        """
-        Client will implement the service API, should not contain Cortex XSOAR logic.
-        Should do requests and return data
-        """
-
-        def __init__(self, sdk, base_url, auth, verify=True, proxy=False):
-            super().__init__(base_url, verify=verify, proxy=proxy)
-            # Allow sdk parameter for unit testing.
-            # Otherwise, lazily load the SDK so that the TEST Command can effectively check auth.
-            self._sdk = sdk
-            self._sdk_factory = (
-                lambda: py42.sdk.from_local_account(base_url, auth[0], auth[1])
-                if not self._sdk
-                else None
-            )
-            py42.settings.set_user_agent_suffix("Cortex XSOAR")
-
-        def _get_sdk(self):
-            if self._sdk is None:
-                self._sdk = self._sdk_factory()
-            return self._sdk
-
-        def add_user_to_departing_employee(self, username, departure_date=None, note=None):
-            user_id = self.get_user(username)["userUid"]
-            self._get_sdk().detectionlists.departing_employee.add(
-                user_id, departure_date=departure_date
-            )
-            if note:
-                self._get_sdk().detectionlists.update_user_notes(user_id, note)
-            return user_id
-
-        def remove_user_from_departing_employee(self, username):
-            user_id = self.get_user(username)["userUid"]
-            self._get_sdk().detectionlists.departing_employee.remove(user_id)
-            return user_id
-
-        def get_all_departing_employees(self, results):
-            res = []
-            results = int(results) if results else None
-            pages = self._get_sdk().detectionlists.departing_employee.get_all()
-            for page in pages:
-                employees = page["items"]
-                for employee in employees:
-                    res.append(employee)
-                    if results and len(res) == results:
-                        return res
-            return res
-
-        def add_user_to_high_risk_employee(self, username, note=None):
-            user_id = self.get_user(username)["userUid"]
-            self._get_sdk().detectionlists.high_risk_employee.add(user_id)
-            if note:
-                self._get_sdk().detectionlists.update_user_notes(user_id, note)
-            return user_id
-
-        def remove_user_from_high_risk_employee(self, username):
-            user_id = self.get_user(username)["userUid"]
-            self._get_sdk().detectionlists.high_risk_employee.remove(user_id)
-            return user_id
-
-        def add_user_risk_tags(self, username, risk_tags):
-            risk_tags = _try_convert_str_list_to_list(risk_tags)
-            user_id = self.get_user(username)["userUid"]
-            self._get_sdk().detectionlists.add_user_risk_tags(user_id, risk_tags)
-            return user_id
-
-        def remove_user_risk_tags(self, username, risk_tags):
-            risk_tags = _try_convert_str_list_to_list(risk_tags)
-            user_id = self.get_user(username)["userUid"]
-            self._get_sdk().detectionlists.remove_user_risk_tags(user_id, risk_tags)
-            return user_id
-
-        def get_all_high_risk_employees(self, risk_tags, results):
-            risk_tags = _try_convert_str_list_to_list(risk_tags)
-            results = int(results) if results else None
-            res = []
-            pages = self._get_sdk().detectionlists.high_risk_employee.get_all()
-            for page in pages:
-                employees = _get_all_high_risk_employees_from_page(page, risk_tags)
-                for employee in employees:
-                    res.append(employee)
-                    if results and len(res) == results:
-                        return res
-            return res
-
-        def fetch_alerts(self, start_time, event_severity_filter):
-            query = _create_alert_query(event_severity_filter, start_time)
-            res = self._get_sdk().alerts.search(query)
-            return res["alerts"]
-
-        def get_alert_details(self, alert_id):
-            res = self._get_sdk().alerts.get_details(alert_id)["alerts"]
-            if not res:
-                raise Exception("No alert found with ID {0}.".format(alert_id))
-            return res[0]
-
-        def resolve_alert(self, id):
-            self._get_sdk().alerts.resolve(id)
-            return id
-
-        def get_current_user(self):
-            res = self._get_sdk().users.get_current()
-            return res
-
-        def get_user(self, username):
-            res = self._get_sdk().users.get_by_username(username)["users"]
-            if not res:
-                raise Exception("No user found with username {0}.".format(username))
-            return res[0]
-
-        def create_user(self, org_name, username, email):
-            org_uid = self.get_org(org_name)["orgUid"]
-            response = self._get_sdk().users.create_user(org_uid, username, email)
-            return json.loads(response.text)
-
-        def block_user(self, username):
-            user_id = self.get_user(username)["userId"]
-            self._get_sdk().users.block(user_id)
-            return user_id
-
-        def unblock_user(self, username):
-            user_id = self.get_user(username)["userId"]
-            self._get_sdk().users.unblock(user_id)
-            return user_id
-
-        def deactivate_user(self, username):
-            user_id = self.get_user(username)["userId"]
-            self._get_sdk().users.deactivate(user_id)
-            return user_id
-
-        def reactivate_user(self, username):
-            user_id = self.get_user(username)["userId"]
-            self._get_sdk().users.reactivate(user_id)
-            return user_id
-
-        def get_org(self, org_name):
-            org_pages = self._get_sdk().orgs.get_all()
-            for org_page in org_pages:
-                for org in org_page["orgs"]:
-                    if org["orgName"] == org_name:
-                        return org
-            raise Exception("No org found with name {0}.".format(org_name))
-
-        def search_file_events(self, payload):
-            res = self._get_sdk().securitydata.search_file_events(payload)
-            return res["fileEvents"]
-
-
-    class Code42SearchFilters(object):
-        def __init__(self):
-            self._filters = []
-
-        @property
-        def filters(self):
-            return self._filters
-
-        def to_all_query(self):
-            """Override"""
-
-        def append(self, _filter):
-            if _filter:
-                self._filters.append(_filter)
-
-        def extend(self, _filters):
-            if _filters:
-                self._filters.extend(_filters)
-
-        def append_result(self, value, create_filter):
-            """Safely creates and appends the filter to the working list."""
-            if not value:
-                return
-            _filter = create_filter(value)
-            self.append(_filter)
-
-
-    class FileEventQueryFilters(Code42SearchFilters):
-        """Class for simplifying building up a file event search query"""
-
-        def __init__(self, pg_size=None):
-            self._pg_size = pg_size
-            super(FileEventQueryFilters, self).__init__()
-
-        def to_all_query(self):
-            """Convert list of search criteria to *args"""
-            query = FileEventQuery.all(*self._filters)
-            if self._pg_size:
-                query.page_size = self._pg_size
-            return query
-
-
-    class AlertQueryFilters(Code42SearchFilters):
-        """Class for simplifying building up an alert search query"""
-
-        def to_all_query(self):
-            query = AlertQuery.all(*self._filters)
-            query.page_size = 500
-            query.sort_direction = "asc"
-            return query
-
-
-    @logger
-
-    def build_query_payload(args):
-        """Build a query payload combining passed args"""
-
-        pg_size = args.get("results")
-        _hash = args.get("hash")
-        hostname = args.get("hostname")
-        username = args.get("username")
-        exposure = args.get("exposure")
-
-        search_args = FileEventQueryFilters(pg_size)
-        search_args.append_result(_hash, _create_hash_filter)
-        search_args.append_result(hostname, OSHostname.eq)
-        search_args.append_result(username, DeviceUsername.eq)
-        search_args.append_result(exposure, _create_exposure_filter)
-
-        query = search_args.to_all_query()
-        LOG("File Event Query: {}".format(str(query)))
-        return query
-
-
-    def _create_hash_filter(hash_arg):
-        if not hash_arg:
-            return None
-        elif len(hash_arg) == 32:
-            return MD5.eq(hash_arg)
-        elif len(hash_arg) == 64:
-            return SHA256.eq(hash_arg)
-
-
-    def _create_exposure_filter(exposure_arg):
-        # Because the CLI can't accept lists, convert the args to a list if the type is string.
-        if isinstance(exposure_arg, str):
-            exposure_arg = exposure_arg.split(",")
-        return ExposureType.is_in(exposure_arg)
-
-
-    def _create_category_filter(file_type):
-        category_value = CODE42_FILE_TYPE_MAPPER.get(file_type["category"], "UNCATEGORIZED")
-        return FileCategory.eq(category_value)
-
-
-    class ObservationToSecurityQueryMapper(object):
-        """Class to simplify the process of mapping observation data to query objects."""
-
-        # Exfiltration consts
-        _ENDPOINT_TYPE = "FedEndpointExfiltration"
-        _CLOUD_TYPE = "FedCloudSharePermissions"
-
-        # Query consts
-        _PUBLIC_SEARCHABLE = "PublicSearchableShare"
-        _PUBLIC_LINK = "PublicLinkShare"
-        _OUTSIDE_TRUSTED_DOMAINS = "SharedOutsideTrustedDomain"
-
-        exposure_type_map = {
-            "PublicSearchableShare": ExposureType.IS_PUBLIC,
-            "PublicLinkShare": ExposureType.SHARED_VIA_LINK,
-            "SharedOutsideTrustedDomain": "OutsideTrustedDomains",
-        }
-
-        def __init__(self, observation, actor):
-            self._obs = observation
-            self._actor = actor
-
-        @property
-        def _observation_data(self):
-            return self._obs["data"]
-
-        @property
-        def _exfiltration_type(self):
-            return self._obs["type"]
-
-        @property
-        def _is_endpoint_exfiltration(self):
-            return self._exfiltration_type == self._ENDPOINT_TYPE
-
-        @property
-        def _is_cloud_exfiltration(self):
-            return self._exfiltration_type == self._CLOUD_TYPE
-
-        def _create_user_filter(self):
-            return (
-                DeviceUsername.eq(self._actor)
-                if self._is_endpoint_exfiltration
-                else Actor.eq(self._actor)
-            )
-
-        def map(self):
-            search_args = self._create_search_args()
-            query = search_args.to_all_query()
-            LOG("Alert Observation Query: {}".format(query))
-            return query
-
-        def _create_search_args(self):
-            filters = FileEventQueryFilters()
-            exposure_types = self._observation_data["exposureTypes"]
-            begin_time = _convert_date_arg_to_epoch(self._observation_data["firstActivityAt"])
-            end_time = _convert_date_arg_to_epoch(self._observation_data["lastActivityAt"])
-
-            filters.append(self._create_user_filter())
-            filters.append(EventTimestamp.on_or_after(begin_time))
-            filters.append(EventTimestamp.on_or_before(end_time))
-            filters.extend(self._create_exposure_filters(exposure_types))
-            filters.append(self._create_file_category_filters())
-
-            return filters
-
-        @logger
-        def _create_exposure_filters(self, exposure_types):
-            """Determine exposure types based on alert type"""
-            exp_types = []
-            if self._is_cloud_exfiltration:
-                for t in exposure_types:
-                    exp_type = self.exposure_type_map.get(t)
-                    if exp_type:
-                        exp_types.append(exp_type)
-                    else:
-                        LOG("Received unsupported exposure type {0}.".format(t))
-                if exp_types:
-                    return [ExposureType.is_in(exp_types)]
-                else:
-                    # If not given a support exposure type, search for all unsupported exposure types
-                    supported_exp_types = list(self.exposure_type_map.values())
-                    return [ExposureType.not_in(supported_exp_types)]
-            elif self._is_endpoint_exfiltration:
-                return [
-                    EventType.is_in([EventType.CREATED, EventType.MODIFIED, EventType.READ_BY_APP]),
-                    ExposureType.is_in(exposure_types),
-                ]
-            return []
-
-        def _create_file_category_filters(self):
-            """Determine if file categorization is significant"""
-            observed_file_categories = self._observation_data["fileCategories"]
-            categories = [c["category"].upper() for c in observed_file_categories if c["isSignificant"]]
-            if categories:
-                return FileCategory.is_in(categories)
-
-
-    def map_observation_to_security_query(observation, actor):
-        mapper = ObservationToSecurityQueryMapper(observation, actor)
-        return mapper.map()
-
-
-    def _convert_date_arg_to_epoch(date_arg):
-        date_arg = date_arg[:25]
-        return (
-            datetime.strptime(date_arg, "%Y-%m-%dT%H:%M:%S.%f") - datetime.utcfromtimestamp(0)
-        ).total_seconds()
-
-
-    @logger
-
-    def map_to_code42_event_context(obj):
-        code42_context = _map_obj_to_context(obj, CODE42_EVENT_CONTEXT_FIELD_MAPPER)
-        # FileSharedWith is a special case and needs to be converted to a list
-        if code42_context.get("FileSharedWith"):
-            shared_list = [u["cloudUsername"] for u in code42_context["FileSharedWith"]]
-            code42_context["FileSharedWith"] = str(shared_list)
-        return code42_context
-
-
-    @logger
-
-    def map_to_code42_alert_context(obj):
-        return _map_obj_to_context(obj, CODE42_ALERT_CONTEXT_FIELD_MAPPER)
-
-
-    @logger
-
-    def map_to_file_context(obj):
-        return _map_obj_to_context(obj, FILE_CONTEXT_FIELD_MAPPER)
-
-
-    @logger
-
-    def _map_obj_to_context(obj, context_mapper):
-        return {v: obj.get(k) for k, v in context_mapper.items() if obj.get(k)}
-
-
-    def create_command_error_message(cmd, ex):
-        return "Failed to execute command {0} command. Error: {1}".format(cmd, str(ex))
-
-
-    """Commands"""
-
-
-
-    @logger
-
-    def alert_get_command(client, args):
-        code42_securityalert_context = []
-        try:
-            alert = client.get_alert_details(args["id"])
-            if not alert:
-                return "No results found", {}, {}
-
-            code42_context = map_to_code42_alert_context(alert)
-            code42_securityalert_context.append(code42_context)
-            readable_outputs = tableToMarkdown(
-                "Code42 Security Alert Results",
-                code42_securityalert_context,
-                headers=SECURITY_ALERT_HEADERS,
-            )
-            return CommandResults(
-                outputs_prefix="Code42.SecurityAlert",
-                outputs_key_field="ID",
-                outputs=code42_securityalert_context,
-                readable_output=readable_outputs,
-                raw_response=alert,
-            )
-        except Exception as e:
-            return_error(create_command_error_message(demisto.command(), e))
-
-
-    @logger
-
-    def alert_resolve_command(client, args):
-        code42_securityalert_context = []
-
-        try:
-            alert_id = client.resolve_alert(args["id"])
-
-            if not alert_id:
-                return "No results found", {}, {}
-
-            # Retrieve new alert details
-            alert_details = client.get_alert_details(alert_id)
-            if not alert_details:
-                return "Error retrieving updated alert", {}, {}
-
-            code42_context = map_to_code42_alert_context(alert_details)
-            code42_securityalert_context.append(code42_context)
-            readable_outputs = tableToMarkdown(
-                "Code42 Security Alert Resolved",
-                code42_securityalert_context,
-                headers=SECURITY_ALERT_HEADERS,
-            )
-            return CommandResults(
-                outputs_prefix="Code42.SecurityAlert",
-                outputs_key_field="ID",
-                outputs=code42_securityalert_context,
-                readable_output=readable_outputs,
-                raw_response=alert_details,
-            )
-        except Exception as e:
-            return_error(create_command_error_message(demisto.command(), e))
-
-
-    @logger
-
-    def departingemployee_add_command(client, args):
-        departing_date = args.get("departuredate")
-        username = args["username"]
-        note = args.get("note")
-        try:
-            user_id = client.add_user_to_departing_employee(username, departing_date, note)
-            # CaseID included but it deprecated.
-            de_context = {
-                "CaseID": user_id,
-                "UserID": user_id,
-                "Username": username,
-                "DepartureDate": departing_date,
-                "Note": note,
-            }
-            readable_outputs = tableToMarkdown("Code42 Departing Employee List User Added", de_context)
-            return CommandResults(
-                outputs_prefix="Code42.DepartingEmployee",
-                outputs_key_field="UserID",
-                outputs=de_context,
-                readable_output=readable_outputs,
-                raw_response=user_id,
-            )
-        except Exception as e:
-            return_error(create_command_error_message(demisto.command(), e))
-
-
-    @logger
-
-    def departingemployee_remove_command(client, args):
-        username = args["username"]
-        try:
-            user_id = client.remove_user_from_departing_employee(username)
-            # CaseID included but is deprecated.
-            de_context = {"CaseID": user_id, "UserID": user_id, "Username": username}
-            readable_outputs = tableToMarkdown(
-                "Code42 Departing Employee List User Removed", de_context
-            )
-            return CommandResults(
-                outputs_prefix="Code42.DepartingEmployee",
-                outputs_key_field="UserID",
-                outputs=de_context,
-                readable_output=readable_outputs,
-                raw_response=user_id,
-            )
-        except Exception as e:
-            return_error(create_command_error_message(demisto.command(), e))
-
-
-    @logger
-
-    def departingemployee_get_all_command(client, args):
-        results = args.get("results") or 50
-        try:
-            employees = client.get_all_departing_employees(results)
-            employees_context = [
-                {
-                    "UserID": e["userId"],
-                    "Username": e["userName"],
-                    "DepartureDate": e.get("departureDate"),
-                    "Note": e["notes"],
-                }
-                for e in employees
-            ]
-            readable_outputs = tableToMarkdown("All Departing Employees", employees_context)
-            return CommandResults(
-                outputs_prefix="Code42.DepartingEmployee",
-                outputs_key_field="UserID",
-                outputs=employees_context,
-                readable_output=readable_outputs,
-                raw_response=employees,
-            )
-        except Exception as e:
-            return_error(create_command_error_message(demisto.command(), e))
-
-
-    @logger
-
-    def highriskemployee_add_command(client, args):
-        username = args["username"]
-        note = args.get("note")
-        try:
-            user_id = client.add_user_to_high_risk_employee(username, note)
-            hr_context = {"UserID": user_id, "Username": username}
-            readable_outputs = tableToMarkdown("Code42 High Risk Employee List User Added", hr_context)
-            return CommandResults(
-                outputs_prefix="Code42.HighRiskEmployee",
-                outputs_key_field="UserID",
-                outputs=hr_context,
-                readable_output=readable_outputs,
-                raw_response=user_id,
-            )
-        except Exception as e:
-            return_error(create_command_error_message(demisto.command(), e))
-
-
-    @logger
-
-    def highriskemployee_remove_command(client, args):
-        username = args["username"]
-        try:
-            user_id = client.remove_user_from_high_risk_employee(username)
-            hr_context = {"UserID": user_id, "Username": username}
-            readable_outputs = tableToMarkdown(
-                "Code42 High Risk Employee List User Removed", hr_context
-            )
-            return CommandResults(
-                outputs_prefix="Code42.HighRiskEmployee",
-                outputs_key_field="UserID",
-                outputs=hr_context,
-                readable_output=readable_outputs,
-                raw_response=user_id,
-            )
-        except Exception as e:
-            return_error(create_command_error_message(demisto.command(), e))
-
-
-    @logger
-
-    def highriskemployee_get_all_command(client, args):
-        tags = args.get("risktags")
-        results = args.get("results") or 50
-        try:
-            employees = client.get_all_high_risk_employees(tags, results)
-            employees_context = [
-                {"UserID": e.get("userId"), "Username": e.get("userName"), "Note": e.get("notes")}
-                for e in employees
-            ]
-            readable_outputs = tableToMarkdown("Retrieved All High Risk Employees", employees_context)
-            return CommandResults(
-                outputs_prefix="Code42.HighRiskEmployee",
-                outputs_key_field="UserID",
-                outputs=employees_context,
-                readable_output=readable_outputs,
-                raw_response=employees,
-            )
-
-        except Exception as e:
-            return_error(create_command_error_message(demisto.command(), e))
-
-
-    @logger
-
-    def highriskemployee_add_risk_tags_command(client, args):
-        username = args.get("username")
-        tags = args.get("risktags")
-        try:
-            user_id = client.add_user_risk_tags(username, tags)
-            rt_context = {"UserID": user_id, "Username": username, "RiskTags": tags}
-            readable_outputs = tableToMarkdown("Code42 Risk Tags Added", rt_context)
-            return CommandResults(
-                outputs_prefix="Code42.HighRiskEmployee",
-                outputs_key_field="UserID",
-                outputs=rt_context,
-                readable_output=readable_outputs,
-                raw_response=user_id,
-            )
-        except Exception as e:
-            return_error(create_command_error_message(demisto.command(), e))
-
-
-    @logger
-
-    def highriskemployee_remove_risk_tags_command(client, args):
-        username = args.get("username")
-        tags = args.get("risktags")
-        try:
-            user_id = client.remove_user_risk_tags(username, tags)
-            rt_context = {"UserID": user_id, "Username": username, "RiskTags": tags}
-            readable_outputs = tableToMarkdown("Code42 Risk Tags Removed", rt_context)
-            return CommandResults(
-                outputs_prefix="Code42.HighRiskEmployee",
-                outputs_key_field="UserID",
-                outputs=rt_context,
-                readable_output=readable_outputs,
-                raw_response=user_id,
-            )
-        except Exception as e:
-            return_error(create_command_error_message(demisto.command(), e))
-
-
-    @logger
-
-    def securitydata_search_command(client, args):
-        code42_security_data_context = []
-        _json = args.get("json")
-        file_context = []
-        # If JSON payload is passed as an argument, ignore all other args and search by JSON payload
-        if _json is not None:
-            file_events = client.search_file_events(_json)
-        else:
-            # Build payload
-            payload = build_query_payload(args)
-            file_events = client.search_file_events(payload)
-        if file_events:
-            for file_event in file_events:
-                code42_context_event = map_to_code42_event_context(file_event)
-                code42_security_data_context.append(code42_context_event)
-                file_context_event = map_to_file_context(file_event)
-                file_context.append(file_context_event)
-            readable_outputs = tableToMarkdown(
-                "Code42 Security Data Results",
-                code42_security_data_context,
-                headers=SECURITY_EVENT_HEADERS,
-            )
-            code42_results = CommandResults(
-                outputs_prefix="Code42.SecurityData",
-                outputs_key_field="EventID",
-                outputs=code42_security_data_context,
-                readable_output=readable_outputs,
-                raw_response=file_events,
-            )
-            file_results = CommandResults(
-                outputs_prefix="File", outputs_key_field=None, outputs=file_context
-            )
-            return code42_results, file_results
-
-        else:
-            return "No results found", {}, {}
-
-
-    def user_create_command(client, args):
-        org_name = args.get("orgname")
-        username = args.get("username")
-        email = args.get("email")
-        try:
-            res = client.create_user(org_name, username, email)
-            outputs = {"Username": res["username"], "UserID": res["userUid"], "Email": res["email"]}
-            readable_outputs = tableToMarkdown("Code42 User Created", outputs)
-            return CommandResults(
-                outputs_prefix="Code42.User",
-                outputs_key_field="UserID",
-                outputs=outputs,
-                readable_output=readable_outputs,
-                raw_response=res,
-            )
-        except Exception as e:
-            return_error(create_command_error_message(demisto.command(), e))
-
-
-    def user_block_command(client, args):
-        username = args.get("username")
-        try:
-            user_id = client.block_user(username)
-            outputs = {"UserID": user_id}
-            readable_outputs = tableToMarkdown("Code42 User Blocked", outputs)
-            return CommandResults(
-                outputs_prefix="Code42.User",
-                outputs_key_field="UserID",
-                outputs=outputs,
-                readable_output=readable_outputs,
-                raw_response=user_id,
-            )
-        except Exception as e:
-            return_error(create_command_error_message(demisto.command(), e))
-
-
-    def user_unblock_command(client, args):
-        username = args.get("username")
-        try:
-            user_id = client.unblock_user(username)
-            outputs = {"UserID": user_id}
-            readable_outputs = tableToMarkdown("Code42 User Unblocked", outputs)
-            return CommandResults(
-                outputs_prefix="Code42.User",
-                outputs_key_field="UserID",
-                outputs=outputs,
-                readable_output=readable_outputs,
-                raw_response=user_id,
-            )
-        except Exception as e:
-            return_error(create_command_error_message(demisto.command(), e))
-
-
-    def user_deactivate_command(client, args):
-        username = args.get("username")
-        try:
-            user_id = client.deactivate_user(username)
-            outputs = {"UserID": user_id}
-            readable_outputs = tableToMarkdown("Code42 User Deactivated", outputs)
-            return CommandResults(
-                outputs_prefix="Code42.User",
-                outputs_key_field="UserID",
-                outputs=outputs,
-                readable_output=readable_outputs,
-                raw_response=user_id,
-            )
-        except Exception as e:
-            return_error(create_command_error_message(demisto.command(), e))
-
-
-    def user_reactivate_command(client, args):
-        username = args.get("username")
-        try:
-            user_id = client.reactivate_user(username)
-            outputs = {"UserID": user_id}
-            readable_outputs = tableToMarkdown("Code42 User Reactivated", outputs)
-            return CommandResults(
-                outputs_prefix="Code42.User",
-                outputs_key_field="UserID",
-                outputs=outputs,
-                readable_output=readable_outputs,
-                raw_response=user_id,
-            )
-        except Exception as e:
-            return_error(create_command_error_message(demisto.command(), e))
-
-
-    """Fetching"""
-
-
-
-    def _create_incident_from_alert_details(details):
-        return {"name": "Code42 - {}".format(details["name"]), "occurred": details["createdAt"]}
-
-
-    def _stringify_lists_if_needed(event):
-        # We need to convert certain fields to a stringified list or React.JS will throw an error
-        shared_with = event.get("sharedWith")
-        private_ip_addresses = event.get("privateIpAddresses")
-        if shared_with:
-            shared_list = [u.get("cloudUsername") for u in shared_with if u.get("cloudUsername")]
-            event["sharedWith"] = str(shared_list)
-        if private_ip_addresses:
-            event["privateIpAddresses"] = str(private_ip_addresses)
-        return event
-
-
-    def _process_event_from_observation(event):
-        return _stringify_lists_if_needed(event)
-
-
-    class Code42SecurityIncidentFetcher(object):
-        def __init__(
-            self,
-            client,
-            last_run,
-            first_fetch_time,
-            event_severity_filter,
-            fetch_limit,
-            include_files,
-            integration_context=None,
-        ):
-            self._client = client
-            self._last_run = last_run
-            self._first_fetch_time = first_fetch_time
-            self._event_severity_filter = event_severity_filter
-            self._fetch_limit = fetch_limit
-            self._include_files = (include_files,)
-            self._integration_context = integration_context
-
-        @logger
-        def fetch(self):
-            remaining_incidents_from_last_run = self._fetch_remaining_incidents_from_last_run()
-            if remaining_incidents_from_last_run:
-                return remaining_incidents_from_last_run
-            start_query_time = self._get_start_query_time()
-            alerts = self._fetch_alerts(start_query_time)
-            incidents = [self._create_incident_from_alert(a) for a in alerts]
-            save_time = datetime.utcnow().timestamp()
-            next_run = {"last_fetch": save_time}
-            return next_run, incidents[: self._fetch_limit], incidents[self._fetch_limit:]
-
-        def _fetch_remaining_incidents_from_last_run(self):
-            if self._integration_context:
-                remaining_incidents = self._integration_context.get("remaining_incidents")
-                # return incidents if exists in context.
-                if remaining_incidents:
-                    return (
-                        self._last_run,
-                        remaining_incidents[: self._fetch_limit],
-                        remaining_incidents[self._fetch_limit:],
-                    )
-
-        def _get_start_query_time(self):
-            start_query_time = self._try_get_last_fetch_time()
-
-            # Handle first time fetch, fetch incidents retroactively
-            if not start_query_time:
-                start_query_time, _ = parse_date_range(
-                    self._first_fetch_time, to_timestamp=True, utc=True
-                )
-                start_query_time /= 1000
-
-            return start_query_time
-
-        def _try_get_last_fetch_time(self):
-            return self._last_run.get("last_fetch")
-
-        def _fetch_alerts(self, start_query_time):
-            return self._client.fetch_alerts(start_query_time, self._event_severity_filter)
-
-        def _create_incident_from_alert(self, alert):
-            details = self._client.get_alert_details(alert["id"])
-            incident = _create_incident_from_alert_details(details)
-            details = self._relate_files_to_alert(details)
-            incident["rawJSON"] = json.dumps(details)
-            return incident
-
-        def _relate_files_to_alert(self, alert_details):
-            observations = alert_details.get("observations")
-            if not observations:
-                alert_details["fileevents"] = []
-                return
-            for obs in observations:
-                file_events = self._get_file_events_from_alert_details(obs, alert_details)
-                alert_details["fileevents"] = [_process_event_from_observation(e) for e in file_events]
-            return alert_details
-
-        def _get_file_events_from_alert_details(self, observation, alert_details):
-            security_data_query = map_observation_to_security_query(observation, alert_details["actor"])
-            return self._client.search_file_events(security_data_query)
-
-
-    def fetch_incidents(
-        client,
-        last_run,
-        first_fetch_time,
-        event_severity_filter,
-        fetch_limit,
-        include_files,
-        integration_context=None,
-    ):
-        fetcher = Code42SecurityIncidentFetcher(
-            client,
-            last_run,
-            first_fetch_time,
-            event_severity_filter,
-            fetch_limit,
-            include_files,
-            integration_context,
-        )
-        return fetcher.fetch()
-
-
-    """Main and test"""
-
-
-
-    def test_module(client):
-        try:
-            # Will fail if unauthorized
-            client.get_current_user()
-            return "ok"
-        except Exception:
-            return (
-                "Invalid credentials or host address. Check that the username and password are correct, that the host "
-                "is available and reachable, and that you have supplied the full scheme, domain, and port "
-                "(e.g. https://myhost.code42.com:4285)."
-            )
-
-
-    def main():
-        """
-        PARSE AND VALIDATE INTEGRATION PARAMS
-        """
-        username = demisto.params().get("credentials").get("identifier")
-        password = demisto.params().get("credentials").get("password")
-        base_url = demisto.params().get("console_url")
-        # Remove trailing slash to prevent wrong URL path to service
-        verify_certificate = not demisto.params().get("insecure", False)
-        proxy = demisto.params().get("proxy", False)
-        LOG("Command being called is {0}.".format(demisto.command()))
-        try:
-            client = Code42Client(
-                base_url=base_url,
-                sdk=None,
-                auth=(username, password),
-                verify=verify_certificate,
-                proxy=proxy,
-            )
-            commands = {
-                "code42-alert-get": alert_get_command,
-                "code42-alert-resolve": alert_resolve_command,
-                "code42-securitydata-search": securitydata_search_command,
-                "code42-departingemployee-add": departingemployee_add_command,
-                "code42-departingemployee-remove": departingemployee_remove_command,
-                "code42-departingemployee-get-all": departingemployee_get_all_command,
-                "code42-highriskemployee-add": highriskemployee_add_command,
-                "code42-highriskemployee-remove": highriskemployee_remove_command,
-                "code42-highriskemployee-get-all": highriskemployee_get_all_command,
-                "code42-highriskemployee-add-risk-tags": highriskemployee_add_risk_tags_command,
-                "code42-highriskemployee-remove-risk-tags": highriskemployee_remove_risk_tags_command,
-                "code42-user-create": user_create_command,
-                "code42-user-block": user_block_command,
-                "code42-user-unblock": user_unblock_command,
-                "code42-user-deactivate": user_deactivate_command,
-                "code42_user-reactivate": user_reactivate_command,
-            }
-            command = demisto.command()
-            if command == "test-module":
-                # This is the call made when pressing the integration Test button.
-                result = test_module(client)
-                demisto.results(result)
-            elif command == "fetch-incidents":
-                integration_context = demisto.getIntegrationContext()
-                # Set and define the fetch incidents command to run after activated via integration settings.
-                next_run, incidents, remaining_incidents = fetch_incidents(
-                    client=client,
-                    last_run=demisto.getLastRun(),
-                    first_fetch_time=demisto.params().get("fetch_time"),
-                    event_severity_filter=demisto.params().get("alert_severity"),
-                    fetch_limit=int(demisto.params().get("fetch_limit")),
-                    include_files=demisto.params().get("include_files"),
-                    integration_context=integration_context,
-                )
-                demisto.setLastRun(next_run)
-                demisto.incidents(incidents)
-                # Store remaining incidents in integration context
-                integration_context["remaining_incidents"] = remaining_incidents
-                demisto.setIntegrationContext(integration_context)
-            elif command in commands:
-                results = commands[command](client, demisto.args())
-                if not isinstance(results, tuple) and not isinstance(results, list):
-                    results = [results]
-                for result in results:
-                    return_results(result)
-
-        # Log exceptions
-        except Exception as e:
-            return_error("Failed to execute {0} command. Error: {1}".format(demisto.command(), str(e)))
-
-
-    if __name__ in ("__main__", "__builtin__", "builtins"):
-        main()
   subtype: python3
   type: python
 image: data:image/png;base64,iVBORw0KGgoAAAANSUhEUgAAAHgAAAAyCAYAAACXpx/YAAAHjElEQVR4nO2aeYxV1R3HP/e+h2wyoCxalhkQpFJpUcQ2LijRLsE9ikutUjCh44poWzUqalyitmqiQdM0rfsSlbjVuFsXlChVaaWKSnBBBnDsMAwyFpiZd815871wuNztDTP4B+eT3Hn3nv2e3zm/3+/87uBwOBwOh8PhcDgcDofD4XA4HA6Hw7EteKXjqAMGA9908kz2AVYDY4B6O8ML4GN/ANOKU/AJ6EGrE2IXUZQgsH47E9Omb7fn6fdef19Wen3YM2igtCnV0dn4XTyjga4tUhb7g3i6MIYhwVon3C6mqwW8BaEo7/b3pZEe9Kbl+3rvHYbidn3RAD7wB/Fs4YdUB020bbl7+wIHAbsBG4CFwOIKWt8f2AsoAMuA+cD6jDo1wE5Am549XQ1AY44+ewDDgNJWmmoz3YAmYFVGWz3VVpvaMu+xUe+S1LbZoPsBo3T/KfC2xlOmUgG3qrNuFdazbO941tCT3fmGtnYFYgZ3E3CMVSzkE2Am8HxK05cBFwD9I+lmcu4GLgbWxNQzE/gmMCSh3c+AF4AbgM8TyvwUeC1lbCHPAEdmlLkROC+SZhZFNWyl6nYBrgJO173NWuDPwLVUoKL/BkzQ7hoEjANuzVm3nQAW+bvxTGE0NUFjKNxTgCXAsRKuWb11lkc/GngOuDqmxSpgkV4kFG6DtVPMzvwdsBzYp6KxtjMCqJWgoxPf2RxUQR8n63QyM0a44bxcA7xIDgF/K8HOAN5Vw2Y3vA/Mkkr8X9aIwm35lD+GRnqFx6JfAg9ZxWYDuwJDNcjJUk9h3mmRZs3uGqv7f2gxDAB+oIU4R3m9tcsGpwxxLrCzjnSmnfGapGbl3wZcmPGaf5CaHRu5jAo9K6PuLRn5NuNi0pq0c21+DlyUJeBfSbBJfAxMSrERm2jxfBb4wxgYNIee8+1W9gHaifYgn5NdNbv0PuCfVt5FwM90f7PU+xIrv147Yrqeq1QuidUS5kdqx9j/K4CR0ihhP3untLFMNv+DyPWetVDj+L1UPaq3KGMqLzWWTvePaTH1kw9zQaTsMWkCNmr5jYzOwkHdmJDnl68Alnr9qaOKncv+EyfJ9houB95KqF+vFTsVWGGlT9XvJ9o5SRgb/KTyjGobnlAu6az2FTDNep6R0ldHqA5tpZgtJymL2TJrJ2j+Q+ZE5mlAmpP1YAUD/gvQXd5vGJYy6mpdaE+Xe1Ws83aiT1AW8C9UpmStxiSi2mGstZOeyDG2RywbPzHFYUriJe3C8aqfRLXeeWQk33jaX2qxRLle+UhjPQ6cmWNMyxK0woSIKVqVJOBWqd+8fJFkozz9ubMwgSIlCgRGYuFOWqyXr4Q9rLIf5qj3X+s+aQfnaWO8hNgj4fh1k644jIa7JJJ+NHCq9TxLvz07OEbjfzwcSZubpqIz7WoltFDA29xk2G9HgtAF6z5PffuIUUgpl0bYj99JwSE/4hPUWhuqI/P+Y9WvttJeNio7aQcX5U2uzNnBUA1yozUZZqU3B3C7F9A8ve0dZhWPKjtYHkF4lBku56Cpgpeps+7z7EhbZeZ9nyh76rleJ4s4ZsnbHhXJ6x4T5LjCahPVuUyevD3eKpkwc+S5M6HfM4C/R9IW6BSSGuj4dc5DPBLu5THprfKAm4cGa8uhSRO9KhLMl3rqK/uYZYdtFsqRGCwv/7qM8pOt+39V0E/IOMv2vpNSboV235KUMiHRc/kfE8r1UqxgYIKAH5ScbO4Azgmf09RNreW+pzFa0aI4SuXLg5pgDQOCZr5tD4I9IgcMeZFVCfV9BVROsdJa5IygiZ+aUNdgjlln636enKVKucMq/0AH6ncFP5KTFRXuGZZwy2HXLHvyfMbZz8RyX8kTuuwbrGefYCVfe73NuelrqSkUf/1PzKo2bT6qiM1D1pkWhelW6/4e4PyYLs3OfcV6np01Rgtfnr6xawcq+S55uklU8lnsbcUXnrSux7XwG6xyG7QoX7XSJupoNCzSpqk3RWOuU0zhffPBf22Ob8HGtvxVR4ySjPlvFXBIc1w2quxX5iP/y4WRzCgez/CgMXS45tjqRBGyfysceqjlUb6mgIrNgYolh6zSuX2DgiC2LazV+G0K8v6HKMhRr7RA/dverIl0nRjzfodYZqxBvkR0sQ/TIpwWUz+O1y2TEBeL/g1wf862mvJ+bJipa70E3Ctnvc14cHjbUg7xP+NNv6Ys5BLeuVrNtyka8xNdNn9KMAHzdWS6X8LeXSvY5nOp8HkZo+ut2HMUcwy7UgJOeKtN9I/54BEyKM8UxbS5zeTdwR1l0w5G/6rzUmEUtcXjqA7WtIe42jEq8QjgYE3SBqmauTk9X3NMOEq7paD+zDEhzUn0FOI08e//W+lFecrv5QiKDNRXoo32J7oIVQqBvp5zDg/Xwm1R3P+pSNs1Mh/NGUcq472v274Cpn1I07tNYZ5fw4j2XdxFXTvY3v/RES6300sLy+Ju3b7d75B09Qx7W9kUDw5rW8qk0qfUeVV2dMvRBRTl+fVJ+K+HbaGf2tzCNgWS+LS2d1ngDy2HMIuJ5svhcDgcDofD4XA4HA6Hw+FwOBwOh8Px/QF8B+pZzTnuPtCMAAAAAElFTkSuQmCC
