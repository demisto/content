--- conflicted
+++ resolved
@@ -32,11 +32,7 @@
     * __Fetch incidents__: Check this box to enable fetching of incidents
     * __Incident type__: Select which Demisto incident type to map ingested Code42 alerts to
     * __Alert severities to fetch when fetching incidents__: If desired, select which Alert severities to ingest.
-<<<<<<< HEAD
-    * __First fetch time range (e.g., 1 hour, 30 minutes)__: When first run, how long to go back to retrieve alerts.
-=======
     * __First fetch time range (&lt;number&gt; &lt;time unit&gt;, e.g., 1 hour, 30 minutes)__: When first run, how long to go back to retrieve alerts.
->>>>>>> fed3e525
     * __Alerts to fetch per run; note that increasing this value may result in slow performance if too many results are returned at once__: Alerts to fetch and process per run. Setting this value too high may have a negative impact on performance.
     * __Include the list of files in returned incidents.__: If checked, will also fetch the file events associated with the alert.
 4. Click __Test__ to validate the URLs, token, and connection.
