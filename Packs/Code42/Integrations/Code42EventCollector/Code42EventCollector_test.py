--- conflicted
+++ resolved
@@ -20,18 +20,10 @@
     return [
         {
             "event": {
-<<<<<<< HEAD
                 "id": f'{i}',
                 "inserted": (dateparser.parse(start_date) + timedelta(seconds=i)).strftime(DATE_FORMAT)
             }
         } for i in range(start_id, start_id + num_of_file_events)
-=======
-                "id": f"{i}",
-            },
-            "@timestamp": (dateparser.parse(start_date) + timedelta(seconds=i)).strftime(DATE_FORMAT),
-        }
-        for i in range(start_id, start_id + num_of_file_events)
->>>>>>> 51adcbce
     ]
 
 
