--- conflicted
+++ resolved
@@ -447,10 +447,7 @@
     demisto.debug(f"Starting fetching events. Using {event_types_to_fetch=}, got {last_run=}.")
     total_event_count: int = 0
 
-<<<<<<< HEAD
     # Fetch file events and send to XSIAM in batches with nextTrigger 0 if needed
-=======
->>>>>>> 447ab08f
     if "File" in event_types_to_fetch:
         file_events, file_events_last_run = fetch_file_events(
             client, last_run=last_run, max_fetch_file_events=max_fetch_file_events
@@ -459,25 +456,14 @@
         last_run.update(file_events_last_run)
 
         demisto.debug(f"Starting sending {len(file_events)} {EventType.FILE.value} events.")
-<<<<<<< HEAD
-=======
         # `demisto.updateModuleHealth` *not* called as part of `send_events_to_xsiam` since `multiple_threads=True`
->>>>>>> 447ab08f
         futures = send_events_to_xsiam(file_events, multiple_threads=True, vendor=VENDOR, product=PRODUCT)
         if futures:
             tuple(concurrent.futures.as_completed(futures))  # wait for all the alerts to be sent XSIAM
         demisto.debug(f"Finished sending {len(file_events)} {EventType.FILE.value} events. Updating module health")
-<<<<<<< HEAD
-
-        demisto.updateModuleHealth({f"{EventType.FILE.value} events sent": len(file_events)})
-        total_event_count += len(file_events)
-
-    # Fetch audit logs and send to XSIAM in batches with nextTrigger 0 if needed
-=======
         demisto.updateModuleHealth({"eventsPulled": len(file_events)})
         total_event_count += len(file_events)
 
->>>>>>> 447ab08f
     if "Audit" in event_types_to_fetch:
         audit_logs, audit_logs_last_run = fetch_audit_logs(
             client, last_run=last_run, max_fetch_audit_events=max_fetch_audit_events
@@ -488,17 +474,12 @@
         last_run.update(audit_logs_last_run)
 
         demisto.debug(f"Starting sending {len(audit_logs)} {EventType.AUDIT.value} events.")
-<<<<<<< HEAD
-=======
         # `demisto.updateModuleHealth` *not* called as part of `send_events_to_xsiam` since `multiple_threads=True`
->>>>>>> 447ab08f
         futures = send_events_to_xsiam(audit_logs, multiple_threads=True, vendor=VENDOR, product=PRODUCT)
         if futures:
             tuple(concurrent.futures.as_completed(futures))  # wait for all the alerts to be sent XSIAM
         demisto.debug(f"Finished sending {len(audit_logs)} {EventType.AUDIT.value} events. Updating module health")
-<<<<<<< HEAD
-
-        demisto.updateModuleHealth({f"{EventType.AUDIT.value} events sent": len(audit_logs)})
+        demisto.updateModuleHealth({"eventsPulled": len(audit_logs)})
         total_event_count += len(audit_logs)
 
     # If at least one type has not completed batching, trigger next fetch iteration in 3 seconds
@@ -509,11 +490,6 @@
         last_run["nextTrigger"] = None
         demisto.debug("All event types finished batching. Next run will be triggered based on fetch interval.")
 
-=======
-        demisto.updateModuleHealth({"eventsPulled": len(audit_logs)})
-        total_event_count += len(audit_logs)
-
->>>>>>> 447ab08f
     demisto.debug(f"Finished fetching and sending {total_event_count} events. Setting {last_run=}.")
     demisto.setLastRun(last_run)
 
