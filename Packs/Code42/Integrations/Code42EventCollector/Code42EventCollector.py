--- conflicted
+++ resolved
@@ -14,12 +14,7 @@
 DEFAULT_FILE_EVENTS_MAX_FETCH = 50000
 DEFAULT_AUDIT_EVENTS_MAX_FETCH = 100000
 
-<<<<<<< HEAD
 DATE_FORMAT = '%Y-%m-%d %H:%M:%S.%fZ'
-=======
-
-DATE_FORMAT = "%Y-%m-%d %H:%M:%S.%fZ"
->>>>>>> 51adcbce
 
 MAX_FETCH_AUDIT_LOGS = 100000
 MAX_AUDIT_LOGS_PAGE_SIZE = 10000
@@ -106,7 +101,6 @@
             limit: maximum events to retrieve
             page_size: the page size per single request
         """
-<<<<<<< HEAD
         demisto.debug(f'File Events: {start_time=}, {end_time=}, {limit=}')
         query = incydr.EventQuery(
             start_date=start_time,
@@ -123,12 +117,6 @@
         response = self.code42_client.file_events.v2.search(
             query
         )
-=======
-        demisto.debug(f"File Events: {start_time=}, {end_time=}, {limit=}")
-        query = EventQuery(start_date=start_time, end_date=end_time, srtDir="asc", pgSize=page_size)
-        response = self.code42_client.file_events.v2.search(query)
-
->>>>>>> 51adcbce
         if response.total_count == 0:
             return []
         file_events = response.file_events
@@ -175,15 +163,9 @@
         else:
             duplicate_events.append(event_id)
 
-<<<<<<< HEAD
     new_event_ids = {dict_safe_get(event, keys=keys_list_to_id) for event in new_events}
     demisto.debug(f'{new_event_ids=}')
     demisto.debug(f'{duplicate_events=}')
-=======
-    un_fetched_event_ids = {dict_safe_get(event, keys=keys_list_to_id) for event in un_fetched_events}
-    demisto.debug(f"{un_fetched_event_ids=}")
-    demisto.debug(f"{already_fetched_event_ids=}")
->>>>>>> 51adcbce
 
     return new_events
 
@@ -207,7 +189,6 @@
         min(latest_time_event, pre_fetch_look_back or latest_time_event).isoformat()[:-9] + '000+00:00'
     )
 
-<<<<<<< HEAD
     latest_event_ids: List = [
         dict_safe_get(event, keys=keys_to_id)
         for event in events
@@ -216,11 +197,6 @@
 
     demisto.debug(f'Latest {event_type}s event IDs {latest_event_ids} occurred in {next_fetch_from}')
     return latest_event_ids, next_fetch_from.strftime(DATE_FORMAT)
-=======
-    latest_event_ids: List = [dict_safe_get(event, keys=keys_to_id) for event in events if event["_time"] == latest_time_event]
-    demisto.debug(f"Latest {event_type}s event IDs {latest_event_ids} occurred in {latest_time_event}")
-    return latest_event_ids, latest_time_event.strftime(DATE_FORMAT)
->>>>>>> 51adcbce
 
 
 def datetime_to_date_string(events: List[Dict[str, Any]]):
@@ -273,7 +249,6 @@
         else (datetime.now() - timedelta(minutes=1))
     )
 
-<<<<<<< HEAD
     last_fetched_event_file_ids = set(
         last_run.get(FileEventLastRun.FETCHED_IDS, [])
     )
@@ -281,11 +256,6 @@
     file_events = client.get_file_events(  # type: ignore[arg-type]
         file_event_time,
         limit=max_fetch_file_events + len(last_fetched_event_file_ids)
-=======
-    file_events = client.get_file_events(file_event_time, limit=max_fetch_file_events)  # type: ignore[arg-type]
-    last_fetched_event_file_ids = (
-        set(last_run[FileEventLastRun.FETCHED_IDS]) if FileEventLastRun.FETCHED_IDS in last_run else set()
->>>>>>> 51adcbce
     )
     file_events = dedup_fetched_events(
         file_events, last_run_fetched_event_ids=last_fetched_event_file_ids, keys_list_to_id=["event", "id"]
@@ -348,17 +318,12 @@
         file_events_last_run["nextTrigger"] = "30"
 
     last_run.update(file_events_last_run)
-<<<<<<< HEAD
     futures = send_events_to_xsiam(file_events, multiple_threads=True, vendor=VENDOR, product=PRODUCT)
     tuple(concurrent.futures.as_completed(futures))  # wait for all the alerts to be sent XSIAM
 
     demisto.debug(
         f'Fetched the following {EventType.FILE} events event IDs {get_event_ids(file_events, ["event", "id"])}'
     )
-=======
-    send_events_to_xsiam(file_events, vendor=VENDOR, product=PRODUCT)
-    demisto.debug(f'Fetched the following {EventType.FILE} events event IDs {get_event_ids(file_events, ["event", "id"])}')
->>>>>>> 51adcbce
     demisto.setLastRun(last_run)
     demisto.debug(f"Updated the last run to {last_run} after fetching {EventType.FILE} events")
 
