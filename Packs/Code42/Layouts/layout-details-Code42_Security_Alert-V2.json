--- conflicted
+++ resolved
@@ -4,10 +4,7 @@
     "TypeName": "Code42 Security Alert",
     "kind": "details",
     "fromVersion": "5.0.0",
-<<<<<<< HEAD
-=======
     "toVersion": "5.9.9",
->>>>>>> 05420587
     "layout": {
         "TypeName": "",
         "id": "Code42 Security Alert",
