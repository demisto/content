{
    "name": "Code42",
    "description": "Use the Code42 integration to identify potential data exfiltration from insider threats while speeding investigation and response by providing fast access to file events and metadata across physical and cloud environments.",
    "support": "partner",
<<<<<<< HEAD
    "currentVersion": "2.0.6",
=======
    "currentVersion": "2.0.7",
>>>>>>> 2ed510ff
    "author": "Code42",
    "url": "https://support.code42.com/Administrator/Cloud/Monitoring_and_managing",
    "email": "",
    "created": "2020-03-11T13:16:53Z",
    "certification": "certified",
    "categories": [
        "Endpoint"
    ],
    "tags": [],
    "useCases": [],
    "keywords": [],
    "githubUser": [
        "nathanhunstad"
    ]
}<|MERGE_RESOLUTION|>--- conflicted
+++ resolved
@@ -2,11 +2,7 @@
     "name": "Code42",
     "description": "Use the Code42 integration to identify potential data exfiltration from insider threats while speeding investigation and response by providing fast access to file events and metadata across physical and cloud environments.",
     "support": "partner",
-<<<<<<< HEAD
-    "currentVersion": "2.0.6",
-=======
     "currentVersion": "2.0.7",
->>>>>>> 2ed510ff
     "author": "Code42",
     "url": "https://support.code42.com/Administrator/Cloud/Monitoring_and_managing",
     "email": "",
