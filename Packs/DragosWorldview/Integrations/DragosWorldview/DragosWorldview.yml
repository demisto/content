category: Data Enrichment & Threat Intelligence
commonfields:
  id: Dragos Worldview
  version: -1
configuration:
- defaultvalue: https://portal.dragos.com
  display: Server URL (e.g. https://portal.dragos.com)
  name: url
  required: true
  type: 0
- display: API Token
  name: credential_token
  required: false
  type: 9
  displaypassword: API Token
  hiddenusername: true
- display: API Key
  name: credential_key
  required: false
  type: 9
  displaypassword: API Key
  hiddenusername: true
- display: API Token
  name: apitoken
  required: false
  type: 4
  hidden: true
- display: API Key
  name: apikey
  required: false
  type: 4
  hidden: true
- display: First fetch time
  name: first_fetch
  type: 0
<<<<<<< HEAD
  required: false
=======
  defaultvalue: 3 days
>>>>>>> 6f77591c
- display: Trust any certificate (not secure)
  name: insecure
  type: 8
  required: false
- display: Use system proxy settings
  name: proxy
  type: 8
  required: false
<<<<<<< HEAD
- defaultvalue: '1'
  display: Incidents Fetch Interval
  name: incidentFetchInterval
  type: 19
  required: false
- additionalinfo: The Traffic Light Protocol (TLP) designation to apply to indicators
  display: Traffic Light Protocol Color
=======
- display: Incidents Fetch Interval
  name: incidentFetchInterval
  type: 19
  required: false
  defaultvalue: '1'
- display: Traffic Light Protocol Color
>>>>>>> 6f77591c
  name: tlp_color
  type: 15
  required: false
  additionalinfo: The Traffic Light Protocol (TLP) designation to apply to indicators
  options:
  - RED
  - AMBER
  - GREEN
  - WHITE
<<<<<<< HEAD
  type: 15
  required: false
=======
>>>>>>> 6f77591c
- display: Fetch incidents
  name: isFetch
  type: 8
  required: false
- display: Incident type
  name: incidentType
  type: 13
  required: false
<<<<<<< HEAD
- defaultvalue: '50'
  display: Fetch Limit
  name: max_fetch
  type: 0
  required: false
description: 'Custom integration designed to pull in reports from the Dragos Worldview API as incidents '
=======
- display: Fetch Limit
  name: max_fetch
  type: 0
  required: false
  defaultvalue: '50'
description: 'Custom integration designed to pull in reports from the Dragos Worldview API as incidents.'
>>>>>>> 6f77591c
display: Dragos Worldview
name: Dragos Worldview
script:
  commands:
  - arguments:
<<<<<<< HEAD
    - description: Report serial number to get indicators from, if no serial number provided command will retrieve all indicators from the last 48 hours
=======
    - description: Exclude indicators that are only associated with Suspect Domain Reports (API default false).
      name: exclude_suspect_domain
      auto: PREDEFINED
      predefined:
      - 'true'
      - 'false'
    - description: Page number to start at (API default 1).
      name: page
    - description: Page size (API default 500) (must be less than 1001).
      name: page_size
    - description: UTC timestamp in YYYY-mm-dd (optionally with HH:mm:ss) to filter to recent indicators (default is within the last 48 hours).
      name: updated_after
    - description: Search for indicators that match a specific value.
      name: value
    - auto: PREDEFINED
      description: Search for indicators of a specific type.
      name: type
      predefined:
      - domain
      - filename
      - hostname
      - ip
      - md5
      - sha1
      - sha256
    - description: List of Dragos report serial number to get indicators from.
      isArray: true
>>>>>>> 6f77591c
      name: serial
    - description: List of tags to search for indicators.
      isArray: true
      name: tags
    description: Get Indicators from the Dragos WorldView API, if no arguments are provided the command will retrieve all indicators from the last 48 hours.
    name: dragos-get-indicators
    outputs:
    - contextPath: Dragos.Indicators.activity_groups
      description: A list of activity groups.
    - contextPath: Dragos.Indicators.attack_techniques
      description: A list of attack techniques.
    - contextPath: Dragos.Indicators.category
      description: The Dragos Indicator's category.
      type: string
    - contextPath: Dragos.Indicators.comment
      description: The Dragos Indicator's comment.
      type: string
    - contextPath: Dragos.Indicators.confidence
      description: The Dragos Indicator's confidence.
      type: string
    - contextPath: Dragos.Indicators.first_seen
      description: The first time the Indicator was seen in Dragos (yyyy-mm-ddThh:mm:ss.sssZ).
      type: string
    - contextPath: Dragos.Indicators.ics_attack_techniques
      description: A list of ics attack techniques.
    - contextPath: Dragos.Indicators.indicator_id
      description: The Dragos Indicator's id.
      type: number
    - contextPath: Dragos.Indicators.indicator_type
      description: The Dragos Indicator's type.
      type: string
    - contextPath: Dragos.Indicators.kill_chain
      description: The Dragos Indicator's kill chain.
      type: string
    - contextPath: Dragos.Indicators.kill_chains
      description: A list of kill chains.
    - contextPath: Dragos.Indicators.last_seen
      description: The last time the Indicator was seen in Dragos (yyyy-mm-ddThh:mm:ss.sssZ).
      type: string
    - contextPath: Dragos.Indicators.pre_attack_techniques
      description: A list of pre-attack techniques.
    - contextPath: Dragos.Indicators.products
      description: A list of dictionaries, usually containing the serial numbers of related Dragos reports.
    - contextPath: Dragos.Indicators.products.serial
      description: The serial numbers of related Dragos reports.
    - contextPath: Dragos.Indicators.severity
      description: The Dragos Indicator's severity.
      type: string
    - contextPath: Dragos.Indicators.status
      description: The Dragos Indicator's status.
      type: string
    - contextPath: Dragos.Indicators.threat_groups
      description: A list of threat groups.
    - contextPath: Dragos.Indicators.updated_at
      description: The last time the Indicator was updated in Dragos (yyyy-mm-ddThh:mm:ss.sssZ).
      type: string
    - contextPath: Dragos.Indicators.uuid
      description: The Dragos Indicator's uuid.
      type: string
    - contextPath: Dragos.Indicators.value
      description: The Dragos Indicator's value.
      type: string
  - arguments:
    - description: Serial number for the report to retrieve.
      name: serial
      required: true
    description: Get the report file from the given serial number.
    name: dragos-get-full-report
  - arguments:
    - description: Serial number of the report from which to get the file.
      name: serial
      required: true
    description: Get csv file with indicators from a given report.
    name: dragos-get-ioc-csv
  - arguments:
    - description: Serial number of the report from which to retrieve the file.
      name: serial
      required: true
    description: Get the stix2 json bundle of indicators from a given report.
    name: dragos-get-stix2
<<<<<<< HEAD
  dockerimage: demisto/python3:3.10.12.63474
=======
  dockerimage: demisto/python3:3.10.13.78960
>>>>>>> 6f77591c
  isFetchSamples: true
  isfetch: true
  script: ''
  subtype: python3
  type: python
  runonce: false
fromversion: 6.2.0
tests:
- No tests (auto formatted)<|MERGE_RESOLUTION|>--- conflicted
+++ resolved
@@ -32,12 +32,9 @@
   hidden: true
 - display: First fetch time
   name: first_fetch
+  required: false
   type: 0
-<<<<<<< HEAD
-  required: false
-=======
   defaultvalue: 3 days
->>>>>>> 6f77591c
 - display: Trust any certificate (not secure)
   name: insecure
   type: 8
@@ -46,22 +43,12 @@
   name: proxy
   type: 8
   required: false
-<<<<<<< HEAD
-- defaultvalue: '1'
-  display: Incidents Fetch Interval
-  name: incidentFetchInterval
-  type: 19
-  required: false
-- additionalinfo: The Traffic Light Protocol (TLP) designation to apply to indicators
-  display: Traffic Light Protocol Color
-=======
 - display: Incidents Fetch Interval
   name: incidentFetchInterval
   type: 19
   required: false
   defaultvalue: '1'
 - display: Traffic Light Protocol Color
->>>>>>> 6f77591c
   name: tlp_color
   type: 15
   required: false
@@ -71,11 +58,6 @@
   - AMBER
   - GREEN
   - WHITE
-<<<<<<< HEAD
-  type: 15
-  required: false
-=======
->>>>>>> 6f77591c
 - display: Fetch incidents
   name: isFetch
   type: 8
@@ -84,29 +66,17 @@
   name: incidentType
   type: 13
   required: false
-<<<<<<< HEAD
-- defaultvalue: '50'
-  display: Fetch Limit
-  name: max_fetch
-  type: 0
-  required: false
-description: 'Custom integration designed to pull in reports from the Dragos Worldview API as incidents '
-=======
 - display: Fetch Limit
   name: max_fetch
   type: 0
   required: false
   defaultvalue: '50'
 description: 'Custom integration designed to pull in reports from the Dragos Worldview API as incidents.'
->>>>>>> 6f77591c
 display: Dragos Worldview
 name: Dragos Worldview
 script:
   commands:
   - arguments:
-<<<<<<< HEAD
-    - description: Report serial number to get indicators from, if no serial number provided command will retrieve all indicators from the last 48 hours
-=======
     - description: Exclude indicators that are only associated with Suspect Domain Reports (API default false).
       name: exclude_suspect_domain
       auto: PREDEFINED
@@ -134,7 +104,6 @@
       - sha256
     - description: List of Dragos report serial number to get indicators from.
       isArray: true
->>>>>>> 6f77591c
       name: serial
     - description: List of tags to search for indicators.
       isArray: true
@@ -215,11 +184,7 @@
       required: true
     description: Get the stix2 json bundle of indicators from a given report.
     name: dragos-get-stix2
-<<<<<<< HEAD
-  dockerimage: demisto/python3:3.10.12.63474
-=======
   dockerimage: demisto/python3:3.10.13.78960
->>>>>>> 6f77591c
   isFetchSamples: true
   isfetch: true
   script: ''
