--- conflicted
+++ resolved
@@ -2,11 +2,7 @@
     "name": "CiscoSMA",
     "description": "The Security Management Appliance (SMA) is used to centralize services from Email Security Appliances (ESAs) and Web Security Appliances (WSAs).",
     "support": "xsoar",
-<<<<<<< HEAD
-    "currentVersion": "1.2.0",
-=======
     "currentVersion": "1.1.29",
->>>>>>> 4db8f788
     "author": "Cortex XSOAR",
     "url": "https://www.paloaltonetworks.com/cortex",
     "email": "",
