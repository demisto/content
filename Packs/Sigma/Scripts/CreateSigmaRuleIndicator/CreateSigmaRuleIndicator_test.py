--- conflicted
+++ resolved
@@ -14,13 +14,10 @@
     parse_and_create_indicator,
     parse_detection_field,
     parse_tags,
-<<<<<<< HEAD
     create_relationship,
     main,
     tim_create_indicators,
     extract_rules_from_zip
-=======
->>>>>>> f41c87b2
 )
 from sigma.rule import SigmaRule, SigmaRuleTag
 
@@ -125,7 +122,6 @@
     main()
     mock_return_results.assert_called_once()
     args, kwargs = mock_return_results.call_args
-<<<<<<< HEAD
     assert args[0].readable_output == '1 Sigma Rule(s) Created.\n1 Relationship(s) Created.'
 
 
@@ -324,7 +320,4 @@
 
     # Assertions
     assert len(result) == 0  # No valid rules should be found
-    assert not mock_zip_instance.open.called  # No files should be opened
-=======
-    assert args[0].readable_output == "Created A new Sigma Rule indicator:\nOkta User Account Locked Out"
->>>>>>> f41c87b2
+    assert not mock_zip_instance.open.called  # No files should be opened