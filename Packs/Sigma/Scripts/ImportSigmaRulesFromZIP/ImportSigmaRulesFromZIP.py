--- conflicted
+++ resolved
@@ -1,15 +1,5 @@
-<<<<<<< HEAD
 # DEPRECATED: This script is deprecated and will be removed in future versions.
 # Please use the CreateSigmaRuleIndicator instead.
-
-import demistomock as demisto  # noqa: F401
-from CommonServerPython import *  # noqa: F401
-
-=======
->>>>>>> f41c87b2
-import os
-import tempfile
-import zipfile
 
 import demistomock as demisto  # noqa: F401
 from CommonServerPython import *  # noqa: F401
