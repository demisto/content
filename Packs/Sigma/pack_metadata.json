--- conflicted
+++ resolved
@@ -2,11 +2,7 @@
     "name": "Sigma",
     "description": "This pack contains all needed objects to import and manage Sigma rules within Cortex TIM",
     "support": "xsoar",
-<<<<<<< HEAD
     "currentVersion": "1.0.4",
-=======
-    "currentVersion": "1.0.3",
->>>>>>> f41c87b2
     "author": "Cortex XSOAR",
     "url": "https://www.paloaltonetworks.com/cortex",
     "email": "",
