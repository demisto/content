category: Authentication & Identity Management
sectionOrder:
- Connect
- Collect
commonfields:
  id: TrendMicro Cloud App Security
  version: -1
configuration:
- additionalinfo: The place where your Cloud App Security service is hosted
  defaultvalue: U.S.A
  display: Service URL
  name: serviceURL
  options:
  - U.S.A
  - EU
  - Japan
  - Australia and New Zealand
  - UK
  - Canada
  required: true
  type: 15
  section: Connect
- display: Token
  name: token
  required: true
  type: 4
  section: Connect
- display: Fetch incidents
  name: isFetch
  type: 8
  section: Collect
- display: Service event to fetch
  name: service
  options:
  - exchange
  - sharepoint
  - onedrive
  - dropbox
  - box
  - googledrive
  - gmail
  - teams
  - exchangeserver
  type: 16
  section: Collect
- display: Event type to fetch
  name: event_type
  options:
  - securityrisk
  - virtualanalyzer
  - ransomware
  - dlp
  type: 16
  section: Collect
- defaultvalue: '50'
  display: Maximum number of incidents per fetch
  name: max_fetch
  type: 0
  section: Collect
- defaultvalue: 3 days
  display: First fetch time
  name: first_fetch
  type: 0
  section: Collect
- display: Incident type
  name: incidentType
  type: 13
  section: Connect
- display: Trust any certificate (not secure)
  name: insecure
  type: 8
  section: Connect
  advanced: true
- display: Use system proxy settings
  name: proxy
  type: 8
  section: Connect
  advanced: true
description: 'Use Trend Micro Cloud App Security integration to protect against ransomware, phishing, malware, and unauthorized transmission of sensitive data for cloud applications, such as Microsoft 365, Box, Dropbox, Google G Suite and Salesforce.'
display: Trend Micro Cloud App Security
name: TrendMicro Cloud App Security
script:
  commands:
  - arguments:
    - auto: PREDEFINED
      description: 'Name of the protected service whose logs you want to retrieve. Can be: "exchange", "sharepoint", "onedrive", "dropbox", "box", "googledrive", "gmail", "teams", or "exchangeserver".'
      name: service
      predefined:
      - exchange
      - sharepoint
      - onedrive
      - dropbox
      - box
      - googledrive
      - gmail
      - teams
      - exchangeserver
      required: true
    - auto: PREDEFINED
      description: 'Type of the security event whose logs you want to retrieve. Can be: "securityrisk", "virtualanalyzer", "ransomware", or "dlp".'
      name: event_type
      predefined:
      - securityrisk
      - virtualanalyzer
      - ransomware
      - dlp
      required: true
    - description: |-
        The start time to retrieve logs, using the date and time format ISO 8601. For example, 2020-08-01T02:31:20Z or in human-readable format. For example, "in 1 day" or "3 weeks ago".
        The request retrieves logs within a maximum of 72 hours before the request is sent.
        If a start time is added, the request retrieves all from the start time.
        If a start and end time are added, the request retrieves logs within the configured duration.
        If start and end times are not added, the request retrieves logs within 5 minutes before the request is sent.        
      name: start
    - description: |-
        The end time to retrieve logs, using the date and time format ISO 8601. For example, 2020-08-01T02:31:20Z or in human-readable format. For example, "in 1 day" or "3 weeks ago".
        The request retrieves logs within a maximum of 72 hours before request is sent.
        If an end time is added, the request retrieves logs within five minutes before the end time.
        If start and end are added, the request retrieves logs within the configured duration. Ensure the end time is no earlier than the start time.
        If the start and end times are not added, the request retrieves logs within 5 minutes before the request is sent.        
      name: end
    - description: The maximum number of log items to display. Default is 50 and Maximum is 500.
      name: limit
    - description: The URL for the results page if the total number of log items in a previous request exceeds the specified limit. When the maximum log items exceeds the limit, a URL is specified in the response. To retrieve the remaining log items, use the URL from the response.
      name: next_link
    description: Retrieves security event logs of services.
    name: trendmicro-cas-security-events-list
    outputs:
    - contextPath: TrendMicroCAS.Events.last_log_item_generation_time
      description: The time and date when the last log item in the current request was generated.
      type: Date
    - contextPath: TrendMicroCAS.Events.next_link
      description: URL for the follow-up request if the requested logs exceed the specified limit to display at a time. Use this URL to form a second request.
      type: String
    - contextPath: TrendMicroCAS.Events.security_events.event
      description: The type of the requested security event.
      type: String
    - contextPath: TrendMicroCAS.Events.security_events.log_item_id
      description: The ID of a log item.
      type: String
    - contextPath: TrendMicroCAS.Events.security_events.message.action
      description: The action that Cloud App Security took after detecting the security event.
      type: String
    - contextPath: TrendMicroCAS.Events.security_events.message.action_result
      description: The result of the action.
      type: String
    - contextPath: TrendMicroCAS.Events.security_events.message.affected_user
      description: The Mailbox that received an email message triggering the security event, or the user account that uploaded or modified a file triggering the security event.
      type: String
    - contextPath: TrendMicroCAS.Events.security_events.message.detected_by
      description: The technology or method through which the email message or file triggering the security event was detected.
      type: String
    - contextPath: TrendMicroCAS.Events.security_events.message.detection_time
      description: The time and date when the security event was detected.
      type: Date
    - contextPath: TrendMicroCAS.Events.security_events.message.location
      description: The location where the security event was detected.
      type: String
    - contextPath: TrendMicroCAS.Events.security_events.message.log_item_id
      description: The ID of the log item.
      type: String
    - contextPath: TrendMicroCAS.Events.security_events.message.mail_message_delivery_time
      description: The time and date when the email message triggering the security event was sent.
      type: Date
    - contextPath: TrendMicroCAS.Events.security_events.message.mail_message_file_name
      description: The name of the email attachment that triggered the security event.
      type: String
    - contextPath: TrendMicroCAS.Events.security_events.message.mail_message_id
      description: The ID of the email message that triggered the security event.
      type: String
    - contextPath: TrendMicroCAS.Events.security_events.message.mail_message_recipient
      description: The Email address of the recipient.
      type: String
    - contextPath: TrendMicroCAS.Events.security_events.message.mail_message_sender
      description: The Email address of the sender.
      type: String
    - contextPath: TrendMicroCAS.Events.security_events.message.mail_message_subject
      description: The subject of the email message that triggered the security event.
      type: String
    - contextPath: TrendMicroCAS.Events.security_events.message.mail_message_submit_time
      description: The time and date when the email message triggering the security event was received.
      type: Date
    - contextPath: TrendMicroCAS.Events.security_events.message.file_name
      description: The name of the file that triggered the security event.
      type: String
    - contextPath: TrendMicroCAS.Events.security_events.message.file_upload_time
      description: The time and date when the file triggering the security event was uploaded.
      type: Date
    - contextPath: TrendMicroCAS.Events.security_events.message.risk_level
      description: The web reputation risk level assigned to the analyzed URL that triggered the security event.
      type: String
    - contextPath: TrendMicroCAS.Events.security_events.message.scan_type
      description: A real-time scan or manual scan that detected the security event.
      type: String
    - contextPath: TrendMicroCAS.Events.security_events.message.security_risk_name
      description: The name of the security risk detected.
      type: String
    - contextPath: TrendMicroCAS.Events.security_events.message.triggered_policy_name
      description: The name of a configured policy that was violated.
      type: String
    - contextPath: TrendMicroCAS.Events.security_events.message.triggered_security_filter
      description: The name of the security filter that detected the security event.
      type: String
    - contextPath: TrendMicroCAS.Events.security_events.message.virus_name
      description: The name of the detected virus.
      type: String
    - contextPath: TrendMicroCAS.Events.security_events.message.file_sha1
      description: The SHA-1 hash value of the file that triggered the security event.
      type: String
    - contextPath: TrendMicroCAS.Events.security_events.message.detection_type
      description: The type of the suspicious object that triggered the security event.
      type: String
    - contextPath: TrendMicroCAS.Events.security_events.message.ransomware_name
      description: The name of the detected ransomware.
      type: String
    - contextPath: TrendMicroCAS.Events.security_events.message.triggered_dlp_template
      description: The details of the compliance template that was violated to trigger the security event.
      type: String
    - contextPath: TrendMicroCAS.Events.security_events.service
      description: The name of the requested service.
      type: String
    - contextPath: TrendMicroCAS.Events.traceId
      description: The randomly generated ID to trace the request.
      type: String
  - arguments:
    - description: |-
        The Email address of the mailbox for which to search.
        A non-prefix wildcard is supported. For example, u*ser@gmail.com or user@gm*ail.com.
      name: mailbox
    - description: |-
        The number of days (n × 24 hours) before the request is sent to search.
        Do not configure lastndays and start/end at the same time.
      name: lastndays
    - description: |-
        The start time to search for email messages using the date and time format ISO 8601. For example, 2020-08-01T02:31:20Z or in human-readable format. For example, "in 1 day" or "3 weeks ago".
        The request searches email messages according to the following settings:
        If both start and end are not added, the request searches email messages within seven days (7 × 24 hours) before the request was sent.
        If both start and end are added, the request searches email messages within this configured duration. Ensure the end time is no earlier than the start time.
        If only start is added, the request searches email messages within seven days (7 × 24 hours) after the start time.
        If only end is added, the request searches email messages within seven days (7 × 24 hours) before the end time.
        Do not configure lastndays and start/end at the same time.
      name: start
    - description: |-
        The end time to search for email messages using the date and time format ISO 8601. For example, 2020-08-01T02:31:20Z or in human-readable format. For example, "in 1 day" or "3 weeks ago".
        Cloud App Security saves the meta information of email messages for 90 days.
        The request searches email messages according to the following settings:
        If both start and end are not added, the request searches email messages within seven days (7 × 24 hours) before the request was sent.
        If both start and end are added, the request searches email messages within this duration. Ensure the end time is no earlier than the start time.
        If only start is added, the request searches email messages within seven days (7 × 24 hours) after the start time.
        If only end is added, the request searches email messages within seven days (7 × 24 hours) before the end time.
        Do not configure lastndays and start/end at the same time.
      name: end
    - description: |-
        The subject of email messages for which to search. Use double quotes to search for an exact phrase, for example, "messageA messageB"
        otherwise a partial match based on the phrase is performed. For example, 
        a search is performed on a subject containing messageA, or messageB, or messageA message B.
      name: subject
    - description: The SHA-1 hash value of the attachment file for which to search.
      name: file_sha1
    - description: 'The name of the attachment file for which to search, with or without a filename extension. A non-prefix wildcard is supported. For example, me*ssage.'
      name: file_name
    - description: 'The filename extension of attachment files for which to search without a period ".". A non-prefix wildcard is supported. For example, do*'
      name: file_extension
    - description: |-
        The URL contained in an email body or in an attachment for which to search. Type the
        full URL. 
      name: url
    - description: 'The email address of the sender for which to search. Type the full email address. A non-prefix wildcard is supported. For example, u*ser@gmail.com.'
      name: sender
    - description: 'The email address of the recipient for which to search. Type the full email address. A non-prefix wildcard is supported. For example, u*ser@gmail.com.'
      name: recipient
    - description: The Internet message ID of the email message for which to search.  Can be obtained from Microsoft Graph API or EWS API.
      name: message_id
    - description: 'The Source IP address, with or without a subnet mask, of the email message to search. For example, xx.yy.zz.ww or xx.yy.zz.ww/16.'
      name: source_ip
    - description: The Source domain of email messages for which to search. Type a complete domain name. A non-prefix wildcard is supported. For example, gm*ail.com.
      name: source_domain
    - description: The maximum number of email messages to display. Maximum is 1,000 email messages. If not specified, default is 20.
      name: limit
    - description: The URL for the results page if the total number of email messages in a previous request exceeds the specified limit. When the maximum limit has been exceeded, a URL is specified in the response. To retrieve the remaining email messages, use the URL from the response.
      name: next_link
    description: Searches for email messages in mailboxes, matching search criteria.
    name: trendmicro-cas-email-sweep
    outputs:
    - contextPath: TrendMicroCAS.EmailSweep.next_link
      description: URL for the follow-up request if the requested email messages exceed the specified limit to display at a time. Use this URL to form a second request.
      type: String
    - contextPath: TrendMicroCAS.EmailSweep.traceId
      description: The randomly generated ID to trace the request.
      type: String
    - contextPath: TrendMicroCAS.EmailSweep.value.mail_attachments.file_sha1
      description: The SHA-1 hash value of the attachment file.
      type: String
    - contextPath: TrendMicroCAS.EmailSweep.value.mail_attachments.file_name
      description: The name of the attachment file.
      type: String
    - contextPath: TrendMicroCAS.EmailSweep.value.mail_internet_headers.HeaderName
      description: The Internet header name of the email address.
      type: String
    - contextPath: TrendMicroCAS.EmailSweep.value.mail_internet_headers.Value
      description: The email address of the sender.
      type: String
    - contextPath: TrendMicroCAS.EmailSweep.value.mail_message_delivery_time
      description: The time and date when the email message was sent.
      type: Date
    - contextPath: TrendMicroCAS.EmailSweep.value.mail_message_id
      description: The Internet message ID of the email message.
      type: String
    - contextPath: TrendMicroCAS.EmailSweep.value.mail_message_recipient
      description: A list of recipient email addresses of the email message.
      type: String
    - contextPath: TrendMicroCAS.EmailSweep.value.mail_message_sender
      description: The email address of the sender.
      type: String
    - contextPath: TrendMicroCAS.EmailSweep.value.mail_message_subject
      description: The subject of the email message.
      type: String
    - contextPath: TrendMicroCAS.EmailSweep.value.mail_unique_id
      description: The ID of the email message.
      type: String
    - contextPath: TrendMicroCAS.EmailSweep.value.mail_urls
      description: The URL contained in the email body or attachment.
      type: String
    - contextPath: TrendMicroCAS.EmailSweep.value.mailbox
      description: The mailbox which contains the email message.
      type: String
    - contextPath: TrendMicroCAS.EmailSweep.value.source_domain
      description: The source domain of the email message.
      type: String
    - contextPath: TrendMicroCAS.EmailSweep.value.source_ip
      description: The source IP address of the email message.
      type: String
  - arguments:
    - auto: PREDEFINED
      description: |-
        Action to take on a user's account. Can be: 
        "ACCOUNT_DISABLE": Disables a user's account.
        "ACCOUNT_ENABLE_MFA": Enforces a user to perform a multi-factor authentication before being forced to change their password.
        "ACCOUNT_RESET_PASSWORD": Requests to reset the password for a user's account.
        NOTE: Before using ACCOUNT_ENABLE_MFA and ACCOUNT_RESET_PASSWORD, you need to assign the Administrator role to Cloud App Security.
        For more information, see https://docs.trendmicro.com/en-us/enterprise/cloud-app-security-integration-api-online-help/supported-cloud-app-_001/threat-mitigation-ap/take-actions-on-user/assigning-the-user-a.aspx.
      name: action_type
      predefined:
      - ACCOUNT_DISABLE
      - ACCOUNT_ENABLE_MFA
      - ACCOUNT_RESET_PASSWORD
      required: true
    - description: Comma separated email addresses to take action.
      isArray: true
      name: account_user_email
      required: true
    description: |-
      Takes action on a batch of specified user accounts, such as disabling users accounts, 
      requesting multi-factor authentication, and requesting to reset a password for users accounts.
      Relevant for office365 exchange only.
    name: trendmicro-cas-user-take-action
    outputs:
    - contextPath: TrendMicroCAS.UserTakeAction.action_type
      description: The type of the action.
      type: String
    - contextPath: TrendMicroCAS.UserTakeAction.account_user_email
      description: The list of user accounts for the action.
      type: String
    - contextPath: TrendMicroCAS.UserTakeAction.batch_id
      description: The unique ID of the API request, including all actions to take on user accounts specified within this request.
      type: String
    - contextPath: TrendMicroCAS.UserTakeAction.traceId
      description: Randomly generated ID to uniquely trace the request.
      type: String
  - arguments:
    - auto: PREDEFINED
      description: |-
        The action to take on an email message, such as delete or quarantine. Can be:
        "MAIL_DELETE", or "MAIL_QUARANTINE".
      name: action_type
      predefined:
      - MAIL_DELETE
      - MAIL_QUARANTINE
      required: true
    - description: The email address of an email message for which to take action.
      name: mailbox
      required: true
    - description: |-
        The Internet message ID of an email message for which to take action. 
        To retrieve the ID, use the "trendmicro-cas-email-sweep" command.
      name: mail_message_id
      required: true
    - description: |-
        The unique ID of an email message for which to take action.
        To retrieve the ID, use the "trendmicro-cas-email-sweep" command.
      name: mail_unique_id
      required: true
    - description: |-
        The time and date when an email message sent
        To retrieve the information, use the "trendmicro-cas-email-sweep" command.
      name: mail_message_delivery_time
      required: true
    description: |-
      Takes action on a batch of specified email messages, such as deleting and quarantining email messages.
      Relevant for office365 exchange only.
    name: trendmicro-cas-email-take-action
    outputs:
    - contextPath: TrendMicroCAS.EmailTakeAction.action_type
      description: The type of action taken on an email message.
      type: String
    - contextPath: TrendMicroCAS.EmailTakeAction.batch_id
      description: The unique ID of the API request.
      type: String
    - contextPath: TrendMicroCAS.EmailTakeAction.mailbox
      description: The email address to take action.
      type: String
    - contextPath: TrendMicroCAS.EmailTakeAction.traceId
      description: Randomly generated ID to trace the request.
      type: String
  - arguments:
    - description: The unique ID of the action taken. Retrieve the ID from the "trendmicro-cas-email-take-action" command.
      name: batch_id
    - description: |-
        The start time to retrieve action results within a time period, using the date and time format ISO 8601. For example, 2020-08-01T02:31:20Z or in human-readable format. For example, "in 1 day" or "3 weeks ago".
        If using start, end is required.
      name: start
    - description: |-
        The end time to retrieve action results within a time period, using the date and time format ISO 8601. For example, 2020-08-01T02:31:20Z or in human-readable format. For example, "in 1 day" or "3 weeks ago".
        If using end, start is required. Ensure the end time is not earlier than the start time.
      name: end
    - description: The Maximum number of action results to display. Default (and maximum) is 500.
      name: limit
    description: Queries the results of actions taken on a user's account.
    name: trendmicro-cas-user-action-result-query
    outputs:
    - contextPath: TrendMicroCAS.UserActionResult.account_provider
      description: The supplier of the protected service.
      type: String
    - contextPath: TrendMicroCAS.UserActionResult.account_user_email
      description: The email address on which the action was taken.
      type: String
    - contextPath: TrendMicroCAS.UserActionResult.action_executed_at
      description: The time and date when the action was processed.
      type: Date
    - contextPath: TrendMicroCAS.UserActionResult.action_id
      description: The unique ID of a threat mitigation task.
      type: String
    - contextPath: TrendMicroCAS.UserActionResult.action_requested_at
      description: The time and date when the API request was received.
      type: Date
    - contextPath: TrendMicroCAS.UserActionResult.action_type
      description: The action taken on a user's account.
      type: String
    - contextPath: TrendMicroCAS.UserActionResult.batch_id
      description: The unique ID of a Threat Mitigation API request.
      type: String
    - contextPath: TrendMicroCAS.UserActionResult.error_code
      description: The result code of the action.
      type: Number
    - contextPath: TrendMicroCAS.UserActionResult.error_message
      description: 'The string of the result code. For example, 0: success.'
      type: String
    - contextPath: TrendMicroCAS.UserActionResult.service
      description: The name of the protected service.
      type: String
    - contextPath: TrendMicroCAS.UserActionResult.status
      description: 'The status of the action. Can be: "Created": The API request was received. "Executing": The action is executing. "Success": The action was successful. "Skipped": The action was skipped. "Failed": The action failed.'
      type: String
  - arguments:
    - description: The unique ID of the action taken. Retrieve the ID from the "trendmicro-cas-email-take-action" command.
      name: batch_id
    - description: |-
        The start time to retrieve action results within a time period, using the date and time format ISO 8601. For example, 2020-08-01T02:31:20Z or in human-readable format. For example, "in 1 day" or "3 weeks ago".
        If using start, end is required.         
      name: start
    - description: |-
        The end time to retrieve action results within a time period, using the date and time format ISO 8601. For example, 2020-08-01T02:31:20Z or in human-readable format. For example, "in 1 day" or "3 weeks ago".
        If using end, start is required. Ensure the end time is not earlier than the start time.
      name: end
    - description: The maximum number of action results to display. Default (and maximum) is 500.
      name: limit
    description: Queries the results of actions taken for email messages.
    name: trendmicro-cas-email-action-result-query
    outputs:
    - contextPath: TrendMicroCAS.EmailActionResult.account_provider
      description: The supplier of the protected service.
      type: String
    - contextPath: TrendMicroCAS.EmailActionResult.account_user_email
      description: The email address on which the action was taken.
      type: String
    - contextPath: TrendMicroCAS.EmailActionResult.action_executed_at
      description: The time and date when the action was processed.
      type: Date
    - contextPath: TrendMicroCAS.EmailActionResult.action_id
      description: The unique ID of a threat mitigation task.
      type: String
    - contextPath: TrendMicroCAS.EmailActionResult.action_requested_at
      description: The time and date when the API request was received.
      type: Date
    - contextPath: TrendMicroCAS.EmailActionResult.action_type
      description: The action taken on an email message.
      type: String
    - contextPath: TrendMicroCAS.EmailActionResult.batch_id
      description: The unique ID of a Threat Mitigation API request.
      type: String
    - contextPath: TrendMicroCAS.EmailActionResult.error_code
      description: The result code of the action.
      type: Number
    - contextPath: TrendMicroCAS.EmailActionResult.error_message
      description: 'The string of the result code. For example, 0: success.'
      type: String
    - contextPath: TrendMicroCAS.EmailActionResult.service
      description: The name of the protected service,
      type: String
    - contextPath: TrendMicroCAS.EmailActionResult.status
      description: 'The status of the action. Can be: "Created": The API request was received. "Executing": The action is executing. "Success": The action was successful. "Skipped": The action was skipped. "Failed": The action failed.'
      type: String
    - contextPath: TrendMicroCAS.EmailActionResult.mail_unique_id
      description: The unique ID of an email message on which an action was taken.
      type: String
    - contextPath: TrendMicroCAS.EmailActionResult.mail_message_id
      description: The Internet message ID of an email message on which an action was taken.
      type: String
    - contextPath: TrendMicroCAS.EmailActionResult.mailbox
      description: The email address of an email message on which an action was taken.
      type: String
  - description: Retrieves all blocked senders, URLs, and SHA-1 hash values that have been configured to quarantine Exchange Online email messages.
    name: trendmicro-cas-blocked-lists-get
    outputs:
    - contextPath: TrendMicroCAS.BlockedList.filehashes
      description: A list of blocked configured SHA-1 hash values.
      type: String
    - contextPath: TrendMicroCAS.BlockedList.senders
      description: A list of configured blocked senders.
      type: String
    - contextPath: TrendMicroCAS.BlockedList.urls
      description: A list of blocked configured URLs.
      type: String
  - arguments:
    - auto: PREDEFINED
      description: |-
        The type of the action to take. Can be: "create", to add to the blocked lists, or
        "delete", to remove from the blocked lists.
      name: action_type
      predefined:
      - create
      - delete
      required: true
    - description: |-
        Comma separated email addresses from which the email message is sent to update.        
      isArray: true
      name: senders
    - description: |-
        Comma separated URLs included in an email message to update.        
      isArray: true
      name: urls
    - description: |-
        Comma separated SHA-1 hash values of an email attachment to update.        
      isArray: true
      name: filehashes
    description: Adds or removes senders, URLs, SHA-1 hash values to or from blocked lists. You must specify one of senders, urls, or filehashes.
    name: trendmicro-cas-blocked-lists-update
    outputs:
    - contextPath: TrendMicroCAS.BlockedList.filehashes
      description: A list of blocked SHA-1 hash values.
      type: String
    - contextPath: TrendMicroCAS.BlockedList.senders
      description: A list of blocked senders.
      type: String
    - contextPath: TrendMicroCAS.BlockedList.urls
      description: A list of blocked URLs.
      type: String
  dockerimage: demisto/python3:3.10.10.48392
  isfetch: true
<<<<<<< HEAD
=======
  runonce: false
>>>>>>> 9ddafcfd
  script: '-'
  subtype: python3
  type: python
tests:
- playbook_TrendmicroCAS_Test
fromversion: 5.0.0<|MERGE_RESOLUTION|>--- conflicted
+++ resolved
@@ -567,10 +567,7 @@
       type: String
   dockerimage: demisto/python3:3.10.10.48392
   isfetch: true
-<<<<<<< HEAD
-=======
   runonce: false
->>>>>>> 9ddafcfd
   script: '-'
   subtype: python3
   type: python
