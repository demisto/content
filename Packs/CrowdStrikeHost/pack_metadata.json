--- conflicted
+++ resolved
@@ -1,29 +1,8 @@
 {
-<<<<<<< HEAD
-    "name": "FalconHost",
-    "description": "Crowdstrike IOCs and detections API",
-    "support": "xsoar",
-    "currentVersion": "1.1.0",
-    "author": "Cortex XSOAR",
-    "url": "https://www.paloaltonetworks.com/cortex",
-    "email": "",
-    "categories": [
-        "Endpoint"
-    ],
-    "tags": [],
-    "created": "2020-04-14T00:00:00Z",
-    "updated": "2020-03-14T00:00:00Z",
-    "beta": false,
-    "deprecated": false,
-    "useCases": [],
-    "keywords": [],
-    "dependencies": {},
-    "displayedImages": []
-=======
   "name": "FalconHost",
   "description": "Crowdstrike IOCs and detections API",
   "support": "xsoar",
-  "currentVersion": "1.0.0",
+  "currentVersion": "1.1.0",
   "author": "Cortex XSOAR",
   "url": "https://www.paloaltonetworks.com/cortex",
   "email": "",
@@ -34,5 +13,4 @@
   "tags": [],
   "useCases": [],
   "keywords": []
->>>>>>> 7d5407dd
 }