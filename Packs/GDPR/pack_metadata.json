--- conflicted
+++ resolved
@@ -2,11 +2,7 @@
     "name": "GDPR",
     "description": "This Content Pack helps you facilitate the breach notification process according to the GDPR requirements, in response to a data breach incident.",
     "support": "xsoar",
-<<<<<<< HEAD
-    "currentVersion": "1.0.8",
-=======
     "currentVersion": "1.0.9",
->>>>>>> 90cf3b88
     "author": "Cortex XSOAR",
     "url": "https://www.paloaltonetworks.com/cortex",
     "email": "",
