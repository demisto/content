{
    "name": "SecurityScorecard",
    "description": "Provides security scorecards and alerts for domains.",
    "support": "partner",
<<<<<<< HEAD
    "currentVersion": "1.0.6",
=======
    "currentVersion": "1.0.7",
>>>>>>> 90cf3b88
    "author": "SecurityScorecard",
    "url": "https://securityscorecard.com/contact-us",
    "email": "support@securityscorecard.io",
    "categories": [
        "Data Enrichment & Threat Intelligence"
    ],
    "tags": [],
    "useCases": [],
    "keywords": [
        "securityscorecard",
        "scorecard",
        "domain"
    ],
    "marketplaces": [
        "xsoar",
        "marketplacev2"
    ]
}<|MERGE_RESOLUTION|>--- conflicted
+++ resolved
@@ -2,11 +2,7 @@
     "name": "SecurityScorecard",
     "description": "Provides security scorecards and alerts for domains.",
     "support": "partner",
-<<<<<<< HEAD
-    "currentVersion": "1.0.6",
-=======
     "currentVersion": "1.0.7",
->>>>>>> 90cf3b88
     "author": "SecurityScorecard",
     "url": "https://securityscorecard.com/contact-us",
     "email": "support@securityscorecard.io",
