name: SecurityScorecard
display: SecurityScorecard
category: Vulnerability Management
description: Provides scorecards for domains.
defaultmapperin: SecurityScorecard Alert Mapper
commonfields:
  id: SecurityScorecard
  version: -1
configuration:
- name: base_url
  display: SecurityScorecard API Base URL
  required: true
  defaultvalue: https://api.securityscorecard.io/
  type: 0
- name: username
  display: Username/Email
  additionalinfo: The SecurityScorecard username/email.
  required: true
  type: 9
  displaypassword: API Token
- name: isFetch
  display: Fetch incidents
  type: 8
  required: false
- name: incidentFetchInterval
  display: Incidents Fetch Interval
  additionalinfo: SecurityScorecard is updated on a daily basis therefore there's no need to modify this value.
  defaultvalue: "1440"
  type: 19
  required: false
- name: max_fetch
  display: Fetch Limit
  defaultvalue: '50'
  type: 0
  additionalinfo: Maximum number of alerts per fetch. The maximum is 50.
  required: false
- name: first_fetch
  display: First fetch
  defaultvalue: 2 days
  type: 0
  additionalinfo: First fetch query (<number> <time unit>, e.g., 12 hours, 7 days. SecurityScorecard provides a maximum of 7 days back. To ensure no alerts are missed, it's recommended to use a value less than 2 days.
  required: false
- name: incidentType
  display: Incident type
  defaultvalue: SecurityScorecard Alert
  type: 13
  required: false
- name: insecure
  display: Trust any certificate (not secure)
  type: 8
  required: false
- name: proxy
  display: Use system proxy settings
  type: 8
  required: false
fromversion: 6.0.0
tests:
- No tests (auto formatted)
script:
  script: '-'
  type: python
  subtype: python3
  isFetchSamples: true
  isfetch: true
<<<<<<< HEAD
  dockerimage: demisto/python3:3.10.12.63474
=======
  dockerimage: demisto/python3:3.10.14.90585
>>>>>>> 90cf3b88
  commands:
  - name: securityscorecard-portfolios-list
    description: List all Portfolios
    arguments:
    - name: limit
      description: Limit the amount of Portfolios to return. Defaults to 50.
    outputs:
    - contextPath: SecurityScorecard.Portfolio.id
      description: Portfolio ID
      type: String
    - contextPath: SecurityScorecard.Portfolio.name
      description: Portfolio name
      type: String
    - contextPath: SecurityScorecard.Portfolio.description
      description: Portfolio description
      type: String
    - contextPath: SecurityScorecard.Portfolio.privacy
      description: Portfolio privacy. Can be either private, shared or team.
      type: String
    - contextPath: SecurityScorecard.Portfolio.read_only
      description: Whether the portfolio is read only.
      type: Boolean
  - name: securityscorecard-portfolio-list-companies
    description: Lists all companies in Portfolio.
    arguments:
    - name: portfolio_id
      description: Portfolio ID. The Portfolio ID can be retrieved using the 'securityscorecard-portfolios-list' command.
      required: true
    - name: grade
      description: Grade filter. To filter multiple grades, comma-separate them, e.g. A,B.
      auto: PREDEFINED
      predefined:
      - "A"
      - "B"
      - "C"
      - "D"
      - "E"
      - "F"
    - name: industry
      description: Industry filter. To filter multiple industries, comma-separate them, e.g. education,financial_services
      auto: PREDEFINED
      predefined:
      - "education"
      - "financial_services"
      - "food"
      - "government"
      - "healthcare"
      - "information_services"
      - "manufacturing"
      - "retail"
      - "technology"
    - name: vulnerability
      description: Vulnerability filter. #TODO NEED TO CHECK POSSIBLE VALUES.
    - name: issue_type
      description: "Comma-separated list of issue types. Possible values are: adware_installation_trail, adware_installation, alleged_breach_incident, chatter, anonymous_proxy, service_cassandra, service_couchdb, attack_detected, attack_feed, new_booter_shell, spa_browser, cdn_hosting, tlscert_expired, tlscert_revoked, tlscert_self_signed, tlscert_excessive_expiration, tlscert_weak_signature, tlscert_no_revocation, service_cloud_provider, csp_no_policy_v2, csp_unsafe_policy_v2, csp_too_broad_v2, marketing_site, cookie_missing_secure_attribute, short_term_lending_site, leaked_credentials, leaked_credentials_info, service_dns, new_defacement, ransomware_victim, domain_uses_hsts_preloading, service_elasticsearch, employee_satisfaction, service_end_of_life, service_end_of_service, exposed_personal_information, exposed_personal_information_info, admin_subdomain_v2, tlscert_extended_validation, service_ftp, patching_cadence_high, web_vuln_host_high, service_vuln_host_high, service_imap, iot_camera, industrial_control_device, insecure_https_redirect_pattern_v2, service_ldap, service_ldap_anonymous, social_network_issues, patching_cadence_low, web_vuln_host_low, service_vuln_host_low, spf_record_malformed, malware_controller, malware_1_day, malware_30_day, malware_365_day, malware_infection, malware_infection_trail, patching_cadence_medium, web_vuln_host_medium, service_vuln_host_medium, service_microsoft_sql, minecraft_server, service_mongodb, no_browser_policy, service_mysql, service_neo4j, service_networking, object_storage_bucket_with_risky_acl, open_resolver, exposed_ports, service_open_vpn, service_oracle_db, outdated_os, outdated_browser, non_malware_events_last_month, service_pop3, service_pptp, phishing, typosquat, service_postgresql, exploited_product, public_text_credit_cards, public_text_database_dump, public_text_hashes, public_text_mention, public_text_password_dump, service_pulse_vpn, service_rdp, ransomware_association, redirect_chain_contains_http_v2, service_redis, remote_access, service_smb, mail_server_unusual_port, service_soap, spf_record_wildcard, spf_record_softfail, spf_record_missing, ssh_weak_protocol, ssh_weak_cipher, ssh_weak_mac, tls_weak_protocol, github_information_leak_disclosure, google_information_leak_disclosure, cookie_missing_http_only, domain_missing_https_v2, suspicious_traffic, tls_ocsp_stapling, tls_weak_cipher, telephony, service_telnet, tor_node_events_last_month, upnp_accessible, unsafe_sri_v2, uce, service_vnc, dnssec_detected, waf_detected_v2, hsts_incorrect_v2, hosted_on_object_storage_v2, references_object_storage_v2, x_content_type_options_incorrect_v2, x_frame_options_incorrect_v2, x_xss_protection_incorrect_v2, service_rsync"
    - name: had_breach_within_last_days
      description: Domains with breaches in the last X days. Possible values are numbers, e.g. 1000.
    outputs:
    - contextPath: SecurityScorecard.Portfolio.Company.domain
      description: Company domain.
      type: String
    - contextPath: SecurityScorecard.Portfolio.Company.name
      description: Company name.
      type: String
    - contextPath: SecurityScorecard.Portfolio.Company.score
      description: Company overall score in numeric form (55-100).
      type: Number
    - contextPath: SecurityScorecard.Portfolio.Company.grade
      description: Company overall score in letter grade.
      type: String
    - contextPath: SecurityScorecard.Portfolio.Company.grade_url
      description: Company overall score URL to SVG asset.
      type: String
    - contextPath: SecurityScorecard.Portfolio.Company.last30days_score_change
      description: Company overall score numeric change (±) in the last month.
      type: Number
    - contextPath: SecurityScorecard.Portfolio.Company.industry
      description: Industry category of the domain.
      type: String
    - contextPath: SecurityScorecard.Portfolio.Company.size
      description: Company size, e.g. 'size_more_than_10000'
      type: String
    - contextPath: SecurityScorecard.Portfolio.Company.is_custom_vendor
      description: Whether the company is a custom vendor.
      type: Boolean
    - contextPath: SecurityScorecard.Portfolio.Company.total
      description: Total number of companies in Portfolio.
      type: Number
  - name: securityscorecard-company-score-get
    description: Retrieve company overall score.
    arguments:
    - name: domain
      description: Company domain, e.g. google.com. The company must first be added to a Portfolio in order to be able to get its score.
      required: true
    outputs:
    - contextPath: SecurityScorecard.Company.Score.domain
      description: Company domain.
      type: String
    - contextPath: SecurityScorecard.Company.Score.name
      description: Company name.
      type: String
    - contextPath: SecurityScorecard.Company.Score.score
      description: Company overall score in numeric form (55-100).
      type: Number
    - contextPath: SecurityScorecard.Company.Score.grade
      description: Company overall score in letter grade form (A-F).
      type: String
    - contextPath: SecurityScorecard.Company.Score.last30days_score_change
      description: Company overall score numeric change (±) in the last month.
      type: Number
    - contextPath: SecurityScorecard.Company.Score.industry
      description: ndustry category of the domain.
      type: String
    - contextPath: SecurityScorecard.Company.Score.size
      description: Company size, e.g. 'size_more_than_10000'
      type: String
  - name: securityscorecard-company-factor-score-get
    description: Retrieve company factor score.
    arguments:
    - name: domain
      description: Company domain.
      required: true
    - name: severity
      isArray: true
      description: "Issue severity filter. Comma-separated list of the following values: 'positive', 'info', 'low', 'medium', 'high'."
    outputs:
    - contextPath: SecurityScorecard.Company.Factor.name
      description: Factor name.
      type: String
    - contextPath: SecurityScorecard.Company.Factor.score
      description: Factor score in numeric form (55-100)
      type: Number
    - contextPath: SecurityScorecard.Company.Factor.grade
      description: Factor score in letter grade form (A-F)
      type: String
    - contextPath: SecurityScorecard.Company.Factor.Issue.type
      description: Type of issue found
      type: String
    - contextPath: SecurityScorecard.Company.Factor.Issue.count
      description: How many times the issue was found
      type: Number
    - contextPath: SecurityScorecard.Company.Factor.Issue.severity
      description: Severity of the issue
      type: String
    - contextPath: SecurityScorecard.Company.Factor.Issue.total_score_impact
      description: Contribution of issue on overall score
      type: Number
    - contextPath: SecurityScorecard.Company.Factor.Issue.detail_url
      description: URL to the details of the issue
      type: String
    - contextPath: SecurityScorecard.Company.Factor.total
      description: Number of factors returned
      type: Number
  - name: securityscorecard-company-history-score-get
    description: Retrieve company historical scores
    arguments:
    - name: domain
      description: Company domain, e.g. `google.com`
      required: true
    - name: from
      description: Initial date for historical data. Value should be in format `YYYY-MM-DD`
    - name: to
      description: Initial date for historical data. Value should be in format `YYYY-MM-DD`
    - name: timing
      description: Timing granularity.
      auto: PREDEFINED
      predefined:
      - "daily"
      - "weekly"
    outputs:
    - contextPath: SecurityScorecard.Company.ScoreHistory.domain
      description: Company domain.
      type: String
    - contextPath: SecurityScorecard.Company.ScoreHistory.date
      description: Score date.
      type: Date
    - contextPath: SecurityScorecard.Company.ScoreHistory.score
      description: Company historical security score in numeric form (55-100)
      type: Number
  - name: securityscorecard-company-history-factor-score-get
    description: Retrieve company historical factor scores
    arguments:
    - name: domain
      description: Company domain, e.g. google.com
      required: true
    - name: from
      description: Initial date for historical data. Value should be in format 'YYYY-MM-DD'
    - name: to
      description: Initial date for historical data. Value should be in format 'YYYY-MM-DD'
    - name: timing
      description: Timing granularity. or "monthly"
      auto: PREDEFINED
      predefined:
      - "daily"
      - "weekly"
      - "monthly"
    outputs:
    - contextPath: SecurityScorecard.Company.FactorHistory.domain
      description: Company domain.
      type: String
    - contextPath: SecurityScorecard.Company.FactorHistory.date
      description: Score date.
      type: Date
    - contextPath: SecurityScorecard.Company.FactorHistory.Factor.name
      description: Factor name.
      type: Number
    - contextPath: SecurityScorecard.Company.FactorHistory.score
      description: Company historical security score in numeric form (55-100)
      type: Number
  - name: securityscorecard-alert-grade-change-create
    description: Create alert based on grade
    arguments:
    - name: change_direction
      description: Direction of change.
      required: true
      auto: PREDEFINED
      predefined:
      - "rises"
      - "drops"
    - name: score_types
      isArray: true
      description: Comma-separated list of risk factors to monitor. Possible values are 'overall', 'any_factor_score', 'network_security', 'dns_health', 'patching_cadence', 'endpoint_security', 'ip_reputation', 'application_security', 'cubit_score', 'hacker_chatter', 'leaked_information', 'social_engineering'.
      required: true
    - name: target
      description: What do you want to monitor with this alert. This argument is required if the `portfolios` argument is not specified.
      auto: PREDEFINED
      predefined:
      - "my_scorecard"
      - "any_followed_company"
    - name: portfolios
      isArray: true
      description: A comma-separated list of Portfolios. to use as a target for the alert. This argument is require if the `target` argument is not specified. You can get a list of portfolios by running `!securityscorecard-portfolios-list`
    outputs:
    - contextPath: SecurityScorecard.Alerts.GradeChangeAlert.id
      description: Alert ID
      type: String
  - name: securityscorecard-alert-score-threshold-create
    description: Create alert based threshold met
    arguments:
    - name: change_direction
      description: Direction of change.
      required: true
      auto: PREDEFINED
      predefined:
      - "rises_above"
      - "drops_below"
    - name: threshold
      description: The numeric score used as the threshold to trigger the alert
      required: true
    - name: score_types
      isArray: true
      description: Comma separated list of risk factors to monitor. Possible values are 'overall', 'any_factor_score', 'network_security', 'dns_health', 'patching_cadence', 'endpoint_security', 'ip_reputation', 'application_security', 'cubit_score', 'hacker_chatter', 'leaked_information', 'social_engineering'. For multiple factors, provide comma-separated list, i.e. leaked_information,social_engineering.
      required: true
    - name: target
      description: What do you want to monitor with this alert. This argument is required if the `portfolios` argument is not specified.
      auto: PREDEFINED
      predefined:
      - "my_scorecard"
      - "any_followed_company"
    - name: portfolios
      isArray: true
      description: A comma-separated list of Portfolios. to use as a target for the alert. This argument is require if the `target` argument is not specified. You can get a list of portfolios by running `!securityscorecard-portfolios-list`
    outputs:
    - contextPath: SecurityScorecard.Alerts.ScoreThresholdAlert.id
      description: Alert ID
      type: String
  - name: securityscorecard-alert-delete
    description: Delete an alert
    arguments:
    - name: alert_id
      description: Alert ID.
      required: true
    - name: alert_type
      description: Type of Alert to delete.
      required: true
      auto: PREDEFINED
      predefined:
      - "score"
      - "grade"
  - name: securityscorecard-alerts-list
    description: List alerts triggered in the last week
    arguments:
    - name: portfolio_id
      description: Portfolio ID. Can be retrieved using `!securityscorecard-portfolios-list`
    outputs:
    - contextPath: SecurityScorecard.Alerts.Alert.id
      description: Alert ID
      type: String
    - contextPath: SecurityScorecard.Alerts.Alert.email
      description: Alert email recipient.
      type: String
    - contextPath: SecurityScorecard.Alerts.Alert.change_type
      description: Alert change type configured (score or threshold)
      type: String
    - contextPath: SecurityScorecard.Alerts.Alert.domain
      description: Alert domain
      type: String
    - contextPath: SecurityScorecard.Alerts.Alert.company_name
      description: Alert company name
      type: String
    - contextPath: SecurityScorecard.Alerts.Alert.Portfolio.id
      description: Alert Portfolio ID
      type: array
    - contextPath: SecurityScorecard.Alerts.Alert.my_scorecard
      description: Whether the alert was triggered on private scorecard. This depends on whether 'my_scorecard' was added to the optional argument 'target' when creating alerts using the 'securityscorecard-alert-score-threshold-create' and 'securityscorecard-alert-grade-change-create' commands.
      type: Boolean
    - contextPath: SecurityScorecard.Alerts.Alert.created_at
      description: Timestamp of when the alert was triggered
      type: Date
  - name: securityscorecard-company-services-get
    description: Retrieve the service providers of a domain
    arguments:
    - name: domain
      description: Company domain
      required: true
    outputs:
    - contextPath: SecurityScorecard.Service.vendor_domain
      description: Vendor domain, e.g. Google, Amazon
      type: String
    - contextPath: SecurityScorecard.Service.client_domain
      description: Client domain. This value is identical to the input of the domain argument
      type: String
    - contextPath: SecurityScorecard.Service.categories
      description: Vendor service provider, e.g. mail_provider, nameserver_provider
      type: array<|MERGE_RESOLUTION|>--- conflicted
+++ resolved
@@ -62,11 +62,7 @@
   subtype: python3
   isFetchSamples: true
   isfetch: true
-<<<<<<< HEAD
-  dockerimage: demisto/python3:3.10.12.63474
-=======
   dockerimage: demisto/python3:3.10.14.90585
->>>>>>> 90cf3b88
   commands:
   - name: securityscorecard-portfolios-list
     description: List all Portfolios
