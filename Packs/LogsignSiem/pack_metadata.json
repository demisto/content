--- conflicted
+++ resolved
@@ -2,11 +2,7 @@
     "name": "Logsign SIEM",
     "description": "Logsign SIEM provides to collect and store unlimited data, investigate and detect threats, and respond automatically.",
     "support": "partner",
-<<<<<<< HEAD
-    "currentVersion": "1.0.10",
-=======
     "currentVersion": "1.0.11",
->>>>>>> 6f77591c
     "author": "Logsign",
     "url": " https://support.logsign.net/",
     "email": "support@logsign.net",
