category: Analytics & SIEM
commonfields:
  id: Akamai WAF SIEM
  version: -1
configuration:
- defaultvalue: https://akaa-xxxxxxxxxxxxxxxx-xxxxxxxxxxxxxxxx.luna.akamaiapis.net
  display: Server URL (e.g., https://akaa-xxxxxxxxxxxxxxxx-xxxxxxxxxxxxxxxx.luna.akamaiapis.net)
  name: host
  required: true
  type: 0
- display: Client token
  name: clientToken
  type: 4
  hidden: true
- name: clienttoken_creds
  type: 9
  displaypassword: Client token
  hiddenusername: true
- display: Access token
  name: accessToken
  type: 4
  hidden: true
- name: accesstoken_creds
  type: 9
  displaypassword: Access token
  hiddenusername: true
- display: Client secret
  name: clientSecret
  type: 4
  hidden: true
- name: clientsecret_creds
  type: 9
  displaypassword: Client secret
  hiddenusername: true
- defaultvalue: '50170'
  display: Config IDs to fetch
  name: configIds
  required: true
  type: 0
- display: Incident type
  name: incidentType
  type: 13
- display: First fetch timestamp (<number> <time unit>, e.g., 12 hours, 7 days)
  name: fetchTime
  type: 0
  defaultvalue: 1 hours
- display: Fetch limit (minimum is 20)
  name: fetchLimit
  type: 0
  defaultvalue: '20'
- display: Fetch incidents
  name: isFetch
  type: 8
- display: Trust any certificate (not secure)
  name: insecure
  type: 8
- display: Use system proxy settings
  name: proxy
  type: 8
description: Use the Akamai WAF SIEM integration to retrieve security events from Akamai Web Application Firewall (WAF) service.
display: Akamai WAF SIEM
name: Akamai WAF SIEM
script:
  commands:
  - arguments:
    - description: 'Unique identifier for each security configuration. To report on more than one configuration, separate the integer identifiers with semicolons (;), for example: 12892;29182;82912.'
      name: config_ids
      required: true
    - description: This token denotes the last message. If specified, this operation fetches only security events that have occurred from the offset. This is a required parameter for offset mode and you can’t use it in time-based requests.
      name: offset
    - defaultValue: '30'
      description: Defines the maximum number of security events returned per fetch.
      name: limit
    - description: The start of a specified time range, expressed in Unix epoch seconds.
      name: from_epoch
    - description: The end of a specified time range, expressed in Unix epoch seconds.
      name: to_epoch
    - description: Timestamp of events (<number> <time unit>. For example, 12 hours, 7 days.
      name: time_stamp
    description: Get security events from Akamai WAF
    name: akamai-siem-get-events
    outputs:
    - contextPath: Akamai.SIEM.AttackData.clientIP
      description: IP address involved in the attack.
      type: String
    - contextPath: Akamai.SIEM.AttackData.ConfigID
      description: Unique identifier of the security configuration involved.
      type: String
    - contextPath: Akamai.SIEM.AttackData.PolicyID
      description: Unique identifier of the policy configuration involved.
      type: String
    - contextPath: Akamai.SIEM.AttackData.PolicyID
      description: The policy ID that was triggered.
      type: String
    - contextPath: Akamai.SIEM.AttackData.Geo.Asn
      description: Geographic ASN location of the IP address involved in the attack.
      type: String
    - contextPath: Akamai.SIEM.AttackData.Geo.City
      description: City of the IP address involved in the attack.
      type: String
    - contextPath: Akamai.SIEM.AttackData.Geo.Continent
      description: Continent of the IP address involved in the attack.
      type: String
    - contextPath: Akamai.SIEM.AttackData.Geo.Country
      description: Country of the IP address involved in the attack.
      type: String
    - contextPath: Akamai.SIEM.AttackData.Geo.RegionCode
      description: Region code of the IP address involved in the attack.
      type: String
    - contextPath: Akamai.SIEM.AttackData.HttpMessage.Bytes
      description: HTTP messege size in bytes.
      type: Number
    - contextPath: Akamai.SIEM.AttackData.HttpMessage.Host
      description: HTTP messege host.
      type: String
    - contextPath: Akamai.SIEM.AttackData.HttpMessage.Method
      description: HTTP messege method.
      type: String
    - contextPath: Akamai.SIEM.AttackData.HttpMessage.Path
      description: HTTP messege path.
      type: String
    - contextPath: Akamai.SIEM.AttackData.HttpMessage.Port
      description: HTTP messege port.
      type: String
    - contextPath: Akamai.SIEM.AttackData.HttpMessage.Protocol
      description: HTTP messege protocol.
      type: String
    - contextPath: Akamai.SIEM.AttackData.HttpMessage.Query
      description: HTTP messege query.
      type: String
    - contextPath: Akamai.SIEM.AttackData.HttpMessage.RequestHeaders
      description: HTTP messege request headers.
      type: String
    - contextPath: Akamai.SIEM.AttackData.HttpMessage.RequestID
      description: HTTP messege request ID.
      type: String
    - contextPath: Akamai.SIEM.AttackData.HttpMessage.ResponseHeaders
      description: HTTP message response headers.
      type: String
    - contextPath: Akamai.SIEM.AttackData.HttpMessage.Start
      description: HTTP messege epoch start time.
      type: Date
    - contextPath: Akamai.SIEM.AttackData.HttpMessage.Status
      description: HTTP messege status code.
      type: Number
    - contextPath: IP.Address
      description: IP address.
      type: String
    - contextPath: IP.ASN
      description: 'The autonomous system name for the IP address, for example: "AS8948"."'
      type: String
    - contextPath: IP.Geo.Country
      description: The country in which the IP address is located.
      type: String
  dockerimage: demisto/akamai:1.0.0.63810
  isfetch: true
<<<<<<< HEAD
=======
  runonce: false
>>>>>>> 9ddafcfd
  script: '-'
  subtype: python3
  type: python
tests:
- Akamai_WAF_SIEM-Test
fromversion: 5.0.0<|MERGE_RESOLUTION|>--- conflicted
+++ resolved
@@ -154,10 +154,7 @@
       type: String
   dockerimage: demisto/akamai:1.0.0.63810
   isfetch: true
-<<<<<<< HEAD
-=======
   runonce: false
->>>>>>> 9ddafcfd
   script: '-'
   subtype: python3
   type: python
