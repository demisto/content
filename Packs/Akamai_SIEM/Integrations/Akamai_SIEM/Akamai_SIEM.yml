category: Analytics & SIEM
sectionOrder:
- Connect
- Collect
commonfields:
  id: Akamai WAF SIEM
  version: -1
configuration:
- defaultvalue: https://akaa-xxxxxxxxxxxxxxxx-xxxxxxxxxxxxxxxx.luna.akamaiapis.net
  display: Server URL (e.g., https://akaa-xxxxxxxxxxxxxxxx-xxxxxxxxxxxxxxxx.luna.akamaiapis.net)
  name: host
  required: true
  type: 0
  section: Connect
- display: Client token
  name: clientToken
  type: 4
  hidden: true
  required: false
<<<<<<< HEAD
=======
  section: Connect
>>>>>>> 90cf3b88
- name: clienttoken_creds
  type: 9
  displaypassword: Client token
  hiddenusername: true
  required: false
<<<<<<< HEAD
=======
  section: Connect
>>>>>>> 90cf3b88
- display: Access token
  name: accessToken
  type: 4
  hidden: true
  required: false
<<<<<<< HEAD
=======
  section: Connect
>>>>>>> 90cf3b88
- name: accesstoken_creds
  type: 9
  displaypassword: Access token
  hiddenusername: true
  required: false
<<<<<<< HEAD
=======
  section: Connect
>>>>>>> 90cf3b88
- display: Client secret
  name: clientSecret
  type: 4
  hidden: true
  required: false
<<<<<<< HEAD
=======
  section: Connect
>>>>>>> 90cf3b88
- name: clientsecret_creds
  type: 9
  displaypassword: Client secret
  hiddenusername: true
  required: false
<<<<<<< HEAD
=======
  section: Connect
>>>>>>> 90cf3b88
- defaultvalue: '50170'
  display: Config IDs to fetch
  name: configIds
  required: true
  type: 0
  section: Collect
- display: Incident type
  name: incidentType
  type: 13
  required: false
<<<<<<< HEAD
=======
  section: Collect
>>>>>>> 90cf3b88
- display: First fetch timestamp (<number> <time unit>, e.g., 12 hours, 7 days)
  name: fetchTime
  type: 0
  defaultvalue: 1 hours
  required: false
<<<<<<< HEAD
=======
  section: Collect
  hidden:
  - marketplacev2
>>>>>>> 90cf3b88
- display: Fetch limit (minimum is 20)
  name: fetchLimit
  type: 0
  defaultvalue: '20'
  required: false
<<<<<<< HEAD
=======
  additionalinfo: Limit on the number of incidents retrieved in a single fetch.
  section: Collect
>>>>>>> 90cf3b88
- display: Fetch incidents
  name: isFetch
  type: 8
  required: false
<<<<<<< HEAD
=======
  section: Collect
>>>>>>> 90cf3b88
- display: Trust any certificate (not secure)
  name: insecure
  type: 8
  required: false
<<<<<<< HEAD
- display: Use system proxy settings
  name: proxy
  type: 8
  required: false
=======
  section: Connect
- display: Use system proxy settings
  name: proxy
  type: 8
  required: false
  section: Connect
- defaultvalue: '1'
  display: Incidents Fetch Interval
  name: incidentFetchInterval
  required: false
  type: 19
  section: Collect
  hidden:
  - marketplacev2
- defaultvalue: '1'
  display: Events Fetch Interval
  name: eventFetchInterval
  type: 19
  required: false
  advanced: true
  section: Collect
  hidden:
  - xsoar
- display: Fetch Events
  name: isFetchEvents
  type: 8
  required: false
  section: Collect
  hidden:
  - xsoar
>>>>>>> 90cf3b88
description: Use the Akamai WAF SIEM integration to retrieve security events from Akamai Web Application Firewall (WAF) service.
display: Akamai WAF SIEM
name: Akamai WAF SIEM
script:
  commands:
  - arguments:
    - description: 'Unique identifier for each security configuration. To report on more than one configuration, separate the integer identifiers with semicolons (;), for example: 12892;29182;82912.'
      name: config_ids
      required: true
    - description: This token denotes the last message. If specified, this operation fetches only security events that have occurred from the offset. This is a required parameter for offset mode and you can’t use it in time-based requests.
      name: offset
    - defaultValue: '30'
      description: Defines the maximum number of security events returned per fetch.
      name: limit
    - description: The start of a specified time range, expressed in Unix epoch seconds.
      name: from_epoch
    - description: The end of a specified time range, expressed in Unix epoch seconds.
      name: to_epoch
    - description: Timestamp of events (<number> <time unit>. For example, 12 hours, 7 days.
      name: time_stamp
<<<<<<< HEAD
    description: Get security events from Akamai WAF
=======
    description: Get security events from Akamai WAF.
>>>>>>> 90cf3b88
    name: akamai-siem-get-events
    outputs:
    - contextPath: Akamai.SIEM.AttackData.clientIP
      description: IP address involved in the attack.
      type: String
    - contextPath: Akamai.SIEM.AttackData.ConfigID
      description: Unique identifier of the security configuration involved.
      type: String
    - contextPath: Akamai.SIEM.AttackData.PolicyID
      description: Unique identifier of the policy configuration involved.
      type: String
    - contextPath: Akamai.SIEM.AttackData.PolicyID
      description: The policy ID that was triggered.
      type: String
    - contextPath: Akamai.SIEM.AttackData.Geo.Asn
      description: Geographic ASN location of the IP address involved in the attack.
      type: String
    - contextPath: Akamai.SIEM.AttackData.Geo.City
      description: City of the IP address involved in the attack.
      type: String
    - contextPath: Akamai.SIEM.AttackData.Geo.Continent
      description: Continent of the IP address involved in the attack.
      type: String
    - contextPath: Akamai.SIEM.AttackData.Geo.Country
      description: Country of the IP address involved in the attack.
      type: String
    - contextPath: Akamai.SIEM.AttackData.Geo.RegionCode
      description: Region code of the IP address involved in the attack.
      type: String
    - contextPath: Akamai.SIEM.AttackData.HttpMessage.Bytes
      description: HTTP messege size in bytes.
      type: Number
    - contextPath: Akamai.SIEM.AttackData.HttpMessage.Host
      description: HTTP messege host.
      type: String
    - contextPath: Akamai.SIEM.AttackData.HttpMessage.Method
      description: HTTP messege method.
      type: String
    - contextPath: Akamai.SIEM.AttackData.HttpMessage.Path
      description: HTTP messege path.
      type: String
    - contextPath: Akamai.SIEM.AttackData.HttpMessage.Port
      description: HTTP messege port.
      type: String
    - contextPath: Akamai.SIEM.AttackData.HttpMessage.Protocol
      description: HTTP messege protocol.
      type: String
    - contextPath: Akamai.SIEM.AttackData.HttpMessage.Query
      description: HTTP messege query.
      type: String
    - contextPath: Akamai.SIEM.AttackData.HttpMessage.RequestHeaders
      description: HTTP messege request headers.
      type: String
    - contextPath: Akamai.SIEM.AttackData.HttpMessage.RequestID
      description: HTTP messege request ID.
      type: String
    - contextPath: Akamai.SIEM.AttackData.HttpMessage.ResponseHeaders
      description: HTTP message response headers.
      type: String
    - contextPath: Akamai.SIEM.AttackData.HttpMessage.Start
      description: HTTP messege epoch start time.
      type: Date
    - contextPath: Akamai.SIEM.AttackData.HttpMessage.Status
      description: HTTP messege status code.
      type: Number
    - contextPath: IP.Address
      description: IP address.
      type: String
    - contextPath: IP.ASN
      description: 'The autonomous system name for the IP address, for example: "AS8948"."'
      type: String
    - contextPath: IP.Geo.Country
      description: The country in which the IP address is located.
      type: String
<<<<<<< HEAD
  dockerimage: demisto/auth-utils:1.0.0.76157
  isfetch: true
=======
  dockerimage: demisto/auth-utils:1.0.0.91447
  isfetch: true
  isfetch:marketplacev2: false
  isfetchevents: true
  isfetchevents:xsoar: false
>>>>>>> 90cf3b88
  runonce: false
  script: '-'
  subtype: python3
  type: python
tests:
- Akamai_WAF_SIEM-Test
fromversion: 5.0.0<|MERGE_RESOLUTION|>--- conflicted
+++ resolved
@@ -17,55 +17,37 @@
   type: 4
   hidden: true
   required: false
-<<<<<<< HEAD
-=======
-  section: Connect
->>>>>>> 90cf3b88
+  section: Connect
 - name: clienttoken_creds
   type: 9
   displaypassword: Client token
   hiddenusername: true
   required: false
-<<<<<<< HEAD
-=======
-  section: Connect
->>>>>>> 90cf3b88
+  section: Connect
 - display: Access token
   name: accessToken
   type: 4
   hidden: true
   required: false
-<<<<<<< HEAD
-=======
-  section: Connect
->>>>>>> 90cf3b88
+  section: Connect
 - name: accesstoken_creds
   type: 9
   displaypassword: Access token
   hiddenusername: true
   required: false
-<<<<<<< HEAD
-=======
-  section: Connect
->>>>>>> 90cf3b88
+  section: Connect
 - display: Client secret
   name: clientSecret
   type: 4
   hidden: true
   required: false
-<<<<<<< HEAD
-=======
-  section: Connect
->>>>>>> 90cf3b88
+  section: Connect
 - name: clientsecret_creds
   type: 9
   displaypassword: Client secret
   hiddenusername: true
   required: false
-<<<<<<< HEAD
-=======
-  section: Connect
->>>>>>> 90cf3b88
+  section: Connect
 - defaultvalue: '50170'
   display: Config IDs to fetch
   name: configIds
@@ -76,49 +58,31 @@
   name: incidentType
   type: 13
   required: false
-<<<<<<< HEAD
-=======
-  section: Collect
->>>>>>> 90cf3b88
+  section: Collect
 - display: First fetch timestamp (<number> <time unit>, e.g., 12 hours, 7 days)
   name: fetchTime
   type: 0
   defaultvalue: 1 hours
   required: false
-<<<<<<< HEAD
-=======
   section: Collect
   hidden:
   - marketplacev2
->>>>>>> 90cf3b88
 - display: Fetch limit (minimum is 20)
   name: fetchLimit
   type: 0
   defaultvalue: '20'
   required: false
-<<<<<<< HEAD
-=======
   additionalinfo: Limit on the number of incidents retrieved in a single fetch.
   section: Collect
->>>>>>> 90cf3b88
 - display: Fetch incidents
   name: isFetch
   type: 8
   required: false
-<<<<<<< HEAD
-=======
-  section: Collect
->>>>>>> 90cf3b88
+  section: Collect
 - display: Trust any certificate (not secure)
   name: insecure
   type: 8
   required: false
-<<<<<<< HEAD
-- display: Use system proxy settings
-  name: proxy
-  type: 8
-  required: false
-=======
   section: Connect
 - display: Use system proxy settings
   name: proxy
@@ -149,7 +113,6 @@
   section: Collect
   hidden:
   - xsoar
->>>>>>> 90cf3b88
 description: Use the Akamai WAF SIEM integration to retrieve security events from Akamai Web Application Firewall (WAF) service.
 display: Akamai WAF SIEM
 name: Akamai WAF SIEM
@@ -170,11 +133,7 @@
       name: to_epoch
     - description: Timestamp of events (<number> <time unit>. For example, 12 hours, 7 days.
       name: time_stamp
-<<<<<<< HEAD
-    description: Get security events from Akamai WAF
-=======
     description: Get security events from Akamai WAF.
->>>>>>> 90cf3b88
     name: akamai-siem-get-events
     outputs:
     - contextPath: Akamai.SIEM.AttackData.clientIP
@@ -249,16 +208,11 @@
     - contextPath: IP.Geo.Country
       description: The country in which the IP address is located.
       type: String
-<<<<<<< HEAD
-  dockerimage: demisto/auth-utils:1.0.0.76157
-  isfetch: true
-=======
   dockerimage: demisto/auth-utils:1.0.0.91447
   isfetch: true
   isfetch:marketplacev2: false
   isfetchevents: true
   isfetchevents:xsoar: false
->>>>>>> 90cf3b88
   runonce: false
   script: '-'
   subtype: python3
