--- conflicted
+++ resolved
@@ -42,15 +42,9 @@
 
 
 class Client(BaseClient):
-<<<<<<< HEAD
-    def get_events(self, config_ids: str, offset: Optional[str] = '', limit: Optional[Union[str, int]] = None,
-                   from_epoch: Optional[str] = '', to_epoch: Optional[str] = '') \
-            -> Tuple[List[Any], Any]:
-=======
     def get_events(self, config_ids: str, offset: str | None = '', limit: str | int | None = None,
                    from_epoch: str | None = '', to_epoch: str | None = '') \
             -> tuple[list[Any], Any]:
->>>>>>> 90cf3b88
         """
             Get security events from Akamai WAF service by - https://developer.akamai.com/api/cloud_security/siem/v1.html,
             Pay attention response as text of multiple json objects
@@ -97,8 +91,6 @@
         else:
             new_offset = str(from_epoch)
         return events, new_offset
-<<<<<<< HEAD
-=======
 
     def get_events_with_offset(
         self,
@@ -121,7 +113,6 @@
         events: list[dict] = [json.loads(e) for e in raw_response.split('\n') if e]
         offset = events.pop().get("offset")
         return events, offset
->>>>>>> 90cf3b88
 
 
 '''HELPER FUNCIONS'''
