import functools
import demistomock as demisto  # noqa: F401
from CommonServerPython import *  # noqa: F401

""" IMPORTS """
# Std imports
from datetime import datetime, timezone
from base64 import b64decode

# 3-rd party imports
from typing import Any
from collections.abc import Iterator, Sequence
import urllib.parse
import urllib3
from akamai.edgegrid import EdgeGridAuth

# Local imports
from CommonServerUserPython import *
import concurrent.futures
import asyncio
import aiohttp


"""GLOBALS/PARAMS

Attributes:
    INTEGRATION_NAME:
        Name of the integration as shown in the integration UI, for example: Microsoft Graph User.

    INTEGRATION_COMMAND_NAME:
        Command names should be written in all lower-case letters,
        and each word separated with a hyphen, for example: msgraph-user.

    INTEGRATION_CONTEXT_NAME:
        Context output names should be written in camel case, for example: MSGraphUser.
"""
INTEGRATION_NAME = "Akamai SIEM"
INTEGRATION_COMMAND_NAME = "akamai-siem"
INTEGRATION_CONTEXT_NAME = "Akamai"


VENDOR = "Akamai"
PRODUCT = "WAF"
FETCH_EVENTS_MAX_PAGE_SIZE = 20000  # Allowed events limit per request.
TIME_TO_RUN_BUFFER = 30  # When calculating time left to run, will use this as a safe zone delta.
EXECUTION_START_TIME = datetime.now()
ALLOWED_PAGE_SIZE_DELTA_RATIO = 0.95  # uses this delta to overcome differences from Akamai When calculating latest request size.
MAX_ALLOWED_FETCH_LIMIT = 80000
SEND_EVENTS_TO_XSIAM_CHUNK_SIZE = 9 * (10**6)  # 9 MB

# Disable insecure warnings
urllib3.disable_warnings()


class Client(BaseClient):
    def get_events(
        self,
        config_ids: str,
        offset: str | None = "",
        limit: str | int | None = None,
        from_epoch: str | None = "",
        to_epoch: str | None = "",
    ) -> tuple[list[Any], Any]:
        """
            Get security events from Akamai WAF service by - https://developer.akamai.com/api/cloud_security/siem/v1.html,
            Pay attention response as text of multiple json objects
            Allowed query parameters combinations:
                1. offset - Since a prior request.
                2. offset, limit - Since a prior request, limited.
                3. from - Since a point in time.
                4. from, limit - Since a point in time, limited.
                5. from, to - Over a range of time.
                6. from, to, limit - Over a range of time, limited.
        Args:
            config_ids: Unique identifier for each security configuration. To report on more than one configuration, separate
                      integer identifiers with semicolons, e.g. 12892;29182;82912.
            offset: This token denotes the last message. If specified, this operation fetches only security events that have
                    occurred from offset. This is a required parameter for offset mode and you can’t use it in time-based
                    requests.
            limit: Defines the approximate maximum number of security events each fetch returns, in both offset and
                   time-based modes. The default limit is 10000. Expect requests to return a slightly higher number of
                   security events than you set in the limit parameter, because data is stored in different buckets.
            from_epoch: The start of a specified time range, expressed in Unix epoch seconds.
                        This is a required parameter to get time-based results for a set period, and you can’t use it in
                        offset mode.
            to_epoch: The end of a specified time range, expressed in Unix epoch seconds. You can’t use this parameter in
                      offset mode and it’s an optional parameter in time-based mode. If omitted, the value defaults to the
                      current time.

        Returns:
            Multiple json objects as list of dictionaries, offset for next pagination
        """
        params = {
            "offset": offset,
            "limit": limit,
            "to": to_epoch,
            "from": from_epoch,
        }
        raw_response: str = self._http_request(
            method="GET", url_suffix=f"/{config_ids}", params=assign_params(**params), resp_type="text"
        )
        events: list = []
        if '{ "total": 0' not in raw_response:
            events = [json.loads(event) for event in raw_response.split("\n")[:-2]]
            new_offset = str(max([int(event.get("httpMessage", {}).get("start")) for event in events]))
        else:
            new_offset = str(from_epoch)
        return events, new_offset

    def execute_get_events_request(self, params: dict[str, int | str], config_ids: str, prefix_msg: str = ""):
        demisto.info(f"{prefix_msg}Init session and sending request.")
        raw_response: str = self._http_request(
            method="GET",
            url_suffix=f"/{config_ids}",
            params=params,
            resp_type="text",
        )
        demisto.info(f"{prefix_msg}Finished executing request to Akamai, processing")
        return raw_response

    def prepare_params(self, limit, offset, from_epoch, prefix_msg: str = "") -> dict[str, int | str]:
        params: dict[str, int | str] = {"limit": limit}
        if offset:
            demisto.info(f"{prefix_msg}received {offset=} will run an offset based request.")
            params["offset"] = offset
        else:
            from_param = int(from_epoch)
            params["from"] = from_param
            demisto.info(f"{prefix_msg}didn't receive offset. will run a time based request with {from_param=}.")
        return params

    def get_events_with_offset(
        self,
        config_ids: str,
        offset: str | None = "",
        limit: int = 20,
        from_epoch: str = "",
    ) -> tuple[list[str], str | None]:
        params = self.prepare_params(offset=offset, limit=limit, from_epoch=from_epoch)
        raw_response = self.execute_get_events_request(params, config_ids)
        events: list[str] = raw_response.split("\n")
        offset = None
        try:
            if events and events[-1] == "":
                events.pop()
            offset_context = events.pop()
            loaded_offset_context = json.loads(offset_context)
            offset = loaded_offset_context.get("offset")
        except Exception as e:
            demisto.error(f"couldn't decode offset with {offset_context=}, reason {e}")
        return events, offset

    async def get_events_concurrently(
        self, config_ids: str, offset: str | None = "", limit: int = 200000, from_epoch: str = "", counter: int = 0
    ) -> tuple[list[str], str | None]:
        """Send request to get events from Akamai.

        Args:
            config_ids (str): security configuration ids to fetch, e.g. `51000;56080`.
            offset (str | None): The offset (hash) to use for offset based mechanism.
            limit (int, optional): The number of events to limit for every request.
            from_epoch (str): From when to fetch if first time.
            counter (int, optional): The execution number.

        Returns:
            tuple[list[str], str | None]: The events and offset obtained from last request.
        """
        params = self.prepare_params(
            offset=offset, limit=limit, from_epoch=from_epoch, prefix_msg=f"Running in interval = {counter}. "
        )
        loop = asyncio.get_event_loop()
        raw_response = await loop.run_in_executor(
            None,
            functools.partial(
                self.execute_get_events_request,
                config_ids=config_ids,
                params=params,
                prefix_msg=f"Running in interval = {counter}. ",
            ),
        )
        events: list[str] = raw_response.split("\n")
        new_offset = None
        try:
            offset_context = events.pop()
            loaded_offset_context = json.loads(offset_context)
            new_offset = loaded_offset_context.get("offset")
        except Exception as e:
            demisto.error(f"Running in interval = {counter}. Couldn't decode offset with {offset_context=}, reason {e}")
            new_offset = offset
        return events, new_offset


"""HELPER FUNCIONS"""


def date_format_converter(from_format: str, date_before: str, readable_format: str = "%Y-%m-%dT%H:%M:%SZ%Z") -> str:
    """
        Convert datatime object from epoch time to follow format %Y-%m-%dT%H:%M:%SZ
    Args:
        from_format: format to convert from.
        date_before: date before conversion epoch time or %Y-%m-%dT%H:%M:%SZ format
        readable_format: readable format by default %Y-%m-%dT%H:%M:%SZ
    Examples:
        >>> date_format_converter(from_format='epoch', date_before='1576570098')
        '2019-12-17T08:08:18Z'
        >>> date_format_converter(from_format='epoch', date_before='1576570098', readable_format='%Y-%m-%d %H:%M:%S')
        '2019-12-17 08:08:18'
        >>> date_format_converter(from_format='readable', date_before='2019-12-17T08:08:18Z')
        '1576570098'

    Returns:
        Converted date as Datetime object or string object
    """
    converted_date: str | int = ""
    if from_format == "epoch":
        converted_date = datetime.utcfromtimestamp(int(date_before)).strftime(readable_format)
    elif from_format == "readable":
        date_before += "UTC"
        converted_date = int(datetime.strptime(date_before, readable_format).replace(tzinfo=timezone.utc).timestamp())  # noqa: UP017

    return str(converted_date)


def decode_message(msg: str) -> Sequence[str | None]:
    """
        Follow these steps for data members that appear within the event’s attackData section:
            1. If the member name is prefixed rule, URL-decode the value.
            2. The result is a series of base64-encoded chunks delimited with semicolons.
            3. Split the value at semicolon (;) characters.
            4. base64-decode each chunk of split data.
             The example above would yield a sequence of alert, alert, and deny.
    Args:
        msg: Messeage to decode

    Returns:
        Decoded message as array

    Examples:
        >>> decode_message(msg='ZGVueQ%3d%3d')
        ['deny']
        >>> decode_message(msg='Q3VzdG9tX1JlZ0VYX1J1bGU%3d%3bTm8gQWNjZXB0IEhlYWRlciBBTkQgTm8gVXNlciBBZ2VudCBIZWFkZXI%3d')
        ['Custom_RegEX_Rule', 'No Accept Header AND No User Agent Header']
    """
    readable_msg = []
    translated_msg = urllib.parse.unquote(msg).split(";")
    for word in translated_msg:
        word = b64decode(word).decode("utf-8", errors="replace")
        if word:
            readable_msg.append(word)
    return readable_msg


def events_to_ec(raw_response: list) -> tuple[list, list, list]:
    """
        Convert raw response response to ec
    Args:
        raw_response: events as list from raw response

    Returns:
        events as defined entry context and events for human readable
    """
    events_ec: list[dict] = []
    ip_ec: list[dict] = []
    events_human_readable: list[dict] = []

    for event in raw_response:
        events_ec.append(
            {
                "AttackData": assign_params(
                    ConfigID=event.get("attackData", {}).get("configId"),
                    PolicyID=event.get("attackData", {}).get("policyId"),
                    ClientIP=event.get("attackData", {}).get("clientIP"),
                    Rules=decode_message(event.get("attackData", {}).get("rules")),
                    RuleMessages=decode_message(event.get("attackData", {}).get("ruleMessages")),
                    RuleTags=decode_message(event.get("attackData", {}).get("ruleTags")),
                    RuleData=decode_message(event.get("attackData", {}).get("ruleData")),
                    RuleSelectors=decode_message(event.get("attackData", {}).get("ruleSelectors")),
                    RuleActions=decode_message(event.get("attackData", {}).get("ruleActions")),
                ),
                "HttpMessage": assign_params(
                    RequestId=event.get("httpMessage", {}).get("requestId"),
                    Start=event.get("httpMessage", {}).get("start"),
                    Protocol=event.get("httpMessage", {}).get("protocol"),
                    Method=event.get("httpMessage", {}).get("method"),
                    Host=event.get("httpMessage", {}).get("host"),
                    Port=event.get("httpMessage", {}).get("port"),
                    Path=event.get("httpMessage", {}).get("path"),
                    RequestHeaders=event.get("httpMessage", {}).get("requestHeaders"),
                    Status=event.get("httpMessage", {}).get("status"),
                    Bytes=event.get("httpMessage", {}).get("bytes"),
                    ResponseHeaders=event.get("httpMessage", {}).get("responseHeaders"),
                ),
                "Geo": assign_params(
                    Continent=event.get("geo", {}).get("continent"),
                    Country=event.get("geo", {}).get("country"),
                    City=event.get("geo", {}).get("city"),
                    RegionCode=event.get("geo", {}).get("regionCode"),
                    Asn=event.get("geo", {}).get("asn"),
                ),
            }
        )

        ip_ec.append(
            assign_params(
                Address=event.get("attackData", {}).get("clientIP"),
                ASN=event.get("geo", {}).get("asn"),
                Geo={"Country": event.get("geo", {}).get("country")},
            )
        )

        events_human_readable.append(
            assign_params(
                **{
                    "Attacking IP": event.get("attackData", {}).get("clientIP"),
                    "Config ID": event.get("attackData", {}).get("configId"),
                    "Policy ID": event.get("attackData", {}).get("policyId"),
                    "Rules": decode_message(event.get("attackData", {}).get("rules")),
                    "Rule messages": decode_message(event.get("attackData", {}).get("ruleMessages")),
                    "Rule actions": decode_message(event.get("attackData", {}).get("ruleActions")),
                    "Date occured": date_format_converter(
                        from_format="epoch", date_before=event.get("httpMessage", {}).get("start")
                    ),
                    "Location": {"Country": event.get("geo", {}).get("country"), "City": event.get("geo", {}).get("city")},
                }
            )
        )

    return events_ec, ip_ec, events_human_readable


""" COMMANDS """


@logger
def test_module_command(client: Client) -> tuple[None, None, str]:
    """Performs a basic GET request to check if the API is reachable and authentication is successful.

    Args:
        client: Client object with request
        *_: Usually demisto.args()

    Returns:
        'ok' if test successful.

    Raises:
        DemistoException: If test failed.
    """
    # Test on the following date Monday, 6 March 2017 16:07:22
    events, offset = client.get_events(config_ids=demisto.params().get("configIds"), from_epoch="1488816442", limit="1")
    if isinstance(events, list):
        return None, None, "ok"
    raise DemistoException(f"Test module failed, {events}")


@logger
def fetch_incidents_command(
    client: Client, fetch_time: str, fetch_limit: str | int, config_ids: str, last_run: str | None = None
) -> tuple[list[dict[str, Any]], dict]:
    """Uses to fetch incidents into Demisto
    Documentation: https://github.com/demisto/content/tree/master/docs/fetching_incidents

    Args:
        client: Client object with request
        fetch_time: From when to fetch if first time, e.g. `3 days`
        fetch_limit: limit of incidents in a fetch
        config_ids: security configuration ids to fetch, e.g. `51000;56080`
        last_run: Last fetch object occurs.

    Returns:
        incidents, new last_run
    """
    raw_response: list | None = []
    if not last_run:
        last_run, _ = parse_date_range(date_range=fetch_time, date_format="%s")
    raw_response, offset = client.get_events(config_ids=config_ids, from_epoch=last_run, limit=fetch_limit)

    incidents = []
    if raw_response:
        for event in raw_response:
            attack_data = event.get("attackData", {})
            http_message = event.get("httpMessage", {})
            incidents.append(
                {
                    "name": f"{INTEGRATION_NAME}: {attack_data.get('configId')} - {http_message.get('requestId')}",
                    "occurred": date_format_converter(from_format="epoch", date_before=http_message.get("start")),
                    "rawJSON": json.dumps(event),
                }
            )

    return incidents, {"lastRun": offset}


def get_events_command(
    client: Client,
    config_ids: str,
    offset: str | None = None,
    limit: str | None = None,
    from_epoch: str | None = None,
    to_epoch: str | None = None,
    time_stamp: str | None = None,
) -> tuple[object, dict, list | dict]:
    """
        Get security events from Akamai WAF service
        Allowed query parameters combinations:
            1. offset - Since a prior request.
            2. offset, limit - Since a prior request, limited.
            3. from - Since a point in time.
            4. from, limit - Since a point in time, limited.
            5. from, to - Over a range of time.
            6. from, to, limit - Over a range of time, limited.
    Args:
        client: Client object
        config_ids: Unique identifier for each security configuration. To report on more than one configuration, separate
                  integer identifiers with semicolons, e.g. 12892;29182;82912.
        offset: This token denotes the last message. If specified, this operation fetches only security events that have
                occurred from offset. This is a required parameter for offset mode and you can’t use it in time-based requests.
        limit: Defines the approximate maximum number of security events each fetch returns, in both offset and
               time-based modes. The default limit is 10000. Expect requests to return a slightly higher number of
               security events than you set in the limit parameter, because data is stored in different buckets.
        from_epoch: The start of a specified time range, expressed in Unix epoch seconds.
                    This is a required parameter to get time-based results for a set time_stamp, and you can’t use it in
                    offset mode.
        to_epoch: The end of a specified time range, expressed in Unix epoch seconds. You can’t use this parameter in
                  offset mode and it’s an optional parameter in time-based mode. If omitted, the value defaults to the
                  current time.
        time_stamp: timestamp (<number> <time unit>, e.g., 12 hours, 7 days of events

    Returns:
        Human readable, entry context, raw response
    """
    if time_stamp:
        from_epoch, to_epoch = parse_date_range(date_range=time_stamp, date_format="%s")
    raw_response, offset = client.get_events(
        config_ids=config_ids, offset=offset, limit=limit, from_epoch=from_epoch, to_epoch=to_epoch
    )
    if raw_response:
        events_ec, ip_ec, events_human_readable = events_to_ec(raw_response)
        entry_context = {
            "Akamai.SIEM(val.HttpMessage.RequestId && val.HttpMessage.RequestId == obj.HttpMessage.RequestId)": events_ec,
            outputPaths.get("ip"): ip_ec,
        }
        title = f"{INTEGRATION_NAME} - Attacks data"

        human_readable = tableToMarkdown(name=title, t=events_human_readable, removeNull=True)

        return human_readable, entry_context, raw_response
    else:
        return f"{INTEGRATION_NAME} - Could not find any results for given query", {}, {}


def reset_offset_command(client: Client):  # pragma: no cover
    ctx = get_integration_context()
    if "offset" in ctx:
        del ctx["offset"]
    set_integration_context(ctx)
    return "Offset was reset successfully.", {}, {}


def is_last_request_smaller_than_page_size(num_events_from_previous_request: int, page_size: int) -> bool:
    """Checks wether the number of events from the last API call was lower by a certain delta than the request page size.

    Args:
        num_events_from_previous_request (int): The length of the list of events from previous response
        page_size (int): the request limit for the last request.

    Returns:
        bool: True if the number of events from last API call was lower by a certain delta for the requested page size.
              Otherwise, return False
    """
    demisto.info(f"Checking whether execution should break with {num_events_from_previous_request=} and {page_size=}")
    return num_events_from_previous_request < page_size * ALLOWED_PAGE_SIZE_DELTA_RATIO


def is_interval_doesnt_have_enough_time_to_run(min_allowed_delta: int, max_time_took: float) -> tuple[bool, float]:
    """
    Checking whether there's enough time for another fetch request to the Akamai API before docker timeout.
    The function calculates the time of the first request (including the send_events_to_xsiam_part).
    And checks wether the remaining running time (plus a little delta) is less or equal the expected running time.
    The remaining running time is docker timeout limit in seconds - the run time so far (now time - docker execution start time).

    Args:
        min_allowed_delta (int): The minimum allowed delta that should remain before going on another fetch interval.
        max_time_took (float): The worst case execution (the first execution) to compare the rest of the executions to.
    Returns:
        bool: Return True if there's not enough time. Otherwise, return False.
    """
    timeout_time_nano_seconds = demisto.callingContext.get("context", {}).get("TimeoutDuration")
    demisto.info(f"Got {timeout_time_nano_seconds} non seconds for the execution.")
    timeout_time_seconds = timeout_time_nano_seconds / 1_000_000_000
    now = datetime.now()
    time_since_interval_beginning = (now - EXECUTION_START_TIME).total_seconds()
    if not max_time_took:
        max_time_took = time_since_interval_beginning
    demisto.info(f"Checking if execution should break with {time_since_interval_beginning=}, {max_time_took=}.")
    return (timeout_time_seconds - time_since_interval_beginning - min_allowed_delta) <= max_time_took, max_time_took


@logger
def fetch_events_command(
    client: Client, fetch_time: str, fetch_limit: int, config_ids: str, ctx: dict, page_size: int, should_skip_decode_events: bool
) -> Iterator[Any]:
    """Iteratively gathers events from Akamai SIEM. Stores the offset in integration context.

    Args:
        client: Client object with request
        fetch_time: From when to fetch if first time, e.g. `3 days`
        fetch_limit: limit of events in a fetch
        config_ids: security configuration ids to fetch, e.g. `51000;56080`
        ctx: The integration context
        page_size: The number of events to limit for every request.
        should_skip_decode_events: Wether to skip events decoding or not.

    Yields:
        (list[dict], str, int, set[str], bool): events, new offset, total number of events fetched,
        event hashes from current fetch, and whether to set nexttrigger=0 for next execution.
    """
    total_events_count = 0
    offset = ctx.get("offset")
    from_epoch, _ = parse_date_range(fetch_time, date_format="%s")
    auto_trigger_next_run = False
    worst_case_time: float = 0
    execution_counter = 0
    while total_events_count < fetch_limit:
        if execution_counter > 0:
            demisto.info(f"The execution number is {execution_counter}, checking for breaking conditions.")
            if is_last_request_smaller_than_page_size(len(events), page_size):  # type: ignore[has-type]  # pylint: disable=E0601
                demisto.info("last request wasn't big enough, breaking.")
                break
            should_break, worst_case_time = is_interval_doesnt_have_enough_time_to_run(TIME_TO_RUN_BUFFER, worst_case_time)
            if should_break:
                demisto.info("Not enough time for another execution, breaking and triggering next run.")
                auto_trigger_next_run = True
                break
        if (remaining_events_to_fetch := fetch_limit - total_events_count) < page_size:
            demisto.info(f"{remaining_events_to_fetch=} < {page_size=}, lowering page_size to {remaining_events_to_fetch}.")
            page_size = remaining_events_to_fetch
        demisto.info(f"Preparing to get events with {offset=}, {page_size=}, and {fetch_limit=}")
        try:
            events, offset = client.get_events_with_offset(config_ids, offset, page_size, from_epoch)
        except DemistoException as e:
            demisto.error(f"Got an error when trying to request for new events from Akamai\n{e}")
            if "Requested Range Not Satisfiable" in str(e):
                err_msg = (
                    f"Got offset out of range error when attempting to fetch events from Akamai.\n"
                    "This occurred due to offset pointing to events older than 12 hours.\n"
                    "Restarting fetching events after 11 hours ago. Some events were missed.\n"
                    "If you wish to fetch more up to date events, "
                    "please run 'akamai-siem-reset-offset' on the specific instance.\n"
                    "For more information, please refer to the Troubleshooting section in the integration documentation.\n"
                    f"original error: [{e}]"
                )
                reset_offset_command(client)
                raise DemistoException(err_msg)
            else:
                raise DemistoException(e)

        if not events:
            demisto.info("Didn't receive any events, breaking.")
            break
        demisto.info(f"got {len(events)} events, moving to processing events data.")
        processed_events = []
        if should_skip_decode_events:
            demisto.info("skipping events decode.")
            processed_events = events
        else:
            demisto.info("Preparing to load and decode events.")
            for event in events:
                try:
                    event = json.loads(event)
                    if "attackData" in event:
                        for attack_data_key in [
                            "rules",
                            "ruleMessages",
                            "ruleTags",
                            "ruleData",
                            "ruleSelectors",
                            "ruleActions",
                            "ruleVersions",
                        ]:
                            event["attackData"][attack_data_key] = decode_message(  # type: ignore[index, attr-defined]
                                event.get(  # type: ignore[attr-defined]
                                    "attackData",
                                    {},
                                ).get(attack_data_key, "")
                            )
                    if "httpMessage" in event:
                        event["httpMessage"]["requestHeaders"] = decode_url(  # type: ignore[index]
                            event.get("httpMessage", {}).get("requestHeaders", "")  # type: ignore[attr-defined]
                        )
                        event["httpMessage"]["responseHeaders"] = decode_url(  # type: ignore[index]
                            event.get("httpMessage", {}).get("responseHeaders", "")  # type: ignore[attr-defined]
                        )
                except Exception as e:
                    demisto.debug(f"Couldn't decode {event=}, reason: {e}")
                finally:
                    processed_events.append(event)
        total_events_count += len(processed_events)
        execution_counter += 1
        yield processed_events, offset, total_events_count, auto_trigger_next_run
    yield [], offset, total_events_count, auto_trigger_next_run


def decode_url(headers: str) -> dict:
    """Decoding the httpMessage headers parts of the response.

    Args:
        headers (str): The headers to decode

    Returns:
        dict: The decoded and parsed headers as a dictionary.
    """
    decoded_lines = urllib.parse.unquote(headers).replace("\r", "").split("\n")
    decoded_dict = {}
    for line in decoded_lines:
        parts = line.split(": ", 1)
        if len(parts) == 2:
            key, value = parts
            decoded_dict[key.replace("-", "_")] = value.replace('"', "")
    return decoded_dict


def post_latest_event_time(latest_event, base_msg):
    try:
        if isinstance(latest_event, str):
            latest_event = json.loads(latest_event)
        latest_event_time = date_format_converter(
            from_format="epoch", date_before=latest_event.get("httpMessage", {}).get("start", "0")
        )
        demisto.info(f"{base_msg} latest event time is: {latest_event_time}")
    except Exception as e:
        demisto.debug(f"caught an exception when attempting to execute latest_event_time {e}")
        demisto.info(base_msg)


############################################## Beginning of beta part ##############################################
BETA_FETCH_EVENTS_MAX_PAGE_SIZE = 600000  # Allowed events limit per request.
MAX_ALLOWED_CONCURRENT_TASKS = 10000


""" COMMANDS """


async def wait_until_tasks_load_decrease(counter: int, max_concurrent_tasks: int):
    """Testing if there's a tasks load. If so, will go to sleep for 30 seconds so execution can catch up.

    Args:
        counter (int): The current execution number.
        max_concurrent_tasks (int): The maximum number of tasks allowed to run concurrently.
    """
    while (num_of_tasks := len(asyncio.all_tasks())) > max_concurrent_tasks:
        demisto.info(
            f"Running in interval = {counter}. current tasks total size = {num_of_tasks} is larger than the max allowed"
            f" number of tasks {max_concurrent_tasks}. sleeping for 30 seconds to let other tasks finish."
        )
        await asyncio.sleep(30)


@logger
async def fetch_events_long_running_command(
    client: Client,
    from_time: str,
    page_size: int,
    config_ids: str,
    ctx: dict,
    should_skip_decode_events: bool,
    max_concurrent_tasks: int,
):
    """Asynchronously gathers events from Akamai SIEM. Decode them, and send them to xsiam.

    Args:
        client: Client object with request.
        from_time (str): From when to fetch if first time, e.g. `3 days`.
        page_size (int): The number of events to limit for every request.
        config_ids (str): security configuration ids to fetch, e.g. `51000;56080`.
        ctx (dict): The integration context.
        should_skip_decode_events (bool): Whether we should skip serializing and decoding events or not.
        max_concurrent_tasks (int): The maximum number of tasks allowed to run concurrently.

    """
    offset = ctx.get("offset")
    async for events, counter, last_offset in get_events_from_akamai(
        client, config_ids, from_time, page_size, offset, max_concurrent_tasks
    ):
        asyncio.create_task(    # noqa: RUF006
            process_and_send_events_to_xsiam(
                events,
                should_skip_decode_events,  # noqa: RUF006
                last_offset,
                counter,
            )
        )
        offset = last_offset


async def process_and_send_events_to_xsiam(events: list[str], should_skip_decode_events: bool, offset: str | None, counter: int):
    """Process the event if should_skip_decode_events=False (json serialize and decode).
    Send the events to CSP's send_events_to_xsiam.
    save the offset after the execution is done and update the module health.

    Args:
        events (list[str]): The list of json serialized events.
        should_skip_decode_events (bool): Whether we should skip serializing and decoding events or not.
        offset (str | None): The offset hash.
        counter (int): The current execution number.
    """
    demisto.info(f"Running in interval = {counter}. got {len(events)} events, moving to processing events data.")
    processed_events = []
    if should_skip_decode_events:
        demisto.info(f"Running in interval = {counter}. Skipping decode events.")
        processed_events = events
    else:
        demisto.info(f"Running in interval = {counter}. decoding events.")
        processed_events = []
        for event in events:
            try:
                event = json.loads(event)
                if "attackData" in event:
                    for attack_data_key in [
                        "rules",
                        "ruleMessages",
                        "ruleTags",
                        "ruleData",
                        "ruleSelectors",
                        "ruleActions",
                        "ruleVersions",
                    ]:
                        event["attackData"][attack_data_key] = decode_message(  # type: ignore[index, attr-defined]
                            event.get(  # type: ignore[attr-defined]
                                "attackData",  # type: ignore[attr-defined]
                                {},
                            ).get(attack_data_key, "")
                        )
                if "httpMessage" in event:
                    event["httpMessage"]["requestHeaders"] = decode_url(  # type: ignore[index]
                        event.get("httpMessage", {}).get("requestHeaders", "")  # type: ignore[attr-defined]
                    )  # type: ignore[attr-defined]
                    event["httpMessage"]["responseHeaders"] = decode_url(  # type: ignore[index]
                        event.get("httpMessage", {}).get("responseHeaders", "")  # type: ignore[attr-defined]
                    )
            except Exception as e:
                demisto.debug(f"Couldn't decode {event=}, reason: {e}")
            finally:
                processed_events.append(event)
    post_latest_event_time(
        latest_event=processed_events[-1],
        base_msg=f"Running in interval = {counter}. Sending {len(processed_events)} events to xsiam.",
    )
    tasks = send_events_to_xsiam_akamai(
        processed_events,
        VENDOR,
        PRODUCT,
        should_update_health_module=False,
        chunk_size=SEND_EVENTS_TO_XSIAM_CHUNK_SIZE,
        send_events_asynchronously=True,
        url_key="host",
        data_format="json",
        data_size_expected_to_split_evenly=True,
        counter=counter,
    )
    demisto.info(f"Running in interval = {counter}. Finished executing send_events_to_xsiam, waiting for tasks to end.")
    await asyncio.gather(*tasks)
    demisto.info(f"Running in interval = {counter}. Finished gathering all tasks.")
    demisto.info(f"Running in interval = {counter}. Updating module health.")
    set_integration_context({"offset": offset})
    demisto.updateModuleHealth({"eventsPulled": len(processed_events)})
    demisto.info(f"Running in interval = {counter}. Finished updating module health.")


async def get_events_from_akamai(
    client: Client, config_ids: str, from_time: str, page_size: int, offset: str | None, max_concurrent_tasks: int
):
    """Iteratively checks for condition where the loop should wait due to multiple reasons
    and then gathers events from Akamai SIEM.

    Args:
        client: Client object with request.
        config_ids (str): security configuration ids to fetch, e.g. `51000;56080`.
        from_time (str): From when to fetch if first time, e.g. `3 days`.
        page_size: The number of events to limit for every request.
        offset (str | None): The offset (hash) to use for offset based mechanism.
        max_concurrent_tasks (int): The maximum number of tasks allowed to run concurrently.

    Yields:
        (list[str], int, str): events (not serialized), counter (the current execution number), and the new offset.
    """
    counter = 0
    while True:
        if counter > 100_000:
            demisto.info("counter reach 100k, bringing it back to 0.")
            counter = 0
        counter += 1
        from_epoch, _ = parse_date_range(date_range=from_time, date_format="%s")
        demisto.info(f"Running in interval = {counter}. Preparing to get events with {offset=}, and {page_size=}.")
        try:
            demisto.info(f"Running in interval = {counter}. Testing for possible tasks qt overflow.")
            await wait_until_tasks_load_decrease(counter, max_concurrent_tasks)
            demisto.info(f"Running in interval = {counter}. Finished testing for possible tasks qt overflow.")
            get_events_task = client.get_events_concurrently(config_ids, offset, page_size, from_epoch, counter=counter)
            events, offset = None, None
            events, offset = await get_events_task
            demisto.info(f"Running in interval = {counter}. got {len(events)} events and {offset=}.")
        except DemistoException as e:
            demisto.error(f"{e.message}")
            err = str(e)
            if "Requested Range Not Satisfiable" in err:
                err = (
                    f"Running in interval = {counter}. Got offset out of range error when attempting to fetch events from "
                    "Akamai.\nThis occurred due to offset pointing to events older than 12 hours which isn't supported by "
                    f"akamai.\nRestarting fetching events to start from {from_time} ago."
                    " For more information, please refer to the Troubleshooting section in the integration documentation.\n"
                    f"original error: [{err}]"
                )
                offset = None
            demisto.updateModuleHealth(err, is_error=True)
            demisto.info(f"Running in interval = {counter}. Going to sleep for 60 seconds.")
            await asyncio.sleep(60)
            demisto.info(f"Running in interval = {counter}. Done sleeping 60 seconds.")
        if events:
            yield events, counter, offset
        if not events or is_last_request_smaller_than_page_size(len(events), page_size):
            if not events:
                demisto.debug(
                    f"Running in interval = {counter}. No events were received from Akamai,going to sleep for 60 seconds."
                )
            else:
                demisto.debug(
                    f"Running in interval = {counter}. got {len(events)} events which is less"
                    f" than {ALLOWED_PAGE_SIZE_DELTA_RATIO} % of the {page_size=}, going to sleep for 60 seconds."
                )
            await asyncio.sleep(60)
            demisto.info(f"Running in interval = {counter}. Finished sleeping for 60 seconds.")


############################################## Beginning of CSP copy-paste part ##############################################


def akamai_send_data_to_xsiam(
    data,
    vendor,
    product,
    data_format=None,
    url_key="url",
    num_of_attempts=3,
    chunk_size=XSIAM_EVENT_CHUNK_SIZE,
    data_type=EVENTS,
    should_update_health_module=True,
    add_proxy_to_request=False,
    snapshot_id="",
    items_count=None,
    send_events_asynchronously=False,
    data_size_expected_to_split_evenly=False,
    counter=0,
):  # pragma: no cover
    """
    Send the supported fetched data types into the XDR data-collector private api.

    :type data: ``Union[str, list]``
    :param data: The data to send to XSIAM server. Should be of the following:
        1. List of strings or dicts where each string or dict represents an event or asset.
        2. String containing raw events separated by a new line.

    :type vendor: ``str``
    :param vendor: The vendor corresponding to the integration that originated the data.

    :type product: ``str``
    :param product: The product corresponding to the integration that originated the data.

    :type data_format: ``str``
    :param data_format: Should only be filled in case the 'events' parameter contains a string of raw
        events in the format of 'leef' or 'cef'. In other cases the data_format will be set automatically.

    :type url_key: ``str``
    :param url_key: The param dict key where the integration url is located at. the default is 'url'.

    :type num_of_attempts: ``int``
    :param num_of_attempts: The num of attempts to do in case there is an api limit (429 error codes)

    :type chunk_size: ``int``
    :param chunk_size: Advanced - The maximal size of each chunk size we send to API. Limit of 9 MB will be inforced.

    :type data_type: ``str``
    :param data_type: Type of data to send to Xsiam, events or assets.

    :type should_update_health_module: ``bool``
    :param should_update_health_module: whether to trigger the health module showing how many events were sent to xsiam
        This can be useful when using send_data_to_xsiam in batches for the same fetch.

    :type add_proxy_to_request: ``bool``
    :param add_proxy_to_request: whether to add proxy to the send evnets request.

    :type snapshot_id: ``str``
    :param snapshot_id: the snapshot id.

    :type items_count: ``str``
    :param items_count: the asset snapshot items count.

    :type send_events_asynchronously: ``bool``
    :param send_events_asynchronously: whether to use asyncio to send the events to xsiam asynchronously or not.
    Note that when set to True, the updateModuleHealth should be done from the integration itself.

    :type data_size_expected_to_split_evenly: ``bool``
    :param data_size_expected_to_split_evenly: whether the events should be about the same size or not.
    Use this to split data to chunks faster.

    :return: Either None if running regularly or a list of asyncio task objects if running asynchronously:.
    In case of running asynchronously:, the list of tasks will hold the number of events sent and can be accessed by:
    await asyncio.gather(*tasks)
    :rtype: ``List[Task]`` or ``None``
    """
    data_size = 0
    params = demisto.params()
    url = params.get(url_key)
    calling_context = demisto.callingContext.get("context", {})
    instance_name = calling_context.get("IntegrationInstance", "")
    collector_name = calling_context.get("IntegrationBrand", "")
    if not items_count:
        items_count = len(data) if isinstance(data, list) else 1
    if data_type not in DATA_TYPES:
        demisto.debug(f"data type must be one of these values: {DATA_TYPES}")
        return None

    if not data:
        demisto.debug(
            f"send_data_to_xsiam function received no {data_type}, skipping the API call to send {data_type} to XSIAM"
        )
        demisto.updateModuleHealth({f"{data_type}Pulled": data_size})
        return None

    # only in case we have data to send to XSIAM we continue with this flow.
    # Correspond to case 1: List of strings or dicts where each string or dict represents an one event or asset or snapshot.
    if isinstance(data, list):
        # In case we have list of dicts we set the data_format to json and parse each dict to a stringify each dict.
        demisto.debug(f"Sending {len(data)} {data_type} to XSIAM")
        if isinstance(data[0], dict):
            data = [json.dumps(item) for item in data]
            data_format = "json"
        # Separating each event with a new line
        data = "\n".join(data)
    elif not isinstance(data, str):
        raise DemistoException(
            f"Unsupported type: {type(data)} for the {data_type} parameter. Should be a string or list."
        )
    if not data_format:
        data_format = "text"

    xsiam_api_token = demisto.getLicenseCustomField("Http_Connector.token")
    xsiam_domain = demisto.getLicenseCustomField("Http_Connector.url")
    xsiam_url = f"https://api-{xsiam_domain}"
    headers = remove_empty_elements(
        {
            "authorization": xsiam_api_token,
            "format": data_format,
            "product": product,
            "vendor": vendor,
            "content-encoding": "gzip",
            "collector-name": collector_name,
            "instance-name": instance_name,
            "final-reporting-device": url,
            "collector-type": ASSETS if data_type == ASSETS else EVENTS,
        }
    )
    if data_type == ASSETS:
        if not snapshot_id:
            snapshot_id = str(round(time.time() * 1000))

        # We are setting a time stamp ahead of the instance name since snapshot-ids must be configured in ascending
        # alphabetical order such that first_snapshot < second_snapshot etc.
        headers["snapshot-id"] = snapshot_id + instance_name
        headers["total-items-count"] = str(items_count)

    header_msg = f"Error sending new {data_type} into XSIAM.\n"

    def data_error_handler(res):
        """
        Internal function to parse the XSIAM API errors
        """
        try:
            response = res.json()
            error = res.reason
            if response.get("error").lower() == "false":
                xsiam_server_err_msg = response.get("error")
                error += ": " + xsiam_server_err_msg

        except ValueError:
            if res.text:
                error = f"\n{res.text}"
            else:
                error = "Received empty response from the server"

        api_call_info = (
            "Parameters used:\n"
            f"\tURL: {xsiam_url}\n"
            f"\tHeaders: {json.dumps(headers, indent=8)}\n\n"
            f"Response status code: {res.status_code}\n"
            f"Error received:\n\t{error}"
        )

        demisto.error(header_msg + api_call_info)
        raise DemistoException(header_msg + error, DemistoException)

    client = BaseClient(base_url=xsiam_url, proxy=add_proxy_to_request)
    if data_size_expected_to_split_evenly:
        data_chunks = split_data_by_slices(data, chunk_size)
    else:
        data_chunks = split_data_to_chunks(data, chunk_size)

    def send_events(data_chunk):
        chunk_size = len(data_chunk)
        data_chunk = "\n".join(data_chunk)
        zipped_data = gzip.compress(data_chunk.encode("utf-8"))  # type: ignore[AttributeError,attr-defined]
        xsiam_api_call_with_retries(
            client=client,
            events_error_handler=data_error_handler,
            error_msg=header_msg,
            headers=headers,
            num_of_attempts=num_of_attempts,
            xsiam_url=xsiam_url,
            zipped_data=zipped_data,
            is_json_response=True,
            data_type=data_type,
        )
        return chunk_size

    async def send_events_async(data_chunk):
        chunk_size = len(data_chunk)
        data_chunk = "\n".join(data_chunk)
        zipped_data = gzip.compress(data_chunk.encode("utf-8"))  # type: ignore[AttributeError,attr-defined]
        _ = await xsiam_api_call_async_with_retries(
            headers=headers, num_of_attempts=num_of_attempts, xsiam_url=xsiam_url, zipped_data=zipped_data, data_type=data_type
        )
        return chunk_size

    if send_events_asynchronously:
        demisto.info(f"Running in interval = {counter}. Sending events to xsiam asynchronously.")
        all_chunks = list(data_chunks)
        demisto.info(f"Running in interval = {counter}. Finished appending all data_chunks to a list.")
        tasks = [asyncio.create_task(send_events_async(chunk)) for chunk in all_chunks]

        demisto.info(f"Finished submiting {len(tasks)} tasks for the {counter} time")
        return tasks
    else:
        demisto.info("Sending events to xsiam synchronously.")
        for chunk in data_chunks:
            data_size += send_events(chunk)

        if should_update_health_module:
            demisto.updateModuleHealth({f"{data_type}Pulled": data_size})
    return None


def split_data_by_slices(data, target_chunk_size):  # pragma: no cover
    """
    Splits a string/list of data into chunks of an approximately specified size.
    The actual size can be lower. the slicing is based on the assumption that all entries have the same size.

    :type data: ``list`` or a ``string``
    :param data: A list of data or a string delimited with \n  to split to chunks.
    :type target_chunk_size: ``int``
    :param target_chunk_size: The maximum size of each chunk. The maximal size allowed is 9MB.

    :return: An iterable of lists where each list contains events with approx size of chunk size.
    :rtype: ``collections.Iterable[list]``
    """
    target_chunk_size = min(target_chunk_size, XSIAM_EVENT_CHUNK_SIZE_LIMIT)
    if isinstance(data, str):
        data = data.split("\n")
    entry_size = sys.getsizeof(data[0])
    num_of_entries_per_chunk = target_chunk_size // entry_size
    for i in range(0, len(data), num_of_entries_per_chunk):
        chunk = data[i: i + num_of_entries_per_chunk]
        yield chunk


async def xsiam_api_call_async_with_retries(
    xsiam_url,
    zipped_data,
    headers,
    num_of_attempts,
    data_type=EVENTS,
):  # pragma: no cover
    """
    Send the fetched events or assets into the XDR data-collector private api.
    :type xsiam_url: ``str``
    :param xsiam_url: The URL of XSIAM to send the api request.
    :type zipped_data: ``bytes``
    :param zipped_data: encoded events
    :type headers: ``dict``
    :param headers: headers for the request
    :type num_of_attempts: ``int``
    :param num_of_attempts: The num of attempts to do in case there is an api limit (429 error codes).
    :type data_type: ``str``
    :param data_type: events or assets
    :return: Response object or DemistoException
    :rtype: ``requests.Response`` or ``DemistoException``
    """
    # retry mechanism in case there is a rate limit (429) from xsiam.
    status_code = None
    attempt_num = 1
    response = None
    while status_code != 200 and attempt_num < num_of_attempts + 1:
        demisto.debug(
            f"Sending {data_type} into xsiam, attempt number {attempt_num}"
        )
        # in the last try we should raise an exception if any error occurred, including 429
        ok_codes = (200, 429) if attempt_num < num_of_attempts else None
        async with aiohttp.ClientSession() as session:    # noqa: SIM117
            async with session.post(urljoin(xsiam_url, "/logs/v1/xsiam"), data=zipped_data, headers=headers) as response:
                try:
                    response.raise_for_status()  # This raises an exception for non-2xx status codes
                    status_code = response.status
                except aiohttp.ClientResponseError as e:
                    if ok_codes and e.status in ok_codes:
                        continue
                    else:
                        header_msg = f"Error sending new {data_type} into XSIAM.\n"
                        api_call_info = (
                            "Parameters used:\n"
                            f"\tURL: {xsiam_url}\n"
                            f"\tHeaders: {json.dumps(e.headers, indent=8)}\n\n"
                            f"Response status code: {e.status}\n"
                            f"Error received:\n\t{e.message}\n"
                            f"additional request info: \n\t{e.request_info}"
                        )

                        demisto.error(header_msg + api_call_info)
                        demisto.updateModuleHealth(header_msg + e.message, is_error=True)

        demisto.debug(f"received status code: {status_code}")
        if status_code == 429:
            await asyncio.sleep(1)
        attempt_num += 1
    return response


def send_events_to_xsiam_akamai(
    events,
    vendor,
    product,
    data_format=None,
    url_key="url",
    num_of_attempts=3,
    chunk_size=XSIAM_EVENT_CHUNK_SIZE,
    should_update_health_module=True,
    add_proxy_to_request=False,
    send_events_asynchronously=False,
    data_size_expected_to_split_evenly=False,
    counter=0,
):  # pragma: no cover
    """
    Send the fetched events into the XDR data-collector private api.

    :type events: ``Union[str, list]``
    :param events: The events to send to XSIAM server. Should be of the following:
        1. List of strings or dicts where each string or dict represents an event.
        2. String containing raw events separated by a new line.

    :type vendor: ``str``
    :param vendor: The vendor corresponding to the integration that originated the events.

    :type product: ``str``
    :param product: The product corresponding to the integration that originated the events.

    :type data_format: ``str``
    :param data_format: Should only be filled in case the 'events' parameter contains a string of raw
        events in the format of 'leef' or 'cef'. In other cases the data_format will be set automatically.

    :type url_key: ``str``
    :param url_key: The param dict key where the integration url is located at. the default is 'url'.

    :type num_of_attempts: ``int``
    :param num_of_attempts: The num of attempts to do in case there is an api limit (429 error codes)

    :type chunk_size: ``int``
    :param chunk_size: Advanced - The maximal size of each chunk size we send to API. Limit of 9 MB will be inforced.

    :type should_update_health_module: ``bool``
    :param should_update_health_module: whether to trigger the health module showing how many events were sent to xsiam

    :type add_proxy_to_request :``bool``
    :param add_proxy_to_request: whether to add proxy to the send evnets request.

    :type send_events_asynchronously: ``bool``
    :param send_events_asynchronously: whether to use asyncio to send the events to xsiam asynchronously or not.
    Note that when set to True, the updateModuleHealth should be done from the integration itself.

    :type data_size_expected_to_split_evenly: ``bool``
    :param data_size_expected_to_split_evenly: whether the events should be about the same size or not.
    Use this to split data to chunks faster.

    :return: Either None if running regularly or a list of asyncio task objects if running asynchronously:.
    In case of running asynchronously:, the list of tasks will hold the number of events sent and can be accessed by:
    await asyncio.gather(*tasks)
    :rtype: ``List[Task]`` or ``None``
    """
    return akamai_send_data_to_xsiam(
        events,
        vendor,
        product,
        data_format,
        url_key,
        num_of_attempts,
        chunk_size,
        data_type="events",
        should_update_health_module=should_update_health_module,
        add_proxy_to_request=add_proxy_to_request,
        send_events_asynchronously=send_events_asynchronously,
        data_size_expected_to_split_evenly=data_size_expected_to_split_evenly,
        counter=counter,
    )


############################################## end of CSP copy-paste part ##############################################


############################################## end of beta part ##############################################


""" COMMANDS MANAGER / SWITCH PANEL """


def main():  # pragma: no cover
    params = demisto.params()
    client = Client(
        base_url=urljoin(params.get("host"), "/siem/v1/configs"),
        verify=not params.get("insecure", False),
        proxy=params.get("proxy"),
        auth=EdgeGridAuth(
            client_token=params.get("clienttoken_creds", {}).get("password") or params.get("clientToken"),
            access_token=params.get("accesstoken_creds", {}).get("password") or params.get("accessToken"),
            client_secret=params.get("clientsecret_creds", {}).get("password") or params.get("clientSecret"),
        ),
    )
    commands = {
        "test-module": test_module_command,
        f"{INTEGRATION_COMMAND_NAME}-get-events": get_events_command,
        f"{INTEGRATION_COMMAND_NAME}-reset-offset": reset_offset_command,
    }
    command = demisto.command()
    demisto.debug(f"Command being called is {command}")

    try:
        if params.get("isFetch") and not (0 < (arg_to_number(params.get("fetchLimit")) or 20) <= 2000):
            raise DemistoException("Fetch limit must be an integer between 1 and 2000")

        if command == "fetch-incidents":
            incidents, new_last_run = fetch_incidents_command(
                client,
                fetch_time=params.get("fetchTime"),
                fetch_limit=params.get("fetchLimit"),
                config_ids=params.get("configIds"),
                last_run=demisto.getLastRun().get("lastRun"),
            )
            demisto.incidents(incidents)
            demisto.setLastRun(new_last_run)
        elif command == "fetch-events":
            if params.get("longRunning", False):
                raise DemistoException(
                    "Cannot run both fetch events and long-running command simultaneously.\n"
                    "Please make sure to set either isFetchEvents or longRunning to false in"
                    " the integration configuration."
                )
            page_size = int(params.get("page_size", FETCH_EVENTS_MAX_PAGE_SIZE))
            limit = int(params.get("fetchLimit", 300000))
            if limit > MAX_ALLOWED_FETCH_LIMIT:
                demisto.info(f"Got {limit=} larger than {MAX_ALLOWED_FETCH_LIMIT=}, setting limit to {MAX_ALLOWED_FETCH_LIMIT}.")
                limit = MAX_ALLOWED_FETCH_LIMIT
            if limit < page_size:
                demisto.info(f"Got {limit=} lower than {page_size=}, lowering page_size to {limit}.")
                page_size = limit
            should_skip_decode_events = params.get("should_skip_decode_events", False)
            for events, offset, total_events_count, auto_trigger_next_run in (  # noqa: B007
                fetch_events_command(
                    client,
                    params.get("fetchTime", "5 minutes"),
                    fetch_limit=limit,
                    config_ids=params.get("configIds", ""),
                    ctx=get_integration_context() or {},
                    page_size=page_size,
                    should_skip_decode_events=should_skip_decode_events,
                )
            ):
                if events:
                    post_latest_event_time(
                        latest_event=events[-1], base_msg=f"Sending {len(events)} events to xsiam using multithreads."
                    )
                    futures = send_events_to_xsiam(
                        events,
                        VENDOR,
                        PRODUCT,
                        should_update_health_module=False,
                        chunk_size=SEND_EVENTS_TO_XSIAM_CHUNK_SIZE,
                        multiple_threads=True,
                        data_format="json",
                    )
                    demisto.info("Finished executing send_events_to_xsiam, waiting for futures to end.")
                    data_size = 0
                    should_fail = False
                    for future in concurrent.futures.as_completed(futures):
<<<<<<< HEAD
                        data_size += future.result()
                    demisto.info(
                        f"Done sending {data_size} events to xsiam."
                        f"sent {total_events_count} events to xsiam in total during this interval."
                    )
=======
                        try:
                            data_size += future.result()
                        except Exception as e:
                            demisto.info(f"Got an error when executing send_events_to_xsiam: {e}")
                            should_fail = True
                    if should_fail:
                        raise DemistoException(
                            "Encountered an error while sending events to xsiam, will attempt to send all events to xsiam again.")
                    demisto.info(f"Done sending {data_size} events to xsiam."
                                 f"sent {total_events_count} events to xsiam in total during this interval.")
>>>>>>> 7c8239cf
                set_integration_context({"offset": offset})
            demisto.updateModuleHealth({"eventsPulled": (total_events_count or 0)})
            next_run = {}
            if auto_trigger_next_run or total_events_count >= limit:
                demisto.info(f"got {auto_trigger_next_run=} or at least {limit} events this interval - setting nextTrigger=0.")
                next_run["nextTrigger"] = "0"
            else:
                demisto.info(f"Got less than {limit} events this interval - will not trigger next run automatically.")
            demisto.setLastRun(next_run)
        elif command == "long-running-execution":
            if params.get("isFetchEvents", False):
                raise DemistoException(
                    "Cannot run both fetch events and long-running command simultaneously.\n"
                    "Please make sure to set either isFetchEvents or longRunning to false in"
                    " the integration configuration."
                )
            page_size = min(int(params.get("beta_page_size", BETA_FETCH_EVENTS_MAX_PAGE_SIZE)), BETA_FETCH_EVENTS_MAX_PAGE_SIZE)
            should_skip_decode_events = params.get("should_skip_decode_events", False)
            max_concurrent_tasks = min(int(params.get("max_concurrent_tasks", 100)), MAX_ALLOWED_CONCURRENT_TASKS)
            demisto.info("Starting long-running execution.")

            asyncio.run(
                fetch_events_long_running_command(
                    client,
                    from_time=params.get("fetchTime", "5 minutes"),
                    page_size=page_size,
                    config_ids=params.get("configIds", ""),
                    ctx=get_integration_context() or {},
                    should_skip_decode_events=should_skip_decode_events,
                    max_concurrent_tasks=max_concurrent_tasks,
                )
            )

        else:
            human_readable, entry_context, raw_response = commands[command](client, **demisto.args())
            return_outputs(human_readable, entry_context, raw_response)

    except Exception as e:
        err_msg = f"Error in {INTEGRATION_NAME} Integration [{e}]"
        return_error(err_msg, error=e)


if __name__ in ["__builtin__", "builtins", "__main__"]:  # pragma: no cover
    main()<|MERGE_RESOLUTION|>--- conflicted
+++ resolved
@@ -1296,13 +1296,6 @@
                     data_size = 0
                     should_fail = False
                     for future in concurrent.futures.as_completed(futures):
-<<<<<<< HEAD
-                        data_size += future.result()
-                    demisto.info(
-                        f"Done sending {data_size} events to xsiam."
-                        f"sent {total_events_count} events to xsiam in total during this interval."
-                    )
-=======
                         try:
                             data_size += future.result()
                         except Exception as e:
@@ -1311,9 +1304,10 @@
                     if should_fail:
                         raise DemistoException(
                             "Encountered an error while sending events to xsiam, will attempt to send all events to xsiam again.")
-                    demisto.info(f"Done sending {data_size} events to xsiam."
-                                 f"sent {total_events_count} events to xsiam in total during this interval.")
->>>>>>> 7c8239cf
+                    demisto.info(
+                        f"Done sending {data_size} events to xsiam."
+                        f"sent {total_events_count} events to xsiam in total during this interval."
+                    )
                 set_integration_context({"offset": offset})
             demisto.updateModuleHealth({"eventsPulled": (total_events_count or 0)})
             next_run = {}
