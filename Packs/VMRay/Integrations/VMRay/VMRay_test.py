import time
<<<<<<< HEAD
import sys
=======
from unittest.mock import MagicMock
>>>>>>> 90cf3b88

import demistomock as demisto
import requests_mock

import pytest

from CommonServerPython import EntryType

MOCK_URL = "https://cloud.vmray.com/"
MOCK_API_KEY = "123456"


@pytest.fixture(autouse=True)
def params(mocker):
    mocker.patch.object(demisto, "params", return_value={"api_key": MOCK_API_KEY, "server": MOCK_URL, "shareable": False})


@pytest.fixture(autouse=True)
def mock_sleep(monkeypatch):
    def sleep(seconds):
        pass

    monkeypatch.setattr(time, "sleep", sleep)


def test_upload_sample_command(mocker):
    """
    Given:
        A file that has already been analyzed
    When:
        upload_sample_command is running
    Then:
        Make sure the error includes a hint how to change the Analysis Caching mode.
    """
    expected_output = str("Error in API call to VMRay [200] - [{'error_msg': 'Submission not stored because no jobs "
                          "were created. There is a possibility this file has been analyzed before. Please change the "
                          "Analysis Caching mode for this API key to something other than \"Legacy\" in the VMRay "
                          "Web Interface.', 'submission_filename': 'README.md'}]")
    mocker.patch.object(demisto, 'command', return_value='vmray-upload-sample')
    mocker.patch.object(demisto, 'getFilePath', return_value={'id': 'id', 'path': 'README.md', 'name': 'README.md'})
    mocker_output = mocker.patch('VMRay.return_error')
    with requests_mock.Mocker() as m:
        m.request('POST',
                  'https://cloud.vmray.com/rest/sample/submit',
                  json={'data': {'errors': [{'error_msg': 'Submission not stored because no jobs were created',
                                             'submission_filename': 'README.md'}]}},
                  status_code=200)
        from VMRay import main

        main()

    assert mocker_output.call_args.args[0] == expected_output


@pytest.mark.parametrize(
    "file_name, expected",
    [
        ("abc.exe", b"abc.exe"),
        ("<>:\"/\\|?*a.exe", b"a.exe"),
        ("\\test\\encode\\file\\name", b"testencodefilename"),
        ("ñá@.exe", b"\xc3\xb1\xc3\xa1@.exe"),
    ]
)
def test_encoding_file_name(file_name, expected):
    """
    Given:
        A string representing a file name
    When:
        `encode_file_name` is running
    Then:
        Verify the output of `encode_file_name` is the same as the expected bytes.
        Characters that Windows doesn't allow for filenames get removed from the string.
    """
    from VMRay import encode_file_name

    assert encode_file_name(file_name) == expected


def test_is_json():
    from VMRay import is_json
    from requests.models import Response

    response = Response()
    response._content = b'{ "key" : "a" }'
    assert is_json(response)
    response._content = b'{ "key" : a }'
    assert not is_json(response)


@pytest.mark.parametrize(
    "input",
    [1, "1"]
)
def test_valid_id(input):
    from VMRay import check_id

    assert check_id(input)
<<<<<<< HEAD


@pytest.mark.parametrize(
    "input",
    [1.1, "foo"]
)
def test_invalid_id(input):
    from VMRay import check_id
=======
>>>>>>> 90cf3b88

    with pytest.raises(ValueError):
        check_id(input)

<<<<<<< HEAD
=======
@pytest.mark.parametrize(
    "input",
    [1.1, "foo"]
)
def test_invalid_id(input):
    from VMRay import check_id

    with pytest.raises(ValueError):
        check_id(input)

>>>>>>> 90cf3b88

def test_build_errors_string():
    from VMRay import build_errors_string
    assert build_errors_string('Error') == 'Error'
    assert build_errors_string([{'error_msg': 'Error'}, {'error_msg': 'Another error'}]) == 'Error.\nAnother error.\n'
    assert build_errors_string({'error_msg': 'Error'}) == 'Error'


def test_dbot_score_by_hash():
    from VMRay import dbot_score_by_hash

    assert dbot_score_by_hash({'MD5': '0322ea0cb2fcfa4281cf7804c8f553d1'}) == [
        {'Indicator': '0322ea0cb2fcfa4281cf7804c8f553d1',
         'Reliability': 'C - Fairly reliable',
         'Score': None,
         'Type': 'hash',
         'Vendor': 'VMRay'}]


def test_build_job_data():
    from VMRay import build_job_data

    entry = {'job_id': 'test', 'job_sample_id': 'test',
             'job_submission_id': 'test', 'job_sample_md5': 'test',
             'job_sample_sha1': 'test', 'job_sample_sha256': 'test',
             'job_sample_ssdeep': 'test', 'job_vm_name': 'test',
             'job_vm_id': 'test', 'job_status': 'test'}
    assert build_job_data(entry) == {'JobID': 'test',
                                     'MD5': 'test',
                                     'SHA1': 'test',
                                     'SHA256': 'test',
                                     'SSDeep': 'test',
                                     'SampleID': 'test',
                                     'Status': 'test',
                                     'SubmissionID': 'test',
                                     'VMID': 'test',
                                     'VMName': 'test'}


def test_build_finished_job():
    from VMRay import build_finished_job

    assert build_finished_job('test', 'test') == {'JobID': 'test', 'SampleID': 'test', 'Status': 'Finished/NotExists'}


<<<<<<< HEAD
def test_rate_limit(requests_mock):
    requests_mock.get(
        "https://cloud.vmray.com/rest/submission/123",
        [
            {
                "status_code": 429,
                "json": {
                    "error_msg": "Request was throttled. Expected available in 2 seconds.",
                    "result": "error"
                },
                "headers": {
                    "Retry-After": "2"
                }
            },
            {
                "status_code": 200,
                "json": {
                    "foo": "bar"
                }
            }
        ]
    )

    from VMRay import http_request
    response = http_request("GET", "submission/123")

    assert requests_mock.call_count == 2
    assert response == {"foo": "bar"}


def test_rate_limit_max_retries(requests_mock, mocker):
    mocker.patch.object(sys, "exit", return_value=None)
    requests_mock.get(
        "https://cloud.vmray.com/rest/analysis/123",
        [
            {
                "status_code": 429,
                "json": {
                    "error_msg": "Request was throttled. Expected available in 60 seconds.",
                    "result": "error"
                },
                "headers": {
                    "Retry-After": "60"
                }
            }
        ]
    )

    from VMRay import http_request
    response = http_request("GET", "analysis/123")

    assert requests_mock.call_count == 11
    assert response["error_msg"] == "Request was throttled. Expected available in 60 seconds."


=======
>>>>>>> 90cf3b88
def test_billing_type(requests_mock):
    requests_mock.get(
        MOCK_URL + "rest/analysis/123",
        json={
            "data": {
                "analysis_billing_type": "detector"
            }
        }
    )

    from VMRay import get_billing_type
    billing_type = get_billing_type(123)
    assert billing_type == "detector"


def test_get_screenshots_command(requests_mock, mocker):
    from VMRay import main

    raw_screenshots_zip = (
        b"PK\x03\x04\x14\x00\x00\x00\x08\x00\xc3j\tW/Lw$l\x00\x00\x00w\x00\x00\x008\x00\x00\x00screenshots/"
        b"0d8bcf13d159a14aed6b2bf8b75a094aab4a6aeb.png\xeb\x0c\xf0s\xe7\xe5\x92\xe2b``\xe0\xf5\xf4p\t\x02\xd2\x8c "
        b"\xcc\xc1\x04$'\x94\x07\xdf\x03q\x8a\x83\xdc\x9d\x18\xd6\x9d\x93y\t\xe4\xb0\xa4;\xfa:20l\xec\xe7\xfe\x93\xc8"
        b"\n\xe4s\x16xD\x1630\xf0\x1d\x06a\xc6\xe3\xf9+R\x80\x82<\x9e.\x8e!\x12\xe1\xc9\x16\x01\x91\xbc\x0c\xcc\x1b"
        b"\x19\xb7N\xbd\x91\xf9\x04(\xce\xe0\xe9\xea\xe7\xb2\xce)\xa1\t\x00PK\x03\x04\x14\x00\x00\x00\x08\x00\x8bk"
        b"\tW\xbdA`\xb4\x89\x00\x00\x00\xd8\x00\x00\x00\x15\x00\x00\x00screenshots/index.log\x8d\x8e1\x0e\x021\x0c"
        b"\x04{$\xfep\x0f@(v\x1c'.\xee1^;\x81\x06\x84D\xcb\xe39~@\xb7\xd2\xcej\xb6l\x9f\x8d\xb8J\xd3#<\xb2\xed\xd2c-K"
        b"\xa2@\x93Ai\xa9u\xaa\x18\x81\x8d\x18zy\xdf\x9d\xf6\x92\x03\xb1\xa8&5s\x12\x9f\xa9`\xac\x81\xde\xbc\x98"
        b"\xb8C\\}\xe2Gs\xd3=\xe8\xa8\xcc\xca\xec\xd3\xe0>\xaa\x94\xc1VK\xd4\xa8sx\x8cL\x10z\xf5u,\xd3m\xa00\x07VB"
        b"\x1d@\x1e\xe7\xfeU^_\xcf\xdb\xf9\xf4\x05PK\x01\x02\x14\x00\x14\x00\x00\x00\x08\x00\xc3j\tW/Lw$l\x00\x00"
        b"\x00w\x00\x00\x008\x00\x00\x00\x00\x00\x00\x00\x00\x00 \x00\x00\x00\x00\x00\x00\x00screenshots"
        b"/0d8bcf13d159a14aed6b2bf8b75a094aab4a6aeb.pngPK\x01\x02\x14\x00\x14\x00\x00\x00\x08\x00\x8bk\tW\xbdA`\xb4"
        b"\x89\x00\x00\x00\xd8\x00\x00\x00\x15\x00\x00\x00\x00\x00\x00\x00\x01\x00 \x00\x00\x00\xc2\x00\x00"
        b"\x00screenshots/index.logPK\x05\x06\x00\x00\x00\x00\x02\x00\x02\x00\xa9\x00\x00\x00~\x01\x00\x00\x00\x00"
    )
    file_result_return_value = {
        'Contents': b'',
        'File': 'analysis_123_screenshot_0.png',
        'FileID': '00000000-0000-0000-0000-000000000000',
        'Type': EntryType.IMAGE,
    }

    mocker.patch.object(demisto, 'args', return_value={'analysis_id': '123'})
    mocker.patch.object(demisto, 'command', return_value='vmray-get-screenshots')
    mocker.patch('VMRay.get_screenshots', return_value=raw_screenshots_zip)
    return_results_mock = mocker.patch('VMRay.return_results')
    file_result_mock = mocker.patch('VMRay.fileResult', return_value=file_result_return_value)

    main()

    file_result_mock.assert_called_once_with(
        filename='analysis_123_screenshot_0.png',
        data=(
            b'\x89PNG\r\n\x1a\n\x00\x00\x00\rIHDR\x00\x00\x00\x01\x00\x00\x00\x01\x08\x02\x00\x00\x00\x90wS\xde\x00'
            b'\x00\x00\x01sRGB\x00\xae\xce\x1c\xe9\x00\x00\x00\x04gAMA\x00\x00\xb1\x8f\x0b\xfca\x05\x00\x00\x00\tpHYs'
            b'\x00\x00\x0e\xc3\x00\x00\x0e\xc3\x01\xc7o\xa8d\x00\x00\x00\x0cIDAT\x18Wc8PY\r\x00\x03\xb1\x01\xb5\x95'
            b'\xd8i\xe4\x00\x00\x00\x00IEND\xaeB`\x82'
        ),
        file_type=EntryType.IMAGE,
    )
<<<<<<< HEAD
    return_results_mock.assert_called_once_with([file_result_return_value])
=======
    return_results_mock.assert_called_once_with([file_result_return_value])


@pytest.fixture
def mock_http_request(mocker):
    """Fixture to mock VMRay.generic_http_request with a specific response."""
    is_json = MagicMock()
    is_json.return_value = True
    mocker.patch('VMRay.is_json', return_value=is_json)

    def mock_request(method=None, url_suffix=None, params=None, files=None, get_raw=False, ignore_errors=False, status_code=200,
                     response_data=None, text=None):
        mock_response = MagicMock()
        mock_response.status_code = status_code
        if response_data:
            mock_response.json.return_value = response_data
        if text:
            mock_response.text = text
        mocker.patch('VMRay.generic_http_request', return_value=mock_response)
        return mock_request

    return mock_request


def test_http_request_success_200(mock_http_request):
    """
     Given: A successfully http request.
     When: Making a http request.
     Then: Assert correct data is returned.
    """
    from VMRay import http_request

    # Configure mock_http_request with desired status code and data
    mock_http_request(status_code=200, response_data={"data": "success"})

    # Call the function
    response = http_request("GET", "/api/endpoint")

    assert response == {"data": "success"}


def test_http_request_rate_limit_exceeded(mocker, mock_http_request):
    """
     Given: A failing http request.
     When: Making a http request.
     Then: Assert correct error message is returned.
    """
    from VMRay import http_request

    error_mock = mocker.patch('VMRay.return_error')

    # Configure mock_http_request for rate limit exceeded (429)
    mock_http_request(status_code=429, response_data={"message": "Rate limit exceeded"}, text="Rate limit exceeded")

    # Call the function
    http_request("GET", "/api/endpoint")

    # Assert expected behavior in the error message
    assert "Rate limit exceeded" in error_mock.call_args[0][0]
>>>>>>> 90cf3b88
<|MERGE_RESOLUTION|>--- conflicted
+++ resolved
@@ -1,9 +1,5 @@
 import time
-<<<<<<< HEAD
-import sys
-=======
 from unittest.mock import MagicMock
->>>>>>> 90cf3b88
 
 import demistomock as demisto
 import requests_mock
@@ -101,7 +97,6 @@
     from VMRay import check_id
 
     assert check_id(input)
-<<<<<<< HEAD
 
 
 @pytest.mark.parametrize(
@@ -110,25 +105,10 @@
 )
 def test_invalid_id(input):
     from VMRay import check_id
-=======
->>>>>>> 90cf3b88
 
     with pytest.raises(ValueError):
         check_id(input)
 
-<<<<<<< HEAD
-=======
-@pytest.mark.parametrize(
-    "input",
-    [1.1, "foo"]
-)
-def test_invalid_id(input):
-    from VMRay import check_id
-
-    with pytest.raises(ValueError):
-        check_id(input)
-
->>>>>>> 90cf3b88
 
 def test_build_errors_string():
     from VMRay import build_errors_string
@@ -174,64 +154,6 @@
     assert build_finished_job('test', 'test') == {'JobID': 'test', 'SampleID': 'test', 'Status': 'Finished/NotExists'}
 
 
-<<<<<<< HEAD
-def test_rate_limit(requests_mock):
-    requests_mock.get(
-        "https://cloud.vmray.com/rest/submission/123",
-        [
-            {
-                "status_code": 429,
-                "json": {
-                    "error_msg": "Request was throttled. Expected available in 2 seconds.",
-                    "result": "error"
-                },
-                "headers": {
-                    "Retry-After": "2"
-                }
-            },
-            {
-                "status_code": 200,
-                "json": {
-                    "foo": "bar"
-                }
-            }
-        ]
-    )
-
-    from VMRay import http_request
-    response = http_request("GET", "submission/123")
-
-    assert requests_mock.call_count == 2
-    assert response == {"foo": "bar"}
-
-
-def test_rate_limit_max_retries(requests_mock, mocker):
-    mocker.patch.object(sys, "exit", return_value=None)
-    requests_mock.get(
-        "https://cloud.vmray.com/rest/analysis/123",
-        [
-            {
-                "status_code": 429,
-                "json": {
-                    "error_msg": "Request was throttled. Expected available in 60 seconds.",
-                    "result": "error"
-                },
-                "headers": {
-                    "Retry-After": "60"
-                }
-            }
-        ]
-    )
-
-    from VMRay import http_request
-    response = http_request("GET", "analysis/123")
-
-    assert requests_mock.call_count == 11
-    assert response["error_msg"] == "Request was throttled. Expected available in 60 seconds."
-
-
-=======
->>>>>>> 90cf3b88
 def test_billing_type(requests_mock):
     requests_mock.get(
         MOCK_URL + "rest/analysis/123",
@@ -291,9 +213,6 @@
         ),
         file_type=EntryType.IMAGE,
     )
-<<<<<<< HEAD
-    return_results_mock.assert_called_once_with([file_result_return_value])
-=======
     return_results_mock.assert_called_once_with([file_result_return_value])
 
 
@@ -352,5 +271,4 @@
     http_request("GET", "/api/endpoint")
 
     # Assert expected behavior in the error message
-    assert "Rate limit exceeded" in error_mock.call_args[0][0]
->>>>>>> 90cf3b88
+    assert "Rate limit exceeded" in error_mock.call_args[0][0]