<<<<<<< HEAD
import io
import os
import demistomock as demisto  # noqa: F401
from CommonServerPython import *  # noqa: F401
=======
import demistomock as demisto  # noqa: F401
from CommonServerPython import *  # noqa: F401
import io
import os
>>>>>>> 6f77591c
import random
import time
import urllib3

from zipfile import ZipFile

import requests

''' GLOBAL PARAMS '''
API_KEY = demisto.params().get('api_key') or demisto.params().get('credentials', {}).get('password')
if not API_KEY:
    raise ValueError('The API Key parameter is required.')
SERVER = (
    demisto.params()['server'][:-1]
    if (demisto.params()['server'] and demisto.params()['server'].endswith('/'))
    else demisto.params()['server']
)
RETRY_ON_RATE_LIMIT = demisto.params().get("retry_on_rate_limit", True)
SERVER += '/rest/'
USE_SSL = not demisto.params().get('insecure', False)
HEADERS = {'Authorization': f'api_key {API_KEY}', 'User-Agent': 'Cortex XSOAR/1.1.11'}
ERROR_FORMAT = 'Error in API call to VMRay [{}] - {}'
RELIABILITY = demisto.params().get('integrationReliability', DBotScoreReliability.C) or DBotScoreReliability.C
INDEX_LOG_DELIMITER = '|'
INDEX_LOG_FILENAME_POSITION = 3

# Disable insecure warnings
urllib3.disable_warnings()

# Remove proxy
PROXIES = handle_proxy()

''' HELPER DICTS '''
SEVERITY_DICT = {
    'malicious': 'Malicious',
    'suspicious': 'Suspicious',
    'not_suspicious': 'Good',
    'blacklisted': 'Blacklisted',
    'whitelisted': 'Whitelisted',
    'unknown': 'Unknown',
    None: 'Unknown',
}

VERDICT_DICT = {
    'malicious': 'Malicious',
    'suspicious': 'Suspicious',
    'clean': 'Clean',
    'not_available': 'Not Available',
    None: 'Not Available',
}

DBOTSCORE = {
    'Malicious': 3,
    'Suspicious': 2,
    'Clean': 1,
    'Not Available': 0,
}

RATE_LIMIT_REACHED = 429
MAX_RETRIES = 10

''' HELPER FUNCTIONS '''


def is_json(response):
    """Checks if response is jsonable

    Args:
        response (requests.Response):

    Returns:
        bool: true if object is jsonable
    """
    try:
        response.json()
    except ValueError:
        return False
    return True


def check_id(id_to_check: int | str) -> bool:
    """Checks if parameter id_to_check is a number

    Args:
        id_to_check (int or str):

    Returns:
        bool: True if is a number, else returns error
    """
    if isinstance(id_to_check, int) or isinstance(id_to_check, str) and id_to_check.isdigit():
        return True
    raise ValueError(f"Invalid ID `{id_to_check}` provided.")


def get_billing_type(analysis_id: int) -> str | None:
    """Try to read the billing type from the analysis."""

    response = http_request("GET", f"analysis/{analysis_id}")
    if (analysis_data := response.get("data")) is not None:
        return analysis_data.get("analysis_billing_type")

    return None


def build_errors_string(errors):
    """

    Args:
        errors (list, dict or unicode):

    Returns:
        str: error message
    """
    if isinstance(errors, str):
        return str(errors)
    elif isinstance(errors, list):
        err_str = ''
        for error in errors:
            err_str += error.get('error_msg') + '.\n'
    else:
        err_str = errors.get('error_msg')
    return err_str


def http_request(method, url_suffix, params=None, files=None, ignore_errors=False, get_raw=False, retries=0):
    """ General HTTP request.
    Args:
        ignore_errors (bool):
        method: (str) 'GET', 'POST', 'DELETE' 'PUT'
        url_suffix: (str)
        params: (dict)
        files: (dict)
        get_raw: (bool) return raw data instead of dict
        retries: (int)

    Returns:
        dict: response json
    """

    def find_error(may_be_error_inside):
        """Function will search for dict with 'errors' or 'error_msg' key

        Args:
            may_be_error_inside: object, any object

        Returns:
            None if no error presents
            Errors list/string if errors inside.
        """
        if isinstance(may_be_error_inside, list):
            for obj in may_be_error_inside:
                ans = find_error(obj)
                if ans:
                    return ans
            return None
        if isinstance(may_be_error_inside, dict):
            if 'error_msg' in may_be_error_inside:
                return may_be_error_inside['error_msg']
            if 'errors' in may_be_error_inside and may_be_error_inside.get('errors'):
                return may_be_error_inside['errors']
            for value in may_be_error_inside.values():
                err_r = find_error(value)
                if err_r:
                    return err_r
        return None

    def reset_file_buffer(files):
        """ The requests library reads the file buffer to the end.
            If we want to try to submit again, we need to set the file buffer to
            beginning manually.
        Args:
            files: (dict)
        """

        if not isinstance(files, dict):
            return

        try:
            fobj = files["sample_file"][1]
            fobj.seek(0, 0)
        except (IndexError, KeyError):
            return

    url = SERVER + url_suffix
    r = requests.request(
        method, url, params=params, headers=HEADERS, files=files, verify=USE_SSL, proxies=PROXIES
    )

    if RETRY_ON_RATE_LIMIT and retries < MAX_RETRIES \
            and (r.status_code == RATE_LIMIT_REACHED or "Retry-After" in r.headers):
        seconds_to_wait = random.uniform(1.0, 5.0)
        try:
            seconds_to_wait += float(r.headers.get("Retry-After", 0))
        except ValueError:
            pass

        demisto.debug(f"Rate limit exceeded! Waiting {seconds_to_wait} seconds and then retry #{retries}.")
        time.sleep(seconds_to_wait)  # pylint: disable=sleep-exists
        reset_file_buffer(files)
        return http_request(method, url_suffix, params, files, ignore_errors, get_raw, retries + 1)

    # Handle errors
    try:
        if r.status_code in {405, 401}:
            return_error(ERROR_FORMAT.format(r.status_code, 'Token may be invalid'))
        elif not get_raw and not is_json(r):
            raise ValueError
        response = r.json() if not get_raw else r.content
        if r.status_code not in {200, 201, 202, 204} and not ignore_errors:
            if get_raw and isinstance(response, str):
                # this might be json even if get_raw is True because the API will return errors as json
                try:
                    response = json.loads(response)
                except ValueError:
                    pass
            err = find_error(response)
            if not err:
                err = r.text
            return_error(ERROR_FORMAT.format(r.status_code, err))

        err = find_error(response)
        if err:
            if "no jobs were created" in build_errors_string(err):
                err_message = err[0].get("error_msg") + '. There is a possibility this file has been analyzed ' \
                                                        'before. Please change the Analysis Caching mode for this ' \
                                                        'API key to something other than "Legacy" in the VMRay ' \
                                                        'Web Interface.'
                err[0]['error_msg'] = err_message
            return_error(ERROR_FORMAT.format(r.status_code, err))
        return response
    except ValueError:
        # If no JSON is present, must be an error that can't be ignored
        return_error(ERROR_FORMAT.format(r.status_code, r.text))


def dbot_score_by_hash(data):
    """Gets a dict containing MD5/SHA1/SHA256/SSDeep and return dbotscore

    Args:
        data: (dict)

    Returns:
        list: dbot scores
    """
    hashes = ['MD5', 'SHA256', 'SHA1', 'SSDeep']
    scores = []
    for hash_type in hashes:
        if hash_type in data:
            scores.append(
                {
                    'Indicator': data.get(hash_type),
                    'Type': 'hash',
                    'Vendor': 'VMRay',
                    'Score': DBOTSCORE.get(data.get('Verdict', 0)),
                    'Reliability': RELIABILITY
                }
            )
    return scores


def build_job_data(data):
    """

    Args:
        data: any kind of object.

    Returns:
        list: list of jobs
    """

    def build_entry(entry_data):
        entry = {}
        entry['JobID'] = entry_data.get('job_id')
        entry['SampleID'] = entry_data.get('job_sample_id')
        entry['SubmissionID'] = entry_data.get('job_submission_id')
        entry['MD5'] = entry_data.get('job_sample_md5')
        entry['SHA1'] = entry_data.get('job_sample_sha1')
        entry['SHA256'] = entry_data.get('job_sample_sha256')
        entry['SSDeep'] = entry_data.get('job_sample_ssdeep')
        entry['VMName'] = entry_data.get('job_vm_name')
        entry['VMID'] = entry_data.get('job_vm_id')
        entry['Status'] = entry_data.get('job_status')
        return entry

    jobs_list = []
    if isinstance(data, list):
        for item in data:
            jobs_list.append(build_entry(item))
    elif isinstance(data, dict):
        jobs_list = build_entry(data)
    return jobs_list


def build_finished_job(job_id, sample_id):
    entry = {}
    entry['JobID'] = job_id
    entry['SampleID'] = sample_id
    entry['Status'] = 'Finished/NotExists'
    return entry


def build_analysis_data(analyses):
    """

    Args:
        analyses: (dict) of analysis

    Returns:
        dict: formatted entry context
    """
    entry_context = {}
    entry_context['VMRay.Analysis(val.AnalysisID === obj.AnalysisID)'] = [
        {
            'AnalysisID': analysis.get('analysis_id'),
            'AnalysisURL': analysis.get('analysis_webif_url'),
            'SampleID': analysis.get('analysis_sample_id'),
            'Verdict': VERDICT_DICT.get(analysis.get('analysis_verdict')),
            'VerdictReason': analysis.get('analysis_verdict_reason_description'),
            'Severity': SEVERITY_DICT.get(analysis.get('analysis_severity')),
            'JobCreated': analysis.get('analysis_job_started'),
            'SHA1': analysis.get('analysis_sample_sha1'),
            'MD5': analysis.get('analysis_sample_md5'),
            'SHA256': analysis.get('analysis_sample_sha256'),
        }
        for analysis in analyses
    ]

    scores = []  # type: list
    for analysis in entry_context:
        scores.extend(dbot_score_by_hash(analysis))
    entry_context[outputPaths['dbotscore']] = scores

    return entry_context


def build_upload_params():
    """Builds params for upload_file

    Returns:
        dict: params
    """
    # additional params
    doc_pass = demisto.args().get('document_password')
    arch_pass = demisto.args().get('archive_password')
    sample_type = demisto.args().get('sample_type')
    shareable = demisto.args().get('shareable')
    max_jobs = demisto.args().get('max_jobs')
    tags = demisto.args().get('tags')
    net_scheme_name = demisto.args().get('net_scheme_name')

    params = {}
    if doc_pass:
        params['document_password'] = doc_pass
    if arch_pass:
        params['archive_password'] = arch_pass
    if sample_type:
        params['sample_type'] = sample_type

    params['shareable'] = shareable == 'true'

    if max_jobs:
        if isinstance(max_jobs, str) and max_jobs.isdigit() or isinstance(max_jobs, int):
            params['max_jobs'] = int(max_jobs)
        else:
            raise ValueError('max_jobs arguments isn\'t a number')
    if tags:
        params['tags'] = tags
    if net_scheme_name:
        params['user_config'] = "{\"net_scheme_name\": \"" + str(net_scheme_name) + "\"}"
    return params


def test_module():
    """Simple get request to see if connected"""
    response = http_request('GET', 'analysis?_limit=1')
    if response.get('result'):
        demisto.results('ok')
    else:
        raise ValueError(f'Can\'t authenticate: {response}')


def submit(params, files=None):
    """Submit a file/URL to VMRay Platform

    Args:
        params: (dict)
        files: (dict)

    Returns:
        dict: response
    """

    suffix = 'sample/submit'
    results = http_request('POST', url_suffix=suffix, params=params, files=files)
    return results


def build_submission_data(raw_response, type_):
    """Process a submission response from VMRay Platform

    Args:
        raw_response: (dict)
        type_: (str)
    """

    data = raw_response.get('data')

    jobs_list = []
    jobs = data.get('jobs', [])
    for job in jobs:
        if isinstance(job, dict):
            job_entry = {}
            job_entry['JobID'] = job.get('job_id')
            job_entry['Created'] = job.get('job_created')
            job_entry['SampleID'] = job.get('job_sample_id')
            job_entry['VMName'] = job.get('job_vm_name')
            job_entry['VMID'] = job.get('job_vm_id')
            job_entry['JobRuleSampleType'] = job.get('job_jobrule_sampletype')
            jobs_list.append(job_entry)

    samples_list = []
    samples = data.get('samples', [])
    for sample in samples:
        if isinstance(sample, dict):
            sample_entry = {}
            sample_entry['SampleID'] = sample.get('sample_id')
            sample_entry['SampleURL'] = sample.get('sample_webif_url')
            sample_entry['Created'] = sample.get('sample_created')
            sample_entry['FileName'] = sample.get('submission_filename')
            sample_entry['FileSize'] = sample.get('sample_filesize')
            sample_entry['SSDeep'] = sample.get('sample_ssdeephash')
            sample_entry['SHA1'] = sample.get('sample_sha1hash')
            samples_list.append(sample_entry)

    submissions_list = []
    submissions = data.get('submissions', [])
    for submission in submissions:
        if isinstance(submission, dict):
            submission_entry = {}
            submission_entry['SubmissionID'] = submission.get('submission_id')
            submission_entry['SubmissionURL'] = submission.get('submission_webif_url')
            submission_entry['SampleID'] = submission.get('submission_sample_id')
            submissions_list.append(submission_entry)

    entry_context = {}
    entry_context['VMRay.Job(val.JobID === obj.JobID)'] = jobs_list
    entry_context['VMRay.Sample(val.SampleID === obj.SampleID)'] = samples_list
    entry_context[
        'VMRay.Submission(val.SubmissionID === obj.SubmissionID)'
    ] = submissions_list

    table = {
        'Jobs ID': [job.get('JobID') for job in jobs_list],
        'Samples ID': [sample.get('SampleID') for sample in samples_list],
        'Submissions ID': [
            submission.get('SubmissionID') for submission in submissions_list
        ],
        'Sample URL': [sample.get('SampleURL') for sample in samples_list],
    }
    human_readable = tableToMarkdown(
        type_ + ' submitted to VMRay',
        t=table,
        headers=['Jobs ID', 'Samples ID', 'Submissions ID', 'Sample URL'],
    )

    return_outputs(
        readable_output=human_readable, outputs=entry_context, raw_response=raw_response
    )


def encode_file_name(file_name):
    """
    encodes the file name - i.e ignoring invalid chars and removing backslashes
    Args:
        file_name (str): name of the file
    Returns: encoded file name
    """
    file_name = file_name.translate(dict.fromkeys(map(ord, "<>:\"/\\|?*")))
    return file_name.encode('utf-8', 'ignore')


def upload_sample_command():
    """Uploads a file to vmray
    """
    # Preserve BC
    file_id = (
        demisto.args().get('entry_id')
        if demisto.args().get('entry_id')
        else demisto.args().get('file_id')
    )
    params = build_upload_params()

    file_obj = demisto.getFilePath(file_id)
    # Ignoring non ASCII
    file_name = encode_file_name(file_obj['name'])
    file_path = file_obj['path']
    with open(file_path, 'rb') as f:
        files = {'sample_file': (file_name, f)}
        # Request call
        raw_response = submit(params, files=files)
        return build_submission_data(raw_response, "File")


def upload_url_command():
    """upload a URL to VMRay
    """
    args = demisto.args()
    url = args.get('url')

    if isinstance(url, str):
        url = str(url)

    params = build_upload_params()
    params['sample_url'] = url
    raw_response = submit(params)

    return build_submission_data(raw_response, "URL")


def get_analysis(sample, params=None):
    """Uploading sample to vmray

    Args:
        sample (str): sample id
        params (dict): dict of params

    Returns:
        dict: response
    """
    suffix = f'analysis/sample/{sample}'
    response = http_request('GET', suffix, params=params)
    return response


def get_analysis_command():
    sample_id = demisto.args().get('sample_id')
    check_id(sample_id)
    limit = demisto.args().get('limit')
    params = {'_limit': limit}
    raw_response = get_analysis(sample_id, params)
    data = raw_response.get('data')
    if data:
        entry_context = build_analysis_data(data)
        human_readable = tableToMarkdown(
            f'Analysis results from VMRay for ID {sample_id}:',
            entry_context.get('VMRay.Analysis(val.AnalysisID === obj.AnalysisID)'),
            headers=['AnalysisID', 'SampleID', 'Verdict', 'AnalysisURL']
        )
        return_outputs(human_readable, entry_context, raw_response=raw_response)
    else:
        return_outputs(f'#### No analysis found for sample id {sample_id}', None)


def get_submission(submission_id):
    """

    Args:
        submission_id (str): if of submission

    Returns:
        dict: response
    """
    suffix = f'submission/{submission_id}'
    response = http_request('GET', url_suffix=suffix)
    return response


def get_submission_command():
    submission_id = demisto.args().get('submission_id')
    check_id(submission_id)
    demisto.info(f"Getting submission for {submission_id}")

    try:
        raw_response = get_submission(submission_id)
    except Exception as err:
        demisto.error(str(err))
        raise err

    data = raw_response.get('data')
    if data:
        # Build entry
        entry = {}
        entry['IsFinished'] = data.get('submission_finished')
        entry['HasErrors'] = data.get('submission_has_errors')
        entry['SubmissionID'] = data.get('submission_id')
        entry['SubmissionURL'] = data.get('submission_webif_url')
        entry['MD5'] = data.get('submission_sample_md5')
        entry['SHA1'] = data.get('submission_sample_sha1')
        entry['SHA256'] = data.get('submission_sample_sha256')
        entry['SSDeep'] = data.get('submission_sample_ssdeep')
        entry['Verdict'] = VERDICT_DICT.get(data.get('submission_verdict'))
        entry['VerdictReason'] = data.get('submission_verdict_reason_description')
        entry['Severity'] = SEVERITY_DICT.get(data.get('submission_severity'))
        entry['SampleID'] = data.get('submission_sample_id')
        scores = dbot_score_by_hash(entry)

        entry_context = {
            'VMRay.Submission(val.SubmissionID === obj.SubmissionID)': entry,
            outputPaths.get('dbotscore'): scores,
        }

        human_readable = tableToMarkdown(
            'Submission results from VMRay for ID {} with verdict of {}'.format(
                submission_id, entry.get('Verdict', 'Unknown')
            ),
            entry,
            headers=[
                'IsFinished',
                'Verdict',
                'HasErrors',
                'MD5',
                'SHA1',
                'SHA256',
                'SSDeep',
                'SubmissionURL',
            ],
        )

        return_outputs(human_readable, entry_context, raw_response=raw_response)
    else:
        return_outputs(
            f'No submission found in VMRay for submission id: {submission_id}',
            {},
        )


def get_sample(sample_id):
    """building http request for get_sample_command

    Args:
        sample_id (str, int):

    Returns:
        dict: data from response
    """
    suffix = f'sample/{sample_id}'
    response = http_request('GET', suffix)
    return response


def create_sample_entry(data):
    """Construct output dict from api response data

    Args:
        data (dict):

    Returns:
        dict: entry

    """
    entry = {}
    entry['SampleID'] = data.get('sample_id')
    entry['SampleURL'] = data.get('sample_webif_url')
    entry['FileName'] = data.get('sample_filename')
    entry['MD5'] = data.get('sample_md5hash')
    entry['SHA1'] = data.get('sample_sha1hash')
    entry['SHA256'] = data.get('sample_sha256hash')
    entry['SSDeep'] = data.get('sample_ssdeephash')
    entry['Verdict'] = VERDICT_DICT.get(data.get('sample_verdict'))
    entry['VerdictReason'] = data.get('sample_verdict_reason_description')
    entry['Severity'] = SEVERITY_DICT.get(data.get('sample_severity'))
    entry['Type'] = data.get('sample_type')
    entry['Created'] = data.get('sample_created')
    entry['Classification'] = data.get('sample_classifications')
    entry['ChildSampleIDs'] = data.get('sample_child_sample_ids')
    entry['ParentSampleIDs'] = data.get('sample_parent_sample_ids')

    return entry


def get_sample_command():
    sample_id = demisto.args().get('sample_id')
    check_id(sample_id)

    # query API
    raw_response = get_sample(sample_id)

    # build response dict
    data = raw_response.get('data')
    entry = create_sample_entry(data)
    scores = dbot_score_by_hash(entry)
    entry_context = {
        'VMRay.Sample(val.SampleID === obj.SampleID)': entry,
        outputPaths.get('dbotscore'): scores,
    }

    human_readable = tableToMarkdown(
        'Results for sample id: {} with verdict {}'.format(
            entry.get('SampleID'), entry.get('Verdict', 'Unknown')
        ),
        entry,
        headers=['FileName', 'Type', 'MD5', 'SHA1', 'SHA256', 'SSDeep', 'SampleURL'],
    )
    return_outputs(human_readable, entry_context, raw_response=raw_response)


def get_sample_by_hash(hash_type, hash):
    """building http request for get_sample_by_hash_command

    Args:
        hash_type (str)
        hash (str)

    Returns:
        list[dict]: list of matching samples
    """
    suffix = f'sample/{hash_type}/{hash}'
    response = http_request('GET', suffix)
    return response


def get_sample_by_hash_command():
    hash = demisto.args().get('hash').strip()

    hash_type_lookup = {
        32: "md5",
        40: "sha1",
        64: "sha256"
    }
    hash_type = hash_type_lookup.get(len(hash))
    if hash_type is None:
        error_string = " or ".join(f"{len_} ({type_})" for len_, type_ in hash_type_lookup.items())
        raise ValueError(
            f'Invalid hash provided, must be of length {error_string}. '
            f'Provided hash had a length of {len(hash)}.'
        )

    # query API
    raw_response = get_sample_by_hash(hash_type, hash)

    # build response dict
    samples = raw_response.get('data')

    if samples:
        # VMRay outputs
        entry_context = {}
        context_key = f'VMRay.Sample(val.{hash.upper()} === obj.{hash.upper()})'
        entry_context[context_key] = [
            create_sample_entry(sample)
            for sample in samples
        ]

        # DBotScore output
        scores = []  # type: list
        for sample in entry_context[context_key]:
            scores += dbot_score_by_hash(sample)
        entry_context[outputPaths['dbotscore']] = scores

        # Indicator output
        # just use the first sample that is returned by the API for now
        entry = entry_context[context_key][0]
        file = Common.File(
            None,
            md5=entry['MD5'],
            sha1=entry['SHA1'],
            sha256=entry['SHA256'],
            ssdeep=entry['SSDeep'],
            name=entry['FileName']
        )
        entry_context.update(file.to_context())

        human_readable = tableToMarkdown(
            f'Results for {hash_type} hash {hash}:',
            entry_context[context_key],
            headers=['SampleID', 'FileName', 'Type', 'Verdict', 'SampleURL'],
        )
        return_outputs(human_readable, entry_context, raw_response=raw_response)
    else:
        return_outputs(
            f'No samples found for {hash_type} hash {hash}',
            {},
        )


def get_job(job_id, sample_id):
    """
    Args:
        sample_id (str):
        job_id (str):
    Returns:
        dict of response, if not exists returns:
        {
            'error_msg': 'No such element'
            'result': 'error'
        }
    """
    suffix = (
        f'job/{job_id}'
        if job_id
        else f'job/sample/{sample_id}'
    )
    response = http_request('GET', suffix, ignore_errors=True)
    return response


def get_job_command():
    job_id = demisto.args().get('job_id')
    sample_id = demisto.args().get('sample_id')
    if sample_id:
        check_id(sample_id)
    else:
        check_id(job_id)

    vmray_id = job_id if job_id else sample_id
    title = 'job' if job_id else 'sample'

    raw_response = get_job(job_id=job_id, sample_id=sample_id)
    data = raw_response.get('data')
    if not data or raw_response.get('result') == 'error':
        entry = build_finished_job(job_id=job_id, sample_id=sample_id)
        human_readable = '#### Couldn\'t find a job for the {}: {}. Either the job completed, or does not exist.' \
            .format(title, vmray_id)
    else:
        entry = build_job_data(data)
        sample = entry[0] if isinstance(entry, list) else entry
        human_readable = tableToMarkdown(
            f'Job results for {title} id: {vmray_id}',
            sample,
            headers=['JobID', 'SampleID', 'VMName', 'VMID'],
        )

    entry_context = {
        'VMRay.Job(val.JobID === obj.JobID && val.SampleID === obj.SampleID)': entry
    }
    return_outputs(human_readable, entry_context, raw_response=raw_response)


def get_threat_indicators(sample_id):
    """

    Args:
        sample_id (str):

    Returns:
        dict: response
    """
    suffix = f'sample/{sample_id}/threat_indicators'
    response = http_request('GET', suffix).get('data')
    return response


def get_threat_indicators_command():
    sample_id = demisto.args().get('sample_id')
    check_id(sample_id)
    raw_response = get_threat_indicators(sample_id)
    data = raw_response.get('threat_indicators')

    # Build Entry Context
    if data and isinstance(data, list):
        entry_context_list = []
        for indicator in data:
            entry = {}
            entry['AnalysisID'] = indicator.get('analysis_ids')
            entry['Category'] = indicator.get('category')
            entry['Classification'] = indicator.get('classifications')
            entry['ID'] = indicator.get('id')
            entry['Operation'] = indicator.get('operation')
            entry_context_list.append(entry)

        human_readable = tableToMarkdown(
            'Threat indicators for sample ID: {}:'.format(
                sample_id
            ),
            entry_context_list,
            headers=['ID', 'AnalysisID', 'Category', 'Classification', 'Operation'],
        )

        entry_context = {'VMRay.ThreatIndicator(obj.ID === val.ID)': entry_context_list}
        return_outputs(
            human_readable, entry_context, raw_response={'threat_indicators': data}
        )
    else:
        return_outputs(
            f'No threat indicators for sample ID: {sample_id}',
            {},
            raw_response=raw_response,
        )


def post_tags_to_analysis(analysis_id, tag):
    """

    Args:
        analysis_id (str):
        tag (str):

    Returns:
        dict:
    """
    suffix = f'analysis/{analysis_id}/tag/{tag}'
    response = http_request('POST', suffix)
    return response


def post_tags_to_submission(submission_id, tag):
    """

    Args:
        submission_id (str):
        tag (str):

    Returns:
        dict:

    """
    suffix = f'submission/{submission_id}/tag/{tag}'
    response = http_request('POST', suffix)
    return response


def post_tags():
    analysis_id = demisto.args().get('analysis_id')
    submission_id = demisto.args().get('submission_id')
    tag = demisto.args().get('tag')
    if not submission_id and not analysis_id:
        raise ValueError('No submission ID or analysis ID has been provided')
    if analysis_id:
        analysis_status = post_tags_to_analysis(analysis_id, tag)
        if analysis_status.get('result') == 'ok':
            return_outputs(
                f'Tags: {tag} has been added to analysis: {analysis_id}',
                {},
                raw_response=analysis_status,
            )
    if submission_id:
        submission_status = post_tags_to_submission(submission_id, tag)
        if submission_status.get('result') == 'ok':
            return_outputs(
                f'Tags: {tag} has been added to submission: {submission_id}',
                {},
                raw_response=submission_status,
            )


def delete_tags_from_analysis(analysis_id, tag):
    suffix = f'analysis/{analysis_id}/tag/{tag}'
    response = http_request('DELETE', suffix)
    return response


def delete_tags_from_submission(submission_id, tag):
    suffix = f'submission/{submission_id}/tag/{tag}'
    response = http_request('DELETE', suffix)
    return response


def delete_tags():
    analysis_id = demisto.args().get('analysis_id')
    submission_id = demisto.args().get('submission_id')
    tag = demisto.args().get('tag')
    if not submission_id and not analysis_id:
        raise ValueError('No submission ID or analysis ID has been provided')
    if submission_id:
        submission_status = delete_tags_from_submission(submission_id, tag)
        if submission_status.get('result') == 'ok':
            return_outputs(
                f'Tags: {tag} has been removed from submission: {submission_id}',
                {},
                raw_response=submission_status,
            )
    if analysis_id:
        analysis_status = delete_tags_from_analysis(analysis_id, tag)
        if analysis_status.get('result') == 'ok':
            return_outputs(
                f'Tags: {tag} has been removed from analysis: {analysis_id}',
                {},
                raw_response=analysis_status,
            )


def get_iocs(sample_id, all_artifacts):
    """

    Args:
        sample_id (str):

    Returns:
        dict: response
    """
    suffix = f'sample/{sample_id}/iocs'
    if all_artifacts:
        suffix += '?all_artifacts=true'
    response = http_request('GET', suffix)
    return response


def get_iocs_command():
    def get_hashed(lst):
        """

        Args:
            lst (List[dict]): list of hashes attributes

        Returns:
            List[dict]:list of hashes attributes in demisto's favor
        """
        hashes_dict = {
            'MD5': 'md5_hash',
            'SHA1': 'sha1_hash',
            'SHA256': 'sha256_hash',
            'SSDeep': 'ssdeep_hash'
        }
        return [
            {k: hashes.get(v) for k, v in hashes_dict.items()}
            for hashes in lst
        ]

    sample_id = demisto.args().get('sample_id')
    check_id(sample_id)
    all_artifacts = demisto.args().get('all_artifacts', 'false').lower() == 'true'
    raw_response = get_iocs(sample_id, all_artifacts)
    data = raw_response.get('data', {}).get('iocs', {})

    command_results_list = []

    indicator_types = {
        # mapping of
        # VMRay artifact type -> XSOAR score type,      Indicator class, Main value key, Headers
        'Domain': (DBotScoreType.DOMAIN, Common.Domain, 'Domain', ['OriginalDomains', 'Countries']),  # noqa: E241, E501
        'EmailAddress': (DBotScoreType.EMAIL, Common.EMAIL, 'EmailAddress', ['IsRecipient', 'IsSender', 'Subjects']),
        # noqa: E241, E501
        'Email': (None, None, 'Subject', ['Subject', 'Sender', 'Recipients',  # noqa: E241, E501
                                          'NrAttachments', 'NrLinks']),
        'Filename': (None, None, 'Filename', ['Operations']),  # noqa: E241
        'File': (DBotScoreType.FILE, None, 'Filename', ['Filenames', 'MD5', 'SHA1', 'SHA256',  # noqa: E241, E501
                                                        'Operations']),
        'IP': (DBotScoreType.IP, Common.IP, 'IP', ['Domains', 'Countries', 'Protocols']),  # noqa: E241, E501
        'Mutex': (None, None, 'Name', ['Operations', 'ParentProcessesNames']),  # noqa: E241, E501
        'Process': (None, None, 'ProcessNames', ['CmdLine']),  # noqa: E241
        'Registry': (None, None, 'Name', ['ValueTypes', 'Operations',  # noqa: E241, E501
                                          'ParentProcessesNames']),
        'URL': (DBotScoreType.URL, Common.URL, 'URL', ['OriginalURLs', 'Categories',  # noqa: E241, E501
                                                       'Countries', 'Methods', 'IPAddresses',
                                                       'ParentProcessesNames']),
    }

    # this will be extended with every call to generate_results
    # we need to keep the state and always add new items to it, so that new results don't replace information from
    # older ones
    context_output = {
        'SampleID': sample_id,
        'IOC': {}
    }
    artifact_type = 'artifact' if all_artifacts else 'IOC'

    # helper function to generate the CommandResults objects from the IOC information
    def generate_results(vmray_type, objects):
        res = []
        dbot_score_type, indicator_class, key_field, headers = indicator_types[vmray_type]
        for object in objects:
            key_value = object[key_field]
            indicator = None
            if dbot_score_type == DBotScoreType.FILE:
                # special handing for File indicators since they need a hash as the indicator...
                hashes = object.get('Hashes', [{}])[0]
                dbot_score = Common.DBotScore(
                    indicator=hashes.get('MD5'),
                    indicator_type=dbot_score_type,
                    integration_name='VMRay',
                    score=DBOTSCORE.get(object['Verdict'], 0)
                )
                # ... and have multiple parameters
                indicator = Common.File(
                    dbot_score,
                    path=key_value,
                    size=object.get('FileSize'),
                    md5=hashes.get('MD5'),
                    sha1=hashes.get('SHA1'),
                    sha256=hashes.get('SHA256'),
                    ssdeep=hashes.get('SSDeep'),
                    file_type=object.get('MIMEType')
                )
            elif dbot_score_type is not None and indicator_class:
                # Generic handling for IOCs which have a corresponding Indicator type in XSOAR
                dbot_score = Common.DBotScore(
                    indicator=key_value,
                    indicator_type=dbot_score_type,
                    integration_name='VMRay',
                    score=DBOTSCORE.get(object['Verdict'], 0)
                )
                # first argument must always be the "main" value and second arg the score
                indicator = indicator_class(key_value, dbot_score)

            # fields that should be shown in human-readable output
            table_headers = [key_field, 'IsIOC'] + headers + ['Verdict', 'VerdictReason']

            # add IOC to the final context output
            if vmray_type in context_output['IOC']:
                context_output['IOC'][vmray_type].append(object)
            else:
                context_output['IOC'][vmray_type] = [object]

            if dbot_score_type == DBotScoreType.FILE:
                # for files we put the hashes manually in the readable output
                info = object.copy()
                info.update(info.get('Hashes', [{}])[0])
            else:
                info = object

            try:
                # tableToMarkdown sometimes chokes on unicode input
                readable_output = tableToMarkdown(vmray_type + " " + artifact_type, info, headers=table_headers,
                                                  removeNull=True)
            except UnicodeEncodeError:
                readable_output = " "

            res.append(CommandResults(
                outputs_prefix='VMRay.Sample',
                outputs_key_field='SampleID',
                outputs=context_output,
                readable_output=readable_output,
                indicator=indicator
            ))
        return res

    domains = data.get('domains', [])
    command_results_list.append(generate_results('Domain', [{
        'AnalysisID': domain.get('analysis_ids'),
        'Countries': domain.get('countries'),
        'CountryCodes': domain.get('country_codes'),
        'Domain': domain.get('domain'),
        'ID': 0,  # deprecated
        'IsIOC': domain.get('ioc'),
        'IOCType': domain.get('ioc_type'),
        'IpAddresses': domain.get('ip_addresses'),
        'OriginalDomains': domain.get('original_domains'),
        'ParentProcesses': domain.get('parent_processes'),
        'ParentProcessesNames': domain.get('parent_processes_names'),
        'Protocols': domain.get('protocols'),
        'Sources': domain.get('sources'),
        'Type': domain.get('type'),
        'Verdict': VERDICT_DICT.get(domain.get('verdict')),
        'VerdictReason': domain.get('verdict_reason'),
    } for domain in domains if domain.get('domain')]))

    email_addresses = data.get('email_addresses', [])
    command_results_list.append(generate_results('EmailAddress', [{
        'AnalysisID': email_address.get('analysis_ids'),
        'Classifications': email_address.get('classifications'),
        'EmailAddress': email_address.get('email_address'),
        'IsIOC': email_address.get('ioc'),
        'IsRecipient': email_address.get('recipient'),
        'IsSender': email_address.get('sender'),
        'IOCType': email_address.get('ioc_type'),
        'Subjects': email_address.get('subjects'),
        'ThreatNames': email_address.get('threat_names'),
        'Type': email_address.get('type'),
        'Verdict': VERDICT_DICT.get(email_address.get('verdict')),
        'VerdictReason': email_address.get('verdict_reason'),
    } for email_address in email_addresses if email_address.get('email_address')]))

    emails = data.get('emails', [])
    command_results_list.append(generate_results('Email', [{
        'AnalysisID': email.get('analysis_ids'),
        'AttachmentTypes': email.get('attachment_types'),
        'Classifications': email.get('classifications'),
        'Hashes': get_hashed(email.get('hashes')),
        'IsIOC': email.get('ioc'),
        'IOCType': email.get('ioc_type'),
        'NrAttachments': email.get('nr_attachments'),
        'NrLinks': email.get('nr_links'),
        'Recipients': email.get('recipients'),
        'Sender': email.get('sender'),
        'Subject': email.get('subject'),
        'ThreatNames': email.get('threat_names'),
        'Type': email.get('type'),
        'Verdict': VERDICT_DICT.get(email.get('verdict')),
        'VerdictReason': email.get('verdict_reason'),
    } for email in emails]))

    filenames = data.get('filenames', [])
    command_results_list.append(generate_results('Filename', [{
        'AnalysisID': filename.get('analysis_ids'),
        'Categories': filename.get('categories'),
        'Classifications': filename.get('classifications'),
        'Filename': filename.get('filename'),
        'IsIOC': filename.get('ioc'),
        'IOCType': filename.get('ioc_type'),
        'Operations': filename.get('operations'),
        'ThreatNames': filename.get('threat_names'),
        'Type': filename.get('type'),
        'Verdict': VERDICT_DICT.get(filename.get('verdict')),
        'VerdictReason': filename.get('verdict_reason'),
    } for filename in filenames if filename.get('filename')]))

    files = data.get('files', [])
    command_results_list.append(generate_results('File', [{
        'AnalysisID': file.get('analysis_ids'),
        'Categories': file.get('categories'),
        'Classifications': file.get('classifications'),
        'FileSize': file.get('file_size'),
        'Filename': file.get('filename'),
        'Filenames': file.get('filenames'),
        'Hashes': get_hashed(file.get('hashes')),
        'ID': 0,  # deprecated
        'IsIOC': file.get('ioc'),
        'IOCType': file.get('ioc_type'),
        'MIMEType': file.get('mime_type'),
        'Name': file.get('filename'),  # for backwards compatibility
        'NormFilename': file.get('norm_filename'),
        'Operation': file.get('operations'),  # typo
        'Operations': file.get('operations'),
        'ParentFiles': file.get('parent_files'),
        'ParentProcesses': file.get('parent_processes'),
        'ParentProcessesNames': file.get('parent_processes_names'),
        'ResourceURL': file.get('resource_url'),
        'ThreatNames': file.get('threat_names'),
        'Type': file.get('type'),
        'Verdict': VERDICT_DICT.get(file.get('verdict')),
        'VerdictReason': file.get('verdict_reason'),
    } for file in files]))

    ips = data.get('ips', [])
    command_results_list.append(generate_results('IP', [{
        'AnalysisID': ip.get('analysis_ids'),
        'Country': ip.get('country'),
        'CountryCode': ip.get('country_code'),
        'Domains': ip.get('domains'),
        'IP': ip.get('ip_address'),
        'ID': 0,  # deprecated
        'IsIOC': ip.get('ioc'),
        'IOCType': ip.get('ioc_type'),
        'Operation': None,  # deprecated
        'ParentProcesses': ip.get('parent_processes'),
        'ParentProcessesNames': ip.get('parent_processes_names'),
        'Protocols': ip.get('protocols'),
        'Sources': ip.get('sources'),
        'Type': ip.get('type'),
        'Verdict': VERDICT_DICT.get(ip.get('verdict')),
        'VerdictReason': ip.get('verdict_reason'),
    } for ip in ips if ip.get('ip_address')]))

    mutexes = data.get('mutexes', [])
    command_results_list.append(generate_results('Mutex', [{
        'AnalysisID': mutex.get('analysis_ids'),
        'Classifications': mutex.get('classifications'),
        'ID': 0,  # deprecated
        'IsIOC': mutex.get('ioc'),
        'IOCType': mutex.get('ioc_type'),
        'Name': mutex.get('mutex_name'),
        'Operation': mutex.get('operations'),  # typo
        'Operations': mutex.get('operations'),
        'ParentProcesses': mutex.get('parent_processes'),
        'ParentProcessesNames': mutex.get('parent_processes_names'),
        'ThreatNames': mutex.get('threat_names'),
        'Type': mutex.get('type'),
        'Verdict': VERDICT_DICT.get(mutex.get('verdict')),
        'VerdictReason': mutex.get('verdict_reason'),
    } for mutex in mutexes if mutex.get('mutex_name')]))

    processes = data.get('processes', [])
    command_results_list.append(generate_results('Process', [{
        'AnalysisID': process.get('analysis_ids'),
        'Classifications': process.get('classifications'),
        'CmdLine': process.get('cmd_line'),
        'ImageNames': process.get('image_names'),
        'IsIOC': process.get('ioc'),
        'IOCType': process.get('ioc_type'),
        'ParentProcesses': process.get('parent_processes'),
        'ParentProcessesNames': process.get('parent_processes_names'),
        'ProcessNames': process.get('process_names'),
        'ThreatNames': process.get('threat_names'),
        'Type': process.get('type'),
        'Verdict': VERDICT_DICT.get(process.get('verdict')),
        'VerdictReason': process.get('verdict_reason'),
    } for process in processes if process.get('process_names')]))

    registry = data.get('registry', [])
    command_results_list.append(generate_results('Registry', [{
        'AnalysisID': reg.get('analysis_ids'),
        'Classifications': reg.get('classifications'),
        'ID': 0,  # deprecated
        'IsIOC': reg.get('ioc'),
        'IOCType': reg.get('ioc_type'),
        'Name': reg.get('reg_key_name'),
        'Operation': reg.get('operations'),  # typo
        'Operations': reg.get('operations'),
        'ParentProcesses': reg.get('parent_processes'),
        'ParentProcessesNames': reg.get('parent_processes_names'),
        'ThreatNames': reg.get('threat_names'),
        'Type': reg.get('type'),
        'ValueTypes': reg.get('reg_key_value_types'),
        'Verdict': VERDICT_DICT.get(reg.get('verdict')),
        'VerdictReason': reg.get('verdict_reason'),
    } for reg in registry if reg.get('reg_key_name')]))

    urls = data.get('urls', [])
    command_results_list.append(generate_results('URL', [{
        'AnalysisID': url.get('analysis_ids'),
        'Categories': url.get('categories'),
        'ContentTypes': url.get('content_types'),
        'Countries': url.get('countries'),
        'CountryCodes': url.get('country_codes'),
        'ID': 0,  # deprecated
        'IPAddresses': url.get('ip_addresses'),
        'Methods': url.get('methods'),
        'Operation': None,  # deprecated
        'OriginalURLs': url.get('original_urls'),
        'ParentFiles': url.get('parent_files'),
        'ParentProcesses': url.get('parent_processes'),
        'ParentProcessesNames': url.get('parent_processes_names'),
        'Referrers': url.get('referrers'),
        'Source': url.get('sources'),
        'Type': url.get('type'),
        'URL': url.get('url'),
        'UserAgents': url.get('user_agents'),
        'Verdict': VERDICT_DICT.get(url.get('verdict')),
        'VerdictReason': url.get('verdict_reason'),
    } for url in urls if url.get('url')]))

    return_results(command_results_list)


def get_summary(analysis_id):
    """

    Args:
        analysis_id (str):

    Returns:
        str: response
    """
    suffix = f'analysis/{analysis_id}/archive/logs/summary_v2.json'
    response = http_request('GET', suffix, get_raw=True)
    return response


def get_screenshots(analysis_id):
    """

    Args:
        analysis_id (str):

    Returns:
        str: response
    """
    suffix = f'analysis/{analysis_id}/archive?filenames=screenshots/*'
    response = http_request('GET', suffix, get_raw=True)
    return response


def get_summary_command():
    analysis_id = demisto.args().get('analysis_id')
    check_id(analysis_id)

    billing_type = get_billing_type(analysis_id)
    if billing_type == "detector":
        raise ValueError(
            "The current billing plan has no permissions to generate or download reports. "
            "If you want more information about the sample, use "
            "`vmray-get-threat-indicators` or `vmray-get-iocs` instead."
        )

    summary_data = get_summary(analysis_id)

    file_entry = fileResult(
        filename='summary_v2.json',
        data=summary_data,
        file_type=EntryType.ENTRY_INFO_FILE
    )
    return_results(file_entry)


def get_screenshots_command():
    analysis_id = demisto.args().get('analysis_id')
    check_id(analysis_id)

    screenshots_data = get_screenshots(analysis_id)

    file_results = []
    screenshot_counter = 0
    try:
        with ZipFile(io.BytesIO(screenshots_data), 'r') as screenshots_zip:
            index_log_data = screenshots_zip.read('screenshots/index.log')
            for line in index_log_data.splitlines():
                filename = line.decode('utf-8').split(INDEX_LOG_DELIMITER)[INDEX_LOG_FILENAME_POSITION].strip()
                extension = os.path.splitext(filename)[1]
                screenshot_data = screenshots_zip.read(f'screenshots/{filename}')
                file_results.append(
                    fileResult(
                        filename=f'analysis_{analysis_id}_screenshot_{screenshot_counter}{extension}',
                        data=screenshot_data,
                        file_type=EntryType.IMAGE
                    )
                )
                screenshot_counter += 1
    except Exception as exc:  # noqa
        demisto.error(f'Failed to read screenshots.zip, error: {exc}')
        raise exc
    else:
        demisto.debug(f'Successfully read screenshots.zip, found {screenshot_counter} screenshots')

    return_results(file_results)


def vmray_get_license_usage_verdicts_command():     # pragma: no cover
    """

    Returns:
        dict: response
    """
    suffix = 'billing_info'
    raw_response = http_request('GET', suffix)
    data = raw_response.get('data')

    entry = dict()
    entry['VerdictsQuota'] = data.get('verdict_quota')
    entry['VerdictsRemaining'] = data.get('verdict_remaining')
    entry['VerdictsUsage'] = round((100 / float(data.get('verdict_quota')))
                                   * (float(data.get('verdict_quota')) - float(data.get('verdict_remaining'))), 2)
    entry['PeriodEndDate'] = data.get('end_date')

    markdown = tableToMarkdown('VMRay Verdicts Quota Information', entry, headers=[
                               'VerdictsQuota', 'VerdictsRemaining', 'VerdictsUsage', 'PeriodEndDate'])

    results = CommandResults(
        readable_output=markdown,
        outputs_prefix='VMRay.VerdicsQuota',
        outputs_key_field='PeriodEndDate',
        outputs=entry
    )

    return_results(results)


def vmray_get_license_usage_reports_command():      # pragma: no cover
    """

    Returns:
        dict: response
    """
    suffix = 'billing_info'
    raw_response = http_request('GET', suffix)
    data = raw_response.get('data')

    entry = dict()
    entry['ReportQuota'] = data.get('report_quota')
    entry['ReportRemaining'] = data.get('report_remaining')
    entry['ReportUsage'] = round((100 / float(data.get('report_quota')))
                                 * (float(data.get('report_quota')) - float(data.get('report_remaining'))), 2)
    entry['PeriodEndDate'] = data.get('end_date')

    markdown = tableToMarkdown('VMRay Reports Quota Information', entry, headers=[
                               'ReportQuota', 'ReportRemaining', 'ReportUsage', 'PeriodEndDate'])

    results = CommandResults(
        readable_output=markdown,
        outputs_prefix='VMRay.ReportsQuota',
        outputs_key_field='PeriodEndDate',
        outputs=entry
    )

    return_results(results)


def main():
    try:
        command = demisto.command()
        if command == 'test-module':
            # This is the call made when pressing the integration test button.
            test_module()
        elif command in ('upload_sample', 'vmray-upload-sample', 'file'):
            upload_sample_command()
        elif command == 'vmray-upload-url':
            upload_url_command()
        elif command == 'vmray-get-submission':
            get_submission_command()
        elif command in ('get_results', 'vmray-get-analysis-by-sample'):
            get_analysis_command()
        elif command == 'vmray-get-sample':
            get_sample_command()
        elif command == 'vmray-get-sample-by-hash':
            get_sample_by_hash_command()
        elif command in (
                'vmray-get-job-by-sample',
                'get_job_sample',
                'vmray-get-job-by-id',
        ):
            get_job_command()
        elif command == 'vmray-get-threat-indicators':
            get_threat_indicators_command()
        elif command == 'vmray-add-tag':
            post_tags()
        elif command == 'vmray-delete-tag':
            delete_tags()
        elif command == 'vmray-get-iocs':
            get_iocs_command()
        elif command == 'vmray-get-summary':
            get_summary_command()
        elif command == 'vmray-get-screenshots':
            get_screenshots_command()
        elif command == 'vmray-get-license-usage-verdicts':
            vmray_get_license_usage_verdicts_command()
        elif command == 'vmray-get-license-usage-reports':
            vmray_get_license_usage_reports_command()
    except Exception as exc:
        return_error(f"Failed to execute `{demisto.command()}` command. Error: {str(exc)}")


if __name__ in ('__builtin__', 'builtins', '__main__'):
    main()<|MERGE_RESOLUTION|>--- conflicted
+++ resolved
@@ -1,14 +1,7 @@
-<<<<<<< HEAD
-import io
-import os
-import demistomock as demisto  # noqa: F401
-from CommonServerPython import *  # noqa: F401
-=======
 import demistomock as demisto  # noqa: F401
 from CommonServerPython import *  # noqa: F401
 import io
 import os
->>>>>>> 6f77591c
 import random
 import time
 import urllib3
