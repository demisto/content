<<<<<<< HEAD
import demistomock as demisto  # noqa: F401
from CommonServerPython import *  # noqa: F401

=======
import io
import os
>>>>>>> 4a4c6b53
import random
import time
import urllib3

from zipfile import ZipFile

import requests


''' GLOBAL PARAMS '''
API_KEY = demisto.params().get('api_key') or demisto.params().get('credentials', {}).get('password')
if not API_KEY:
    raise ValueError('The API Key parameter is required.')
SERVER = (
    demisto.params()['server'][:-1]
    if (demisto.params()['server'] and demisto.params()['server'].endswith('/'))
    else demisto.params()['server']
)
RETRY_ON_RATE_LIMIT = demisto.params().get("retry_on_rate_limit", True)
SERVER += '/rest/'
USE_SSL = not demisto.params().get('insecure', False)
HEADERS = {'Authorization': f'api_key {API_KEY}', 'User-Agent': 'Cortex XSOAR/1.1.11'}
ERROR_FORMAT = 'Error in API call to VMRay [{}] - {}'
RELIABILITY = demisto.params().get('integrationReliability', DBotScoreReliability.C) or DBotScoreReliability.C
INDEX_LOG_DELIMITER = '|'
INDEX_LOG_FILENAME_POSITION = 3

# Disable insecure warnings
urllib3.disable_warnings()

# Remove proxy
PROXIES = handle_proxy()

''' HELPER DICTS '''
SEVERITY_DICT = {
    'malicious': 'Malicious',
    'suspicious': 'Suspicious',
    'not_suspicious': 'Good',
    'blacklisted': 'Blacklisted',
    'whitelisted': 'Whitelisted',
    'unknown': 'Unknown',
    None: 'Unknown',
}

VERDICT_DICT = {
    'malicious': 'Malicious',
    'suspicious': 'Suspicious',
    'clean': 'Clean',
    'not_available': 'Not Available',
    None: 'Not Available',
}

DBOTSCORE = {
    'Malicious': 3,
    'Suspicious': 2,
    'Clean': 1,
    'Not Available': 0,
}

RATE_LIMIT_REACHED = 429
MAX_RETRIES = 10

''' HELPER FUNCTIONS '''


def is_json(response):
    """Checks if response is jsonable

    Args:
        response (requests.Response):

    Returns:
        bool: true if object is jsonable
    """
    try:
        response.json()
    except ValueError:
        return False
    return True


def check_id(id_to_check: int | str) -> bool:
    """Checks if parameter id_to_check is a number

    Args:
        id_to_check (int or str):

    Returns:
        bool: True if is a number, else returns error
    """
    if isinstance(id_to_check, int) or isinstance(id_to_check, str) and id_to_check.isdigit():
        return True
    raise ValueError(f"Invalid ID `{id_to_check}` provided.")


def get_billing_type(analysis_id: int) -> str | None:
    """Try to read the billing type from the analysis."""

    response = http_request("GET", f"analysis/{analysis_id}")
    if (analysis_data := response.get("data")) is not None:
        return analysis_data.get("analysis_billing_type")

    return None


def build_errors_string(errors):
    """

    Args:
        errors (list, dict or unicode):

    Returns:
        str: error message
    """
    if isinstance(errors, str):
        return str(errors)
    elif isinstance(errors, list):
        err_str = ''
        for error in errors:
            err_str += error.get('error_msg') + '.\n'
    else:
        err_str = errors.get('error_msg')
    return err_str


def http_request(method, url_suffix, params=None, files=None, ignore_errors=False, get_raw=False, retries=0):
    """ General HTTP request.
    Args:
        ignore_errors (bool):
        method: (str) 'GET', 'POST', 'DELETE' 'PUT'
        url_suffix: (str)
        params: (dict)
        files: (dict)
        get_raw: (bool) return raw data instead of dict
        retries: (int)

    Returns:
        dict: response json
    """

    def find_error(may_be_error_inside):
        """Function will search for dict with 'errors' or 'error_msg' key

        Args:
            may_be_error_inside: object, any object

        Returns:
            None if no error presents
            Errors list/string if errors inside.
        """
        if isinstance(may_be_error_inside, list):
            for obj in may_be_error_inside:
                ans = find_error(obj)
                if ans:
                    return ans
            return None
        if isinstance(may_be_error_inside, dict):
            if 'error_msg' in may_be_error_inside:
                return may_be_error_inside['error_msg']
            if 'errors' in may_be_error_inside and may_be_error_inside.get('errors'):
                return may_be_error_inside['errors']
            for value in may_be_error_inside.values():
                err_r = find_error(value)
                if err_r:
                    return err_r
        return None

    def reset_file_buffer(files):
        """ The requests library reads the file buffer to the end.
            If we want to try to submit again, we need to set the file buffer to
            beginning manually.
        Args:
            files: (dict)
        """

        if not isinstance(files, dict):
            return

        try:
            fobj = files["sample_file"][1]
            fobj.seek(0, 0)
        except (IndexError, KeyError):
            return

    url = SERVER + url_suffix
    r = requests.request(
        method, url, params=params, headers=HEADERS, files=files, verify=USE_SSL, proxies=PROXIES
    )

    if RETRY_ON_RATE_LIMIT and retries < MAX_RETRIES \
            and (r.status_code == RATE_LIMIT_REACHED or "Retry-After" in r.headers):
        seconds_to_wait = random.uniform(1.0, 5.0)
        try:
            seconds_to_wait += float(r.headers.get("Retry-After", 0))
        except ValueError:
            pass

        demisto.debug(f"Rate limit exceeded! Waiting {seconds_to_wait} seconds and then retry #{retries}.")
        time.sleep(seconds_to_wait)  # pylint: disable=sleep-exists
        reset_file_buffer(files)
        return http_request(method, url_suffix, params, files, ignore_errors, get_raw, retries + 1)

    # Handle errors
    try:
        if r.status_code in {405, 401}:
            return_error(ERROR_FORMAT.format(r.status_code, 'Token may be invalid'))
        elif not get_raw and not is_json(r):
            raise ValueError
        response = r.json() if not get_raw else r.content
        if r.status_code not in {200, 201, 202, 204} and not ignore_errors:
            if get_raw and isinstance(response, str):
                # this might be json even if get_raw is True because the API will return errors as json
                try:
                    response = json.loads(response)
                except ValueError:
                    pass
            err = find_error(response)
            if not err:
                err = r.text
            return_error(ERROR_FORMAT.format(r.status_code, err))

        err = find_error(response)
        if err:
            if "no jobs were created" in build_errors_string(err):
                err_message = err[0].get("error_msg") + '. There is a possibility this file has been analyzed ' \
                                                        'before. Please change the Analysis Caching mode for this ' \
                                                        'API key to something other than "Legacy" in the VMRay ' \
                                                        'Web Interface.'
                err[0]['error_msg'] = err_message
            return_error(ERROR_FORMAT.format(r.status_code, err))
        return response
    except ValueError:
        # If no JSON is present, must be an error that can't be ignored
        return_error(ERROR_FORMAT.format(r.status_code, r.text))


def dbot_score_by_hash(data):
    """Gets a dict containing MD5/SHA1/SHA256/SSDeep and return dbotscore

    Args:
        data: (dict)

    Returns:
        list: dbot scores
    """
    hashes = ['MD5', 'SHA256', 'SHA1', 'SSDeep']
    scores = []
    for hash_type in hashes:
        if hash_type in data:
            scores.append(
                {
                    'Indicator': data.get(hash_type),
                    'Type': 'hash',
                    'Vendor': 'VMRay',
                    'Score': DBOTSCORE.get(data.get('Verdict', 0)),
                    'Reliability': RELIABILITY
                }
            )
    return scores


def build_job_data(data):
    """

    Args:
        data: any kind of object.

    Returns:
        list: list of jobs
    """

    def build_entry(entry_data):
        entry = {}
        entry['JobID'] = entry_data.get('job_id')
        entry['SampleID'] = entry_data.get('job_sample_id')
        entry['SubmissionID'] = entry_data.get('job_submission_id')
        entry['MD5'] = entry_data.get('job_sample_md5')
        entry['SHA1'] = entry_data.get('job_sample_sha1')
        entry['SHA256'] = entry_data.get('job_sample_sha256')
        entry['SSDeep'] = entry_data.get('job_sample_ssdeep')
        entry['VMName'] = entry_data.get('job_vm_name')
        entry['VMID'] = entry_data.get('job_vm_id')
        entry['Status'] = entry_data.get('job_status')
        return entry

    jobs_list = []
    if isinstance(data, list):
        for item in data:
            jobs_list.append(build_entry(item))
    elif isinstance(data, dict):
        jobs_list = build_entry(data)
    return jobs_list


def build_finished_job(job_id, sample_id):
    entry = {}
    entry['JobID'] = job_id
    entry['SampleID'] = sample_id
    entry['Status'] = 'Finished/NotExists'
    return entry


def build_analysis_data(analyses):
    """

    Args:
        analyses: (dict) of analysis

    Returns:
        dict: formatted entry context
    """
    entry_context = {}
    entry_context['VMRay.Analysis(val.AnalysisID === obj.AnalysisID)'] = [
        {
            'AnalysisID': analysis.get('analysis_id'),
            'AnalysisURL': analysis.get('analysis_webif_url'),
            'SampleID': analysis.get('analysis_sample_id'),
            'Verdict': VERDICT_DICT.get(analysis.get('analysis_verdict')),
            'VerdictReason': analysis.get('analysis_verdict_reason_description'),
            'Severity': SEVERITY_DICT.get(analysis.get('analysis_severity')),
            'JobCreated': analysis.get('analysis_job_started'),
            'SHA1': analysis.get('analysis_sample_sha1'),
            'MD5': analysis.get('analysis_sample_md5'),
            'SHA256': analysis.get('analysis_sample_sha256'),
        }
        for analysis in analyses
    ]

    scores = []  # type: list
    for analysis in entry_context:
        scores.extend(dbot_score_by_hash(analysis))
    entry_context[outputPaths['dbotscore']] = scores

    return entry_context


def build_upload_params():
    """Builds params for upload_file

    Returns:
        dict: params
    """
    # additional params
    doc_pass = demisto.args().get('document_password')
    arch_pass = demisto.args().get('archive_password')
    sample_type = demisto.args().get('sample_type')
    shareable = demisto.args().get('shareable')
    max_jobs = demisto.args().get('max_jobs')
    tags = demisto.args().get('tags')
    net_scheme_name = demisto.args().get('net_scheme_name')

    params = {}
    if doc_pass:
        params['document_password'] = doc_pass
    if arch_pass:
        params['archive_password'] = arch_pass
    if sample_type:
        params['sample_type'] = sample_type

    params['shareable'] = shareable == 'true'

    if max_jobs:
        if isinstance(max_jobs, str) and max_jobs.isdigit() or isinstance(max_jobs, int):
            params['max_jobs'] = int(max_jobs)
        else:
            raise ValueError('max_jobs arguments isn\'t a number')
    if tags:
        params['tags'] = tags
    if net_scheme_name:
        params['user_config'] = "{\"net_scheme_name\": \"" + str(net_scheme_name) + "\"}"
    return params


def test_module():
    """Simple get request to see if connected"""
    response = http_request('GET', 'analysis?_limit=1')
    if response.get('result'):
        demisto.results('ok')
    else:
        raise ValueError(f'Can\'t authenticate: {response}')


def submit(params, files=None):
    """Submit a file/URL to VMRay Platform

    Args:
        params: (dict)
        files: (dict)

    Returns:
        dict: response
    """

    suffix = 'sample/submit'
    results = http_request('POST', url_suffix=suffix, params=params, files=files)
    return results


def build_submission_data(raw_response, type_):
    """Process a submission response from VMRay Platform

    Args:
        raw_response: (dict)
        type_: (str)
    """

    data = raw_response.get('data')

    jobs_list = []
    jobs = data.get('jobs', [])
    for job in jobs:
        if isinstance(job, dict):
            job_entry = {}
            job_entry['JobID'] = job.get('job_id')
            job_entry['Created'] = job.get('job_created')
            job_entry['SampleID'] = job.get('job_sample_id')
            job_entry['VMName'] = job.get('job_vm_name')
            job_entry['VMID'] = job.get('job_vm_id')
            job_entry['JobRuleSampleType'] = job.get('job_jobrule_sampletype')
            jobs_list.append(job_entry)

    samples_list = []
    samples = data.get('samples', [])
    for sample in samples:
        if isinstance(sample, dict):
            sample_entry = {}
            sample_entry['SampleID'] = sample.get('sample_id')
            sample_entry['SampleURL'] = sample.get('sample_webif_url')
            sample_entry['Created'] = sample.get('sample_created')
            sample_entry['FileName'] = sample.get('submission_filename')
            sample_entry['FileSize'] = sample.get('sample_filesize')
            sample_entry['SSDeep'] = sample.get('sample_ssdeephash')
            sample_entry['SHA1'] = sample.get('sample_sha1hash')
            samples_list.append(sample_entry)

    submissions_list = []
    submissions = data.get('submissions', [])
    for submission in submissions:
        if isinstance(submission, dict):
            submission_entry = {}
            submission_entry['SubmissionID'] = submission.get('submission_id')
            submission_entry['SubmissionURL'] = submission.get('submission_webif_url')
            submission_entry['SampleID'] = submission.get('submission_sample_id')
            submissions_list.append(submission_entry)

    entry_context = {}
    entry_context['VMRay.Job(val.JobID === obj.JobID)'] = jobs_list
    entry_context['VMRay.Sample(val.SampleID === obj.SampleID)'] = samples_list
    entry_context[
        'VMRay.Submission(val.SubmissionID === obj.SubmissionID)'
    ] = submissions_list

    table = {
        'Jobs ID': [job.get('JobID') for job in jobs_list],
        'Samples ID': [sample.get('SampleID') for sample in samples_list],
        'Submissions ID': [
            submission.get('SubmissionID') for submission in submissions_list
        ],
        'Sample URL': [sample.get('SampleURL') for sample in samples_list],
    }
    human_readable = tableToMarkdown(
        type_ + ' submitted to VMRay',
        t=table,
        headers=['Jobs ID', 'Samples ID', 'Submissions ID', 'Sample URL'],
    )

    return_outputs(
        readable_output=human_readable, outputs=entry_context, raw_response=raw_response
    )


def encode_file_name(file_name):
    """
    encodes the file name - i.e ignoring invalid chars and removing backslashes
    Args:
        file_name (str): name of the file
    Returns: encoded file name
    """
    file_name = file_name.translate(dict.fromkeys(map(ord, "<>:\"/\\|?*")))
    return file_name.encode('utf-8', 'ignore')


def upload_sample_command():
    """Uploads a file to vmray
    """
    # Preserve BC
    file_id = (
        demisto.args().get('entry_id')
        if demisto.args().get('entry_id')
        else demisto.args().get('file_id')
    )
    params = build_upload_params()

    file_obj = demisto.getFilePath(file_id)
    # Ignoring non ASCII
    file_name = encode_file_name(file_obj['name'])
    file_path = file_obj['path']
    with open(file_path, 'rb') as f:
        files = {'sample_file': (file_name, f)}
        # Request call
        raw_response = submit(params, files=files)
        return build_submission_data(raw_response, "File")


def upload_url_command():
    """upload a URL to VMRay
    """
    args = demisto.args()
    url = args.get('url')

    if isinstance(url, str):
        url = str(url)

    params = build_upload_params()
    params['sample_url'] = url
    raw_response = submit(params)

    return build_submission_data(raw_response, "URL")


def get_analysis(sample, params=None):
    """Uploading sample to vmray

    Args:
        sample (str): sample id
        params (dict): dict of params

    Returns:
        dict: response
    """
    suffix = f'analysis/sample/{sample}'
    response = http_request('GET', suffix, params=params)
    return response


def get_analysis_command():
    sample_id = demisto.args().get('sample_id')
    check_id(sample_id)
    limit = demisto.args().get('limit')
    params = {'_limit': limit}
    raw_response = get_analysis(sample_id, params)
    data = raw_response.get('data')
    if data:
        entry_context = build_analysis_data(data)
        human_readable = tableToMarkdown(
            f'Analysis results from VMRay for ID {sample_id}:',
            entry_context.get('VMRay.Analysis(val.AnalysisID === obj.AnalysisID)'),
            headers=['AnalysisID', 'SampleID', 'Verdict', 'AnalysisURL']
        )
        return_outputs(human_readable, entry_context, raw_response=raw_response)
    else:
        return_outputs(f'#### No analysis found for sample id {sample_id}', None)


def get_submission(submission_id):
    """

    Args:
        submission_id (str): if of submission

    Returns:
        dict: response
    """
    suffix = f'submission/{submission_id}'
    response = http_request('GET', url_suffix=suffix)
    return response


def get_submission_command():
    submission_id = demisto.args().get('submission_id')
    check_id(submission_id)
    demisto.info(f"Getting submission for {submission_id}")

    try:
        raw_response = get_submission(submission_id)
    except Exception as err:
        demisto.error(str(err))
        raise err

    data = raw_response.get('data')
    if data:
        # Build entry
        entry = {}
        entry['IsFinished'] = data.get('submission_finished')
        entry['HasErrors'] = data.get('submission_has_errors')
        entry['SubmissionID'] = data.get('submission_id')
        entry['SubmissionURL'] = data.get('submission_webif_url')
        entry['MD5'] = data.get('submission_sample_md5')
        entry['SHA1'] = data.get('submission_sample_sha1')
        entry['SHA256'] = data.get('submission_sample_sha256')
        entry['SSDeep'] = data.get('submission_sample_ssdeep')
        entry['Verdict'] = VERDICT_DICT.get(data.get('submission_verdict'))
        entry['VerdictReason'] = data.get('submission_verdict_reason_description')
        entry['Severity'] = SEVERITY_DICT.get(data.get('submission_severity'))
        entry['SampleID'] = data.get('submission_sample_id')
        scores = dbot_score_by_hash(entry)

        entry_context = {
            'VMRay.Submission(val.SubmissionID === obj.SubmissionID)': entry,
            outputPaths.get('dbotscore'): scores,
        }

        human_readable = tableToMarkdown(
            'Submission results from VMRay for ID {} with verdict of {}'.format(
                submission_id, entry.get('Verdict', 'Unknown')
            ),
            entry,
            headers=[
                'IsFinished',
                'Verdict',
                'HasErrors',
                'MD5',
                'SHA1',
                'SHA256',
                'SSDeep',
                'SubmissionURL',
            ],
        )

        return_outputs(human_readable, entry_context, raw_response=raw_response)
    else:
        return_outputs(
            f'No submission found in VMRay for submission id: {submission_id}',
            {},
        )


def get_sample(sample_id):
    """building http request for get_sample_command

    Args:
        sample_id (str, int):

    Returns:
        dict: data from response
    """
    suffix = f'sample/{sample_id}'
    response = http_request('GET', suffix)
    return response


def create_sample_entry(data):
    """Construct output dict from api response data

    Args:
        data (dict):

    Returns:
        dict: entry

    """
    entry = {}
    entry['SampleID'] = data.get('sample_id')
    entry['SampleURL'] = data.get('sample_webif_url')
    entry['FileName'] = data.get('sample_filename')
    entry['MD5'] = data.get('sample_md5hash')
    entry['SHA1'] = data.get('sample_sha1hash')
    entry['SHA256'] = data.get('sample_sha256hash')
    entry['SSDeep'] = data.get('sample_ssdeephash')
    entry['Verdict'] = VERDICT_DICT.get(data.get('sample_verdict'))
    entry['VerdictReason'] = data.get('sample_verdict_reason_description')
    entry['Severity'] = SEVERITY_DICT.get(data.get('sample_severity'))
    entry['Type'] = data.get('sample_type')
    entry['Created'] = data.get('sample_created')
    entry['Classification'] = data.get('sample_classifications')
    entry['ChildSampleIDs'] = data.get('sample_child_sample_ids')
    entry['ParentSampleIDs'] = data.get('sample_parent_sample_ids')

    return entry


def get_sample_command():
    sample_id = demisto.args().get('sample_id')
    check_id(sample_id)

    # query API
    raw_response = get_sample(sample_id)

    # build response dict
    data = raw_response.get('data')
    entry = create_sample_entry(data)
    scores = dbot_score_by_hash(entry)
    entry_context = {
        'VMRay.Sample(val.SampleID === obj.SampleID)': entry,
        outputPaths.get('dbotscore'): scores,
    }

    human_readable = tableToMarkdown(
        'Results for sample id: {} with verdict {}'.format(
            entry.get('SampleID'), entry.get('Verdict', 'Unknown')
        ),
        entry,
        headers=['FileName', 'Type', 'MD5', 'SHA1', 'SHA256', 'SSDeep', 'SampleURL'],
    )
    return_outputs(human_readable, entry_context, raw_response=raw_response)


def get_sample_by_hash(hash_type, hash):
    """building http request for get_sample_by_hash_command

    Args:
        hash_type (str)
        hash (str)

    Returns:
        list[dict]: list of matching samples
    """
    suffix = f'sample/{hash_type}/{hash}'
    response = http_request('GET', suffix)
    return response


def get_sample_by_hash_command():
    hash = demisto.args().get('hash').strip()

    hash_type_lookup = {
        32: "md5",
        40: "sha1",
        64: "sha256"
    }
    hash_type = hash_type_lookup.get(len(hash))
    if hash_type is None:
        error_string = " or ".join(f"{len_} ({type_})" for len_, type_ in hash_type_lookup.items())
        raise ValueError(
            f'Invalid hash provided, must be of length {error_string}. '
            f'Provided hash had a length of {len(hash)}.'
        )

    # query API
    raw_response = get_sample_by_hash(hash_type, hash)

    # build response dict
    samples = raw_response.get('data')

    if samples:
        # VMRay outputs
        entry_context = {}
        context_key = f'VMRay.Sample(val.{hash.upper()} === obj.{hash.upper()})'
        entry_context[context_key] = [
            create_sample_entry(sample)
            for sample in samples
        ]

        # DBotScore output
        scores = []  # type: list
        for sample in entry_context[context_key]:
            scores += dbot_score_by_hash(sample)
        entry_context[outputPaths['dbotscore']] = scores

        # Indicator output
        # just use the first sample that is returned by the API for now
        entry = entry_context[context_key][0]
        file = Common.File(
            None,
            md5=entry['MD5'],
            sha1=entry['SHA1'],
            sha256=entry['SHA256'],
            ssdeep=entry['SSDeep'],
            name=entry['FileName']
        )
        entry_context.update(file.to_context())

        human_readable = tableToMarkdown(
            f'Results for {hash_type} hash {hash}:',
            entry_context[context_key],
            headers=['SampleID', 'FileName', 'Type', 'Verdict', 'SampleURL'],
        )
        return_outputs(human_readable, entry_context, raw_response=raw_response)
    else:
        return_outputs(
            f'No samples found for {hash_type} hash {hash}',
            {},
        )


def get_job(job_id, sample_id):
    """
    Args:
        sample_id (str):
        job_id (str):
    Returns:
        dict of response, if not exists returns:
        {
            'error_msg': 'No such element'
            'result': 'error'
        }
    """
    suffix = (
        f'job/{job_id}'
        if job_id
        else f'job/sample/{sample_id}'
    )
    response = http_request('GET', suffix, ignore_errors=True)
    return response


def get_job_command():
    job_id = demisto.args().get('job_id')
    sample_id = demisto.args().get('sample_id')
    if sample_id:
        check_id(sample_id)
    else:
        check_id(job_id)

    vmray_id = job_id if job_id else sample_id
    title = 'job' if job_id else 'sample'

    raw_response = get_job(job_id=job_id, sample_id=sample_id)
    data = raw_response.get('data')
    if not data or raw_response.get('result') == 'error':
        entry = build_finished_job(job_id=job_id, sample_id=sample_id)
        human_readable = '#### Couldn\'t find a job for the {}: {}. Either the job completed, or does not exist.' \
            .format(title, vmray_id)
    else:
        entry = build_job_data(data)
        sample = entry[0] if isinstance(entry, list) else entry
        human_readable = tableToMarkdown(
            f'Job results for {title} id: {vmray_id}',
            sample,
            headers=['JobID', 'SampleID', 'VMName', 'VMID'],
        )

    entry_context = {
        'VMRay.Job(val.JobID === obj.JobID && val.SampleID === obj.SampleID)': entry
    }
    return_outputs(human_readable, entry_context, raw_response=raw_response)


def get_threat_indicators(sample_id):
    """

    Args:
        sample_id (str):

    Returns:
        dict: response
    """
    suffix = f'sample/{sample_id}/threat_indicators'
    response = http_request('GET', suffix).get('data')
    return response


def get_threat_indicators_command():
    sample_id = demisto.args().get('sample_id')
    check_id(sample_id)
    raw_response = get_threat_indicators(sample_id)
    data = raw_response.get('threat_indicators')

    # Build Entry Context
    if data and isinstance(data, list):
        entry_context_list = []
        for indicator in data:
            entry = {}
            entry['AnalysisID'] = indicator.get('analysis_ids')
            entry['Category'] = indicator.get('category')
            entry['Classification'] = indicator.get('classifications')
            entry['ID'] = indicator.get('id')
            entry['Operation'] = indicator.get('operation')
            entry_context_list.append(entry)

        human_readable = tableToMarkdown(
            'Threat indicators for sample ID: {}:'.format(
                sample_id
            ),
            entry_context_list,
            headers=['ID', 'AnalysisID', 'Category', 'Classification', 'Operation'],
        )

        entry_context = {'VMRay.ThreatIndicator(obj.ID === val.ID)': entry_context_list}
        return_outputs(
            human_readable, entry_context, raw_response={'threat_indicators': data}
        )
    else:
        return_outputs(
            f'No threat indicators for sample ID: {sample_id}',
            {},
            raw_response=raw_response,
        )


def post_tags_to_analysis(analysis_id, tag):
    """

    Args:
        analysis_id (str):
        tag (str):

    Returns:
        dict:
    """
    suffix = f'analysis/{analysis_id}/tag/{tag}'
    response = http_request('POST', suffix)
    return response


def post_tags_to_submission(submission_id, tag):
    """

    Args:
        submission_id (str):
        tag (str):

    Returns:
        dict:

    """
    suffix = f'submission/{submission_id}/tag/{tag}'
    response = http_request('POST', suffix)
    return response


def post_tags():
    analysis_id = demisto.args().get('analysis_id')
    submission_id = demisto.args().get('submission_id')
    tag = demisto.args().get('tag')
    if not submission_id and not analysis_id:
        raise ValueError('No submission ID or analysis ID has been provided')
    if analysis_id:
        analysis_status = post_tags_to_analysis(analysis_id, tag)
        if analysis_status.get('result') == 'ok':
            return_outputs(
                f'Tags: {tag} has been added to analysis: {analysis_id}',
                {},
                raw_response=analysis_status,
            )
    if submission_id:
        submission_status = post_tags_to_submission(submission_id, tag)
        if submission_status.get('result') == 'ok':
            return_outputs(
                f'Tags: {tag} has been added to submission: {submission_id}',
                {},
                raw_response=submission_status,
            )


def delete_tags_from_analysis(analysis_id, tag):
    suffix = f'analysis/{analysis_id}/tag/{tag}'
    response = http_request('DELETE', suffix)
    return response


def delete_tags_from_submission(submission_id, tag):
    suffix = f'submission/{submission_id}/tag/{tag}'
    response = http_request('DELETE', suffix)
    return response


def delete_tags():
    analysis_id = demisto.args().get('analysis_id')
    submission_id = demisto.args().get('submission_id')
    tag = demisto.args().get('tag')
    if not submission_id and not analysis_id:
        raise ValueError('No submission ID or analysis ID has been provided')
    if submission_id:
        submission_status = delete_tags_from_submission(submission_id, tag)
        if submission_status.get('result') == 'ok':
            return_outputs(
                f'Tags: {tag} has been removed from submission: {submission_id}',
                {},
                raw_response=submission_status,
            )
    if analysis_id:
        analysis_status = delete_tags_from_analysis(analysis_id, tag)
        if analysis_status.get('result') == 'ok':
            return_outputs(
                f'Tags: {tag} has been removed from analysis: {analysis_id}',
                {},
                raw_response=analysis_status,
            )


def get_iocs(sample_id, all_artifacts):
    """

    Args:
        sample_id (str):

    Returns:
        dict: response
    """
    suffix = f'sample/{sample_id}/iocs'
    if all_artifacts:
        suffix += '?all_artifacts=true'
    response = http_request('GET', suffix)
    return response


def get_iocs_command():
    def get_hashed(lst):
        """

        Args:
            lst (List[dict]): list of hashes attributes

        Returns:
            List[dict]:list of hashes attributes in demisto's favor
        """
        hashes_dict = {
            'MD5': 'md5_hash',
            'SHA1': 'sha1_hash',
            'SHA256': 'sha256_hash',
            'SSDeep': 'ssdeep_hash'
        }
        return [
            {k: hashes.get(v) for k, v in hashes_dict.items()}
            for hashes in lst
        ]

    sample_id = demisto.args().get('sample_id')
    check_id(sample_id)
    all_artifacts = demisto.args().get('all_artifacts', 'false').lower() == 'true'
    raw_response = get_iocs(sample_id, all_artifacts)
    data = raw_response.get('data', {}).get('iocs', {})

    command_results_list = []

    indicator_types = {
        # mapping of
        # VMRay artifact type -> XSOAR score type,      Indicator class, Main value key, Headers
        'Domain': (DBotScoreType.DOMAIN, Common.Domain, 'Domain', ['OriginalDomains', 'Countries']),  # noqa: E241, E501
        'EmailAddress': (DBotScoreType.EMAIL, Common.EMAIL, 'EmailAddress', ['IsRecipient', 'IsSender', 'Subjects']),
        # noqa: E241, E501
        'Email': (None, None, 'Subject', ['Subject', 'Sender', 'Recipients',  # noqa: E241, E501
                                          'NrAttachments', 'NrLinks']),
        'Filename': (None, None, 'Filename', ['Operations']),  # noqa: E241
        'File': (DBotScoreType.FILE, None, 'Filename', ['Filenames', 'MD5', 'SHA1', 'SHA256',  # noqa: E241, E501
                                                        'Operations']),
        'IP': (DBotScoreType.IP, Common.IP, 'IP', ['Domains', 'Countries', 'Protocols']),  # noqa: E241, E501
        'Mutex': (None, None, 'Name', ['Operations', 'ParentProcessesNames']),  # noqa: E241, E501
        'Process': (None, None, 'ProcessNames', ['CmdLine']),  # noqa: E241
        'Registry': (None, None, 'Name', ['ValueTypes', 'Operations',  # noqa: E241, E501
                                          'ParentProcessesNames']),
        'URL': (DBotScoreType.URL, Common.URL, 'URL', ['OriginalURLs', 'Categories',  # noqa: E241, E501
                                                       'Countries', 'Methods', 'IPAddresses',
                                                       'ParentProcessesNames']),
    }

    # this will be extended with every call to generate_results
    # we need to keep the state and always add new items to it, so that new results don't replace information from
    # older ones
    context_output = {
        'SampleID': sample_id,
        'IOC': {}
    }
    artifact_type = 'artifact' if all_artifacts else 'IOC'

    # helper function to generate the CommandResults objects from the IOC information
    def generate_results(vmray_type, objects):
        res = []
        dbot_score_type, indicator_class, key_field, headers = indicator_types[vmray_type]
        for object in objects:
            key_value = object[key_field]
            indicator = None
            if dbot_score_type == DBotScoreType.FILE:
                # special handing for File indicators since they need a hash as the indicator...
                hashes = object.get('Hashes', [{}])[0]
                dbot_score = Common.DBotScore(
                    indicator=hashes.get('MD5'),
                    indicator_type=dbot_score_type,
                    integration_name='VMRay',
                    score=DBOTSCORE.get(object['Verdict'], 0)
                )
                # ... and have multiple parameters
                indicator = Common.File(
                    dbot_score,
                    path=key_value,
                    size=object.get('FileSize'),
                    md5=hashes.get('MD5'),
                    sha1=hashes.get('SHA1'),
                    sha256=hashes.get('SHA256'),
                    ssdeep=hashes.get('SSDeep'),
                    file_type=object.get('MIMEType')
                )
            elif dbot_score_type is not None and indicator_class:
                # Generic handling for IOCs which have a corresponding Indicator type in XSOAR
                dbot_score = Common.DBotScore(
                    indicator=key_value,
                    indicator_type=dbot_score_type,
                    integration_name='VMRay',
                    score=DBOTSCORE.get(object['Verdict'], 0)
                )
                # first argument must always be the "main" value and second arg the score
                indicator = indicator_class(key_value, dbot_score)

            # fields that should be shown in human-readable output
            table_headers = [key_field, 'IsIOC'] + headers + ['Verdict', 'VerdictReason']

            # add IOC to the final context output
            if vmray_type in context_output['IOC']:
                context_output['IOC'][vmray_type].append(object)
            else:
                context_output['IOC'][vmray_type] = [object]

            if dbot_score_type == DBotScoreType.FILE:
                # for files we put the hashes manually in the readable output
                info = object.copy()
                info.update(info.get('Hashes', [{}])[0])
            else:
                info = object

            try:
                # tableToMarkdown sometimes chokes on unicode input
                readable_output = tableToMarkdown(vmray_type + " " + artifact_type, info, headers=table_headers,
                                                  removeNull=True)
            except UnicodeEncodeError:
                readable_output = " "

            res.append(CommandResults(
                outputs_prefix='VMRay.Sample',
                outputs_key_field='SampleID',
                outputs=context_output,
                readable_output=readable_output,
                indicator=indicator
            ))
        return res

    domains = data.get('domains', [])
    command_results_list.append(generate_results('Domain', [{
        'AnalysisID': domain.get('analysis_ids'),
        'Countries': domain.get('countries'),
        'CountryCodes': domain.get('country_codes'),
        'Domain': domain.get('domain'),
        'ID': 0,  # deprecated
        'IsIOC': domain.get('ioc'),
        'IOCType': domain.get('ioc_type'),
        'IpAddresses': domain.get('ip_addresses'),
        'OriginalDomains': domain.get('original_domains'),
        'ParentProcesses': domain.get('parent_processes'),
        'ParentProcessesNames': domain.get('parent_processes_names'),
        'Protocols': domain.get('protocols'),
        'Sources': domain.get('sources'),
        'Type': domain.get('type'),
        'Verdict': VERDICT_DICT.get(domain.get('verdict')),
        'VerdictReason': domain.get('verdict_reason'),
    } for domain in domains if domain.get('domain')]))

    email_addresses = data.get('email_addresses', [])
    command_results_list.append(generate_results('EmailAddress', [{
        'AnalysisID': email_address.get('analysis_ids'),
        'Classifications': email_address.get('classifications'),
        'EmailAddress': email_address.get('email_address'),
        'IsIOC': email_address.get('ioc'),
        'IsRecipient': email_address.get('recipient'),
        'IsSender': email_address.get('sender'),
        'IOCType': email_address.get('ioc_type'),
        'Subjects': email_address.get('subjects'),
        'ThreatNames': email_address.get('threat_names'),
        'Type': email_address.get('type'),
        'Verdict': VERDICT_DICT.get(email_address.get('verdict')),
        'VerdictReason': email_address.get('verdict_reason'),
    } for email_address in email_addresses if email_address.get('email_address')]))

    emails = data.get('emails', [])
    command_results_list.append(generate_results('Email', [{
        'AnalysisID': email.get('analysis_ids'),
        'AttachmentTypes': email.get('attachment_types'),
        'Classifications': email.get('classifications'),
        'Hashes': get_hashed(email.get('hashes')),
        'IsIOC': email.get('ioc'),
        'IOCType': email.get('ioc_type'),
        'NrAttachments': email.get('nr_attachments'),
        'NrLinks': email.get('nr_links'),
        'Recipients': email.get('recipients'),
        'Sender': email.get('sender'),
        'Subject': email.get('subject'),
        'ThreatNames': email.get('threat_names'),
        'Type': email.get('type'),
        'Verdict': VERDICT_DICT.get(email.get('verdict')),
        'VerdictReason': email.get('verdict_reason'),
    } for email in emails]))

    filenames = data.get('filenames', [])
    command_results_list.append(generate_results('Filename', [{
        'AnalysisID': filename.get('analysis_ids'),
        'Categories': filename.get('categories'),
        'Classifications': filename.get('classifications'),
        'Filename': filename.get('filename'),
        'IsIOC': filename.get('ioc'),
        'IOCType': filename.get('ioc_type'),
        'Operations': filename.get('operations'),
        'ThreatNames': filename.get('threat_names'),
        'Type': filename.get('type'),
        'Verdict': VERDICT_DICT.get(filename.get('verdict')),
        'VerdictReason': filename.get('verdict_reason'),
    } for filename in filenames if filename.get('filename')]))

    files = data.get('files', [])
    command_results_list.append(generate_results('File', [{
        'AnalysisID': file.get('analysis_ids'),
        'Categories': file.get('categories'),
        'Classifications': file.get('classifications'),
        'FileSize': file.get('file_size'),
        'Filename': file.get('filename'),
        'Filenames': file.get('filenames'),
        'Hashes': get_hashed(file.get('hashes')),
        'ID': 0,  # deprecated
        'IsIOC': file.get('ioc'),
        'IOCType': file.get('ioc_type'),
        'MIMEType': file.get('mime_type'),
        'Name': file.get('filename'),  # for backwards compatibility
        'NormFilename': file.get('norm_filename'),
        'Operation': file.get('operations'),  # typo
        'Operations': file.get('operations'),
        'ParentFiles': file.get('parent_files'),
        'ParentProcesses': file.get('parent_processes'),
        'ParentProcessesNames': file.get('parent_processes_names'),
        'ResourceURL': file.get('resource_url'),
        'ThreatNames': file.get('threat_names'),
        'Type': file.get('type'),
        'Verdict': VERDICT_DICT.get(file.get('verdict')),
        'VerdictReason': file.get('verdict_reason'),
    } for file in files]))

    ips = data.get('ips', [])
    command_results_list.append(generate_results('IP', [{
        'AnalysisID': ip.get('analysis_ids'),
        'Country': ip.get('country'),
        'CountryCode': ip.get('country_code'),
        'Domains': ip.get('domains'),
        'IP': ip.get('ip_address'),
        'ID': 0,  # deprecated
        'IsIOC': ip.get('ioc'),
        'IOCType': ip.get('ioc_type'),
        'Operation': None,  # deprecated
        'ParentProcesses': ip.get('parent_processes'),
        'ParentProcessesNames': ip.get('parent_processes_names'),
        'Protocols': ip.get('protocols'),
        'Sources': ip.get('sources'),
        'Type': ip.get('type'),
        'Verdict': VERDICT_DICT.get(ip.get('verdict')),
        'VerdictReason': ip.get('verdict_reason'),
    } for ip in ips if ip.get('ip_address')]))

    mutexes = data.get('mutexes', [])
    command_results_list.append(generate_results('Mutex', [{
        'AnalysisID': mutex.get('analysis_ids'),
        'Classifications': mutex.get('classifications'),
        'ID': 0,  # deprecated
        'IsIOC': mutex.get('ioc'),
        'IOCType': mutex.get('ioc_type'),
        'Name': mutex.get('mutex_name'),
        'Operation': mutex.get('operations'),  # typo
        'Operations': mutex.get('operations'),
        'ParentProcesses': mutex.get('parent_processes'),
        'ParentProcessesNames': mutex.get('parent_processes_names'),
        'ThreatNames': mutex.get('threat_names'),
        'Type': mutex.get('type'),
        'Verdict': VERDICT_DICT.get(mutex.get('verdict')),
        'VerdictReason': mutex.get('verdict_reason'),
    } for mutex in mutexes if mutex.get('mutex_name')]))

    processes = data.get('processes', [])
    command_results_list.append(generate_results('Process', [{
        'AnalysisID': process.get('analysis_ids'),
        'Classifications': process.get('classifications'),
        'CmdLine': process.get('cmd_line'),
        'ImageNames': process.get('image_names'),
        'IsIOC': process.get('ioc'),
        'IOCType': process.get('ioc_type'),
        'ParentProcesses': process.get('parent_processes'),
        'ParentProcessesNames': process.get('parent_processes_names'),
        'ProcessNames': process.get('process_names'),
        'ThreatNames': process.get('threat_names'),
        'Type': process.get('type'),
        'Verdict': VERDICT_DICT.get(process.get('verdict')),
        'VerdictReason': process.get('verdict_reason'),
    } for process in processes if process.get('process_names')]))

    registry = data.get('registry', [])
    command_results_list.append(generate_results('Registry', [{
        'AnalysisID': reg.get('analysis_ids'),
        'Classifications': reg.get('classifications'),
        'ID': 0,  # deprecated
        'IsIOC': reg.get('ioc'),
        'IOCType': reg.get('ioc_type'),
        'Name': reg.get('reg_key_name'),
        'Operation': reg.get('operations'),  # typo
        'Operations': reg.get('operations'),
        'ParentProcesses': reg.get('parent_processes'),
        'ParentProcessesNames': reg.get('parent_processes_names'),
        'ThreatNames': reg.get('threat_names'),
        'Type': reg.get('type'),
        'ValueTypes': reg.get('reg_key_value_types'),
        'Verdict': VERDICT_DICT.get(reg.get('verdict')),
        'VerdictReason': reg.get('verdict_reason'),
    } for reg in registry if reg.get('reg_key_name')]))

    urls = data.get('urls', [])
    command_results_list.append(generate_results('URL', [{
        'AnalysisID': url.get('analysis_ids'),
        'Categories': url.get('categories'),
        'ContentTypes': url.get('content_types'),
        'Countries': url.get('countries'),
        'CountryCodes': url.get('country_codes'),
        'ID': 0,  # deprecated
        'IPAddresses': url.get('ip_addresses'),
        'Methods': url.get('methods'),
        'Operation': None,  # deprecated
        'OriginalURLs': url.get('original_urls'),
        'ParentFiles': url.get('parent_files'),
        'ParentProcesses': url.get('parent_processes'),
        'ParentProcessesNames': url.get('parent_processes_names'),
        'Referrers': url.get('referrers'),
        'Source': url.get('sources'),
        'Type': url.get('type'),
        'URL': url.get('url'),
        'UserAgents': url.get('user_agents'),
        'Verdict': VERDICT_DICT.get(url.get('verdict')),
        'VerdictReason': url.get('verdict_reason'),
    } for url in urls if url.get('url')]))

    return_results(command_results_list)


def get_summary(analysis_id):
    """

    Args:
        analysis_id (str):

    Returns:
        str: response
    """
    suffix = f'analysis/{analysis_id}/archive/logs/summary_v2.json'
    response = http_request('GET', suffix, get_raw=True)
    return response


def get_screenshots(analysis_id):
    """

    Args:
        analysis_id (str):

    Returns:
        str: response
    """
    suffix = f'analysis/{analysis_id}/archive?filenames=screenshots/*'
    response = http_request('GET', suffix, get_raw=True)
    return response


def get_summary_command():
    analysis_id = demisto.args().get('analysis_id')
    check_id(analysis_id)

    billing_type = get_billing_type(analysis_id)
    if billing_type == "detector":
        raise ValueError(
            "The current billing plan has no permissions to generate or download reports. "
            "If you want more information about the sample, use "
            "`vmray-get-threat-indicators` or `vmray-get-iocs` instead."
        )

    summary_data = get_summary(analysis_id)

    file_entry = fileResult(
        filename='summary_v2.json',
        data=summary_data,
        file_type=EntryType.ENTRY_INFO_FILE
    )
    return_results(file_entry)


<<<<<<< HEAD
def vmray_get_license_usage_verdicts_command():
    """

    Returns:
        dict: response
    """
    suffix = 'billing_info'
    raw_response = http_request('GET', suffix)
    data = raw_response.get('data')

    entry = dict()
    entry['VerdictsQuota'] = data.get('verdict_quota')
    entry['VerdictsRemaining'] = data.get('verdict_remaining')
    entry['VerdictsUsage'] = round((100 / float(data.get('verdict_quota')))
                                     * (float(data.get('verdict_quota')) - float(data.get('verdict_remaining'))), 2)
    entry['PeriodEndDate'] = data.get('end_date')

    markdown = tableToMarkdown('VMRay Verdicts Quota Information', entry, headers=[
                               'VerdictsQuota', 'VerdictsRemaining', 'VerdictsUsage', 'PeriodEndDate'])

    results = CommandResults(
        readable_output=markdown,
        outputs_prefix='VMRay.VerdicsQuota',
        outputs_key_field='PeriodEndDate',
        outputs=entry
    )

    return_results(results)


def vmray_get_license_usage_reports_command():
    """

    Returns:
        dict: response
    """
    suffix = 'billing_info'
    raw_response = http_request('GET', suffix)
    data = raw_response.get('data')

    entry = dict()
    entry['ReportQuota'] = data.get('report_quota')
    entry['ReportRemaining'] = data.get('report_remaining')
    entry['ReportUsage'] = round((100 / float(data.get('report_quota')))
                                 * (float(data.get('report_quota')) - float(data.get('report_remaining'))), 2)
    entry['PeriodEndDate'] = data.get('end_date')

    markdown = tableToMarkdown('VMRay Reports Quota Information', entry, headers=[
                               'ReportQuota', 'ReportRemaining', 'ReportUsage', 'PeriodEndDate'])

    results = CommandResults(
        readable_output=markdown,
        outputs_prefix='VMRay.ReportsQuota',
        outputs_key_field='PeriodEndDate',
        outputs=entry
    )

    return_results(results)
=======
def get_screenshots_command():
    analysis_id = demisto.args().get('analysis_id')
    check_id(analysis_id)

    screenshots_data = get_screenshots(analysis_id)

    file_results = []
    screenshot_counter = 0
    try:
        with ZipFile(io.BytesIO(screenshots_data), 'r') as screenshots_zip:
            index_log_data = screenshots_zip.read('screenshots/index.log')
            for line in index_log_data.splitlines():
                filename = line.decode('utf-8').split(INDEX_LOG_DELIMITER)[INDEX_LOG_FILENAME_POSITION].strip()
                extension = os.path.splitext(filename)[1]
                screenshot_data = screenshots_zip.read(f'screenshots/{filename}')
                file_results.append(
                    fileResult(
                        filename=f'analysis_{analysis_id}_screenshot_{screenshot_counter}{extension}',
                        data=screenshot_data,
                        file_type=EntryType.IMAGE
                    )
                )
                screenshot_counter += 1
    except Exception as exc:  # noqa
        demisto.error(f'Failed to read screenshots.zip, error: {exc}')
        raise exc
    else:
        demisto.debug(f'Successfully read screenshots.zip, found {screenshot_counter} screenshots')

    return_results(file_results)
>>>>>>> 4a4c6b53


def main():
    try:
        command = demisto.command()
        if command == 'test-module':
            # This is the call made when pressing the integration test button.
            test_module()
        elif command in ('upload_sample', 'vmray-upload-sample', 'file'):
            upload_sample_command()
        elif command == 'vmray-upload-url':
            upload_url_command()
        elif command == 'vmray-get-submission':
            get_submission_command()
        elif command in ('get_results', 'vmray-get-analysis-by-sample'):
            get_analysis_command()
        elif command == 'vmray-get-sample':
            get_sample_command()
        elif command == 'vmray-get-sample-by-hash':
            get_sample_by_hash_command()
        elif command in (
                'vmray-get-job-by-sample',
                'get_job_sample',
                'vmray-get-job-by-id',
        ):
            get_job_command()
        elif command == 'vmray-get-threat-indicators':
            get_threat_indicators_command()
        elif command == 'vmray-add-tag':
            post_tags()
        elif command == 'vmray-delete-tag':
            delete_tags()
        elif command == 'vmray-get-iocs':
            get_iocs_command()
        elif command == 'vmray-get-summary':
            get_summary_command()
<<<<<<< HEAD
        elif command == 'vmray-get-license-usage-verdicts':
            vmray_get_license_usage_verdicts_command()
        elif command == 'vmray-get-license-usage-reports':
            vmray_get_license_usage_reports_command()
=======
        elif command == 'vmray-get-screenshots':
            get_screenshots_command()
>>>>>>> 4a4c6b53
    except Exception as exc:
        return_error(f"Failed to execute `{demisto.command()}` command. Error: {str(exc)}")


if __name__ in ('__builtin__', 'builtins', '__main__'):
    main()<|MERGE_RESOLUTION|>--- conflicted
+++ resolved
@@ -1,11 +1,7 @@
-<<<<<<< HEAD
+import io
+import os
 import demistomock as demisto  # noqa: F401
 from CommonServerPython import *  # noqa: F401
-
-=======
-import io
-import os
->>>>>>> 4a4c6b53
 import random
 import time
 import urllib3
@@ -13,7 +9,6 @@
 from zipfile import ZipFile
 
 import requests
-
 
 ''' GLOBAL PARAMS '''
 API_KEY = demisto.params().get('api_key') or demisto.params().get('credentials', {}).get('password')
@@ -1370,66 +1365,6 @@
     return_results(file_entry)
 
 
-<<<<<<< HEAD
-def vmray_get_license_usage_verdicts_command():
-    """
-
-    Returns:
-        dict: response
-    """
-    suffix = 'billing_info'
-    raw_response = http_request('GET', suffix)
-    data = raw_response.get('data')
-
-    entry = dict()
-    entry['VerdictsQuota'] = data.get('verdict_quota')
-    entry['VerdictsRemaining'] = data.get('verdict_remaining')
-    entry['VerdictsUsage'] = round((100 / float(data.get('verdict_quota')))
-                                     * (float(data.get('verdict_quota')) - float(data.get('verdict_remaining'))), 2)
-    entry['PeriodEndDate'] = data.get('end_date')
-
-    markdown = tableToMarkdown('VMRay Verdicts Quota Information', entry, headers=[
-                               'VerdictsQuota', 'VerdictsRemaining', 'VerdictsUsage', 'PeriodEndDate'])
-
-    results = CommandResults(
-        readable_output=markdown,
-        outputs_prefix='VMRay.VerdicsQuota',
-        outputs_key_field='PeriodEndDate',
-        outputs=entry
-    )
-
-    return_results(results)
-
-
-def vmray_get_license_usage_reports_command():
-    """
-
-    Returns:
-        dict: response
-    """
-    suffix = 'billing_info'
-    raw_response = http_request('GET', suffix)
-    data = raw_response.get('data')
-
-    entry = dict()
-    entry['ReportQuota'] = data.get('report_quota')
-    entry['ReportRemaining'] = data.get('report_remaining')
-    entry['ReportUsage'] = round((100 / float(data.get('report_quota')))
-                                 * (float(data.get('report_quota')) - float(data.get('report_remaining'))), 2)
-    entry['PeriodEndDate'] = data.get('end_date')
-
-    markdown = tableToMarkdown('VMRay Reports Quota Information', entry, headers=[
-                               'ReportQuota', 'ReportRemaining', 'ReportUsage', 'PeriodEndDate'])
-
-    results = CommandResults(
-        readable_output=markdown,
-        outputs_prefix='VMRay.ReportsQuota',
-        outputs_key_field='PeriodEndDate',
-        outputs=entry
-    )
-
-    return_results(results)
-=======
 def get_screenshots_command():
     analysis_id = demisto.args().get('analysis_id')
     check_id(analysis_id)
@@ -1460,7 +1395,6 @@
         demisto.debug(f'Successfully read screenshots.zip, found {screenshot_counter} screenshots')
 
     return_results(file_results)
->>>>>>> 4a4c6b53
 
 
 def main():
@@ -1497,15 +1431,12 @@
             get_iocs_command()
         elif command == 'vmray-get-summary':
             get_summary_command()
-<<<<<<< HEAD
+        elif command == 'vmray-get-screenshots':
+            get_screenshots_command()
         elif command == 'vmray-get-license-usage-verdicts':
             vmray_get_license_usage_verdicts_command()
         elif command == 'vmray-get-license-usage-reports':
             vmray_get_license_usage_reports_command()
-=======
-        elif command == 'vmray-get-screenshots':
-            get_screenshots_command()
->>>>>>> 4a4c6b53
     except Exception as exc:
         return_error(f"Failed to execute `{demisto.command()}` command. Error: {str(exc)}")
 
