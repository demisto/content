--- conflicted
+++ resolved
@@ -2,19 +2,9 @@
 from CommonServerPython import *  # noqa: F401
 import io
 import os
-<<<<<<< HEAD
-import random
-import time
 import urllib3
 
 from zipfile import ZipFile
-
-import requests
-=======
-import urllib3
-
-from zipfile import ZipFile
->>>>>>> 90cf3b88
 
 ''' GLOBAL PARAMS '''
 API_KEY = demisto.params().get('api_key') or demisto.params().get('credentials', {}).get('password')
@@ -28,10 +18,7 @@
 RETRY_ON_RATE_LIMIT = demisto.params().get("retry_on_rate_limit", True)
 SERVER += '/rest/'
 USE_SSL = not demisto.params().get('insecure', False)
-<<<<<<< HEAD
-=======
 PROXY = demisto.params().get("proxy", True)
->>>>>>> 90cf3b88
 HEADERS = {'Authorization': f'api_key {API_KEY}', 'User-Agent': 'Cortex XSOAR/1.1.11'}
 ERROR_FORMAT = 'Error in API call to VMRay [{}] - {}'
 RELIABILITY = demisto.params().get('integrationReliability', DBotScoreReliability.C) or DBotScoreReliability.C
@@ -40,12 +27,6 @@
 
 # Disable insecure warnings
 urllib3.disable_warnings()
-<<<<<<< HEAD
-
-# Remove proxy
-PROXIES = handle_proxy()
-=======
->>>>>>> 90cf3b88
 
 ''' HELPER DICTS '''
 SEVERITY_DICT = {
@@ -139,11 +120,7 @@
     return err_str
 
 
-<<<<<<< HEAD
-def http_request(method, url_suffix, params=None, files=None, ignore_errors=False, get_raw=False, retries=0):
-=======
 def http_request(method, url_suffix, params=None, files=None, get_raw=False, ignore_errors=False):
->>>>>>> 90cf3b88
     """ General HTTP request.
     Args:
         ignore_errors (bool):
@@ -185,51 +162,12 @@
                     return err_r
         return None
 
-<<<<<<< HEAD
-    def reset_file_buffer(files):
-        """ The requests library reads the file buffer to the end.
-            If we want to try to submit again, we need to set the file buffer to
-            beginning manually.
-        Args:
-            files: (dict)
-        """
-
-        if not isinstance(files, dict):
-            return
-
-        try:
-            fobj = files["sample_file"][1]
-            fobj.seek(0, 0)
-        except (IndexError, KeyError):
-            return
-
-    url = SERVER + url_suffix
-    r = requests.request(
-        method, url, params=params, headers=HEADERS, files=files, verify=USE_SSL, proxies=PROXIES
-    )
-
-    if RETRY_ON_RATE_LIMIT and retries < MAX_RETRIES \
-            and (r.status_code == RATE_LIMIT_REACHED or "Retry-After" in r.headers):
-        seconds_to_wait = random.uniform(1.0, 5.0)
-        try:
-            seconds_to_wait += float(r.headers.get("Retry-After", 0))
-        except ValueError:
-            pass
-
-        demisto.debug(f"Rate limit exceeded! Waiting {seconds_to_wait} seconds and then retry #{retries}.")
-        time.sleep(seconds_to_wait)  # pylint: disable=sleep-exists
-        reset_file_buffer(files)
-        return http_request(method, url_suffix, params, files, ignore_errors, get_raw, retries + 1)
-
-    # Handle errors
-=======
     def error_handler(res):  # pragma: no cover
         if res.status_code == RATE_LIMIT_REACHED and "Retry-After" in res.headers:
             return_error(f"Rate limit exceeded! Please wait {res.headers.get('Retry-After', 0)} seconds and re-run.")
         if res.status_code in {405, 401}:
             return_error(ERROR_FORMAT.format(res.status_code, 'Token may be invalid'))
 
->>>>>>> 90cf3b88
     try:
         res = generic_http_request(method=method,
                                    server_url=SERVER,
@@ -247,13 +185,8 @@
 
         if not get_raw and not is_json(res):
             raise ValueError
-<<<<<<< HEAD
-        response = r.json() if not get_raw else r.content
-        if r.status_code not in {200, 201, 202, 204} and not ignore_errors:
-=======
         response = res.json() if not get_raw else res.content
         if res.status_code not in {200, 201, 202, 204} and not ignore_errors:
->>>>>>> 90cf3b88
             if get_raw and isinstance(response, str):
                 # this might be json even if get_raw is True because the API will return errors as json
                 try:
@@ -1443,11 +1376,7 @@
     return_results(file_results)
 
 
-<<<<<<< HEAD
-def vmray_get_license_usage_verdicts_command():     # pragma: no cover
-=======
 def vmray_get_license_usage_verdicts_command():  # pragma: no cover
->>>>>>> 90cf3b88
     """
 
     Returns:
@@ -1457,11 +1386,7 @@
     raw_response = http_request('GET', suffix)
     data = raw_response.get('data')
 
-<<<<<<< HEAD
-    entry = dict()
-=======
     entry = {}
->>>>>>> 90cf3b88
     entry['VerdictsQuota'] = data.get('verdict_quota')
     entry['VerdictsRemaining'] = data.get('verdict_remaining')
     entry['VerdictsUsage'] = round((100 / float(data.get('verdict_quota')))
@@ -1469,11 +1394,7 @@
     entry['PeriodEndDate'] = data.get('end_date')
 
     markdown = tableToMarkdown('VMRay Verdicts Quota Information', entry, headers=[
-<<<<<<< HEAD
-                               'VerdictsQuota', 'VerdictsRemaining', 'VerdictsUsage', 'PeriodEndDate'])
-=======
         'VerdictsQuota', 'VerdictsRemaining', 'VerdictsUsage', 'PeriodEndDate'])
->>>>>>> 90cf3b88
 
     results = CommandResults(
         readable_output=markdown,
@@ -1485,11 +1406,7 @@
     return_results(results)
 
 
-<<<<<<< HEAD
-def vmray_get_license_usage_reports_command():      # pragma: no cover
-=======
 def vmray_get_license_usage_reports_command():  # pragma: no cover
->>>>>>> 90cf3b88
     """
 
     Returns:
@@ -1499,11 +1416,7 @@
     raw_response = http_request('GET', suffix)
     data = raw_response.get('data')
 
-<<<<<<< HEAD
-    entry = dict()
-=======
     entry = {}
->>>>>>> 90cf3b88
     entry['ReportQuota'] = data.get('report_quota')
     entry['ReportRemaining'] = data.get('report_remaining')
     entry['ReportUsage'] = round((100 / float(data.get('report_quota')))
@@ -1511,11 +1424,7 @@
     entry['PeriodEndDate'] = data.get('end_date')
 
     markdown = tableToMarkdown('VMRay Reports Quota Information', entry, headers=[
-<<<<<<< HEAD
-                               'ReportQuota', 'ReportRemaining', 'ReportUsage', 'PeriodEndDate'])
-=======
         'ReportQuota', 'ReportRemaining', 'ReportUsage', 'PeriodEndDate'])
->>>>>>> 90cf3b88
 
     results = CommandResults(
         readable_output=markdown,
@@ -1527,11 +1436,7 @@
     return_results(results)
 
 
-<<<<<<< HEAD
-def main():
-=======
 def main():  # pragma: no cover
->>>>>>> 90cf3b88
     try:
         command = demisto.command()
         if command == 'test-module':
