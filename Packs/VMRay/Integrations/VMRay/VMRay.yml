category: Forensics & Malware Analysis
commonfields:
  id: vmray
  version: -1
configuration:
- additionalinfo: Reliability of the source providing the intelligence data.
  defaultvalue: C - Fairly reliable
  display: Source Reliability
  name: integrationReliability
  options:
  - A+ - 3rd party enrichment
  - A - Completely reliable
  - B - Usually reliable
  - C - Fairly reliable
  - D - Not usually reliable
  - E - Unreliable
  - F - Reliability cannot be judged
  type: 15
- defaultvalue: https://cloud.vmray.com
  display: Server URL (e.g., https://cloud.vmray.com)
  name: server
  required: true
  type: 0
- displaypassword: API Key (Recommended)
  name: credentials
  hiddenusername: true
  type: 9
- display: Use system proxy settings
  name: proxy
  type: 8
- display: Trust any certificate (not secure)
  name: insecure
  type: 8
- display: Retry requests when API is rate limited
  name: retry_on_rate_limit
  type: 8
  defaultvalue: 'true'
- display: API Key (Deprecated)
  additionalinfo: Use the "API Key (Recommended)" parameter instead.
  name: api_key
  type: 4
description: Malware analysis sandboxing.
display: VMRay
name: vmray
script:
  commands:
  - arguments:
    - description: Entry ID of the file to submit.
      name: entry_id
      required: true
    - description: Password of the document.
      name: document_password
    - description: Password of an archive.
      name: archive_password
    - description: Force type of the file.
      name: sample_type
    - auto: PREDEFINED
      description: Whether the file is shareable.
      name: shareable
      predefined:
      - 'true'
      - 'false'
    - default: true
      defaultValue: '1'
      description: Maximum number of jobs to create (number).
      name: max_jobs
    - description: A CSV list of tags to add to the sample.
      name: tags
    - auto: PREDEFINED
      description: Deprecated. Analyze even if analyses already exist. To control analysis caching, use the API Key settings instead, which are available via the Analysis Settings page, in the VMRay Web Interface.
      name: reanalyze
      predefined:
      - 'true'
      - 'false'
    description: Submits a sample to VMRay for analysis.
    name: vmray-upload-sample
    outputs:
    - contextPath: VMRay.Job.JobID
      description: ID of a new job
      type: Number
    - contextPath: VMRay.Job.Created
      description: Timestamp of job creation.
      type: Date
    - contextPath: VMRay.Job.SampleID
      description: ID of the sample.
      type: Number
    - contextPath: VMRay.Job.VMName
      description: Name of the virtual machine.
      type: String
    - contextPath: VMRay.Job.VMID
      description: ID of the virtual machine.
      type: Number
    - contextPath: VMRay.Sample.SampleID
      description: ID of the sample.
      type: Number
    - contextPath: VMRay.Sample.SampleURL
      description: URL to sample page.
      type: String
    - contextPath: VMRay.Sample.Created
      description: Timestamp of sample creation.
      type: Date
    - contextPath: VMRay.Submission.SubmissionID
      description: Submission ID.
      type: Number
    - contextPath: VMRay.Submission.SubmissionURL
      description: URL to submission page.
      type: String
  - arguments:
    - description: ' The URL to analyze. For example: https://demisto.com. '
      name: url
      required: true
    - auto: PREDEFINED
      description: Whether the analysis is shareable.
      name: shareable
      predefined:
      - 'true'
      - 'false'
    - default: true
      defaultValue: '1'
      description: Maximum number of jobs to create (number).
      name: max_jobs
    - description: A CSV list of tags to add to the sample.
      name: tags
    description: Submits a URL for analysis.
    name: vmray-upload-url
    outputs:
    - contextPath: VMRay.Job.JobID
      description: ID of a new job
      type: Number
    - contextPath: VMRay.Job.Created
      description: Timestamp of job creation.
      type: Date
    - contextPath: VMRay.Job.SampleID
      description: ID of the sample.
      type: Number
    - contextPath: VMRay.Job.VMName
      description: Name of the virtual machine.
      type: String
    - contextPath: VMRay.Job.VMID
      description: ID of the virtual machine.
      type: Number
    - contextPath: VMRay.Sample.SampleID
      description: ID of the sample.
      type: Number
    - contextPath: VMRay.Sample.SampleURL
      description: URL to sample page.
      type: String
    - contextPath: VMRay.Sample.Created
      description: Timestamp of sample creation.
      type: Date
    - contextPath: VMRay.Submission.SubmissionID
      description: Submission ID.
      type: Number
    - contextPath: VMRay.Submission.SubmissionURL
      description: URL to submission page.
      type: String
  - arguments:
    - description: Sample ID.
      name: sample_id
      required: true
    - description: Maximum number of results to return (number).
      name: limit
    description: Retrieves all analysis details for a specified sample.
    name: vmray-get-analysis-by-sample
    outputs:
    - contextPath: VMRay.Analysis.AnalysisID
      description: Analysis ID.
      type: Number
    - contextPath: VMRay.Analysis.AnalysisURL
      description: URL to analysis page.
      type: String
    - contextPath: VMRay.Analysis.SampleID
      description: Sample ID in the analysis.
      type: Number
    - contextPath: VMRay.Analysis.Verdict
      description: Verdict for the sample (Malicious, Suspicious, Clean, Not Available).
      type: String
    - contextPath: VMRay.Analysis.VerdictReason
      description: Description of the Verdict Reason.
      type: String
    - contextPath: VMRay.Analysis.Severity
      description: Severity of the sample in the submission (Malicious, Suspicious, Good, Blacklisted, Whitelisted, Unknown). Deprecated.
      type: String
    - contextPath: VMRay.Analysis.JobCreated
      description: Date when the analysis job started.
      type: Date
    - contextPath: VMRay.Analysis.MD5
      description: MD5 hash of the sample.
      type: String
    - contextPath: VMRay.Analysis.SHA1
      description: SHA1 hash of the sample.
      type: String
    - contextPath: VMRay.Analysis.SHA256
      description: SHA256 hash of the sample.
      type: String
    - contextPath: VMRay.Analysis.SSDeep
      description: ssdeep hash of the sample.
      type: String
  - arguments:
    - description: Sample ID.
      name: sample_id
      required: true
    description: Retrieves details for all jobs  for a specified sample.
    name: vmray-get-job-by-sample
    outputs:
    - contextPath: VMRay.Job.JobID
      description: ID of the job.
      type: Number
    - contextPath: VMRay.Job.SampleID
      description: Sample ID of the job.
      type: Number
    - contextPath: VMRay.Job.SubmissionID
      description: ID of the submission.
      type: Number
    - contextPath: VMRay.Job.MD5
      description: MD5 hash of the sample in the job.
      type: String
    - contextPath: VMRay.Job.SHA1
      description: SHA1 hash of the sample in the job.
      type: String
    - contextPath: VMRay.Job.SHA256
      description: SHA256 hash of the sample in the job.
      type: String
    - contextPath: VMRay.Job.SSDeep
      description: ssdeep hash of the sample in the job.
      type: String
    - contextPath: VMRay.Job.VMName
      description: Name of the virtual machine.
      type: String
    - contextPath: VMRay.Job.VMID
      description: ID of the virtual machine.
      type: Number
    - contextPath: VMRay.Job.Status
      description: 'Status of the job. '
      type: String
  - arguments:
    - description: ID of the submission. Can be obtained by running the 'vmray-upload-sample' or 'vmray-upload-url' command.
      name: submission_id
      required: true
    description: Retrieves the results of a submission.
    name: vmray-get-submission
    outputs:
    - contextPath: VMRay.Submission.IsFinished
      description: Whether the submission is finished (true or false).
      type: Boolean
    - contextPath: VMRay.Submission.HasErrors
      description: Whether there are any errors in the submission (true or false).
      type: Boolean
    - contextPath: VMRay.Submission.SubmissionID
      description: ID of the sample in the submission.
      type: Number
    - contextPath: VMRay.Submission.SubmissionURL
      description: URL of submission page.
      type: String
    - contextPath: VMRay.Submission.MD5
      description: MD5 hash of the sample in the submission.
      type: String
    - contextPath: VMRay.Submission.SHA1
      description: SHA1 hash of the sample in the submission.
      type: String
    - contextPath: VMRay.Submission.SHA256
      description: SHA256 hash of the sample in the submission.
      type: String
    - contextPath: VMRay.Submission.SSDeep
      description: ssdeep hash of the sample in the submission.
      type: String
    - contextPath: VMRay.Submission.Verdict
      description: Verdict for the sample (Malicious, Suspicious, Clean, Not Available).
      type: String
    - contextPath: VMRay.Submission.VerdictReason
      description: Description of the Verdict Reason.
      type: String
    - contextPath: VMRay.Submission.Severity
      description: Severity of the sample in the submission (Malicious, Suspicious, Good, Blacklisted, Whitelisted, Unknown). Deprecated.
      type: String
    - contextPath: VMRay.Submission.SampleID
      description: ID of the sample in the submission.
      type: Number
  - arguments:
    - description: ID of the sample.
      name: sample_id
      required: true
    description: Retrieves a sample using the sample ID.
    name: vmray-get-sample
    outputs:
    - contextPath: VMRay.Sample.SampleID
      description: ID of the sample.
      type: Number
    - contextPath: VMRay.Sample.SampleURL
      description: URL to sample page.
      type: String
    - contextPath: VMRay.Sample.FileName
      description: File name of the sample.
      type: String
    - contextPath: VMRay.Sample.MD5
      description: MD5 hash of the sample.
      type: String
    - contextPath: VMRay.Sample.SHA1
      description: SHA1 hash of the sample.
      type: String
    - contextPath: VMRay.Sample.SHA256
      description: SHA256 hash of the sample.
      type: String
    - contextPath: VMRay.Sample.SSDeep
      description: ssdeep hash of the sample.
      type: String
    - contextPath: VMRay.Sample.Verdict
      description: Verdict for the sample (Malicious, Suspicious, Clean, Not Available).
      type: String
    - contextPath: VMRay.Sample.VerdictReason
      description: Description of the Verdict Reason.
      type: String
    - contextPath: VMRay.Sample.Severity
      description: Severity of the sample in the submission (Malicious, Suspicious, Good, Blacklisted, Whitelisted, Unknown). Deprecated.
      type: String
    - contextPath: VMRay.Sample.Type
      description: File type.
      type: String
    - contextPath: VMRay.Sample.Created
      description: Timestamp of sample creation.
      type: Date
    - contextPath: VMRay.Sample.Classifications
      description: Classifications of the sample.
      type: String
    - contextPath: VMRay.Sample.ChildSampleIDs
      description: List of child sample IDs.
      type: Number
    - contextPath: VMRay.Sample.ParentSampleIDs
      description: List of parent sample IDs.
      type: Number
  - arguments:
    - description: MD5, SHA1 or SHA256 hash of the sample.
      name: hash
      required: true
    description: Retrieves sample information by hash.
    name: vmray-get-sample-by-hash
    outputs:
    - contextPath: File.Name
      description: The full file name (including file extension).
      type: String
    - contextPath: File.MD5
      description: The MD5 hash of the file.
      type: String
    - contextPath: File.SHA1
      description: The SHA1 hash of the file.
      type: String
    - contextPath: File.SHA256
      description: The SHA256 hash of the file.
      type: String
    - contextPath: File.SSDeep
      description: The SSDeep hash of the file.
      type: String
    - contextPath: DBotScore.Indicator
      description: The indicator that was tested.
      type: String
    - contextPath: DBotScore.Type
      description: The indicator type.
      type: String
    - contextPath: DBotScore.Vendor
      description: The vendor used to calculate the score.
      type: String
    - contextPath: DBotScore.Score
      description: The actual score.
      type: Number
    - contextPath: DBotScore.Reliability
      description: Reliability of the source providing the intelligence data.
      type: String
    - contextPath: VMRay.Sample.SampleID
      description: ID of the sample.
      type: Number
    - contextPath: VMRay.Sample.SampleURL
      description: URL to sample page.
      type: String
    - contextPath: VMRay.Sample.FileName
      description: File name of the sample.
      type: String
    - contextPath: VMRay.Sample.MD5
      description: MD5 hash of the sample.
      type: String
    - contextPath: VMRay.Sample.SHA1
      description: SHA1 hash of the sample.
      type: String
    - contextPath: VMRay.Sample.SHA256
      description: SHA256 hash of the sample.
      type: String
    - contextPath: VMRay.Sample.SSDeep
      description: ssdeep hash of the sample.
      type: String
    - contextPath: VMRay.Sample.Verdict
      description: Verdict for the sample (Malicious, Suspicious, Clean, Not Available).
      type: String
    - contextPath: VMRay.Sample.VerdictReason
      description: Description of the Verdict Reason.
      type: String
    - contextPath: VMRay.Sample.Severity
      description: Severity of the sample in the submission (Malicious, Suspicious, Good, Blacklisted, Whitelisted, Unknown). Deprecated.
      type: String
    - contextPath: VMRay.Sample.Type
      description: File type.
      type: String
    - contextPath: VMRay.Sample.Created
      description: Timestamp of sample creation.
      type: Date
    - contextPath: VMRay.Sample.Classifications
      description: Classifications of the sample.
      type: String
    - contextPath: VMRay.Sample.ChildSampleIDs
      description: List of child sample IDs.
      type: Number
    - contextPath: VMRay.Sample.ParentSampleIDs
      description: List of parent sample IDs.
      type: Number
  - arguments:
    - description: ID of the sample. Can be obtained from the 'VMRay.Sample.ID' output.
      name: sample_id
      required: true
    description: Retrieves threat indicators (VTI).
    name: vmray-get-threat-indicators
    outputs:
    - contextPath: VMRay.ThreatIndicator.AnalysisID
      description: List of connected analysis IDs.
      type: Number
    - contextPath: VMRay.ThreatIndicator.Category
      description: Category of threat indicators.
      type: String
    - contextPath: VMRay.ThreatIndicator.Classification
      description: Classifications of threat indicators.
      type: String
    - contextPath: VMRay.ThreatIndicator.ID
      description: ID of a threat indicator.
      type: Number
    - contextPath: VMRay.ThreatIndicator.Operation
      description: Operation the indicators caused.
      type: String
  - arguments:
    - description: ID of the submission to which to add tags.
      name: submission_id
    - description: ID of the analysis from which to add tags.
      name: analysis_id
    - description: Tag to add.
      name: tag
    description: Adds a tag to an analysis and/or a submission.
    name: vmray-add-tag
  - arguments:
    - description: ID of the analysis from which to delete a tag.
      name: analysis_id
    - description: ID of the submission from which to delete a tag.
      name: submission_id
    - description: Tag to delete.
      name: tag
    description: Deletes tags from an analysis and/or a submission.
    name: vmray-delete-tag
  - arguments:
    - description: ID of the sample.
      name: sample_id
      required: true
    - auto: PREDEFINED
      defaultValue: 'false'
      description: Whether all artifacts should be returned or only Indicators of Compromise.
      name: all_artifacts
      predefined:
      - 'true'
      - 'false'
    description: Retrieves Indicators of Compromise for a specified sample.
    name: vmray-get-iocs
    outputs:
    - contextPath: DBotScore.Indicator
      description: The indicator that was tested.
      type: String
    - contextPath: DBotScore.Type
      description: The indicator type.
      type: String
    - contextPath: DBotScore.Vendor
      description: The vendor used to calculate the score.
      type: String
    - contextPath: DBotScore.Score
      description: The actual score.
      type: Number
    - contextPath: DBotScore.Reliability
      description: Reliability of the source providing the intelligence data.
      type: String
    - contextPath: Domain.Name
      description: The domain name
      type: String
    - contextPath: IP.Address
      description: IP address
      type: String
    - contextPath: URL.Data
      description: The URL
      type: String
    - contextPath: Email.Address
      description: The Email address
      type: String
    - contextPath: File.Path
      description: The full file path.
      type: String
    - contextPath: File.MD5
      description: The MD5 hash of the file.
      type: String
    - contextPath: File.SHA1
      description: The SHA1 hash of the file.
      type: String
    - contextPath: File.SHA256
      description: The SHA256 hash of the file.
      type: String
    - contextPath: File.SSDeep
      description: The SSDeep hash of the file.
      type: String
    - contextPath: VMRay.Sample.IOC.Domain.AnalysisID
      description: IDs of other analyses that contain the domain.
      type: Number
    - contextPath: VMRay.Sample.IOC.Domain.Countries
      description: Countries associated with the domain.
      type: String
    - contextPath: VMRay.Sample.IOC.Domain.CountryCodes
      description: ISO 3166-1 two-letter country codes associated with the domain.
      type: String
    - contextPath: VMRay.Sample.IOC.Domain.Domain
      description: Domain.
      type: String
    - contextPath: VMRay.Sample.IOC.Domain.ID
      description: ID of the domain. (deprecated; is always 0)
      type: Number
    - contextPath: VMRay.Sample.IOC.Domain.IsIOC
      description: Whether this artifact is an Indicator of Compromise (IOC).
      type: Boolean
    - contextPath: VMRay.Sample.IOC.Domain.IOCType
      description: Type of IOC.
      type: String
    - contextPath: VMRay.Sample.IOC.Domain.IpAddresses
      description: IP addresses associated with the domain.
      type: String
    - contextPath: VMRay.Sample.IOC.Domain.OriginalDomains
      description: Original domains associated with the domain.
      type: String
    - contextPath: VMRay.Sample.IOC.Domain.ParentProcesses
      description: Full commandline of processes where the domain was used.
      type: String
    - contextPath: VMRay.Sample.IOC.Domain.ParentProcessesNames
      description: Names of processes where the domain was used.
      type: String
    - contextPath: VMRay.Sample.IOC.Domain.Protocols
      description: The protocols used for the domain in a request.
      type: String
    - contextPath: VMRay.Sample.IOC.Domain.Sources
      description: The sources where the domain was obtained from.
      type: String
    - contextPath: VMRay.Sample.IOC.Domain.Type
      description: Type of domain.
      type: String
    - contextPath: VMRay.Sample.IOC.Domain.Verdict
      description: Verdict for the artifact (Malicious, Suspicious, Clean, Not Available).
      type: String
    - contextPath: VMRay.Sample.IOC.Domain.VerdictReason
      description: Description of the Verdict Reason.
      type: String
    - contextPath: VMRay.Sample.IOC.EmailAddress.AnalysisID
      description: IDs of other analyses that contain the email address.
      type: Number
    - contextPath: VMRay.Sample.IOC.EmailAddress.Classifications
      description: The classifications of the email address.
      type: String
    - contextPath: VMRay.Sample.IOC.EmailAddress.EmailAddress
      description: The email address.
      type: String
    - contextPath: VMRay.Sample.IOC.EmailAddress.IsIOC
      description: Whether this artifact is an Indicator of Compromise (IOC).
      type: Boolean
    - contextPath: VMRay.Sample.IOC.EmailAddress.IsRecipient
      description: Indicates whether this email address was used as a recipient email.
      type: Boolean
    - contextPath: VMRay.Sample.IOC.EmailAddress.IsSender
      description: Indicates whether this email address was used as a sender email.
      type: Boolean
    - contextPath: VMRay.Sample.IOC.EmailAddress.IOCType
      description: Type of IOC.
      type: String
    - contextPath: VMRay.Sample.IOC.EmailAddress.Subjects
      description: Email subjects this email address was used in.
      type: String
    - contextPath: VMRay.Sample.IOC.EmailAddress.ThreatNames
      description: The threat names of the email address.
      type: String
    - contextPath: VMRay.Sample.IOC.EmailAddress.Type
      description: Type of email address.
      type: String
    - contextPath: VMRay.Sample.IOC.EmailAddress.Verdict
      description: Verdict for the artifact (Malicious, Suspicious, Clean, Not Available).
      type: String
    - contextPath: VMRay.Sample.IOC.EmailAddress.VerdictReason
      description: Description of the Verdict Reason.
      type: String
    - contextPath: VMRay.Sample.IOC.Email.AnalysisID
      description: IDs of other analyses that contain the email.
      type: Number
    - contextPath: VMRay.Sample.IOC.Email.AttachmentTypes
      description: MIME types of attachments found in this email.
      type: String
    - contextPath: VMRay.Sample.IOC.Email.Classifications
      description: The classifications of the email.
      type: String
    - contextPath: VMRay.Sample.IOC.Email.Hashes.MD5
      description: MD5 of given email.
      type: String
    - contextPath: VMRay.Sample.IOC.Email.Hashes.SSDeep
      description: SSDeep of given email.
      type: String
    - contextPath: VMRay.Sample.IOC.Email.Hashes.SHA256
      description: SHA256 of given email.
      type: String
    - contextPath: VMRay.Sample.IOC.Email.Hashes.SHA1
      description: SHA1 of given email.
      type: String
    - contextPath: VMRay.Sample.IOC.Email.IsIOC
      description: Whether this artifact is an Indicator of Compromise (IOC).
      type: Boolean
    - contextPath: VMRay.Sample.IOC.Email.IOCType
      description: Type of IOC.
      type: String
    - contextPath: VMRay.Sample.IOC.Email.NrAttachments
      description: Number of attachments found in the email.
      type: Number
    - contextPath: VMRay.Sample.IOC.Email.NrLinks
      description: Number of links found in the email.
      type: Number
    - contextPath: VMRay.Sample.IOC.Email.Recipients
      description: The email recipients.
      type: String
    - contextPath: VMRay.Sample.IOC.Email.Sender
      description: Sender of the email.
      type: String
    - contextPath: VMRay.Sample.IOC.Email.Subject
      description: Subject of the email.
      type: String
    - contextPath: VMRay.Sample.IOC.Email.ThreatNames
      description: The threat names of the email.
      type: String
    - contextPath: VMRay.Sample.IOC.Email.Type
      description: Type of email.
      type: String
    - contextPath: VMRay.Sample.IOC.Email.Verdict
      description: Verdict for the artifact (Malicious, Suspicious, Clean, Not Available).
      type: String
    - contextPath: VMRay.Sample.IOC.Email.VerdictReason
      description: Description of the Verdict Reason.
      type: String
    - contextPath: VMRay.Sample.IOC.Filename.AnalysisID
      description: IDs of other analyses that contain the filename.
      type: Number
    - contextPath: VMRay.Sample.IOC.Filename.Categories
      description: The filename categories.
      type: String
    - contextPath: VMRay.Sample.IOC.Filename.Classifications
      description: The classifications of the filename.
      type: String
    - contextPath: VMRay.Sample.IOC.Filename.Filename
      description: The filename.
      type: String
    - contextPath: VMRay.Sample.IOC.Filename.IsIOC
      description: Whether this artifact is an Indicator of Compromise (IOC).
      type: Boolean
    - contextPath: VMRay.Sample.IOC.Filename.IOCType
      description: Type of IOC.
      type: String
    - contextPath: VMRay.Sample.IOC.Filename.Operations
      description: The filename operations that were performed, e.g., access, create, read, write, and delete.
      type: String
    - contextPath: VMRay.Sample.IOC.Filename.ThreatNames
      description: The threat names of the filename.
      type: String
    - contextPath: VMRay.Sample.IOC.Filename.Type
      description: Type of filename.
      type: String
    - contextPath: VMRay.Sample.IOC.Filename.Verdict
      description: Verdict for the artifact (Malicious, Suspicious, Clean, Not Available).
      type: String
    - contextPath: VMRay.Sample.IOC.Filename.VerdictReason
      description: Description of the Verdict Reason.
      type: String
    - contextPath: VMRay.Sample.IOC.File.AnalysisID
      description: IDs of other analyses that contain the file.
      type: Number
    - contextPath: VMRay.Sample.IOC.File.Categories
      description: The file categories.
      type: String
    - contextPath: VMRay.Sample.IOC.File.Classifications
      description: The classifications of the file.
      type: String
    - contextPath: VMRay.Sample.IOC.File.FileSize
      description: The original size of the file in bytes.
      type: Number
    - contextPath: VMRay.Sample.IOC.File.Filename
      description: Name of the file.
      type: String
    - contextPath: VMRay.Sample.IOC.File.Filenames
      description: All known names of the file.
      type: String
    - contextPath: VMRay.Sample.IOC.File.Hashes.MD5
      description: MD5 hash of the file.
      type: String
    - contextPath: VMRay.Sample.IOC.File.Hashes.SSDeep
      description: SSDeep hash of the file.
      type: String
    - contextPath: VMRay.Sample.IOC.File.Hashes.SHA256
      description: SHA256 hash of the file.
      type: String
    - contextPath: VMRay.Sample.IOC.File.Hashes.SHA1
      description: SHA1 hash of the file.
      type: String
    - contextPath: VMRay.Sample.IOC.File.ID
      description: ID of the file. (deprecated; is always 0)
      type: Number
    - contextPath: VMRay.Sample.IOC.File.IsIOC
      description: Whether this artifact is an Indicator of Compromise (IOC).
      type: Boolean
    - contextPath: VMRay.Sample.IOC.File.IOCType
      description: Type of IOC.
      type: String
    - contextPath: VMRay.Sample.IOC.File.MIMEType
      description: The MIME type of the file.
      type: String
    - contextPath: VMRay.Sample.IOC.File.Name
      description: Same as Filename.
      type: String
    - contextPath: VMRay.Sample.IOC.File.NormFilename
      description: Normalized name of the file.
      type: String
    - contextPath: VMRay.Sample.IOC.File.Operation
      description: Same as Operations, left in for backwards compatibility.
      type: String
    - contextPath: VMRay.Sample.IOC.File.Operations
      description: The file operations which were performed, e.g., access, create, read, write, and delete.
      type: String
    - contextPath: VMRay.Sample.IOC.File.ParentFiles
      description: Files where this file was contained in.
      type: String
    - contextPath: VMRay.Sample.IOC.File.ParentProcesses
      description: Full commandline of processes where the file was referenced.
      type: String
    - contextPath: VMRay.Sample.IOC.File.ParentProcessesNames
      description: Names of processes where the file was referenced.
      type: String
    - contextPath: VMRay.Sample.IOC.File.ResourceURL
      description: URL of where the file was downloaded.
      type: String
    - contextPath: VMRay.Sample.IOC.File.ThreatNames
      description: The threat names of the file.
      type: String
    - contextPath: VMRay.Sample.IOC.File.Type
      description: Type of file.
      type: String
    - contextPath: VMRay.Sample.IOC.File.Verdict
      description: Verdict for the artifact (Malicious, Suspicious, Clean, Not Available).
      type: String
    - contextPath: VMRay.Sample.IOC.File.VerdictReason
      description: Description of the Verdict Reason.
      type: String
    - contextPath: VMRay.Sample.IOC.IP.AnalysisID
      description: IDs of other analyses that contain the IP address.
      type: Number
    - contextPath: VMRay.Sample.IOC.IP.Countries
      description: Countries associated with the IP address.
      type: String
    - contextPath: VMRay.Sample.IOC.IP.CountryCodes
      description: ISO 3166-1 two-letter country codes associated with the IP address.
      type: String
    - contextPath: VMRay.Sample.IOC.IP.Domains
      description: Domains associated with the IP address.
      type: String
    - contextPath: VMRay.Sample.IOC.IP.IP
      description: The IP address.
      type: String
    - contextPath: VMRay.Sample.IOC.IP.ID
      description: ID of the IP address. (deprecated; is always 0)
      type: Number
    - contextPath: VMRay.Sample.IOC.IP.IsIOC
      description: Whether this artifact is an Indicator of Compromise (IOC).
      type: Boolean
    - contextPath: VMRay.Sample.IOC.IP.IOCType
      description: Type of IOC.
      type: String
    - contextPath: VMRay.Sample.IOC.IP.Operation
      description: Deprecated, always empty.
      type: String
    - contextPath: VMRay.Sample.IOC.IP.ParentProcesses
      description: Full commandline of processes where the IP address was referenced.
      type: String
    - contextPath: VMRay.Sample.IOC.IP.ParentProcessesNames
      description: Names of processes where the IP address was referenced.
      type: String
    - contextPath: VMRay.Sample.IOC.IP.Protocols
      description: Protocols used in communication with this IP.
      type: String
    - contextPath: VMRay.Sample.IOC.IP.Sources
      description: The sources where the IP address was obtained from.
      type: String
    - contextPath: VMRay.Sample.IOC.IP.Type
      description: Type of IP address.
      type: String
    - contextPath: VMRay.Sample.IOC.IP.Verdict
      description: Verdict for the artifact (Malicious, Suspicious, Clean, Not Available).
      type: String
    - contextPath: VMRay.Sample.IOC.IP.VerdictReason
      description: Description of the Verdict Reason.
      type: String
    - contextPath: VMRay.Sample.IOC.Mutex.AnalysisID
      description: IDs of other analyses that contain the mutex.
      type: Number
    - contextPath: VMRay.Sample.IOC.Mutex.Classifications
      description: The mutex classifications.
      type: String
    - contextPath: VMRay.Sample.IOC.Mutex.ID
      description: ID of the mutex. (deprecated; is always 0)
      type: Number
    - contextPath: VMRay.Sample.IOC.Mutex.IsIOC
      description: Whether this artifact is an Indicator of Compromise (IOC).
      type: Boolean
    - contextPath: VMRay.Sample.IOC.Mutex.IOCType
      description: Type of IOC.
      type: String
    - contextPath: VMRay.Sample.IOC.Mutex.Name
      description: Name of the mutex.
      type: String
    - contextPath: VMRay.Sample.IOC.Mutex.Operation
      description: Same as Operations, left in for backwards compatibility.
      type: String
    - contextPath: VMRay.Sample.IOC.Mutex.Operation
      description: The mutex operations that were performed, e.g., access, create, read, write, and delete.
      type: String
    - contextPath: VMRay.Sample.IOC.Mutex.ParentProcesses
      description: Full commandline of processes where the mutex was used.
      type: String
    - contextPath: VMRay.Sample.IOC.Mutex.ParentProcessesNames
      description: Names of processes where the mutex was used.
      type: Unknown
    - contextPath: VMRay.Sample.IOC.Mutex.ThreatNames
      description: The threat names of the mutex.
      type: String
    - contextPath: VMRay.Sample.IOC.Mutex.Type
      description: Type of mutex.
      type: String
    - contextPath: VMRay.Sample.IOC.Mutex.Verdict
      description: Verdict for the artifact (Malicious, Suspicious, Clean, Not Available).
      type: String
    - contextPath: VMRay.Sample.IOC.Mutex.VerdictReason
      description: Description of the Verdict Reason.
      type: String
    - contextPath: VMRay.Sample.IOC.Process.AnalysisID
      description: IDs of other analyses that contain the process.
      type: Number
    - contextPath: VMRay.Sample.IOC.Process.Classifications
      description: The process classifications.
      type: String
    - contextPath: VMRay.Sample.IOC.Process.CmdLine
      description: Command line of the process.
      type: String
    - contextPath: VMRay.Sample.IOC.Process.ImageNames
      description: Names of the process executable.
      type: String
    - contextPath: VMRay.Sample.IOC.Process.IsIOC
      description: Whether this artifact is an Indicator of Compromise (IOC).
      type: Boolean
    - contextPath: VMRay.Sample.IOC.Process.IOCType
      description: Type of IOC.
      type: String
    - contextPath: VMRay.Sample.IOC.Process.ParentProcesses
      description: Full commandline of parent processes.
      type: String
    - contextPath: VMRay.Sample.IOC.Process.ParentProcessesNames
      description: Names of parent processes.
      type: String
    - contextPath: VMRay.Sample.IOC.Process.ProcessNames
      description: Names of the processes.
      type: String
    - contextPath: VMRay.Sample.IOC.Process.ThreatNames
      description: The threat names of the process.
      type: String
    - contextPath: VMRay.Sample.IOC.Process.Type
      description: Type of process.
      type: String
    - contextPath: VMRay.Sample.IOC.Process.Verdict
      description: Verdict for the artifact (Malicious, Suspicious, Clean, Not Available).
      type: String
    - contextPath: VMRay.Sample.IOC.Process.VerdictReason
      description: Description of the Verdict Reason.
      type: String
    - contextPath: VMRay.Sample.IOC.Registry.AnalysisID
      description: IDs of other analyses that contain the registry key.
      type: Number
    - contextPath: VMRay.Sample.IOC.Registry.Classifications
      description: The registry key classifications.
      type: String
    - contextPath: VMRay.Sample.IOC.Registry.ID
      description: ID of the registry key. (deprecated; is always 0)
      type: Number
    - contextPath: VMRay.Sample.IOC.Registry.IsIOC
      description: Whether this artifact is an Indicator of Compromise (IOC).
      type: Boolean
    - contextPath: VMRay.Sample.IOC.Registry.IOCType
      description: Type of IOC.
      type: String
    - contextPath: VMRay.Sample.IOC.Registry.Name
      description: The normalized registry key name.
      type: String
    - contextPath: VMRay.Sample.IOC.Registry.Operation
      description: Same as Operations, left in for backwards compatibility.
      type: String
    - contextPath: VMRay.Sample.IOC.Registry.Operation
      description: The registry operations that were performed, e.g., access, create, read, write, and delete.
      type: String
    - contextPath: VMRay.Sample.IOC.Registry.ParentProcesses
      description: Full commandline of processes where the registry key was referenced.
      type: String
    - contextPath: VMRay.Sample.IOC.Registry.ParentProcessesNames
      description: Names of processes where the registry key was referenced.
      type: String
    - contextPath: VMRay.Sample.IOC.Registry.ThreatNames
      description: The threat names of the registry key.
      type: String
    - contextPath: VMRay.Sample.IOC.Registry.Type
      description: Type of registry key.
      type: String
    - contextPath: VMRay.Sample.IOC.Registry.ValueTypes
      description: The registry key value type.
      type: String
    - contextPath: VMRay.Sample.IOC.Registry.Verdict
      description: Verdict for the artifact (Malicious, Suspicious, Clean, Not Available).
      type: String
    - contextPath: VMRay.Sample.IOC.Registry.VerdictReason
      description: Description of the Verdict Reason.
      type: String
    - contextPath: VMRay.Sample.IOC.URL.AnalysisID
      description: IDs of other analyses that contain the given URL.
      type: Number
    - contextPath: VMRay.Sample.IOC.URL.Categories
      description: The URL categories.
      type: String
    - contextPath: VMRay.Sample.IOC.URL.ContentTypes
      description: Content types associated with the URL.
      type: String
    - contextPath: VMRay.Sample.IOC.URL.Countries
      description: Countries associated with the URL.
      type: String
    - contextPath: VMRay.Sample.IOC.URL.CountryCodes
      description: ISO 3166-1 two-letter country codes associated with the URL.
      type: String
    - contextPath: VMRay.Sample.IOC.URL.ID
      description: ID of the URL. (deprecated; is always 0)
      type: Number
    - contextPath: VMRay.Sample.IOC.URL.IPAddresses
      description: IP addresses associated with the URL.
      type: String
    - contextPath: VMRay.Sample.IOC.URL.Methods
      description: Methods of HTTP requests directed at this URL.
      type: String
    - contextPath: VMRay.Sample.IOC.URL.Operation
      description: Deprecated, always empty.
      type: String
    - contextPath: VMRay.Sample.IOC.URL.OriginalURLs
      description: The origin URLs the malware used in the artifact operation.
      type: String
    - contextPath: VMRay.Sample.IOC.URL.ParentFiles
      description: Names of files where the URL was referenced.
      type: String
    - contextPath: VMRay.Sample.IOC.URL.ParentProcesses
      description: Full commandline of processes where the URL was referenced.
      type: String
    - contextPath: VMRay.Sample.IOC.URL.ParentProcessesNames
      description: Names of processes where the URL was referenced.
      type: String
    - contextPath: VMRay.Sample.IOC.URL.Referrers
      description: Other URLs that referred to this URL.
      type: String
    - contextPath: VMRay.Sample.IOC.URL.Source
      description: The sources where the URL was obtained from.
      type: String
    - contextPath: VMRay.Sample.IOC.URL.Type
      description: Type of the URL.
      type: String
    - contextPath: VMRay.Sample.IOC.URL.URL
      description: The URL.
      type: String
    - contextPath: VMRay.Sample.IOC.URL.UserAgents
      description: User agents used to connect to this URL.
      type: String
    - contextPath: VMRay.Sample.IOC.URL.Verdict
      description: Verdict for the artifact (Malicious, Suspicious, Clean, Not Available).
      type: String
    - contextPath: VMRay.Sample.IOC.URL.VerdictReason
      description: Description of the Verdict Reason.
      type: String
  - arguments:
    - description: ID of a job.
      name: job_id
      required: true
    description: Retrieves a job by job ID.
    name: vmray-get-job-by-id
    outputs:
    - contextPath: VMRay.Job.JobID
      description: ID of the job.
      type: Number
    - contextPath: VMRay.Job.SampleID
      description: Sample ID of the job.
      type: Number
    - contextPath: VMRay.Job.SubmissionID
      description: ID of the submission.
      type: Number
    - contextPath: VMRay.Job.MD5
      description: MD5 hash of the sample in the job.
      type: String
    - contextPath: VMRay.Job.SHA1
      description: SHA1 hash of the sample in the job.
      type: String
    - contextPath: VMRay.Job.SHA256
      description: SHA256 hash of the sample in the job.
      type: String
    - contextPath: VMRay.Job.SSDeep
      description: ssdeep hash of the sample in the job.
      type: String
    - contextPath: VMRay.Job.VMName
      description: Name of the virtual machine.
      type: String
    - contextPath: VMRay.Job.VMID
      description: ID of the virtual machine.
      type: Number
    - contextPath: VMRay.Job.Status
      description: Status of the job.
      type: String
  - arguments:
    - description: ID of the analysis from which to retrieve the Summary JSON v2 from (analysis ID is returned e.g. from vmray-get-analysis-by-sample).
      name: analysis_id
      required: true
    description: Retrieves the Summary JSON v2 for a specific analysis.
    name: vmray-get-summary
    outputs:
    - contextPath: InfoFile.Name
      description: Filename
      type: string
    - contextPath: InfoFile.EntryID
      description: The EntryID of the Summary JSON v2
      type: string
    - contextPath: InfoFile.Size
      description: The file size of the Summary JSON v2
      type: number
    - contextPath: InfoFile.Info
      description: MIME type of the Summary JSON v2
      type: string
  - arguments:
    - description: Sample ID.
      name: sample_id
      required: true
    deprecated: true
    description: This command performs a function similiar to the 'vmray-get-job-by-sample' command.
    name: get_job_sample
  - arguments:
    - description: ID of the sample.
      name: sample_id
      required: true
    deprecated: true
    description: similiar to vmray-get-sample
    name: get_results
  - deprecated: true
    description: Retrieves a sample using the sample ID. (Deprecated)
    name: upload_sample
  dockerimage: demisto/python3:3.10.12.63474
<<<<<<< HEAD
=======
  runonce: false
>>>>>>> 9ddafcfd
  script: '-'
  subtype: python3
  type: python
tests:
- No tests (auto formatted)
fromversion: 5.0.0<|MERGE_RESOLUTION|>--- conflicted
+++ resolved
@@ -1063,10 +1063,7 @@
     description: Retrieves a sample using the sample ID. (Deprecated)
     name: upload_sample
   dockerimage: demisto/python3:3.10.12.63474
-<<<<<<< HEAD
-=======
   runonce: false
->>>>>>> 9ddafcfd
   script: '-'
   subtype: python3
   type: python
