--- conflicted
+++ resolved
@@ -6,11 +6,7 @@
 
 
 [file:AlienVault_OTX_v2_image.png]
-<<<<<<< HEAD
-ignore=IM111
-=======
 ignore=IM111
 
 [known_words]
-OTX
->>>>>>> d8c4f709
+OTX