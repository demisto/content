from CommonServerPython import *

''' IMPORTS '''
from typing import Dict, Tuple, Union
import urllib3

# Disable insecure warnings
urllib3.disable_warnings()

"""GLOBALS/PARAMS
Attributes:
    INTEGRATION_NAME:
        Name of the integration as shown in the integration UI, for example: Microsoft Graph User.

    INTEGRATION_COMMAND_NAME:
        Command names should be written in all lower-case letters,
        and each word separated with a hyphen, for example: msgraph-user.

    INTEGRATION_CONTEXT_NAME:
        Context output names should be written in camel case, for example: MSGraphUser.
"""
INTEGRATION_NAME = 'AlienVault OTX v2'
INTEGRATION_COMMAND_NAME = 'alienvault'
INTEGRATION_CONTEXT_NAME = 'AlienVaultOTX'


class Client(BaseClient):
    def __init__(self, base_url, headers, verify, proxy, default_threshold, max_indicator_relationships,
                 reliability, create_relationships=True):

        BaseClient.__init__(self, base_url=base_url, headers=headers, verify=verify, proxy=proxy, )

        self.reliability = reliability
        self.create_relationships = create_relationships
        self.default_threshold = default_threshold
        self.max_indicator_relationships = 0 if not max_indicator_relationships else max_indicator_relationships

    def test_module(self) -> Dict:
        """Performs basic GET request to check if the API is reachable and authentication is successful.

        Returns:
            Response json
        """
        return self.query(section='IPv4', argument='8.8.8.8')

    def query(self, section: str, argument: str = None, sub_section: str = 'general', params: dict = None) -> Dict:
        """Query the specified kwargs.

        Args:
            section: indicator type
            argument: indicator value
            sub_section: sub section of api
            params: params to send in http request

        Returns:
            Response JSON
        """
        # The service endpoint to request from
        if section == 'pulses':
            suffix = f'{section}/{argument}'
        elif argument and sub_section:
            suffix = f'indicators/{section}/{argument}/{sub_section}'
        else:
            suffix = f'{section}/{sub_section}'
        # Send a request using our http_request wrapper
        if sub_section == 'passive_dns':
            return self._http_request('GET',
                                      url_suffix=suffix,
                                      params=params,
                                      timeout=30)
        try:
            result = self._http_request('GET',
                                        url_suffix=suffix,
                                        params=params)
        except DemistoException as e:
            if hasattr(e.res, 'status_code'):
                if e.res.status_code == 404:
                    result = 404
                elif e.res.status_code == 400:
                    demisto.debug(f'{e.res.text} response received from server when trying to get api:{e.res.url}')
                    raise Exception(f'The command could not be execute: {argument} is invalid.')
                else:
                    raise
            else:
                raise
        return result


''' HELPER FUNCTIONS '''


def calculate_dbot_score(client: Client, raw_response: Union[dict, None]) -> float:
    """
    calculate DBot score for query

    Args:
        client: Client object with request
        raw_response: The response gotten from the server

    :returns:
        score - good (if 0), bad (if grater than default), suspicious if between
    """
    default_threshold = int(client.default_threshold)
    false_Positive = {}
    pulase_info_dict = {}
    validation = []
    if isinstance(raw_response, dict):
        false_Positive = raw_response.get('false_positive', {})
        validation = raw_response.get("validation", [])
        pulase_info_dict = raw_response.get('pulse_info', {})
    if false_Positive and false_Positive[0].get("assessment") == "accepted":
        return Common.DBotScore.GOOD
    else:
        if not validation and pulase_info_dict:
            count = int(pulase_info_dict.get('count', '0'))
            if count >= default_threshold:
                return Common.DBotScore.BAD
            elif 0 < count < default_threshold:
                return Common.DBotScore.SUSPICIOUS
            else:
                return Common.DBotScore.NONE
        elif len(validation) == 1:
            return Common.DBotScore.SUSPICIOUS
        else:
            return Common.DBotScore.GOOD


def create_list_by_ec(list_entries: list, list_type: str) -> list:
    def create_entry_by_ec(entry: dict) -> dict:
        if list_type == 'passive_dns':
            return ({
                'Hostname': entry.get('hostname'),
                'IP': entry.get('address'),
                'Type': entry.get('asset_type'),
                'FirstSeen': entry.get('first'),
                'LastSeen': entry.get('last')
            })

        if list_type == 'url_list':
            return assign_params(**{
                'Data': entry.get('url')
            })

        if list_type == 'hash_list':
            return assign_params(**{
                'Hash': entry.get('hash')
            })

        # should not get here
        return {}

    return [create_entry_by_ec(entry) for entry in list_entries]


def create_pulse_by_ec(entry: dict) -> dict:
    pulse_by_ec = {
        'ID': entry.get('id'),
        'Author': {
            'ID': entry.get('author', {}).get('id'),
            'Username': entry.get('author', {}).get('username')
        },
        'Count': entry.get('indicator_count'),
        'Modified': entry.get('modified_text'),
        'Name': entry.get('name'),
        'Source': entry.get('pulse_source'),
        'SubscriberCount': entry.get('subscriber_count'),
        'Tags': entry.get('tags'),
        'Description': entry.get('description')
    }
    return assign_params(**pulse_by_ec)


def extract_attack_ids(raw_response: dict):
    """
    extract the attack_ids field from the raw response if exists

    Args:
        raw_response: The response gotten from the server

    :returns:
        the attack_ids list of all the attack_ids that exists in the response.
    """
    pulses = dict_safe_get(raw_response, ['pulse_info', 'pulses']) or [{}]
    attack_ids = []
    for pulse in pulses:
        if pulse.get('attack_ids'):
            attack_ids.extend(pulse.get('attack_ids'))
    return attack_ids


def relationships_manager(client: Client, entity_a: str, entity_a_type: str, indicator_type: str, attack_ids: list,
                          indicator: str, field_for_passive_dns_rs: str, feed_indicator_type_for_passive_dns_rs: str):
    """
    manage the relationships creation

    Args:
        client: Client object with request
        entity_a: str the first entity of the relationship
        entity_a_type: str the type of the first entity
        indicator_type: str the indicator type to get the related information by
        entity_b_type: str the indicator to get the related information by

    :returns:
        a list of the relationships that were created
    """
    relationships = create_relationships(client, attack_ids, entity_a, entity_a_type, 'display_name',
                                         FeedIndicatorType.indicator_type_by_server_version("STIX Attack Pattern"))

    if client.max_indicator_relationships > 0:
        limit = str(client.max_indicator_relationships)
<<<<<<< HEAD
        _, _, urls_raw_response = alienvault_get_related_urls_by_indicator_command(client, indicator_type, indicator, limit)
        urls_raw_response = delete_duplicated_entities(urls_raw_response.get('url_list', []), 'url')
        relationships += create_relationships(client, urls_raw_response, entity_a, entity_a_type, 'url', FeedIndicatorType.URL)

        _, _, hash_raw_response = alienvault_get_related_hashes_by_indicator_command(client, indicator_type, indicator, limit)
        hash_raw_response = delete_duplicated_entities(hash_raw_response.get('data', []), 'hash')
        relationships += create_relationships(client, hash_raw_response, entity_a, entity_a_type, 'hash', FeedIndicatorType.File)
=======
        _, _, urls_raw_response = alienvault_get_related_urls_by_indicator_command(client, indicator_type, indicator,
                                                                                   limit)
        urls_raw_response = delete_duplicated_entities(urls_raw_response.get('url_list', []), 'url')
        relationships += create_relationships(client, urls_raw_response, entity_a, entity_a_type, 'url',
                                              FeedIndicatorType.URL)

        _, _, hash_raw_response = alienvault_get_related_hashes_by_indicator_command(client, indicator_type, indicator,
                                                                                     limit)
        hash_raw_response = delete_duplicated_entities(hash_raw_response.get('data', []), 'hash')
        relationships += create_relationships(client, hash_raw_response, entity_a, entity_a_type, 'hash',
                                              FeedIndicatorType.File)
>>>>>>> d8c4f709

        _, _, passive_dns_raw_response = alienvault_get_passive_dns_data_by_indicator_command(client, indicator_type,
                                                                                              indicator, limit)
        passive_dns_raw_response = delete_duplicated_entities(passive_dns_raw_response.get('passive_dns', []),
                                                              field_for_passive_dns_rs)
        passive_dns_raw_response = validate_string_is_not_url(passive_dns_raw_response, field_for_passive_dns_rs)
        passive_dns_raw_response = passive_dns_raw_response[0:client.max_indicator_relationships]
        relationships += create_relationships(client, passive_dns_raw_response, entity_a,
<<<<<<< HEAD
                                              entity_a_type, field_for_passive_dns_rs, feed_indicator_type_for_passive_dns_rs)
=======
                                              entity_a_type, field_for_passive_dns_rs,
                                              feed_indicator_type_for_passive_dns_rs)
>>>>>>> d8c4f709

    return relationships


def create_relationships(client: Client, relevant_field: list, entity_a: str,
                         entity_a_type: str, relevant_id: str, entity_b_type: str):
    """
    create relationships list for the given fields

    Args:
        client: Client object with request
        relevant_field: the field that holds the relevant display name(entity_b) for the relationship
        entity_a: str the first entity of the relationship
        entity_a_type: str the type of the first entity
        relevant_id: str the exact key where the display name is located inside the relevant_field
        entity_b_type: str the type of the second entity

    :returns:
        a list of the relationships that were created
    """
    relationships: list = []
    if not client.create_relationships:
        return relationships

    if relevant_field and isinstance(relevant_field, list) and relevant_id in relevant_field[0]:
        display_names = [item.get(relevant_id) for item in relevant_field]
        if display_names:
            relationships = [EntityRelationship(
                name=EntityRelationship.Relationships.INDICATOR_OF,
                entity_a=entity_a,
                entity_a_type=entity_a_type,
                entity_b=display_name,
                entity_b_type=entity_b_type,
                source_reliability=client.reliability,
                brand=INTEGRATION_NAME) for display_name in display_names]
    return relationships


def delete_duplicated_entities(entities_list: List[Dict], field_name: str):
    """delete duplicated results from a response

    Args:
        entities_list: The list of the entities brought back from the query.
        field_name: The field to compare according to between the given entities.

    Returns:
        a list without duplicated entities.
    """
    unique_dict: Dict = {}
    for entity_dict in entities_list:
        if isinstance(entity_dict, dict) and (ind_value := entity_dict.get(field_name)) not in unique_dict.keys():
            unique_dict[ind_value] = entity_dict
    return list(unique_dict.values())


def validate_string_is_not_url(entities_list: List[Dict], field_name: str):
    """delete url type entities from a given list.

    Args:
        entities_list: The list of the entities brought back from the query.
        field_name: The field to compare according to between the given entities.

    Returns:
        a list without url type entities.
    """
    return [dict for dict in entities_list if not auto_detect_indicator_type(dict.get(field_name)) == "URL"]


def lowercase_protocol_callback(pattern: re.Match) -> str:
    return pattern.group(0).lower()


''' COMMANDS '''


@logger
def test_module_command(client: Client, *_) -> Tuple[None, None, str]:
    """Performs a basic GET request to check if the API is reachable and authentication is successful.

    Args:
        client: Client object with request
        *_: Usually demisto.args()

    Returns:
        'ok' if test successful.

    Raises:
        DemistoException: If test failed.
    """
    results = client.test_module()
    if 'city' in results:
        return None, None, 'ok'
    raise DemistoException(f'Test module failed, {results}')


@logger
def ip_command(client: Client, ip_address: str, ip_version: str) -> List[CommandResults]:
    """ Enrichment for IPv4/IPv6

    Args:
        client: Client object with request
        ip_address: ip address
        ip_version: IPv4 or IPv6

    Returns:
        List of CommandResults
    """
    ips_list: list = argToList(ip_address)

    title = f'{INTEGRATION_NAME} - Results for ips query'
    command_results: List[CommandResults] = []

    for ip_ in ips_list:
        raw_response = client.query(section=ip_version,
                                    argument=ip_)
        if raw_response and raw_response != 404:
            ip_version = FeedIndicatorType.IP if ip_version == 'IPv4' else FeedIndicatorType.IPv6
            relationships = relationships_manager(client, entity_a=ip_, entity_a_type=ip_version,
<<<<<<< HEAD
                                                  indicator_type=ip_version, indicator=ip_, field_for_passive_dns_rs="hostname",
=======
                                                  indicator_type=ip_version, indicator=ip_,
                                                  field_for_passive_dns_rs="hostname",
>>>>>>> d8c4f709
                                                  feed_indicator_type_for_passive_dns_rs=FeedIndicatorType.Domain,
                                                  attack_ids=extract_attack_ids(raw_response))

            dbot_score = Common.DBotScore(indicator=ip_, indicator_type=DBotScoreType.IP,
                                          integration_name=INTEGRATION_NAME,
                                          score=calculate_dbot_score(client, raw_response),
                                          reliability=client.reliability)

            ip_object = Common.IP(ip=ip_, dbot_score=dbot_score, asn=raw_response.get('asn'),
                                  geo_country=raw_response.get('country_code'),
                                  geo_latitude=raw_response.get("latitude"),
                                  geo_longitude=raw_response.get("longitude"),
                                  relationships=relationships)

            context = {
                'Reputation': raw_response.get('reputation'),
                'IP': ip_
            }

            human_readable_context = {
                'Address': ip_object.to_context().get('IP(val.Address && val.Address == obj.Address)').get('Address'),
                'Geo': ip_object.to_context().get('IP(val.Address && val.Address == obj.Address)').get('Geo')
            }

            human_readable = tableToMarkdown(
                name=title,
                t=human_readable_context)

            command_results.append(CommandResults(
                readable_output=human_readable,
                outputs_prefix=f'{INTEGRATION_CONTEXT_NAME}.IP(val.IP && val.IP === obj.IP)',
                outputs={'IP': context},
                indicator=ip_object,
                raw_response=raw_response,
                relationships=relationships
            ))
        else:
<<<<<<< HEAD
            command_results.append(CommandResults(
                readable_output=f'IP {ip_} could not be found.'))

=======
            command_results.append(create_indicator_result_with_dbotscore_unknown(indicator=ip_,
                                                                                  indicator_type=DBotScoreType.IP,
                                                                                  reliability=client.reliability))
>>>>>>> d8c4f709
    if not command_results:
        return [CommandResults(f'{INTEGRATION_NAME} - Could not find any results for given query.')]
    return command_results


@logger
def domain_command(client: Client, domain: str) -> List[CommandResults]:
    """Enrichment for domain

    Args:
        client: Client object with request
        domain: domains to query

    Returns:
        List of CommandResults
    """
    domains_list: list = argToList(domain)

    title = f'{INTEGRATION_NAME} - Results for Domain query'
    command_results: List[CommandResults] = []

    for domain in domains_list:
        raw_response = client.query(section='domain', argument=domain)
        if raw_response and raw_response != 404:
            relationships = relationships_manager(client, entity_a=domain, indicator_type='domain',
                                                  entity_a_type=FeedIndicatorType.Domain, indicator=domain,
                                                  field_for_passive_dns_rs='address',
                                                  feed_indicator_type_for_passive_dns_rs=FeedIndicatorType.IP,
                                                  attack_ids=extract_attack_ids(raw_response))

            dbot_score = Common.DBotScore(indicator=domain, indicator_type=DBotScoreType.DOMAIN,
                                          integration_name=INTEGRATION_NAME,
                                          score=calculate_dbot_score(client, raw_response),
                                          reliability=client.reliability)
            domain_object = Common.Domain(domain=domain, dbot_score=dbot_score, relationships=relationships)

            context = {
                'Name': raw_response.get('indicator'),
                'Alexa': raw_response.get('alexa'),
                'Whois': raw_response.get('whois')
            }

            human_readable = tableToMarkdown(t=context, name=title)

            command_results.append(CommandResults(
                readable_output=human_readable,
                outputs_prefix=f'{INTEGRATION_CONTEXT_NAME}.Domain(val.Alexa && val.Alexa === obj.Alexa &&'
                               f' val.Whois && val.Whois === obj.Whois)',
                outputs=context,
                indicator=domain_object,
                raw_response=raw_response,
                relationships=relationships
            ))
        else:
<<<<<<< HEAD
            command_results.append(CommandResults(
                readable_output=f'Domain {domain} could not be found.'))
=======
            command_results.append(create_indicator_result_with_dbotscore_unknown(indicator=domain,
                                                                                  indicator_type=DBotScoreType.DOMAIN,
                                                                                  reliability=client.reliability))
>>>>>>> d8c4f709
    if not command_results:
        return [CommandResults(f'{INTEGRATION_NAME} - Could not find any results for given query')]

    return command_results


@logger
def file_command(client: Client, file: str) -> List[CommandResults]:
    """Enrichment for file hash MD5/SHA1/SHA256

    Args:
        client: Client object with request
        file: File hash MD5/SHA1/SHA256

    Returns:
        List of CommandResults
    """
    hashes_list: list = argToList(file)

    title = f'{INTEGRATION_NAME} - Results for File hash query'
    command_results: List[CommandResults] = []

    for hash_ in hashes_list:
        raw_response_analysis = client.query(section='file',
                                             argument=hash_,
                                             sub_section='analysis')
        raw_response_general = client.query(section='file',
                                            argument=hash_)
<<<<<<< HEAD
        if raw_response_analysis and raw_response_general and raw_response_general != 404 and raw_response_analysis != 404:
            relationships = create_relationships(client, extract_attack_ids(raw_response_general), hash_,
                                                 FeedIndicatorType.File, 'display_name',
                                                 FeedIndicatorType.indicator_type_by_server_version("STIX Attack Pattern"))

            shortcut = dict_safe_get(raw_response_analysis, ['analysis', 'info', 'results'], {})
=======
        if raw_response_analysis and raw_response_general and (
                shortcut := dict_safe_get(raw_response_analysis, ['analysis', 'info', 'results'],
                                          {})) and raw_response_general != 404 and raw_response_analysis != 404:

            relationships = create_relationships(client, extract_attack_ids(raw_response_general), hash_,
                                                 FeedIndicatorType.File, 'display_name',
                                                 FeedIndicatorType.indicator_type_by_server_version(
                                                     "STIX Attack Pattern"))

>>>>>>> d8c4f709
            dbot_score = Common.DBotScore(
                indicator=hash_, indicator_type=DBotScoreType.FILE, integration_name=INTEGRATION_NAME,
                score=calculate_dbot_score(client, raw_response_general),
                malicious_description=raw_response_general.get('pulse_info', {}).get('pulses'),
                reliability=client.reliability)

            file_object = Common.File(md5=shortcut.get('md5'), sha1=shortcut.get('sha1'), sha256=shortcut.get('sha256'),
                                      ssdeep=shortcut.get('ssdeep'), size=shortcut.get('filesize'),
                                      file_type=shortcut.get('file_type'), dbot_score=dbot_score,
                                      relationships=relationships)

            context = {
                'MD5': shortcut.get('md5'),
                'SHA1': shortcut.get('sha1'),
                'SHA256': shortcut.get('sha256'),
                'SSDeep': shortcut.get('ssdeep'),
                'Size': shortcut.get('filesize'),
                'Type': shortcut.get('file_type'),
                'Malicious': {
                    'PulseIDs': raw_response_general.get('pulse_info', {}).get('pulses')
                }
            }

            human_readable = tableToMarkdown(name=title, t=context)

            command_results.append(CommandResults(
                readable_output=human_readable,
                outputs_prefix=outputPaths.get("file"),
                outputs=context,
                indicator=file_object,
                raw_response=raw_response_general,
                relationships=relationships
            ))
        else:
<<<<<<< HEAD
            command_results.append(CommandResults(
                readable_output=f'File {hash_} could not be found.'))
=======
            command_results.append(create_indicator_result_with_dbotscore_unknown(indicator=hash_,
                                                                                  indicator_type=DBotScoreType.FILE,
                                                                                  reliability=client.reliability))
>>>>>>> d8c4f709
    if not command_results:
        return [CommandResults(f'{INTEGRATION_NAME} - Could not find any results for given query')]

    return command_results


@logger
def url_command(client: Client, url: str) -> List[CommandResults]:
    """Enrichment for url

    Args:
        client: Client object with request
        url:  url address

    Returns:
        List of CommandResults
    """
    urls_list: list = argToList(url)

    title = f'{INTEGRATION_NAME} - Results for url query'
    command_results: List[CommandResults] = []
<<<<<<< HEAD
    raws: list = []
=======
>>>>>>> d8c4f709

    for url in urls_list:
        url = re.sub(r'(\w+)://', lowercase_protocol_callback, url)
        raw_response = client.query(section='url', argument=url)
        if raw_response:
            if raw_response == 404:
<<<<<<< HEAD
                command_results.append(CommandResults(readable_output=f'No matches for URL {url}'))
            else:
                raws.append(raw_response)
=======
                command_results.append(create_indicator_result_with_dbotscore_unknown(indicator=url,
                                                                                      indicator_type=DBotScoreType.URL,
                                                                                      reliability=client.reliability))
            else:
>>>>>>> d8c4f709

                relationships = []
                if client.create_relationships:
                    indicator = FeedIndicatorType.indicator_type_by_server_version("STIX Attack Pattern")
                    relationships = create_relationships(client, extract_attack_ids(raw_response), url,
                                                         FeedIndicatorType.URL, 'display_name', indicator)

                    domain = raw_response.get('domain')
                    if domain:
                        relationships.extend([EntityRelationship(
<<<<<<< HEAD
                            name=EntityRelationship.Relationships.HOSTED_ON, entity_a=url, entity_a_type=FeedIndicatorType.URL,
=======
                            name=EntityRelationship.Relationships.HOSTED_ON, entity_a=url,
                            entity_a_type=FeedIndicatorType.URL,
>>>>>>> d8c4f709
                            entity_b=domain, entity_b_type=FeedIndicatorType.Domain,
                            source_reliability=client.reliability, brand=INTEGRATION_NAME)])

                dbot_score = Common.DBotScore(
                    indicator=url, indicator_type=DBotScoreType.URL, integration_name=INTEGRATION_NAME,
                    score=calculate_dbot_score(client, raw_response), reliability=client.reliability)

                url_object = Common.URL(url=url, dbot_score=dbot_score, relationships=relationships)

                context = {
                    'Url': url,
                    'Hostname': raw_response.get('hostname'),
                    'Domain': raw_response.get('domain'),
                    'Alexa': raw_response.get('alexa'),
                    'Whois': raw_response.get('whois')
                }

                human_readable = tableToMarkdown(name=title, t=context)

                command_results.append(CommandResults(
                    readable_output=human_readable,
                    outputs_prefix=f'{INTEGRATION_CONTEXT_NAME}.URL(val.Url && val.Url === obj.Url)',
                    outputs=context,
                    indicator=url_object,
                    raw_response=raw_response,
                    relationships=relationships
                ))

<<<<<<< HEAD
    if not raws:
=======
    if not command_results:
>>>>>>> d8c4f709
        command_results.append(CommandResults(f'{INTEGRATION_NAME} - Could not find any results for given query'))
    return command_results


@logger
def alienvault_search_hostname_command(client: Client, hostname: str) -> Tuple[str, Dict, Dict]:
    """Search for hostname details

    Args:
        client: Client object with request
        hostname: hostname address

    Returns:
        Outputs
    """
    raw_response = client.query(section='hostname', argument=hostname)
    if raw_response and raw_response != 404:
        title = f'{INTEGRATION_NAME} - Results for Hostname query'
        context_entry: dict = {
            'Endpoint(val.Hostname && val.Hostname === obj.Hostname)': {
                'Hostname': raw_response.get('indicator')
            },
            'AlienVaultOTX.Endpoint(val.Alexa && val.Alexa === obj.Alexa &&'
            'val.Whois && val.Whois === obj.Whois)': {
                'Hostname': raw_response.get('indicator'),
                'Alexa': raw_response.get('alexa'),
                'Whois': raw_response.get('whois')
            },
            outputPaths.get("dbotscore"): {
                'Indicator': raw_response.get('indicator'),
                'Score': calculate_dbot_score(client, raw_response),
                'Type': 'hostname',
                'Vendor': 'AlienVault OTX v2',
                'Reliability': client.reliability
            }
        }
        human_readable = tableToMarkdown(name=title,
                                         t=context_entry.get(
                                             'AlienVaultOTX.Endpoint(val.Alexa && val.Alexa === obj.Alexa &&'
                                             'val.Whois && val.Whois === obj.Whois)'))

        return human_readable, context_entry, raw_response
    else:
        return f'{INTEGRATION_NAME} - Could not find any results for given query', {}, {}


@logger
def alienvault_search_cve_command(client: Client, cve_id: str) -> Tuple[str, Dict, Dict]:
    """Get Common Vulnerabilities and Exposures by id

    Args:
        client: Client object with request
        cve_id: CVE id

    Returns:
        Outputs
    """
    raw_response = client.query(section='cve',
                                argument=cve_id)
    if raw_response and raw_response != 404:
        title = f'{INTEGRATION_NAME} - Results for Hostname query'
        context_entry: dict = {
            outputPaths.get("cve"): {
                'ID': raw_response.get('indicator'),
                'CVSS': raw_response.get('cvss', {}).get('Score'),
                'Published': raw_response.get('date_created'),
                'Modified': raw_response.get('date_modified'),
                'Description': raw_response.get('description')
            },
            outputPaths.get("dbotscore"): {
                'Indicator': raw_response.get('indicator'),
                'Score': calculate_dbot_score(client, raw_response),
                'Type': 'cve',
                'Vendor': 'AlienVault OTX v2',
                'Reliability': client.reliability
            }
        }
        human_readable = tableToMarkdown(t=context_entry.get(outputPaths.get("cve")),
                                         name=title)

        return human_readable, context_entry, raw_response
    else:
        return f'{INTEGRATION_NAME} - Could not find any results for given query', {}, {}


@logger
<<<<<<< HEAD
def alienvault_get_related_urls_by_indicator_command(client: Client, indicator_type: str, indicator: str, limit: str = '') \
=======
def alienvault_get_related_urls_by_indicator_command(client: Client, indicator_type: str, indicator: str,
                                                     limit: str = '') \
>>>>>>> d8c4f709
        -> Tuple[str, Dict, Dict]:
    """Get related urls by indicator (IPv4,IPv6,domain,hostname,url)

    Args:
        client: Client object with request
        indicator_type: IPv4,IPv6,domain,hostname,url
        indicator: indicator its self (google.com)
        limit: the maximum number of indicators to fetch

    Returns:
        Outputs
    """
    if indicator_type == "IP":
        indicator_type = "IPv4"
    params = {}
    if limit:
        params['limit'] = limit
    raw_response = client.query(section=indicator_type,
                                argument=indicator,
                                sub_section='url_list',
                                params=params)
    if raw_response and raw_response != 404:
        title = f'{INTEGRATION_NAME} - Related url list to queried indicator'
        context_entry: list = create_list_by_ec(list_entries=raw_response.get('url_list', {}), list_type='url_list')
        context: dict = {
            'AlienVaultOTX.URL(val.URL.Data && val.URL.Data == obj.URL.Data)': context_entry
        }
        human_readable = tableToMarkdown(t=context_entry, name=title)

        return human_readable, context, raw_response
    else:
        return f'{INTEGRATION_NAME} - Could not find any results for given query', {}, {}


@logger
<<<<<<< HEAD
def alienvault_get_related_hashes_by_indicator_command(client: Client, indicator_type: str, indicator: str, limit: str = '') \
=======
def alienvault_get_related_hashes_by_indicator_command(client: Client, indicator_type: str, indicator: str,
                                                       limit: str = '') \
>>>>>>> d8c4f709
        -> Tuple[str, Dict, Dict]:
    """Get related file hashes by indicator (IPv4,IPv6,domain,hostname)

       Args:
           client: Client object with request
           indicator_type: IPv4,IPv6,domain,hostname
           indicator: indicator its self (google.com)
           limit: the maximum number of indicators to fetch

       Returns:
           Outputs
       """
    if indicator_type == "IP":
        indicator_type = "IPv4"
    params = {}
    if limit:
        params['limit'] = limit
    raw_response = client.query(section=indicator_type,
                                argument=indicator,
                                sub_section='malware',
                                params=params)
    if raw_response and raw_response != 404:
        title = f'{INTEGRATION_NAME} - Related malware list to queried indicator'
        context_entry: dict = {
            'AlienVaultOTX.File(val.File.Hash && val.File.Hash == obj.File.Hash)':
                create_list_by_ec(list_entries=raw_response.get('data', {}), list_type='hash_list')
        }
        human_readable = tableToMarkdown(t=context_entry.get('AlienVaultOTX.File(val.File.Hash && val.File.Hash \
                                            == obj.File.Hash)'),
                                         name=title)

        return human_readable, context_entry, raw_response
    else:
        return f'{INTEGRATION_NAME} - Could not find any results for given query', {}, {}


@logger
def alienvault_get_passive_dns_data_by_indicator_command(client: Client, indicator_type: str, indicator: str,
                                                         limit: str = '') -> Tuple[str, Dict, Dict]:
    """Get related file hashes by indicator (IPv4,IPv6,domain,hostname)

       Args:
           client: Client object with request
           indicator_type: IPv4,IPv6,domain,hostname
           indicator: indicator its self (google.com)
           limit: the maximum number of indicators to fetch
       Returns:
           Outputs
       """
    if indicator_type == "IP":
        indicator_type = "IPv4"
    params = {}
    if limit:
        params['limit'] = limit
    raw_response = client.query(section=indicator_type,
                                argument=indicator,
                                sub_section='passive_dns',
                                params=params)
    if raw_response and raw_response != 404:
        title = f'{INTEGRATION_NAME} - Related passive dns list to queried indicator'
        context_entry: dict = {
            'AlienVaultOTX.PassiveDNS(val.PassiveDNS.Hostname && val.PassiveDNS.Hostname == obj.PassiveDNS.Hostname &&'
            'val.PassiveDNS.LastSeen && val.PassiveDNS.LastSeen == obj.PassiveDNS.LastSeen &&'
            'val.PassiveDNS.IP && val.PassiveDNS.IP == obj.PassiveDNS.IP)':
                create_list_by_ec(list_entries=raw_response.get('passive_dns', {}), list_type='passive_dns')
        }
        human_readable = tableToMarkdown(t=context_entry.get(
            'AlienVaultOTX.PassiveDNS(val.PassiveDNS.Hostname && val.PassiveDNS.Hostname == obj.PassiveDNS.Hostname &&'
            'val.PassiveDNS.LastSeen && val.PassiveDNS.LastSeen == obj.PassiveDNS.LastSeen &&'
            'val.PassiveDNS.IP && val.PassiveDNS.IP == obj.PassiveDNS.IP)'),
            name=title)
        return human_readable, context_entry, raw_response
    else:
        return f'{INTEGRATION_NAME} - Could not find any results for given query', {}, {}


@logger
def alienvault_search_pulses_command(client: Client, page: str) -> Tuple[str, Dict, Dict]:
    """Get pulse page by number of the page

    Args:
        client: Client object with request
        page: pulse page number

    Returns:
        Outputs
    """
    raw_response = client.query(section='search',
                                sub_section='pulses',
                                params={'page': page})
    if raw_response and raw_response != 404:
        title = f'{INTEGRATION_NAME} - pulse page {page}'
        context_entry: dict = {
            'AlienVaultOTX.Pulses(val.ID && val.ID == obj.ID && '
            'val.Modified && val.Modified == obj.Modified)':
                [create_pulse_by_ec(entry) for entry in raw_response.get('results', {})]
        }
        human_readable = tableToMarkdown(t=context_entry.get(
            'AlienVaultOTX.Pulses(val.ID && val.ID == obj.ID && '
            'val.Modified && val.Modified == obj.Modified)'),
            name=title)

        return human_readable, context_entry, raw_response
    else:
        return f'{INTEGRATION_NAME} - Could not find any results for given query', {}, {}


@logger
def alienvault_get_pulse_details_command(client: Client, pulse_id: str) -> Tuple[str, Dict, Dict]:
    """Get pulse by ID

    Args:
        client: Client object with request
        pulse_id: pulse ID

    Returns:
        Outputs
    """
    raw_response = client.query(section='pulses',
                                argument=pulse_id)
    if raw_response and raw_response != 404:
        title = f'{INTEGRATION_NAME} - pulse id details'
        context_entry: dict = {
            'AlienVaultOTX.Pulses(val.ID && val.ID == obj.ID)': {
                'Description': raw_response.get('description'),
                'Created': raw_response.get('created'),
                'Author': {
                    'Username': raw_response.get('author', {}).get('username')
                },
                'ID': raw_response.get('id'),
                'Name': raw_response.get('name'),
                'Tags': raw_response.get('tags'),
                'TargetedCountries': raw_response.get('targeted_countries')
            }
        }
        human_readable = tableToMarkdown(t=context_entry.get(
            'AlienVaultOTX.Pulses(val.ID && val.ID == obj.ID)'),
            name=title)

        return human_readable, context_entry, raw_response
    else:
        return f'{INTEGRATION_NAME} - Could not find any results for given query', {}, {}


''' COMMANDS MANAGER / SWITCH PANEL '''


def main():
    params = demisto.params()

    base_url = urljoin(params.get('url'), '/api/v1/')
    verify_ssl = not params.get('insecure', False)
    proxy = params.get('proxy')
    default_threshold = int(params.get('default_threshold', 2))
    max_indicator_relationships = arg_to_number(params.get('max_indicator_relationships', 0))
    token = params.get('api_token')
    reliability = params.get('integrationReliability')
    reliability = reliability if reliability else DBotScoreReliability.C
    if DBotScoreReliability.is_valid_type(reliability):
        reliability = DBotScoreReliability.get_dbot_score_reliability_from_str(reliability)
    else:
        Exception("Please provide a valid value for the Source Reliability parameter.")

    client = Client(
        base_url=base_url,
        headers={'X-OTX-API-KEY': token},
        verify=verify_ssl,
        proxy=proxy,
        default_threshold=default_threshold,
        reliability=reliability,
        create_relationships=argToBoolean(params.get('create_relationships')),
        max_indicator_relationships=max_indicator_relationships
    )

    command = demisto.command()
    demisto.debug(f'Command being called is {command}')
    commands = {
        'test-module': test_module_command,
        'domain': domain_command,
        'file': file_command,
        'url': url_command,
        f'{INTEGRATION_COMMAND_NAME}-search-hostname': alienvault_search_hostname_command,
        f'{INTEGRATION_COMMAND_NAME}-search-cve': alienvault_search_cve_command,
        f'{INTEGRATION_COMMAND_NAME}-get-related-urls-by-indicator': alienvault_get_related_urls_by_indicator_command,
        f'{INTEGRATION_COMMAND_NAME}-get-related-hashes-by-indicator': alienvault_get_related_hashes_by_indicator_command,
        f'{INTEGRATION_COMMAND_NAME}-get-passive-dns-data-by-indicator': alienvault_get_passive_dns_data_by_indicator_command,
        f'{INTEGRATION_COMMAND_NAME}-search-pulses': alienvault_search_pulses_command,
        f'{INTEGRATION_COMMAND_NAME}-get-pulse-details': alienvault_get_pulse_details_command
    }
    try:
        if command == f'{INTEGRATION_COMMAND_NAME}-search-ipv6':
            return_results(ip_command(client=client,
                                      ip_address=demisto.args().get('ip'),
                                      ip_version='IPv6'))
        elif command == 'ip':
            return_results(ip_command(client=client,
                                      ip_address=demisto.args().get('ip'),
                                      ip_version='IPv4'))
        elif command in ['file', 'domain', 'url']:
            return_results(commands[command](client=client, **demisto.args()))
        else:
            readable_output, outputs, raw_response = commands[command](client=client, **demisto.args())
            return_outputs(readable_output, outputs, raw_response)
    # Log exceptions
    except Exception as e:
        err_msg = f'Error in {INTEGRATION_NAME} Integration [{e}]'
        return_error(err_msg, error=e)


if __name__ in ('__main__', '__builtin__', 'builtins'):
    main()<|MERGE_RESOLUTION|>--- conflicted
+++ resolved
@@ -208,15 +208,6 @@
 
     if client.max_indicator_relationships > 0:
         limit = str(client.max_indicator_relationships)
-<<<<<<< HEAD
-        _, _, urls_raw_response = alienvault_get_related_urls_by_indicator_command(client, indicator_type, indicator, limit)
-        urls_raw_response = delete_duplicated_entities(urls_raw_response.get('url_list', []), 'url')
-        relationships += create_relationships(client, urls_raw_response, entity_a, entity_a_type, 'url', FeedIndicatorType.URL)
-
-        _, _, hash_raw_response = alienvault_get_related_hashes_by_indicator_command(client, indicator_type, indicator, limit)
-        hash_raw_response = delete_duplicated_entities(hash_raw_response.get('data', []), 'hash')
-        relationships += create_relationships(client, hash_raw_response, entity_a, entity_a_type, 'hash', FeedIndicatorType.File)
-=======
         _, _, urls_raw_response = alienvault_get_related_urls_by_indicator_command(client, indicator_type, indicator,
                                                                                    limit)
         urls_raw_response = delete_duplicated_entities(urls_raw_response.get('url_list', []), 'url')
@@ -228,7 +219,6 @@
         hash_raw_response = delete_duplicated_entities(hash_raw_response.get('data', []), 'hash')
         relationships += create_relationships(client, hash_raw_response, entity_a, entity_a_type, 'hash',
                                               FeedIndicatorType.File)
->>>>>>> d8c4f709
 
         _, _, passive_dns_raw_response = alienvault_get_passive_dns_data_by_indicator_command(client, indicator_type,
                                                                                               indicator, limit)
@@ -237,12 +227,8 @@
         passive_dns_raw_response = validate_string_is_not_url(passive_dns_raw_response, field_for_passive_dns_rs)
         passive_dns_raw_response = passive_dns_raw_response[0:client.max_indicator_relationships]
         relationships += create_relationships(client, passive_dns_raw_response, entity_a,
-<<<<<<< HEAD
-                                              entity_a_type, field_for_passive_dns_rs, feed_indicator_type_for_passive_dns_rs)
-=======
                                               entity_a_type, field_for_passive_dns_rs,
                                               feed_indicator_type_for_passive_dns_rs)
->>>>>>> d8c4f709
 
     return relationships
 
@@ -361,12 +347,8 @@
         if raw_response and raw_response != 404:
             ip_version = FeedIndicatorType.IP if ip_version == 'IPv4' else FeedIndicatorType.IPv6
             relationships = relationships_manager(client, entity_a=ip_, entity_a_type=ip_version,
-<<<<<<< HEAD
-                                                  indicator_type=ip_version, indicator=ip_, field_for_passive_dns_rs="hostname",
-=======
                                                   indicator_type=ip_version, indicator=ip_,
                                                   field_for_passive_dns_rs="hostname",
->>>>>>> d8c4f709
                                                   feed_indicator_type_for_passive_dns_rs=FeedIndicatorType.Domain,
                                                   attack_ids=extract_attack_ids(raw_response))
 
@@ -404,15 +386,9 @@
                 relationships=relationships
             ))
         else:
-<<<<<<< HEAD
-            command_results.append(CommandResults(
-                readable_output=f'IP {ip_} could not be found.'))
-
-=======
             command_results.append(create_indicator_result_with_dbotscore_unknown(indicator=ip_,
                                                                                   indicator_type=DBotScoreType.IP,
                                                                                   reliability=client.reliability))
->>>>>>> d8c4f709
     if not command_results:
         return [CommandResults(f'{INTEGRATION_NAME} - Could not find any results for given query.')]
     return command_results
@@ -467,14 +443,9 @@
                 relationships=relationships
             ))
         else:
-<<<<<<< HEAD
-            command_results.append(CommandResults(
-                readable_output=f'Domain {domain} could not be found.'))
-=======
             command_results.append(create_indicator_result_with_dbotscore_unknown(indicator=domain,
                                                                                   indicator_type=DBotScoreType.DOMAIN,
                                                                                   reliability=client.reliability))
->>>>>>> d8c4f709
     if not command_results:
         return [CommandResults(f'{INTEGRATION_NAME} - Could not find any results for given query')]
 
@@ -503,14 +474,6 @@
                                              sub_section='analysis')
         raw_response_general = client.query(section='file',
                                             argument=hash_)
-<<<<<<< HEAD
-        if raw_response_analysis and raw_response_general and raw_response_general != 404 and raw_response_analysis != 404:
-            relationships = create_relationships(client, extract_attack_ids(raw_response_general), hash_,
-                                                 FeedIndicatorType.File, 'display_name',
-                                                 FeedIndicatorType.indicator_type_by_server_version("STIX Attack Pattern"))
-
-            shortcut = dict_safe_get(raw_response_analysis, ['analysis', 'info', 'results'], {})
-=======
         if raw_response_analysis and raw_response_general and (
                 shortcut := dict_safe_get(raw_response_analysis, ['analysis', 'info', 'results'],
                                           {})) and raw_response_general != 404 and raw_response_analysis != 404:
@@ -520,7 +483,6 @@
                                                  FeedIndicatorType.indicator_type_by_server_version(
                                                      "STIX Attack Pattern"))
 
->>>>>>> d8c4f709
             dbot_score = Common.DBotScore(
                 indicator=hash_, indicator_type=DBotScoreType.FILE, integration_name=INTEGRATION_NAME,
                 score=calculate_dbot_score(client, raw_response_general),
@@ -555,14 +517,9 @@
                 relationships=relationships
             ))
         else:
-<<<<<<< HEAD
-            command_results.append(CommandResults(
-                readable_output=f'File {hash_} could not be found.'))
-=======
             command_results.append(create_indicator_result_with_dbotscore_unknown(indicator=hash_,
                                                                                   indicator_type=DBotScoreType.FILE,
                                                                                   reliability=client.reliability))
->>>>>>> d8c4f709
     if not command_results:
         return [CommandResults(f'{INTEGRATION_NAME} - Could not find any results for given query')]
 
@@ -584,26 +541,16 @@
 
     title = f'{INTEGRATION_NAME} - Results for url query'
     command_results: List[CommandResults] = []
-<<<<<<< HEAD
-    raws: list = []
-=======
->>>>>>> d8c4f709
 
     for url in urls_list:
         url = re.sub(r'(\w+)://', lowercase_protocol_callback, url)
         raw_response = client.query(section='url', argument=url)
         if raw_response:
             if raw_response == 404:
-<<<<<<< HEAD
-                command_results.append(CommandResults(readable_output=f'No matches for URL {url}'))
-            else:
-                raws.append(raw_response)
-=======
                 command_results.append(create_indicator_result_with_dbotscore_unknown(indicator=url,
                                                                                       indicator_type=DBotScoreType.URL,
                                                                                       reliability=client.reliability))
             else:
->>>>>>> d8c4f709
 
                 relationships = []
                 if client.create_relationships:
@@ -614,12 +561,8 @@
                     domain = raw_response.get('domain')
                     if domain:
                         relationships.extend([EntityRelationship(
-<<<<<<< HEAD
-                            name=EntityRelationship.Relationships.HOSTED_ON, entity_a=url, entity_a_type=FeedIndicatorType.URL,
-=======
                             name=EntityRelationship.Relationships.HOSTED_ON, entity_a=url,
                             entity_a_type=FeedIndicatorType.URL,
->>>>>>> d8c4f709
                             entity_b=domain, entity_b_type=FeedIndicatorType.Domain,
                             source_reliability=client.reliability, brand=INTEGRATION_NAME)])
 
@@ -648,11 +591,7 @@
                     relationships=relationships
                 ))
 
-<<<<<<< HEAD
-    if not raws:
-=======
     if not command_results:
->>>>>>> d8c4f709
         command_results.append(CommandResults(f'{INTEGRATION_NAME} - Could not find any results for given query'))
     return command_results
 
@@ -739,12 +678,8 @@
 
 
 @logger
-<<<<<<< HEAD
-def alienvault_get_related_urls_by_indicator_command(client: Client, indicator_type: str, indicator: str, limit: str = '') \
-=======
 def alienvault_get_related_urls_by_indicator_command(client: Client, indicator_type: str, indicator: str,
                                                      limit: str = '') \
->>>>>>> d8c4f709
         -> Tuple[str, Dict, Dict]:
     """Get related urls by indicator (IPv4,IPv6,domain,hostname,url)
 
@@ -780,12 +715,8 @@
 
 
 @logger
-<<<<<<< HEAD
-def alienvault_get_related_hashes_by_indicator_command(client: Client, indicator_type: str, indicator: str, limit: str = '') \
-=======
 def alienvault_get_related_hashes_by_indicator_command(client: Client, indicator_type: str, indicator: str,
                                                        limit: str = '') \
->>>>>>> d8c4f709
         -> Tuple[str, Dict, Dict]:
     """Get related file hashes by indicator (IPv4,IPv6,domain,hostname)
 
