--- conflicted
+++ resolved
@@ -531,10 +531,7 @@
       description: The type of the destination of the relationship.
       type: string
   dockerimage: demisto/python3:3.10.12.63474
-<<<<<<< HEAD
-=======
   runonce: false
->>>>>>> 9ddafcfd
   script: '-'
   type: python
   subtype: python3
