--- conflicted
+++ resolved
@@ -1104,7 +1104,6 @@
     - Ensure the function does not raise an exception.
     - Ensure the returned result contains a readable output indicating "Not found".
     """
-<<<<<<< HEAD
     import AlienVault_OTX_v2
     client = Client(base_url='aa', headers={}, verify=True, proxy=False, default_threshold='5', max_indicator_relationships='1',
                     reliability='', should_error=False)
@@ -1115,22 +1114,6 @@
         ip_command(client, ip_address='1.2.3.4', ip_version='1.2.3.4')
     results_mock.called_args_with({'Type': 11, 'ContentsFormat': 'text', 'IgnoreAutoExtract': False,
                                    'Contents': 'A ReadTimeout was raised Request timed out', 'EntryContext': None})
-=======
-    client = Client(
-        base_url="aa",
-        headers={},
-        verify=True,
-        proxy=False,
-        default_threshold="5",
-        max_indicator_relationships="1",
-        reliability="",
-        should_error=False,
-    )
-    client._http_request = MagicMock()
-    client._http_request.side_effect = requests.exceptions.ReadTimeout("Request timed out")
-    result = ip_command(client, ip_address="1.2.3.4", ip_version="1.2.3.4")
-    assert result[0].readable_output == "### Results:\n|IP|Result|\n|---|---|\n| 1.2.3.4 | Not found |\n"
->>>>>>> c07bc6d8
 
 
 def test_domain_function_return_timeout_error():
@@ -1175,7 +1158,6 @@
     - Ensure the function does not raise an exception.
     - Ensure the returned result contains a readable output indicating "Not found".
     """
-<<<<<<< HEAD
     import AlienVault_OTX_v2
     client = Client(base_url='aa', headers={}, verify=True, proxy=False, default_threshold='5', max_indicator_relationships='1',
                     reliability='', should_error=False)
@@ -1186,22 +1168,6 @@
         domain_command(client, domain='aaaaaa')
     results_mock.assert_called_once_with({'Type': 11, 'ContentsFormat': 'text', 'IgnoreAutoExtract': False,
                                    'Contents': 'A ReadTimeout was raised Request timed out', 'EntryContext': None})
-=======
-    client = Client(
-        base_url="aa",
-        headers={},
-        verify=True,
-        proxy=False,
-        default_threshold="5",
-        max_indicator_relationships="1",
-        reliability="",
-        should_error=False,
-    )
-    client._http_request = MagicMock()
-    client._http_request.side_effect = requests.exceptions.ReadTimeout("Request timed out")
-    result = domain_command(client, domain="aaaaaa")
-    assert result[0].readable_output == "### Results:\n|DOMAIN|Result|\n|---|---|\n| aaaaaa | Not found |\n"
->>>>>>> c07bc6d8
 
 
 def test_file_function_return_timeout_error():
@@ -1246,7 +1212,6 @@
     - Ensure the function does not raise an exception.
     - Ensure the returned result contains a readable output indicating "Not found".
     """
-<<<<<<< HEAD
     import AlienVault_OTX_v2
     client = Client(base_url='aa', headers={}, verify=True, proxy=False, default_threshold='5', max_indicator_relationships='1',
                     reliability='', should_error=False)
@@ -1257,24 +1222,6 @@
         file_command(client, file="11111111111111111111111111111111")
     results_mock.assert_called_once_with({'Type': 11, 'ContentsFormat': 'text', 'IgnoreAutoExtract': False,
                                           'Contents': 'A ReadTimeout was raised Request timed out', 'EntryContext': None})
-=======
-    client = Client(
-        base_url="aa",
-        headers={},
-        verify=True,
-        proxy=False,
-        default_threshold="5",
-        max_indicator_relationships="1",
-        reliability="",
-        should_error=False,
-    )
-    client._http_request = MagicMock()
-    client._http_request.side_effect = requests.exceptions.ReadTimeout("Request timed out")
-    result = file_command(client, file="11111111111111111111111111111111")
-    assert result[0].readable_output == (
-        "### Results:\n|MD5|Result|\n|---|---|\n| 11111111111111111111111111111111 | Not found |\n"
-    )
->>>>>>> c07bc6d8
 
 
 def test_url_function_return_timeout_error():
@@ -1319,7 +1266,6 @@
     - Ensure the function does not raise an exception.
     - Ensure the returned result contains a readable output indicating "Not found".
     """
-<<<<<<< HEAD
     import AlienVault_OTX_v2
     client = Client(base_url='aa', headers={}, verify=True, proxy=False, default_threshold='5', max_indicator_relationships='1',
                     reliability='', should_error=False)
@@ -1329,20 +1275,4 @@
     with pytest.raises(SystemExit):
         url_command(client, url='aaaaaa')
     results_mock.assert_called_once_with({'Type': 11, 'ContentsFormat': 'text', 'IgnoreAutoExtract': False,
-                                          'Contents': 'A ReadTimeout was raised Request timed out', 'EntryContext': None})
-=======
-    client = Client(
-        base_url="aa",
-        headers={},
-        verify=True,
-        proxy=False,
-        default_threshold="5",
-        max_indicator_relationships="1",
-        reliability="",
-        should_error=False,
-    )
-    client._http_request = MagicMock()
-    client._http_request.side_effect = requests.exceptions.ReadTimeout("Request timed out")
-    result = url_command(client, url="aaaaaa")
-    assert result[0].readable_output == "### Results:\n|URL|Result|\n|---|---|\n| aaaaaa | Not found |\n"
->>>>>>> c07bc6d8
+                                          'Contents': 'A ReadTimeout was raised Request timed out', 'EntryContext': None})