--- conflicted
+++ resolved
@@ -352,10 +352,7 @@
     - contextPath: PAM360.Account.operation.result.status
       description: Status of the operation.
       type: string
-<<<<<<< HEAD
-=======
   runonce: false
->>>>>>> 9ddafcfd
   script: "-"
   type: python
   subtype: python3
