{
    "name": "Secureworks",
    "description": "Provides access to the Secureworks CTP and Taegis XDR systems",
    "support": "partner",
<<<<<<< HEAD
    "currentVersion": "4.3.2",
=======
    "currentVersion": "4.3.3",
>>>>>>> a56da0f6
    "author": "Secureworks",
    "url": "https://ctpx.secureworks.com",
    "email": "support@secureworks.com",
    "created": "2020-04-14T00:00:00Z",
    "categories": [
        "Forensics & Malware Analysis"
    ],
    "tags": [],
    "useCases": [],
    "keywords": [],
    "marketplaces": [
        "xsoar",
        "marketplacev2"
    ]
}<|MERGE_RESOLUTION|>--- conflicted
+++ resolved
@@ -2,11 +2,7 @@
     "name": "Secureworks",
     "description": "Provides access to the Secureworks CTP and Taegis XDR systems",
     "support": "partner",
-<<<<<<< HEAD
-    "currentVersion": "4.3.2",
-=======
     "currentVersion": "4.3.3",
->>>>>>> a56da0f6
     "author": "Secureworks",
     "url": "https://ctpx.secureworks.com",
     "email": "support@secureworks.com",
