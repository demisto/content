--- conflicted
+++ resolved
@@ -2,11 +2,7 @@
     "name": "Secureworks",
     "description": "Provides access to the Secureworks CTP and Taegis XDR systems",
     "support": "partner",
-<<<<<<< HEAD
-    "currentVersion": "5.0.4",
-=======
     "currentVersion": "5.0.8",
->>>>>>> 90cf3b88
     "author": "Secureworks",
     "url": "https://ctpx.secureworks.com",
     "email": "support@secureworks.com",
