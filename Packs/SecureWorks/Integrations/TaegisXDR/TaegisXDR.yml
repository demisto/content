--- conflicted
+++ resolved
@@ -353,11 +353,7 @@
     - contextPath: TaegisXDR.Endpoint
       description: Results from fetching the endpoint information
     description: Fetch endpoint information
-<<<<<<< HEAD
-  dockerimage: demisto/python3:3.10.11.61265
-=======
   dockerimage: demisto/python3:3.10.12.63474
->>>>>>> a56da0f6
   runonce: false
   subtype: python3
   isfetch: true
