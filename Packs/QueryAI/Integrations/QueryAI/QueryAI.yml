--- conflicted
+++ resolved
@@ -57,10 +57,7 @@
       description: Readable Response after running query
       type: String
   dockerimage: demisto/python3:3.9.8.24399
-<<<<<<< HEAD
-=======
   runonce: false
->>>>>>> 9ddafcfd
   script: '-'
   subtype: python3
   type: python
