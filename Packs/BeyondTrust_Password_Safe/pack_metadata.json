{
    "name": "BeyondTrust Password Safe",
    "description": "Unified password and session management for seamless accountability and control over privileged accounts.",
    "support": "xsoar",
<<<<<<< HEAD
    "currentVersion": "1.0.13",
=======
    "currentVersion": "1.0.14",
>>>>>>> d8c4f709
    "author": "Cortex XSOAR",
    "url": "https://www.paloaltonetworks.com/cortex",
    "email": "",
    "created": "2020-04-14T00:00:00Z",
    "categories": [
        "Authentication"
    ],
    "tags": [],
    "useCases": [],
    "keywords": [],
    "marketplaces": [
        "xsoar",
        "marketplacev2"
    ]
}<|MERGE_RESOLUTION|>--- conflicted
+++ resolved
@@ -2,11 +2,7 @@
     "name": "BeyondTrust Password Safe",
     "description": "Unified password and session management for seamless accountability and control over privileged accounts.",
     "support": "xsoar",
-<<<<<<< HEAD
-    "currentVersion": "1.0.13",
-=======
     "currentVersion": "1.0.14",
->>>>>>> d8c4f709
     "author": "Cortex XSOAR",
     "url": "https://www.paloaltonetworks.com/cortex",
     "email": "",
