category: Authentication & Identity Management
commonfields:
  id: BeyondTrust Password Safe
  version: -1
configuration:
- display: Server URL (e.g  https://192.168.0.1)
  name: url
  required: true
  type: 0
- display: Username
  name: credentials
  required: true
  type: 9
- display: API Key
  name: key
  required: true
  type: 4
- display: Trust any certificate (not secure)
  name: insecure
  required: false
  type: 8
- display: Use system proxy settings
  name: proxy
  required: false
  type: 8
- display: Fetch credentials
  name: isFetchCredentials
  required: false
  type: 8
- display: System Name (optional for fetch credentials)
  name: system_name
  required: false
  type: 0
description: Unified password and session management for seamless accountability and control over privileged accounts.
display: BeyondTrust Password Safe
name: BeyondTrust Password Safe
script:
  commands:
  - description: Returns a list of managed accounts that the current user has permissions to request.
    name: beyondtrust-get-managed-accounts
    outputs:
    - contextPath: BeyondTrust.Account.PlatformID
      description: ID of the managed system platform.
      type: Number
    - contextPath: BeyondTrust.Account.SystemID
      description: ID of the managed system.
      type: Number
    - contextPath: BeyondTrust.Account.SystemName
      description: Name of the managed system.
      type: String
    - contextPath: BeyondTrust.Account.DomainName
      description: ID of the managed account.
      type: Number
    - contextPath: BeyondTrust.Account.AccountName
      description: Name of the managed account.
      type: String
    - contextPath: BeyondTrust.Account.InstanceName
      description: Database instance name of a database-type managed system.
      type: String
    - contextPath: BeyondTrust.Account.DefualtReleaseDuration
      description: Default release duration.
      type: Number
    - contextPath: BeyondTrust.Account.MaximumReleaseDuration
      description: Maximum release duration.
      type: Number
    - contextPath: BeyondTrust.Account.LastChangeDate
      description: The date and time of the last password change.
      type: Date
    - contextPath: BeyondTrust.Account.NexeChangeDate
      description: The date and time of the next scheduled password change.
      type: Date
    - contextPath: BeyondTrust.Account.IsChanging
      description: True if the account credentials are in the process of changing, otherwise false.
      type: Boolean
    - contextPath: BeyondTrust.Account.IsISAAccess
      description: True if the account is for Information Systems Administrator (ISA) access, otherwise false.
      type: Boolean
    - contextPath: BeyondTrust.Account.AccountID
      description: ID of the managed account.
      type: Number
    arguments: []
  - description: Returns a list of managed systems.
    name: beyondtrust-get-managed-systems
    outputs:
    - contextPath: BeyondTrust.System.Port
      description: The port used to connect to the host. If null and the related Platform.PortFlag is true, Password Safe uses Platform.DefaultPort for communication.
      type: Number
    - contextPath: BeyondTrust.System.Timeout
      description: Connection timeout – Length of time in seconds before a slow or unresponsive connection to the system fails.
      type: String
    - contextPath: BeyondTrust.System.ResetPasswordOnMismatchFlag
      description: True to queue a password change when scheduled password test fails, otherwise false.
      type: Boolean
    - contextPath: BeyondTrust.System.ChangeFrequencyDays
      description: When ChangeFrequencyType is “xdays”, the frequency with which the password changes (between 1-90 days).
      type: Number
    - contextPath: BeyondTrust.System.ISAReleaseDuration
      description: Default Information Systems Administrator (ISA) release duration.
      type: Number
    - contextPath: BeyondTrust.System.FunctionalAccountID
      description: ID of the functional account used for local Managed Account password changes.
      type: Number
    - contextPath: BeyondTrust.System.ChangeFrequencyType
      description: 'The change frequency for scheduled password changes: "first"– Changes are scheduled for the first day of the month; "last"– Changes are scheduled for the last day of the month; "xdays"– Changes are scheduled every "x" days (see ChangeFrequencyDays)'
      type: String
    - contextPath: BeyondTrust.System.DirectoryID
      description: ID of the directory. Is set if the Managed System is a Directory.
      type: Number
    - contextPath: BeyondTrust.System.ManagedAssetID
      description: ID of the Managed System.
      type: Number
    - contextPath: BeyondTrust.System.AssetID
      description: ID of the asset. Is set if the Managed System is an Asset or a Database.
      type: Number
    - contextPath: BeyondTrust.System.PlatformID
      description: ID of the Managed System Platform.
      type: Number
    - contextPath: BeyondTrust.System.ElevationCommand
      description: Elevation command to use (sudo, pbrun, or pmrun).
      type: String
    - contextPath: BeyondTrust.System.CheckPasswordFlag
      description: True to enable password testing, otherwise false.
      type: Boolean
    - contextPath: BeyondTrust.System.CloudID
      description: ID of the Cloud System. Is set if the Managed System is a Cloud System.
      type: Number
    - contextPath: BeyondTrust.System.DSSKeyRuleID
      description: ID of the default DSS Key Rule assigned to Managed Accounts that were created under this Managed System.
      type: Number
    - contextPath: BeyondTrust.System.PasswordRuleID
      description: ID of the default Password Rule assigned to Managed Accounts that were created under this Managed System.
      type: Number
    - contextPath: BeyondTrust.System.NetBiosName
      description: Domain NetBIOS name. Setting this value will allow Password Safe to fall back to the NetBIOS name, if needed.
      type: String
    - contextPath: BeyondTrust.System.DatabaseID
      description: ID of the database. Is set if the Managed System is a Database.
      type: Number
    - contextPath: BeyondTrust.System.MaxReleaseDuration
      description: Default maximum release duration.
      type: Number
    - contextPath: BeyondTrust.System.ChangePasswordAfterAnyReleaseFlag
      description: True to change passwords on release of a request, otherwise false.
      type: Boolean
    - contextPath: BeyondTrust.System.SystemName
      description: Name of the related entity (Asset, Directory, Database, or Cloud).
      type: String
    - contextPath: BeyondTrust.System.ReleaseDuration
      description: Default release duration.
      type: Number
    - contextPath: BeyondTrust.System.ContactEmail
      description: Email address of the user that manages the system.
      type: String
    - contextPath: BeyondTrust.System.Description
      description: The description of the system.
      type: String
    - contextPath: BeyondTrust.System.ChangeTime
      description: Time (UTC) that password changes are scheduled to occur.
      type: String
    - contextPath: BeyondTrust.System.AutoManagementFlag
      description: True if password auto-management is enabled, otherwise false.
      type: Boolean
    - contextPath: BeyondTrust.System.LoginAccountID
      description: ID of the Functional Account used for SSH session logins.
      type: Number
    arguments: []
  - arguments:
    - auto: PREDEFINED
      description: The type of access requested (View, RDP, SSH). Defualt is "View".
      name: access_type
      predefined:
      - View
      - RDP
      - SSH
    - description: ID of the Managed System to request. Get the ID from get-managed accounts command
      name: system_id
      required: true
    - description: ID of the Managed Account to request. Get the ID from get-managed accounts command
      name: account_id
      required: true
    - description: The request duration (in minutes).
      name: duration_minutes
      required: true
    - description: The reason for the request.
      name: reason
    - auto: PREDEFINED
      description: The conflict resolution option to use if an existing request is found for the same user, system and account ("reuse" or "renew").
      name: conflict_option
      predefined:
      - reuse
      - renew
    description: Creates a new credentials release request.
    name: beyondtrust-create-release-request
    outputs:
    - contextPath: BeyondTrust.Request.Credentials
      description: The credentials for the requested ID.
      type: String
    - contextPath: BeyondTrust.Request.RequestID
      description: The request ID.
      type: Number
  - arguments:
    - description: ID of the request to release.
      name: request_id
      required: true
    - description: A reason or comment why the request is being released.
      name: reason
    description: Checks-in/releases a request before it expires.
    name: beyondtrust-check-in-credentials
  - arguments:
    - description: ID of the Request for which to retrieve the credentials
      name: request_id
      required: true
    description: Retrieves the credentials for an approved and active (not expired) credentials release request.
    name: beyondtrust-get-credentials
    outputs:
    - contextPath: BeyondTrust.Request.Credentials
      description: The credentials for the requested ID.
      type: string
  - arguments:
    - description: ID of the account for which to set the credentials.
      name: account_id
      required: true
    - description: The new password to set. If not given, generates a new, random password.
      name: password
    - description: The new public key to set on the host. This is required if PrivateKey is given and updateSystem=true.
      name: public_key
    - description: The private key to set (provide Passphrase if encrypted).
      name: private_key
    - description: The passphrase to use for an encrypted private key.
      name: pass_phrase
    - auto: PREDEFINED
      defaultValue: 'true'
      description: Whether to update the credentials on the referenced system.
      name: update_system
      predefined:
      - 'true'
      - 'false'
    description: Updates the credentials for a Managed Account, optionally applying the change to the Managed System.
    name: beyondtrust-change-credentials
<<<<<<< HEAD
  - arguments: []
    description: List release requests
    name: beyondtrust-list-release-requests
  dockerimage: demisto/python3:3.10.9.46807
=======
  dockerimage: demisto/python3:3.10.10.48392
  isfetch: false
>>>>>>> f9a171bd
  runonce: false
  script: ''
  type: python
  subtype: python3
tests:
- BeyondTrust-Test
fromversion: 5.0.0<|MERGE_RESOLUTION|>--- conflicted
+++ resolved
@@ -237,15 +237,8 @@
       - 'false'
     description: Updates the credentials for a Managed Account, optionally applying the change to the Managed System.
     name: beyondtrust-change-credentials
-<<<<<<< HEAD
-  - arguments: []
-    description: List release requests
-    name: beyondtrust-list-release-requests
-  dockerimage: demisto/python3:3.10.9.46807
-=======
   dockerimage: demisto/python3:3.10.10.48392
   isfetch: false
->>>>>>> f9a171bd
   runonce: false
   script: ''
   type: python
