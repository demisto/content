import pytest
import json
import io
import Intel471WatcherAlerts as feed


def util_load_json(path):
    with io.open(path, mode='r', encoding='utf-8') as f:
        return json.loads(f.read())


GET_REPORT_TYPE_DATA = [
    (
        'https://titan.intel471.com/report/inforep/fd1636d9f5a66098bcea8ae341b0304d',  # input
        'INFO REPORT:\n'  # expected
    ),
    (
        'https://titan.intel471.com/report/fintel/3820588e7fab5f9e24cd582fe2a9f276',  # input
        'FINTEL:\n'  # expected
    ),
    (
        'https://titan.intel471.com/report/spotrep/3ff4ef482649a94e792f8476edc84381',  # input
        'SPOT REPORT:\n'  # expected
    )
]


@pytest.mark.parametrize('input,expected_results', GET_REPORT_TYPE_DATA)
def test_get_report_type(mocker, input, expected_results):
    """
    Given:
        - set of parameters from demisto.

    When:
        - create an instance and on every run.

    Then:
        - Returns a report type.

    """
    report_type: str = feed.get_report_type(input)
    assert report_type == expected_results


def test_fetch_incidents(requests_mock):
    """Tests the fetch-incidents command function.

    Configures requests_mock instance to generate the appropriate
    get_alert API response, loaded from a local JSON file. Checks
    the output of the command function with the expected output.
    """
    from Intel471WatcherAlerts import Client, fetch_incidents

    mock_response = util_load_json('test_data/search_alerts.json')
    requests_mock.get(
<<<<<<< HEAD
        'https://api.test.com/v1/alerts?showRead=true&displayWatchers=true&markAsRead=false&sort=earliest&count=1'
        '&from=1581944401',
=======
        'https://api.test.com/v1/alerts?showRead=true&displayWatchers=true&markAsRead=false&sort=earliest&count=1&'
        'from=1581944401',
>>>>>>> 4bdb6faf
        json=mock_response)

    client = Client(
        base_url='https://api.test.com/v1',
        verify=False,
        headers={
            'Authentication': 'Bearer some_api_key'
        }
    )

    last_run = {
        'last_fetch': 1581944401  # Mon Feb 17 2020
    }

    latest_alert_uid, next_run, incidents = fetch_incidents(
        client=client,
        max_results=1,
        last_run=last_run,
        first_fetch_time=0,
        watcher_group_uids=None,
        severity='Medium',
        last_alert_uid=''
    )

    assert incidents == [
        {
            'name': 'INSTANT MESSAGE:\nPart 1 sell part2',
            'occurred': '2021-10-25T11:34:47.000Z',
            'rawJSON': json.dumps(mock_response['alerts'][0]),
            'type': 'Intel 471 Watcher Alert',
            'severity': 2,
            'CustomFields': {
                'titanurl': 'https://titan.intel471.com/ims_thread/45678901234567890123456789012345?message_uid'
                            '=34567890123456789012345678901234',
                'titanwatchergroup': 'Test Watcher Group 1',
                'titanwatcher': "Watcher on \"sell\""
            },
            'details': 'Source Object: INSTANT MESSAGE\nService: TestService\nChannel: TEST CHANNEL\nActor: \n\nPart 1 sell part2'
        }
    ]<|MERGE_RESOLUTION|>--- conflicted
+++ resolved
@@ -53,13 +53,8 @@
 
     mock_response = util_load_json('test_data/search_alerts.json')
     requests_mock.get(
-<<<<<<< HEAD
-        'https://api.test.com/v1/alerts?showRead=true&displayWatchers=true&markAsRead=false&sort=earliest&count=1'
-        '&from=1581944401',
-=======
         'https://api.test.com/v1/alerts?showRead=true&displayWatchers=true&markAsRead=false&sort=earliest&count=1&'
         'from=1581944401',
->>>>>>> 4bdb6faf
         json=mock_response)
 
     client = Client(
