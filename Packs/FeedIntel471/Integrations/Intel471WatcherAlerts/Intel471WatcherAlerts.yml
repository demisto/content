category: Data Enrichment & Threat Intelligence
commonfields:
  id: Intel471 Watcher Alerts
  version: -1
configuration:
- defaultvalue: 'true'
  display: Fetch incidents
  name: isFetch
  type: 8
- defaultvalue: 'Intel 471 Watcher Alert'
  display: Incident type
  name: incidentType
  type: 13
- defaultvalue: '100'
  display: Maximum number of incidents per fetch
  name: max_fetch
  type: 0
- display: Username
  name: credentials
  type: 9
- additionalinfo: The Traffic Light Protocol (TLP) designation to apply to incidents fetched from the feed
  defaultvalue: 'AMBER'
  display: Traffic Light Protocol Color
  name: tlp_color
  options:
  - RED
  - AMBER
  - GREEN
  - WHITE
  type: 15
- additionalinfo: The severity to apply to incidents
  defaultvalue: 'Medium'
  display: Severity
  name: severity
  options:
  - Low
  - Medium
  - High
  - Critical
  required: true
  type: 15
- additionalinfo: How far back in time to go when performing the first fetch.
  defaultvalue: '7 days'
  display: First fetch timestamp (<number> <time unit>, e.g., 12 hours, 7 days)
  name: first_fetch
  type: 0
- additionalinfo: The UID(s) of the watcher group(s) for which alerts should be fetched (comma separated).
  display: Watcher group UID(s)
  name: watcher_group_uids
  type: 0
- display: Use system proxy settings
  name: proxy
  type: 8
- display: Trust any certificate (not secure)
  name: insecure
  type: 8
description: |-
  'Intel 471's watcher alerts provide a mechanism by which customers can be notified in a timely manner of Titan content that is most relevant to them.'
display: Intel471 Watcher Alerts
name: Intel471 Watcher Alerts
script:
<<<<<<< HEAD
=======
  runonce: false
>>>>>>> 9ddafcfd
  isfetch: true
  script: '-'
  type: python
  subtype: python3
  dockerimage: demisto/py3-tools:1.0.0.56465
fromversion: 6.0.0
tests:
- No tests (auto formatted)<|MERGE_RESOLUTION|>--- conflicted
+++ resolved
@@ -59,10 +59,7 @@
 display: Intel471 Watcher Alerts
 name: Intel471 Watcher Alerts
 script:
-<<<<<<< HEAD
-=======
   runonce: false
->>>>>>> 9ddafcfd
   isfetch: true
   script: '-'
   type: python
