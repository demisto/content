--- conflicted
+++ resolved
@@ -2,11 +2,7 @@
     "name": "Intel471 Feed",
     "description": "This pack fetches actors indicators and malware-related indicators from intel471",
     "support": "xsoar",
-<<<<<<< HEAD
-    "currentVersion": "1.2.0",
-=======
     "currentVersion": "1.1.4",
->>>>>>> 706ad013
     "author": "Cortex XSOAR",
     "url": "https://www.paloaltonetworks.com/cortex",
     "email": "",
