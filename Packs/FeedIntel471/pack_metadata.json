--- conflicted
+++ resolved
@@ -1,20 +1,11 @@
 {
     "name": "Intel471 Feed",
-<<<<<<< HEAD
     "description": "This content pack fetches actor and malware related indicators from Intel 471.",
     "support": "partner",
     "currentVersion": "1.1.6",
     "author": "Intel 471",
     "url": "https://www.intel471.com",
     "email": "support@intel471.com",
-=======
-    "description": "This pack fetches actors indicators and malware-related indicators from intel471",
-    "support": "xsoar",
-    "currentVersion": "1.1.4",
-    "author": "Cortex XSOAR",
-    "url": "https://www.paloaltonetworks.com/cortex",
-    "email": "",
->>>>>>> 82c82bbe
     "created": "2020-12-16T08:40:39Z",
     "categories": [
         "Data Enrichment & Threat Intelligence"
