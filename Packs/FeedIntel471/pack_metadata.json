{
    "name": "Intel471 Feed",
    "description": "This content pack fetches actor and malware related indicators from Intel 471.",
<<<<<<< HEAD
    "support": "xsoar",
    "currentVersion": "1.2.1",
    "author": "Cortex XSOAR",
    "url": "https://www.paloaltonetworks.com/cortex",
    "email": "",
=======
    "support": "partner",
    "currentVersion": "1.2.1",
    "author": "Intel 471",
    "url": "https://www.intel471.com",
    "email": "support@intel471.com",
>>>>>>> 3ea7140a
    "created": "2020-12-16T08:40:39Z",
    "categories": [
        "Data Enrichment & Threat Intelligence"
    ],
    "tags": [
        "Threat Intelligence"
    ],
    "useCases": [],
    "keywords": []
}<|MERGE_RESOLUTION|>--- conflicted
+++ resolved
@@ -1,19 +1,11 @@
 {
     "name": "Intel471 Feed",
     "description": "This content pack fetches actor and malware related indicators from Intel 471.",
-<<<<<<< HEAD
-    "support": "xsoar",
-    "currentVersion": "1.2.1",
-    "author": "Cortex XSOAR",
-    "url": "https://www.paloaltonetworks.com/cortex",
-    "email": "",
-=======
     "support": "partner",
     "currentVersion": "1.2.1",
     "author": "Intel 471",
     "url": "https://www.intel471.com",
     "email": "support@intel471.com",
->>>>>>> 3ea7140a
     "created": "2020-12-16T08:40:39Z",
     "categories": [
         "Data Enrichment & Threat Intelligence"
