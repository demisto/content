--- conflicted
+++ resolved
@@ -2,11 +2,7 @@
     "name": "Azure WAF",
     "description": "Azure Web Application Firewall is used to detect web related attacks targeting your web servers hosted in azure and allow quick respond to threats",
     "support": "xsoar",
-<<<<<<< HEAD
-    "currentVersion": "1.2.10",
-=======
     "currentVersion": "1.2.11",
->>>>>>> 4ac5246f
     "author": "Cortex XSOAR",
     "url": "https://www.paloaltonetworks.com/cortex",
     "email": "",
