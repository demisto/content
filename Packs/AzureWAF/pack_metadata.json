--- conflicted
+++ resolved
@@ -2,11 +2,7 @@
     "name": "Azure WAF",
     "description": "Azure Web Application Firewall is used to detect web related attacks targeting your web servers hosted in azure and allow quick respond to threats",
     "support": "xsoar",
-<<<<<<< HEAD
-    "currentVersion": "1.2.9",
-=======
     "currentVersion": "1.2.10",
->>>>>>> a41c9a2c
     "author": "Cortex XSOAR",
     "url": "https://www.paloaltonetworks.com/cortex",
     "email": "",
