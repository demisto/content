--- conflicted
+++ resolved
@@ -2,11 +2,7 @@
     "name": "Azure WAF",
     "description": "Azure Web Application Firewall is used to detect web related attacks targeting your web servers hosted in azure and allow quick respond to threats",
     "support": "xsoar",
-<<<<<<< HEAD
-    "currentVersion": "1.1.25",
-=======
     "currentVersion": "1.2.0",
->>>>>>> 925e4db2
     "author": "Cortex XSOAR",
     "url": "https://www.paloaltonetworks.com/cortex",
     "email": "",
