--- conflicted
+++ resolved
@@ -15,20 +15,6 @@
 
 <~XSIAM>
 
-<<<<<<< HEAD
-### This pack includes
-
-- Log Normalization - XDM mapping for key event types.
-
-### Supported Event Types
-
-- ApplicationGatewayAccessLog
-- ApplicationGatewayFirewallLog
-
-### Supported Timestamp Formats
-
-For *msft_azure_waf_raw*, timestamp ingestion is according to the **timeStamp** field in UTC (00:00) time zone.
-=======
 ### This pack includes:
 
 - Log Normalization - XDM mapping for key event types.
@@ -71,7 +57,6 @@
 >
 > See [RFC 3339](https://datatracker.ietf.org/doc/html/rfc3339) for more information.
 
->>>>>>> c86b5745
 
 ***
 
