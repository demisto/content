import pytest
import AzureWAF as waf
import demistomock as demisto
from CommonServerPython import CommandResults

API_VERSION = '2020-05-01'

GET_COMMAND_DATA = [
    (
        {'policy_name': 'pol1', 'verbose': 'false', 'limit': '10'},  # args, case: default resource_group
        {"method": "GET",
         "full_url":
            "https://management.azure.com/subscriptions/test/resourceGroups/test/providers/Microsoft.Network/\
ApplicationGatewayWebApplicationFirewallPolicies/pol1",
         "params": {"api-version": API_VERSION}
         }  # expected
    ),
    (
        {'verbose': 'false', 'limit': '10'},  # args, case: list of policies in default resource_group
        {"method": "GET",
         "full_url":
            "https://management.azure.com/subscriptions/test/resourceGroups/test/providers/Microsoft.Network/\
ApplicationGatewayWebApplicationFirewallPolicies",
         "params": {"api-version": API_VERSION}
         }  # expected
    ),
    (
        {'verbose': 'true', 'limit': '10'},  # args, case: list of policies in default resource_group with full data
        {"method": "GET",
         "full_url":
             "https://management.azure.com/subscriptions/test/resourceGroups/test/providers/Microsoft.Network/\
ApplicationGatewayWebApplicationFirewallPolicies",
         "params": {"api-version": API_VERSION}
         }  # expected
    ),
    (
        {'resource_group_name': ['res1'], 'verbose': 'false', 'limit': '10'},
        # args, case: list of policies in custom resource_group
        {"method": "GET",
         "full_url":
             "https://management.azure.com/subscriptions/test/resourceGroups/res1/providers/Microsoft.Network/\
ApplicationGatewayWebApplicationFirewallPolicies",
         "params": {"api-version": API_VERSION}
         }  # expected
    ),
]


@pytest.mark.parametrize('demisto_args,expected_results', GET_COMMAND_DATA)
def test_get_policy_by_resource_body(mocker, demisto_args, expected_results):
    """
    Given:
        - search task's argument

    When:
        - retrieving policy's data

    Then:
        - validating the body sent to request is matching the search

    """

    mocker.patch.object(demisto, 'args', return_value=demisto_args)
    client = waf.AzureWAFClient(
        app_id='',
        subscription_id='test',
        resource_group_name='test',
        verify=True,
        proxy=False,
        auth_type='Device'
    )
    m = mocker.patch.object(client, 'http_request', return_value={'properties': 'test'})
    waf.policies_get_command(client, **demisto_args)
    assert m.call_args[1].get('full_url') == expected_results.get("full_url")
    assert m.call_args[1].get('method') == expected_results.get("method")


def test_get_array_policy_with_exception(mocker):
    """
    Given:
        - search task's argument

    When:
        - retrieving policy's data

    Then:
        - validating the body sent to request is matching the search

    """
    demisto_args = {
        'policy_name': 'pol1',
        'resource_group_name': ['res1', 'res2'],
        'verbose': 'false', 'limit': '10',
        'subscription_id': 'sub1'
    }
    expected_results = {
        "method": "GET",
        "full_url": "https://management.azure.com/subscriptions/sub1/resourceGroups/res2/providers/Microsoft.Network/\
ApplicationGatewayWebApplicationFirewallPolicies/pol1",
        "params": {"api-version": API_VERSION}
    }
    client = waf.AzureWAFClient(
        app_id='',
        subscription_id='test',
        resource_group_name='test',
        verify=True,
        proxy=False,
        auth_type='Device'
    )
    side_effect = [Exception('Test'), {'properties': 'test2'}]
    expected_outputs = [{'properties': 'res1 threw Exception: Test'}, {'properties': 'test2'}]
    m = mocker.patch.object(client, 'http_request', side_effect=side_effect)
    commandResult = waf.policies_get_command(client, **demisto_args)
    assert commandResult.outputs == expected_outputs
    assert m.call_args[1].get('full_url') == expected_results.get("full_url")
    assert m.call_args[1].get('method') == expected_results.get("method")
    assert m.call_args[1].get('params') == expected_results.get("params")


UPSERT_COMMAND_DATA = [
    (
        {'policy_name': 'pol1', 'resource_group_name': ['res1'], 'verbose': 'false', 'limit': '10',
         'managed_rules': '{"test": "test"}', 'location': 'east'
         },  # args, case: custom resource_group update rule
        {"method": "PUT",
         "full_url":
            "https://management.azure.com/subscriptions/test/resourceGroups/res1/providers/Microsoft.Network/\
ApplicationGatewayWebApplicationFirewallPolicies/pol1",
         "params": {"api-version": API_VERSION},
         "body": {'location': 'east', 'properties': {'managedRules': {'test': 'test'}}}
         }  # expected
    ),
    (
        {'policy_name': 'pol1', 'resource_group_name': ['res1'], 'verbose': 'false', 'limit': '10',
         'managed_rules': '{"test": "test"}', 'custom_rules': '{"test": "test"}', 'location': 'east'
         },  # args, case: custom resource_group update rule with key hierarchy
        {"method": "PUT",
         "full_url":
             "https://management.azure.com/subscriptions/test/resourceGroups/res1/providers/Microsoft.Network/\
ApplicationGatewayWebApplicationFirewallPolicies/pol1",
             "params": {"api-version": API_VERSION},
         "body": {'location': 'east', 'properties': {'customRules': {'test': 'test'},
                                                     'managedRules': {'test': 'test'}}}
         }  # expected
    ),

]


@pytest.mark.parametrize('demisto_args,expected_results', UPSERT_COMMAND_DATA)
def test_policy_upsert_request_body_happy(mocker, demisto_args, expected_results):
    """
    Given:
        - a policy to update or a new policy

    When:
        - updating or creating policy's data

    Then:
        - validating the body sent to request is matching the api requires

    """

    mocker.patch.object(demisto, 'args', return_value=demisto_args)
    client = waf.AzureWAFClient(
        app_id='',
        subscription_id='test',
        resource_group_name='test',
        verify=True,
        proxy=False,
        auth_type='Device'
    )
    m = mocker.patch.object(client, 'http_request', return_value={'name': 'pol1', 'id': 'id', 'properties': {}})
    waf.policy_upsert_command(client, **demisto_args)
    assert m.call_args[1].get('method') == expected_results.get("method")
    assert m.call_args[1].get('full_url') == expected_results.get("full_url")
    assert m.call_args[1].get('data') == expected_results.get("body")
    assert m.call_args[1].get('params') == expected_results.get("params")


def test_policy_array_group_names_upsert_request(mocker):
    """
    Given:
        - a policy to update or a new policy

    When:
        - updating or creating policy's data

    Then:
        - validating the body sent to request is matching the api requires

    """
    demisto_args = {
        'policy_name': 'pol1',
        'resource_group_name': ['res1', 'res2'],
        'verbose': 'false',
        'limit': '10',
        'managed_rules': '{"test": "test"}',
        'custom_rules': '{"test": "test"}',
        'location': 'east'
    }
    expected_results = {
        "method": "PUT",
        "full_url": "https://management.azure.com/subscriptions/test/resourceGroups/res2/providers/Microsoft.Network/\
ApplicationGatewayWebApplicationFirewallPolicies/pol1",
        "params": {"api-version": API_VERSION},
        "body": {
            'location': 'east',
            'properties': {
                'customRules': {'test': 'test'},
                'managedRules': {'test': 'test'},
            },
        },
    }
    mocker.patch.object(demisto, 'args', return_value=demisto_args)
    client = waf.AzureWAFClient(
        app_id='',
        subscription_id='test',
        resource_group_name='test',
        verify=True,
        proxy=False,
        auth_type='Device'
    )
    expected_commandResult_output = [{'properties': 'res1 threw Exception: Test'},
                                     {'name': 'pol1', 'id': 'id', 'properties': {}}]
    m = mocker.patch.object(client, 'http_request', side_effect=[Exception('Test'),
                                                                 {'name': 'pol1', 'id': 'id', 'properties': {}}])
    commandResult = waf.policy_upsert_command(client, **demisto_args)
    assert commandResult.outputs == expected_commandResult_output
    assert m.call_args[1].get('method') == expected_results.get("method")
    assert m.call_args[1].get('full_url') == expected_results.get("full_url")
    assert m.call_args[1].get('data') == expected_results.get("body")
    assert m.call_args[1].get('params') == expected_results.get("params")


UPSERT_COMMAND_DATA_BAD_CASES = [
    (
        {'resource_group_name': 'res1',
         'managed_rules': '{"test": "test"}', 'location': 'east', 'verbose': 'false', 'limit': '10'
         },  # args, case: missing policy name
        "In order to add/ update policy, please provide policy_name, location and managed_rules. "  # expected
    ),
    (
        {'policy_name': 'pol1',
         'resource_group_name': 'res1',
         'location': 'east'
         },  # args, case: missing managed_rules
        "In order to add/ update policy, please provide policy_name, location and managed_rules. "  # expected
    ),
    (
        {'policy_name': 'pol1',
         'resource_group_name': 'res1',
         'managed_rules': '{"test": "test"}'
         },  # args, case: missing location
        "In order to add/ update policy, please provide policy_name, location and managed_rules. "  # expected
    ),

]


@pytest.mark.parametrize('demisto_args,expected_error_msg', UPSERT_COMMAND_DATA_BAD_CASES)
def test_policy_upsert_request_body_fails(mocker, demisto_args, expected_error_msg):
    """
    Given:
        - a policy to update or a new policy

    When:
        - updating or creating policy's data without policy_name, location or managed_rules.

    Then:
        - failing when missing required data

    """

    mocker.patch.object(demisto, 'args', return_value=demisto_args)
    client = waf.AzureWAFClient(
        app_id='',
        subscription_id='test',
        resource_group_name='test',
        verify=True,
        proxy=False,
        auth_type='Device'
    )
    mocker.patch.object(client, 'http_request', return_value={})
    with pytest.raises(Exception) as e:
        waf.policy_upsert_command(client, **demisto_args)
    assert str(e.value) == expected_error_msg


@pytest.mark.parametrize('params, expected_results', [
    ({'auth_type': 'Device Code'}, "When using device code flow configuration"),
    ({'auth_type': 'Authorization Code'}, "When using user auth flow configuration")])
def test_test_module_command(mocker, params, expected_results):
    """
        Given:
            - Case 1: Integration params with 'Device' as auth_type.
            - Case 2: Integration params with 'User Auth' as auth_type.
        When:
            - Calling test-module command.
        Then
            - Assert the right exception was thrown.
            - Case 1: Should throw an exception related to Device-code-flow config and return True.
            - Case 2: Should throw an exception related to User-Auth-flow config and return True.
    """
    mocker.patch.object(waf, "test_connection", side_effect=Exception('mocked error'))
    mocker.patch.object(demisto, 'params', return_value=params)
    with pytest.raises(Exception) as e:
        waf.test_module(None, {})
    assert expected_results in str(e.value)


@pytest.mark.parametrize(argnames='client_id', argvalues=['test_client_id', None])
def test_test_module_command_with_managed_identities(mocker, requests_mock, client_id):
    """
        Given:
            - Managed Identities client id for authentication.
        When:
            - Calling test_module.
        Then:
            - Ensure the output are as expected.
    """

    from AzureWAF import main, MANAGED_IDENTITIES_TOKEN_URL, Resources
    import AzureWAF

    mock_token = {'access_token': 'test_token', 'expires_in': '86400'}
    get_mock = requests_mock.get(MANAGED_IDENTITIES_TOKEN_URL, json=mock_token)

    params = {
        'managed_identities_client_id': {'password': client_id},
        'auth_type': 'Azure Managed Identities'
    }
    mocker.patch.object(demisto, 'params', return_value=params)
    mocker.patch.object(demisto, 'command', return_value='test-module')
    mocker.patch.object(AzureWAF, 'return_results', return_value=params)
    mocker.patch('MicrosoftApiModule.get_integration_context', return_value={})

    main()

    assert 'ok' in AzureWAF.return_results.call_args[0][0]
    qs = get_mock.last_request.qs
    assert qs['resource'] == [Resources.management_azure]
    assert client_id and qs['client_id'] == [client_id] or 'client_id' not in qs


def test_generate_login_url(mocker):
    """
    Given:
        - Self-deployed are true and auth code are the auth flow
    When:
        - Calling function azure-waf-generate-login-url
        - Ensure the generated url are as expected.
    """
    # prepare
    import demistomock as demisto
    from AzureWAF import main, Scopes
    import AzureWAF

    redirect_uri = 'redirect_uri'
    tenant_id = 'tenant_id'
    client_id = 'client_id'
    mocked_params = {
        'redirect_uri': redirect_uri,
        'auth_type': 'Authorization Code',
        'self_deployed': 'True',
        'tenant_id': tenant_id,
        'app_id': client_id,
        'credentials': {
            'password': 'client_secret'
        }
    }
    mocker.patch.object(demisto, 'params', return_value=mocked_params)
    mocker.patch.object(demisto, 'command', return_value='azure-waf-generate-login-url')
    mocker.patch.object(AzureWAF, 'return_results')

    # call
    main()

    # assert
    expected_url = f'[login URL](https://login.microsoftonline.com/{tenant_id}/oauth2/v2.0/authorize?' \
                   f'response_type=code&scope=offline_access%20{Scopes.management_azure}' \
<<<<<<< HEAD
                   f'&client_id={client_id}&redirect_uri={redirect_uri})'
=======
                   f'&client_id={client_id}&redirect_uri={redirect_uri}&prompt=consent)'
>>>>>>> 90cf3b88
    res = AzureWAF.return_results.call_args[0][0].readable_output
    assert expected_url in res


def test_subscriptions_list_command(mocker):
    client = waf.AzureWAFClient(
        app_id='',
        subscription_id='test',
        resource_group_name='test',
        verify=True,
        proxy=False,
        auth_type='Device'
    )
    expected_results = {
        'method': 'GET',
        'full_url': 'https://management.azure.com/subscriptions',
        'params': {'api-version': API_VERSION}
    }
    m = mocker.patch.object(client, 'http_request', return_value={
        "value": [
            {
                "id": "/subscriptions/0f907ea4-bc8b-4c11-9d7e-805c2fd144fb",
                "authorizationSource": "Legacy, RoleBased",
                "managedByTenants": [],
                "subscriptionId": "0f907ea4-bc8b-4c11-9d7e-805c2fd144fb",
                "tenantId": "ebac1a16-81bf-449b-8d43-5732c3c1d999",
                "displayName": "Pay-As-You-Go",
                "state": "Enabled",
                "subscriptionPolicies": {
                    "locationPlacementId": "Public_2014-09-01",
                    "quotaId": "PayAsYouGo_2014-09-01",
                    "spendingLimit": "Off"
                }
            },
            {
                "id": "/subscriptions/057b1785-fd7b-4ca3-ad1b-709e4b1668be",
                "authorizationSource": "RoleBased",
                "managedByTenants": [],
                "subscriptionId": "057b1785-fd7b-4ca3-ad1b-709e4b1668be",
                "tenantId": "ebac1a16-81bf-449b-8d43-5732c3c1d999",
                "displayName": "Access to Azure Active Directory",
                "state": "Enabled",
                "subscriptionPolicies": {
                    "locationPlacementId": "Public_2014-09-01",
                    "quotaId": "AAD_2015-09-01",
                    "spendingLimit": "On"
                }
            }
        ]
    })
    commandResult = waf.subscriptions_list_command(client)
    commandResult.readable_output == '''### Subscriptions: \n|displayName|state|subscriptionId|tenantId|\n|---|---|---|---|
| Pay-As-You-Go | Enabled | 0f907ea4-bc8b-4c11-9d7e-805c2fd144fb | ebac1a16-81bf-449b-8d43-5732c3c1d999 |\n
| Access to Azure Active Directory | Enabled | 057b1785-fd7b-4ca3-ad1b-709e4b1668be | ebac1a16-81bf-449b-8d43-5732c3c1d999 |\n'''
    assert m.call_args[1].get('method') == expected_results.get("method")
    assert m.call_args[1].get('full_url') == expected_results.get("full_url")
    assert m.call_args[1].get('params') == expected_results.get("params")


def test_resource_group_list_command(mocker):
    client = waf.AzureWAFClient(
        app_id='',
        subscription_id='test',
        resource_group_name='test',
        verify=True,
        proxy=False,
        auth_type='Device'
    )
    expected_results = {
        'method': 'GET',
        'full_url': 'https://management.azure.com/subscriptions/pol1/resourcegroups',
        "params": {
            "api-version": API_VERSION,
            "$top": 10
        }
    }
    demisto_args = {
        'subscription_id': 'pol1',
        'verbose': 'false',
        'limit': '10',
        'location': 'east'
    }
    m = mocker.patch.object(client, 'http_request', return_value={
        "value": [
            {
                "id": "/subscriptions/pol1/resourceGroups/cloud-shell-storage-eastus",
                "name": "cloud-shell-storage-eastus",
                "type": "Microsoft.Resources/resourceGroups",
                "location": "eastus",
                "properties": {
                    "provisioningState": "Succeeded"
                }
            },
            {
                "id": "/subscriptions/pol1/resourceGroups/demisto",
                "name": "demisto",
                "type": "Microsoft.Resources/resourceGroups",
                "location": "centralus",
                "properties": {
                    "provisioningState": "Succeeded"
                }
            },
            {
                "id": "/subscriptions/pol1/resourceGroups/compute-integration",
                "name": "compute-integration",
                "type": "Microsoft.Resources/resourceGroups",
                "location": "eastus",
                "properties": {
                    "provisioningState": "Succeeded"
                }
            }
        ]
    })
    expected_commandResult = CommandResults(readable_output="### Resource Groups: \n|Subscription ID pol1|\n|---|\n| [{'name': \
'cloud-shell-storage-eastus', 'location': 'eastus', 'properties.provisioningState': 'Succeeded'}],<br>[{'name': 'demisto', \
'location': 'centralus', 'properties.provisioningState': 'Succeeded'}],<br>[{'name': 'compute-integration', 'location': 'eastus',\
 'properties.provisioningState': 'Succeeded'}] |\n")
    commandResult = waf.resource_group_list_command(client, **demisto_args)
    assert m.call_args[1].get('method') == expected_results.get("method")
    assert m.call_args[1].get('full_url') == expected_results.get("full_url")
    commandResult.readable_output == expected_commandResult.readable_output<|MERGE_RESOLUTION|>--- conflicted
+++ resolved
@@ -379,11 +379,7 @@
     # assert
     expected_url = f'[login URL](https://login.microsoftonline.com/{tenant_id}/oauth2/v2.0/authorize?' \
                    f'response_type=code&scope=offline_access%20{Scopes.management_azure}' \
-<<<<<<< HEAD
-                   f'&client_id={client_id}&redirect_uri={redirect_uri})'
-=======
                    f'&client_id={client_id}&redirect_uri={redirect_uri}&prompt=consent)'
->>>>>>> 90cf3b88
     res = AzureWAF.return_results.call_args[0][0].readable_output
     assert expected_url in res
 
