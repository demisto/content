--- conflicted
+++ resolved
@@ -516,15 +516,11 @@
     description: Tests connectivity to the Azure Web Application Firewall.
     execution: false
     name: azure-waf-auth-test
-<<<<<<< HEAD
   - description: Generate the login url used for Authorization code flow.
     execution: false
     name: azure-waf-generate-login-url
     arguments: []
-  dockerimage: demisto/crypto:1.0.0.42817
-=======
   dockerimage: demisto/crypto:1.0.0.47103
->>>>>>> 270c8f6c
   feed: false
   isfetch: false
   longRunning: false
