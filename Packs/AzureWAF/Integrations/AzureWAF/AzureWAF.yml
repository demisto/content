--- conflicted
+++ resolved
@@ -506,19 +506,9 @@
       description: Resource group tags.
       type: String
 
-<<<<<<< HEAD
   dockerimage: demisto/crypto:1.0.0.63672
-  feed: false
-  isfetch: false
-  longRunning: false
-  longRunningPort: false
-=======
-  dockerimage: demisto/crypto:1.0.0.52480
->>>>>>> 7ff83e9d
   runonce: false
   script: '-'
   subtype: python3
   type: python
-fromversion: 5.0.0
-tests:
-- No tests (auto formatted)+fromversion: 5.0.0