--- conflicted
+++ resolved
@@ -259,7 +259,7 @@
       required: false
       secret: false
     - default: false
-      description: Comma-separated list of subscription IDs. Will override the default subscription ID.        
+      description: Comma-separated list of subscription IDs. Will override the default subscription ID.
       isArray: true
       name: subscription_id
       required: false
@@ -563,11 +563,8 @@
     execution: false
     name: azure-waf-generate-login-url
     arguments: []
-<<<<<<< HEAD
-  dockerimage: demisto/crypto:1.0.0.49599
-=======
   - description: Gets all subscriptions for a tenant.
-    deprecated: false  
+    deprecated: false
     execution: false
     name: azure-waf-subscriptions-list
     arguments: []
@@ -591,10 +588,10 @@
       description: The tenatnt ID of the subscription.
       type: String
   - description: Gets all the resource groups for a subscription.
-    deprecated: false  
+    deprecated: false
     execution: false
     name: azure-waf-resource-group-list
-    arguments: 
+    arguments:
     - default: false
       description: Comma-separated value list of subscription IDs. If not provided, the integration default subscription ID will be used.
       isArray: true
@@ -613,7 +610,7 @@
       isArray: false
       name: limit
       required: false
-      secret: false  
+      secret: false
     outputs:
     - contextPath: AzureWAF.ResourceGroup.id
       description: Resource group ID.
@@ -632,10 +629,9 @@
       type: String
     - contextPath: AzureWAF.ResourceGroup.tags
       description: Resource group tags.
-      type: String  
-  
+      type: String
+
   dockerimage: demisto/crypto:1.0.0.50394
->>>>>>> 76aeb2e5
   feed: false
   isfetch: false
   longRunning: false
