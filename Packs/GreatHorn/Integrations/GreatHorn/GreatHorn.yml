commonfields:
  id: GreatHorn
  version: -1
fromversion: 6.0.0
name: GreatHorn
display: GreatHorn
category: Network Security
description: The only cloud-native security platform that stops targeted social engineering and phishing attacks on cloud email platforms like Office 365 and G Suite.
configuration:
- display: Base URL
  name: url
  type: 0
  required: true
  defaultvalue: https://api.greathorn.com
- display: API Version
  name: api_version
  defaultvalue: v2
  type: 0
  required: true
- display: API Key
  name: apikey
  defaultvalue: ""
  type: 4
  required: true
- display: Trust any certificate (not secure)
  name: insecure
  type: 8
- display: Use system proxy settings
  name: proxy
  type: 8
script:
  script: ''
  type: python
  commands:
  - name: gh-get-message
    description: Return message details for the specified event
    arguments:
    - name: id
      isArray: true
      required: true
      description: GreatHorn eventId, multiple values supported via CSV
    - name: includeheaders
      default: true
      auto: PREDEFINED
      predefined:
      - "true"
      - "false"
      description: Whether or not to include full message headers in the War Room output
      defaultValue: "false"
    - name: showalllinks
      auto: PREDEFINED
      predefined:
      - "true"
      - "false"
      description: Whether or not to show all links in the War Room output. When false only suspicious and malicious links will be returned to the War Room.
      defaultValue: "false"
    outputs:
    - contextPath: GreatHorn.Message.eventId
      description: The GreatHorn event id
      type: Number
    - contextPath: GreatHorn.Message.origin
      description: Mailbox email was discovered
      type: String
    - contextPath: GreatHorn.Message.status
      description: Has the system taken action on the event
      type: String
    - contextPath: GreatHorn.Message.xMailer
      description: X-Mailer header entry
      type: Unknown
    - contextPath: GreatHorn.Message.sourcePath
      description: GreatHorn discovered domain of sender
      type: String
    - contextPath: GreatHorn.Message.ip
      description: GreatHorn discovered originating ip of sender
      type: String
    - contextPath: GreatHorn.Message.bodyOnlyWhitespace
      description: Body of email content is only whitespace
      type: Number
    - contextPath: GreatHorn.Message.collector
      description: Email provider email discovered
      type: Unknown
    - contextPath: GreatHorn.Message.dkim
      description: dmarc authentication result
      type: String
    - contextPath: GreatHorn.Message.spf
      description: spf authentication result
      type: String
    - contextPath: GreatHorn.Message.contentHash
      description: Hash of email body conten
      type: String
    - contextPath: GreatHorn.Message.violations
      description: All body of email policy matches
      type: Number
    - contextPath: GreatHorn.Message.workflow
      description: Current action of event
      type: String
    - contextPath: GreatHorn.Message.targets
      description: All recepients of the email
      type: String
    - contextPath: GreatHorn.Message.source
      description: Email sender address
      type: String
    - contextPath: GreatHorn.Message.location
      description: Location of sender ip origin
      type: String
    - contextPath: GreatHorn.Message.quarReleasedBy
      description: Who released the quarantined email
      type: Unknown
    - contextPath: GreatHorn.Message.quarDeleted
      description: Has the event been deleted from quarantined
      type: Unknown
    - contextPath: GreatHorn.Message.quarDeletedBy
      description: Who deleted the quarantined email
      type: Unknown
    - contextPath: GreatHorn.Message.quarDenied
      description: Has the event been denied released from quarantined
      type: Unknown
    - contextPath: GreatHorn.Message.subject
      description: Email subject
      type: String
    - contextPath: GreatHorn.Message.xAuthResults
      description: X-Original-Authentication-Results header entry
      type: Unknown
    - contextPath: GreatHorn.Message.dmarc
      description: dmarc authentication result
      type: String
    - contextPath: GreatHorn.Message.returnPath
      description: Return-Path header entry'
      type: String
    - contextPath: GreatHorn.Message.received
      description: Received header entry
      type: String
    - contextPath: GreatHorn.Message.replyTo
      description: Reply-To header entry
      type: String
    - contextPath: GreatHorn.Message.timestamp
      description: timestamp of the event, usually receivedTime
      type: Date
    - contextPath: GreatHorn.Message.flag
      description: All policies the event matched
      type: Number
    - contextPath: GreatHorn.Message.homographScore
      description: GreatHorn homograph score
      type: Number
    - contextPath: GreatHorn.Message.owlScore
      description: GreatHorn threat score
      type: Number
    - contextPath: GreatHorn.Message.anomalyScore
      description: GreatHorn anomaly score
      type: Number
    - contextPath: GreatHorn.Message.authScore
      description: GreatHorn illegitmacy score
      type: Number
    - contextPath: GreatHorn.Message.remediation
      description: Remediation action taken
      type: Unknown
    - contextPath: GreatHorn.Message.quarantined
      description: Has the event been quarantined
      type: Unknown
    - contextPath: GreatHorn.Message.quarExpired
      description: Has the event been expired from quarantined
      type: Unknown
    - contextPath: GreatHorn.Message.quarReleaseRequested
      description: Has the event been requested to be relased from quarantined
      type: Unknown
    - contextPath: GreatHorn.Message.quarReleased
      description: Has the event been released from quarantined
      type: Unknown
    - contextPath: GreatHorn.Message.displayName
      description: Display name of sender
      type: String
    - contextPath: GreatHorn.Message.country
      description: Country of sender ip country
      type: String
    - contextPath: GreatHorn.Message.region
      description: Region of sender ip origin
      type: String
    - contextPath: GreatHorn.Message.authenticationResults
      description: Authentication-Results header entry
      type: String
    - contextPath: GreatHorn.Message.messageId
      description: Message-Id header entry
      type: String
    - contextPath: GreatHorn.Message.headers
      description: Full set of headers for the email
      type: Object
    - contextPath: GreatHorn.Message.links.resolvedUrl
      description: The URL of the resolved link if it points elsewhere
      type: Unknown
    - contextPath: GreatHorn.Message.links.text
      description: The text showing for the link discovered in the body of the email
      type: String
    - contextPath: GreatHorn.Message.links.url
      description: URL of link discovered in body of email
      type: String
    - contextPath: GreatHorn.Message.links.tags
      description: List of tags describing the analysis of the event
      type: String
  - name: gh-search-message
    description: Search for message based on filtering input
    arguments:
    - name: fields
      isArray: true
      description: The fields to include in the response. By default, all fields are returned.
    - name: filters
      description: The criteria to use in filtering search results.  This should be input as a dictionary.
    - name: limit
      description: The maximum number of entries to return per page of results. Default is 10; max is 200.
      defaultValue: "10"
    - name: offset
      description: The zero-based offset of the first item in the collection. Default is 0; max is 10000.
    - name: sort
      description: The field to use in sorting results. Default is eventId
      defaultValue: eventId
    - name: sortDir
      auto: PREDEFINED
      predefined:
      - desc
      - asc
      description: Indicates if the sort direction is ascending or descending. Default is descending.
      defaultValue: desc
    outputs:
    - contextPath: GreatHorn.Message.eventId
      description: The GreatHorn event id
      type: Number
    - contextPath: GreatHorn.Message.origin
      description: Mailbox email was discovered
      type: String
    - contextPath: GreatHorn.Message.status
      description: Has the system taken action on the event
      type: String
    - contextPath: GreatHorn.Message.xMailer
      description: X-Mailer header entry
      type: Unknown
    - contextPath: GreatHorn.Message.sourcePath
      description: GreatHorn discovered domain of sender
      type: String
    - contextPath: GreatHorn.Message.ip
      description: GreatHorn discovered originating ip of sender
      type: String
    - contextPath: GreatHorn.Message.bodyOnlyWhitespace
      description: Body of email content is only whitespace
      type: Number
    - contextPath: GreatHorn.Message.collector
      description: Email provider email discovered
      type: Unknown
    - contextPath: GreatHorn.Message.dkim
      description: dmarc authentication result
      type: String
    - contextPath: GreatHorn.Message.spf
      description: spf authentication result
      type: String
    - contextPath: GreatHorn.Message.contentHash
      description: Hash of email body conten
      type: String
    - contextPath: GreatHorn.Message.violations
      description: All body of email policy matches
      type: Number
    - contextPath: GreatHorn.Message.workflow
      description: Current action of event
      type: String
    - contextPath: GreatHorn.Message.targets
      description: All recepients of the email
      type: String
    - contextPath: GreatHorn.Message.source
      description: Email sender address
      type: String
    - contextPath: GreatHorn.Message.location
      description: Location of sender ip origin
      type: String
    - contextPath: GreatHorn.Message.quarReleasedBy
      description: Who released the quarantined email
      type: Unknown
    - contextPath: GreatHorn.Message.quarDeleted
      description: Has the event been deleted from quarantined
      type: Unknown
    - contextPath: GreatHorn.Message.quarDeletedBy
      description: Who deleted the quarantined email
      type: Unknown
    - contextPath: GreatHorn.Message.quarDenied
      description: Has the event been denied released from quarantined
      type: Unknown
    - contextPath: GreatHorn.Message.subject
      description: Email subject
      type: String
    - contextPath: GreatHorn.Message.xAuthResults
      description: X-Original-Authentication-Results header entry
      type: Unknown
    - contextPath: GreatHorn.Message.dmarc
      description: dmarc authentication result
      type: String
    - contextPath: GreatHorn.Message.returnPath
      description: Return-Path header entry'
      type: String
    - contextPath: GreatHorn.Message.received
      description: Received header entry
      type: String
    - contextPath: GreatHorn.Message.replyTo
      description: Reply-To header entry
      type: String
    - contextPath: GreatHorn.Message.timestamp
      description: timestamp of the event, usually receivedTime
      type: Date
    - contextPath: GreatHorn.Message.flag
      description: All policies the event matched
      type: Number
    - contextPath: GreatHorn.Message.homographScore
      description: GreatHorn homograph score
      type: Number
    - contextPath: GreatHorn.Message.owlScore
      description: GreatHorn threat score
      type: Number
    - contextPath: GreatHorn.Message.anomalyScore
      description: GreatHorn anomaly score
      type: Number
    - contextPath: GreatHorn.Message.authScore
      description: GreatHorn illegitmacy score
      type: Number
    - contextPath: GreatHorn.Message.remediation
      description: Remediation action taken
      type: Unknown
    - contextPath: GreatHorn.Message.quarantined
      description: Has the event been quarantined
      type: Unknown
    - contextPath: GreatHorn.Message.quarExpired
      description: Has the event been expired from quarantined
      type: Unknown
    - contextPath: GreatHorn.Message.quarReleaseRequested
      description: Has the event been requested to be relased from quarantined
      type: Unknown
    - contextPath: GreatHorn.Message.quarReleased
      description: Has the event been released from quarantined
      type: Unknown
    - contextPath: GreatHorn.Message.displayName
      description: Display name of sender
      type: String
    - contextPath: GreatHorn.Message.country
      description: Country of sender ip country
      type: String
    - contextPath: GreatHorn.Message.region
      description: Region of sender ip origin
      type: String
    - contextPath: GreatHorn.Message.authenticationResults
      description: Authentication-Results header entry
      type: String
    - contextPath: GreatHorn.Message.messageId
      description: Message-Id header entry
      type: String
    - contextPath: GreatHorn.Message.headers
      description: Full set of headers for the email
      type: Object
    - contextPath: GreatHorn.Message.links.resolvedUrl
      description: The URL of the resolved link if it points elsewhere
      type: Unknown
    - contextPath: GreatHorn.Message.links.text
      description: The text showing for the link discovered in the body of the email
      type: String
    - contextPath: GreatHorn.Message.links.url
      description: URL of link discovered in body of email
      type: String
    - contextPath: GreatHorn.Message.links.tags
      description: List of tags describing the analysis of the event
      type: String
  - name: gh-remediate-message
    description: Perform the specified remediation action on message
    arguments:
    - name: action
      required: true
      auto: PREDEFINED
      predefined:
      - archive
      - banner
      - delete
      - label
      - move
      - quarantine
      - delete
      - removeattachments
      - review
      - trash
      description: The action to take on the given message
    - name: eventId
      required: true
      description: The GreatHorn event ID
    - name: hasButton
      auto: PREDEFINED
      predefined:
      - "True"
      - "False"
      description: If true, the banner will include a button enabling the end-user to remove the banner. Default is True.
      defaultValue: "True"
    - name: message
      description: The text to display in the email's banner.
    - name: label
      description: The name of the label to add. If the label name does not exist, it will be created.
    - name: location
      description: The target location in the user's mailbox. If the location does not exist, it will be created.
    outputs:
    - contextPath: GreatHorn.Remediation.action
      description: Remediation action requested to be taken on the event
      type: String
    - contextPath: GreatHorn.Remediation.eventId
      description: The Greathorn event ID
      type: String
    - contextPath: GreatHorn.Remediation.reason
      description: Details of error seen if any
      type: String
    - contextPath: GreatHorn.Remediation.success
      description: Indication if the request was successful
      type: Number
  - name: gh-revert-remediate-message
    description: Revert the specified remediation action on the given message
    arguments:
    - name: action
      description: Remediation action to revert
      required: true
      auto: PREDEFINED
      predefined:
      - banner
      - quarantinerequest
      - quarantinerelease
      - quarantinedeny
      - removeattachments
      - review
    - name: eventId
      required: true
      description: The GreatHorn event ID
    outputs:
    - contextPath: GreatHorn.Remediation.action
      description: Remediation action that was reverted
      type: String
    - contextPath: GreatHorn.Remediation.eventId
      description: The GreatHorn event ID
      type: String
    - contextPath: GreatHorn.Remediation.reason
      description: Details of error seen if any
      type: String
    - contextPath: GreatHorn.Remediation.success
      description: Indication if the request was successful
      type: Number
  - name: gh-get-policy
    description: Retrieve details about the policy specified
    arguments:
    - name: policyid
      isArray: true
      description: The ID of the policy
    outputs:
    - contextPath: GreatHorn.Policy.name
      description: The user-defined name of the policy
      type: String
    - contextPath: GreatHorn.Policy.enabled
      description: Whether the policy is enabled
      type: Number
    - contextPath: GreatHorn.Policy.config
      description: The match configuration of the policy
      type: String
    - contextPath: GreatHorn.Policy.id
      description: The ID of the policy
      type: Number
    - contextPath: GreatHorn.Policy.description
      description: The user-defined description of the policy
      type: String
  - name: gh-set-policy
    description: Retrieve details about the policy specified.
    arguments:
    - name: updatemethod
      description: Update method for the given policy.
      required: true
      auto: PREDEFINED
      predefined:
      - patch
      - put
    - name: policyid
      required: true
      description: The ID of the policy.
    - name: policyjson
      description: Policy defintion or policy change defintion.  Input as a dictionary.
      required: true
    outputs:
    - contextPath: GreatHorn.Policy.id
      description: The ID of the policy.
      type: Number
<<<<<<< HEAD
  dockerimage: demisto/python3:3.10.8.37233
=======
  dockerimage: demisto/python3:3.10.12.63474
  runonce: false
>>>>>>> 1df13864
  subtype: python3<|MERGE_RESOLUTION|>--- conflicted
+++ resolved
@@ -480,10 +480,6 @@
     - contextPath: GreatHorn.Policy.id
       description: The ID of the policy.
       type: Number
-<<<<<<< HEAD
-  dockerimage: demisto/python3:3.10.8.37233
-=======
   dockerimage: demisto/python3:3.10.12.63474
   runonce: false
->>>>>>> 1df13864
   subtype: python3