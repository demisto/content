category: IT Services
sectionOrder:
- Connect
- Collect
commonfields:
  id: MicrosoftGraphApplications
  version: -1
configuration:
- defaultvalue: 6b071e63-f701-454b-9e54-ede4c96483e6
  display: Application ID
  name: app_id
  type: 0
  additionalinfo:
  section: Connect
- defaultvalue: https://login.microsoftonline.com
  display: Azure AD endpoint
  name: azure_ad_endpoint
  options:
  - https://login.microsoftonline.com
  - https://login.microsoftonline.us
  - https://login.microsoftonline.de
  - https://login.chinacloudapi.cn
  type: 15
  additionalinfo: Azure AD endpoint associated with a national cloud.
  section: Connect
  advanced: true
- display: Trust any certificate (not secure)
  name: insecure
  type: 8
  defaultvalue: 'false'
  additionalinfo:
  section: Connect
  advanced: true
- display: Use system proxy settings
  name: proxy
  type: 8
  defaultvalue: "false"
  additionalinfo:
  section: Connect
  advanced: true
- name: authentication_type
  display: Authentication Type
  defaultvalue: Device Code
  type: 15
  additionalinfo: Type of authentication - could be Client Credentials Authorization Flow (recommended) or Device Flow
  options:
  - Device Code
  - Client Credentials
  - Azure Managed Identities
  section: Connect
  advanced: true
- name: tenant_id
  display: Tenant ID (for Client Credentials mode)
  defaultvalue:
  type: 0
  additionalinfo: ""
  section: Connect
  advanced: true
- name: credentials
  hiddenusername: true
  displaypassword: Client Secret (for Client Credentials mode)
  display: Client Secret (for Client Credentials mode)
  defaultvalue:
  type: 9
  additionalinfo: ""
  section: Connect
- additionalinfo: The Managed Identities client ID for authentication - relevant only if the integration is running on Azure VM.
  displaypassword: Azure Managed Identities Client ID
  name: managed_identities_client_id
  hiddenusername: true
  type: 9
  section: Connect
description: Use the Azure Active Directory Applications integration to manage authorized applications.
display: Azure Active Directory Applications
name: MicrosoftGraphApplications
script:
  commands:
  - description: Run this command to start the authorization process and follow the instructions in the command results.
    name: msgraph-apps-auth-start
    arguments: []
    outputs: []
  - description: Run this command to complete the authorization process. Should be used after running the msgraph-apps-auth-start command.
    name: msgraph-apps-auth-complete
    arguments: []
    outputs: []
  - description: Run this command if for some reason you need to rerun the authentication process.
    name: msgraph-apps-auth-reset
    arguments: []
    outputs: []
  - description: Tests connectivity to Microsoft.
    name: msgraph-apps-auth-test
    arguments: []
    outputs: []
  - description: Retrieves a list of applications.
    name: msgraph-apps-service-principal-list
    arguments:
    - name: limit
      description: Maximum results to fetch. A value of 0 fetches all results.
      defaultValue: 10
    outputs:
    - contextPath: MSGraphApplication.keyCredentials.keyId
      description: The unique identifier (GUID) for the key.
      type: String
    - contextPath: MSGraphApplication.keyCredentials.customKeyIdentifier
      description: Custom key identifier.
      type: String
    - contextPath: MSGraphApplication.keyCredentials.displayName
      description: Friendly name for the key. Optional.
      type: String
    - contextPath: MSGraphApplication.keyCredentials.type
      description: The type of key credential; for example, “Symmetric”.
      type: String
    - contextPath: MSGraphApplication.keyCredentials.key
      description: The certificate's raw data in byte array converted to Base64 string.
      type: String
    - contextPath: MSGraphApplication.keyCredentials.usage
      description: A string that describes the purpose for which the key can be used; for example, “Verify”.
      type: String
    - contextPath: MSGraphApplication.keyCredentials.startDateTime
      description: "The date and time at which the credential expires.The Timestamp type represents date and time information using ISO 8601 format and is always in UTC time. For example, midnight UTC on Jan 1, 2014 would look like this: '2014-01-01T00:00:00Z'"
      type: Date
    - contextPath: MSGraphApplication.keyCredentials.endDateTime
      description: "The date and time at which the credential becomes valid.The Timestamp type represents date and time information using ISO 8601 format and is always in UTC time. For example, midnight UTC on Jan 1, 2014 would look like this: '2014-01-01T00:00:00Z'"
      type: Date
    - contextPath: MSGraphApplication.accountEnabled
      description: 'true if the application account is enabled; otherwise, false.'
      type: Boolean
    - contextPath: MSGraphApplication.appDescription
      description: A brief description of the application.
      type: String
    - contextPath: MSGraphApplication.appDisplayName
      description: The display name exposed by the associated application.
      type: String
    - contextPath: MSGraphApplication.appId
      description: The unique identifier for the associated application (its appId property).
      type: String
    - contextPath: MSGraphApplication.appOwnerOrganizationId
      description: Contains the tenant ID where the application is registered. This is applicable only to service principals backed by applications.
      type: String
    - contextPath: MSGraphApplication.appRoleAssignmentRequired
      description: Whether users or other service principals need to be granted an application role assignment for this service principal before users can sign in or apps can get tokens. Default is false.
      type: Boolean
    - contextPath: MSGraphApplication.applicationTemplateId
      description: Unique identifier of the application template that the service principal was created from.
      type: String
    - contextPath: MSGraphApplication.createdDateTime
      description: Time the application was created.
      type: Date
    - contextPath: MSGraphApplication.deletedDateTime
      description: Time the application was deleted.
      type: Date
    - contextPath: MSGraphApplication.description
      description: A brief description of the application.
      type: String
    - contextPath: MSGraphApplication.displayName
      description: The display name for the application.
      type: String
    - contextPath: MSGraphApplication.homepage
      description: Home page or landing page of the application.
      type: String
    - contextPath: MSGraphApplication.id
      description: The unique identifier for the application.
      type: String
    - contextPath: MSGraphApplication.info.logoUrl
      description: Content delivery network (CDN) URL to the application's logo.
      type: String
    - contextPath: MSGraphApplication.info.marketingUrl
      description: Link to the application's marketing page.
      type: String
    - contextPath: MSGraphApplication.info.privacyStatementUrl
      description: Link to the application's privacy statement.
      type: String
    - contextPath: MSGraphApplication.info.supportUrl
      description: Link to the application's support page.
      type: String
    - contextPath: MSGraphApplication.info.termsOfServiceUrl
      description: Link to the application's terms of service statement.
      type: String
    - contextPath: MSGraphApplication.loginUrl
      description: The URL where the service provider redirects the user to Azure AD to authenticate. Azure AD uses the URL to launch the application from Microsoft 365 or the Azure AD My Apps.
      type: String
    - contextPath: MSGraphApplication.logoutUrl
      description: Specifies the URL that will be used by Microsoft's authorization service to log out an user.
      type: String
    - contextPath: MSGraphApplication.notes
      description: The application's notes.
      type: String
    - contextPath: MSGraphApplication.oauth2PermissionScopes.adminConsentDescription
      description: A description of the delegated permissions, intended to be read by an administrator granting the permission on behalf of all users. This text appears in tenant-wide admin consent experiences.
      type: String
    - contextPath: MSGraphApplication.oauth2PermissionScopes.adminConsentDisplayName
      description: The permission's title, intended to be read by an administrator granting the permission on behalf of all users.
      type: String
    - contextPath: MSGraphApplication.oauth2PermissionScopes.id
      description: Unique delegated permission identifier inside the collection of delegated permissions defined for a resource application.
      type: String
    - contextPath: MSGraphApplication.oauth2PermissionScopes.isEnabled
      description: Whether OAuth 2.0 permission scopes are enabled.
      type: Boolean
    - contextPath: MSGraphApplication.oauth2PermissionScopes.type
      description: Whether this delegated permission should be considered safe for non-admin users to consent to on behalf of themselves, or whether an administrator should be required for consent to the permissions.
      type: String
    - contextPath: MSGraphApplication.oauth2PermissionScopes.userConsentDescription
      description: A description of the delegated permissions, intended to be read by a user granting the permission on their own behalf. This text appears in consent experiences where the user is consenting only on behalf of themselves.
      type: String
    - contextPath: MSGraphApplication.oauth2PermissionScopes.userConsentDisplayName
      description: A title for the permission.
      type: String
    - contextPath: MSGraphApplication.oauth2PermissionScopes.value
      description: The value to include in the scope claim in access tokens.
      type: String
    - contextPath: MSGraphApplication.preferredSingleSignOnMode
      description: The single sign-on mode configured for this application. Azure AD uses the preferred single sign-on mode to launch the application from Microsoft 365 or the Azure AD My Apps. The supported values are password, SAML, external, and OIDC.
      type: String
    - contextPath: MSGraphApplication.preferredTokenSigningKeyThumbprint
      description: Thumbprint of preferred certificate to sign the token.
      type: String
    - contextPath: MSGraphApplication.replyUrls
      description: The URLs that user tokens are sent to for signing in with the associated application, or the redirect URIs that OAuth 2.0 authorization codes and access tokens are sent to for the associated application.
      type: String
    - contextPath: MSGraphApplication.samlSingleSignOnSettings
      description: The collection for settings related to SAML single sign-on.
      type: String
    - contextPath: MSGraphApplication.servicePrincipalNames
      description: The list of identifier URIs.
      type: String
    - contextPath: MSGraphApplication.servicePrincipalType
      description: Identifies if the service principal represents an application or a managed identity.
      type: String
    - contextPath: MSGraphApplication.signInAudience
      description: The audience that can sign in.
      type: String
    - contextPath: MSGraphApplication.tokenEncryptionKeyId
      description: The key ID of a public key from the key credentials.
      type: String
    - contextPath: MSGraphApplication.verifiedPublisher.addedDateTime
      description: The timestamp when the verified publisher was first added or most recently updated.
      type: Date
    - contextPath: MSGraphApplication.verifiedPublisher.displayName
      description: The verified publisher name from the application publisher's Partner Center account.
      type: String
    - contextPath: MSGraphApplication.verifiedPublisher.verifiedPublisherId
      description: The ID of the verified publisher from the application publisher's Partner Center account.
      type: String
  - description: Removes an application from the directory.
    name: msgraph-apps-service-principal-remove
    arguments:
    - name: id
      description: The ID of the application to remove. Can be retrieved via the msgraph-apps-service-principal-remove command.
      required: true
    outputs: []
<<<<<<< HEAD
=======
  runonce: false
>>>>>>> 9ddafcfd
  script: '-'
  type: python
  subtype: python3
  dockerimage: demisto/crypto:1.0.0.63672
fromversion: 5.0.0
tests:
- MSGraph Applications Test<|MERGE_RESOLUTION|>--- conflicted
+++ resolved
@@ -249,10 +249,7 @@
       description: The ID of the application to remove. Can be retrieved via the msgraph-apps-service-principal-remove command.
       required: true
     outputs: []
-<<<<<<< HEAD
-=======
   runonce: false
->>>>>>> 9ddafcfd
   script: '-'
   type: python
   subtype: python3
