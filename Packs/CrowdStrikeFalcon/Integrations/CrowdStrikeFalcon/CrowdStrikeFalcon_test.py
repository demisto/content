--- conflicted
+++ resolved
@@ -6519,9 +6519,6 @@
     response = {'meta': {'query_time': 0.028057688, }, 'resources': [], 'errors': []}
     mocker.patch('CrowdStrikeFalcon.http_request', return_value=response)
     res = list_detection_summaries_command()
-<<<<<<< HEAD
-    assert res.readable_output == '### CrowdStrike Detections\n**No entries.**\n'
-=======
     assert res.readable_output == '### CrowdStrike Detections\n**No entries.**\n'
 
 
@@ -6636,5 +6633,4 @@
             }]
         }
     }
-    assert results['EntryContext'] == expected_results
->>>>>>> 51ee7d33
+    assert results['EntryContext'] == expected_results