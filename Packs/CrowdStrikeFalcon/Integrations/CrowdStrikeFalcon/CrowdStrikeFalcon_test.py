--- conflicted
+++ resolved
@@ -6574,9 +6574,6 @@
     response = {'meta': {'query_time': 0.028057688, }, 'resources': [], 'errors': []}
     mocker.patch('CrowdStrikeFalcon.http_request', return_value=response)
     res = list_detection_summaries_command()
-<<<<<<< HEAD
-    assert res.readable_output == '### CrowdStrike Detections\n**No entries.**\n'
-=======
     assert res.readable_output == '### CrowdStrike Detections\n**No entries.**\n'
 
 
@@ -6724,5 +6721,4 @@
     result = CrowdStrikeFalcon.get_incident_behavior_command(args={'behavior_ids': 'ind:XX:XX'})
     assert result.outputs_prefix == 'CrowdStrike.IncidentBehavior'
     assert result.outputs_key_field == 'behavior_id'
-    assert result.outputs == api_mock['resources']
->>>>>>> 9d6c5180
+    assert result.outputs == api_mock['resources']