--- conflicted
+++ resolved
@@ -3661,222 +3661,6 @@
     assert "reg-1key" in parsed_result[0].readable_output
 
 
-<<<<<<< HEAD
-@pytest.mark.parametrize('remote_id, close_incident, incident_status, detection_status, mirrored_object, entries',
-                         input_data.get_remote_data_command_args)
-def test_get_remote_data_command(mocker, remote_id, close_incident, incident_status, detection_status, mirrored_object, entries):
-    from CrowdStrikeFalcon import get_remote_data_command
-    incident_entity = input_data.response_incident.copy()
-    incident_entity['status'] = incident_status
-    mocker.patch(f'CrowdStrikeFalcon.get_incidents_entities', return_value={'resources': [incident_entity]})
-    detection_entity = input_data.response_detection.copy()
-    detection_entity['status'] = detection_status
-    mocker.patch(f'CrowdStrikeFalcon.get_detections_entities', return_value={'resources': [detection_entity]})
-    mocker.patch.object(demisto, 'params', return_value={'close_incident': close_incident})
-
-    result = get_remote_data_command({'id': remote_id, 'lastUpdate': '2022-03-08T08:17:09Z'})
-    assert result.mirrored_object == mirrored_object
-    assert result.entries == entries
-
-
-def test_find_incident_type():
-    from CrowdStrikeFalcon import find_incident_type, IncidentType
-    assert find_incident_type(input_data.remote_incident_id) == IncidentType.INCIDENT
-    assert find_incident_type(input_data.remote_detection_id) == IncidentType.DETECTION
-    assert find_incident_type('') is None
-
-
-def test_get_remote_incident_data(mocker):
-    from CrowdStrikeFalcon import get_remote_incident_data
-    incident_entity = input_data.response_incident.copy()
-    mocker.patch(f'CrowdStrikeFalcon.get_incidents_entities', return_value={'resources': [incident_entity.copy()]})
-    mirrored_data, updated_object = get_remote_incident_data(input_data.remote_incident_id)
-    incident_entity['status'] = 'New'
-    assert mirrored_data == incident_entity
-    assert updated_object == {'state': 'closed', 'status': 'New', 'tags': ['Objective/Keep Access'],
-                              'hosts.hostname': 'SFO-M-Y81WHJ', 'incident_type': 'incident'}
-
-
-def test_get_remote_detection_data(mocker):
-    from CrowdStrikeFalcon import get_remote_detection_data
-    detection_entity = input_data.response_detection.copy()
-    mocker.patch(f'CrowdStrikeFalcon.get_detections_entities', return_value={'resources': [detection_entity.copy()]})
-    mirrored_data, updated_object = get_remote_detection_data(input_data.remote_detection_id)
-    detection_entity['severity'] = 2
-    assert mirrored_data == detection_entity
-    assert updated_object == {'status': 'new', 'severity': 2, 'behaviors.tactic': 'Malware',
-                              'behaviors.scenario': 'suspicious_activity', 'behaviors.objective': 'Falcon Detection Method',
-                              'behaviors.technique': 'Malicious File', 'device.hostname': 'FALCON-CROWDSTR',
-                              'incident_type': 'detection'}
-
-
-@pytest.mark.parametrize('updated_object, entry_content, close_incident', input_data.set_xsoar_incident_entries_args)
-def test_set_xsoar_incident_entries(mocker, updated_object, entry_content, close_incident):
-    from CrowdStrikeFalcon import set_xsoar_incident_entries
-    mocker.patch.object(demisto, 'params', return_value={'close_incident': close_incident})
-    entries = []
-    set_xsoar_incident_entries(updated_object, entries, input_data.remote_incident_id)
-    if entry_content:
-        assert entry_content in entries[0].get('Contents')
-    else:
-        assert entries == []
-
-
-@pytest.mark.parametrize('updated_object, entry_content, close_incident', input_data.set_xsoar_detection_entries_args)
-def test_set_xsoar_detection_entries(mocker, updated_object, entry_content, close_incident):
-    from CrowdStrikeFalcon import set_xsoar_detection_entries
-    mocker.patch.object(demisto, 'params', return_value={'close_incident': close_incident})
-    entries = []
-    set_xsoar_detection_entries(updated_object, entries, input_data.remote_incident_id)
-    if entry_content:
-        assert entry_content in entries[0].get('Contents')
-    else:
-        assert entries == []
-
-
-@pytest.mark.parametrize('updated_object, mirrored_data, mirroring_fields, output', input_data.set_updated_object_args)
-def test_set_updated_object(updated_object, mirrored_data, mirroring_fields, output):
-    """
-    Given:
-        get-remote-data command runs and determines what the updated object is
-
-    When:
-        get-remote-data command runs when mirroring in
-
-    Then:
-        The updated object is set correctly, also for nested fields
-    """
-    from CrowdStrikeFalcon import set_updated_object
-
-    set_updated_object(updated_object, mirrored_data, mirroring_fields)
-    assert updated_object == output
-
-
-def test_get_modified_remote_data_command(mocker):
-    from CrowdStrikeFalcon import get_modified_remote_data_command
-    mock_get_incidents = mocker.patch('CrowdStrikeFalcon.get_incidents_ids',
-                                      return_value={'resources': [input_data.remote_incident_id]})
-    mock_get_detections = mocker.patch('CrowdStrikeFalcon.get_fetch_detections',
-                                       return_value={'resources': [input_data.remote_detection_id]})
-    last_update = '2022-03-08T08:17:09Z'
-    result = get_modified_remote_data_command({'lastUpdate': last_update})
-    assert mock_get_incidents.call_args.kwargs['last_updated_timestamp'] == last_update
-    assert mock_get_detections.call_args.kwargs['last_updated_timestamp'] == last_update
-    assert result.modified_incident_ids == [input_data.remote_incident_id, input_data.remote_detection_id]
-
-
-@pytest.mark.parametrize('status', ['new', 'in_progress', 'true_positive', 'false_positive', 'ignored', 'closed', 'reopened'])
-def test_update_detection_request_good(mocker, status):
-    from CrowdStrikeFalcon import update_detection_request
-    mock_resolve_detection = mocker.patch('CrowdStrikeFalcon.resolve_detection')
-    update_detection_request([input_data.remote_detection_id], status)
-    assert mock_resolve_detection.call_args.kwargs['ids'] == [input_data.remote_detection_id]
-    assert mock_resolve_detection.call_args.kwargs['status'] == status
-
-
-@pytest.mark.parametrize('status', ['other', ''])
-def test_update_detection_request_bad(status):
-    from CrowdStrikeFalcon import update_detection_request
-    with pytest.raises(DemistoException) as de:
-        update_detection_request([input_data.remote_detection_id], status)
-    assert 'CrowdStrike Falcon Error' in str(de.value)
-
-
-@pytest.mark.parametrize('args, to_mock, call_args, remote_id, prev_tags, close_in_cs_falcon_param',
-                         input_data.update_remote_system_command_args)
-def test_update_remote_system_command(mocker, args, to_mock, call_args, remote_id, prev_tags, close_in_cs_falcon_param):
-    from CrowdStrikeFalcon import update_remote_system_command
-    mock_call = mocker.patch(f'CrowdStrikeFalcon.{to_mock}')
-    mocker.patch(f'CrowdStrikeFalcon.get_previous_tags', return_value=prev_tags)
-    mocker.patch.object(demisto, 'params', return_value={'close_in_cs_falcon': close_in_cs_falcon_param})
-    command_result = update_remote_system_command(args)
-    assert command_result == remote_id
-    for i, call in enumerate(call_args):
-        assert mock_call.call_args_list[i].args == call
-
-
-@pytest.mark.parametrize('delta, close_in_cs_falcon_param, to_close', input_data.close_in_cs_falcon_args)
-def test_close_in_cs_falcon(mocker, delta, close_in_cs_falcon_param, to_close):
-    from CrowdStrikeFalcon import close_in_cs_falcon
-    mocker.patch.object(demisto, 'params', return_value={'close_in_cs_falcon': close_in_cs_falcon_param})
-    assert close_in_cs_falcon(delta) == to_close
-
-
-@pytest.mark.parametrize('delta, inc_status, close_in_cs_falcon, detection_request_status',
-                         input_data.update_remote_detection_args)
-def test_update_remote_detection(mocker, delta, inc_status, close_in_cs_falcon, detection_request_status):
-    from CrowdStrikeFalcon import update_remote_detection
-    mocker.patch.object(demisto, 'params', return_value={'close_in_cs_falcon': close_in_cs_falcon})
-    mock_update_detection_request = mocker.patch('CrowdStrikeFalcon.update_detection_request')
-    update_remote_detection(delta, inc_status, input_data.remote_detection_id)
-    if detection_request_status:
-        assert mock_update_detection_request.call_args[0][1] == detection_request_status
-    else:
-        assert mock_update_detection_request.call_count == 0
-
-
-def test_update_remote_incident(mocker):
-    from CrowdStrikeFalcon import update_remote_incident
-    mock_update_tags = mocker.patch('CrowdStrikeFalcon.update_remote_incident_tags')
-    mock_update_status = mocker.patch('CrowdStrikeFalcon.update_remote_incident_status')
-    update_remote_incident({}, IncidentStatus.ACTIVE, input_data.remote_incident_id)
-    assert mock_update_tags.called
-    assert mock_update_status.called
-
-
-@pytest.mark.parametrize('delta, inc_status, close_in_cs_falcon, resolve_incident_status',
-                         input_data.update_remote_incident_status_args)
-def test_update_remote_incident_status(mocker, delta, inc_status, close_in_cs_falcon, resolve_incident_status):
-    from CrowdStrikeFalcon import update_remote_incident_status
-    mocker.patch.object(demisto, 'params', return_value={'close_in_cs_falcon': close_in_cs_falcon})
-    mock_resolve_incident = mocker.patch('CrowdStrikeFalcon.resolve_incident')
-    update_remote_incident_status(delta, inc_status, input_data.remote_incident_id)
-    if resolve_incident_status:
-        assert mock_resolve_incident.call_args[0][1] == resolve_incident_status
-    else:
-        assert mock_resolve_incident.call_count == 0
-
-
-def test_update_remote_incident_tags(mocker):
-    from CrowdStrikeFalcon import update_remote_incident_tags
-    mocker.patch('CrowdStrikeFalcon.get_previous_tags', return_value={'tag_stays', 'old_tag'})
-    mock_remote_incident_handle_tags = mocker.patch('CrowdStrikeFalcon.remote_incident_handle_tags')
-    update_remote_incident_tags({'tag': ['new_tag', 'tag_stays']}, input_data.remote_incident_id)
-    assert mock_remote_incident_handle_tags.call_args_list[0].args[0] == {'old_tag'}
-    assert mock_remote_incident_handle_tags.call_args_list[0].args[1] == 'delete_tag'
-    assert mock_remote_incident_handle_tags.call_args_list[1].args[0] == {'new_tag'}
-    assert mock_remote_incident_handle_tags.call_args_list[1].args[1] == 'add_tag'
-
-
-def test_get_previous_tags(mocker):
-    from CrowdStrikeFalcon import get_previous_tags
-    incident_response = {'meta': {'query_time': 0.013811475, 'powered_by': 'incident-api',
-                                  'trace_id': '7fce39d4-d695-4aac-bdcf-2d9138bea57c'},
-                         'resources': [input_data.response_incident],
-                         'errors': []}
-    mock_get_incidents_entities = mocker.patch('CrowdStrikeFalcon.get_incidents_entities', return_value=incident_response)
-    assert get_previous_tags(input_data.remote_incident_id) == set(input_data.response_incident["tags"])
-    assert mock_get_incidents_entities.call_args[0][0] == [input_data.remote_incident_id]
-
-
-@pytest.mark.parametrize('tags, action_name', input_data.remote_incident_handle_tags_args)
-def test_remote_incident_handle_tags(mocker, tags, action_name):
-    from CrowdStrikeFalcon import remote_incident_handle_tags
-    mock_update_incident_request = mocker.patch('CrowdStrikeFalcon.update_incident_request')
-    remote_incident_handle_tags(tags, action_name, input_data.remote_incident_id)
-    assert mock_update_incident_request.call_count == len(tags)
-    if len(tags):
-        assert mock_update_incident_request.call_args[0][2] == action_name
-
-
-def test_get_mapping_fields_command():
-    from CrowdStrikeFalcon import get_mapping_fields_command
-    result = get_mapping_fields_command()
-    assert result.scheme_types_mappings[0].type_name == 'CrowdStrike Falcon Incident'
-    assert result.scheme_types_mappings[0].fields.keys() == {'status', 'tag'}
-    assert result.scheme_types_mappings[1].type_name == 'CrowdStrike Falcon Detection'
-    assert result.scheme_types_mappings[1].fields.keys() == {'status'}
-=======
 detections = {'resources': [
     {'behavior_id': 'example_behavior_1',
      'detection_ids': ['example_detection'],
@@ -3945,4 +3729,219 @@
     assert res.raw_response == expected_raw
     assert res.readable_output == expected_md
     assert res.outputs_prefix == expected_prefix
->>>>>>> d9e8b69d
+
+
+@pytest.mark.parametrize('remote_id, close_incident, incident_status, detection_status, mirrored_object, entries',
+                         input_data.get_remote_data_command_args)
+def test_get_remote_data_command(mocker, remote_id, close_incident, incident_status, detection_status, mirrored_object, entries):
+    from CrowdStrikeFalcon import get_remote_data_command
+    incident_entity = input_data.response_incident.copy()
+    incident_entity['status'] = incident_status
+    mocker.patch(f'CrowdStrikeFalcon.get_incidents_entities', return_value={'resources': [incident_entity]})
+    detection_entity = input_data.response_detection.copy()
+    detection_entity['status'] = detection_status
+    mocker.patch(f'CrowdStrikeFalcon.get_detections_entities', return_value={'resources': [detection_entity]})
+    mocker.patch.object(demisto, 'params', return_value={'close_incident': close_incident})
+
+    result = get_remote_data_command({'id': remote_id, 'lastUpdate': '2022-03-08T08:17:09Z'})
+    assert result.mirrored_object == mirrored_object
+    assert result.entries == entries
+
+
+def test_find_incident_type():
+    from CrowdStrikeFalcon import find_incident_type, IncidentType
+    assert find_incident_type(input_data.remote_incident_id) == IncidentType.INCIDENT
+    assert find_incident_type(input_data.remote_detection_id) == IncidentType.DETECTION
+    assert find_incident_type('') is None
+
+
+def test_get_remote_incident_data(mocker):
+    from CrowdStrikeFalcon import get_remote_incident_data
+    incident_entity = input_data.response_incident.copy()
+    mocker.patch(f'CrowdStrikeFalcon.get_incidents_entities', return_value={'resources': [incident_entity.copy()]})
+    mirrored_data, updated_object = get_remote_incident_data(input_data.remote_incident_id)
+    incident_entity['status'] = 'New'
+    assert mirrored_data == incident_entity
+    assert updated_object == {'state': 'closed', 'status': 'New', 'tags': ['Objective/Keep Access'],
+                              'hosts.hostname': 'SFO-M-Y81WHJ', 'incident_type': 'incident'}
+
+
+def test_get_remote_detection_data(mocker):
+    from CrowdStrikeFalcon import get_remote_detection_data
+    detection_entity = input_data.response_detection.copy()
+    mocker.patch(f'CrowdStrikeFalcon.get_detections_entities', return_value={'resources': [detection_entity.copy()]})
+    mirrored_data, updated_object = get_remote_detection_data(input_data.remote_detection_id)
+    detection_entity['severity'] = 2
+    assert mirrored_data == detection_entity
+    assert updated_object == {'status': 'new', 'severity': 2, 'behaviors.tactic': 'Malware',
+                              'behaviors.scenario': 'suspicious_activity', 'behaviors.objective': 'Falcon Detection Method',
+                              'behaviors.technique': 'Malicious File', 'device.hostname': 'FALCON-CROWDSTR',
+                              'incident_type': 'detection'}
+
+
+@pytest.mark.parametrize('updated_object, entry_content, close_incident', input_data.set_xsoar_incident_entries_args)
+def test_set_xsoar_incident_entries(mocker, updated_object, entry_content, close_incident):
+    from CrowdStrikeFalcon import set_xsoar_incident_entries
+    mocker.patch.object(demisto, 'params', return_value={'close_incident': close_incident})
+    entries = []
+    set_xsoar_incident_entries(updated_object, entries, input_data.remote_incident_id)
+    if entry_content:
+        assert entry_content in entries[0].get('Contents')
+    else:
+        assert entries == []
+
+
+@pytest.mark.parametrize('updated_object, entry_content, close_incident', input_data.set_xsoar_detection_entries_args)
+def test_set_xsoar_detection_entries(mocker, updated_object, entry_content, close_incident):
+    from CrowdStrikeFalcon import set_xsoar_detection_entries
+    mocker.patch.object(demisto, 'params', return_value={'close_incident': close_incident})
+    entries = []
+    set_xsoar_detection_entries(updated_object, entries, input_data.remote_incident_id)
+    if entry_content:
+        assert entry_content in entries[0].get('Contents')
+    else:
+        assert entries == []
+
+
+@pytest.mark.parametrize('updated_object, mirrored_data, mirroring_fields, output', input_data.set_updated_object_args)
+def test_set_updated_object(updated_object, mirrored_data, mirroring_fields, output):
+    """
+    Given:
+        get-remote-data command runs and determines what the updated object is
+
+    When:
+        get-remote-data command runs when mirroring in
+
+    Then:
+        The updated object is set correctly, also for nested fields
+    """
+    from CrowdStrikeFalcon import set_updated_object
+
+    set_updated_object(updated_object, mirrored_data, mirroring_fields)
+    assert updated_object == output
+
+
+def test_get_modified_remote_data_command(mocker):
+    from CrowdStrikeFalcon import get_modified_remote_data_command
+    mock_get_incidents = mocker.patch('CrowdStrikeFalcon.get_incidents_ids',
+                                      return_value={'resources': [input_data.remote_incident_id]})
+    mock_get_detections = mocker.patch('CrowdStrikeFalcon.get_fetch_detections',
+                                       return_value={'resources': [input_data.remote_detection_id]})
+    last_update = '2022-03-08T08:17:09Z'
+    result = get_modified_remote_data_command({'lastUpdate': last_update})
+    assert mock_get_incidents.call_args.kwargs['last_updated_timestamp'] == last_update
+    assert mock_get_detections.call_args.kwargs['last_updated_timestamp'] == last_update
+    assert result.modified_incident_ids == [input_data.remote_incident_id, input_data.remote_detection_id]
+
+
+@pytest.mark.parametrize('status', ['new', 'in_progress', 'true_positive', 'false_positive', 'ignored', 'closed', 'reopened'])
+def test_update_detection_request_good(mocker, status):
+    from CrowdStrikeFalcon import update_detection_request
+    mock_resolve_detection = mocker.patch('CrowdStrikeFalcon.resolve_detection')
+    update_detection_request([input_data.remote_detection_id], status)
+    assert mock_resolve_detection.call_args.kwargs['ids'] == [input_data.remote_detection_id]
+    assert mock_resolve_detection.call_args.kwargs['status'] == status
+
+
+@pytest.mark.parametrize('status', ['other', ''])
+def test_update_detection_request_bad(status):
+    from CrowdStrikeFalcon import update_detection_request
+    with pytest.raises(DemistoException) as de:
+        update_detection_request([input_data.remote_detection_id], status)
+    assert 'CrowdStrike Falcon Error' in str(de.value)
+
+
+@pytest.mark.parametrize('args, to_mock, call_args, remote_id, prev_tags, close_in_cs_falcon_param',
+                         input_data.update_remote_system_command_args)
+def test_update_remote_system_command(mocker, args, to_mock, call_args, remote_id, prev_tags, close_in_cs_falcon_param):
+    from CrowdStrikeFalcon import update_remote_system_command
+    mock_call = mocker.patch(f'CrowdStrikeFalcon.{to_mock}')
+    mocker.patch(f'CrowdStrikeFalcon.get_previous_tags', return_value=prev_tags)
+    mocker.patch.object(demisto, 'params', return_value={'close_in_cs_falcon': close_in_cs_falcon_param})
+    command_result = update_remote_system_command(args)
+    assert command_result == remote_id
+    for i, call in enumerate(call_args):
+        assert mock_call.call_args_list[i].args == call
+
+
+@pytest.mark.parametrize('delta, close_in_cs_falcon_param, to_close', input_data.close_in_cs_falcon_args)
+def test_close_in_cs_falcon(mocker, delta, close_in_cs_falcon_param, to_close):
+    from CrowdStrikeFalcon import close_in_cs_falcon
+    mocker.patch.object(demisto, 'params', return_value={'close_in_cs_falcon': close_in_cs_falcon_param})
+    assert close_in_cs_falcon(delta) == to_close
+
+
+@pytest.mark.parametrize('delta, inc_status, close_in_cs_falcon, detection_request_status',
+                         input_data.update_remote_detection_args)
+def test_update_remote_detection(mocker, delta, inc_status, close_in_cs_falcon, detection_request_status):
+    from CrowdStrikeFalcon import update_remote_detection
+    mocker.patch.object(demisto, 'params', return_value={'close_in_cs_falcon': close_in_cs_falcon})
+    mock_update_detection_request = mocker.patch('CrowdStrikeFalcon.update_detection_request')
+    update_remote_detection(delta, inc_status, input_data.remote_detection_id)
+    if detection_request_status:
+        assert mock_update_detection_request.call_args[0][1] == detection_request_status
+    else:
+        assert mock_update_detection_request.call_count == 0
+
+
+def test_update_remote_incident(mocker):
+    from CrowdStrikeFalcon import update_remote_incident
+    mock_update_tags = mocker.patch('CrowdStrikeFalcon.update_remote_incident_tags')
+    mock_update_status = mocker.patch('CrowdStrikeFalcon.update_remote_incident_status')
+    update_remote_incident({}, IncidentStatus.ACTIVE, input_data.remote_incident_id)
+    assert mock_update_tags.called
+    assert mock_update_status.called
+
+
+@pytest.mark.parametrize('delta, inc_status, close_in_cs_falcon, resolve_incident_status',
+                         input_data.update_remote_incident_status_args)
+def test_update_remote_incident_status(mocker, delta, inc_status, close_in_cs_falcon, resolve_incident_status):
+    from CrowdStrikeFalcon import update_remote_incident_status
+    mocker.patch.object(demisto, 'params', return_value={'close_in_cs_falcon': close_in_cs_falcon})
+    mock_resolve_incident = mocker.patch('CrowdStrikeFalcon.resolve_incident')
+    update_remote_incident_status(delta, inc_status, input_data.remote_incident_id)
+    if resolve_incident_status:
+        assert mock_resolve_incident.call_args[0][1] == resolve_incident_status
+    else:
+        assert mock_resolve_incident.call_count == 0
+
+
+def test_update_remote_incident_tags(mocker):
+    from CrowdStrikeFalcon import update_remote_incident_tags
+    mocker.patch('CrowdStrikeFalcon.get_previous_tags', return_value={'tag_stays', 'old_tag'})
+    mock_remote_incident_handle_tags = mocker.patch('CrowdStrikeFalcon.remote_incident_handle_tags')
+    update_remote_incident_tags({'tag': ['new_tag', 'tag_stays']}, input_data.remote_incident_id)
+    assert mock_remote_incident_handle_tags.call_args_list[0].args[0] == {'old_tag'}
+    assert mock_remote_incident_handle_tags.call_args_list[0].args[1] == 'delete_tag'
+    assert mock_remote_incident_handle_tags.call_args_list[1].args[0] == {'new_tag'}
+    assert mock_remote_incident_handle_tags.call_args_list[1].args[1] == 'add_tag'
+
+
+def test_get_previous_tags(mocker):
+    from CrowdStrikeFalcon import get_previous_tags
+    incident_response = {'meta': {'query_time': 0.013811475, 'powered_by': 'incident-api',
+                                  'trace_id': '7fce39d4-d695-4aac-bdcf-2d9138bea57c'},
+                         'resources': [input_data.response_incident],
+                         'errors': []}
+    mock_get_incidents_entities = mocker.patch('CrowdStrikeFalcon.get_incidents_entities', return_value=incident_response)
+    assert get_previous_tags(input_data.remote_incident_id) == set(input_data.response_incident["tags"])
+    assert mock_get_incidents_entities.call_args[0][0] == [input_data.remote_incident_id]
+
+
+@pytest.mark.parametrize('tags, action_name', input_data.remote_incident_handle_tags_args)
+def test_remote_incident_handle_tags(mocker, tags, action_name):
+    from CrowdStrikeFalcon import remote_incident_handle_tags
+    mock_update_incident_request = mocker.patch('CrowdStrikeFalcon.update_incident_request')
+    remote_incident_handle_tags(tags, action_name, input_data.remote_incident_id)
+    assert mock_update_incident_request.call_count == len(tags)
+    if len(tags):
+        assert mock_update_incident_request.call_args[0][2] == action_name
+
+
+def test_get_mapping_fields_command():
+    from CrowdStrikeFalcon import get_mapping_fields_command
+    result = get_mapping_fields_command()
+    assert result.scheme_types_mappings[0].type_name == 'CrowdStrike Falcon Incident'
+    assert result.scheme_types_mappings[0].fields.keys() == {'status', 'tag'}
+    assert result.scheme_types_mappings[1].type_name == 'CrowdStrike Falcon Detection'
+    assert result.scheme_types_mappings[1].fields.keys() == {'status'}