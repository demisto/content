--- conflicted
+++ resolved
@@ -2269,12 +2269,7 @@
         from CrowdStrikeFalcon import fetch_incidents
         fetch_incidents()
         assert demisto.setLastRun.mock_calls[0][1][0][0] == {
-<<<<<<< HEAD
-            'time': '2020-09-04T09:16:11Z', 'limit': 2, "found_incident_ids": {'Detection ID: ldt:1': 1599210970,
-                                                                               'Detection ID: ldt:2': 1599210970}}
-=======
             'time': '2020-09-04T09:16:11Z', 'limit': 3, "found_incident_ids": {'Detection ID: ldt:1': 1599210970}}
->>>>>>> c1554b04
 
     def test_fetch_incident_type(self, set_up_mocks, mocker):
         """
@@ -2414,14 +2409,8 @@
         from CrowdStrikeFalcon import fetch_incidents
         fetch_incidents()
         assert demisto.setLastRun.mock_calls[0][1][0][1] == {'time': '2020-09-04T09:16:11Z',
-<<<<<<< HEAD
-                                                             'limit': 2,
-                                                             'found_incident_ids': {'Incident ID: ldt:1': 1598462533,
-                                                                                    'Incident ID: ldt:2': 1598462533}}
-=======
                                                              'limit': 3,
                                                              'found_incident_ids': {'Incident ID: ldt:1': 1598462533}}
->>>>>>> c1554b04
 
     def test_incident_type_in_fetch(self, set_up_mocks, mocker):
         """Tests the addition of incident_type field to the context
