import pytest
import os
import json
from urllib.parse import unquote

from _pytest.python_api import raises

import demistomock as demisto
from CommonServerPython import outputPaths, entryTypes, DemistoException, IncidentStatus, ScheduledCommand
from test_data import input_data
from freezegun import freeze_time

RETURN_ERROR_TARGET = 'CrowdStrikeFalcon.return_error'
SERVER_URL = 'https://4.4.4.4'


def load_json(file: str):
    with open(file) as f:
        return json.load(f)


@pytest.fixture(autouse=True)
def get_access_token(requests_mock, mocker):
    mocker.patch.object(
        demisto,
        'params',
        return_value={
            'url': SERVER_URL,
            'proxy': True,
            'incidents_per_fetch': 2,
            'fetch_incidents_or_detections': ['Detections', 'Incidents'],
            'fetch_time': '3 days',
        }
    )
    requests_mock.post(
        f'{SERVER_URL}/oauth2/token',
        json={
            'access_token': 'token'
        },
        status_code=200
    )


incident_context = {'name': 'Incident ID: inc:afb5d1512a00480f53e9ad91dc3e4b55:1cf23a95678a421db810e11b5db693bd',
                    'occurred': '2020-05-17T17:30:38Z',
                    'rawJSON':
                        '{"incident_id": "inc:afb5d1512a00480f53e9ad91dc3e4b55:1cf23a95678a421db810e11b5db693bd", '
                        '"cid": "24ab288b109b411aba970e570d1ddf58", "host_ids": ["afb5d1512a00480f53e9ad91dc3e4b55"], '
                        '"hosts": [{"device_id": "afb5d1512a00480f53e9ad91dc3e4b55", '
                        '"cid": "24ab288b109b411aba970e570d1ddf58", "agent_load_flags": "0", '
                        '"agent_local_time": "2020-05-06T23:36:34.594Z", "agent_version": "5.28.10902.0", '
                        '"bios_manufacturer": "Apple Inc.", '
                        '"bios_version": "1037.100.359.0.0 (iBridge: 17.16.14263.0.0,0)", '
                        '"config_id_base": "65994753", "config_id_build": "10902", "config_id_platform": "4", '
                        '"external_ip": "1.1.1.1", "hostname": "SFO-M-Y81WHJ", '
                        '"first_seen": "2019-05-10T17:20:39Z", "last_seen": "2020-05-17T16:59:42Z", '
                        '"local_ip": "1.1.1.1", "mac_address": "86-89-ad-65-d0-30", "major_version": "18", '
                        '"minor_version": "7", "os_version": "Mojave (10.14)", "platform_id": "1", '
                        '"platform_name": "Mac", "product_type_desc": "Workstation", "status": "normal", '
                        '"system_manufacturer": "Apple Inc.", "system_product_name": "MacBookPro15,1", '
                        '"modified_timestamp": "2020-05-17T16:59:56Z"}], "created": "2020-05-17T17:30:38Z", '
                        '"start": "2020-05-17T17:30:38Z", "end": "2020-05-17T17:30:38Z", "state": "closed", '
                        '"status": "New", "name": "Incident on SFO-M-Y81WHJ at 2020-05-17T17:30:38Z", '
                        '"description": "Objectives in this incident: Keep Access. '
                        'Techniques: External Remote Services. Involved hosts and end users: SFO-M-Y81WHJ.", '
                        '"tags": ["Objective/Keep Access"], "fine_score": 38, '
                        '"mirror_direction": null, "mirror_instance": ""}'}

IOCS_JSON_LIST = [{'type': 'ipv4', 'value': '4.4.4.4', 'source': 'cortex xsoar', 'action': 'no_action',
                   'severity': 'informational', 'description': 'lala', 'platforms': ['linux'],
                   'tags': ['test'], 'expiration': '2022-02-15T15:55:09Z', 'applied_globally': True,
                   }, {'type': 'ipv4', 'value': '5.5.5.5', 'source': 'cortex xsoar',
                       'action': 'no_action', 'severity': 'informational',
                       'description': 'lala',
                       'platforms': ['linux'], 'tags': ['test'],
                       'expiration': '2022-02-15T15:55:09Z', 'applied_globally': True,
                       }]


def test_incident_to_incident_context():
    from CrowdStrikeFalcon import incident_to_incident_context
    res = incident_to_incident_context(input_data.response_incident.copy())
    assert res == incident_context


def test_idp_detectionin_to_incident_context():
    from CrowdStrikeFalcon import idp_detection_to_incident_context
    res = idp_detection_to_incident_context(input_data.response_idp_detection.copy())
    assert res == input_data.context_idp_detection


def test_create_json_iocs_list():
    from CrowdStrikeFalcon import create_json_iocs_list

    res = create_json_iocs_list(ioc_type='ipv4', iocs_value=['4.4.4.4', '5.5.5.5'], action='no_action',
                                platforms=['linux'], severity='informational', source='cortex xsoar',
                                description='lala', expiration='2022-02-15T15:55:09Z', applied_globally=True,
                                host_groups=[], tags=['test'])
    assert res == IOCS_JSON_LIST


def test_timestamp_length_equalization():
    from CrowdStrikeFalcon import timestamp_length_equalization
    timestamp_in_millisecond = 1574585006000
    timestamp_in_seconds = 1574585015

    timestamp_in_millisecond_after, timestamp_in_seconds_after = timestamp_length_equalization(timestamp_in_millisecond,
                                                                                               timestamp_in_seconds)

    assert timestamp_in_millisecond_after == 1574585006000
    assert timestamp_in_seconds_after == 1574585015000

    timestamp_in_seconds_after, timestamp_in_millisecond_after = timestamp_length_equalization(timestamp_in_seconds,
                                                                                               timestamp_in_millisecond)

    assert timestamp_in_millisecond_after == 1574585006000
    assert timestamp_in_seconds_after == 1574585015000


def test_run_command_failure_sensor_offline(requests_mock, mocker):
    from CrowdStrikeFalcon import run_command
    mocker.patch.object(
        demisto,
        'args',
        return_value={
            'host_ids': '284771ee197e422d5176d6634a62b934',
            'command_type': 'ls',
            'full_command': 'cd C:\\some_directory'
        }
    )
    error_object = {
        "meta": {
            "query_time": 0.505762223,
            "powered_by": "empower-api",
            "trace_id": "07kk11c3-496g-42df-9157-834e499e279d"
        },
        "batch_id": "",
        "resources": {
            "284771ee197e422d5176d6634a62b934": {
                "session_id": "",
                "complete": False,
                "stdout": "",
                "stderr": "",
                "aid": "284771ee197e422d5176d6634a62b934",
                "errors": [
                    {
                        "code": 40407,
                        "message": "Sensor appears to be offline"
                    }
                ],
                "query_time": 0
            }
        },
        "errors": [
            {
                "code": 404,
                "message": "no successful hosts initialized on RTR"
            }
        ]
    }
    requests_mock.post(
        f'{SERVER_URL}/real-time-response/combined/batch-init-session/v1',
        json={
            'batch_id': 'batch_id'
        },
        status_code=201
    )
    requests_mock.post(
        f'{SERVER_URL}/real-time-response/combined/batch-command/v1',
        json=error_object,
        status_code=404,
        reason='Not found'
    )
    with pytest.raises(DemistoException) as error_info:
        run_command()
    assert str(error_info.value) == 'Error in API call to CrowdStrike Falcon: code: 404 - ' \
                                    'reason: Not found\nHost ID 284771ee197e422d5176d6634a62b934 - ' \
                                    'Sensor appears to be offline'


def test_run_command_read_scope(requests_mock, mocker):
    from CrowdStrikeFalcon import run_command
    response = {
        'meta': {
            'query_time': 1.178901572,
            'powered_by': 'empower-api',
            'trace_id': '07kk11c3-496g-42df-9157-834e499e279d'
        },
        'combined': {
            'resources': {
                '284771ee197e422d5176d6634a62b934': {
                    'session_id': '1113b475-2c28-4486-8617-d000b8f3bc8d',
                    'task_id': 'e0149c46-4ba0-48c9-9e98-49b806a0033f',
                    'complete': True,
                    'stdout': 'Directory listing for C:\\ -\n\n'
                              'Name                                     Type         Size (bytes)    Size (MB)       '
                              'Last Modified (UTC-5)     Created (UTC-5)          \n----                             '
                              '        ----         ------------    ---------       ---------------------     -------'
                              '--------          \n$Recycle.Bin                             <Directory>  --          '
                              '    --              11/27/2018 10:54:44 AM    9/15/2017 3:33:40 AM     \nITAYDI       '
                              '                            <Directory>  --              --              11/19/2018 1:'
                              '31:42 PM     11/19/2018 1:31:42 PM    ',
                    'stderr': '',
                    'base_command': 'ls',
                    'aid': '284771ee197e422d5176d6634a62b934',
                    'errors': None,
                    'query_time': 1.1783866060000001
                }
            }
        },
        'errors': []
    }
    mocker.patch.object(
        demisto,
        'args',
        return_value={
            'host_ids': '284771ee197e422d5176d6634a62b934',
            'command_type': 'ls',
            'full_command': 'ls C:\\'
        }
    )
    requests_mock.post(
        f'{SERVER_URL}/real-time-response/combined/batch-init-session/v1',
        json={
            'batch_id': 'batch_id'
        },
        status_code=201
    )
    requests_mock.post(
        f'{SERVER_URL}/real-time-response/combined/batch-command/v1',
        json=response,
        status_code=201
    )
    results = run_command()
    expected_results = {
        'CrowdStrike': {
            'Command': [{
                'HostID': '284771ee197e422d5176d6634a62b934',
                'SessionID': '1113b475-2c28-4486-8617-d000b8f3bc8d',
                'Stdout': 'Directory listing for C:\\ -\n\n'
                          'Name                                     Type         Size (bytes)    Size (MB)       '
                          'Last Modified (UTC-5)     Created (UTC-5)          \n----                             '
                          '        ----         ------------    ---------       ---------------------     -------'
                          '--------          \n$Recycle.Bin                             <Directory>  --          '
                          '    --              11/27/2018 10:54:44 AM    9/15/2017 3:33:40 AM     \nITAYDI       '
                          '                            <Directory>  --              --              11/19/2018 1:'
                          '31:42 PM     11/19/2018 1:31:42 PM    ',
                'Stderr': '',
                'BaseCommand': 'ls',
                'Command': 'ls C:\\'
            }]
        }
    }
    assert results['EntryContext'] == expected_results


def test_run_command_write_scope(requests_mock, mocker):
    from CrowdStrikeFalcon import run_command
    response = {
        "combined": {
            "resources": {
                "284771ee197e422d5176d6634a62b934": {
                    "aid": "284771ee197e422d5176d6634a62b934",
                    "base_command": "mkdir",
                    "complete": True,
                    "errors": None,
                    "query_time": 0.478191482,
                    "session_id": "ed0743e0-b156-4f98-8bbb-7a720a4192cf",
                    "stderr": "",
                    "stdout": "C:\\demistotest1",
                    "task_id": "e579eee6-ce7a-487c-8fef-439ebc9c3bc0"
                }
            }
        },
        "errors": [],
        "meta": {
            "powered_by": "empower-api",
            "query_time": 0.478696373,
            "trace_id": "07kk11c3-496g-42df-9157-834e499e279d"
        }
    }
    mocker.patch.object(
        demisto,
        'args',
        return_value={
            'host_ids': '284771ee197e422d5176d6634a62b934',
            'command_type': 'mkdir',
            'full_command': 'mkdir C:\\demistotest1',
            'scope': 'write'
        }
    )
    requests_mock.post(
        f'{SERVER_URL}/real-time-response/combined/batch-init-session/v1',
        json={
            'batch_id': 'batch_id'
        },
        status_code=201
    )
    requests_mock.post(
        f'{SERVER_URL}/real-time-response/combined/batch-active-responder-command/v1',
        json=response,
        status_code=201
    )
    results = run_command()
    expected_results = {
        'CrowdStrike': {
            'Command': [{
                'HostID': '284771ee197e422d5176d6634a62b934',
                'SessionID': 'ed0743e0-b156-4f98-8bbb-7a720a4192cf',
                'Stdout': 'C:\\demistotest1',
                'Stderr': '',
                'BaseCommand': 'mkdir',
                'Command': 'mkdir C:\\demistotest1'
            }]
        }
    }
    assert results['EntryContext'] == expected_results


def test_run_command_with_stderr(requests_mock, mocker):
    from CrowdStrikeFalcon import run_command
    response = {
        "combined": {
            "resources": {
                "284771ee197e422d5176d6634a62b934": {
                    "aid": "284771ee197e422d5176d6634a62b934",
                    "base_command": "runscript",
                    "complete": True,
                    "errors": None,
                    "query_time": 4.111527091,
                    "session_id": "4d41588e-8455-4f0f-a3ee-0515922a8d94",
                    "stderr": "The term 'somepowershellscript' is not recognized as the name of a cmdlet, function,"
                              " script file, or operable program. Check the spelling of the name, or if a path was "
                              "included, verify that the path is correct and try again.",
                    "stdout": "",
                    "task_id": "6d78e0ab-ec8a-4a5b-a948-1dca6381a9d1"
                }
            }
        },
        "errors": [],
        "meta": {
            "powered_by": "empower-api",
            "query_time": 4.112103195,
            "trace_id": "07kk11c3-496g-42df-9157-834e499e279d"
        }
    }
    mocker.patch.object(
        demisto,
        'args',
        return_value={
            'host_ids': '284771ee197e422d5176d6634a62b934',
            'command_type': 'runscript',
            'full_command': 'runscript -CloudFile=InvalidPowerShellScript',
            'scope': 'admin'
        }
    )
    requests_mock.post(
        f'{SERVER_URL}/real-time-response/combined/batch-init-session/v1',
        json={
            'batch_id': 'batch_id'
        },
        status_code=201
    )
    requests_mock.post(
        f'{SERVER_URL}/real-time-response/combined/batch-admin-command/v1',
        json=response,
        status_code=201
    )
    results = run_command()
    expected_results = {
        'CrowdStrike': {
            'Command': [{
                'HostID': '284771ee197e422d5176d6634a62b934',
                'SessionID': '4d41588e-8455-4f0f-a3ee-0515922a8d94',
                'Stdout': '',
                'Stderr': "The term 'somepowershellscript' is not recognized as the name of a cmdlet, function,"
                          " script file, or operable program. Check the spelling of the name, or if a path was "
                          "included, verify that the path is correct and try again.",
                'BaseCommand': 'runscript',
                'Command': 'runscript -CloudFile=InvalidPowerShellScript'
            }]
        }
    }
    assert results['EntryContext'] == expected_results


def test_run_script(requests_mock, mocker):
    from CrowdStrikeFalcon import run_script_command
    response = {
        "combined": {
            "resources": {
                "284771ee197e422d5176d6634a62b934": {
                    "aid": "284771ee197e422d5176d6634a62b934",
                    "base_command": "runscript",
                    "complete": True,
                    "errors": None,
                    "query_time": 4.111527091,
                    "session_id": "4d41588e-8455-4f0f-a3ee-0515922a8d94",
                    "stderr": "",
                    "stdout": 'Hello, World!',
                    "task_id": "6d78e0ab-ec8a-4a5b-a948-1dca6381a9d1"
                }
            }
        },
        "errors": [],
        "meta": {
            "powered_by": "empower-api",
            "query_time": 4.112103195,
            "trace_id": "07kk11c3-496g-42df-9157-834e499e279d"
        }
    }
    mocker.patch.object(
        demisto,
        'args',
        return_value={
            'host_id': '284771ee197e422d5176d6634a62b934',
            'raw': "Write-Output 'Hello, World!"
        }
    )
    requests_mock.post(
        f'{SERVER_URL}/real-time-response/combined/batch-init-session/v1',
        json={
            'batch_id': 'batch_id'
        },
        status_code=201
    )
    requests_mock.post(
        f'{SERVER_URL}/real-time-response/combined/batch-admin-command/v1',
        json=response,
        status_code=201
    )
    results = run_script_command()
    expected_results = {
        'CrowdStrike': {
            'Command': [{
                'HostID': '284771ee197e422d5176d6634a62b934',
                'SessionID': '4d41588e-8455-4f0f-a3ee-0515922a8d94',
                'Stdout': 'Hello, World!',
                'Stderr': '',
                'BaseCommand': 'runscript',
                'Command': "runscript -Raw=Write-Output 'Hello, World! -Timeout=30"
            }]
        }
    }
    assert results['EntryContext'] == expected_results


def test_run_script_failure_bad_inputs(mocker):
    from CrowdStrikeFalcon import run_script_command

    # test failure given both script_name and raw arguments
    mocker.patch.object(
        demisto,
        'args',
        return_value={
            'script_name': 'iloveny',
            'raw': 'RAWR'
        }
    )
    with pytest.raises(ValueError) as e:
        run_script_command()
    assert str(e.value) == 'Only one of the arguments script_name or raw should be provided, not both.'

    # test failure none of the arguments script_name and raw given
    mocker.patch.object(
        demisto,
        'args',
        return_value={}
    )
    with pytest.raises(ValueError) as e:
        run_script_command()
    assert str(e.value) == 'One of the arguments script_name or raw must be provided, none given.'


def test_upload_script_given_content(requests_mock, mocker):
    from CrowdStrikeFalcon import upload_script_command
    response = {
        "meta": {
            "query_time": 0.782968846,
            "writes": {
                "resources_affected": 1
            },
            "powered_by": "empower",
            "trace_id": "07kk11c3-496g-42df-9157-834e499e279d"
        }
    }
    requests_mock.post(
        f'{SERVER_URL}/real-time-response/entities/scripts/v1',
        json=response,
        status_code=200
    )
    mocker.patch.object(
        demisto,
        'args',
        return_value={
            'name': 'iloveny',
            'content': "Write-Output 'Hello, World!'"
        }
    )
    results = upload_script_command()
    assert results['HumanReadable'] == 'The script was uploaded successfully'
    assert results['Contents'] == response


def test_upload_script_given_file(requests_mock, mocker):
    from CrowdStrikeFalcon import upload_script_command
    response = {
        "meta": {
            "query_time": 0.782968846,
            "writes": {
                "resources_affected": 1
            },
            "powered_by": "empower",
            "trace_id": "07kk11c3-496g-42df-9157-834e499e279d"
        }
    }
    requests_mock.post(
        f'{SERVER_URL}/real-time-response/entities/scripts/v1',
        json=response,
        status_code=200
    )
    mocker.patch.object(
        demisto,
        'args',
        return_value={
            'name': 'iloveny',
            'entry_id': '23@32'
        }
    )
    mocker.patch.object(
        demisto,
        'getFilePath',
        return_value={
            'path': 'test_data/HelloWorld.ps1',
            'name': 'HelloWorld.ps1'
        }
    )
    mocker.patch.object(demisto, 'results')
    results = upload_script_command()
    assert results['HumanReadable'] == 'The script was uploaded successfully'
    assert results['Contents'] == response


def test_upload_script_failure_already_exists(requests_mock, mocker):
    from CrowdStrikeFalcon import upload_script_command
    response = {
        "meta": {
            "query_time": 0.01543348,
            "powered_by": "empower",
            "trace_id": "07kk11c3-496g-42df-9157-834e499e279d"
        },
        "errors": [
            {
                "code": 409,
                "message": "file with given name already exists"
            }
        ]
    }
    requests_mock.post(
        f'{SERVER_URL}/real-time-response/entities/scripts/v1',
        json=response,
        status_code=409,
        reason='Conflict'
    )
    mocker.patch.object(
        demisto,
        'args',
        return_value={
            'name': 'iloveny',
            'content': "Write-Output 'Hello, World!'"
        }
    )
    with pytest.raises(DemistoException) as error_info:
        upload_script_command()
    assert str(error_info.value) == 'Error in API call to CrowdStrike Falcon: code: 409 - ' \
                                    'reason: Conflict\nfile with given name already exists'


def test_upload_script_failure_bad_inputs(requests_mock, mocker):
    from CrowdStrikeFalcon import upload_script_command

    # test failure given both content and entry_id arguments
    mocker.patch.object(
        demisto,
        'args',
        return_value={
            'name': 'iloveny',
            'content': "Write-Output 'Hello, World!'",
            'entry_id': '23@32'
        }
    )
    with pytest.raises(ValueError) as e:
        upload_script_command()
    assert str(e.value) == 'Only one of the arguments entry_id or content should be provided, not both.'

    # test failure none of the arguments content and entry_id given
    mocker.patch.object(
        demisto,
        'args',
        return_value={
            'name': 'iloveny'
        }
    )
    with pytest.raises(ValueError) as e:
        upload_script_command()
    assert str(e.value) == 'One of the arguments entry_id or content must be provided, none given.'


def test_get_script_without_content(requests_mock, mocker):
    from CrowdStrikeFalcon import get_script_command
    script_id = 'le10098bf0e311e989190662caec3daa_94cc8c55556741faa1d82bd1faabfb4a'
    response = {
        "meta": {
            "powered_by": "empower-api",
            "query_time": 0.082774607,
            "trace_id": "0f047130-1ea2-44cb-a178-e5a85b2ad55a"
        },
        "resources": [
            {
                "created_by": "spongobob@demisto.com",
                "created_by_uuid": "94cc8c66-5447-41ft-a1d8-2bd1faabfb9q",
                "created_timestamp": "2019-10-17T13:41:48.487520845Z",
                "description": "Demisto",
                "file_type": "script",
                "id": script_id,
                "modified_by": "spongobob@demisto.com",
                "modified_timestamp": "2019-10-17T13:41:48.487521161Z",
                "name": "Demisto",
                "permission_type": "private",
                "run_attempt_count": 0,
                "run_success_count": 0,
                "sha256": "5a4440f2b9ce60b070e98c304370050446a2efa4b3850550a99e4d7b8f447fcc",
                "size": 4444,
                'write_access': True
            }
        ]
    }
    mocker.patch.object(demisto, 'results')
    mocker.patch.object(
        demisto,
        'args',
        return_value={
            'script_id': script_id
        }
    )
    requests_mock.get(
        f'{SERVER_URL}/real-time-response/entities/scripts/v2?ids={script_id}',
        json=response,
        status_code=200
    )
    results = get_script_command()
    expected_results = {
        'CrowdStrike.Script(val.ID === obj.ID)': {
            'CreatedBy': 'spongobob@demisto.com',
            'CreatedTime': '2019-10-17T13:41:48.487520845Z',
            'Description': 'Demisto',
            'ID': 'le10098bf0e311e989190662caec3daa_94cc8c55556741faa1d82bd1faabfb4a',
            'ModifiedBy': 'spongobob@demisto.com',
            'ModifiedTime': '2019-10-17T13:41:48.487521161Z',
            'Name': 'Demisto',
            'Permission': 'private',
            'SHA256': '5a4440f2b9ce60b070e98c304370050446a2efa4b3850550a99e4d7b8f447fcc',
            'RunAttemptCount': 0,
            'RunSuccessCount': 0,
            'WriteAccess': True
        }
    }
    assert results['EntryContext'] == expected_results
    # verify there was no file returned as there no file content was returned
    assert demisto.results.call_count == 0


def test_get_script_with_content(requests_mock, mocker, request):
    from CrowdStrikeFalcon import get_script_command
    script_id = 'le10098bf0e311e989190662caec3daa_94cc8c55556741faa1d82bd1faabfb4a'
    script_content = "function Demisto {}"
    response = {
        "meta": {
            "powered_by": "empower-api",
            "query_time": 0.082774607,
            "trace_id": "0f047130-1ea2-44cb-a178-e5a85b2ad55a"
        },
        "resources": [
            {
                "content": script_content,
                "created_by": "spongobob@demisto.com",
                "created_by_uuid": "94cc8c66-5447-41ft-a1d8-2bd1faabfb9q",
                "created_timestamp": "2019-10-17T13:41:48.487520845Z",
                "description": "Demisto",
                "file_type": "script",
                "id": script_id,
                "modified_by": "spongobob@demisto.com",
                "modified_timestamp": "2019-10-17T13:41:48.487521161Z",
                "name": "Demisto",
                "permission_type": "private",
                "run_attempt_count": 0,
                "run_success_count": 0,
                "sha256": "5a4440f2b9ce60b070e98c304370050446a2efa4b3850550a99e4d7b8f447fcc",
                "size": 4444,
                'write_access': True
            }
        ]
    }
    file_name = '1_test_file_result'

    def cleanup():
        try:
            os.remove(file_name)
        except OSError:
            pass

    request.addfinalizer(cleanup)
    mocker.patch.object(demisto, 'uniqueFile', return_value="test_file_result")
    mocker.patch.object(demisto, 'investigation', return_value={'id': '1'})
    mocker.patch.object(demisto, 'results')
    mocker.patch.object(
        demisto,
        'args',
        return_value={
            'script_id': script_id
        }
    )
    requests_mock.get(
        f'{SERVER_URL}/real-time-response/entities/scripts/v2?ids={script_id}',
        json=response,
        status_code=200
    )
    results = get_script_command()
    expected_results = {
        'CrowdStrike.Script(val.ID === obj.ID)': {
            'CreatedBy': 'spongobob@demisto.com',
            'CreatedTime': '2019-10-17T13:41:48.487520845Z',
            'Description': 'Demisto',
            'ID': 'le10098bf0e311e989190662caec3daa_94cc8c55556741faa1d82bd1faabfb4a',
            'ModifiedBy': 'spongobob@demisto.com',
            'ModifiedTime': '2019-10-17T13:41:48.487521161Z',
            'Name': 'Demisto',
            'Permission': 'private',
            'SHA256': '5a4440f2b9ce60b070e98c304370050446a2efa4b3850550a99e4d7b8f447fcc',
            'RunAttemptCount': 0,
            'RunSuccessCount': 0,
            'WriteAccess': True
        }
    }
    assert results['EntryContext'] == expected_results
    # verify there was file returned
    assert demisto.results.call_count == 1
    results = demisto.results.call_args[0]
    assert len(results) == 1
    assert results[0]['Type'] == entryTypes['file']
    assert results[0]['File'] == 'Demisto.ps1'
    with open(file_name, 'rb') as f:
        assert f.read().decode() == script_content


def test_get_script_does_not_exist(requests_mock, mocker):
    from CrowdStrikeFalcon import get_script_command
    script_id = 'le10098bf0e311e989190662caec3daa_94cc8c55556741faa1d82bd1faabfb4a'
    response = {
        "meta": {
            "powered_by": "empower-api",
            "query_time": 0.082774607,
            "trace_id": "0f047130-1ea2-44cb-a178-e5a85b2ad55a"
        },
        "resources": []
    }
    mocker.patch.object(
        demisto,
        'args',
        return_value={
            'script_id': script_id
        }
    )
    requests_mock.get(
        f'{SERVER_URL}/real-time-response/entities/scripts/v2?ids={script_id}',
        json=response,
        status_code=200
    )

    assert get_script_command() == 'No script found.'


def test_delete_script(requests_mock, mocker):
    from CrowdStrikeFalcon import delete_script_command
    script_id = 'le10098bf0e311e989190662caec3daa_94cc8c55556741faa1d82bd1faabfb4a'
    response = {
        "meta": {
            "query_time": 0.535416674,
            "writes": {
                "resources_affected": 1
            },
            "powered_by": "empower",
            "trace_id": "b48fc444-8e80-48bf-akbf-281fb9471e5g"
        }
    }
    mocker.patch.object(
        demisto,
        'args',
        return_value={
            'script_id': script_id
        }
    )
    requests_mock.delete(
        f'{SERVER_URL}/real-time-response/entities/scripts/v1?ids={script_id}',
        json=response,
        status_code=200
    )

    assert delete_script_command()['HumanReadable'] == f'Script {script_id} was deleted successfully'


def test_delete_script_failure_insufficient_permissions(requests_mock, mocker):
    from CrowdStrikeFalcon import delete_script_command
    script_id = 'le10098bf0e311e989190662caec3daa_94cc8c55556741faa1d82bd1faabfb4a'
    response = {
        "meta": {
            "query_time": 0.001585675,
            "powered_by": "crowdstrike-api-gateway",
            "trace_id": "01fcdbc6-6319-42e4-8ab1-b3edca76aa2c"
        },
        "errors": [
            {
                "code": 403,
                "message": "access denied, authorization failed"
            }
        ]
    }
    mocker.patch.object(
        demisto,
        'args',
        return_value={
            'script_id': script_id
        }
    )
    requests_mock.delete(
        f'{SERVER_URL}/real-time-response/entities/scripts/v1?ids={script_id}',
        json=response,
        status_code=403,
        reason='Forbidden'
    )

    with pytest.raises(DemistoException) as error_info:
        delete_script_command()
    assert str(error_info.value) == 'Error in API call to CrowdStrike Falcon: code: 403 - ' \
                                    'reason: Forbidden\naccess denied, authorization failed'


def test_delete_script_failure_not_found(requests_mock, mocker):
    from CrowdStrikeFalcon import delete_script_command
    script_id = 'le10098bf0e311e989190662caec3daa_94cc8c55556741faa1d82bd1faabfb4a'
    response = {
        "meta": {
            "query_time": 0.001585675,
            "powered_by": "empower",
            "trace_id": "01fcdbc6-6319-42e4-8ab1-b3edca76aa2c"
        },
        "errors": [
            {
                "code": 404,
                "message": "Could not find file for deletion"
            }
        ]
    }
    mocker.patch.object(
        demisto,
        'args',
        return_value={
            'script_id': script_id
        }
    )
    requests_mock.delete(
        f'{SERVER_URL}/real-time-response/entities/scripts/v1?ids={script_id}',
        json=response,
        status_code=404,
        reason='Not Found'
    )
    with pytest.raises(DemistoException) as error_info:
        delete_script_command()
    assert str(error_info.value) == 'Error in API call to CrowdStrike Falcon: code: 404 - ' \
                                    'reason: Not Found\nCould not find file for deletion'


def test_list_scripts(requests_mock):
    from CrowdStrikeFalcon import list_scripts_command
    response = {
        "meta": {
            "powered_by": "empower-api",
            "query_time": 0.031727879,
            "trace_id": "07kk11c3-496g-42df-9157-834e499e279d"
        },
        "resources": [
            {
                "created_by": "spongobob@demisto.com",
                "created_by_uuid": "94cc8c66-5447-41ft-a1d8-2bd1faabfb9q",
                "created_timestamp": "2019-10-17T13:41:48.487520845Z",
                "description": "Demisto",
                "file_type": "script",
                "id": "le10098bf0e311e989190662caec3daa_94cc8c55556741faa1d82bd1faabfb4a",
                "modified_by": "spongobob@demisto.com",
                "modified_timestamp": "2019-10-17T13:41:48.487521161Z",
                "name": "Demisto",
                "permission_type": "private",
                "run_attempt_count": 0,
                "run_success_count": 0,
                "sha256": "5a4440f2b9ce60b070e98c304370050446a2efa4b3850550a99e4d7b8f447fcc",
                "size": 4444,
                "platform": [
                    "windows"
                ],
                "write_access": True
            }
        ]
    }
    requests_mock.get(
        f'{SERVER_URL}/real-time-response/entities/scripts/v2',
        json=response
    )
    results = list_scripts_command()
    expected_results = {
        'CrowdStrike.Script(val.ID === obj.ID)': [
            {
                'CreatedBy': 'spongobob@demisto.com',
                'CreatedTime': '2019-10-17T13:41:48.487520845Z',
                'Description': 'Demisto',
                'ID': 'le10098bf0e311e989190662caec3daa_94cc8c55556741faa1d82bd1faabfb4a',
                'ModifiedBy': 'spongobob@demisto.com',
                'ModifiedTime': '2019-10-17T13:41:48.487521161Z',
                'Name': 'Demisto',
                'Permission': 'private',
                'SHA256': '5a4440f2b9ce60b070e98c304370050446a2efa4b3850550a99e4d7b8f447fcc',
                'RunAttemptCount': 0,
                'RunSuccessCount': 0,
                'Platform': [
                    "windows"
                ],
                'WriteAccess': True
            }
        ]
    }
    assert results['EntryContext'] == expected_results


def test_upload_file(requests_mock, mocker):
    from CrowdStrikeFalcon import upload_file_command
    response = {
        "meta": {
            "query_time": 0.782968846,
            "writes": {
                "resources_affected": 1
            },
            "powered_by": "empower",
            "trace_id": "07kk11c3-496g-42df-9157-834e499e279d"
        }
    }
    requests_mock.post(
        f'{SERVER_URL}/real-time-response/entities/put-files/v1',
        json=response,
        status_code=200
    )
    mocker.patch.object(
        demisto,
        'args',
        return_value={
            'name': 'iloveny',
            'entry_id': '23@32'
        }
    )
    mocker.patch.object(
        demisto,
        'getFilePath',
        return_value={
            'path': 'test_data/HelloWorld.ps1',
            'name': 'HelloWorld.ps1'
        }
    )
    results = upload_file_command()
    assert results['HumanReadable'] == 'File was uploaded successfully'
    assert results['Contents'] == response


def test_upload_file_failure_already_exists(requests_mock, mocker):
    from CrowdStrikeFalcon import upload_file_command
    response = {
        "meta": {
            "query_time": 0.01543348,
            "powered_by": "empower",
            "trace_id": "07kk11c3-496g-42df-9157-834e499e279d"
        },
        "errors": [
            {
                "code": 409,
                "message": "file with given name already exists"
            }
        ]
    }
    requests_mock.post(
        f'{SERVER_URL}/real-time-response/entities/put-files/v1',
        json=response,
        status_code=409,
        reason='Conflict'
    )
    mocker.patch.object(
        demisto,
        'args',
        return_value={
            'name': 'iloveny',
            'entry_id': "23@32"
        }
    )
    mocker.patch.object(
        demisto,
        'getFilePath',
        return_value={
            'path': 'test_data/HelloWorld.ps1',
            'name': 'HelloWorld.ps1'
        }
    )
    with pytest.raises(DemistoException) as error_info:
        upload_file_command()
    assert str(error_info.value) == 'Error in API call to CrowdStrike Falcon: code: 409 - ' \
                                    'reason: Conflict\nfile with given name already exists'


def test_get_file_without_content(requests_mock, mocker):
    from CrowdStrikeFalcon import get_file_command
    file_id = 'le10098bf0e311e989190662caec3daa_94cc8c55556741faa1d82bd1faabfb4a'
    response = {
        "meta": {
            "powered_by": "empower-api",
            "query_time": 0.082774607,
            "trace_id": "07kk11c3-496g-42df-9157-834e499e279d"
        },
        "resources": [
            {
                "created_by": "spongobob@demisto.com",
                "created_by_uuid": "94cc8c66-5447-41ft-a1d8-2bd1faabfb9q",
                "created_timestamp": "2019-10-17T13:41:48.487520845Z",
                "description": "Demisto",
                "file_type": "script",
                "id": file_id,
                "modified_by": "spongobob@demisto.com",
                "modified_timestamp": "2019-10-17T13:41:48.487521161Z",
                "name": "Demisto",
                "permission_type": "private",
                "run_attempt_count": 0,
                "run_success_count": 0,
                "sha256": "5a4440f2b9ce60b070e98c304370050446a2efa4b3850550a99e4d7b8f447fcc",
                "size": 4444,
                'write_access': True
            }
        ]
    }
    mocker.patch.object(demisto, 'results')
    mocker.patch.object(
        demisto,
        'args',
        return_value={
            'file_id': file_id
        }
    )
    requests_mock.get(
        f'{SERVER_URL}/real-time-response/entities/put-files/v2?ids={file_id}',
        json=response,
        status_code=200
    )
    results = get_file_command()
    expected_results = {
        'CrowdStrike.File(val.ID === obj.ID)': {
            'CreatedBy': 'spongobob@demisto.com',
            'CreatedTime': '2019-10-17T13:41:48.487520845Z',
            'Description': 'Demisto',
            'ID': 'le10098bf0e311e989190662caec3daa_94cc8c55556741faa1d82bd1faabfb4a',
            'ModifiedBy': 'spongobob@demisto.com',
            'ModifiedTime': '2019-10-17T13:41:48.487521161Z',
            'Name': 'Demisto',
            'Permission': 'private',
            'SHA256': '5a4440f2b9ce60b070e98c304370050446a2efa4b3850550a99e4d7b8f447fcc',
            'Type': 'script'
        },
        outputPaths['file']: {
            'Name': 'Demisto',
            'Size': 4444,
            'Type': 'script',
            'SHA256': '5a4440f2b9ce60b070e98c304370050446a2efa4b3850550a99e4d7b8f447fcc'
        }
    }
    assert results['EntryContext'] == expected_results
    # verify there was no file returned as there no file content was returned
    assert demisto.results.call_count == 0


def test_get_file_with_content(requests_mock, mocker, request):
    from CrowdStrikeFalcon import get_file_command
    file_id = 'le10098bf0e311e989190662caec3daa_94cc8c55556741faa1d82bd1faabfb4a'
    file_content = "function Demisto {}"
    response = {
        "meta": {
            "powered_by": "empower-api",
            "query_time": 0.082774607,
            "trace_id": "07kk11c3-496g-42df-9157-834e499e279d"
        },
        "resources": [
            {
                "content": file_content,
                "created_by": "spongobob@demisto.com",
                "created_by_uuid": "94cc8c66-5447-41ft-a1d8-2bd1faabfb9q",
                "created_timestamp": "2019-10-17T13:41:48.487520845Z",
                "description": "Demisto",
                "file_type": "script",
                "id": file_id,
                "modified_by": "spongobob@demisto.com",
                "modified_timestamp": "2019-10-17T13:41:48.487521161Z",
                "name": "Demisto",
                "permission_type": "private",
                "sha256": "5a4440f2b9ce60b070e98c304370050446a2efa4b3850550a99e4d7b8f447fcc",
                "size": 4444,
            }
        ]
    }
    file_name = '1_test_file_result'

    def cleanup():
        try:
            os.remove(file_name)
        except OSError:
            pass

    request.addfinalizer(cleanup)
    mocker.patch.object(demisto, 'uniqueFile', return_value="test_file_result")
    mocker.patch.object(demisto, 'investigation', return_value={'id': '1'})
    mocker.patch.object(demisto, 'results')
    mocker.patch.object(
        demisto,
        'args',
        return_value={
            'file_id': file_id
        }
    )
    requests_mock.get(
        f'{SERVER_URL}/real-time-response/entities/put-files/v2?ids={file_id}',
        json=response,
        status_code=200
    )
    results = get_file_command()
    expected_results = {
        'CrowdStrike.File(val.ID === obj.ID)': {
            'CreatedBy': 'spongobob@demisto.com',
            'CreatedTime': '2019-10-17T13:41:48.487520845Z',
            'Description': 'Demisto',
            'ID': 'le10098bf0e311e989190662caec3daa_94cc8c55556741faa1d82bd1faabfb4a',
            'ModifiedBy': 'spongobob@demisto.com',
            'ModifiedTime': '2019-10-17T13:41:48.487521161Z',
            'Name': 'Demisto',
            'Permission': 'private',
            'SHA256': '5a4440f2b9ce60b070e98c304370050446a2efa4b3850550a99e4d7b8f447fcc',
            'Type': 'script'
        },
        outputPaths['file']: {
            'Name': 'Demisto',
            'Size': 4444,
            'Type': 'script',
            'SHA256': '5a4440f2b9ce60b070e98c304370050446a2efa4b3850550a99e4d7b8f447fcc'
        }
    }
    assert results['EntryContext'] == expected_results
    # verify there was file returned
    assert demisto.results.call_count == 1
    results = demisto.results.call_args[0]
    assert len(results) == 1
    assert results[0]['Type'] == entryTypes['file']
    assert results[0]['File'] == 'Demisto'
    with open(file_name, 'rb') as f:
        assert f.read().decode() == file_content


def test_get_file_does_not_exist(requests_mock, mocker):
    from CrowdStrikeFalcon import get_file_command
    file_id = 'le10098bf0e311e989190662caec3daa_94cc8c55556741faa1d82bd1faabfb4a'
    response = {
        "meta": {
            "powered_by": "empower-api",
            "query_time": 0.082774607,
            "trace_id": "07kk11c3-496g-42df-9157-834e499e279d"
        },
        "resources": []
    }
    mocker.patch.object(
        demisto,
        'args',
        return_value={
            'file_id': file_id
        }
    )
    requests_mock.get(
        f'{SERVER_URL}/real-time-response/entities/put-files/v2?ids={file_id}',
        json=response,
        status_code=200
    )

    assert get_file_command() == 'No file found.'


def test_delete_file(requests_mock, mocker):
    from CrowdStrikeFalcon import delete_file_command
    file_id = 'le10098bf0e311e989190662caec3daa_94cc8c55556741faa1d82bd1faabfb4a'
    response = {
        "meta": {
            "query_time": 0.535416674,
            "writes": {
                "resources_affected": 1
            },
            "powered_by": "empower",
            "trace_id": "07kk11c3-496g-42df-9157-834e499e279d"
        }
    }
    mocker.patch.object(
        demisto,
        'args',
        return_value={
            'file_id': file_id
        }
    )
    requests_mock.delete(
        f'{SERVER_URL}/real-time-response/entities/put-files/v1?ids={file_id}',
        json=response,
        status_code=200
    )

    assert delete_file_command()['HumanReadable'] == f'File {file_id} was deleted successfully'


def test_delete_file_failure_insufficient_permissions(requests_mock, mocker):
    from CrowdStrikeFalcon import delete_file_command
    file_id = 'le10098bf0e311e989190662caec3daa_94cc8c55556741faa1d82bd1faabfb4a'
    response = {
        "meta": {
            "query_time": 0.001585675,
            "powered_by": "crowdstrike-api-gateway",
            "trace_id": "07kk11c3-496g-42df-9157-834e499e279d"
        },
        "errors": [
            {
                "code": 403,
                "message": "access denied, authorization failed"
            }
        ]
    }
    mocker.patch.object(
        demisto,
        'args',
        return_value={
            'file_id': file_id
        }
    )
    requests_mock.delete(
        f'{SERVER_URL}/real-time-response/entities/put-files/v1?ids={file_id}',
        json=response,
        status_code=403,
        reason='Forbidden'
    )
    with pytest.raises(DemistoException) as error_info:
        delete_file_command()
    assert str(error_info.value) == 'Error in API call to CrowdStrike Falcon: code: 403 - ' \
                                    'reason: Forbidden\naccess denied, authorization failed'


def test_delete_file_failure_not_found(requests_mock, mocker):
    from CrowdStrikeFalcon import delete_file_command
    file_id = 'le10098bf0e311e989190662caec3daa_94cc8c55556741faa1d82bd1faabfb4a'
    response = {
        "meta": {
            "query_time": 0.001585675,
            "powered_by": "empower",
            "trace_id": "07kk11c3-496g-42df-9157-834e499e279d"
        },
        "errors": [
            {
                "code": 404,
                "message": "Could not find file for deletion"
            }
        ]
    }
    mocker.patch.object(
        demisto,
        'args',
        return_value={
            'file_id': file_id
        }
    )
    requests_mock.delete(
        f'{SERVER_URL}/real-time-response/entities/put-files/v1?ids={file_id}',
        json=response,
        status_code=404,
        reason='Not Found'
    )
    with pytest.raises(DemistoException) as error_info:
        delete_file_command()
    assert str(error_info.value) == 'Error in API call to CrowdStrike Falcon: code: 404 - ' \
                                    'reason: Not Found\nCould not find file for deletion'


def test_list_files(requests_mock):
    from CrowdStrikeFalcon import list_files_command
    response = {
        "meta": {
            "powered_by": "empower-api",
            "query_time": 0.082774607,
            "trace_id": "07kk11c3-496g-42df-9157-834e499e279d"
        },
        "resources": [
            {
                "content": "function Demisto {}",
                "created_by": "spongobob@demisto.com",
                "created_by_uuid": "94cc8c66-5447-41ft-a1d8-2bd1faabfb9q",
                "created_timestamp": "2019-10-17T13:41:48.487520845Z",
                "description": "Demisto",
                "file_type": "script",
                "id": "le10098bf0e311e989190662caec3daa_94cc8c55556741faa1d82bd1faabfb4a",
                "modified_by": "spongobob@demisto.com",
                "modified_timestamp": "2019-10-17T13:41:48.487521161Z",
                "name": "Demisto",
                "permission_type": "private",
                "run_attempt_count": 0,
                "run_success_count": 0,
                "sha256": "5a4440f2b9ce60b070e98c304370050446a2efa4b3850550a99e4d7b8f447fcc",
                "size": 4444
            }
        ]
    }
    requests_mock.get(
        f'{SERVER_URL}/real-time-response/entities/put-files/v2',
        json=response
    )
    results = list_files_command()
    expected_results = {
        'CrowdStrike.File(val.ID === obj.ID)': [
            {
                'CreatedBy': 'spongobob@demisto.com',
                'CreatedTime': '2019-10-17T13:41:48.487520845Z',
                'Description': 'Demisto',
                'ID': 'le10098bf0e311e989190662caec3daa_94cc8c55556741faa1d82bd1faabfb4a',
                'ModifiedBy': 'spongobob@demisto.com',
                'ModifiedTime': '2019-10-17T13:41:48.487521161Z',
                'Name': 'Demisto',
                'Permission': 'private',
                'SHA256': '5a4440f2b9ce60b070e98c304370050446a2efa4b3850550a99e4d7b8f447fcc',
                'Type': 'script'
            }
        ],
        outputPaths['file']: [
            {
                'Name': 'Demisto',
                'Size': 4444,
                'Type': 'script',
                'SHA256': '5a4440f2b9ce60b070e98c304370050446a2efa4b3850550a99e4d7b8f447fcc',
            }
        ]
    }
    assert results['EntryContext'] == expected_results


def test_run_get(requests_mock, mocker):
    from CrowdStrikeFalcon import run_get_command
    response = {
        "batch_get_cmd_req_id": "84ee4d50-f499-482e-bac6-b0e296149bbf",
        "combined": {
            "resources": {
                "edfd6a04ad134c4344f8fb119a3ad88e": {
                    "aid": "edfd6a04ad134c4344f8fb119a3ad88e",
                    "base_command": "get",
                    "complete": True,
                    "errors": [],
                    "query_time": 1.6280021580000001,
                    "session_id": "7f861cda-f19a-4df3-8599-e2a4f6761359",
                    "stderr": "",
                    "stdout": "C:\\Windows\\notepad.exe",
                    "task_id": "b5c8f140-280b-43fd-8501-9900f837510b"
                }
            }
        },
        "errors": [],
        "meta": {
            "powered_by": "empower-api",
            "query_time": 1.630543865,
            "trace_id": "8637f34a-7202-445a-818d-816715c5b368"
        }
    }
    mocker.patch.object(
        demisto,
        'args',
        return_value={
            'host_ids': 'edfd6a04ad134c4344f8fb119a3ad88e',
            'file_path': "C:\\Windows\\notepad.exe",
            'raw': "Write-Output 'Hello, World!"
        }
    )
    requests_mock.post(
        f'{SERVER_URL}/real-time-response/combined/batch-init-session/v1',
        json={
            'batch_id': 'batch_id'
        },
        status_code=201
    )
    requests_mock.post(
        f'{SERVER_URL}/real-time-response/combined/batch-get-command/v1',
        json=response,
        status_code=201
    )
    results = run_get_command()
    expected_results = {
        "CrowdStrike.Command(val.TaskID === obj.TaskID)": [
            {
                "HostID": "edfd6a04ad134c4344f8fb119a3ad88e",
                "Stdout": "C:\\Windows\\notepad.exe",
                "Stderr": "",
                "BaseCommand": "get",
                "TaskID": "b5c8f140-280b-43fd-8501-9900f837510b",
                "GetRequestID": "84ee4d50-f499-482e-bac6-b0e296149bbf",
                "Complete": True,
                "FilePath": "C:\\Windows\\notepad.exe"
            }
        ]
    }
    assert results['EntryContext'] == expected_results


def test_status_get(requests_mock, mocker):
    from CrowdStrikeFalcon import status_get_command
    response = {
        "errors": [],
        "meta": {
            "powered_by": "empower-api",
            "query_time": 0.00252648,
            "trace_id": "7cd74ed7-4695-403a-a1f5-f7402b7b9409"
        },
        "resources": {
            "edfd6a04ad134c4344f8fb119a3ad88e": {
                "cloud_request_id": "b5c8f140-280b-43fd-8501-9900f837510b",
                "created_at": "2020-05-01T16:09:00Z",
                "deleted_at": None,
                "id": 185596,
                "name": "\\Device\\HarddiskVolume2\\Windows\\notepad.exe",
                "session_id": "7f861cda-f19a-4df3-8599-e2a4f6761359",
                "sha256": "f1d62648ef915d85cb4fc140359e925395d315c70f3566b63bb3e21151cb2ce3",
                "size": 0,
                "updated_at": "2020-05-01T16:09:00Z"
            }
        }
    }
    mocker.patch.object(
        demisto,
        'args',
        return_value={
            'request_ids': ['84ee4d50-f499-482e-bac6-b0e296149bbf'],
            'raw': "Write-Output 'Hello, World!"
        }
    )
    requests_mock.get(
        f'{SERVER_URL}/real-time-response/combined/batch-get-command/v1',
        json=response,
        status_code=201
    )
    results = status_get_command(demisto.args())
    expected_results = {
        "CrowdStrike.File(val.ID === obj.ID || val.TaskID === obj.TaskID)": [
            {
                "CreatedAt": "2020-05-01T16:09:00Z",
                "DeletedAt": None,
                "ID": 185596,
                "Name": "\\Device\\HarddiskVolume2\\Windows\\notepad.exe",
                "SHA256": "f1d62648ef915d85cb4fc140359e925395d315c70f3566b63bb3e21151cb2ce3",
                "Size": 0,
                "TaskID": "b5c8f140-280b-43fd-8501-9900f837510b",
                "UpdatedAt": "2020-05-01T16:09:00Z"
            }
        ],
        "File(val.MD5 \u0026\u0026 val.MD5 == obj.MD5 || val.SHA1 \u0026\u0026 val.SHA1 == obj.SHA1 || val.SHA256 "
        "\u0026\u0026 val.SHA256 == obj.SHA256 || val.SHA512 \u0026\u0026 val.SHA512 == obj.SHA512 || val.CRC32 "
        "\u0026\u0026 val.CRC32 == obj.CRC32 || val.CTPH \u0026\u0026 val.CTPH == obj.CTPH || val.SSDeep \u0026\u0026 "
        "val.SSDeep == obj.SSDeep)": [
            {
                "Name": "\\Device\\HarddiskVolume2\\Windows\\notepad.exe",
                "SHA256": "f1d62648ef915d85cb4fc140359e925395d315c70f3566b63bb3e21151cb2ce3",
                "Size": 0
            }
        ]
    }
    assert results['EntryContext'] == expected_results


def test_status(requests_mock, mocker):
    from CrowdStrikeFalcon import status_command
    response = {
        "errors": [],
        "meta": {
            "powered_by": "empower-api",
            "query_time": 0.00635876,
            "trace_id": "083a0a94-87f2-4e66-8621-32eb75b4f205"
        },
        "resources": [{
            "base_command": "ls",
            "complete": True,
            "session_id": "ea68c338-84c9-4870-a3c9-b10e405622c1",
            "stderr": "",
            "stdout": "Directory listing for C:\\ ....",
            "task_id": "ae323961-5aa8-442e-8461-8d05c4541d7d"
        }
        ]
    }
    mocker.patch.object(
        demisto,
        'args',
        return_value={
            'request_id': 'ae323961-5aa8-442e-8461-8d05c4541d7d',
            'raw': "Write-Output 'Hello, World!"
        }
    )
    requests_mock.get(
        f'{SERVER_URL}/real-time-response/entities/command/v1',
        json=response,
        status_code=201
    )
    results = status_command()
    expected_results = {
        "CrowdStrike.Command(val.TaskID === obj.TaskID)": [
            {
                "BaseCommand": "ls",
                "Complete": True,
                "NextSequenceID": 1,
                "SequenceID": 0,
                "Stderr": "",
                "Stdout": "Directory listing for C:\\ ....",
                "TaskID": "ae323961-5aa8-442e-8461-8d05c4541d7d"
            }
        ]
    }
    assert results['EntryContext'] == expected_results


def test_get_extracted_file(requests_mock, mocker):
    from CrowdStrikeFalcon import get_extracted_file_command
    response_content = b'file-data'

    session_id = 'fdd6408f-6688-441b-8659-41bcad25441c'
    response_session = {
        "errors": [],
        "meta": {
            "powered_by": "empower-api",
            "query_time": 0.025573986,
            "trace_id": "291d3fda-9684-4ed7-ae88-bcc3940a2104"
        },
        "resources": [{
            "created_at": "2020-05-01T17:52:16.781771496Z",
            "existing_aid_sessions": 1,
            "scripts": [],
            "session_id": f"{session_id}"
        }
        ]
    }
    mocker.patch.object(
        demisto,
        'args',
        return_value={
            'host_id': 'edfd6a04ad134c4344f8fb119a3ad88e',
            'sha256': 'f1d62648ef915d85cb4fc140359e925395d315c70f3566b63bb3e21151cb2ce3',
            'raw': "Write-Output 'Hello, World!"
        }
    )
    requests_mock.post(
        f'{SERVER_URL}/real-time-response/entities/sessions/v1',
        json=response_session,
        status_code=201
    )
    requests_mock.get(
        f'{SERVER_URL}/real-time-response/entities/extracted-file-contents/v1',
        headers={
            'Content-Type': 'application/x-7z-compressed',
            'Content-Disposition': 'test.7z'
        },
        content=response_content,
        status_code=201
    )
    results = get_extracted_file_command(demisto.args())

    fpath = demisto.investigation()['id'] + '_' + results['FileID']
    with open(fpath, 'rb') as f:
        assert f.read() == response_content
    os.remove(fpath)


def test_list_host_files(requests_mock, mocker):
    from CrowdStrikeFalcon import list_host_files_command
    response = {
        "errors": [],
        "meta": {
            "powered_by": "empower-api",
            "query_time": 0.002667573,
            "trace_id": "fe95bfec-54bd-4236-9652-81aa9f6ca66d"
        },
        "resources": [{
            "cloud_request_id": "1269ad9e-c11f-4e38-8aba-1a0275304f9c",
            "created_at": "2020-05-01T17:57:42Z",
            "deleted_at": None,
            "id": 186811,
            "name": "\\Device\\HarddiskVolume2\\Windows\\notepad.exe",
            "session_id": "fdd6408f-6688-441b-8659-41bcad25441c",
            "sha256": "f1d62648ef915d85cb4fc140359e925395d315c70f3566b63bb3e21151cb2ce3",
            "size": 0,
            "updated_at": "2020-05-01T17:57:42Z"
        }
        ]
    }

    session_id = 'fdd6408f-6688-441b-8659-41bcad25441c'
    response_session = {
        "errors": [],
        "meta": {
            "powered_by": "empower-api",
            "query_time": 0.025573986,
            "trace_id": "291d3fda-9684-4ed7-ae88-bcc3940a2104"
        },
        "resources": [{
            "created_at": "2020-05-01T17:52:16.781771496Z",
            "existing_aid_sessions": 1,
            "scripts": [],
            "session_id": f"{session_id}"
        }
        ]
    }
    mocker.patch.object(
        demisto,
        'args',
        return_value={
            'host_id': 'edfd6a04ad134c4344f8fb119a3ad88e',
            'raw': "Write-Output 'Hello, World!"
        }
    )
    requests_mock.post(
        f'{SERVER_URL}/real-time-response/entities/sessions/v1',
        json=response_session,
        status_code=201
    )
    requests_mock.get(
        f'{SERVER_URL}/real-time-response/entities/file/v2',
        json=response,
        status_code=201
    )
    results = list_host_files_command()
    expected_results = {
        "CrowdStrike.Command(val.TaskID === obj.TaskID)": [
            {
                "HostID": "edfd6a04ad134c4344f8fb119a3ad88e",
                "SessionID": "fdd6408f-6688-441b-8659-41bcad25441c",
                "TaskID": "1269ad9e-c11f-4e38-8aba-1a0275304f9c"
            }
        ],
        "CrowdStrike.File(val.ID === obj.ID)": [
            {
                "CreatedAt": "2020-05-01T17:57:42Z",
                "DeletedAt": None,
                "ID": 186811,
                "Name": "\\Device\\HarddiskVolume2\\Windows\\notepad.exe",
                "SHA256": "f1d62648ef915d85cb4fc140359e925395d315c70f3566b63bb3e21151cb2ce3",
                "Size": 0,
                "Stderr": None,
                "Stdout": None,
                "UpdatedAt": "2020-05-01T17:57:42Z"
            }
        ],
        "File(val.MD5 \u0026\u0026 val.MD5 == obj.MD5 || val.SHA1 \u0026\u0026 val.SHA1 == obj.SHA1 || val.SHA256 "
        "\u0026\u0026 val.SHA256 == obj.SHA256 || val.SHA512 \u0026\u0026 val.SHA512 == obj.SHA512 || val.CRC32 "
        "\u0026\u0026 val.CRC32 == obj.CRC32 || val.CTPH \u0026\u0026 val.CTPH == obj.CTPH || val.SSDeep \u0026\u0026 "
        "val.SSDeep == obj.SSDeep)": [
            {
                "Name": "\\Device\\HarddiskVolume2\\Windows\\notepad.exe",
                "SHA256": "f1d62648ef915d85cb4fc140359e925395d315c70f3566b63bb3e21151cb2ce3",
                "Size": 0
            }
        ]
    }
    assert results['EntryContext'] == expected_results


def test_list_host_files_with_given_session_id(mocker):
    """
    Given:
        - session_id to use when getting host files
    When:
        - run list_host_files command
    Then:
        - validate the givven session_id was used
    """
    # prepare
    import CrowdStrikeFalcon
    mocker.patch.object(demisto, 'args', return_value={
        'host_id': 'test_host_id',
        'session_id': 'test_session_id'
    })
    mocker.patch.object(CrowdStrikeFalcon, 'list_host_files', return_value={})

    # call
    CrowdStrikeFalcon.list_host_files_command()

    # assert
    CrowdStrikeFalcon.list_host_files.assert_called_with('test_host_id', 'test_session_id')


def test_refresh_session(requests_mock, mocker):
    from CrowdStrikeFalcon import refresh_session_command

    session_id = 'fdd6408f-6688-441b-8659-41bcad25441c'
    response = {
        "errors": [],
        "meta": {
            "powered_by": "empower-api",
            "query_time": 0.025573986,
            "trace_id": "291d3fda-9684-4ed7-ae88-bcc3940a2104"
        },
        "resources": [{
            "created_at": "2020-05-01T17:52:16.781771496Z",
            "existing_aid_sessions": 1,
            "scripts": [{
                "args": [{
                    "arg_name": "Path",
                    "arg_type": "arg",
                    "command_level": "non-destructive",
                    "created_at": "2019-06-25T23:48:59Z",
                    "data_type": "string",
                    "default_value": "",
                    "description": "File to concatenate",
                    "encoding": "",
                    "id": 7,
                    "options": None,
                    "required": True,
                    "requires_value": False,
                    "script_id": 6,
                    "sequence": 1,
                    "updated_at": "2019-06-25T23:48:59Z"
                }, {
                    "arg_name": "Count",
                    "arg_type": "arg",
                    "command_level": "non-destructive",
                    "created_at": "2019-06-25T23:48:59Z",
                    "data_type": "string",
                    "default_value": "",
                    "description": "Number of bytes to read (max=32768)",
                    "encoding": "",
                    "id": 51,
                    "options": None,
                    "required": False,
                    "requires_value": False,
                    "script_id": 6,
                    "sequence": 2,
                    "updated_at": "2019-06-25T23:48:59Z"
                }, {
                    "arg_name": "Offset",
                    "arg_type": "arg",
                    "command_level": "non-destructive",
                    "created_at": "2019-06-25T23:48:59Z",
                    "data_type": "string",
                    "default_value": "",
                    "description": "Offset (in byte value) to start reading from",
                    "encoding": "",
                    "id": 52,
                    "options": None,
                    "required": False,
                    "requires_value": False,
                    "script_id": 6,
                    "sequence": 3,
                    "updated_at": "2019-06-25T23:48:59Z"
                }, {
                    "arg_name": "ShowHex",
                    "arg_type": "flag",
                    "command_level": "non-destructive",
                    "created_at": "2019-06-25T23:48:59Z",
                    "data_type": "string",
                    "default_value": "",
                    "description": "Show the results in hexadecimal format instead of ASCII",
                    "encoding": "",
                    "id": 53,
                    "options": None,
                    "required": False,
                    "requires_value": False,
                    "script_id": 6,
                    "sequence": 4,
                    "updated_at": "2019-06-25T23:48:59Z"
                }
                ],
                "command": "cat",
                "description": "Read a file from disk and display as ASCII or hex",
                "examples": "    C:\\\u003e cat c:\\mytextfile.txt",
                "internal_only": False,
                "runnable": True,
                "sub_commands": []
            }, {
                "args": [{
                    "arg_name": "Path",
                    "arg_type": "arg",
                    "command_level": "non-destructive",
                    "created_at": "2018-11-08T18:27:18Z",
                    "data_type": "string",
                    "default_value": "",
                    "description": "Relative or absolute directory",
                    "encoding": "",
                    "id": 8,
                    "options": None,
                    "required": True,
                    "requires_value": False,
                    "script_id": 8,
                    "sequence": 1,
                    "updated_at": "2018-11-08T18:27:18Z"
                }
                ],
                "command": "cd",
                "description": "Change the current working directory",
                "examples": "    C:\\\u003e cd C:\\Users\\Administrator\r\n",
                "internal_only": False,
                "runnable": True,
                "sub_commands": []
            }, {
                "args": [],
                "command": "env",
                "description": "Get environment variables for all scopes (Machine / User / Process)",
                "examples": "",
                "internal_only": False,
                "runnable": True,
                "sub_commands": []
            }, {
                "args": [],
                "command": "eventlog",
                "description": "Inspect event logs.",
                "examples": "",
                "internal_only": False,
                "runnable": False,
                "sub_commands": [{
                    "args": [{
                        "arg_name": "Name",
                        "arg_type": "arg",
                        "command_level": "non-destructive",
                        "created_at": "2018-05-01T19:38:30Z",
                        "data_type": "string",
                        "default_value": "",
                        "description": "Name of the event log, for example \"Application\", \"System\"",
                        "encoding": "",
                        "id": 35,
                        "options": None,
                        "required": True,
                        "requires_value": False,
                        "script_id": 25,
                        "sequence": 1,
                        "updated_at": "2018-05-01T19:38:30Z"
                    }, {
                        "arg_name": "Count",
                        "arg_type": "arg",
                        "command_level": "non-destructive",
                        "created_at": "2018-05-01T19:38:30Z",
                        "data_type": "string",
                        "default_value": "",
                        "description": "Optional number of entries to return. Default:100 Max=500",
                        "encoding": "",
                        "id": 36,
                        "options": None,
                        "required": False,
                        "requires_value": False,
                        "script_id": 25,
                        "sequence": 2,
                        "updated_at": "2018-05-01T19:38:30Z"
                    }, {
                        "arg_name": "SourceName",
                        "arg_type": "arg",
                        "command_level": "non-destructive",
                        "created_at": "2018-05-01T19:38:30Z",
                        "data_type": "string",
                        "default_value": "",
                        "description": "Optional name of the event source, e.x. \"WinLogon\"",
                        "encoding": "",
                        "id": 37,
                        "options": None,
                        "required": False,
                        "requires_value": False,
                        "script_id": 25,
                        "sequence": 3,
                        "updated_at": "2018-05-01T19:38:30Z"
                    }
                    ],
                    "command": "view",
                    "description": "View most recent N events in a given event log",
                    "examples": "    C:\\\u003e eventlog view Application",
                    "internal_only": False,
                    "runnable": True,
                    "sub_commands": []
                }, {
                    "args": [{
                        "arg_name": "Name",
                        "arg_type": "arg",
                        "command_level": "non-destructive",
                        "created_at": "2020-03-17T18:11:22Z",
                        "data_type": "string",
                        "default_value": "",
                        "description": "Name of the event log, for example \"Application\", \"System\"",
                        "encoding": "",
                        "id": 38,
                        "options": None,
                        "required": True,
                        "requires_value": False,
                        "script_id": 26,
                        "sequence": 1,
                        "updated_at": "2020-03-17T18:11:22Z"
                    }, {
                        "arg_name": "Filename",
                        "arg_type": "arg",
                        "command_level": "non-destructive",
                        "created_at": "2020-03-17T18:11:22Z",
                        "data_type": "string",
                        "default_value": "",
                        "description": "Target file on disk",
                        "encoding": "",
                        "id": 39,
                        "options": None,
                        "required": True,
                        "requires_value": False,
                        "script_id": 26,
                        "sequence": 2,
                        "updated_at": "2020-03-17T18:11:22Z"
                    }
                    ],
                    "command": "export",
                    "description": "Export the specified event log to a file (.csv) on disk",
                    "examples": "    C:\\\u003eeventlog export System",
                    "internal_only": False,
                    "runnable": True,
                    "sub_commands": []
                }, {
                    "args": [],
                    "command": "list",
                    "description": "Event log list: show available event log sources",
                    "examples": "    C:\\\u003e eventlog list",
                    "internal_only": False,
                    "runnable": True,
                    "sub_commands": []
                }, {
                    "args": [{
                        "arg_name": "Name",
                        "arg_type": "arg",
                        "command_level": "non-destructive",
                        "created_at": "2019-05-09T23:55:03Z",
                        "data_type": "string",
                        "default_value": "",
                        "description": "Name of the event log, for example \"Application\", \"System\"",
                        "encoding": "",
                        "id": 519,
                        "options": None,
                        "required": True,
                        "requires_value": False,
                        "script_id": 470,
                        "sequence": 1,
                        "updated_at": "2019-05-09T23:55:03Z"
                    }, {
                        "arg_name": "Filename",
                        "arg_type": "arg",
                        "command_level": "non-destructive",
                        "created_at": "2019-05-09T23:55:03Z",
                        "data_type": "string",
                        "default_value": "",
                        "description": "Target file on disk",
                        "encoding": "",
                        "id": 520,
                        "options": None,
                        "required": True,
                        "requires_value": False,
                        "script_id": 470,
                        "sequence": 2,
                        "updated_at": "2019-05-09T23:55:03Z"
                    }
                    ],
                    "command": "backup",
                    "description": "Back up the specified event log to a file (.evtx) on disk",
                    "examples": "    C:\\\u003eeventlog backup System",
                    "internal_only": False,
                    "runnable": True,
                    "sub_commands": []
                }
                ]
            }, {
                "args": [{
                    "arg_name": "Path",
                    "arg_type": "arg",
                    "command_level": "non-destructive",
                    "created_at": "2020-03-17T18:10:50Z",
                    "data_type": "string",
                    "default_value": "",
                    "description": "File to hash",
                    "encoding": "",
                    "id": 72,
                    "options": None,
                    "required": True,
                    "requires_value": False,
                    "script_id": 45,
                    "sequence": 1,
                    "updated_at": "2020-03-17T18:10:50Z"
                }
                ],
                "command": "filehash",
                "description": "Generate the MD5, SHA1, and SHA256 hashes of a file",
                "examples": "C:\\\u003e filehash C:\\Windows\\System32\\cmd.exe",
                "internal_only": False,
                "runnable": True,
                "sub_commands": []
            }, {
                "args": [{
                    "arg_name": "UserName",
                    "arg_type": "arg",
                    "command_level": "non-destructive",
                    "created_at": "2018-05-10T16:22:42Z",
                    "data_type": "string",
                    "default_value": "",
                    "description": "Partial or full username to filter results",
                    "encoding": "",
                    "id": 42,
                    "options": None,
                    "required": False,
                    "requires_value": False,
                    "script_id": 29,
                    "sequence": 1,
                    "updated_at": "2018-05-10T16:22:42Z"
                }
                ],
                "command": "getsid",
                "description": "Enumerate local users and Security Identifiers (SID)",
                "examples": "\u003egetsid\r\nUserName       SID\r\n",
                "internal_only": False,
                "runnable": True,
                "sub_commands": []
            }, {
                "args": [],
                "command": "ipconfig",
                "description": "Show network configuration information",
                "examples": "",
                "internal_only": False,
                "runnable": True,
                "sub_commands": []
            }, {
                "args": [{
                    "arg_name": "Path",
                    "arg_type": "arg",
                    "command_level": "non-destructive",
                    "created_at": "2019-02-12T16:44:59Z",
                    "data_type": "string",
                    "default_value": ".",
                    "description": "Directory to list",
                    "encoding": "",
                    "id": 12,
                    "options": None,
                    "required": False,
                    "requires_value": False,
                    "script_id": 14,
                    "sequence": 1,
                    "updated_at": "2019-02-12T16:44:59Z"
                }
                ],
                "command": "ls",
                "description": "Display the contents of the specified path",
                "examples": "    C:\\Windows\u003e ls\r\n",
                "internal_only": False,
                "runnable": True,
                "sub_commands": []
            }, {
                "args": [],
                "command": "mount",
                "description": "List mounted filesystem volumes",
                "examples": "    C:\\\u003e mount\r\n        Display local mounted volumes",
                "internal_only": False,
                "runnable": True,
                "sub_commands": []
            }, {
                "args": [],
                "command": "netstat",
                "description": "Display network statistics and active connections",
                "examples": "",
                "internal_only": False,
                "runnable": True,
                "sub_commands": []
            }, {
                "args": [],
                "command": "ps",
                "description": "Display process information",
                "examples": " C:\\\u003e ps\r\n\r\nName",
                "internal_only": False,
                "runnable": True,
                "sub_commands": []
            }, {
                "args": [],
                "command": "pwd",
                "description": "Get current working directory",
                "examples": "",
                "internal_only": True,
                "runnable": True,
                "sub_commands": []
            }, {
                "args": [],
                "command": "reg",
                "description": "Windows registry manipulation.",
                "examples": "",
                "internal_only": False,
                "runnable": False,
                "sub_commands": [{
                    "args": [{
                        "arg_name": "Subkey",
                        "arg_type": "arg",
                        "command_level": "non-destructive",
                        "created_at": "2019-12-05T17:37:38Z",
                        "data_type": "string",
                        "default_value": "",
                        "description": "Registry subkey full path",
                        "encoding": "",
                        "id": 43,
                        "options": None,
                        "required": False,
                        "requires_value": False,
                        "script_id": 30,
                        "sequence": 1,
                        "updated_at": "2019-12-05T17:37:39Z"
                    }, {
                        "arg_name": "Value",
                        "arg_type": "arg",
                        "command_level": "non-destructive",
                        "created_at": "2019-12-05T17:37:38Z",
                        "data_type": "string",
                        "default_value": "",
                        "description": "Name of value to query",
                        "encoding": "",
                        "id": 44,
                        "options": None,
                        "required": False,
                        "requires_value": False,
                        "script_id": 30,
                        "sequence": 2,
                        "updated_at": "2019-12-05T17:37:39Z"
                    }
                    ],
                    "command": "query",
                    "description": "Query a registry subkey or value",
                    "examples": "    C:\\\u003e reg query\r\n",
                    "internal_only": False,
                    "runnable": True,
                    "sub_commands": []
                }
                ]
            }
            ],
            "session_id": f"{session_id}"
        }
        ]
    }
    mocker.patch.object(
        demisto,
        'args',
        return_value={
            'host_id': 'edfd6a04ad134c4344f8fb119a3ad88e',
            'raw': "Write-Output 'Hello, World!"
        }
    )
    requests_mock.post(
        f'{SERVER_URL}/real-time-response/entities/refresh-session/v1',
        json=response,
        status_code=201
    )
    results = refresh_session_command()

    assert results['HumanReadable'] == f"CrowdStrike Session Refreshed: {session_id}"


class TestFetch:
    """ Test the logic of the fetch

    """

    @pytest.fixture()
    def set_up_mocks(self, requests_mock, mocker):
        """ Sets up the mocks for the fetch.
        """
        mocker.patch.object(demisto, 'setLastRun')
        requests_mock.get(f'{SERVER_URL}/detects/queries/detects/v1', json={'resources': ['ldt:1', 'ldt:2']})
        requests_mock.post(f'{SERVER_URL}/detects/entities/summaries/GET/v1',
                           json={'resources': [{'detection_id': 'ldt:1',
                                                'created_timestamp': '2020-09-04T09:16:11Z',
                                                'max_severity_displayname': 'Low'},
                                               {'detection_id': 'ldt:2',
                                                'created_timestamp': '2020-09-04T09:20:11Z',
                                                'max_severity_displayname': 'Low'}]})
        requests_mock.get(f'{SERVER_URL}/incidents/queries/incidents/v1', json={})
        requests_mock.post(f'{SERVER_URL}/incidents/entities/incidents/GET/v1', json={})

    @freeze_time("2020-08-26 17:22:13 UTC")
    def test_old_fetch_to_new_fetch(self, set_up_mocks, mocker):
        """
        Tests the change of logic done in fetch. Validates that it's done smoothly
        Given:
            Old getLastRun which holds `first_behavior_time` and `last_detection_id`
        When:
            2 results are returned (which equals the FETCH_LIMIT)
        Then:
            The `first_behavior_time` doesn't change and an `offset` of 2 is added.

        """
        from CrowdStrikeFalcon import fetch_incidents
        mocker.patch.object(demisto, 'params', return_value={})
        mocker.patch.object(demisto, 'getLastRun',
                            return_value={'first_behavior_detection_time': '2020-09-04T09:16:10Z',
                                          'detection_offset': 2,
                                          'first_behavior_incident_time': '2020-09-04T09:22:10Z',
                                          'last_fetched_incident': '3',
                                          'incident_offset': 4,
                                          })
        fetch_incidents()
<<<<<<< HEAD
        assert demisto.setLastRun.mock_calls[0][1][0] == [{'time': '2020-09-04T09:20:11Z', 'limit': 2,
                                                           'found_incident_ids': {'Detection ID: ldt:1': 1598462533,
                                                                                  'Detection ID: ldt:2': 1598462533}},
                                                          {'time': '2020-09-04T09:22:10Z'}, {}]
=======
        assert demisto.setLastRun.mock_calls[0][1][0] == [{'time': '2020-09-04T09:16:10Z'},
                                                          {'time': '2020-09-04T09:22:10Z'}]
        mocker.patch.object(demisto, 'getLastRun',
                            return_value=[{'time': '2020-09-04T09:16:10Z', 'offest': 2},
                                          {'time': '2020-09-04T09:22:10Z', 'offset': 4}])
        assert demisto.setLastRun.mock_calls[0][1][0] == [{'time': '2020-09-04T09:16:10Z'},
                                                          {'time': '2020-09-04T09:22:10Z'}]
>>>>>>> 0199d7a6

    @freeze_time("2020-08-26 17:22:13 UTC")
    def delete_offset_test(self, set_up_mocks, mocker):
        """
        Tests the change of logic done in fetch. Validates that it's done smoothly
        Given:
            Old getLastRun which holds two lists with offset key
        When:
            The offset is inside the lastRun
        Then:
            The offset is deleted from the lastRun

        """

        from CrowdStrikeFalcon import fetch_incidents
        mocker.patch.object(demisto, 'params', return_value={})
        mocker.patch.object(demisto, 'getLastRun',
                            return_value=[{'time': '2020-09-04T09:16:10Z', 'offset': 2},
                                          {'time': '2020-09-04T09:22:10Z', 'offset': 4}])
        fetch_incidents()
<<<<<<< HEAD
        assert demisto.setLastRun.mock_calls[0][1][0][0] == {
            'time': '2020-09-04T09:20:11Z', 'limit': 2, 'found_incident_ids': {'Detection ID: ldt:1': 1598462533,
                                                                               'Detection ID: ldt:2': 1598462533}}
=======
        assert demisto.setLastRun.mock_calls[0][1][0] == [{'time': '2020-09-04T09:16:10Z'},
                                                          {'time': '2020-09-04T09:22:10Z'}]
>>>>>>> 0199d7a6

    @freeze_time("2020-09-04T09:16:10Z")
    def test_new_fetch(self, set_up_mocks, mocker, requests_mock):
        """
        Tests the correct flow of fetch
        Given:
            `getLastRun` which holds  `first_behavior_time` and `offset`
        When:
            1 result is returned (which is less than the FETCH_LIMIT)
        Then:
            The `first_behavior_time` changes and no `offset` is added.
        """
        mocker.patch.object(demisto, 'getLastRun',
                            return_value=[{'time': '2020-09-04T09:16:10Z',
                                          'offset': 2}, {}, {}])
        # Override post to have 1 results so FETCH_LIMIT won't be reached
        requests_mock.post(f'{SERVER_URL}/detects/entities/summaries/GET/v1',
                           json={'resources': [{'detection_id': 'ldt:1',
                                                'created_timestamp': '2020-09-04T09:16:11Z',
                                                'max_severity_displayname': 'Low'}]})
        from CrowdStrikeFalcon import fetch_incidents
        fetch_incidents()
        assert demisto.setLastRun.mock_calls[0][1][0][0] == {
<<<<<<< HEAD
            'time': '2020-09-04T09:16:11Z', 'limit': 2, 'found_incident_ids': {'Detection ID: ldt:1': 1598462533}}
=======
            'time': '2020-09-04T09:16:11Z', 'limit': 2, "found_incident_ids": {'Detection ID: ldt:1': 1599210970}}
>>>>>>> 0199d7a6

    def test_fetch_incident_type(self, set_up_mocks, mocker):
        """
        Tests the addition of incident_type field to the context
        Given:
            Old getLastRun which holds `first_behavior_time` and `last_detection_id`
        When:
            2 results are returned (which equals the FETCH_LIMIT)
        Then:
            "incident_type": "detection" is in raw result returned by the indicator

        """
        from CrowdStrikeFalcon import fetch_incidents
        mocker.patch.object(demisto, 'getLastRun', return_value=[{
            'time': '2020-09-04T09:16:10Z',
        }, {}, {}])
        incidents = fetch_incidents()
        for incident in incidents:
            assert "\"incident_type\": \"detection\"" in incident.get('rawJSON', '')

    @pytest.mark.parametrize(
        "expected_name, fetch_incidents_or_detections,incidents_len",
        [
            ('Incident ID:', ['Incidents'], 2),
            ('Detection ID:', ['Detections'], 2),
            ('Detection ID:', ['Detections', 'Incidents'], 4),
            ('Incident ID:', ['Endpoint Incident'], 2),
            ('Detection ID:', ['Endpoint Detection'], 2),
            ('Detection ID:', ['Endpoint Detection', 'Endpoint Incident'], 4),
            ('IDP Detection ID: ', ['IDP Detection'], 2)
        ],
    )
    def test_fetch_returns_all_types(self, requests_mock, set_up_mocks, mocker, expected_name,
                                     fetch_incidents_or_detections, incidents_len):
        """
        Tests that fetch incidents returns incidents, detections, endpoint incidents, endpoint detection,
        and idp detections types. depends on the value of fetch_incidents_or_detections.
        Given:
            fetch_incidents_or_detections parameter.
        When:
            Fetching incidents.
        Then:
            Validate the results contains only detection when fetch_incidents_or_detections = ['Detections'],
            Validate the results contains only incidents when fetch_incidents_or_detections = ['Incidents']
            Validate the results contains detection and incidents when
             fetch_incidents_or_detections = ['Detections', 'Incidents']
            Validate the results contains only detection when fetch_incidents_or_detections = ['Endpoint Detections'],
            Validate the results contains only incidents when fetch_incidents_or_detections = ['Endpoint Incidents']
            Validate the results contains detection and incidents when
             fetch_incidents_or_detections = ['Endpoint Detections', 'Endpoint Incidents']
            Validate the results contains only IDP detection when fetch_incidents_or_detections = ['IDP Detections'],

        """
        from CrowdStrikeFalcon import fetch_incidents
        mocker.patch.object(demisto, 'getLastRun', return_value=[{'time': '2020-09-04T09:16:10Z'}, {}, {}])

        requests_mock.get(f'{SERVER_URL}/incidents/queries/incidents/v1', json={'resources': ['ldt:1', 'ldt:2']})
        requests_mock.post(f'{SERVER_URL}/incidents/entities/incidents/GET/v1',
                           json={'resources': [{'incident_id': 'ldt:1', 'start': '2020-09-04T09:16:11Z'},
                                               {'incident_id': 'ldt:2', 'start': '2020-09-04T09:16:11Z'}]})
        requests_mock.get(f'{SERVER_URL}/alerts/queries/alerts/v1', json={'resources': ['a:ind:1', 'a:ind:2']})
        requests_mock.post(f'{SERVER_URL}/alerts/entities/alerts/v1',
                           json={'resources': [{'composite_id': 'a:ind:1', 'start_time': '2020-09-04T09:16:11.000Z'},
                                               {'composite_id': 'a:ind:2', 'start_time': '2020-09-04T09:16:11.000Z'}]})

        mocker.patch.object(
            demisto,
            'params',
            return_value={
                'url': SERVER_URL,
                'proxy': True,
                'incidents_per_fetch': 2,
                'fetch_incidents_or_detections': fetch_incidents_or_detections,
                'fetch_time': '3 days',
            }
        )

        incidents = fetch_incidents()
        assert len(incidents) == incidents_len

        if incidents_len == 4:
            assert 'Incident ID:' in incidents[0]['name']
            assert 'Incident ID:' in incidents[1]['name']
            assert 'Detection ID:' in incidents[2]['name']
            assert 'Detection ID:' in incidents[3]['name']
        else:
            assert expected_name in incidents[0]['name']
            assert expected_name in incidents[1]['name']


class TestIncidentFetch:
    """ Test the logic of the fetch

    """

    @pytest.fixture()
    def set_up_mocks(self, requests_mock, mocker):
        """ Sets up the mocks for the fetch.
        """
        mocker.patch.object(demisto, 'setLastRun')
        requests_mock.get(f'{SERVER_URL}/detects/queries/detects/v1', json={})
        requests_mock.post(f'{SERVER_URL}/detects/entities/summaries/GET/v1',
                           json={})
        requests_mock.get(f'{SERVER_URL}/incidents/queries/incidents/v1', json={'resources': ['ldt:1', 'ldt:2']})
        requests_mock.post(f'{SERVER_URL}/incidents/entities/incidents/GET/v1',
                           json={'resources': [{'incident_id': 'ldt:1', 'start': '2020-09-04T09:16:11Z'},
                                               {'incident_id': 'ldt:2', 'start': '2020-09-04T09:16:11Z'}]})

<<<<<<< HEAD
    @freeze_time("2020-08-26 17:22:13 UTC")
    def test_new_fetch_with_offset(self, set_up_mocks, mocker):
        mocker.patch.object(demisto, 'getLastRun',
                            return_value=[{}, {'time': '2020-09-04T09:16:10Z'}])
        from CrowdStrikeFalcon import fetch_incidents

        fetch_incidents()
        assert demisto.setLastRun.mock_calls[0][1][0][1] == {'time': '2020-09-04T09:16:11Z',
                                                             'limit': 2,
                                                             "found_incident_ids": {'Incident ID: ldt:1': 1598462533,
                                                                                    'Incident ID: ldt:2': 1598462533}}

    @freeze_time("2020-08-26 17:22:13 UTC")
=======
    @freeze_time("2020-09-04T09:16:10Z")
>>>>>>> 0199d7a6
    def test_new_fetch(self, set_up_mocks, mocker, requests_mock):
        mocker.patch.object(demisto, 'getLastRun', return_value=[{}, {'time': '2020-09-04T09:16:10Z',
                                                                      'offset': 2}, {}])
        # Override post to have 1 results so FETCH_LIMIT won't be reached
        requests_mock.post(f'{SERVER_URL}/incidents/entities/incidents/GET/v1',
                           json={'resources': [{'incident_id': 'ldt:1', 'start': '2020-09-04T09:16:11Z'}]})
        from CrowdStrikeFalcon import fetch_incidents
        fetch_incidents()
        assert demisto.setLastRun.mock_calls[0][1][0][1] == {'time': '2020-09-04T09:16:11Z',
                                                             'limit': 2,
<<<<<<< HEAD
                                                             "found_incident_ids": {'Incident ID: ldt:1': 1598462533}}
=======
                                                             'found_incident_ids': {'Incident ID: ldt:1': 1599210970}}
>>>>>>> 0199d7a6

    def test_incident_type_in_fetch(self, set_up_mocks, mocker):
        """Tests the addition of incident_type field to the context
        Given:
            Old getLastRun which holds `first_behavior_time` and `last_incident_id`
        When:
            2 results are returned (which equals the FETCH_LIMIT)
        Then:
            "incident_type": "incident" is in raw result returned by the indicator

        """
        mocker.patch.object(demisto, 'getLastRun', return_value=[{}, {'time': '2020-09-04T09:16:10Z'}, {}])
        from CrowdStrikeFalcon import fetch_incidents
        incidents = fetch_incidents()
        for incident in incidents:
            assert "\"incident_type\": \"incident\"" in incident.get('rawJSON', '')


def get_fetch_data():
    with open('./test_data/test_data.json') as f:
        return json.loads(f.read())


def get_fetch_data2():
    with open('./test_data/test_data2.json') as f:
        return json.loads(f.read())


test_data = get_fetch_data()
test_data2 = get_fetch_data2()


def test_get_indicator_device_id(mocker, requests_mock):
    from CrowdStrikeFalcon import get_indicator_device_id
    requests_mock.get("https://4.4.4.4/indicators/queries/devices/v1",
                      json=test_data['response_for_get_indicator_device_id'])
    mocker.patch.object(demisto, 'args', return_value={'type': 'sha256', 'value': 'example_sha'})
    res = get_indicator_device_id()

    # Expecting both DeviceIOC and DeviceID outputs for BC.
    assert set(res.outputs.keys()) - {'DeviceIOC', 'DeviceID'} == set()
    assert res.outputs['DeviceIOC']['Type'] == 'sha256'
    assert res.outputs['DeviceIOC']['Value'] == 'example_sha'
    assert res.outputs['DeviceIOC']['DeviceID'] == res.outputs['DeviceID']


def test_validate_response():
    from CrowdStrikeFalcon import validate_response
    true_res = validate_response({"resources": "1234"})
    false_res = validate_response({"error": "404"})
    assert true_res
    assert not false_res


def test_build_error_message():
    from CrowdStrikeFalcon import build_error_message

    res_error_data = build_error_message({'meta': 1234})
    assert res_error_data == 'Error: error code: None, error_message: something got wrong, please try again.'

    res_error_data_with_specific_error = build_error_message({'errors': [{"code": 1234, "message": "hi"}]})
    assert res_error_data_with_specific_error == 'Error: error code: 1234, error_message: hi.'


def test_search_iocs_command_does_not_exist(requests_mock):
    """
    Test cs-falcon-search-iocs when no ioc is found

    Given:
     - There is no ioc in the system
    When:
     - Searching for iocs using cs-falcon-search-iocs command
    Then:
     - Return a human readable result with appropriate message
     - Do not populate the entry context
    """
    from CrowdStrikeFalcon import search_iocs_command
    response = {'resources': []}
    requests_mock.get(
        f'{SERVER_URL}/indicators/queries/iocs/v1',
        json=response,
        status_code=200
    )
    results = search_iocs_command()
    assert results["HumanReadable"] == 'Could not find any Indicators of Compromise.'
    assert results["EntryContext"] is None


def test_search_iocs_command_exists(requests_mock):
    """
    Test cs-falcon-search-iocs when an ioc is found

    Given:
     - There is a single md5 ioc in the system
    When:
     - Searching for iocs using cs-falcon-search-iocs command
    Then:
     - Return a human readable result with appropriate message
     - Do populate the entry context with the right value
    """
    from CrowdStrikeFalcon import search_iocs_command
    id_response = {'resources': ['md5:testmd5'], 'errors': []}
    ioc_response = {
        'resources': [{
            'type': 'md5',
            'value': 'testmd5',
            'policy': 'detect',
            'share_level': 'red',
            'description': 'Eicar file',
            'created_timestamp': '2020-10-01T09:09:04Z',
            'modified_timestamp': '2020-10-01T09:09:04Z'
        }]
    }
    requests_mock.get(
        f'{SERVER_URL}/indicators/queries/iocs/v1',
        json=id_response,
        status_code=200
    )
    requests_mock.get(
        f'{SERVER_URL}/indicators/entities/iocs/v1',
        json=ioc_response,
        status_code=200
    )
    results = search_iocs_command()
    assert results["EntryContext"]["CrowdStrike.IOC(val.ID === obj.ID)"][0]["Value"] == 'testmd5'


def test_search_iocs_command__no_iocs(requests_mock, mocker):
    """
    Test cs-falcon-search-iocs when encountering an error

    Given:
     - No iocs exist
    When:
     - Searching for non existing iocs using cs-falcon-search-iocs command
    Then:
     - Display an appropriate info in the HR
    """
    from CrowdStrikeFalcon import search_iocs_command
    requests_mock.get(
        f'{SERVER_URL}/indicators/queries/iocs/v1',
        json={}
    )
    mocker.patch.object(demisto, 'results')
    res = search_iocs_command()
    assert 'Could not find any Indicators of Compromise.' in res['HumanReadable']


def test_get_ioc_command_does_not_exist(requests_mock):
    """
    Test cs-falcon-get-ioc when no ioc is found

    Given:
     - There is no ioc in the system
    When:
     - Searching for iocs using cs-falcon-get-ioc command
     - The server returns an error
    Then:
     - Raise the error back from the server
    """
    from CrowdStrikeFalcon import get_ioc_command
    response = {'resources': [], 'errors': [{'code': 404, 'message': 'md5:testmd5 - Resource Not Found'}]}
    requests_mock.get(
        f'{SERVER_URL}/indicators/entities/iocs/v1',
        json=response,
        status_code=200
    )
    with pytest.raises(DemistoException) as excinfo:
        get_ioc_command(ioc_type='md5', value='testmd5')
    assert [{'code': 404, 'message': 'md5:testmd5 - Resource Not Found'}] == excinfo.value.args[0]


def test_get_ioc_command_exists(requests_mock):
    """
    Test cs-falcon-get-ioc when an ioc is found

    Given:
     - There is a single md5 ioc in the system
    When:
     - Looking for iocs using cs-falcon-get-iocs command
    Then:
     - Return a human readable result with appropriate message
     - Do populate the entry context with the right value
    """
    from CrowdStrikeFalcon import get_ioc_command
    ioc_response = {
        'resources': [{
            'type': 'md5',
            'value': 'testmd5',
            'policy': 'detect',
            'share_level': 'red',
            'description': 'Eicar file',
            'created_timestamp': '2020-10-01T09:09:04Z',
            'modified_timestamp': '2020-10-01T09:09:04Z'
        }]
    }
    requests_mock.get(
        f'{SERVER_URL}/indicators/entities/iocs/v1',
        json=ioc_response,
        status_code=200
    )
    results = get_ioc_command(ioc_type='md5', value='testmd5')
    assert results["EntryContext"]["CrowdStrike.IOC(val.ID === obj.ID)"][0]["Value"] == 'testmd5'


def test_upload_ioc_command_fail(requests_mock, mocker):
    """
    Test cs-falcon-upload-ioc where it fails to create the ioc

    Given:
     - The user tries to create an IOC
    When:
     - The server fails to create an IOC
    Then:
     - Display error message to user
    """
    from CrowdStrikeFalcon import upload_ioc_command
    upload_response = {'resources': []}
    get_response = {'resources': [], 'errors': [{'code': 404, 'message': 'md5:testmd5 - Resource Not Found'}]}
    requests_mock.post(
        f'{SERVER_URL}/indicators/entities/iocs/v1',
        json=upload_response,
        status_code=200
    )
    requests_mock.get(
        f'{SERVER_URL}/indicators/entities/iocs/v1',
        json=get_response,
        status_code=200
    )
    with pytest.raises(DemistoException) as excinfo:
        upload_ioc_command(ioc_type='md5', value='testmd5')
    assert excinfo.value.args[0] == "Failed to create IOC. Please try again."


def test_upload_ioc_command_successful(requests_mock):
    """
    Test cs-falcon-upload-ioc when an upload is successful

    Given:
     - The user tries to create an IOC
    When:
     - The server creates an IOC
    Then:
     - Return a human readable result with appropriate message
     - Do populate the entry context with the right value
    """
    from CrowdStrikeFalcon import upload_ioc_command
    upload_response = {'resources': []}
    ioc_response = {
        'resources': [{
            'type': 'md5',
            'value': 'testmd5',
            'policy': 'detect',
            'share_level': 'red',
            'description': 'Eicar file',
            'created_timestamp': '2020-10-01T09:09:04Z',
            'modified_timestamp': '2020-10-01T09:09:04Z'
        }]
    }
    requests_mock.post(
        f'{SERVER_URL}/indicators/entities/iocs/v1',
        json=upload_response,
        status_code=200
    )
    requests_mock.get(
        f'{SERVER_URL}/indicators/entities/iocs/v1',
        json=ioc_response,
        status_code=200
    )
    results = upload_ioc_command(ioc_type='md5', value='testmd5')
    assert results["EntryContext"]["CrowdStrike.IOC(val.ID === obj.ID)"][0]["Value"] == 'testmd5'


def test_search_custom_iocs_command_does_not_exist(requests_mock):
    """
    Test cs-falcon-search-custom-iocs when no ioc is found

    Given:
     - There is no ioc in the system
    When:
     - Searching for iocs using cs-falcon-search-custom-iocs command
    Then:
     - Return a human readable result with appropriate message
     - Do not populate the entry context
    """
    from CrowdStrikeFalcon import search_custom_iocs_command
    response = {'resources': []}
    requests_mock.get(
        f'{SERVER_URL}/iocs/combined/indicator/v1',
        json=response,
        status_code=200
    )
    results = search_custom_iocs_command()
    assert results["HumanReadable"] == 'Could not find any Indicators of Compromise.'
    assert results["EntryContext"] is None


def test_search_custom_iocs_command_exists(requests_mock):
    """
    Test cs-falcon-search-custom-iocs when an ioc is found

    Given:
     - There is a single md5 ioc in the system
    When:
     - Searching for iocs using cs-falcon-search-custom-iocs command
    Then:
     - Return a human readable result with appropriate message
     - Do populate the entry context with the right value
    """
    from CrowdStrikeFalcon import search_custom_iocs_command
    ioc_response = {
        'resources': [{
            'id': '4f8c43311k1801ca4359fc07t319610482c2003mcde8934d5412b1781e841e9r',
            'type': 'md5',
            'value': 'testmd5',
            'action': 'prevent',
            'severity': 'high',
            'description': 'Eicar file',
            'created_on': '2020-10-01T09:09:04Z',
            'modified_on': '2020-10-01T09:09:04Z',
        }]
    }
    requests_mock.get(
        f'{SERVER_URL}/iocs/combined/indicator/v1',
        json=ioc_response,
        status_code=200
    )
    results = search_custom_iocs_command()
    assert '| 4f8c43311k1801ca4359fc07t319610482c2003mcde8934d5412b1781e841e9r | prevent | high | md5 |' \
           in results[0]["HumanReadable"]
    assert results[0]["EntryContext"]["CrowdStrike.IOC(val.ID === obj.ID)"][0]["Value"] == 'testmd5'


def test_search_custom_iocs_command__no_iocs(requests_mock, mocker):
    """
    Test cs-falcon-search-custom-iocs when no iocs exist

    Given:
     - No iocs exist
    When:
     - Searching for non existing iocs using cs-falcon-search-custom-iocs command
    Then:
     - Display an appropriate info in HR
    """
    from CrowdStrikeFalcon import search_custom_iocs_command
    requests_mock.get(
        f'{SERVER_URL}/iocs/combined/indicator/v1',
        json={}
    )
    mocker.patch.object(demisto, 'results')
    mocker.patch(RETURN_ERROR_TARGET)
    res = search_custom_iocs_command()
    assert 'Could not find any Indicators of Compromise.' in res['HumanReadable']


def test_search_custom_iocs_command_filter(requests_mock):
    """
    Test cs-falcon-search-custom-iocs when running with filter

    Given:
     - Domain IOC with test.com value
    When:
     - Searching for the domain IOC using cs-falcon-search-custom-iocs command
    Then:
     - Return a human readable result with appropriate message
     - Do populate the entry context with the right value
    """
    from CrowdStrikeFalcon import search_custom_iocs_command
    ioc_type = 'domain'
    ioc_value = 'test.com'
    ioc_response = {
        'resources': [{
            'id': '4f8c43311k1801ca4359fc07t319610482c2003mcde8934d5412b1781e841e9r',
            'type': ioc_type,
            'value': ioc_value,
            'action': 'prevent',
            'severity': 'high',
            'created_on': '2020-10-01T09:09:04Z',
            'modified_on': '2020-10-01T09:09:04Z',
        }]
    }
    requests_mock.get(
        f'{SERVER_URL}/iocs/combined/indicator/v1?filter=type%3A%5B%27{ioc_type}%27%5D%2Bvalue%3A%5B%27{ioc_value}%27'
        f'%5D&limit=50',
        # noqa: E501
        json=ioc_response,
        status_code=200
    )
    results = search_custom_iocs_command(
        types=ioc_type,
        values=ioc_value,
    )
    assert f'| 4f8c43311k1801ca4359fc07t319610482c2003mcde8934d5412b1781e841e9r | prevent | high | {ioc_type} |' \
           f' {ioc_value} |' in results[0]["HumanReadable"]  # noqa: E501
    assert results[0]["EntryContext"]["CrowdStrike.IOC(val.ID === obj.ID)"][0]["Value"] == ioc_value


def test_get_custom_ioc_command_exists(requests_mock):
    """
    Test cs-falcon-get-custom-ioc when an ioc is found

    Given:
     - There is a single md5 ioc in the system
    When:
     - Looking for iocs using cs-falcon-get-custom-ioc command
    Then:
     - Return a human readable result with appropriate message
     - Do populate the entry context with the right value
    """
    from CrowdStrikeFalcon import get_custom_ioc_command
    ioc_type = 'md5'
    ioc_value = 'testmd5'
    ioc_response = {
        'resources': [{
            'id': '4f8c43311k1801ca4359fc07t319610482c2003mcde8934d5412b1781e841e9r',
            'type': ioc_type,
            'value': ioc_value,
            'action': 'prevent',
            'severity': 'high',
            'description': 'Eicar file',
            'created_on': '2020-10-01T09:09:04Z',
            'modified_on': '2020-10-01T09:09:04Z',
        }]
    }

    requests_mock.get(
        f'{SERVER_URL}/iocs/combined/indicator/v1?filter=type%3A%5B%27{ioc_type}%27%5D%2Bvalue%3A%5B%27{ioc_value}%27'
        f'%5D&limit=50',
        # noqa: E501
        json=ioc_response,
        status_code=200,
    )
    results = get_custom_ioc_command(ioc_type=ioc_type, value=ioc_value)
    assert results["EntryContext"]["CrowdStrike.IOC(val.ID === obj.ID)"][0]["Value"] == ioc_value


def test_get_custom_ioc_command_does_not_exist(requests_mock):
    """
    Test cs-falcon-get-custom-ioc when no ioc is found

    Given:
     - There is no ioc in the system
    When:
     - Searching for iocs using cs-falcon-get-custom-ioc command
     - The server returns an error
    Then:
     - Raise the error back from the server
    """
    from CrowdStrikeFalcon import get_custom_ioc_command
    response = {'resources': [], 'errors': [{'code': 404, 'message': 'md5:testmd5 - Resource Not Found'}]}
    requests_mock.get(
        f'{SERVER_URL}/iocs/combined/indicator/v1',
        json=response,
        status_code=200
    )
    with pytest.raises(DemistoException) as excinfo:
        get_custom_ioc_command(ioc_type='md5', value='testmd5')
    assert [{'code': 404, 'message': 'md5:testmd5 - Resource Not Found'}] == excinfo.value.args[0]


def test_get_custom_ioc_command_by_id(requests_mock):
    """
    Given:
     - ID of IOC to retrieve
    When:
     - Looking for IOC using cs-falcon-get-custom-ioc command
    Then:
     - Do populate the entry context with the right ID
    """
    from CrowdStrikeFalcon import get_custom_ioc_command
    ioc_id = '4f8c43311k1801ca4359fc07t319610482c2003mcde8934d5412b1781e841e9r'
    ioc_response = {
        'resources': [{
            'id': ioc_id,
            'type': 'domain',
            'value': 'test.com',
            'action': 'prevent',
            'severity': 'high',
            'description': 'Eicar file',
            'created_on': '2020-10-01T09:09:04Z',
            'modified_on': '2020-10-01T09:09:04Z',
        }]
    }

    requests_mock.get(
        f'{SERVER_URL}/iocs/entities/indicators/v1?ids={ioc_id}',  # noqa: E501
        json=ioc_response,
        status_code=200,
    )
    results = get_custom_ioc_command(ioc_id=ioc_id)
    assert results["EntryContext"]["CrowdStrike.IOC(val.ID === obj.ID)"][0]["ID"] == ioc_id


def test_upload_custom_ioc_command_successful(requests_mock):
    """
    Test cs-falcon-upload-custom-ioc when an upload is successful

    Given:
     - The user tries to create an IOC
    When:
     - The server creates an IOC
    Then:
     - Return a human readable result with appropriate message
     - Do populate the entry context with the right value
    """
    from CrowdStrikeFalcon import upload_custom_ioc_command
    ioc_response = {
        'resources': [{
            'id': '4f8c43311k1801ca4359fc07t319610482c2003mcde8934d5412b1781e841e9r',
            'type': 'md5',
            'value': 'testmd5',
            'action': 'prevent',
            'severity': 'high',
            'description': 'Eicar file',
            'created_on': '2020-10-01T09:09:04Z',
            'modified_on': '2020-10-01T09:09:04Z',
        }]
    }
    requests_mock.post(
        f'{SERVER_URL}/iocs/entities/indicators/v1',
        json=ioc_response,
        status_code=200,
    )
    results = upload_custom_ioc_command(
        ioc_type='md5',
        value='testmd5',
        action='prevent',
        severity='high',
        platforms='mac,linux',
    )
    assert '| 2020-10-01T09:09:04Z | Eicar file | 4f8c43311k1801ca4359fc07t319610482c2003mcde8934d5412b1781e841e9r |' \
           in results[0]["HumanReadable"]
    assert results[0]["EntryContext"]["CrowdStrike.IOC(val.ID === obj.ID)"][0]["Value"] == 'testmd5'


def test_upload_custom_ioc_command_fail(requests_mock):
    """
    Test cs-falcon-upload-custom-ioc where it fails to create the ioc

    Given:
     - The user tries to create an IOC
    When:
     - The server fails to create an IOC
    Then:
     - Display error message to user
    """
    from CrowdStrikeFalcon import upload_custom_ioc_command
    response = {
        'resources': [{
            'row': 1,
            'value': None,
            'type': None,
            'message_type': 'error',
            'field_name': 'value',
            'message': 'required string is missing'
        }],
        'errors': [{'code': 400, 'message': 'one or more inputs are invalid'}]
    }
    requests_mock.post(
        f'{SERVER_URL}/iocs/entities/indicators/v1',
        json=response,
        status_code=200
    )
    with pytest.raises(DemistoException) as excinfo:
        upload_custom_ioc_command(
            ioc_type='md5',
            value='testmd5',
            action='prevent',
            severity='high',
            platforms='mac,linux',
        )
    assert response['errors'] == excinfo.value.args[0]


def test_upload_custom_ioc_command_duplicate(requests_mock, mocker):
    """
    Test cs-falcon-upload-custom-ioc where it fails to create the ioc due to duplicate

    Given:
     - IOC of type domain to upload
    When:
     - The API fails to create an IOC to duplication warning
    Then:
     - Display error message to user
    """
    from CrowdStrikeFalcon import upload_custom_ioc_command
    ioc_type = 'domain'
    ioc_value = 'test.com'
    response = {
        'errors': [{
            'code': 400,
            'message': 'One or more indicators have a warning or invalid input'
        }],
        'resources': [{
            'row': 1,
            'value':
                'test2.com',
            'type': 'domain',
            'message_type': 'warning',
            'message': f"Warning: Duplicate type: '{ioc_type}' and value: '{ioc_value}' combination."
        }]
    }
    requests_mock.post(
        f'{SERVER_URL}/iocs/entities/indicators/v1',
        json=response,
        status_code=400,
        reason='Bad Request',
    )
    with pytest.raises(DemistoException) as error_info:
        upload_custom_ioc_command(
            ioc_type=ioc_type,
            value=ioc_value,
            action='prevent',
            severity='high',
            platforms='mac,linux',
        )
    assert response['resources'][0]['message'] in str(error_info.value)


def test_update_custom_ioc_command(requests_mock):
    """
    Test cs-falcon-update-custom-ioc when an upload is successful

    Given:
     - The user tries to update an IOC
    When:
     - The server updates an IOC
    Then:
     - Ensure the request is sent as expected
     - Return a human readable result with appropriate message
     - Do populate the entry context with the right value
    """
    from CrowdStrikeFalcon import update_custom_ioc_command
    ioc_id = '4f8c43311k1801ca4359fc07t319610482c2003mcde8934d5412b1781e841e9r'
    ioc_response = {
        'resources': [{
            'id': ioc_id,
            'type': 'md5',
            'value': 'testmd5',
            'action': 'prevent',
            'severity': 'high',
            'description': 'Eicar file',
            'created_on': '2020-10-01T09:09:04Z',
            'modified_on': '2020-10-01T09:09:04Z',
        }]
    }
    updated_severity = 'medium'

    def match_req_body(request):
        if request.json() == {
            'indicators': [{'id': ioc_id, 'severity': updated_severity}]
        }:
            return True
        return None

    requests_mock.patch(
        f'{SERVER_URL}/iocs/entities/indicators/v1',
        json=ioc_response,
        status_code=200,
        additional_matcher=match_req_body,
    )

    results = update_custom_ioc_command(
        ioc_id=ioc_id,
        severity=updated_severity,
    )
    assert 'Custom IOC was updated successfully' in results["HumanReadable"]
    assert results["EntryContext"]["CrowdStrike.IOC(val.ID === obj.ID)"][0]["Value"] == 'testmd5'


def test_delete_custom_ioc_command(requests_mock):
    """
    Test cs-falcon-delete-custom-ioc where it deletes IOC successfully

    Given:
     - The user tries to delete an IOC
    When:
     - Running the command to delete an IOC
    Then:
     - Ensure expected output is returned
    """
    from CrowdStrikeFalcon import delete_custom_ioc_command
    ioc_id = '4f8c43311k1801ca4359fc07t319610482c2003mcde8934d5412b1781e841e9r'
    response = {
        'resources': [ioc_id],
        'errors': []
    }
    requests_mock.delete(
        f'{SERVER_URL}/iocs/entities/indicators/v1?ids={ioc_id}',
        json=response,
        status_code=200
    )
    command_res = delete_custom_ioc_command(ioc_id)
    assert f'Custom IOC {ioc_id} was successfully deleted.' in command_res['HumanReadable']


def test_get_ioc_device_count_command_does_not_exist(requests_mock, mocker):
    """
    Test cs-falcon-device-count-ioc with an unsuccessful query (doesn't exist)

    Given
     - There is no device with a process that ran md5:testmd5
    When
     - The user is running cs-falcon-device-count-ioc with md5:testmd5
    Then
     - Raise an error
    """
    from CrowdStrikeFalcon import get_ioc_device_count_command
    expected_error = [{'code': 404, 'message': 'md5:testmd5 - Resource Not Found'}]
    response = {'resources': [], 'errors': expected_error}
    requests_mock.get(
        f'{SERVER_URL}/indicators/aggregates/devices-count/v1',
        json=response,
        status_code=404,
        reason='Not found'
    )
    mocker.patch(RETURN_ERROR_TARGET)
    res = get_ioc_device_count_command(ioc_type='md5', value='testmd5')
    assert res == 'No results found for md5 - testmd5'


def test_get_ioc_device_count_command_exists(requests_mock):
    """
    Test cs-falcon-device-count-ioc with a successful query

    Given
     - There is a device with a process that ran md5:testmd5
    When
     - The user is running cs-falcon-device-count-ioc with md5:testmd5
    Then
     - Return a human readable result with appropriate message
     - Do populate the entry context with the right value
    """
    from CrowdStrikeFalcon import get_ioc_device_count_command
    response = {'resources': [{'id': 'md5:testmd5', 'type': 'md5', 'value': 'testmd5', 'device_count': 1}]}
    requests_mock.get(
        f'{SERVER_URL}/indicators/aggregates/devices-count/v1',
        json=response,
        status_code=200,
    )
    result = get_ioc_device_count_command(ioc_type='md5', value='testmd5')
    assert result['HumanReadable'] == 'Indicator of Compromise **md5:testmd5** device count: **1**'
    assert result['EntryContext']['CrowdStrike.IOC(val.ID === obj.ID)'][0]['ID'] == 'md5:testmd5'


def test_get_process_details_command_not_exists(requests_mock, mocker):
    """
    Test cs-falcon-process-details with an unsuccessful query (doesn't exist)

    Given
     - There is no device with a process `pid:fake:process`
    When
     - The user is running cs-falcon-process-details with pid:fake:process
    Then
     - Raise an error
    """
    from CrowdStrikeFalcon import get_process_details_command
    expected_error = [{'code': 404, 'message': 'pid:fake:process'}]
    response = {'resources': [], 'errors': expected_error}
    requests_mock.get(
        f'{SERVER_URL}/processes/entities/processes/v1',
        json=response,
        status_code=200,
    )
    mocker.patch(RETURN_ERROR_TARGET)
    with pytest.raises(DemistoException) as excinfo:
        get_process_details_command(ids='pid:fake:process')
    assert expected_error == excinfo.value.args[0]


def test_get_process_details_command_exists(requests_mock):
    """
    Test cs-falcon-process-details with a successful query

    Given
     - There is a device with a process `pid:fake:process`
    When
     - The user is running cs-falcon-process-details with pid:fake:process
    Then
     - Return a human readable result with appropriate message
     - Do populate the entry context with the right value
     """
    from CrowdStrikeFalcon import get_process_details_command
    resources = {
        'device_id': 'process',
        'command_line': 'command_line',
        'start_timestamp': '2020-10-01T09:05:51Z',
        'start_timestamp_raw': '132460167512852140',
        'stop_timestamp': '2020-10-02T06:43:45Z',
        'stop_timestamp_raw': '132460946259334768'
    }
    response = {'resources': [resources]}
    requests_mock.get(
        f'{SERVER_URL}/processes/entities/processes/v1',
        json=response,
        status_code=200,
    )
    result = get_process_details_command(ids='pid:fake:process')
    assert '| command_line | process | 2020-10-01T09:05:51Z | 132460167512852140 |' in result['HumanReadable']
    assert resources == result['EntryContext']['CrowdStrike.Process(val.process_id === obj.process_id)'][0]


def test_get_proccesses_ran_on_command_exists(requests_mock):
    """
    Test cs-falcon-processes-ran-on with a successful query

    Given
     - There is a device with a process `pid:fake:process`
    When
     - The user is running cs-falcon-processes-ran-on with pid:fake:process
    Then
     - Return a human readable result with appropriate message
     - Do populate the entry context with the right value
     """
    from CrowdStrikeFalcon import get_proccesses_ran_on_command
    response = {'resources': ['pid:fake:process']}
    requests_mock.get(
        f'{SERVER_URL}/indicators/queries/processes/v1',
        json=response,
        status_code=200,
    )
    result = get_proccesses_ran_on_command(ioc_type='test', value='mock', device_id='123')
    assert '### Processes with custom IOC test:mock on device 123.' in result['HumanReadable']
    assert '| pid:fake:process |' in result['HumanReadable']

    expected_proc_result = {'DeviceID': '123', 'ID': ['pid:fake:process']}
    actual_proc_result = result['EntryContext']['CrowdStrike.IOC(val.ID === obj.ID)']['Process']
    assert expected_proc_result == actual_proc_result


def test_get_proccesses_ran_on_command_not_exists(requests_mock):
    """
    Test cs-falcon-processes-ran-on with an unsuccessful query

    Given
     - There is no device with a process `pid:fake:process`
    When
     - The user is running cs-falcon-processes-ran-on with pid:fake:process
    Then
     - Raise an error
     """
    from CrowdStrikeFalcon import get_proccesses_ran_on_command
    expected_error = [{'code': 404, 'message': 'pid:fake:process - Resource Not Found'}]
    response = {'resources': [], 'errors': expected_error}
    requests_mock.get(
        f'{SERVER_URL}/indicators/queries/processes/v1',
        json=response,
        status_code=200,
    )
    with pytest.raises(DemistoException) as excinfo:
        get_proccesses_ran_on_command(ioc_type='test', value='mock', device_id='123')
    assert expected_error == excinfo.value.args[0]


def test_search_device_command(requests_mock):
    """
    Test search_device_command with a successful id
    Given
     - There is a device that is found
    When
     - The user is running cs-falcon-search-device with an id
    Then
     - Return a CrowdStrike context output
     - Return an Endpoint context output
     """
    from CrowdStrikeFalcon import search_device_command
    response = {'resources': {'meta': {'query_time': 0.010188508, 'pagination': {'offset': 1, 'limit': 100, 'total': 1},
                                       'powered_by': 'device-api', 'trace_id': 'c876614b-da71-4942-88db-37b939a78eb3'},
                              'resources': ['15dbb9d8f06b45fe9f61eb46e829d986'], 'errors': []}}
    device_context = {'ID': 'identifier_number', 'ExternalIP': '1.1.1.1', 'MacAddress': '42-01-0a-80-00-07',
                      'Hostname': 'FALCON-CROWDSTR', 'FirstSeen': '2020-02-10T12:40:18Z',
                      'LastSeen': '2021-04-05T13:48:12Z', 'LocalIP': '1.1.1.1', 'OS': 'Windows Server 2019',
                      'Status': 'normal'}
    endpoint_context = {'Hostname': 'FALCON-CROWDSTR', 'ID': 'identifier_number', 'IPAddress': '1.1.1.1',
                        'MACAddress': '42-01-0a-80-00-07', 'OS': 'Windows', 'OSVersion': 'Windows Server 2019',
                        'Status': 'Offline', 'Vendor': 'CrowdStrike Falcon'}
    status_res = {
        "meta": {
            "query_time": 0.002455124,
            "powered_by": "device-api",
            "trace_id": "c876614b-da71-4942-88db-37b939a78eb3"
        },
        "resources": [
            {
                "id": "15dbb9d8f06b45fe9f61eb46e829d986",
                "cid": "20879a8064904ecfbb62c118a6a19411",
                "last_seen": "2022-09-03T10:48:12Z",
                "state": "offline"
            }
        ],
        "errors": []
    }

    requests_mock.get(
        f'{SERVER_URL}/devices/queries/devices/v1',
        json=response,
        status_code=200,
    )
    requests_mock.get(
        f'{SERVER_URL}/devices/entities/devices/v2?ids=meta&ids=resources&ids=errors',
        json=test_data2,
        status_code=200,
    )

    requests_mock.get(
        f'{SERVER_URL}/devices/entities/online-state/v1',
        json=status_res,
        status_code=200,
    )

    outputs = search_device_command()
    result = outputs[0].to_context()

    context = result.get('EntryContext')
    for key, _value in context.items():
        if 'Device' in key:
            assert context[key] == device_context
        if 'Endpoint' in key:
            assert context[key] == [endpoint_context]


def test_get_endpoint_command(requests_mock, mocker):
    """
    Test get_endpint_command with a successful id
    Given
     - There is a device that is found
    When
     - The user is running cs-falcon-search-device with an id
    Then
     - Return an Endpoint context output
     """
    from CrowdStrikeFalcon import get_endpoint_command
    response = {'resources': {'meta': {'query_time': 0.010188508, 'pagination': {'offset': 1, 'limit': 100, 'total': 1},
                                       'powered_by': 'device-api', 'trace_id': 'c876614b-da71-4942-88db-37b939a78eb3'},
                              'resources': ['15dbb9d8f06b45fe9f61eb46e829d986'], 'errors': []}}
    endpoint_context = {'Hostname': 'FALCON-CROWDSTR', 'ID': 'identifier_number', 'IPAddress': '1.1.1.1',
                        'MACAddress': '42-01-0a-80-00-07', 'OS': 'Windows', 'OSVersion': 'Windows Server 2019',
                        'Status': 'Online', 'Vendor': 'CrowdStrike Falcon'}

    status_res = {
        "meta": {
            "query_time": 0.002455124,
            "powered_by": "device-api",
            "trace_id": "c876614b-da71-4942-88db-37b939a78eb3"
        },
        "resources": [
            {
                "id": "15dbb9d8f06b45fe9f61eb46e829d986",
                "cid": "20879a8064904ecfbb62c118a6a19411",
                "last_seen": "2022-09-03T10:48:12Z",
                "state": "online"
            }
        ],
        "errors": []
    }

    requests_mock.get(
        f'{SERVER_URL}/devices/entities/online-state/v1',
        json=status_res,
        status_code=200,
    )

    query_mocker = requests_mock.get(
        f'{SERVER_URL}/devices/queries/devices/v1',
        json=response,
        status_code=200,
    )
    requests_mock.get(
        f'{SERVER_URL}/devices/entities/devices/v2?ids=meta&ids=resources&ids=errors',
        json=test_data2,
        status_code=200,
    )

    mocker.patch.object(demisto, 'args', return_value={'id': 'dentifier_numbe', 'hostname': 'falcon-crowdstr'})

    outputs = get_endpoint_command()
    result = outputs[0].to_context()
    context = result.get('EntryContext')

    assert unquote(query_mocker.last_request.query) == "filter=device_id:'dentifier_numbe',hostname:'falcon-crowdstr'"
    assert context['Endpoint(val.ID && val.ID == obj.ID && val.Vendor == obj.Vendor)'] == [endpoint_context]


def test_create_hostgroup_invalid(requests_mock, mocker):
    """
    Test Create hostgroup with valid args with unsuccessful args
    Given
     - Invalid arguments for hostgroup
    When
     - Calling create hostgroup command
    Then
     - Throw an error
     """
    from CrowdStrikeFalcon import create_host_group_command
    response_data = load_json('test_data/test_create_hostgroup_invalid_data.json')
    requests_mock.post(
        f'{SERVER_URL}/devices/entities/host-groups/v1',
        json=response_data,
        status_code=400,
        reason='Bad Request'
    )
    with pytest.raises(DemistoException):
        create_host_group_command(name="dem test",
                                  description="dem des",
                                  group_type='static',
                                  assignment_rule="device_id:[''],hostname:['falcon-crowdstrike-sensor-centos7']")


def test_update_hostgroup_invalid(requests_mock):
    """
    Test Create hostgroup with valid args with unsuccessful args
    Given
     - Invalid arguments for hostgroup
    When
     - Calling create hostgroup command
    Then
     - Throw an error
     """
    from CrowdStrikeFalcon import update_host_group_command
    response_data = load_json('test_data/test_create_hostgroup_invalid_data.json')
    requests_mock.patch(
        f'{SERVER_URL}/devices/entities/host-groups/v1',
        json=response_data,
        status_code=400,
        reason='Bad Request'
    )
    with pytest.raises(DemistoException):
        update_host_group_command(
            host_group_id='b1a0cd73ecab411581cbe467fc3319f5',
            name="dem test",
            description="dem des",
            assignment_rule="device_id:[''],hostname:['falcon-crowdstrike-sensor-centos7']")


@pytest.mark.parametrize('status, expected_status_api', [('New', "20"),
                                                         ('Reopened', "25"),
                                                         ('In Progress', "30"),
                                                         ('Closed', "40")])
def test_resolve_incidents(requests_mock, status, expected_status_api):
    """
    Test Create resolve incidents with valid status code
    Given
     - Valid status, as expected by product description
    When
     - Calling resolve incident command
    Then
     - Map the status to the status number that the api expects
     """
    from CrowdStrikeFalcon import resolve_incident_command
    m = requests_mock.post(
        f'{SERVER_URL}/incidents/entities/incident-actions/v1',
        json={})
    resolve_incident_command(['test'], status)
    assert m.last_request.json()['action_parameters'][0]['value'] == expected_status_api


@pytest.mark.parametrize('status', ['', 'new', 'BAD ARG'])
def test_resolve_incident_invalid(status):
    """
    Test Create resolve incidents with invalid status code
    Given
     - Invalid status, which is not expected by product description
    When
     - Calling resolve incident command
    Then
     - Throw an error
     """
    from CrowdStrikeFalcon import resolve_incident_command
    with pytest.raises(DemistoException):
        resolve_incident_command(['test'], status)


def test_update_incident_comment(requests_mock):
    """
    Test Update incident comment
    Given
     - Comment
    When
     - Calling update incident comment command
    Then
     - Update incident comment
     """
    from CrowdStrikeFalcon import update_incident_comment_command
    m = requests_mock.post(
        f'{SERVER_URL}/incidents/entities/incident-actions/v1',
        json={})
    update_incident_comment_command(['test'], 'comment')
    assert m.last_request.json()['action_parameters'][0]['value'] == 'comment'


def test_list_host_group_members(requests_mock):
    """
    Test list host group members with not arguments given
    Given
     - No arguments given, as is
    When
     - Calling list_host_group_members_command
    Then
     - Return all the hosts
     """
    from CrowdStrikeFalcon import list_host_group_members_command
    test_list_hostgroup_members_data = load_json('test_data/test_list_hostgroup_members_data.json')
    requests_mock.get(
        f'{SERVER_URL}/devices/combined/host-group-members/v1',
        json=test_list_hostgroup_members_data,
        status_code=200
    )
    command_results = list_host_group_members_command()
    expected_results = load_json('test_data/expected_list_hostgroup_members_results.json')
    for expected_result, ectual_results in zip(expected_results, command_results.outputs):
        assert expected_result == ectual_results


def test_upload_batch_custom_ioc_command(requests_mock):
    """
    Test cs-falcon-batch-upload-custom-ioc when an upload of iocs batch is successful

    Given:
     - The user tries to create multiple IOCs
    When:
     - The server creates IOCs
    Then:
     - Return a human readable result with appropriate message
     - Do populate the entry context with the right values
    """
    from CrowdStrikeFalcon import upload_batch_custom_ioc_command
    ioc_response = {
        'meta': {'query_time': 0.132378491, 'pagination': {'limit': 0, 'total': 2}, 'powered_by': 'ioc-manager',
                 'trace_id': '121f377b-016a-4e34-bca7-992cec821ab3'}, 'errors': None, 'resources': [
            {'id': '1196afeae04528228e782d4efc0c1d8257554dcd99552e1151ca3a3d2eed03f1', 'type': 'ipv4',
             'value': '8.9.6.8', 'source': 'Cortex XSOAR', 'action': 'no_action', 'mobile_action': 'no_action',
             'severity': 'informational', 'platforms': ['linux'], 'expiration': '2022-02-16T11:41:01Z',
             'expired': False, 'deleted': False, 'applied_globally': True, 'from_parent': False,
             'created_on': '2022-02-15T11:42:17.397548307Z', 'created_by': '2bf188d347e44e08946f2e61ef590c24',
             'modified_on': '2022-02-15T11:42:17.397548307Z', 'modified_by': '2bf188d347e44e08946f2e61ef590c24'},
            {'id': '1156f19c5a384117e7e6023f467ed3b58412ddd5d0591872f3a111335fae79a5', 'type': 'ipv4',
             'value': '4.5.8.6', 'source': 'Cortex XSOAR', 'action': 'no_action', 'mobile_action': 'no_action',
             'severity': 'informational', 'platforms': ['linux'], 'expiration': '2022-02-16T11:40:47Z',
             'expired': False, 'deleted': False, 'applied_globally': True, 'from_parent': False,
             'created_on': '2022-02-15T11:42:17.397548307Z', 'created_by': '2bf188d347e44e08946f2e61ef590c24',
             'modified_on': '2022-02-15T11:42:17.397548307Z', 'modified_by': '2bf188d347e44e08946f2e61ef590c24'}]}

    requests_mock.post(
        f'{SERVER_URL}/iocs/entities/indicators/v1',
        json=ioc_response,
        status_code=200,
    )
    results = upload_batch_custom_ioc_command(json.dumps(IOCS_JSON_LIST))
    assert '2022-02-16T11:41:01Z | 1196afeae04528228e782d4efc0c1d8257554dcd99552e1151ca3a3d2eed03f1 | ' \
           '2bf188d347e44e08946f2e61ef590c24 | 2022-02-15T11:42:17.397548307Z | linux | informational | Cortex XSOAR ' \
           '| ipv4 | 8.9.6.8 |' in results[0]["HumanReadable"]

    assert '2022-02-16T11:40:47Z | 1156f19c5a384117e7e6023f467ed3b58412ddd5d0591872f3a111335fae79a5 | ' \
           '2bf188d347e44e08946f2e61ef590c24 | 2022-02-15T11:42:17.397548307Z | linux | informational | Cortex XSOAR ' \
           '| ipv4 | 4.5.8.6 |' in results[1]["HumanReadable"]

    assert results[0]["EntryContext"]["CrowdStrike.IOC(val.ID === obj.ID)"][0]["Value"] == '8.9.6.8'
    assert results[1]["EntryContext"]["CrowdStrike.IOC(val.ID === obj.ID)"][0]["Value"] == '4.5.8.6'


@pytest.mark.parametrize('endpoint_status, status, is_isolated',
                         [('Normal', 'Online', ''),
                          ('normal', 'Online', ''),
                          ('containment_pending', '', 'Pending isolation'),
                          ('contained', '', 'Yes'),
                          ('lift_containment_pending', '', 'Pending unisolation'),
                          ])
def test_get_isolation_status(endpoint_status, status, is_isolated):
    """
    Test valid call for generate status field
    Given
     - valid status
    When
     - Calling generate_status_field function
    Then
     - Return status and is_isolated
     """
    from CrowdStrikeFalcon import get_isolation_status

    assert is_isolated == get_isolation_status(endpoint_status)


def test_get_isolation_status_invalid():
    """
    Test invalid call for generate status field
    Given
     - invalid status
    When
     - Calling generate_status_field function
    Then
     - Raise an exception
     """
    from CrowdStrikeFalcon import get_isolation_status
    with pytest.raises(DemistoException):
        get_isolation_status('unknown status')


def test_list_incident_summaries_command_no_given_ids(requests_mock, mocker):
    """
    Test list_incident_summaries_command without ids arg
    Given
     - No arguments given, as is
    When
     - The user is running list_incident_summaries_command with no ids
    Then
     - Function is executed properly and get_incidents_ids func was called once
     """
    from CrowdStrikeFalcon import list_incident_summaries_command

    query_response = {"errors": [], "meta": {"pagination": {"limit": 0, "offset": 0, "total": 0},
                                             "powered_by": "string", "query_time": 0, "trace_id": "string",
                                             "writes": {"resources_affected": 0}}, "resources": ['id1']}

    entity_response = {"errors": [],
                       "meta": {"pagination": {"limit": 0, "offset": 0, "total": 0}, "powered_by": "string"},
                       "resources": [{"assigned_to": "Test no ids", "assigned_to_name": "string", "cid": "string",
                                      "created": "2022-02-21T16:36:57.759Z", "description": "string",
                                      "end": "2022-02-21T16:36:57.759Z",
                                      "events_histogram": [{"count": 0}], "fine_score": 0, "host_ids": ["string"],
                                      "hosts": [{"agent_load_flags": "string", "tags": ["string"]}],
                                      "incident_id": "string", "incident_type": 0,
                                      "lm_host_ids": ["string"], "start": "2022-02-21T16:36:57.759Z", "state": "string",
                                      "status": 0,
                                      "tactics": ["string"], "tags": ["string"], "techniques": ["string"],
                                      "users": ["string"], "visibility": 0}]}

    requests_mock.get(
        f'{SERVER_URL}/incidents/queries/incidents/v1',
        json=query_response,
        status_code=200,
    )
    get_incidents_ids_func = requests_mock.post(
        f'{SERVER_URL}/incidents/entities/incidents/GET/v1',
        json=entity_response,
        status_code=200,
    )
    mocker.patch.object(demisto, 'args', return_value={})

    outputs = list_incident_summaries_command().outputs

    assert outputs[0]['assigned_to'] == 'Test no ids'
    assert get_incidents_ids_func.call_count == 1


def test_list_incident_summaries_command_with_given_ids(requests_mock, mocker):
    """
    Test list_incident_summaries_command with ids arg
    Given
     - ids
    When
     - The user is running list_incident_summaries_command with ids
    Then
     - Function is executed properly and get_incidents_ids func was not called
     """
    from CrowdStrikeFalcon import list_incident_summaries_command

    query_response = {"errors": [], "meta": {"pagination": {"limit": 0, "offset": 0, "total": 0},
                                             "powered_by": "string", "query_time": 0, "trace_id": "string",
                                             "writes": {"resources_affected": 0}}, "resources": ['id1']}

    entity_response = {"errors": [],
                       "meta": {"pagination": {"limit": 0, "offset": 0, "total": 0}, "powered_by": "string"},
                       "resources": [{"assigned_to": "Test with ids", "assigned_to_name": "string", "cid": "string",
                                      "created": "2022-02-21T16:36:57.759Z", "description": "string",
                                      "end": "2022-02-21T16:36:57.759Z",
                                      "events_histogram": [{"count": 0}], "fine_score": 0, "host_ids": ["string"],
                                      "hosts": [{"agent_load_flags": "string", "tags": ["string"]}],
                                      "incident_id": "string", "incident_type": 0,
                                      "lm_host_ids": ["string"], "start": "2022-02-21T16:36:57.759Z", "state": "string",
                                      "status": 0,
                                      "tactics": ["string"], "tags": ["string"], "techniques": ["string"],
                                      "users": ["string"], "visibility": 0}]}

    get_incidents_ids_func = requests_mock.get(
        f'{SERVER_URL}/incidents/queries/incidents/v1',
        json=query_response,
        status_code=200,
    )
    requests_mock.post(
        f'{SERVER_URL}/incidents/entities/incidents/GET/v1',
        json=entity_response,
        status_code=200,
    )
    mocker.patch.object(demisto, 'args', return_value={'ids': 'id1,id2'})

    outputs = list_incident_summaries_command().outputs

    assert outputs[0]['assigned_to'] == 'Test with ids'
    assert get_incidents_ids_func.call_count == 0


def test_parse_rtr_command_response_host_exists_stderr_output():
    from CrowdStrikeFalcon import parse_rtr_command_response
    response_data = load_json('test_data/rtr_outputs_with_stderr.json')
    parsed_result = parse_rtr_command_response(response_data, ["1"])
    assert len(parsed_result) == 1
    assert parsed_result[0].get('HostID') == "1"
    assert parsed_result[0].get('Error') == "Cannot find a process with the process identifier 5260."


def test_parse_rtr_command_response_host_exists_error_output():
    from CrowdStrikeFalcon import parse_rtr_command_response
    response_data = load_json('test_data/rtr_outputs_with_error.json')
    parsed_result = parse_rtr_command_response(response_data, ["1"])
    assert len(parsed_result) == 1
    assert parsed_result[0].get('HostID') == "1"
    assert parsed_result[0].get('Error') == "Some error"


def test_parse_rtr_command_response_host_not_exist():
    from CrowdStrikeFalcon import parse_rtr_command_response
    response_data = load_json('test_data/rtr_outputs_host_not_exist.json')
    parsed_result = parse_rtr_command_response(response_data, ["1", "2"])
    assert len(parsed_result) == 2
    for res in parsed_result:
        if res.get('HostID') == "1":
            assert res.get('Error') == "Success"
        elif res.get('HostID') == "2":
            assert res.get('Error') == "The host ID was not found."


def test_parse_rtr_stdout_response(mocker):
    from CrowdStrikeFalcon import parse_rtr_stdout_response
    response_data = load_json('test_data/rtr_list_processes_response.json')
    mocker.patch('CrowdStrikeFalcon.fileResult',
                 return_value={'Contents': '', 'ContentsFormat': 'text', 'Type': 3, 'File': 'netstat-1', 'FileID': 'c'})
    parsed_result = parse_rtr_stdout_response(["1"], response_data, "netstat")
    assert parsed_result[0][0].get('Stdout') == "example stdout"
    assert parsed_result[0][0].get('FileName') == "netstat-1"
    assert parsed_result[1][0].get('File') == "netstat-1"


@pytest.mark.parametrize('failed_devices, all_requested_devices, expected_result', [
    ({}, ["id1", "id2"], ""),
    ({'id1': "some error"}, ["id1", "id2"], "Note: you don't see the following IDs in the results as the request was"
                                            " failed for them. \nID id1 failed as it was not found. \n"),
])
def test_add_error_message(failed_devices, all_requested_devices, expected_result):
    from CrowdStrikeFalcon import add_error_message
    assert add_error_message(failed_devices, all_requested_devices) == expected_result


@pytest.mark.parametrize('failed_devices, all_requested_devices', [
    ({'id1': "some error", 'id2': "some error"}, ["id1", "id2"]),
    ({'id1': "some error1", 'id2': "some error2"}, ["id1", "id2"]),
])
def test_add_error_message_raise_error(failed_devices, all_requested_devices):
    from CrowdStrikeFalcon import add_error_message
    with raises(DemistoException,
                match=f'CrowdStrike Falcon The command was failed with the errors: {failed_devices}'):
        add_error_message(failed_devices, all_requested_devices)


def test_rtr_kill_process_command(mocker):
    from CrowdStrikeFalcon import rtr_kill_process_command
    mocker.patch('CrowdStrikeFalcon.init_rtr_batch_session', return_value="1")
    response_data = load_json('test_data/rtr_general_response.json')
    args = {'host_id': "1", 'process_ids': "2,3"}
    mocker.patch('CrowdStrikeFalcon.execute_run_batch_write_cmd_with_timer', return_value=response_data)
    parsed_result = rtr_kill_process_command(args).outputs
    for res in parsed_result:
        assert res.get('Error') == "Success"


@pytest.mark.parametrize('operating_system, expected_result', [
    ("Windows", "rm 'test.txt' --force"),
    ("Linux", "rm 'test.txt' -r -d"),
    ("Mac", "rm 'test.txt' -r -d"),
    ("bla", ""),
])
def test_match_remove_command_for_os(operating_system, expected_result):
    from CrowdStrikeFalcon import match_remove_command_for_os
    assert match_remove_command_for_os(operating_system, "test.txt") == expected_result


def test_rtr_remove_file_command(mocker):
    from CrowdStrikeFalcon import rtr_remove_file_command
    mocker.patch('CrowdStrikeFalcon.init_rtr_batch_session', return_value="1")
    response_data = load_json('test_data/rtr_general_response.json')
    args = {'host_ids': "1", 'file_path': "c:\\test", 'os': "Windows"}
    mocker.patch('CrowdStrikeFalcon.execute_run_batch_write_cmd_with_timer', return_value=response_data)
    parsed_result = rtr_remove_file_command(args).outputs
    for res in parsed_result:
        assert res.get('Error') == "Success"


def test_rtr_read_registry_keys_command(mocker):
    from CrowdStrikeFalcon import rtr_read_registry_keys_command
    mocker.patch('CrowdStrikeFalcon.init_rtr_batch_session', return_value="1")
    response_data = load_json('test_data/rtr_general_response.json')
    args = {'host_ids': "1", 'registry_keys': "key", 'os': "Windows"}
    mocker.patch('CrowdStrikeFalcon.execute_run_batch_write_cmd_with_timer', return_value=response_data)
    mocker.patch('CrowdStrikeFalcon.fileResult',
                 return_value={'Contents': '', 'ContentsFormat': 'text', 'Type': 3, 'File': 'netstat-1', 'FileID': 'c'})
    parsed_result = rtr_read_registry_keys_command(args)
    assert len(parsed_result) == 2
    assert "reg-1key" in parsed_result[0].readable_output


detections = {'resources': [
    {'behavior_id': 'example_behavior_1',
     'detection_ids': ['example_detection'],
     'incident_id': 'example_incident_id',
     'some_field': 'some_example',
     },
    {'behavior_id': 'example_behavior_2',
     'detection_ids': ['example_detection2'],
     'incident_id': 'example_incident_id',
     'some_field': 'some_example2',
     }
]}

DETECTION_FOR_INCIDENT_CASES = [
    (
        detections,
        ['a', 'b'],
        [
            {'incident_id': 'example_incident_id', 'behavior_id': 'example_behavior_1',
             'detection_ids': ['example_detection']},
            {'incident_id': 'example_incident_id', 'behavior_id': 'example_behavior_2',
             'detection_ids': ['example_detection2']}],
        [
            {'behavior_id': 'example_behavior_1',
             'detection_ids': ['example_detection'],
             'incident_id': 'example_incident_id',
             'some_field': 'some_example'},
            {'behavior_id': 'example_behavior_2',
             'detection_ids': ['example_detection2'],
             'incident_id': 'example_incident_id',
             'some_field': 'some_example2'}
        ],
        'CrowdStrike.IncidentDetection',
        '### Detection For Incident\n|behavior_id|detection_ids|incident_id|\n|---|---|---|'
        '\n| example_behavior_1 | example_detection | example_incident_id |\n'
        '| example_behavior_2 | example_detection2 | example_incident_id |\n'),
    ({'resources': []}, [], None, None, None, 'Could not find behaviors for incident zz')
]


@pytest.mark.parametrize(
    'detections, resources, expected_outputs, expected_raw, expected_prefix, expected_md',
    DETECTION_FOR_INCIDENT_CASES)
def test_get_detection_for_incident_command(mocker, detections, resources, expected_outputs, expected_raw,
                                            expected_prefix,
                                            expected_md):
    """
    Given: An incident ID
    When: When running cs-falcon-get-detections-for-incident command
    Then: validates the created command result contains the correct data (whether found or not).
    """

    from CrowdStrikeFalcon import get_detection_for_incident_command

    mocker.patch('CrowdStrikeFalcon.get_behaviors_by_incident',
                 return_value={'resources': resources, 'meta': {'pagination': {'total': len(resources)}}})

    mocker.patch('CrowdStrikeFalcon.get_detections_by_behaviors',
                 return_value=detections)

    res = get_detection_for_incident_command(incident_id='zz')

    assert res.outputs == expected_outputs
    assert res.raw_response == expected_raw
    assert res.readable_output == expected_md
    assert res.outputs_prefix == expected_prefix


@pytest.mark.parametrize('remote_id, close_incident, incident_status, detection_status, mirrored_object, entries',
                         input_data.get_remote_data_command_args)
def test_get_remote_data_command(mocker, remote_id, close_incident, incident_status, detection_status, mirrored_object,
                                 entries):
    """
    Given
        - arguments - id and lastUpdate time set to a lower than incident modification time
        - a raw update (get_incidents_entities and get_detections_entities results)
        - the state of the incident/detection in CrowdStrike Falcon
    When
        - running get_remote_data_command with changes to make
    Then
        - the mirrored_object in the GetRemoteDataResponse contains the modified incident fields
        - the entries in the GetRemoteDataResponse contain expected entries (an incident closure/reopen entry when needed)
    """
    from CrowdStrikeFalcon import get_remote_data_command
    incident_entity = input_data.response_incident.copy()
    incident_entity['status'] = incident_status
    mocker.patch('CrowdStrikeFalcon.get_incidents_entities', return_value={'resources': [incident_entity]})
    detection_entity = input_data.response_detection.copy()
    detection_entity['status'] = detection_status
    mocker.patch('CrowdStrikeFalcon.get_detections_entities', return_value={'resources': [detection_entity]})
    mocker.patch.object(demisto, 'params', return_value={'close_incident': close_incident})

    result = get_remote_data_command({'id': remote_id, 'lastUpdate': '2022-03-08T08:17:09Z'})
    assert result.mirrored_object == mirrored_object
    assert result.entries == entries


def test_find_incident_type():
    """
    Given
        - an incident or detection ID on the remote system
    When
        - running get_remote_data_command or update_remote_system_command when we want to know the relevant incident type
    Then
        - returns the right incident type
    """
    from CrowdStrikeFalcon import find_incident_type, IncidentType
    assert find_incident_type(input_data.remote_incident_id) == IncidentType.INCIDENT
    assert find_incident_type(input_data.remote_detection_id) == IncidentType.DETECTION
    assert find_incident_type('') is None


def test_get_remote_incident_data(mocker):
    """
    Given
        - an incident ID on the remote system
    When
        - running get_remote_data_command with changes to make on an incident
    Then
        - returns the relevant incident entity from the remote system with the relevant incoming mirroring fields
    """
    from CrowdStrikeFalcon import get_remote_incident_data
    incident_entity = input_data.response_incident.copy()
    mocker.patch('CrowdStrikeFalcon.get_incidents_entities', return_value={'resources': [incident_entity.copy()]})
    mirrored_data, updated_object = get_remote_incident_data(input_data.remote_incident_id)
    incident_entity['status'] = 'New'
    assert mirrored_data == incident_entity
    assert updated_object == {'state': 'closed', 'status': 'New', 'tags': ['Objective/Keep Access'],
                              'hosts.hostname': 'SFO-M-Y81WHJ', 'incident_type': 'incident'}


def test_get_remote_detection_data(mocker):
    """
    Given
        - a detection ID on the remote system
    When
        - running get_remote_data_command with changes to make on a detection
    Then
        - returns the relevant detection entity from the remote system with the relevant incoming mirroring fields
    """
    from CrowdStrikeFalcon import get_remote_detection_data
    detection_entity = input_data.response_detection.copy()
    mocker.patch('CrowdStrikeFalcon.get_detections_entities', return_value={'resources': [detection_entity.copy()]})
    mirrored_data, updated_object = get_remote_detection_data(input_data.remote_detection_id)
    detection_entity['severity'] = 2
    assert mirrored_data == detection_entity
    assert updated_object == {'status': 'new', 'severity': 2, 'behaviors.tactic': 'Malware',
                              'behaviors.scenario': 'suspicious_activity',
                              'behaviors.objective': 'Falcon Detection Method',
                              'behaviors.technique': 'Malicious File', 'device.hostname': 'FALCON-CROWDSTR',
                              'incident_type': 'detection'}


@pytest.mark.parametrize('updated_object, entry_content, close_incident', input_data.set_xsoar_incident_entries_args)
def test_set_xsoar_incident_entries(mocker, updated_object, entry_content, close_incident):
    """
    Given
        - the incident status from the remote system
        - the close_incident parameter that was set when setting the integration
    When
        - running get_remote_data_command with changes to make on a incident
    Then
        - adds the relevant entry (closure/reopen) to the entries
    """
    from CrowdStrikeFalcon import set_xsoar_incident_entries
    mocker.patch.object(demisto, 'params', return_value={'close_incident': close_incident})
    entries = []
    set_xsoar_incident_entries(updated_object, entries, input_data.remote_incident_id)
    if entry_content:
        assert entry_content in entries[0].get('Contents')
    else:
        assert entries == []


@pytest.mark.parametrize('updated_object, entry_content, close_incident', input_data.set_xsoar_detection_entries_args)
def test_set_xsoar_detection_entries(mocker, updated_object, entry_content, close_incident):
    """
    Given
        - the detection status from the remote system
        - the close_incident parameter that was set when setting the integration
    When
        - running get_remote_data_command with changes to make on a detection
    Then
        - adds the relevant entry (closure/reopen) to the entries
    """
    from CrowdStrikeFalcon import set_xsoar_detection_entries
    mocker.patch.object(demisto, 'params', return_value={'close_incident': close_incident})
    entries = []
    set_xsoar_detection_entries(updated_object, entries, input_data.remote_incident_id)
    if entry_content:
        assert entry_content in entries[0].get('Contents')
    else:
        assert entries == []


@pytest.mark.parametrize('updated_object, mirrored_data, mirroring_fields, output', input_data.set_updated_object_args)
def test_set_updated_object(updated_object, mirrored_data, mirroring_fields, output):
    """
    Given
        - an entity from the remote system
        - the relevant incoming mirroring fields
    When
        - get-remote-data command runs when mirroring in and determines what the updated object is
    Then
        - the updated object is set correctly, also for nested mirroring fields
    """
    from CrowdStrikeFalcon import set_updated_object
    set_updated_object(updated_object, mirrored_data, mirroring_fields)
    assert updated_object == output


def test_get_modified_remote_data_command(mocker):
    """
    Given
        - arguments - lastUpdate time
        - raw incidents, detection, and idp_detection (results of get_incidents_ids, get_fetch_detections,
          and get_idp_detections_ids)
    When
        - running get_modified_remote_data_command
    Then
        - returns a list of incidents, detections, and idp detections IDs that were modified since the lastUpdate time
    """
    from CrowdStrikeFalcon import get_modified_remote_data_command
    mock_get_incidents = mocker.patch('CrowdStrikeFalcon.get_incidents_ids',
                                      return_value={'resources': [input_data.remote_incident_id]})
    mock_get_detections = mocker.patch('CrowdStrikeFalcon.get_fetch_detections',
                                       return_value={'resources': [input_data.remote_detection_id]})
    mock_get_idp_detections = mocker.patch('CrowdStrikeFalcon.get_idp_detections_ids',
                                           return_value={'resources': [input_data.remote_idp_detection_id]})
    last_update = '2022-03-08T08:17:09Z'
    last_update_idp_detection = '2022-03-08T08:17:09.000000Z'
    result = get_modified_remote_data_command({'lastUpdate': last_update})
    assert mock_get_incidents.call_args.kwargs['last_updated_timestamp'] == last_update
    assert mock_get_detections.call_args.kwargs['last_updated_timestamp'] == last_update
    assert last_update_idp_detection in mock_get_idp_detections.call_args.kwargs['filter_arg']
    assert result.modified_incident_ids == [input_data.remote_incident_id, input_data.remote_detection_id,
                                            input_data.remote_idp_detection_id]


@pytest.mark.parametrize('status',
                         ['new', 'in_progress', 'true_positive', 'false_positive', 'ignored', 'closed', 'reopened'])
def test_update_detection_request_good(mocker, status):
    """
    Given
        - list of detections IDs
        - status to change for the given detection in the remote system, which is one of the permitted statuses
    When
        - running update_remote_system_command
    Then
        - the resolve_detection command is called successfully with the right arguments
    """
    from CrowdStrikeFalcon import update_detection_request
    mock_resolve_detection = mocker.patch('CrowdStrikeFalcon.resolve_detection')
    update_detection_request([input_data.remote_detection_id], status)
    assert mock_resolve_detection.call_args[1]['ids'] == [input_data.remote_detection_id]
    assert mock_resolve_detection.call_args[1]['status'] == status


@pytest.mark.parametrize('status', ['other', ''])
def test_update_detection_request_bad(status):
    """
    Given
        - list of detections IDs
        - status to change for the given detection in the remote system, which is not one of the permitted statuses
    When
        - running update_remote_system_command
    Then
        - an exception is raised
    """
    from CrowdStrikeFalcon import update_detection_request
    with pytest.raises(DemistoException) as de:
        update_detection_request([input_data.remote_detection_id], status)
    assert 'CrowdStrike Falcon Error' in str(de.value)


@pytest.mark.parametrize('args, to_mock, call_args, remote_id, prev_tags, close_in_cs_falcon_param',
                         input_data.update_remote_system_command_args)
def test_update_remote_system_command(mocker, args, to_mock, call_args, remote_id, prev_tags, close_in_cs_falcon_param):
    """
    Given
        - incident or detection changes (one of the mirroring field changed or it was closed in XSOAR)
    When
        - outgoing mirroring triggered by a change in the incident/detection
    Then
        - the relevant incident/detection is updated with the corresponding fields in the remote system
        - the returned result corresponds to the incident/detection ID
    """
    from CrowdStrikeFalcon import update_remote_system_command
    mock_call = mocker.patch(f'CrowdStrikeFalcon.{to_mock}')
    mocker.patch('CrowdStrikeFalcon.get_previous_tags', return_value=prev_tags)
    mocker.patch.object(demisto, 'params', return_value={'close_in_cs_falcon': close_in_cs_falcon_param})
    command_result = update_remote_system_command(args)
    assert command_result == remote_id
    for i, call in enumerate(call_args):
        assert mock_call.call_args_list[i][0] == call


@pytest.mark.parametrize('delta, close_in_cs_falcon_param, to_close', input_data.close_in_cs_falcon_args)
def test_close_in_cs_falcon(mocker, delta, close_in_cs_falcon_param, to_close):
    """
    Given
        - incident or detection changes (one of the mirroring field changed or it was closed in XSOAR)
        - the close_in_cs_falcon parameter that was set when setting the integration
    When
        - outgoing mirroring triggered by a change in the incident/detection
    Then
        - returns true if the incident/detection was closed in XSOAR and the close_in_cs_falcon parameter was set to true
    """
    from CrowdStrikeFalcon import close_in_cs_falcon
    mocker.patch.object(demisto, 'params', return_value={'close_in_cs_falcon': close_in_cs_falcon_param})
    assert close_in_cs_falcon(delta) == to_close


@pytest.mark.parametrize('delta, inc_status, close_in_cs_falcon, detection_request_status',
                         input_data.update_remote_detection_args)
def test_update_remote_detection(mocker, delta, inc_status, close_in_cs_falcon, detection_request_status):
    """
    Given
        - detection changes (one of the mirroring field changed or it was closed in XSOAR)
        - arguments - delta (the change in the relevant fields), XSOAR status and remote detection id
    When
        - outgoing mirroring triggered by a change in the detection
    Then
        - the relevant detection is updated with the corresponding fields in the remote system
    """
    from CrowdStrikeFalcon import update_remote_detection
    mocker.patch.object(demisto, 'params', return_value={'close_in_cs_falcon': close_in_cs_falcon})
    mock_update_detection_request = mocker.patch('CrowdStrikeFalcon.update_detection_request')
    update_remote_detection(delta, inc_status, input_data.remote_detection_id)
    if detection_request_status:
        assert mock_update_detection_request.call_args[0][1] == detection_request_status
    else:
        assert mock_update_detection_request.call_count == 0


def test_update_remote_incident(mocker):
    """
    Given
        - incident changes (one of the mirroring field changed or it was closed in XSOAR)
        - arguments - delta (the change in the relevant fields), XSOAR status and remote incident id
    When
        - outgoing mirroring triggered by a change in the incident
    Then
        - the relevant incident is updated with the corresponding fields in the remote system
    """
    from CrowdStrikeFalcon import update_remote_incident
    mock_update_tags = mocker.patch('CrowdStrikeFalcon.update_remote_incident_tags')
    mock_update_status = mocker.patch('CrowdStrikeFalcon.update_remote_incident_status')
    update_remote_incident({}, IncidentStatus.ACTIVE, input_data.remote_incident_id)
    assert mock_update_tags.called
    assert mock_update_status.called


@pytest.mark.parametrize('delta, inc_status, close_in_cs_falcon, resolve_incident_status',
                         input_data.update_remote_incident_status_args)
def test_update_remote_incident_status(mocker, delta, inc_status, close_in_cs_falcon, resolve_incident_status):
    """
    Given
        - incident status changes
        - arguments - delta (the change in the relevant fields), XSOAR status and remote incident id
    When
        - outgoing mirroring triggered by a change in the incident status
    Then
        - the relevant incident is updated with the corresponding status in the remote system
    """
    from CrowdStrikeFalcon import update_remote_incident_status
    mocker.patch.object(demisto, 'params', return_value={'close_in_cs_falcon': close_in_cs_falcon})
    mock_resolve_incident = mocker.patch('CrowdStrikeFalcon.resolve_incident')
    update_remote_incident_status(delta, inc_status, input_data.remote_incident_id)
    if resolve_incident_status:
        assert mock_resolve_incident.call_args[0][1] == resolve_incident_status
    else:
        assert mock_resolve_incident.call_count == 0


def test_update_remote_incident_tags(mocker):
    """
    Given
        - incident tags changes
        - arguments - delta (the change in the relevant fields) and remote incident id
    When
        - outgoing mirroring triggered by a change in the incident tags
    Then
        - the relevant incident is updated with the corresponding tags (added or removed) in the remote system
    """
    from CrowdStrikeFalcon import update_remote_incident_tags
    mocker.patch('CrowdStrikeFalcon.get_previous_tags', return_value={'tag_stays', 'old_tag'})
    mock_remote_incident_handle_tags = mocker.patch('CrowdStrikeFalcon.remote_incident_handle_tags')
    update_remote_incident_tags({'tag': ['new_tag', 'tag_stays']}, input_data.remote_incident_id)
    assert mock_remote_incident_handle_tags.call_args_list[0][0][0] == {'old_tag'}
    assert mock_remote_incident_handle_tags.call_args_list[0][0][1] == 'delete_tag'
    assert mock_remote_incident_handle_tags.call_args_list[1][0][0] == {'new_tag'}
    assert mock_remote_incident_handle_tags.call_args_list[1][0][1] == 'add_tag'


def test_get_previous_tags(mocker):
    """
    Given
        - incident tags changes
    When
        - outgoing mirroring triggered by a change in the incident tags
    Then
        - returns the current remote system tags
    """
    from CrowdStrikeFalcon import get_previous_tags
    incident_response = {'meta': {'query_time': 0.013811475, 'powered_by': 'incident-api',
                                  'trace_id': '7fce39d4-d695-4aac-bdcf-2d9138bea57c'},
                         'resources': [input_data.response_incident],
                         'errors': []}
    mock_get_incidents_entities = mocker.patch('CrowdStrikeFalcon.get_incidents_entities',
                                               return_value=incident_response)
    assert get_previous_tags(input_data.remote_incident_id) == set(input_data.response_incident["tags"])
    assert mock_get_incidents_entities.call_args[0][0] == [input_data.remote_incident_id]


@pytest.mark.parametrize('tags, action_name', input_data.remote_incident_handle_tags_args)
def test_remote_incident_handle_tags(mocker, tags, action_name):
    """
    Given
        - incident tag changes
    When
        - outgoing mirroring triggered by a change in the incident tags
    Then
        - sends the right request to the remote system
    """
    from CrowdStrikeFalcon import remote_incident_handle_tags
    mock_update_incident_request = mocker.patch('CrowdStrikeFalcon.update_incident_request')
    remote_incident_handle_tags(tags, action_name, input_data.remote_incident_id)
    assert mock_update_incident_request.call_count == len(tags)
    if len(tags):
        assert mock_update_incident_request.call_args[0][2] == action_name


def test_get_mapping_fields_command():
    """
    Given
        - nothing
    When
        - running get_mapping_fields_command
    Then
        - the result fits the expected mapping scheme
    """
    from CrowdStrikeFalcon import get_mapping_fields_command
    result = get_mapping_fields_command()
    assert result.scheme_types_mappings[0].type_name == 'CrowdStrike Falcon Incident'
    assert result.scheme_types_mappings[0].fields.keys() == {'status', 'tag'}
    assert result.scheme_types_mappings[1].type_name == 'CrowdStrike Falcon Detection'
    assert result.scheme_types_mappings[1].fields.keys() == {'status'}


def test_error_in_get_detections_by_behaviors(mocker):
    """
    Given
        - Error occurred in call to get_detections_by_behaviors
    When
        - Run the cs-falcon-get-detections-for-incident command
    Then
        - Assert empty object returned and demisto.error was called
    """

    # prepare
    from CrowdStrikeFalcon import get_detection_for_incident_command
    mocker.patch('CrowdStrikeFalcon.get_behaviors_by_incident',
                 return_value={'resources': [{'dummy': 'test'}], 'meta': {'pagination': {'total': 1}}})

    def excpetion_raiser(*args, **kwargs):
        raise Exception

    mocker.patch('CrowdStrikeFalcon.http_request', side_effect=excpetion_raiser)
    mocker.patch.object(demisto, 'error')

    res = get_detection_for_incident_command(incident_id='zz')
    assert res.readable_output
    demisto.error.assert_called_once_with('Error occurred when trying to get detections by behaviors: ')


ARGS_vulnerability = [
    (
        {'display_remediation_info': 'True',
         'display_evaluation_logic_info': 'True',
         'display_host_info': 'False',
         'limit': '1'}, False,
        None, 'Please add a at least one filter argument'
    ),
    (
        {"cve_severity": "LOW", 'display_remediation_info': 'True',
         'display_evaluation_logic_info': 'True',
         'display_host_info': 'False', 'status': "open,closed"},
        True,  # Valid case
        {"resources":
         [
             {"id": "id1",
              "cid": "cid1",
              "aid": "aid1",
              "created_timestamp": "2021-09-16T15:12:42Z",
              "updated_timestamp": "2022-10-19T00:54:43Z",
              "status": "open",
              "cve": {
               "id": "cveid1",
               "base_score": 3.3,
               "severity": "LOW",
               "exploit_status": 0,
               "exprt_rating": "LOW",
               "remediation_level": "O",
               "spotlight_published_date": "2021-09-15T18:33:00Z",
               "description": "secd",
               "published_date": "2021-09-15T12:15:00Z"}},
             {"id": "ID2",
              "cid": "cid2",
              "aid": "aid2",
              "created_timestamp": "2022-10-12T22:12:49Z",
              "updated_timestamp": "2022-10-18T02:54:43Z",
              "status": "open",
              "cve": {"id": "idcve4",
                        "spotlight_published_date": "2022-10-12T14:57:00Z",
                        "description": "desc3",
                        "published_date": "2022-10-11T19:15:00Z",
                        "exploitability_score": 1.8,
                        "impact_score": 1.4}}
         ]
         },
        '### List Vulnerabilities\n' \
        '|ID|Severity|Status|Base Score|Published Date|Impact Score|Exploitability Score|\n' \
        '|---|---|---|---|---|---|---|\n' \
        '| cveid1 | LOW | open | 3.3 | 2021-09-15T12:15:00Z |  |  |\n' \
        '| idcve4 |  | open |  | 2022-10-11T19:15:00Z | 1.4 | 1.8 |\n'  # args list

    )
]


@pytest.mark.parametrize('args, is_valid, result_key_json, expected_hr', ARGS_vulnerability)
def test_cs_falcon_spotlight_search_vulnerability_command(mocker, args, is_valid, result_key_json, expected_hr):
    """
    Test cs_falcon_spotlight_search_vulnerability_command,
        with a the filters:  cve_severity, status
    Given
     - There is a vulnerability that are found
    When
     - The user is running cs_falcon_spotlight_search_vulnerability_command with an id
    Then
     - Return a CrowdStrike Falcon Vulnerability context output
     - Return an Endpoint context output
     """
    from CrowdStrikeFalcon import cs_falcon_spotlight_search_vulnerability_command
    from CommonServerPython import DemistoException
    mocker.patch("CrowdStrikeFalcon.http_request", return_value=result_key_json)
    if is_valid:
        outputs = cs_falcon_spotlight_search_vulnerability_command(args)
        assert outputs.readable_output == expected_hr
    else:
        with pytest.raises(DemistoException) as e:
            cs_falcon_spotlight_search_vulnerability_command(args)
        assert str(e.value) == expected_hr


def test_cs_falcon_spotlight_search_vulnerability_host_by_command(mocker):
    """
    Test cs_falcon_spotlight_list_host_by_vulnerability_command,
        with a the filters:  cve_severity, status
    Given
     - There is a vulnerability that are found
    When
     - The user is running cs_falcon_spotlight_list_host_by_vulnerability_command with an id
    Then
     - Return a CrowdStrike Falcon Vulnerability context output
     - Return an Endpoint context output
     """
    from CrowdStrikeFalcon import cs_falcon_spotlight_list_host_by_vulnerability_command

    result_key_json = {
        "resources": [
            {
                "id": "id1",
                "cid": "cid1",
                "aid": "aid1",
                "created_timestamp": "2022-01-25T22:44:53Z",
                "updated_timestamp": "2022-10-19T13:56:17Z",
                "status": "open",
                "host_info": {
                    "hostname": "host",
                    "local_ip": "ip_addr",
                    "machine_domain": "",
                    "os_version": "os_ver_example",
                    "ou": "",
                    "site_name": "",
                    "system_manufacturer": "manu_example",
                    "tags": [],
                    "platform": "Windows",
                    "instance_id": "int_id",
                    "service_provider_account_id": "id1_account",
                    "service_provider": "id_ser_prov",
                    "os_build": "1",
                    "product_type_desc": "Server"
                },
                "cve": {
                    "id": "CVE-2013-3900"
                }
            }
        ]
    }
    expected_hr = '### List Vulnerabilities For Host\n'\
                  '|CVE ID|hostname|os Version|Product Type Desc|Local IP|\n' \
                  '|---|---|---|---|---|\n' \
                  '| CVE-2013-3900 | host | os_ver_example | Server | ip_addr |\n'
    args = {'cve_ids': 'CVE-2013-3900', 'limit': 1}
    mocker.patch("CrowdStrikeFalcon.http_request", return_value=result_key_json)

    outputs = cs_falcon_spotlight_list_host_by_vulnerability_command(args)
    assert outputs.readable_output == expected_hr


def test_create_ml_exclusion_command(requests_mock):
    from CrowdStrikeFalcon import create_ml_exclusion_command
    requests_mock.post(
        f'{SERVER_URL}/policy/entities/ml-exclusions/v1',
        json=load_json('test_data/create_ml_exclusion.json')
    )

    results = create_ml_exclusion_command({'value': '/test', 'excluded_from': ['blocking'], 'groups': 123456})

    assert len(results.outputs) == 1
    assert results.outputs[0].get('id') == '123456'
    assert results.outputs[0].get('value') == '/test'


def test_update_ml_exclusion_command_with_args(requests_mock):
    from CrowdStrikeFalcon import update_ml_exclusion_command
    requests_mock.patch(
        f'{SERVER_URL}/policy/entities/ml-exclusions/v1',
        json=load_json('test_data/create_ml_exclusion.json')
    )

    results = update_ml_exclusion_command({'id': 123456, 'value': '/test', 'excluded_from': ['blocking'], 'groups': 123456})

    assert len(results.outputs) == 1
    assert results.outputs[0].get('id') == '123456'
    assert results.outputs[0].get('value') == '/test'


def test_update_ml_exclusion_command_without_args(requests_mock):
    from CrowdStrikeFalcon import update_ml_exclusion_command
    requests_mock.patch(
        f'{SERVER_URL}/policy/entities/ml-exclusions/v1',
        json=load_json('test_data/create_ml_exclusion.json')
    )

    with pytest.raises(Exception) as e:
        update_ml_exclusion_command({'id': 123456})

    assert str(e.value) == 'At least one argument (besides the id argument) should be provided to update the exclusion.'


def test_delete_ml_exclusion_command(requests_mock):
    from CrowdStrikeFalcon import delete_ml_exclusion_command
    requests_mock.delete(
        f'{SERVER_URL}/policy/entities/ml-exclusions/v1',
        json=load_json('test_data/create_ml_exclusion.json')
    )

    results = delete_ml_exclusion_command({'ids': '123456 789456'})

    assert results.readable_output == "The machine learning exclusions with IDs 123456 789456 was successfully deleted."


def test_search_ml_exclusion_command_by_ids(requests_mock):
    from CrowdStrikeFalcon import search_ml_exclusion_command
    requests_mock.get(
        f'{SERVER_URL}/policy/entities/ml-exclusions/v1?ids=123456&ids=789012',
        json=load_json('test_data/create_ml_exclusion.json')
    )

    results = search_ml_exclusion_command({'ids': '123456,789012'})

    assert len(results.outputs) == 1
    assert results.outputs[0].get('id') == '123456'
    assert results.outputs[0].get('value') == '/test'


def test_search_ml_exclusion_command_by_value(requests_mock):
    from CrowdStrikeFalcon import search_ml_exclusion_command
    requests_mock.get(
        f'{SERVER_URL}/policy/queries/ml-exclusions/v1?filter=value%3A%27%2Ftest%27',
        json={'resources': ['123456']}
    )
    requests_mock.get(
        f'{SERVER_URL}/policy/entities/ml-exclusions/v1?ids=123456',
        json=load_json('test_data/create_ml_exclusion.json')
    )

    results = search_ml_exclusion_command({'value': '/test'})

    assert len(results.outputs) == 1
    assert results.outputs[0].get('id') == '123456'
    assert results.outputs[0].get('value') == '/test'


def test_search_ml_exclusion_command_by_value_no_results(requests_mock):
    from CrowdStrikeFalcon import search_ml_exclusion_command
    requests_mock.get(
        f'{SERVER_URL}/policy/queries/ml-exclusions/v1?filter=value%3A%27%2Ftest-mock%27',
        json={}
    )

    results = search_ml_exclusion_command({'value': '/test-mock'})

    assert results.readable_output == 'The arguments/filters you provided did not match any exclusion.'


def test_search_ml_exclusion_command_by_filter(requests_mock):
    from CrowdStrikeFalcon import search_ml_exclusion_command
    requests_mock.get(
        f'{SERVER_URL}/policy/queries/ml-exclusions/v1?filter=value%3A%27%2Ftest%27',
        json={'resources': ['123456']}
    )
    requests_mock.get(
        f'{SERVER_URL}/policy/entities/ml-exclusions/v1?ids=123456',
        json=load_json('test_data/create_ml_exclusion.json')
    )

    results = search_ml_exclusion_command({'filter': 'value:\'/test\''})

    assert len(results.outputs) == 1
    assert results.outputs[0].get('id') == '123456'
    assert results.outputs[0].get('value') == '/test'


def test_create_ioa_exclusion_command(requests_mock):
    from CrowdStrikeFalcon import create_ioa_exclusion_command
    requests_mock.post(
        f'{SERVER_URL}/policy/entities/ioa-exclusions/v1',
        json=load_json('test_data/create_ioa_exclusion.json')
    )

    results = create_ioa_exclusion_command({'exclusion_name': 'test', 'pattern_id': 123456, 'groups': 123456})

    assert len(results.outputs) == 1
    assert results.outputs[0].get('id') == '123456'
    assert results.outputs[0].get('name') == 'test'


def test_update_ioa_exclusion_command_with_args(requests_mock):
    from CrowdStrikeFalcon import update_ioa_exclusion_command
    requests_mock.patch(
        f'{SERVER_URL}/policy/entities/ioa-exclusions/v1',
        json=load_json('test_data/create_ioa_exclusion.json')
    )

    results = update_ioa_exclusion_command({'id': 123456, 'exclusion_name': 'test'})

    assert len(results.outputs) == 1
    assert results.outputs[0].get('id') == '123456'
    assert results.outputs[0].get('name') == 'test'


def test_update_ioa_exclusion_command_without_args(requests_mock):
    from CrowdStrikeFalcon import update_ioa_exclusion_command
    requests_mock.patch(
        f'{SERVER_URL}/policy/entities/ioa-exclusions/v1',
        json=load_json('test_data/create_ioa_exclusion.json')
    )

    with pytest.raises(Exception) as e:
        update_ioa_exclusion_command({'id': 123456})

    assert str(e.value) == 'At least one argument (besides the id argument) should be provided to update the exclusion.'


def test_delete_ioa_exclusion_command(requests_mock):
    from CrowdStrikeFalcon import delete_ioa_exclusion_command
    requests_mock.delete(
        f'{SERVER_URL}/policy/entities/ioa-exclusions/v1',
        json=load_json('test_data/create_ioa_exclusion.json')
    )

    results = delete_ioa_exclusion_command({'ids': '123456, 456789'})

    assert results.readable_output == "The IOA exclusions with IDs 123456 456789 was successfully deleted."


def test_search_ioa_exclusion_command_by_ids(requests_mock):
    from CrowdStrikeFalcon import search_ioa_exclusion_command
    requests_mock.get(
        f'{SERVER_URL}/policy/entities/ioa-exclusions/v1?ids=123456&ids=789012',
        json=load_json('test_data/create_ioa_exclusion.json')
    )

    results = search_ioa_exclusion_command({'ids': '123456,789012'})

    assert len(results.outputs) == 1
    assert results.outputs[0].get('id') == '123456'
    assert results.outputs[0].get('name') == 'test'


def test_search_ioa_exclusion_command_by_name(requests_mock):
    from CrowdStrikeFalcon import search_ioa_exclusion_command
    requests_mock.get(
        f'{SERVER_URL}/policy/queries/ioa-exclusions/v1?filter=name%3A~%27test%27',
        json={'resources': ['123456']}
    )
    requests_mock.get(
        f'{SERVER_URL}/policy/entities/ioa-exclusions/v1?ids=123456',
        json=load_json('test_data/create_ioa_exclusion.json')
    )

    results = search_ioa_exclusion_command({'name': 'test'})

    assert len(results.outputs) == 1
    assert results.outputs[0].get('id') == '123456'
    assert results.outputs[0].get('name') == 'test'


def test_search_ioa_exclusion_command_by_name_no_results(requests_mock):
    from CrowdStrikeFalcon import search_ioa_exclusion_command
    requests_mock.get(
        f'{SERVER_URL}/policy/queries/ioa-exclusions/v1?filter=name%3A~%27test-mock%27',
        json={}
    )

    results = search_ioa_exclusion_command({'name': 'test-mock'})

    assert results.readable_output == 'The arguments/filters you provided did not match any exclusion.'


def test_search_ioa_exclusion_command_by_filter(requests_mock):
    from CrowdStrikeFalcon import search_ioa_exclusion_command
    requests_mock.get(
        f'{SERVER_URL}/policy/queries/ioa-exclusions/v1?filter=name%3A%27test%27',
        json={'resources': ['123456']}
    )
    requests_mock.get(
        f'{SERVER_URL}/policy/entities/ioa-exclusions/v1?ids=123456',
        json=load_json('test_data/create_ioa_exclusion.json')
    )

    results = search_ioa_exclusion_command({'filter': 'name:\'test\''})

    assert len(results.outputs) == 1
    assert results.outputs[0].get('id') == '123456'
    assert results.outputs[0].get('name') == 'test'


def test_list_quarantined_file_command(requests_mock):
    from CrowdStrikeFalcon import list_quarantined_file_command
    requests_mock.get(
        f'{SERVER_URL}/quarantine/queries/quarantined-files/v1?q=hostname%3A%27%5B%27INSTANCE-1%27%5D%27&limit=50',
        json={'resources': ['121212', '171717']}
    )
    requests_mock.post(
        f'{SERVER_URL}/quarantine/entities/quarantined-files/GET/v1',
        json=load_json('test_data/list_quarantine_files.json')
    )

    results = list_quarantined_file_command({'hostname': 'INSTANCE-1'})

    assert len(results.outputs) == 2
    assert results.outputs[0].get('id') == '121212'
    assert results.outputs[1].get('id') == '171717'


def test_list_quarantined_file_command_no_results(requests_mock):
    from CrowdStrikeFalcon import list_quarantined_file_command
    requests_mock.get(
        f'{SERVER_URL}/quarantine/queries/quarantined-files/v1?q=hostname%3A%27%5B%27INSTANCE-1%27%5D%27&limit=50',
        json={}
    )

    results = list_quarantined_file_command({'hostname': 'INSTANCE-1'})

    assert results.readable_output == 'The arguments/filters you provided did not match any files.'


def test_apply_quarantine_file_action_command(requests_mock):
    from CrowdStrikeFalcon import apply_quarantine_file_action_command
    requests_mock.get(
        f'{SERVER_URL}/quarantine/queries/quarantined-files/v1?q=hostname%3A%27%5B%27INSTANCE-1%27%5D%27&limit=50',
        json={'resources': ['121212', '171717']}
    )
    mock_request = requests_mock.patch(
        f'{SERVER_URL}/quarantine/entities/quarantined-files/v1',
        json={}
    )

    results = apply_quarantine_file_action_command({'hostname': 'INSTANCE-1', 'comment': 'Added a test comment.'})

    assert results.readable_output == "The Quarantined File with IDs ['121212', '171717'] was successfully updated."
    assert mock_request.last_request.text == '{"ids": ["121212", "171717"], "comment": "Added a test comment."}'


filter_args = {'key1': 'val1,val2', 'key2': 'val3', 'key3': None}
custom_filter = 'key1:"val1"+key2:["val3","val4"]'


@pytest.mark.parametrize(
    'filter_args, custom_filter, output_filter',
    (
        (filter_args, custom_filter, 'key1:"val1"%2Bkey2:["val3","val4"]%2Bkey1:[\'val1\', \'val2\']%2Bkey2:[\'val3\']'),
        (filter_args, None, 'key1:[\'val1\', \'val2\']%2Bkey2:[\'val3\']'),
        ({}, custom_filter, 'key1:"val1"%2Bkey2:["val3","val4"]')
    )
)
def test_build_cs_falcon_filter(filter_args, custom_filter, output_filter):
    """
    Test build_cs_falcon_filter.

    Given
        - A dictionary filter and a custom filter.

    When
        - Before an cs-falcon query.

    Then
        - Return a merged FQL filter as a single string.
    """
    from CrowdStrikeFalcon import build_cs_falcon_filter

    result = build_cs_falcon_filter(custom_filter, **filter_args)

    assert output_filter == result


@pytest.mark.parametrize(
    'command_args, query_result, entites_result, readable_output',
    (
        ({'wait_for_result': False}, [], {}, 'No scans match the arguments/filter.'),
        ({'wait_for_result': False}, ['123456'], {'resources': [{'id': '123456'}]},
         ('### CrowdStrike Falcon ODS Scans\n'
          '|ID|Status|Severity|File Count|Description|Hosts/Host groups|End time|Start time|Run by|\n'
          '|---|---|---|---|---|---|---|---|---|\n'
          '| 123456 |  |  |  |  |  |  |  |  |\n')),
        ({'wait_for_result': True, 'ids': '123456'}, [], {'resources': [{'status': 'pending'}]}, 'Retrieving scan results:'),
    )
)
def test_cs_falcon_ODS_query_scans_command(mocker, command_args, query_result, entites_result, readable_output):
    """
    Test cs_falcon_ODS_query_scans_command.

    Given
        - A request for a list of ODS endpoint scans by id.

    When
        - The user runs the "cs-falcon-ods-query-scan" command or the "cs-falcon-ods-create-scan".

    Then
        - Get a list of scans from CS Falcon and poll for results if wait_for_results is True.
    """

    from CrowdStrikeFalcon import cs_falcon_ODS_query_scans_command

    mocker.patch.object(ScheduledCommand, 'raise_error_if_not_supported')
    mocker.patch('CrowdStrikeFalcon.get_ODS_scan_ids', return_value=query_result)
    mocker.patch('CrowdStrikeFalcon.ODS_get_scans_by_id_request', return_value=entites_result)

    result = cs_falcon_ODS_query_scans_command(command_args)

    assert result.readable_output == readable_output


@pytest.mark.parametrize(
    'input_params, call_params',
    (
        ({'key1': 'val1', 'key2': None}, 'key1=val1'),
        ({'key1': 'val1', 'key2': 'val2'}, 'key1=val1&key2=val2')
    )
)
def test_ODS_query_scans_request(mocker, input_params, call_params):
    """
    Test ODS_query_scans_request.

    Given
        - A request for a list of ODS endpoint scans by id.

    When
        - The user runs the "cs-falcon-ods-query-scan" command without specifying ids.

    Then
        - Call /ods/queries/scans/v1 with a filter, limit and offset if given and return the ids in response.
    """

    from CrowdStrikeFalcon import ODS_query_scans_request

    http_request = mocker.patch('CrowdStrikeFalcon.http_request')
    ODS_query_scans_request(**input_params)
    http_request.assert_called_with('GET', f'/ods/queries/scans/v1?{call_params}')


def test_ODS_get_scans_by_id_request(mocker):
    """
    Test ODS_get_scans_by_id_request.

    Given
        - A request for info on ODS endpoint scans.

    When
        - The user runs the "cs-falcon-ods-query-scan" command and we obtain a non-empty list of ids.

    Then
        - Call /ods/entities/scans/v1 with the ids and return the response.
    """

    from CrowdStrikeFalcon import ODS_get_scans_by_id_request

    ids_list = ['<id1>', '<id2>', '<id3>']
    ids_string = 'ids=<id1>&ids=<id2>&ids=<id3>'

    http_request = mocker.patch('CrowdStrikeFalcon.http_request')

    ODS_get_scans_by_id_request(ids_list)
    http_request.assert_called_with('GET', f'/ods/entities/scans/v1?{ids_string}')


def test_map_scan_resource_to_UI(mocker):
    """
    Test map_scan_resource_to_UI.

    Given
        - A dictionary response from /ods/entities/scans.

    When
        - The user runs the "cs-falcon-ods-query-scan" command

    Then
        - Return a dict with keys corresponding the cs-falcon UI.
    """
    from CrowdStrikeFalcon import map_scan_resource_to_UI

    resource = {
        "id": "91000dbf0a4e4f5eb2a02528c00fa902",
        "cid": "20879a8064904ecfbb62c118a6a19411",
        "profile_id": "0e313756da21480c8eb5cf37da77a97a",
        "description": "desc3456346",
        "scan_inclusions": [
            "*"
        ],
        "initiated_from": "cloud_scheduled",
        "quarantine": True,
        "cpu_priority": 2,
        "preemption_priority": 15,
        "metadata": [
            {
                "host_id": "046761c46ec84f40b27b6f79ce7cd32c",
                "host_scan_id": "38588c1b29aa9946a3de95e997ad7948",
                "scan_host_metadata_id": "6aec6c04ab2e4c99b4e843637d3e37d0",
                "filecount": {
                    "scanned": 0,
                    "malicious": 0,
                    "quarantined": 0,
                    "skipped": 0,
                    "traversed": 518464
                },
                "status": "completed",
                "started_on": "2023-03-15T15:57:37.59543591Z",
                "completed_on": "2023-03-15T16:02:20.845829991Z",
                "last_updated": "2023-03-15T16:02:20.845909034Z"
            },
            {
                "host_id": "15dbb9d8f06b45fe9f61eb46e829d986",
                "scan_host_metadata_id": "2e99e4fc7a4f4b1e9254e0af210a6994",
                "filecount": {
                    "scanned": 0,
                    "malicious": 0,
                    "quarantined": 0,
                    "skipped": 0,
                    "traversed": 209
                },
                "status": "failed",
                "last_updated": "2023-04-05T02:23:10.316500752Z"
            }
        ],
        "filecount": {},
        "status": "failed",
        "host_groups": [
            "7471ba0636b34cbb8c65fae7979a6a9b"
        ],
        "endpoint_notification": True,
        "pause_duration": 2,
        "max_duration": 2,
        "max_file_size": 60,
        "sensor_ml_level_detection": 2,
        "sensor_ml_level_prevention": 2,
        "cloud_ml_level_detection": 2,
        "cloud_ml_level_prevention": 2,
        "policy_setting": [
            26439818674573,
            26439818674574,
        ],
        "scan_started_on": "2023-03-15T15:57:37.59543591Z",
        "scan_completed_on": "2023-04-18T14:56:38.527255649Z",
        "created_on": "2023-03-15T15:57:37.59543591Z",
        "created_by": "f7acf1bd5d3d4b40afe77546cbbaefde",
        "last_updated": "2023-04-05T02:23:10.316500752Z"
    }
    mapped_resource = {
        'ID': "91000dbf0a4e4f5eb2a02528c00fa902",
        'Status': "failed",
        'Severity': None,
        'Description': "desc3456346",
        'File Count': ('scanned: 0\nmalicious: 0\n'
                       'quarantined: 0\nskipped: 0\ntraversed: 518464'
                       '\n-\nscanned: 0\nmalicious: 0\n'
                       'quarantined: 0\nskipped: 0\ntraversed: 209'),
        'Hosts/Host groups': [
            "7471ba0636b34cbb8c65fae7979a6a9b"
        ],
        'Start time': "2023-03-15T15:57:37.59543591Z",
        'End time': "2023-04-18T14:56:38.527255649Z",
        'Run by': "f7acf1bd5d3d4b40afe77546cbbaefde"
    }

    output = map_scan_resource_to_UI(resource)

    assert output == mapped_resource


@pytest.mark.parametrize(
    'input_params, call_params',
    (
        ({'key1': 'val1', 'key2': None}, 'key1=val1'),
        ({'key1': 'val1', 'key2': 'val2'}, 'key1=val1&key2=val2')
    )
)
def test_ODS_query_scheduled_scans_request(mocker, input_params, call_params):
    """
    Test ODS_query_scheduled_scans_request.

    Given
        - A request for a list of ODS endpoint scheduled scans by id.

    When
        - The user runs the "cs-falcon-ods-query-scheduled-scan" command without specifying ids.

    Then
        - Call /ods/queries/scheduled-scans/v1 with a filter, limit and offset if given and return the ids in response.
    """

    from CrowdStrikeFalcon import ODS_query_scheduled_scans_request

    http_request = mocker.patch('CrowdStrikeFalcon.http_request')
    ODS_query_scheduled_scans_request(**input_params)
    http_request.assert_called_with('GET', f'/ods/queries/scheduled-scans/v1?{call_params}')


def test_ODS_get_scheduled_scans_by_id_request(mocker):
    """
    Test ODS_get_scheduled_scans_by_id_request.

    Given
        - A request for info on ODS endpoint scheduled scans.

    When
        - The user runs the "cs-falcon-ods-query-scheduled-scan" command and we obtain a non-empty list of ids.

    Then
        - Call /ods/entities/scheduled-scans/v1 with the ids and return the response.
    """

    from CrowdStrikeFalcon import ODS_get_scheduled_scans_by_id_request

    ids_list = ['<id1>', '<id2>', '<id3>']
    ids_string = 'ids=<id1>&ids=<id2>&ids=<id3>'

    http_request = mocker.patch('CrowdStrikeFalcon.http_request')

    ODS_get_scheduled_scans_by_id_request(ids_list)
    http_request.assert_called_with('GET', f'/ods/entities/scheduled-scans/v1?{ids_string}')


def test_map_scheduled_scan_resource_to_UI(mocker):
    """
    Test map_scan_resource_to_UI.

    Given
        - A dictionary response from /ods/entities/scheduled-scans.

    When
        - The user runs the "cs-falcon-ods-query-scheduled-scan" command

    Then
        - Return a dict with keys corresponding the cs-falcon UI.
    """
    from CrowdStrikeFalcon import map_scheduled_scan_resource_to_UI

    resource = {
        "id": "9055945bdfbc4b42bf7c9c16976186ca",
        "cid": "20879a8064904ecfbb62c118a6a19411",
        "description": "desc3456346",
        "scan_inclusions": [
            "*"
        ],
        "initiated_from": "cloud_scheduled",
        "quarantine": True,
        "cpu_priority": 2,
        "preemption_priority": 15,
        "metadata": [
            {
                "host_id": "046761c46ec84f40b27b6f79ce7cd32c",
                "last_updated": "2023-05-01T13:54:48.51553853Z"
            }
        ],
        "status": "scheduled",
        "host_groups": [
            "7471ba0636b34cbb8c65fae7979a6a9b"
        ],
        "endpoint_notification": True,
        "pause_duration": 2,
        "max_duration": 2,
        "max_file_size": 60,
        "sensor_ml_level_detection": 2,
        "sensor_ml_level_prevention": 2,
        "cloud_ml_level_detection": 2,
        "cloud_ml_level_prevention": 2,
        "policy_setting": [
            26439818674573,
        ],
        "schedule": {
            "start_timestamp": "2023-06-15T15:57",
            "interval": 0
        },
        "created_on": "2023-05-01T13:54:48.51553853Z",
        "created_by": "f7acf1bd5d3d4b40afe77546cbbaefde",
        "last_updated": "2023-05-01T13:54:48.51553853Z",
        "deleted": False
    }

    mapped_resource = {
        'ID': '9055945bdfbc4b42bf7c9c16976186ca',
        'Hosts targeted': 1,
        'Description': 'desc3456346',
        'Host groups': ['7471ba0636b34cbb8c65fae7979a6a9b'],
        'Start time': '2023-06-15T15:57',
        'Created by': 'f7acf1bd5d3d4b40afe77546cbbaefde',
    }

    output = map_scheduled_scan_resource_to_UI(resource)

    assert output == mapped_resource


@pytest.mark.parametrize(
    'input_params, call_params',
    (
        ({'key1': 'val1', 'key2': None}, 'key1=val1'),
        ({'key1': 'val1', 'key2': 'val2'}, 'key1=val1&key2=val2')
    )
)
def test_ODS_query_scan_hosts_request(mocker, input_params, call_params):
    """
    Test ODS_query_scan_hosts_request.

    Given
        - A request for a list of ODS endpoint scan hosts by id.

    When
        - The user runs the "cs-falcon-ods-query-scan-host" command without specifying ids.

    Then
        - Call /ods/queries/scan-hosts/v1 with a filter, limit and offset if given and return the ids in response.
    """

    from CrowdStrikeFalcon import ODS_query_scan_hosts_request

    http_request = mocker.patch('CrowdStrikeFalcon.http_request')
    ODS_query_scan_hosts_request(**input_params)
    http_request.assert_called_with('GET', f'/ods/queries/scan-hosts/v1?{call_params}')


def test_ODS_get_scan_hosts_by_id_request(mocker):
    """
    Test ODS_get_scan_hosts_by_id_request.

    Given
        - A request for info on ODS endpoint scan hosts.

    When
        - The user runs the "cs-falcon-ods-query-scan-hosts" command and we obtain a non-empty list of ids.

    Then
        - Call /ods/entities/scan-hosts/v1 with the ids and return the response.
    """

    from CrowdStrikeFalcon import ODS_get_scan_hosts_by_id_request

    ids_list = ['<id1>', '<id2>', '<id3>']
    ids_string = 'ids=<id1>&ids=<id2>&ids=<id3>'

    http_request = mocker.patch('CrowdStrikeFalcon.http_request')

    ODS_get_scan_hosts_by_id_request(ids_list)
    http_request.assert_called_with('GET', f'/ods/entities/scan-hosts/v1?{ids_string}')


def test_map_scan_host_resource_to_UI(mocker):
    """
    Test map_scan_resource_to_UI.

    Given
        - A dictionary response from /ods/entities/scan-hosts.

    When
        - The user runs the "cs-falcon-ods-query-scan-host" command

    Then
        - Return a dict with keys corresponding the cs-falcon UI.
    """
    from CrowdStrikeFalcon import map_scan_host_resource_to_UI

    resource = {
        "id": "185a0ad5e159418e8927d956c1a793d8",
        "cid": "3c74ca9ad4k43592ea2adf4ca94k4359",
        "scan_id": "fadde07ee8a44a07988e009b3152e339",
        "profile_id": "ddf8914cca5f4ac595272fe8122e308f",
        "host_id": "82395m302t8zea2u25978416be1973c5",
        "host_scan_id": "7e80aa16a44d30cb819e27144d2603b0",
        "filecount": {
            "scanned": 1021,
            "malicious": 104,
            "quarantined": 0,
            "skipped": 9328
        },
        "status": "completed",
        "severity": 70,
        "started_on": "2022-11-01T18:54:59.39861174Z",
        "completed_on": "2022-11-01T19:08:17.903700092Z",
        "last_updated": "2022-11-01T19:08:17.903732519Z"
    }

    mapped_resource = {
        'ID': "185a0ad5e159418e8927d956c1a793d8",
        'Scan ID': "fadde07ee8a44a07988e009b3152e339",
        'Host ID': "82395m302t8zea2u25978416be1973c5",
        'Filecount': {
            "scanned": 1021,
            "malicious": 104,
            "quarantined": 0,
            "skipped": 9328
        },
        'Status': "completed",
        'Severity': 70,
        'Started on': "2022-11-01T18:54:59.39861174Z",
    }

    output = map_scan_host_resource_to_UI(resource)

    assert output == mapped_resource


@pytest.mark.parametrize(
    'input_params, call_params',
    (
        ({'key1': 'val1', 'key2': None}, 'key1=val1'),
        ({'key1': 'val1', 'key2': 'val2'}, 'key1=val1&key2=val2')
    )
)
def test_ODS_query_malicious_files_request(mocker, input_params, call_params):
    """
    Test ODS_query_malicious_files_request.

    Given
        - A request for a list of ODS endpoint malicious files by id.

    When
        - The user runs the "cs-falcon-ods-query-malicious-file" command without specifying ids.

    Then
        - Call /ods/queries/malicious-files/v1 with a filter, limit and offset if given and return the ids in response.
    """

    from CrowdStrikeFalcon import ODS_query_malicious_files_request

    http_request = mocker.patch('CrowdStrikeFalcon.http_request')
    ODS_query_malicious_files_request(**input_params)
    http_request.assert_called_with('GET', f'/ods/queries/malicious-files/v1?{call_params}')


def test_ODS_get_malicious_files_by_id_request(mocker):
    """
    Test ODS_get_malicious_files_by_id_request.

    Given
        - A request for info on ODS endpoint malicious files.

    When
        - The user runs the "cs-falcon-ods-query-malicious-files" command and we obtain a non-empty list of ids.

    Then
        - Call /ods/entities/malicious-files/v1 with the ids and return the response.
    """

    from CrowdStrikeFalcon import ODS_get_malicious_files_by_id_request

    ids_list = ['<id1>', '<id2>', '<id3>']
    ids_string = 'ids=<id1>&ids=<id2>&ids=<id3>'

    http_request = mocker.patch('CrowdStrikeFalcon.http_request')

    ODS_get_malicious_files_by_id_request(ids_list)
    http_request.assert_called_with('GET', f'/ods/entities/malicious-files/v1?{ids_string}')


def test_map_malicious_file_resource_to_UI(mocker):
    """
    Test map_scan_resource_to_UI.

    Given
        - A dictionary response from /ods/entities/malicious-files.

    When
        - The user runs the "cs-falcon-ods-query-malicious-file" command

    Then
        - Return a dict with keys corresponding the cs-falcon UI.
    """
    from CrowdStrikeFalcon import map_malicious_file_resource_to_UI

    resource = {
        "id": "d684849d4cea435daec706e473743863",
        "cid": "91a0649f84749a38f6d939423bed5576",
        "scan_id": "81c8009a59be4570b5c66f8946559205",
        "host_id": "3c7be1c5ea21849fa5c74ca9842f46a9",
        "host_scan_id": "4f9fea030a0626ed4dc53a7dec70a100",
        "filepath": "C:\\\\Windows\\Malicious\\Mimikatz_newzipp\\Mimikatz\\x86\\mimilib.dll",
        "filename": "mimilib.dll",
        "hash": "9ff1a527861a69b436b51a8d464aaee8d416e39ff1a52aee16e39b436b564a78",
        "pattern_id": 4004,
        "severity": 70,
        "quarantined": True,
        "last_updated": "2022-11-01T17:06:18.900620631Z"
    }
    mapped_resource = {
        'ID': 'd684849d4cea435daec706e473743863',
        'Scan id': '81c8009a59be4570b5c66f8946559205',
        'Filename': 'mimilib.dll',
        'Hash': '9ff1a527861a69b436b51a8d464aaee8d416e39ff1a52aee16e39b436b564a78',
        'Severity': 70,
        'Last updated': '2022-11-01T17:06:18.900620631Z',
    }

    output = map_malicious_file_resource_to_UI(resource)

    assert output == mapped_resource


@pytest.mark.parametrize(
    'args, is_scheduled, expected_result',
    (
        ({'quarantine': 'false', 'schedule_interval': 'every other week',
          'schedule_start_timestamp': 'tomorrow'}, True, {'quarantine': False}),
        ({'cpu_priority': 'Low', 'max_duration': 1}, False, {'cpu_priority': 2, 'max_duration': 1}),
    )
)
def test_make_create_scan_request_body(args, is_scheduled, expected_result):
    """
    Test make_create_scan_request_body.

    Given
        - Arguments to create a scan/scheduled-scan.

    When
        - The user runs the "cs-falcon-ods-create-scan" command

    Then
        - Return a dict to send as the body for a create scan request.
    """

    from CrowdStrikeFalcon import make_create_scan_request_body

    output = make_create_scan_request_body(args, is_scheduled)

    if is_scheduled:
        assert 'hosts' not in output
        assert isinstance(output['schedule']['interval'], int)  # function doesn't enforce this
    else:
        assert 'hosts' in output
        assert 'schedule' not in output

    for key, value in expected_result.items():
        assert output[key] == value


@pytest.mark.parametrize(
    'args, is_error, expected_error_info',
    (
        ({}, True, 'MUST set either hosts OR host_groups.'),
        ({'hosts': 'john doe'}, True, 'MUST set either file_paths OR scan_inclusions.'),
        ({'hosts': 'john doe', 'file_paths': '*'}, False, None),
    )
)
def test_ODS_verify_create_scan_command(args, is_error, expected_error_info):
    """
    Test ODS_verify_create_scan_command.

    Given
        - Arguments to create a scan/scheduled-scan.

    When
        - The user runs the "cs-falcon-ods-create-scan" command

    Then
        - Return a dict to send as the body for a create scan request.
    """
    from CrowdStrikeFalcon import ODS_verify_create_scan_command

    if is_error:
        with pytest.raises(DemistoException) as error_info:
            ODS_verify_create_scan_command(args)
        assert str(error_info.value) == expected_error_info
    else:
        ODS_verify_create_scan_command(args)


def test_cs_falcon_ods_create_scan_command(mocker):
    """
    Test cs_falcon_ods_create_scan_command.

    Given
        - Arguments to create a scan.

    When
        - The user runs the "cs-falcon-ods-create-scan" command

    Then
        - Create an ODS scan.
    """

    from CrowdStrikeFalcon import cs_falcon_ods_create_scan_command

    mocker.patch('CrowdStrikeFalcon.ods_create_scan', return_value={'id': 'random_id'})
    query_scans_command = mocker.patch('CrowdStrikeFalcon.cs_falcon_ODS_query_scans_command')

    cs_falcon_ods_create_scan_command({'interval_in_seconds': 1, 'timeout_in_seconds': 1})

    query_scans_command.assert_called_with({
        'ids': 'random_id',
        'wait_for_result': True,
        'interval_in_seconds': 1,
        'timeout_in_seconds': 1,
    })


def test_cs_falcon_ods_create_scheduled_scan_command(mocker):
    """
    Test cs_falcon_ods_create_scheduled_scan_command.

    Given
        - Arguments to create a scheduled-scan.

    When
        - The user runs the "cs-falcon-ods-create-scheduled-scan" command

    Then
        - Create a scheduled scan.
    """

    from CrowdStrikeFalcon import cs_falcon_ods_create_scheduled_scan_command

    mocker.patch('CrowdStrikeFalcon.ods_create_scan', return_value={'id': 'random_id'})
    result = cs_falcon_ods_create_scheduled_scan_command(
        {'quarantine': 'false', 'schedule_interval': 'every other week'})
    assert result.readable_output == 'Successfully created scheduled scan with ID: random_id'


@pytest.mark.parametrize(
    'args, is_scheduled, body',
    (
        ({'quarantine': 'false', 'schedule_interval': 'every other week',
          'schedule_start_timestamp': 'tomorrow'}, True,
         {'quarantine': False, 'schedule': {'interval': 14, 'start_timestamp': '2020-09-27T17:22'}}),
        ({'cpu_priority': 'Low'}, False, {'cpu_priority': 2}),
    )
)
@freeze_time("2020-09-26 17:22:13 UTC")
def test_ODS_create_scan_request(mocker, args, is_scheduled, body):
    """
    Test ODS_create_scan_request.

    Given
        - Arguments to create a scan/scheduled-scan.

    When
        - The user runs the "cs-falcon-ods-create-scan" command

    Then
        - Create a scan/scheduled-scan.
    """

    from CrowdStrikeFalcon import ODS_create_scan_request

    http_request = mocker.patch('CrowdStrikeFalcon.http_request')
    ODS_create_scan_request(args, is_scheduled)
    http_request.assert_called_with('POST', f'/ods/entities/{"scheduled-scans" if is_scheduled else "scans"}/v1', json=body)


@pytest.mark.parametrize(
    'ids, scans_filter, url_params',
    (
        (['id1', 'id2'], None, 'ids=id1&ids=id2'),
        ([], 'key1:val1+key2:val2', 'filter=key1:val1%2Bkey2:val2'),
        (['id1', 'id2'], 'key1:val1+key2:val2', 'ids=id1&ids=id2&filter=key1:val1%2Bkey2:val2'),
    )
)
def test_ODS_delete_scheduled_scans_request(mocker, ids, scans_filter, url_params):
    """
    Test ODS_delete_scheduled_scans_request.

    Given
        - Arguments to delete a scheduled-scans.

    When
        - The user runs the "cs-falcon-ods-delete-scheduled-scan" command

    Then
        - Delete ODS scheduled scans.
    """

    from CrowdStrikeFalcon import ODS_delete_scheduled_scans_request

    http_request = mocker.patch('CrowdStrikeFalcon.http_request')
    ODS_delete_scheduled_scans_request(ids, scans_filter)
    http_request.assert_called_with('DELETE', f'/ods/entities/scheduled-scans/v1?{url_params}', status_code=500)


class mocker_gql_client:
    def __init__(self, mock_responses, expected_after):
        self.mock_responses = mock_responses
        self.expected_after = expected_after
        self.index = 0

    def execute(self, idp_query, variable_values):
        if 'after' not in variable_values or self.expected_after == variable_values.get('after', ""):
            response = self.mock_responses[self.index]
            self.index += 1
            return response
        return None


@pytest.mark.parametrize("test_case", ["test_case_1", "test_case_2"])
def test_list_identity_entities_command(mocker, test_case):
    """
        Given:
        - test case that point to the relevant test case in the json test data which include:
          args, response mock, expected_after, expected_raw_response_len, expected hr, and expected_ec.
        - Case 1: args with limit=1, some filter args, mock_response with 1 identity entity, and an empty expected_after
        - Case 2: args with limit=50, page=size=1, page=2 mock_response with 2 response each have 1 identity entity,
        and an empty expected_after that matches the endCursor of the first response.

        When:
        - Running list_identity_entities_command.

        Then:
        - Ensure that the response was parsed correctly and right HR, raw_response, and EC are returned.
        - Case 1: Should return the parsed identity from the response and 1 response in the rew_response list.
        - Case 2: Should return onle the second identity entity, and have 2 responses in the rew_response list.
    """
    from CrowdStrikeFalcon import list_identity_entities_command
    import CrowdStrikeFalcon
    test_data = load_json("./test_data/test_list_identity_entities_command.json").get(test_case, {})
    expected_after = test_data.get('expected_after', "")
    mock_responses = test_data.get('mock_responses', "")
    mock_client = mocker_gql_client(mock_responses, expected_after)
    mocker.patch.object(CrowdStrikeFalcon, "create_gql_client", return_value=mock_client)
    args = test_data.get("args", {})
    command_results = list_identity_entities_command(args)
    assert test_data.get('expected_hr') == command_results.readable_output
    assert test_data.get('expected_ec') == command_results.outputs
    assert test_data.get('expected_res_len') == len(command_results.raw_response)<|MERGE_RESOLUTION|>--- conflicted
+++ resolved
@@ -2213,20 +2213,8 @@
                                           'incident_offset': 4,
                                           })
         fetch_incidents()
-<<<<<<< HEAD
-        assert demisto.setLastRun.mock_calls[0][1][0] == [{'time': '2020-09-04T09:20:11Z', 'limit': 2,
-                                                           'found_incident_ids': {'Detection ID: ldt:1': 1598462533,
-                                                                                  'Detection ID: ldt:2': 1598462533}},
-                                                          {'time': '2020-09-04T09:22:10Z'}, {}]
-=======
-        assert demisto.setLastRun.mock_calls[0][1][0] == [{'time': '2020-09-04T09:16:10Z'},
-                                                          {'time': '2020-09-04T09:22:10Z'}]
-        mocker.patch.object(demisto, 'getLastRun',
-                            return_value=[{'time': '2020-09-04T09:16:10Z', 'offest': 2},
-                                          {'time': '2020-09-04T09:22:10Z', 'offset': 4}])
-        assert demisto.setLastRun.mock_calls[0][1][0] == [{'time': '2020-09-04T09:16:10Z'},
-                                                          {'time': '2020-09-04T09:22:10Z'}]
->>>>>>> 0199d7a6
+        assert demisto.setLastRun.mock_calls[0][1][0] == [{'time': '2020-09-04T09:16:10Z'}, {'time': '2020-09-04T09:22:10Z'}, {}]
+
 
     @freeze_time("2020-08-26 17:22:13 UTC")
     def delete_offset_test(self, set_up_mocks, mocker):
@@ -2247,14 +2235,8 @@
                             return_value=[{'time': '2020-09-04T09:16:10Z', 'offset': 2},
                                           {'time': '2020-09-04T09:22:10Z', 'offset': 4}])
         fetch_incidents()
-<<<<<<< HEAD
-        assert demisto.setLastRun.mock_calls[0][1][0][0] == {
-            'time': '2020-09-04T09:20:11Z', 'limit': 2, 'found_incident_ids': {'Detection ID: ldt:1': 1598462533,
-                                                                               'Detection ID: ldt:2': 1598462533}}
-=======
         assert demisto.setLastRun.mock_calls[0][1][0] == [{'time': '2020-09-04T09:16:10Z'},
                                                           {'time': '2020-09-04T09:22:10Z'}]
->>>>>>> 0199d7a6
 
     @freeze_time("2020-09-04T09:16:10Z")
     def test_new_fetch(self, set_up_mocks, mocker, requests_mock):
@@ -2278,11 +2260,7 @@
         from CrowdStrikeFalcon import fetch_incidents
         fetch_incidents()
         assert demisto.setLastRun.mock_calls[0][1][0][0] == {
-<<<<<<< HEAD
-            'time': '2020-09-04T09:16:11Z', 'limit': 2, 'found_incident_ids': {'Detection ID: ldt:1': 1598462533}}
-=======
             'time': '2020-09-04T09:16:11Z', 'limit': 2, "found_incident_ids": {'Detection ID: ldt:1': 1599210970}}
->>>>>>> 0199d7a6
 
     def test_fetch_incident_type(self, set_up_mocks, mocker):
         """
@@ -2391,38 +2369,38 @@
                            json={'resources': [{'incident_id': 'ldt:1', 'start': '2020-09-04T09:16:11Z'},
                                                {'incident_id': 'ldt:2', 'start': '2020-09-04T09:16:11Z'}]})
 
-<<<<<<< HEAD
+    def delete_offset_test(self, set_up_mocks, mocker):
+            """
+            Tests the change of logic done in fetch. Validates that it's done smoothly
+            Given:
+                Old getLastRun which holds two lists with offset key
+            When:
+                The offset is inside the lastRun
+            Then:
+                The offset is deleted from the lastRun
+            """
+
+            from CrowdStrikeFalcon import fetch_incidents
+            mocker.patch.object(demisto, 'params', return_value={})
+            mocker.patch.object(demisto, 'getLastRun',
+                                return_value=[{'time': '2020-09-04T09:16:10Z', 'offset': 2},
+                                            {'time': '2020-09-04T09:22:10Z', 'offset': 4}])
+            fetch_incidents()
+            assert demisto.setLastRun.mock_calls[0][1][0] == [{'time': '2020-09-04T09:16:10Z'},
+                                                            {'time': '2020-09-04T09:22:10Z'}]
+
     @freeze_time("2020-08-26 17:22:13 UTC")
-    def test_new_fetch_with_offset(self, set_up_mocks, mocker):
-        mocker.patch.object(demisto, 'getLastRun',
-                            return_value=[{}, {'time': '2020-09-04T09:16:10Z'}])
-        from CrowdStrikeFalcon import fetch_incidents
-
-        fetch_incidents()
-        assert demisto.setLastRun.mock_calls[0][1][0][1] == {'time': '2020-09-04T09:16:11Z',
-                                                             'limit': 2,
-                                                             "found_incident_ids": {'Incident ID: ldt:1': 1598462533,
-                                                                                    'Incident ID: ldt:2': 1598462533}}
-
-    @freeze_time("2020-08-26 17:22:13 UTC")
-=======
-    @freeze_time("2020-09-04T09:16:10Z")
->>>>>>> 0199d7a6
     def test_new_fetch(self, set_up_mocks, mocker, requests_mock):
         mocker.patch.object(demisto, 'getLastRun', return_value=[{}, {'time': '2020-09-04T09:16:10Z',
-                                                                      'offset': 2}, {}])
+                                                                        'offset': 2}, {}])
         # Override post to have 1 results so FETCH_LIMIT won't be reached
         requests_mock.post(f'{SERVER_URL}/incidents/entities/incidents/GET/v1',
-                           json={'resources': [{'incident_id': 'ldt:1', 'start': '2020-09-04T09:16:11Z'}]})
+                            json={'resources': [{'incident_id': 'ldt:1', 'start': '2020-09-04T09:16:11Z'}]})
         from CrowdStrikeFalcon import fetch_incidents
         fetch_incidents()
         assert demisto.setLastRun.mock_calls[0][1][0][1] == {'time': '2020-09-04T09:16:11Z',
-                                                             'limit': 2,
-<<<<<<< HEAD
-                                                             "found_incident_ids": {'Incident ID: ldt:1': 1598462533}}
-=======
-                                                             'found_incident_ids': {'Incident ID: ldt:1': 1599210970}}
->>>>>>> 0199d7a6
+                                                                'limit': 2,
+                                                                'found_incident_ids': {'Incident ID: ldt:1': 1598462533}}
 
     def test_incident_type_in_fetch(self, set_up_mocks, mocker):
         """Tests the addition of incident_type field to the context
@@ -2432,9 +2410,9 @@
             2 results are returned (which equals the FETCH_LIMIT)
         Then:
             "incident_type": "incident" is in raw result returned by the indicator
-
         """
-        mocker.patch.object(demisto, 'getLastRun', return_value=[{}, {'time': '2020-09-04T09:16:10Z'}, {}])
+        mocker.patch.object(demisto, 'getLastRun', return_value=[{}, {'time': '2020-09-04T09:16:10Z',
+                                                                      }])
         from CrowdStrikeFalcon import fetch_incidents
         incidents = fetch_incidents()
         for incident in incidents:
