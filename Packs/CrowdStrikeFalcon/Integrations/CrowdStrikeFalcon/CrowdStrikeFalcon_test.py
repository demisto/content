import pytest
import os
import json

from _pytest.python_api import raises

import demistomock as demisto
from CommonServerPython import outputPaths, entryTypes, DemistoException, IncidentStatus

RETURN_ERROR_TARGET = 'CrowdStrikeFalcon.return_error'
SERVER_URL = 'https://4.4.4.4'


def load_json(file: str):
    with open(file, 'r') as f:
        return json.load(f)


@pytest.fixture(autouse=True)
def get_access_token(requests_mock, mocker):
    mocker.patch.object(
        demisto,
        'params',
        return_value={
            'url': SERVER_URL,
            'proxy': True,
            'incidents_per_fetch': 2,
            'fetch_incidents_or_detections': ['Detections', 'Incidents']
        }
    )
    requests_mock.post(
        f'{SERVER_URL}/oauth2/token',
        json={
            'access_token': 'token'
        },
        status_code=200
    )


response_incident = {"incident_id": "inc:afb5d1512a00480f53e9ad91dc3e4b55:1cf23a95678a421db810e11b5db693bd",
                     "cid": "24ab288b109b411aba970e570d1ddf58",
                     "host_ids": [
                         "afb5d1512a00480f53e9ad91dc3e4b55"
                     ],
                     "hosts": [
                         {"device_id": "afb5d1512a00480f53e9ad91dc3e4b55",
                          "cid": "24ab288b109b411aba970e570d1ddf58",
                          "agent_load_flags": "0",
                          "agent_local_time": "2020-05-06T23:36:34.594Z",
                          "agent_version": "5.28.10902.0",
                          "bios_manufacturer": "Apple Inc.",
                          "bios_version": "1037.100.359.0.0 (iBridge: 17.16.14263.0.0,0)",
                          "config_id_base": "65994753",
                          "config_id_build": "10902",
                          "config_id_platform": "4",
                          "external_ip": "1.1.1.1",
                          "hostname": "SFO-M-Y81WHJ",
                          "first_seen": "2019-05-10T17:20:39Z",
                          "last_seen": "2020-05-17T16:59:42Z",
                          "local_ip": "1.1.1.1",
                          "mac_address": "86-89-ad-65-d0-30",
                          "major_version": "18",
                          "minor_version": "7",
                          "os_version": "Mojave (10.14)",
                          "platform_id": "1",
                          "platform_name": "Mac",
                          "product_type_desc": "Workstation",
                          "status": "normal",
                          "system_manufacturer": "Apple Inc.",
                          "system_product_name": "MacBookPro15,1",
                          "modified_timestamp": "2020-05-17T16:59:56Z"}
                     ],
                     "created": "2020-05-17T17:30:38Z",
                     "start": "2020-05-17T17:30:38Z",
                     "end": "2020-05-17T17:30:38Z",
                     "state": "closed",
                     "status": 20,
                     "name": "Incident on SFO-M-Y81WHJ at 2020-05-17T17:30:38Z",
                     "description": "Objectives in this incident: Keep Access. Techniques: External Remote Services. "
                                    "Involved hosts and end users: SFO-M-Y81WHJ.",
                     "tags": [
                         "Objective/Keep Access"
                     ],
                     "fine_score": 38}

incident_context = {'name': 'Incident ID: inc:afb5d1512a00480f53e9ad91dc3e4b55:1cf23a95678a421db810e11b5db693bd',
                    'occurred': '2020-05-17T17:30:38Z',
                    'rawJSON':
                        '{"incident_id": "inc:afb5d1512a00480f53e9ad91dc3e4b55:1cf23a95678a421db810e11b5db693bd", '
                        '"cid": "24ab288b109b411aba970e570d1ddf58", "host_ids": ["afb5d1512a00480f53e9ad91dc3e4b55"], '
                        '"hosts": [{"device_id": "afb5d1512a00480f53e9ad91dc3e4b55", '
                        '"cid": "24ab288b109b411aba970e570d1ddf58", "agent_load_flags": "0", '
                        '"agent_local_time": "2020-05-06T23:36:34.594Z", "agent_version": "5.28.10902.0", '
                        '"bios_manufacturer": "Apple Inc.", '
                        '"bios_version": "1037.100.359.0.0 (iBridge: 17.16.14263.0.0,0)", '
                        '"config_id_base": "65994753", "config_id_build": "10902", "config_id_platform": "4", '
                        '"external_ip": "1.1.1.1", "hostname": "SFO-M-Y81WHJ", '
                        '"first_seen": "2019-05-10T17:20:39Z", "last_seen": "2020-05-17T16:59:42Z", '
                        '"local_ip": "1.1.1.1", "mac_address": "86-89-ad-65-d0-30", "major_version": "18", '
                        '"minor_version": "7", "os_version": "Mojave (10.14)", "platform_id": "1", '
                        '"platform_name": "Mac", "product_type_desc": "Workstation", "status": "normal", '
                        '"system_manufacturer": "Apple Inc.", "system_product_name": "MacBookPro15,1", '
                        '"modified_timestamp": "2020-05-17T16:59:56Z"}], "created": "2020-05-17T17:30:38Z", '
                        '"start": "2020-05-17T17:30:38Z", "end": "2020-05-17T17:30:38Z", "state": "closed", '
                        '"status": "New", "name": "Incident on SFO-M-Y81WHJ at 2020-05-17T17:30:38Z", '
                        '"description": "Objectives in this incident: Keep Access. '
                        'Techniques: External Remote Services. Involved hosts and end users: SFO-M-Y81WHJ.", '
                        '"tags": ["Objective/Keep Access"], "fine_score": 38, '
                        '"mirror_direction": null, "mirror_instance": ""}'}

IOCS_JSON_LIST = [{'type': 'ipv4', 'value': '4.4.4.4', 'source': 'cortex xsoar', 'action': 'no_action',
                   'severity': 'informational', 'description': 'lala', 'platforms': ['linux'],
                   'tags': ['test'], 'expiration': '2022-02-15T15:55:09Z', 'applied_globally': True,
                   }, {'type': 'ipv4', 'value': '5.5.5.5', 'source': 'cortex xsoar',
                       'action': 'no_action', 'severity': 'informational',
                       'description': 'lala',
                       'platforms': ['linux'], 'tags': ['test'],
                       'expiration': '2022-02-15T15:55:09Z', 'applied_globally': True,
                       }]

response_detection = {"cid": "20879a8064904ecfbb62c118a6a19411",
                      "created_timestamp": "2021-12-19T13:53:34.708949512Z",
                      "detection_id": "ldt:15dbb9d8f06b89fe9f61eb46e829d986:528715079668",
                      "device": {
                          "device_id": "15dbb9d7f06b45fe0f61eb46e829d986",
                          "cid": "20897a8064904ecfbb62c118a3a19411",
                          "agent_load_flags": "0",
                          "agent_local_time": "2021-12-03T22:06:35.590Z",
                          "agent_version": "6.30.14406.0",
                          "bios_manufacturer": "Google",
                          "bios_version": "Google",
                          "config_id_base": "65994853",
                          "config_id_build": "14706",
                          "config_id_platform": "3",
                          "external_ip": "35.224.136.145",
                          "hostname": "FALCON-CROWDSTR",
                          "first_seen": "2020-02-10T12:40:18Z",
                          "last_seen": "2021-12-19T13:35:53Z",
                          "local_ip": "10.128.0.7",
                          "mac_address": "42-03-0a-80-92-07",
                          "major_version": "10",
                          "minor_version": "0",
                          "os_version": "Windows Server 2019",
                          "platform_id": "0",
                          "platform_name": "Windows",
                          "product_type": "3",
                          "product_type_desc": "Server",
                          "status": "normal",
                          "system_manufacturer": "Google",
                          "system_product_name": "Google Compute Engine",
                          "modified_timestamp": "2021-12-19T13:51:07Z",
                          "instance_id": "5278723726495898635",
                          "service_provider": "GCP",
                          "service_provider_account_id": "578609343865"
                      },
                      "behaviors": [
                          {
                              "device_id": "15dbb9d8f06b45fe9f61eb46e829d986",
                              "timestamp": "2021-12-19T13:53:27Z",
                              "template_instance_id": "382",
                              "behavior_id": "10197",
                              "filename": "choice.exe",
                              "filepath": "\\Device\\HarddiskVolume1\\Windows\\System32\\choice.exe",
                              "alleged_filetype": "exe",
                              "cmdline": "choice  /m crowdstrike_sample_detection",
                              "scenario": "suspicious_activity",
                              "objective": "Falcon Detection Method",
                              "tactic": "Malware",
                              "tactic_id": "CSTA0001",
                              "technique": "Malicious File",
                              "technique_id": "CST0001",
                              "display_name": "SampleTemplateDetection",
                              "description": "For evaluation only - benign, no action needed.",
                              "severity": 30,
                              "confidence": 80,
                              "ioc_type": "",
                              "ioc_value": "",
                              "ioc_source": "",
                              "ioc_description": "",
                              "user_name": "admin",
                              "user_id": "S-1-5-21-3482992587-1103702653-2661900019-1000",
                              "control_graph_id": "ctg:15dbb9d8f06b45fe9f61eb46e829d986:528715219540",
                              "triggering_process_graph_id": "pid:15dbb9d8f06b45fe9f61eb46e829d986:1560553487562",
                              "sha256": "90f352c1fb7b21cc0216b2f0701a236db92b786e4301904d28f4ec4cb81f2a8b",
                              "md5": "463b5477ff96ab86a01ba44bcc02b539",
                              "pattern_disposition": 0,
                          }
                      ],
                      "email_sent": False,
                      "first_behavior": "2021-12-19T13:53:27Z",
                      "last_behavior": "2021-12-19T13:53:27Z",
                      "max_confidence": 80,
                      "max_severity": 30,
                      "max_severity_displayname": "Low",
                      "show_in_ui": True,
                      "status": "new",
                      "hostinfo": {
                          "domain": ""
                      },
                      "seconds_to_triaged": 0,
                      "seconds_to_resolved": 0,
                      "behaviors_processed": [
                          "pid:15dbb9d8f06b45fe9f61eb46e829d986:1560553487562:10194"
                      ],
                      "date_updated": "2021-12-19T13:53:34.708949512Z"}


def test_incident_to_incident_context():
    from CrowdStrikeFalcon import incident_to_incident_context
    res = incident_to_incident_context(response_incident.copy())
    assert res == incident_context


def test_create_json_iocs_list():
    from CrowdStrikeFalcon import create_json_iocs_list

    res = create_json_iocs_list(ioc_type='ipv4', iocs_value=['4.4.4.4', '5.5.5.5'], action='no_action',
                                platforms=['linux'], severity='informational', source='cortex xsoar',
                                description='lala', expiration='2022-02-15T15:55:09Z', applied_globally=True,
                                host_groups=[], tags=['test'])
    assert res == IOCS_JSON_LIST


def test_timestamp_length_equalization():
    from CrowdStrikeFalcon import timestamp_length_equalization
    timestamp_in_millisecond = 1574585006000
    timestamp_in_seconds = 1574585015

    timestamp_in_millisecond_after, timestamp_in_seconds_after = timestamp_length_equalization(timestamp_in_millisecond,
                                                                                               timestamp_in_seconds)

    assert timestamp_in_millisecond_after == 1574585006000
    assert timestamp_in_seconds_after == 1574585015000

    timestamp_in_seconds_after, timestamp_in_millisecond_after = timestamp_length_equalization(timestamp_in_seconds,
                                                                                               timestamp_in_millisecond)

    assert timestamp_in_millisecond_after == 1574585006000
    assert timestamp_in_seconds_after == 1574585015000


def test_run_command_failure_sensor_offline(requests_mock, mocker):
    from CrowdStrikeFalcon import run_command
    return_error_mock = mocker.patch(RETURN_ERROR_TARGET)
    mocker.patch.object(
        demisto,
        'args',
        return_value={
            'host_ids': '284771ee197e422d5176d6634a62b934',
            'command_type': 'ls',
            'full_command': 'cd C:\\some_directory'
        }
    )
    error_object = {
        "meta": {
            "query_time": 0.505762223,
            "powered_by": "empower-api",
            "trace_id": "07kk11c3-496g-42df-9157-834e499e279d"
        },
        "batch_id": "",
        "resources": {
            "284771ee197e422d5176d6634a62b934": {
                "session_id": "",
                "complete": False,
                "stdout": "",
                "stderr": "",
                "aid": "284771ee197e422d5176d6634a62b934",
                "errors": [
                    {
                        "code": 40407,
                        "message": "Sensor appears to be offline"
                    }
                ],
                "query_time": 0
            }
        },
        "errors": [
            {
                "code": 404,
                "message": "no successful hosts initialized on RTR"
            }
        ]
    }
    requests_mock.post(
        f'{SERVER_URL}/real-time-response/combined/batch-init-session/v1',
        json={
            'batch_id': 'batch_id'
        },
        status_code=201
    )
    requests_mock.post(
        f'{SERVER_URL}/real-time-response/combined/batch-command/v1',
        json=error_object,
        status_code=404,
        reason='Not found'
    )
    run_command()
    assert return_error_mock.call_count == 1
    err_msg = return_error_mock.call_args[0][0]
    assert err_msg == 'Error in API call to CrowdStrike Falcon: code: 404 - ' \
                      'reason: Not found\nHost ID 284771ee197e422d5176d6634a62b934 - Sensor appears to be offline'


def test_run_command_read_scope(requests_mock, mocker):
    from CrowdStrikeFalcon import run_command
    response = {
        'meta': {
            'query_time': 1.178901572,
            'powered_by': 'empower-api',
            'trace_id': '07kk11c3-496g-42df-9157-834e499e279d'
        },
        'combined': {
            'resources': {
                '284771ee197e422d5176d6634a62b934': {
                    'session_id': '1113b475-2c28-4486-8617-d000b8f3bc8d',
                    'task_id': 'e0149c46-4ba0-48c9-9e98-49b806a0033f',
                    'complete': True,
                    'stdout': 'Directory listing for C:\\ -\n\n'
                              'Name                                     Type         Size (bytes)    Size (MB)       '
                              'Last Modified (UTC-5)     Created (UTC-5)          \n----                             '
                              '        ----         ------------    ---------       ---------------------     -------'
                              '--------          \n$Recycle.Bin                             <Directory>  --          '
                              '    --              11/27/2018 10:54:44 AM    9/15/2017 3:33:40 AM     \nITAYDI       '
                              '                            <Directory>  --              --              11/19/2018 1:'
                              '31:42 PM     11/19/2018 1:31:42 PM    ',
                    'stderr': '',
                    'base_command': 'ls',
                    'aid': '284771ee197e422d5176d6634a62b934',
                    'errors': None,
                    'query_time': 1.1783866060000001
                }
            }
        },
        'errors': []
    }
    mocker.patch.object(
        demisto,
        'args',
        return_value={
            'host_ids': '284771ee197e422d5176d6634a62b934',
            'command_type': 'ls',
            'full_command': 'ls C:\\'
        }
    )
    requests_mock.post(
        f'{SERVER_URL}/real-time-response/combined/batch-init-session/v1',
        json={
            'batch_id': 'batch_id'
        },
        status_code=201
    )
    requests_mock.post(
        f'{SERVER_URL}/real-time-response/combined/batch-command/v1',
        json=response,
        status_code=201
    )
    results = run_command()
    expected_results = {
        'CrowdStrike': {
            'Command': [{
                'HostID': '284771ee197e422d5176d6634a62b934',
                'SessionID': '1113b475-2c28-4486-8617-d000b8f3bc8d',
                'Stdout': 'Directory listing for C:\\ -\n\n'
                          'Name                                     Type         Size (bytes)    Size (MB)       '
                          'Last Modified (UTC-5)     Created (UTC-5)          \n----                             '
                          '        ----         ------------    ---------       ---------------------     -------'
                          '--------          \n$Recycle.Bin                             <Directory>  --          '
                          '    --              11/27/2018 10:54:44 AM    9/15/2017 3:33:40 AM     \nITAYDI       '
                          '                            <Directory>  --              --              11/19/2018 1:'
                          '31:42 PM     11/19/2018 1:31:42 PM    ',
                'Stderr': '',
                'BaseCommand': 'ls',
                'Command': 'ls C:\\'
            }]
        }
    }
    assert results['EntryContext'] == expected_results


def test_run_command_write_scope(requests_mock, mocker):
    from CrowdStrikeFalcon import run_command
    response = {
        "combined": {
            "resources": {
                "284771ee197e422d5176d6634a62b934": {
                    "aid": "284771ee197e422d5176d6634a62b934",
                    "base_command": "mkdir",
                    "complete": True,
                    "errors": None,
                    "query_time": 0.478191482,
                    "session_id": "ed0743e0-b156-4f98-8bbb-7a720a4192cf",
                    "stderr": "",
                    "stdout": "C:\\demistotest1",
                    "task_id": "e579eee6-ce7a-487c-8fef-439ebc9c3bc0"
                }
            }
        },
        "errors": [],
        "meta": {
            "powered_by": "empower-api",
            "query_time": 0.478696373,
            "trace_id": "07kk11c3-496g-42df-9157-834e499e279d"
        }
    }
    mocker.patch.object(
        demisto,
        'args',
        return_value={
            'host_ids': '284771ee197e422d5176d6634a62b934',
            'command_type': 'mkdir',
            'full_command': 'mkdir C:\\demistotest1',
            'scope': 'write'
        }
    )
    requests_mock.post(
        f'{SERVER_URL}/real-time-response/combined/batch-init-session/v1',
        json={
            'batch_id': 'batch_id'
        },
        status_code=201
    )
    requests_mock.post(
        f'{SERVER_URL}/real-time-response/combined/batch-active-responder-command/v1',
        json=response,
        status_code=201
    )
    results = run_command()
    expected_results = {
        'CrowdStrike': {
            'Command': [{
                'HostID': '284771ee197e422d5176d6634a62b934',
                'SessionID': 'ed0743e0-b156-4f98-8bbb-7a720a4192cf',
                'Stdout': 'C:\\demistotest1',
                'Stderr': '',
                'BaseCommand': 'mkdir',
                'Command': 'mkdir C:\\demistotest1'
            }]
        }
    }
    assert results['EntryContext'] == expected_results


def test_run_command_with_stderr(requests_mock, mocker):
    from CrowdStrikeFalcon import run_command
    response = {
        "combined": {
            "resources": {
                "284771ee197e422d5176d6634a62b934": {
                    "aid": "284771ee197e422d5176d6634a62b934",
                    "base_command": "runscript",
                    "complete": True,
                    "errors": None,
                    "query_time": 4.111527091,
                    "session_id": "4d41588e-8455-4f0f-a3ee-0515922a8d94",
                    "stderr": "The term 'somepowershellscript' is not recognized as the name of a cmdlet, function,"
                              " script file, or operable program. Check the spelling of the name, or if a path was "
                              "included, verify that the path is correct and try again.",
                    "stdout": "",
                    "task_id": "6d78e0ab-ec8a-4a5b-a948-1dca6381a9d1"
                }
            }
        },
        "errors": [],
        "meta": {
            "powered_by": "empower-api",
            "query_time": 4.112103195,
            "trace_id": "07kk11c3-496g-42df-9157-834e499e279d"
        }
    }
    mocker.patch.object(
        demisto,
        'args',
        return_value={
            'host_ids': '284771ee197e422d5176d6634a62b934',
            'command_type': 'runscript',
            'full_command': 'runscript -CloudFile=InvalidPowerShellScript',
            'scope': 'admin'
        }
    )
    requests_mock.post(
        f'{SERVER_URL}/real-time-response/combined/batch-init-session/v1',
        json={
            'batch_id': 'batch_id'
        },
        status_code=201
    )
    requests_mock.post(
        f'{SERVER_URL}/real-time-response/combined/batch-admin-command/v1',
        json=response,
        status_code=201
    )
    results = run_command()
    expected_results = {
        'CrowdStrike': {
            'Command': [{
                'HostID': '284771ee197e422d5176d6634a62b934',
                'SessionID': '4d41588e-8455-4f0f-a3ee-0515922a8d94',
                'Stdout': '',
                'Stderr': "The term 'somepowershellscript' is not recognized as the name of a cmdlet, function,"
                          " script file, or operable program. Check the spelling of the name, or if a path was "
                          "included, verify that the path is correct and try again.",
                'BaseCommand': 'runscript',
                'Command': 'runscript -CloudFile=InvalidPowerShellScript'
            }]
        }
    }
    assert results['EntryContext'] == expected_results


def test_run_script(requests_mock, mocker):
    from CrowdStrikeFalcon import run_script_command
    response = {
        "combined": {
            "resources": {
                "284771ee197e422d5176d6634a62b934": {
                    "aid": "284771ee197e422d5176d6634a62b934",
                    "base_command": "runscript",
                    "complete": True,
                    "errors": None,
                    "query_time": 4.111527091,
                    "session_id": "4d41588e-8455-4f0f-a3ee-0515922a8d94",
                    "stderr": "",
                    "stdout": 'Hello, World!',
                    "task_id": "6d78e0ab-ec8a-4a5b-a948-1dca6381a9d1"
                }
            }
        },
        "errors": [],
        "meta": {
            "powered_by": "empower-api",
            "query_time": 4.112103195,
            "trace_id": "07kk11c3-496g-42df-9157-834e499e279d"
        }
    }
    mocker.patch.object(
        demisto,
        'args',
        return_value={
            'host_id': '284771ee197e422d5176d6634a62b934',
            'raw': "Write-Output 'Hello, World!"
        }
    )
    requests_mock.post(
        f'{SERVER_URL}/real-time-response/combined/batch-init-session/v1',
        json={
            'batch_id': 'batch_id'
        },
        status_code=201
    )
    requests_mock.post(
        f'{SERVER_URL}/real-time-response/combined/batch-admin-command/v1',
        json=response,
        status_code=201
    )
    results = run_script_command()
    expected_results = {
        'CrowdStrike': {
            'Command': [{
                'HostID': '284771ee197e422d5176d6634a62b934',
                'SessionID': '4d41588e-8455-4f0f-a3ee-0515922a8d94',
                'Stdout': 'Hello, World!',
                'Stderr': '',
                'BaseCommand': 'runscript',
                'Command': "runscript -Raw=Write-Output 'Hello, World! -Timeout=30"
            }]
        }
    }
    assert results['EntryContext'] == expected_results


def test_run_script_failure_bad_inputs(mocker):
    from CrowdStrikeFalcon import run_script_command

    # test failure given both script_name and raw arguments
    mocker.patch.object(
        demisto,
        'args',
        return_value={
            'script_name': 'iloveny',
            'raw': 'RAWR'
        }
    )
    with pytest.raises(ValueError) as e:
        run_script_command()
    assert str(e.value) == 'Only one of the arguments script_name or raw should be provided, not both.'

    # test failure none of the arguments script_name and raw given
    mocker.patch.object(
        demisto,
        'args',
        return_value={}
    )
    with pytest.raises(ValueError) as e:
        run_script_command()
    assert str(e.value) == 'One of the arguments script_name or raw must be provided, none given.'


def test_upload_script_given_content(requests_mock, mocker):
    from CrowdStrikeFalcon import upload_script_command
    response = {
        "meta": {
            "query_time": 0.782968846,
            "writes": {
                "resources_affected": 1
            },
            "powered_by": "empower",
            "trace_id": "07kk11c3-496g-42df-9157-834e499e279d"
        }
    }
    requests_mock.post(
        f'{SERVER_URL}/real-time-response/entities/scripts/v1',
        json=response,
        status_code=200
    )
    mocker.patch.object(
        demisto,
        'args',
        return_value={
            'name': 'iloveny',
            'content': "Write-Output 'Hello, World!'"
        }
    )
    results = upload_script_command()
    assert results['HumanReadable'] == 'The script was uploaded successfully'
    assert results['Contents'] == response


def test_upload_script_given_file(requests_mock, mocker):
    from CrowdStrikeFalcon import upload_script_command
    response = {
        "meta": {
            "query_time": 0.782968846,
            "writes": {
                "resources_affected": 1
            },
            "powered_by": "empower",
            "trace_id": "07kk11c3-496g-42df-9157-834e499e279d"
        }
    }
    requests_mock.post(
        f'{SERVER_URL}/real-time-response/entities/scripts/v1',
        json=response,
        status_code=200
    )
    mocker.patch.object(
        demisto,
        'args',
        return_value={
            'name': 'iloveny',
            'entry_id': '23@32'
        }
    )
    mocker.patch.object(
        demisto,
        'getFilePath',
        return_value={
            'path': 'test_data/HelloWorld.ps1',
            'name': 'HelloWorld.ps1'
        }
    )
    mocker.patch.object(demisto, 'results')
    results = upload_script_command()
    assert results['HumanReadable'] == 'The script was uploaded successfully'
    assert results['Contents'] == response


def test_upload_script_failure_already_exists(requests_mock, mocker):
    from CrowdStrikeFalcon import upload_script_command
    response = {
        "meta": {
            "query_time": 0.01543348,
            "powered_by": "empower",
            "trace_id": "07kk11c3-496g-42df-9157-834e499e279d"
        },
        "errors": [
            {
                "code": 409,
                "message": "file with given name already exists"
            }
        ]
    }
    requests_mock.post(
        f'{SERVER_URL}/real-time-response/entities/scripts/v1',
        json=response,
        status_code=409,
        reason='Conflict'
    )
    mocker.patch.object(
        demisto,
        'args',
        return_value={
            'name': 'iloveny',
            'content': "Write-Output 'Hello, World!'"
        }
    )
    return_error_mock = mocker.patch(RETURN_ERROR_TARGET)
    upload_script_command()
    assert return_error_mock.call_count == 1
    err_msg = return_error_mock.call_args[0][0]
    assert err_msg == 'Error in API call to CrowdStrike Falcon: code: 409 - ' \
                      'reason: Conflict\nfile with given name already exists'


def test_upload_script_failure_bad_inputs(requests_mock, mocker):
    from CrowdStrikeFalcon import upload_script_command

    # test failure given both content and entry_id arguments
    mocker.patch.object(
        demisto,
        'args',
        return_value={
            'name': 'iloveny',
            'content': "Write-Output 'Hello, World!'",
            'entry_id': '23@32'
        }
    )
    with pytest.raises(ValueError) as e:
        upload_script_command()
    assert str(e.value) == 'Only one of the arguments entry_id or content should be provided, not both.'

    # test failure none of the arguments content and entry_id given
    mocker.patch.object(
        demisto,
        'args',
        return_value={
            'name': 'iloveny'
        }
    )
    with pytest.raises(ValueError) as e:
        upload_script_command()
    assert str(e.value) == 'One of the arguments entry_id or content must be provided, none given.'


def test_get_script_without_content(requests_mock, mocker):
    from CrowdStrikeFalcon import get_script_command
    script_id = 'le10098bf0e311e989190662caec3daa_94cc8c55556741faa1d82bd1faabfb4a'
    response = {
        "meta": {
            "powered_by": "empower-api",
            "query_time": 0.082774607,
            "trace_id": "0f047130-1ea2-44cb-a178-e5a85b2ad55a"
        },
        "resources": [
            {
                "created_by": "spongobob@demisto.com",
                "created_by_uuid": "94cc8c66-5447-41ft-a1d8-2bd1faabfb9q",
                "created_timestamp": "2019-10-17T13:41:48.487520845Z",
                "description": "Demisto",
                "file_type": "script",
                "id": script_id,
                "modified_by": "spongobob@demisto.com",
                "modified_timestamp": "2019-10-17T13:41:48.487521161Z",
                "name": "Demisto",
                "permission_type": "private",
                "run_attempt_count": 0,
                "run_success_count": 0,
                "sha256": "5a4440f2b9ce60b070e98c304370050446a2efa4b3850550a99e4d7b8f447fcc",
                "size": 4444,
                'write_access': True
            }
        ]
    }
    mocker.patch.object(demisto, 'results')
    mocker.patch.object(
        demisto,
        'args',
        return_value={
            'script_id': script_id
        }
    )
    requests_mock.get(
        f'{SERVER_URL}/real-time-response/entities/scripts/v1?ids={script_id}',
        json=response,
        status_code=200
    )
    results = get_script_command()
    expected_results = {
        'CrowdStrike.Script(val.ID === obj.ID)': {
            'CreatedBy': 'spongobob@demisto.com',
            'CreatedTime': '2019-10-17T13:41:48.487520845Z',
            'Description': 'Demisto',
            'ID': 'le10098bf0e311e989190662caec3daa_94cc8c55556741faa1d82bd1faabfb4a',
            'ModifiedBy': 'spongobob@demisto.com',
            'ModifiedTime': '2019-10-17T13:41:48.487521161Z',
            'Name': 'Demisto',
            'Permission': 'private',
            'SHA256': '5a4440f2b9ce60b070e98c304370050446a2efa4b3850550a99e4d7b8f447fcc',
            'RunAttemptCount': 0,
            'RunSuccessCount': 0,
            'WriteAccess': True
        }
    }
    assert results['EntryContext'] == expected_results
    # verify there was no file returned as there no file content was returned
    assert demisto.results.call_count == 0


def test_get_script_with_content(requests_mock, mocker, request):
    from CrowdStrikeFalcon import get_script_command
    script_id = 'le10098bf0e311e989190662caec3daa_94cc8c55556741faa1d82bd1faabfb4a'
    script_content = "function Demisto {}"
    response = {
        "meta": {
            "powered_by": "empower-api",
            "query_time": 0.082774607,
            "trace_id": "0f047130-1ea2-44cb-a178-e5a85b2ad55a"
        },
        "resources": [
            {
                "content": script_content,
                "created_by": "spongobob@demisto.com",
                "created_by_uuid": "94cc8c66-5447-41ft-a1d8-2bd1faabfb9q",
                "created_timestamp": "2019-10-17T13:41:48.487520845Z",
                "description": "Demisto",
                "file_type": "script",
                "id": script_id,
                "modified_by": "spongobob@demisto.com",
                "modified_timestamp": "2019-10-17T13:41:48.487521161Z",
                "name": "Demisto",
                "permission_type": "private",
                "run_attempt_count": 0,
                "run_success_count": 0,
                "sha256": "5a4440f2b9ce60b070e98c304370050446a2efa4b3850550a99e4d7b8f447fcc",
                "size": 4444,
                'write_access': True
            }
        ]
    }
    file_name = '1_test_file_result'

    def cleanup():
        try:
            os.remove(file_name)
        except OSError:
            pass

    request.addfinalizer(cleanup)
    mocker.patch.object(demisto, 'uniqueFile', return_value="test_file_result")
    mocker.patch.object(demisto, 'investigation', return_value={'id': '1'})
    mocker.patch.object(demisto, 'results')
    mocker.patch.object(
        demisto,
        'args',
        return_value={
            'script_id': script_id
        }
    )
    requests_mock.get(
        f'{SERVER_URL}/real-time-response/entities/scripts/v1?ids={script_id}',
        json=response,
        status_code=200
    )
    results = get_script_command()
    expected_results = {
        'CrowdStrike.Script(val.ID === obj.ID)': {
            'CreatedBy': 'spongobob@demisto.com',
            'CreatedTime': '2019-10-17T13:41:48.487520845Z',
            'Description': 'Demisto',
            'ID': 'le10098bf0e311e989190662caec3daa_94cc8c55556741faa1d82bd1faabfb4a',
            'ModifiedBy': 'spongobob@demisto.com',
            'ModifiedTime': '2019-10-17T13:41:48.487521161Z',
            'Name': 'Demisto',
            'Permission': 'private',
            'SHA256': '5a4440f2b9ce60b070e98c304370050446a2efa4b3850550a99e4d7b8f447fcc',
            'RunAttemptCount': 0,
            'RunSuccessCount': 0,
            'WriteAccess': True
        }
    }
    assert results['EntryContext'] == expected_results
    # verify there was file returned
    assert demisto.results.call_count == 1
    results = demisto.results.call_args[0]
    assert len(results) == 1
    assert results[0]['Type'] == entryTypes['file']
    assert results[0]['File'] == 'Demisto.ps1'
    with open(file_name, 'rb') as f:
        assert f.read().decode() == script_content


def test_get_script_does_not_exist(requests_mock, mocker):
    from CrowdStrikeFalcon import get_script_command
    script_id = 'le10098bf0e311e989190662caec3daa_94cc8c55556741faa1d82bd1faabfb4a'
    response = {
        "meta": {
            "powered_by": "empower-api",
            "query_time": 0.082774607,
            "trace_id": "0f047130-1ea2-44cb-a178-e5a85b2ad55a"
        },
        "resources": []
    }
    mocker.patch.object(
        demisto,
        'args',
        return_value={
            'script_id': script_id
        }
    )
    requests_mock.get(
        f'{SERVER_URL}/real-time-response/entities/scripts/v1?ids={script_id}',
        json=response,
        status_code=200
    )

    assert get_script_command() == 'No script found.'


def test_delete_script(requests_mock, mocker):
    from CrowdStrikeFalcon import delete_script_command
    script_id = 'le10098bf0e311e989190662caec3daa_94cc8c55556741faa1d82bd1faabfb4a'
    response = {
        "meta": {
            "query_time": 0.535416674,
            "writes": {
                "resources_affected": 1
            },
            "powered_by": "empower",
            "trace_id": "b48fc444-8e80-48bf-akbf-281fb9471e5g"
        }
    }
    mocker.patch.object(
        demisto,
        'args',
        return_value={
            'script_id': script_id
        }
    )
    requests_mock.delete(
        f'{SERVER_URL}/real-time-response/entities/scripts/v1?ids={script_id}',
        json=response,
        status_code=200
    )

    assert delete_script_command()['HumanReadable'] == f'Script {script_id} was deleted successfully'


def test_delete_script_failure_insufficient_permissions(requests_mock, mocker):
    from CrowdStrikeFalcon import delete_script_command
    script_id = 'le10098bf0e311e989190662caec3daa_94cc8c55556741faa1d82bd1faabfb4a'
    response = {
        "meta": {
            "query_time": 0.001585675,
            "powered_by": "crowdstrike-api-gateway",
            "trace_id": "01fcdbc6-6319-42e4-8ab1-b3edca76aa2c"
        },
        "errors": [
            {
                "code": 403,
                "message": "access denied, authorization failed"
            }
        ]
    }
    mocker.patch.object(
        demisto,
        'args',
        return_value={
            'script_id': script_id
        }
    )
    requests_mock.delete(
        f'{SERVER_URL}/real-time-response/entities/scripts/v1?ids={script_id}',
        json=response,
        status_code=403,
        reason='Forbidden'
    )
    return_error_mock = mocker.patch(RETURN_ERROR_TARGET)
    delete_script_command()
    assert return_error_mock.call_count == 1
    err_msg = return_error_mock.call_args[0][0]
    assert err_msg == 'Error in API call to CrowdStrike Falcon: code: 403 - ' \
                      'reason: Forbidden\naccess denied, authorization failed'


def test_delete_script_failure_not_found(requests_mock, mocker):
    from CrowdStrikeFalcon import delete_script_command
    script_id = 'le10098bf0e311e989190662caec3daa_94cc8c55556741faa1d82bd1faabfb4a'
    response = {
        "meta": {
            "query_time": 0.001585675,
            "powered_by": "empower",
            "trace_id": "01fcdbc6-6319-42e4-8ab1-b3edca76aa2c"
        },
        "errors": [
            {
                "code": 404,
                "message": "Could not find file for deletion"
            }
        ]
    }
    mocker.patch.object(
        demisto,
        'args',
        return_value={
            'script_id': script_id
        }
    )
    requests_mock.delete(
        f'{SERVER_URL}/real-time-response/entities/scripts/v1?ids={script_id}',
        json=response,
        status_code=404,
        reason='Not Found'
    )
    return_error_mock = mocker.patch(RETURN_ERROR_TARGET)
    delete_script_command()
    assert return_error_mock.call_count == 1
    err_msg = return_error_mock.call_args[0][0]
    assert err_msg == 'Error in API call to CrowdStrike Falcon: code: 404 - ' \
                      'reason: Not Found\nCould not find file for deletion'


def test_list_scripts(requests_mock):
    from CrowdStrikeFalcon import list_scripts_command
    response = {
        "meta": {
            "powered_by": "empower-api",
            "query_time": 0.031727879,
            "trace_id": "07kk11c3-496g-42df-9157-834e499e279d"
        },
        "resources": [
            {
                "created_by": "spongobob@demisto.com",
                "created_by_uuid": "94cc8c66-5447-41ft-a1d8-2bd1faabfb9q",
                "created_timestamp": "2019-10-17T13:41:48.487520845Z",
                "description": "Demisto",
                "file_type": "script",
                "id": "le10098bf0e311e989190662caec3daa_94cc8c55556741faa1d82bd1faabfb4a",
                "modified_by": "spongobob@demisto.com",
                "modified_timestamp": "2019-10-17T13:41:48.487521161Z",
                "name": "Demisto",
                "permission_type": "private",
                "run_attempt_count": 0,
                "run_success_count": 0,
                "sha256": "5a4440f2b9ce60b070e98c304370050446a2efa4b3850550a99e4d7b8f447fcc",
                "size": 4444,
                "platform": [
                    "windows"
                ],
                "write_access": True
            }
        ]
    }
    requests_mock.get(
        f'{SERVER_URL}/real-time-response/entities/scripts/v1',
        json=response
    )
    results = list_scripts_command()
    expected_results = {
        'CrowdStrike.Script(val.ID === obj.ID)': [
            {
                'CreatedBy': 'spongobob@demisto.com',
                'CreatedTime': '2019-10-17T13:41:48.487520845Z',
                'Description': 'Demisto',
                'ID': 'le10098bf0e311e989190662caec3daa_94cc8c55556741faa1d82bd1faabfb4a',
                'ModifiedBy': 'spongobob@demisto.com',
                'ModifiedTime': '2019-10-17T13:41:48.487521161Z',
                'Name': 'Demisto',
                'Permission': 'private',
                'SHA256': '5a4440f2b9ce60b070e98c304370050446a2efa4b3850550a99e4d7b8f447fcc',
                'RunAttemptCount': 0,
                'RunSuccessCount': 0,
                'Platform': [
                    "windows"
                ],
                'WriteAccess': True
            }
        ]
    }
    assert results['EntryContext'] == expected_results


def test_upload_file(requests_mock, mocker):
    from CrowdStrikeFalcon import upload_file_command
    response = {
        "meta": {
            "query_time": 0.782968846,
            "writes": {
                "resources_affected": 1
            },
            "powered_by": "empower",
            "trace_id": "07kk11c3-496g-42df-9157-834e499e279d"
        }
    }
    requests_mock.post(
        f'{SERVER_URL}/real-time-response/entities/put-files/v1',
        json=response,
        status_code=200
    )
    mocker.patch.object(
        demisto,
        'args',
        return_value={
            'name': 'iloveny',
            'entry_id': '23@32'
        }
    )
    mocker.patch.object(
        demisto,
        'getFilePath',
        return_value={
            'path': 'test_data/HelloWorld.ps1',
            'name': 'HelloWorld.ps1'
        }
    )
    results = upload_file_command()
    assert results['HumanReadable'] == 'File was uploaded successfully'
    assert results['Contents'] == response


def test_upload_file_failure_already_exists(requests_mock, mocker):
    from CrowdStrikeFalcon import upload_file_command
    response = {
        "meta": {
            "query_time": 0.01543348,
            "powered_by": "empower",
            "trace_id": "07kk11c3-496g-42df-9157-834e499e279d"
        },
        "errors": [
            {
                "code": 409,
                "message": "file with given name already exists"
            }
        ]
    }
    requests_mock.post(
        f'{SERVER_URL}/real-time-response/entities/put-files/v1',
        json=response,
        status_code=409,
        reason='Conflict'
    )
    mocker.patch.object(
        demisto,
        'args',
        return_value={
            'name': 'iloveny',
            'entry_id': "23@32"
        }
    )
    mocker.patch.object(
        demisto,
        'getFilePath',
        return_value={
            'path': 'test_data/HelloWorld.ps1',
            'name': 'HelloWorld.ps1'
        }
    )
    return_error_mock = mocker.patch(RETURN_ERROR_TARGET)
    upload_file_command()
    assert return_error_mock.call_count == 1
    err_msg = return_error_mock.call_args[0][0]
    assert err_msg == 'Error in API call to CrowdStrike Falcon: code: 409 - ' \
                      'reason: Conflict\nfile with given name already exists'


def test_get_file_without_content(requests_mock, mocker):
    from CrowdStrikeFalcon import get_file_command
    file_id = 'le10098bf0e311e989190662caec3daa_94cc8c55556741faa1d82bd1faabfb4a'
    response = {
        "meta": {
            "powered_by": "empower-api",
            "query_time": 0.082774607,
            "trace_id": "07kk11c3-496g-42df-9157-834e499e279d"
        },
        "resources": [
            {
                "created_by": "spongobob@demisto.com",
                "created_by_uuid": "94cc8c66-5447-41ft-a1d8-2bd1faabfb9q",
                "created_timestamp": "2019-10-17T13:41:48.487520845Z",
                "description": "Demisto",
                "file_type": "script",
                "id": file_id,
                "modified_by": "spongobob@demisto.com",
                "modified_timestamp": "2019-10-17T13:41:48.487521161Z",
                "name": "Demisto",
                "permission_type": "private",
                "run_attempt_count": 0,
                "run_success_count": 0,
                "sha256": "5a4440f2b9ce60b070e98c304370050446a2efa4b3850550a99e4d7b8f447fcc",
                "size": 4444,
                'write_access': True
            }
        ]
    }
    mocker.patch.object(demisto, 'results')
    mocker.patch.object(
        demisto,
        'args',
        return_value={
            'file_id': file_id
        }
    )
    requests_mock.get(
        f'{SERVER_URL}/real-time-response/entities/put-files/v1?ids={file_id}',
        json=response,
        status_code=200
    )
    results = get_file_command()
    expected_results = {
        'CrowdStrike.File(val.ID === obj.ID)': {
            'CreatedBy': 'spongobob@demisto.com',
            'CreatedTime': '2019-10-17T13:41:48.487520845Z',
            'Description': 'Demisto',
            'ID': 'le10098bf0e311e989190662caec3daa_94cc8c55556741faa1d82bd1faabfb4a',
            'ModifiedBy': 'spongobob@demisto.com',
            'ModifiedTime': '2019-10-17T13:41:48.487521161Z',
            'Name': 'Demisto',
            'Permission': 'private',
            'SHA256': '5a4440f2b9ce60b070e98c304370050446a2efa4b3850550a99e4d7b8f447fcc',
            'Type': 'script'
        },
        outputPaths['file']: {
            'Name': 'Demisto',
            'Size': 4444,
            'Type': 'script',
            'SHA256': '5a4440f2b9ce60b070e98c304370050446a2efa4b3850550a99e4d7b8f447fcc'
        }
    }
    assert results['EntryContext'] == expected_results
    # verify there was no file returned as there no file content was returned
    assert demisto.results.call_count == 0


def test_get_file_with_content(requests_mock, mocker, request):
    from CrowdStrikeFalcon import get_file_command
    file_id = 'le10098bf0e311e989190662caec3daa_94cc8c55556741faa1d82bd1faabfb4a'
    file_content = "function Demisto {}"
    response = {
        "meta": {
            "powered_by": "empower-api",
            "query_time": 0.082774607,
            "trace_id": "07kk11c3-496g-42df-9157-834e499e279d"
        },
        "resources": [
            {
                "content": file_content,
                "created_by": "spongobob@demisto.com",
                "created_by_uuid": "94cc8c66-5447-41ft-a1d8-2bd1faabfb9q",
                "created_timestamp": "2019-10-17T13:41:48.487520845Z",
                "description": "Demisto",
                "file_type": "script",
                "id": file_id,
                "modified_by": "spongobob@demisto.com",
                "modified_timestamp": "2019-10-17T13:41:48.487521161Z",
                "name": "Demisto",
                "permission_type": "private",
                "sha256": "5a4440f2b9ce60b070e98c304370050446a2efa4b3850550a99e4d7b8f447fcc",
                "size": 4444,
            }
        ]
    }
    file_name = '1_test_file_result'

    def cleanup():
        try:
            os.remove(file_name)
        except OSError:
            pass

    request.addfinalizer(cleanup)
    mocker.patch.object(demisto, 'uniqueFile', return_value="test_file_result")
    mocker.patch.object(demisto, 'investigation', return_value={'id': '1'})
    mocker.patch.object(demisto, 'results')
    mocker.patch.object(
        demisto,
        'args',
        return_value={
            'file_id': file_id
        }
    )
    requests_mock.get(
        f'{SERVER_URL}/real-time-response/entities/put-files/v1?ids={file_id}',
        json=response,
        status_code=200
    )
    results = get_file_command()
    expected_results = {
        'CrowdStrike.File(val.ID === obj.ID)': {
            'CreatedBy': 'spongobob@demisto.com',
            'CreatedTime': '2019-10-17T13:41:48.487520845Z',
            'Description': 'Demisto',
            'ID': 'le10098bf0e311e989190662caec3daa_94cc8c55556741faa1d82bd1faabfb4a',
            'ModifiedBy': 'spongobob@demisto.com',
            'ModifiedTime': '2019-10-17T13:41:48.487521161Z',
            'Name': 'Demisto',
            'Permission': 'private',
            'SHA256': '5a4440f2b9ce60b070e98c304370050446a2efa4b3850550a99e4d7b8f447fcc',
            'Type': 'script'
        },
        outputPaths['file']: {
            'Name': 'Demisto',
            'Size': 4444,
            'Type': 'script',
            'SHA256': '5a4440f2b9ce60b070e98c304370050446a2efa4b3850550a99e4d7b8f447fcc'
        }
    }
    assert results['EntryContext'] == expected_results
    # verify there was file returned
    assert demisto.results.call_count == 1
    results = demisto.results.call_args[0]
    assert len(results) == 1
    assert results[0]['Type'] == entryTypes['file']
    assert results[0]['File'] == 'Demisto'
    with open(file_name, 'rb') as f:
        assert f.read().decode() == file_content


def test_get_file_does_not_exist(requests_mock, mocker):
    from CrowdStrikeFalcon import get_file_command
    file_id = 'le10098bf0e311e989190662caec3daa_94cc8c55556741faa1d82bd1faabfb4a'
    response = {
        "meta": {
            "powered_by": "empower-api",
            "query_time": 0.082774607,
            "trace_id": "07kk11c3-496g-42df-9157-834e499e279d"
        },
        "resources": []
    }
    mocker.patch.object(
        demisto,
        'args',
        return_value={
            'file_id': file_id
        }
    )
    requests_mock.get(
        f'{SERVER_URL}/real-time-response/entities/put-files/v1?ids={file_id}',
        json=response,
        status_code=200
    )

    assert get_file_command() == 'No file found.'


def test_delete_file(requests_mock, mocker):
    from CrowdStrikeFalcon import delete_file_command
    file_id = 'le10098bf0e311e989190662caec3daa_94cc8c55556741faa1d82bd1faabfb4a'
    response = {
        "meta": {
            "query_time": 0.535416674,
            "writes": {
                "resources_affected": 1
            },
            "powered_by": "empower",
            "trace_id": "07kk11c3-496g-42df-9157-834e499e279d"
        }
    }
    mocker.patch.object(
        demisto,
        'args',
        return_value={
            'file_id': file_id
        }
    )
    requests_mock.delete(
        f'{SERVER_URL}/real-time-response/entities/put-files/v1?ids={file_id}',
        json=response,
        status_code=200
    )

    assert delete_file_command()['HumanReadable'] == f'File {file_id} was deleted successfully'


def test_delete_file_failure_insufficient_permissions(requests_mock, mocker):
    from CrowdStrikeFalcon import delete_file_command
    file_id = 'le10098bf0e311e989190662caec3daa_94cc8c55556741faa1d82bd1faabfb4a'
    response = {
        "meta": {
            "query_time": 0.001585675,
            "powered_by": "crowdstrike-api-gateway",
            "trace_id": "07kk11c3-496g-42df-9157-834e499e279d"
        },
        "errors": [
            {
                "code": 403,
                "message": "access denied, authorization failed"
            }
        ]
    }
    mocker.patch.object(
        demisto,
        'args',
        return_value={
            'file_id': file_id
        }
    )
    requests_mock.delete(
        f'{SERVER_URL}/real-time-response/entities/put-files/v1?ids={file_id}',
        json=response,
        status_code=403,
        reason='Forbidden'
    )
    return_error_mock = mocker.patch(RETURN_ERROR_TARGET)
    delete_file_command()
    assert return_error_mock.call_count == 1
    err_msg = return_error_mock.call_args[0][0]
    assert err_msg == 'Error in API call to CrowdStrike Falcon: code: 403 - ' \
                      'reason: Forbidden\naccess denied, authorization failed'


def test_delete_file_failure_not_found(requests_mock, mocker):
    from CrowdStrikeFalcon import delete_file_command
    file_id = 'le10098bf0e311e989190662caec3daa_94cc8c55556741faa1d82bd1faabfb4a'
    response = {
        "meta": {
            "query_time": 0.001585675,
            "powered_by": "empower",
            "trace_id": "07kk11c3-496g-42df-9157-834e499e279d"
        },
        "errors": [
            {
                "code": 404,
                "message": "Could not find file for deletion"
            }
        ]
    }
    mocker.patch.object(
        demisto,
        'args',
        return_value={
            'file_id': file_id
        }
    )
    requests_mock.delete(
        f'{SERVER_URL}/real-time-response/entities/put-files/v1?ids={file_id}',
        json=response,
        status_code=404,
        reason='Not Found'
    )
    return_error_mock = mocker.patch(RETURN_ERROR_TARGET)
    delete_file_command()
    assert return_error_mock.call_count == 1
    err_msg = return_error_mock.call_args[0][0]
    assert err_msg == 'Error in API call to CrowdStrike Falcon: code: 404 - ' \
                      'reason: Not Found\nCould not find file for deletion'


def test_list_files(requests_mock):
    from CrowdStrikeFalcon import list_files_command
    response = {
        "meta": {
            "powered_by": "empower-api",
            "query_time": 0.082774607,
            "trace_id": "07kk11c3-496g-42df-9157-834e499e279d"
        },
        "resources": [
            {
                "content": "function Demisto {}",
                "created_by": "spongobob@demisto.com",
                "created_by_uuid": "94cc8c66-5447-41ft-a1d8-2bd1faabfb9q",
                "created_timestamp": "2019-10-17T13:41:48.487520845Z",
                "description": "Demisto",
                "file_type": "script",
                "id": "le10098bf0e311e989190662caec3daa_94cc8c55556741faa1d82bd1faabfb4a",
                "modified_by": "spongobob@demisto.com",
                "modified_timestamp": "2019-10-17T13:41:48.487521161Z",
                "name": "Demisto",
                "permission_type": "private",
                "run_attempt_count": 0,
                "run_success_count": 0,
                "sha256": "5a4440f2b9ce60b070e98c304370050446a2efa4b3850550a99e4d7b8f447fcc",
                "size": 4444
            }
        ]
    }
    requests_mock.get(
        f'{SERVER_URL}/real-time-response/entities/put-files/v1',
        json=response
    )
    results = list_files_command()
    expected_results = {
        'CrowdStrike.File(val.ID === obj.ID)': [
            {
                'CreatedBy': 'spongobob@demisto.com',
                'CreatedTime': '2019-10-17T13:41:48.487520845Z',
                'Description': 'Demisto',
                'ID': 'le10098bf0e311e989190662caec3daa_94cc8c55556741faa1d82bd1faabfb4a',
                'ModifiedBy': 'spongobob@demisto.com',
                'ModifiedTime': '2019-10-17T13:41:48.487521161Z',
                'Name': 'Demisto',
                'Permission': 'private',
                'SHA256': '5a4440f2b9ce60b070e98c304370050446a2efa4b3850550a99e4d7b8f447fcc',
                'Type': 'script'
            }
        ],
        outputPaths['file']: [
            {
                'Name': 'Demisto',
                'Size': 4444,
                'Type': 'script',
                'SHA256': '5a4440f2b9ce60b070e98c304370050446a2efa4b3850550a99e4d7b8f447fcc',
            }
        ]
    }
    assert results['EntryContext'] == expected_results


def test_run_get(requests_mock, mocker):
    from CrowdStrikeFalcon import run_get_command
    response = {
        "batch_get_cmd_req_id": "84ee4d50-f499-482e-bac6-b0e296149bbf",
        "combined": {
            "resources": {
                "edfd6a04ad134c4344f8fb119a3ad88e": {
                    "aid": "edfd6a04ad134c4344f8fb119a3ad88e",
                    "base_command": "get",
                    "complete": True,
                    "errors": [],
                    "query_time": 1.6280021580000001,
                    "session_id": "7f861cda-f19a-4df3-8599-e2a4f6761359",
                    "stderr": "",
                    "stdout": "C:\\Windows\\notepad.exe",
                    "task_id": "b5c8f140-280b-43fd-8501-9900f837510b"
                }
            }
        },
        "errors": [],
        "meta": {
            "powered_by": "empower-api",
            "query_time": 1.630543865,
            "trace_id": "8637f34a-7202-445a-818d-816715c5b368"
        }
    }
    mocker.patch.object(
        demisto,
        'args',
        return_value={
            'host_ids': 'edfd6a04ad134c4344f8fb119a3ad88e',
            'file_path': "C:\\Windows\\notepad.exe",
            'raw': "Write-Output 'Hello, World!"
        }
    )
    requests_mock.post(
        f'{SERVER_URL}/real-time-response/combined/batch-init-session/v1',
        json={
            'batch_id': 'batch_id'
        },
        status_code=201
    )
    requests_mock.post(
        f'{SERVER_URL}/real-time-response/combined/batch-get-command/v1',
        json=response,
        status_code=201
    )
    results = run_get_command()
    expected_results = {
        "CrowdStrike.Command(val.TaskID === obj.TaskID)": [
            {
                "HostID": "edfd6a04ad134c4344f8fb119a3ad88e",
                "Stdout": "C:\\Windows\\notepad.exe",
                "Stderr": "",
                "BaseCommand": "get",
                "TaskID": "b5c8f140-280b-43fd-8501-9900f837510b",
                "GetRequestID": "84ee4d50-f499-482e-bac6-b0e296149bbf",
                "Complete": True,
                "FilePath": "C:\\Windows\\notepad.exe"
            }
        ]
    }
    assert results['EntryContext'] == expected_results


def test_status_get(requests_mock, mocker):
    from CrowdStrikeFalcon import status_get_command
    response = {
        "errors": [],
        "meta": {
            "powered_by": "empower-api",
            "query_time": 0.00252648,
            "trace_id": "7cd74ed7-4695-403a-a1f5-f7402b7b9409"
        },
        "resources": {
            "edfd6a04ad134c4344f8fb119a3ad88e": {
                "cloud_request_id": "b5c8f140-280b-43fd-8501-9900f837510b",
                "created_at": "2020-05-01T16:09:00Z",
                "deleted_at": None,
                "id": 185596,
                "name": "\\Device\\HarddiskVolume2\\Windows\\notepad.exe",
                "session_id": "7f861cda-f19a-4df3-8599-e2a4f6761359",
                "sha256": "f1d62648ef915d85cb4fc140359e925395d315c70f3566b63bb3e21151cb2ce3",
                "size": 0,
                "updated_at": "2020-05-01T16:09:00Z"
            }
        }
    }
    mocker.patch.object(
        demisto,
        'args',
        return_value={
            'request_ids': ['84ee4d50-f499-482e-bac6-b0e296149bbf'],
            'raw': "Write-Output 'Hello, World!"
        }
    )
    requests_mock.get(
        f'{SERVER_URL}/real-time-response/combined/batch-get-command/v1',
        json=response,
        status_code=201
    )
    results = status_get_command(demisto.args())
    expected_results = {
        "CrowdStrike.File(val.ID === obj.ID || val.TaskID === obj.TaskID)": [
            {
                "CreatedAt": "2020-05-01T16:09:00Z",
                "DeletedAt": None,
                "ID": 185596,
                "Name": "\\Device\\HarddiskVolume2\\Windows\\notepad.exe",
                "SHA256": "f1d62648ef915d85cb4fc140359e925395d315c70f3566b63bb3e21151cb2ce3",
                "Size": 0,
                "TaskID": "b5c8f140-280b-43fd-8501-9900f837510b",
                "UpdatedAt": "2020-05-01T16:09:00Z"
            }
        ],
        "File(val.MD5 \u0026\u0026 val.MD5 == obj.MD5 || val.SHA1 \u0026\u0026 val.SHA1 == obj.SHA1 || val.SHA256 "
        "\u0026\u0026 val.SHA256 == obj.SHA256 || val.SHA512 \u0026\u0026 val.SHA512 == obj.SHA512 || val.CRC32 "
        "\u0026\u0026 val.CRC32 == obj.CRC32 || val.CTPH \u0026\u0026 val.CTPH == obj.CTPH || val.SSDeep \u0026\u0026 "
        "val.SSDeep == obj.SSDeep)": [
            {
                "Name": "\\Device\\HarddiskVolume2\\Windows\\notepad.exe",
                "SHA256": "f1d62648ef915d85cb4fc140359e925395d315c70f3566b63bb3e21151cb2ce3",
                "Size": 0
            }
        ]
    }
    assert results['EntryContext'] == expected_results


def test_status(requests_mock, mocker):
    from CrowdStrikeFalcon import status_command
    response = {
        "errors": [],
        "meta": {
            "powered_by": "empower-api",
            "query_time": 0.00635876,
            "trace_id": "083a0a94-87f2-4e66-8621-32eb75b4f205"
        },
        "resources": [{
            "base_command": "ls",
            "complete": True,
            "session_id": "ea68c338-84c9-4870-a3c9-b10e405622c1",
            "stderr": "",
            "stdout": "Directory listing for C:\\ ....",
            "task_id": "ae323961-5aa8-442e-8461-8d05c4541d7d"
        }
        ]
    }
    mocker.patch.object(
        demisto,
        'args',
        return_value={
            'request_id': 'ae323961-5aa8-442e-8461-8d05c4541d7d',
            'raw': "Write-Output 'Hello, World!"
        }
    )
    requests_mock.get(
        f'{SERVER_URL}/real-time-response/entities/command/v1',
        json=response,
        status_code=201
    )
    results = status_command()
    expected_results = {
        "CrowdStrike.Command(val.TaskID === obj.TaskID)": [
            {
                "BaseCommand": "ls",
                "Complete": True,
                "NextSequenceID": 1,
                "SequenceID": 0,
                "Stderr": "",
                "Stdout": "Directory listing for C:\\ ....",
                "TaskID": "ae323961-5aa8-442e-8461-8d05c4541d7d"
            }
        ]
    }
    assert results['EntryContext'] == expected_results


def test_get_extracted_file(requests_mock, mocker):
    from CrowdStrikeFalcon import get_extracted_file_command
    response_content = b'file-data'

    session_id = 'fdd6408f-6688-441b-8659-41bcad25441c'
    response_session = {
        "errors": [],
        "meta": {
            "powered_by": "empower-api",
            "query_time": 0.025573986,
            "trace_id": "291d3fda-9684-4ed7-ae88-bcc3940a2104"
        },
        "resources": [{
            "created_at": "2020-05-01T17:52:16.781771496Z",
            "existing_aid_sessions": 1,
            "scripts": [],
            "session_id": f"{session_id}"
        }
        ]
    }
    mocker.patch.object(
        demisto,
        'args',
        return_value={
            'host_id': 'edfd6a04ad134c4344f8fb119a3ad88e',
            'sha256': 'f1d62648ef915d85cb4fc140359e925395d315c70f3566b63bb3e21151cb2ce3',
            'raw': "Write-Output 'Hello, World!"
        }
    )
    requests_mock.post(
        f'{SERVER_URL}/real-time-response/entities/sessions/v1',
        json=response_session,
        status_code=201
    )
    requests_mock.get(
        f'{SERVER_URL}/real-time-response/entities/extracted-file-contents/v1',
        headers={
            'Content-Type': 'application/x-7z-compressed',
            'Content-Disposition': 'test.7z'
        },
        content=response_content,
        status_code=201
    )
    results = get_extracted_file_command(demisto.args())

    fpath = demisto.investigation()['id'] + '_' + results['FileID']
    with open(fpath, 'rb') as f:
        assert f.read() == response_content
    os.remove(fpath)


def test_list_host_files(requests_mock, mocker):
    from CrowdStrikeFalcon import list_host_files_command
    response = {
        "errors": [],
        "meta": {
            "powered_by": "empower-api",
            "query_time": 0.002667573,
            "trace_id": "fe95bfec-54bd-4236-9652-81aa9f6ca66d"
        },
        "resources": [{
            "cloud_request_id": "1269ad9e-c11f-4e38-8aba-1a0275304f9c",
            "created_at": "2020-05-01T17:57:42Z",
            "deleted_at": None,
            "id": 186811,
            "name": "\\Device\\HarddiskVolume2\\Windows\\notepad.exe",
            "session_id": "fdd6408f-6688-441b-8659-41bcad25441c",
            "sha256": "f1d62648ef915d85cb4fc140359e925395d315c70f3566b63bb3e21151cb2ce3",
            "size": 0,
            "updated_at": "2020-05-01T17:57:42Z"
        }
        ]
    }

    session_id = 'fdd6408f-6688-441b-8659-41bcad25441c'
    response_session = {
        "errors": [],
        "meta": {
            "powered_by": "empower-api",
            "query_time": 0.025573986,
            "trace_id": "291d3fda-9684-4ed7-ae88-bcc3940a2104"
        },
        "resources": [{
            "created_at": "2020-05-01T17:52:16.781771496Z",
            "existing_aid_sessions": 1,
            "scripts": [],
            "session_id": f"{session_id}"
        }
        ]
    }
    mocker.patch.object(
        demisto,
        'args',
        return_value={
            'host_id': 'edfd6a04ad134c4344f8fb119a3ad88e',
            'raw': "Write-Output 'Hello, World!"
        }
    )
    requests_mock.post(
        f'{SERVER_URL}/real-time-response/entities/sessions/v1',
        json=response_session,
        status_code=201
    )
    requests_mock.get(
        f'{SERVER_URL}/real-time-response/entities/file/v1',
        json=response,
        status_code=201
    )
    results = list_host_files_command()
    expected_results = {
        "CrowdStrike.Command(val.TaskID === obj.TaskID)": [
            {
                "HostID": "edfd6a04ad134c4344f8fb119a3ad88e",
                "SessionID": "fdd6408f-6688-441b-8659-41bcad25441c",
                "TaskID": "1269ad9e-c11f-4e38-8aba-1a0275304f9c"
            }
        ],
        "CrowdStrike.File(val.ID === obj.ID)": [
            {
                "CreatedAt": "2020-05-01T17:57:42Z",
                "DeletedAt": None,
                "ID": 186811,
                "Name": "\\Device\\HarddiskVolume2\\Windows\\notepad.exe",
                "SHA256": "f1d62648ef915d85cb4fc140359e925395d315c70f3566b63bb3e21151cb2ce3",
                "Size": 0,
                "Stderr": None,
                "Stdout": None,
                "UpdatedAt": "2020-05-01T17:57:42Z"
            }
        ],
        "File(val.MD5 \u0026\u0026 val.MD5 == obj.MD5 || val.SHA1 \u0026\u0026 val.SHA1 == obj.SHA1 || val.SHA256 "
        "\u0026\u0026 val.SHA256 == obj.SHA256 || val.SHA512 \u0026\u0026 val.SHA512 == obj.SHA512 || val.CRC32 "
        "\u0026\u0026 val.CRC32 == obj.CRC32 || val.CTPH \u0026\u0026 val.CTPH == obj.CTPH || val.SSDeep \u0026\u0026 "
        "val.SSDeep == obj.SSDeep)": [
            {
                "Name": "\\Device\\HarddiskVolume2\\Windows\\notepad.exe",
                "SHA256": "f1d62648ef915d85cb4fc140359e925395d315c70f3566b63bb3e21151cb2ce3",
                "Size": 0
            }
        ]
    }
    assert results['EntryContext'] == expected_results


def test_refresh_session(requests_mock, mocker):
    from CrowdStrikeFalcon import refresh_session_command

    session_id = 'fdd6408f-6688-441b-8659-41bcad25441c'
    response = {
        "errors": [],
        "meta": {
            "powered_by": "empower-api",
            "query_time": 0.025573986,
            "trace_id": "291d3fda-9684-4ed7-ae88-bcc3940a2104"
        },
        "resources": [{
            "created_at": "2020-05-01T17:52:16.781771496Z",
            "existing_aid_sessions": 1,
            "scripts": [{
                "args": [{
                    "arg_name": "Path",
                    "arg_type": "arg",
                    "command_level": "non-destructive",
                    "created_at": "2019-06-25T23:48:59Z",
                    "data_type": "string",
                    "default_value": "",
                    "description": "File to concatenate",
                    "encoding": "",
                    "id": 7,
                    "options": None,
                    "required": True,
                    "requires_value": False,
                    "script_id": 6,
                    "sequence": 1,
                    "updated_at": "2019-06-25T23:48:59Z"
                }, {
                    "arg_name": "Count",
                    "arg_type": "arg",
                    "command_level": "non-destructive",
                    "created_at": "2019-06-25T23:48:59Z",
                    "data_type": "string",
                    "default_value": "",
                    "description": "Number of bytes to read (max=32768)",
                    "encoding": "",
                    "id": 51,
                    "options": None,
                    "required": False,
                    "requires_value": False,
                    "script_id": 6,
                    "sequence": 2,
                    "updated_at": "2019-06-25T23:48:59Z"
                }, {
                    "arg_name": "Offset",
                    "arg_type": "arg",
                    "command_level": "non-destructive",
                    "created_at": "2019-06-25T23:48:59Z",
                    "data_type": "string",
                    "default_value": "",
                    "description": "Offset (in byte value) to start reading from",
                    "encoding": "",
                    "id": 52,
                    "options": None,
                    "required": False,
                    "requires_value": False,
                    "script_id": 6,
                    "sequence": 3,
                    "updated_at": "2019-06-25T23:48:59Z"
                }, {
                    "arg_name": "ShowHex",
                    "arg_type": "flag",
                    "command_level": "non-destructive",
                    "created_at": "2019-06-25T23:48:59Z",
                    "data_type": "string",
                    "default_value": "",
                    "description": "Show the results in hexadecimal format instead of ASCII",
                    "encoding": "",
                    "id": 53,
                    "options": None,
                    "required": False,
                    "requires_value": False,
                    "script_id": 6,
                    "sequence": 4,
                    "updated_at": "2019-06-25T23:48:59Z"
                }
                ],
                "command": "cat",
                "description": "Read a file from disk and display as ASCII or hex",
                "examples": "    C:\\\u003e cat c:\\mytextfile.txt",
                "internal_only": False,
                "runnable": True,
                "sub_commands": []
            }, {
                "args": [{
                    "arg_name": "Path",
                    "arg_type": "arg",
                    "command_level": "non-destructive",
                    "created_at": "2018-11-08T18:27:18Z",
                    "data_type": "string",
                    "default_value": "",
                    "description": "Relative or absolute directory",
                    "encoding": "",
                    "id": 8,
                    "options": None,
                    "required": True,
                    "requires_value": False,
                    "script_id": 8,
                    "sequence": 1,
                    "updated_at": "2018-11-08T18:27:18Z"
                }
                ],
                "command": "cd",
                "description": "Change the current working directory",
                "examples": "    C:\\\u003e cd C:\\Users\\Administrator\r\n",
                "internal_only": False,
                "runnable": True,
                "sub_commands": []
            }, {
                "args": [],
                "command": "env",
                "description": "Get environment variables for all scopes (Machine / User / Process)",
                "examples": "",
                "internal_only": False,
                "runnable": True,
                "sub_commands": []
            }, {
                "args": [],
                "command": "eventlog",
                "description": "Inspect event logs.",
                "examples": "",
                "internal_only": False,
                "runnable": False,
                "sub_commands": [{
                    "args": [{
                        "arg_name": "Name",
                        "arg_type": "arg",
                        "command_level": "non-destructive",
                        "created_at": "2018-05-01T19:38:30Z",
                        "data_type": "string",
                        "default_value": "",
                        "description": "Name of the event log, for example \"Application\", \"System\"",
                        "encoding": "",
                        "id": 35,
                        "options": None,
                        "required": True,
                        "requires_value": False,
                        "script_id": 25,
                        "sequence": 1,
                        "updated_at": "2018-05-01T19:38:30Z"
                    }, {
                        "arg_name": "Count",
                        "arg_type": "arg",
                        "command_level": "non-destructive",
                        "created_at": "2018-05-01T19:38:30Z",
                        "data_type": "string",
                        "default_value": "",
                        "description": "Optional number of entries to return. Default:100 Max=500",
                        "encoding": "",
                        "id": 36,
                        "options": None,
                        "required": False,
                        "requires_value": False,
                        "script_id": 25,
                        "sequence": 2,
                        "updated_at": "2018-05-01T19:38:30Z"
                    }, {
                        "arg_name": "SourceName",
                        "arg_type": "arg",
                        "command_level": "non-destructive",
                        "created_at": "2018-05-01T19:38:30Z",
                        "data_type": "string",
                        "default_value": "",
                        "description": "Optional name of the event source, e.x. \"WinLogon\"",
                        "encoding": "",
                        "id": 37,
                        "options": None,
                        "required": False,
                        "requires_value": False,
                        "script_id": 25,
                        "sequence": 3,
                        "updated_at": "2018-05-01T19:38:30Z"
                    }
                    ],
                    "command": "view",
                    "description": "View most recent N events in a given event log",
                    "examples": "    C:\\\u003e eventlog view Application",
                    "internal_only": False,
                    "runnable": True,
                    "sub_commands": []
                }, {
                    "args": [{
                        "arg_name": "Name",
                        "arg_type": "arg",
                        "command_level": "non-destructive",
                        "created_at": "2020-03-17T18:11:22Z",
                        "data_type": "string",
                        "default_value": "",
                        "description": "Name of the event log, for example \"Application\", \"System\"",
                        "encoding": "",
                        "id": 38,
                        "options": None,
                        "required": True,
                        "requires_value": False,
                        "script_id": 26,
                        "sequence": 1,
                        "updated_at": "2020-03-17T18:11:22Z"
                    }, {
                        "arg_name": "Filename",
                        "arg_type": "arg",
                        "command_level": "non-destructive",
                        "created_at": "2020-03-17T18:11:22Z",
                        "data_type": "string",
                        "default_value": "",
                        "description": "Target file on disk",
                        "encoding": "",
                        "id": 39,
                        "options": None,
                        "required": True,
                        "requires_value": False,
                        "script_id": 26,
                        "sequence": 2,
                        "updated_at": "2020-03-17T18:11:22Z"
                    }
                    ],
                    "command": "export",
                    "description": "Export the specified event log to a file (.csv) on disk",
                    "examples": "    C:\\\u003eeventlog export System",
                    "internal_only": False,
                    "runnable": True,
                    "sub_commands": []
                }, {
                    "args": [],
                    "command": "list",
                    "description": "Event log list: show available event log sources",
                    "examples": "    C:\\\u003e eventlog list",
                    "internal_only": False,
                    "runnable": True,
                    "sub_commands": []
                }, {
                    "args": [{
                        "arg_name": "Name",
                        "arg_type": "arg",
                        "command_level": "non-destructive",
                        "created_at": "2019-05-09T23:55:03Z",
                        "data_type": "string",
                        "default_value": "",
                        "description": "Name of the event log, for example \"Application\", \"System\"",
                        "encoding": "",
                        "id": 519,
                        "options": None,
                        "required": True,
                        "requires_value": False,
                        "script_id": 470,
                        "sequence": 1,
                        "updated_at": "2019-05-09T23:55:03Z"
                    }, {
                        "arg_name": "Filename",
                        "arg_type": "arg",
                        "command_level": "non-destructive",
                        "created_at": "2019-05-09T23:55:03Z",
                        "data_type": "string",
                        "default_value": "",
                        "description": "Target file on disk",
                        "encoding": "",
                        "id": 520,
                        "options": None,
                        "required": True,
                        "requires_value": False,
                        "script_id": 470,
                        "sequence": 2,
                        "updated_at": "2019-05-09T23:55:03Z"
                    }
                    ],
                    "command": "backup",
                    "description": "Back up the specified event log to a file (.evtx) on disk",
                    "examples": "    C:\\\u003eeventlog backup System",
                    "internal_only": False,
                    "runnable": True,
                    "sub_commands": []
                }
                ]
            }, {
                "args": [{
                    "arg_name": "Path",
                    "arg_type": "arg",
                    "command_level": "non-destructive",
                    "created_at": "2020-03-17T18:10:50Z",
                    "data_type": "string",
                    "default_value": "",
                    "description": "File to hash",
                    "encoding": "",
                    "id": 72,
                    "options": None,
                    "required": True,
                    "requires_value": False,
                    "script_id": 45,
                    "sequence": 1,
                    "updated_at": "2020-03-17T18:10:50Z"
                }
                ],
                "command": "filehash",
                "description": "Generate the MD5, SHA1, and SHA256 hashes of a file",
                "examples": "C:\\\u003e filehash C:\\Windows\\System32\\cmd.exe",
                "internal_only": False,
                "runnable": True,
                "sub_commands": []
            }, {
                "args": [{
                    "arg_name": "UserName",
                    "arg_type": "arg",
                    "command_level": "non-destructive",
                    "created_at": "2018-05-10T16:22:42Z",
                    "data_type": "string",
                    "default_value": "",
                    "description": "Partial or full username to filter results",
                    "encoding": "",
                    "id": 42,
                    "options": None,
                    "required": False,
                    "requires_value": False,
                    "script_id": 29,
                    "sequence": 1,
                    "updated_at": "2018-05-10T16:22:42Z"
                }
                ],
                "command": "getsid",
                "description": "Enumerate local users and Security Identifiers (SID)",
                "examples": "\u003egetsid\r\nUserName       SID\r\n",
                "internal_only": False,
                "runnable": True,
                "sub_commands": []
            }, {
                "args": [],
                "command": "ipconfig",
                "description": "Show network configuration information",
                "examples": "",
                "internal_only": False,
                "runnable": True,
                "sub_commands": []
            }, {
                "args": [{
                    "arg_name": "Path",
                    "arg_type": "arg",
                    "command_level": "non-destructive",
                    "created_at": "2019-02-12T16:44:59Z",
                    "data_type": "string",
                    "default_value": ".",
                    "description": "Directory to list",
                    "encoding": "",
                    "id": 12,
                    "options": None,
                    "required": False,
                    "requires_value": False,
                    "script_id": 14,
                    "sequence": 1,
                    "updated_at": "2019-02-12T16:44:59Z"
                }
                ],
                "command": "ls",
                "description": "Display the contents of the specified path",
                "examples": "    C:\\Windows\u003e ls\r\n",
                "internal_only": False,
                "runnable": True,
                "sub_commands": []
            }, {
                "args": [],
                "command": "mount",
                "description": "List mounted filesystem volumes",
                "examples": "    C:\\\u003e mount\r\n        Display local mounted volumes",
                "internal_only": False,
                "runnable": True,
                "sub_commands": []
            }, {
                "args": [],
                "command": "netstat",
                "description": "Display network statistics and active connections",
                "examples": "",
                "internal_only": False,
                "runnable": True,
                "sub_commands": []
            }, {
                "args": [],
                "command": "ps",
                "description": "Display process information",
                "examples": " C:\\\u003e ps\r\n\r\nName",
                "internal_only": False,
                "runnable": True,
                "sub_commands": []
            }, {
                "args": [],
                "command": "pwd",
                "description": "Get current working directory",
                "examples": "",
                "internal_only": True,
                "runnable": True,
                "sub_commands": []
            }, {
                "args": [],
                "command": "reg",
                "description": "Windows registry manipulation.",
                "examples": "",
                "internal_only": False,
                "runnable": False,
                "sub_commands": [{
                    "args": [{
                        "arg_name": "Subkey",
                        "arg_type": "arg",
                        "command_level": "non-destructive",
                        "created_at": "2019-12-05T17:37:38Z",
                        "data_type": "string",
                        "default_value": "",
                        "description": "Registry subkey full path",
                        "encoding": "",
                        "id": 43,
                        "options": None,
                        "required": False,
                        "requires_value": False,
                        "script_id": 30,
                        "sequence": 1,
                        "updated_at": "2019-12-05T17:37:39Z"
                    }, {
                        "arg_name": "Value",
                        "arg_type": "arg",
                        "command_level": "non-destructive",
                        "created_at": "2019-12-05T17:37:38Z",
                        "data_type": "string",
                        "default_value": "",
                        "description": "Name of value to query",
                        "encoding": "",
                        "id": 44,
                        "options": None,
                        "required": False,
                        "requires_value": False,
                        "script_id": 30,
                        "sequence": 2,
                        "updated_at": "2019-12-05T17:37:39Z"
                    }
                    ],
                    "command": "query",
                    "description": "Query a registry subkey or value",
                    "examples": "    C:\\\u003e reg query\r\n",
                    "internal_only": False,
                    "runnable": True,
                    "sub_commands": []
                }
                ]
            }
            ],
            "session_id": f"{session_id}"
        }
        ]
    }
    mocker.patch.object(
        demisto,
        'args',
        return_value={
            'host_id': 'edfd6a04ad134c4344f8fb119a3ad88e',
            'raw': "Write-Output 'Hello, World!"
        }
    )
    requests_mock.post(
        f'{SERVER_URL}/real-time-response/entities/refresh-session/v1',
        json=response,
        status_code=201
    )
    results = refresh_session_command()

    assert results['HumanReadable'] == f"CrowdStrike Session Refreshed: {session_id}"


class TestFetch:
    """ Test the logic of the fetch

    """

    @pytest.fixture()
    def set_up_mocks(self, requests_mock, mocker):
        """ Sets up the mocks for the fetch.
        """
        mocker.patch.object(demisto, 'setLastRun')
        requests_mock.get(f'{SERVER_URL}/detects/queries/detects/v1', json={'resources': ['ldt:1', 'ldt:2']})
        requests_mock.post(f'{SERVER_URL}/detects/entities/summaries/GET/v1',
                           json={'resources': [{'detection_id': 'ldt:1',
                                                'created_timestamp': '2020-09-04T09:16:11Z',
                                                'max_severity_displayname': 'Low'},
                                               {'detection_id': 'ldt:2',
                                                'created_timestamp': '2020-09-04T09:20:11Z',
                                                'max_severity_displayname': 'Low'}]})
        requests_mock.get(f'{SERVER_URL}/incidents/queries/incidents/v1', json={})
        requests_mock.post(f'{SERVER_URL}/incidents/entities/incidents/GET/v1', json={})

    def test_old_fetch_to_new_fetch(self, set_up_mocks, mocker):
        """
        Tests the change of logic done in fetch. Validates that it's done smoothly
        Given:
            Old getLastRun which holds `first_behavior_time` and `last_detection_id`
        When:
            2 results are returned (which equals the FETCH_LIMIT)
        Then:
            The `first_behavior_time` doesn't change and an `offset` of 2 is added.

        """
        from CrowdStrikeFalcon import fetch_incidents
        mocker.patch.object(demisto, 'getLastRun',
                            return_value={'first_behavior_detection_time': '2020-09-04T09:16:10Z',
                                          'last_detection_id': 1234})
        fetch_incidents()
        assert demisto.setLastRun.mock_calls[0][1][0] == {'first_behavior_detection_time': '2020-09-04T09:16:10Z',
                                                          'detection_offset': 2, 'last_detection_id': 1234}

    def test_new_fetch_with_offset(self, set_up_mocks, mocker):
        """
        Tests the correct flow of fetch
        Given:
            `getLastRun` which holds only `first_behavior_time`
        When:
            2 results are returned (which equals the FETCH_LIMIT)
        Then:
            The `first_behavior_time` doesn't change and an `offset` of 2 is added.
        """

        mocker.patch.object(demisto, 'getLastRun',
                            return_value={'first_behavior_detection_time': '2020-09-04T09:16:10Z'})
        from CrowdStrikeFalcon import fetch_incidents

        fetch_incidents()
        assert demisto.setLastRun.mock_calls[0][1][0] == {'first_behavior_detection_time': '2020-09-04T09:16:10Z',
                                                          'detection_offset': 2}

    def test_new_fetch(self, set_up_mocks, mocker, requests_mock):
        """
        Tests the correct flow of fetch
        Given:
            `getLastRun` which holds  `first_behavior_time` and `offset`
        When:
            1 result is returned (which is less than the FETCH_LIMIT)
        Then:
            The `first_behavior_time` changes and no `offset` is added.
        """
        mocker.patch.object(demisto, 'getLastRun',
                            return_value={'first_behavior_detection_time': '2020-09-04T09:16:10Z',
                                          'detection_offset': 2})
        # Override post to have 1 results so FETCH_LIMIT won't be reached
        requests_mock.post(f'{SERVER_URL}/detects/entities/summaries/GET/v1',
                           json={'resources': [{'detection_id': 'ldt:1',
                                                'created_timestamp': '2020-09-04T09:16:11Z',
                                                'max_severity_displayname': 'Low'}]})
        from CrowdStrikeFalcon import fetch_incidents
        fetch_incidents()
        assert demisto.setLastRun.mock_calls[0][1][0] == {'first_behavior_detection_time': '2020-09-04T09:16:11Z',
                                                          'detection_offset': 0}

    def test_fetch_incident_type(self, set_up_mocks, mocker):
        """
        Tests the addition of incident_type field to the context
        Given:
            Old getLastRun which holds `first_behavior_time` and `last_detection_id`
        When:
            2 results are returned (which equals the FETCH_LIMIT)
        Then:
            "incident_type": "detection" is in raw result returned by the indicator

        """
        from CrowdStrikeFalcon import fetch_incidents
        mocker.patch.object(demisto, 'getLastRun', return_value={
            'first_behavior_detection_time': '2020-09-04T09:16:10Z',
            'last_detection_id': 1234
        })
        incidents = fetch_incidents()
        for incident in incidents:
            assert "\"incident_type\": \"detection\"" in incident.get('rawJSON', '')


class TestIncidentFetch:
    """ Test the logic of the fetch

    """

    @pytest.fixture()
    def set_up_mocks(self, requests_mock, mocker):
        """ Sets up the mocks for the fetch.
        """
        mocker.patch.object(demisto, 'setLastRun')
        requests_mock.get(f'{SERVER_URL}/detects/queries/detects/v1', json={})
        requests_mock.post(f'{SERVER_URL}/detects/entities/summaries/GET/v1',
                           json={})
        requests_mock.get(f'{SERVER_URL}/incidents/queries/incidents/v1', json={'resources': ['ldt:1', 'ldt:2']})
        requests_mock.post(f'{SERVER_URL}/incidents/entities/incidents/GET/v1',
                           json={'resources': [{'incident_id': 'ldt:1', 'start': '2020-09-04T09:16:11Z'},
                                               {'incident_id': 'ldt:2', 'start': '2020-09-04T09:16:11Z'}]})

    def test_old_fetch_to_new_fetch(self, set_up_mocks, mocker):
        from CrowdStrikeFalcon import fetch_incidents
        mocker.patch.object(demisto, 'getLastRun', return_value={'first_behavior_incident_time': '2020-09-04T09:16:10Z',
                                                                 'last_incident_id': 1234})
        fetch_incidents()
        assert demisto.setLastRun.mock_calls[0][1][0] == {'first_behavior_incident_time': '2020-09-04T09:16:10Z',
                                                          'incident_offset': 2, 'last_fetched_incident': 'ldt:1',
                                                          'last_incident_id': 1234}

    def test_new_fetch_with_offset(self, set_up_mocks, mocker):
        mocker.patch.object(demisto, 'getLastRun',
                            return_value={'first_behavior_incident_time': '2020-09-04T09:16:10Z'})
        from CrowdStrikeFalcon import fetch_incidents

        fetch_incidents()
        assert demisto.setLastRun.mock_calls[0][1][0] == {'first_behavior_incident_time': '2020-09-04T09:16:10Z',
                                                          'incident_offset': 2, 'last_fetched_incident': 'ldt:1'}

    def test_new_fetch(self, set_up_mocks, mocker, requests_mock):
        mocker.patch.object(demisto, 'getLastRun', return_value={'first_behavior_incident_time': '2020-09-04T09:16:10Z',
                                                                 'incident_offset': 2})
        # Override post to have 1 results so FETCH_LIMIT won't be reached
        requests_mock.post(f'{SERVER_URL}/incidents/entities/incidents/GET/v1',
                           json={'resources': [{'incident_id': 'ldt:1', 'start': '2020-09-04T09:16:11Z'}]})
        from CrowdStrikeFalcon import fetch_incidents
        fetch_incidents()
        assert demisto.setLastRun.mock_calls[0][1][0] == {'first_behavior_incident_time': '2020-09-04T09:16:11Z',
                                                          'last_fetched_incident': 'ldt:1', 'incident_offset': 0}

    def test_incident_type_in_fetch(self, set_up_mocks, mocker):
        """Tests the addition of incident_type field to the context
        Given:
            Old getLastRun which holds `first_behavior_time` and `last_incident_id`
        When:
            2 results are returned (which equals the FETCH_LIMIT)
        Then:
            "incident_type": "incident" is in raw result returned by the indicator

        """
        mocker.patch.object(demisto, 'getLastRun', return_value={'first_behavior_incident_time': '2020-09-04T09:16:10Z',
                                                                 'last_incident_id': 1234})
        from CrowdStrikeFalcon import fetch_incidents
        incidents = fetch_incidents()
        for incident in incidents:
            assert "\"incident_type\": \"incident\"" in incident.get('rawJSON', '')


def get_fetch_data():
    with open('./test_data/test_data.json', 'r') as f:
        return json.loads(f.read())


def get_fetch_data2():
    with open('./test_data/test_data2.json', 'r') as f:
        return json.loads(f.read())


test_data = get_fetch_data()
test_data2 = get_fetch_data2()


def test_get_indicator_device_id(mocker, requests_mock):
    from CrowdStrikeFalcon import get_indicator_device_id
    requests_mock.get("https://4.4.4.4/indicators/queries/devices/v1",
                      json=test_data['response_for_get_indicator_device_id'])
    mocker.patch.object(demisto, 'args', return_value={'type': 'sha256', 'value': 'example_sha'})
    res = get_indicator_device_id()

    # Expecting both DeviceIOC and DeviceID outputs for BC.
    assert set(res.outputs.keys()) - {'DeviceIOC', 'DeviceID'} == set()
    assert res.outputs['DeviceIOC']['Type'] == 'sha256'
    assert res.outputs['DeviceIOC']['Value'] == 'example_sha'
    assert res.outputs['DeviceIOC']['DeviceID'] == res.outputs['DeviceID']


def test_validate_response():
    from CrowdStrikeFalcon import validate_response
    true_res = validate_response({"resources": "1234"})
    false_res = validate_response({"error": "404"})
    assert true_res
    assert not false_res


def test_build_error_message():
    from CrowdStrikeFalcon import build_error_message

    res_error_data = build_error_message({'meta': 1234})
    assert res_error_data == 'Error: error code: None, error_message: something got wrong, please try again.'

    res_error_data_with_specific_error = build_error_message({'errors': [{"code": 1234, "message": "hi"}]})
    assert res_error_data_with_specific_error == 'Error: error code: 1234, error_message: hi.'


def test_search_iocs_command_does_not_exist(requests_mock):
    """
    Test cs-falcon-search-iocs when no ioc is found

    Given:
     - There is no ioc in the system
    When:
     - Searching for iocs using cs-falcon-search-iocs command
    Then:
     - Return a human readable result with appropriate message
     - Do not populate the entry context
    """
    from CrowdStrikeFalcon import search_iocs_command
    response = {'resources': []}
    requests_mock.get(
        f'{SERVER_URL}/indicators/queries/iocs/v1',
        json=response,
        status_code=200
    )
    results = search_iocs_command()
    assert results["HumanReadable"] == 'Could not find any Indicators of Compromise.'
    assert results["EntryContext"] is None


def test_search_iocs_command_exists(requests_mock):
    """
    Test cs-falcon-search-iocs when an ioc is found

    Given:
     - There is a single md5 ioc in the system
    When:
     - Searching for iocs using cs-falcon-search-iocs command
    Then:
     - Return a human readable result with appropriate message
     - Do populate the entry context with the right value
    """
    from CrowdStrikeFalcon import search_iocs_command
    id_response = {'resources': ['md5:testmd5'], 'errors': []}
    ioc_response = {
        'resources': [{
            'type': 'md5',
            'value': 'testmd5',
            'policy': 'detect',
            'share_level': 'red',
            'description': 'Eicar file',
            'created_timestamp': '2020-10-01T09:09:04Z',
            'modified_timestamp': '2020-10-01T09:09:04Z'
        }]
    }
    requests_mock.get(
        f'{SERVER_URL}/indicators/queries/iocs/v1',
        json=id_response,
        status_code=200
    )
    requests_mock.get(
        f'{SERVER_URL}/indicators/entities/iocs/v1',
        json=ioc_response,
        status_code=200
    )
    results = search_iocs_command()
    assert results["EntryContext"]["CrowdStrike.IOC(val.ID === obj.ID)"][0]["Value"] == 'testmd5'


def test_search_iocs_command_error(requests_mock, mocker):
    """
    Test cs-falcon-search-iocs when encountering an error

    Given:
     - Call to API is bound to fail with 404
    When:
     - Searching for iocs using cs-falcon-search-iocs command
    Then:
     - Display an appropriate error via return_error
    """
    from CrowdStrikeFalcon import search_iocs_command
    requests_mock.get(
        f'{SERVER_URL}/indicators/queries/iocs/v1',
        json={},
        status_code=404
    )
    mocker.patch.object(demisto, 'results')
    mocker.patch(RETURN_ERROR_TARGET)
    res = search_iocs_command()
    assert 'Could not find any Indicators of Compromise.' in res['HumanReadable']


def test_get_ioc_command_does_not_exist(requests_mock):
    """
    Test cs-falcon-get-ioc when no ioc is found

    Given:
     - There is no ioc in the system
    When:
     - Searching for iocs using cs-falcon-get-ioc command
     - The server returns an error
    Then:
     - Raise the error back from the server
    """
    from CrowdStrikeFalcon import get_ioc_command
    response = {'resources': [], 'errors': [{'code': 404, 'message': 'md5:testmd5 - Resource Not Found'}]}
    requests_mock.get(
        f'{SERVER_URL}/indicators/entities/iocs/v1',
        json=response,
        status_code=200
    )
    with pytest.raises(DemistoException) as excinfo:
        get_ioc_command(ioc_type='md5', value='testmd5')
    assert [{'code': 404, 'message': 'md5:testmd5 - Resource Not Found'}] == excinfo.value.args[0]


def test_get_ioc_command_exists(requests_mock):
    """
    Test cs-falcon-get-ioc when an ioc is found

    Given:
     - There is a single md5 ioc in the system
    When:
     - Looking for iocs using cs-falcon-get-iocs command
    Then:
     - Return a human readable result with appropriate message
     - Do populate the entry context with the right value
    """
    from CrowdStrikeFalcon import get_ioc_command
    ioc_response = {
        'resources': [{
            'type': 'md5',
            'value': 'testmd5',
            'policy': 'detect',
            'share_level': 'red',
            'description': 'Eicar file',
            'created_timestamp': '2020-10-01T09:09:04Z',
            'modified_timestamp': '2020-10-01T09:09:04Z'
        }]
    }
    requests_mock.get(
        f'{SERVER_URL}/indicators/entities/iocs/v1',
        json=ioc_response,
        status_code=200
    )
    results = get_ioc_command(ioc_type='md5', value='testmd5')
    assert results["EntryContext"]["CrowdStrike.IOC(val.ID === obj.ID)"][0]["Value"] == 'testmd5'


def test_upload_ioc_command_fail(requests_mock, mocker):
    """
    Test cs-falcon-upload-ioc where it fails to create the ioc

    Given:
     - The user tries to create an IOC
    When:
     - The server fails to create an IOC
    Then:
     - Display error message to user
    """
    from CrowdStrikeFalcon import upload_ioc_command
    upload_response = {'resources': []}
    get_response = {'resources': [], 'errors': [{'code': 404, 'message': 'md5:testmd5 - Resource Not Found'}]}
    requests_mock.post(
        f'{SERVER_URL}/indicators/entities/iocs/v1',
        json=upload_response,
        status_code=200
    )
    requests_mock.get(
        f'{SERVER_URL}/indicators/entities/iocs/v1',
        json=get_response,
        status_code=200
    )
    with pytest.raises(DemistoException) as excinfo:
        upload_ioc_command(ioc_type='md5', value='testmd5')
    assert "Failed to create IOC. Please try again." == excinfo.value.args[0]


def test_upload_ioc_command_successful(requests_mock):
    """
    Test cs-falcon-upload-ioc when an upload is successful

    Given:
     - The user tries to create an IOC
    When:
     - The server creates an IOC
    Then:
     - Return a human readable result with appropriate message
     - Do populate the entry context with the right value
    """
    from CrowdStrikeFalcon import upload_ioc_command
    upload_response = {'resources': []}
    ioc_response = {
        'resources': [{
            'type': 'md5',
            'value': 'testmd5',
            'policy': 'detect',
            'share_level': 'red',
            'description': 'Eicar file',
            'created_timestamp': '2020-10-01T09:09:04Z',
            'modified_timestamp': '2020-10-01T09:09:04Z'
        }]
    }
    requests_mock.post(
        f'{SERVER_URL}/indicators/entities/iocs/v1',
        json=upload_response,
        status_code=200
    )
    requests_mock.get(
        f'{SERVER_URL}/indicators/entities/iocs/v1',
        json=ioc_response,
        status_code=200
    )
    results = upload_ioc_command(ioc_type='md5', value='testmd5')
    assert results["EntryContext"]["CrowdStrike.IOC(val.ID === obj.ID)"][0]["Value"] == 'testmd5'


def test_search_custom_iocs_command_does_not_exist(requests_mock):
    """
    Test cs-falcon-search-custom-iocs when no ioc is found

    Given:
     - There is no ioc in the system
    When:
     - Searching for iocs using cs-falcon-search-custom-iocs command
    Then:
     - Return a human readable result with appropriate message
     - Do not populate the entry context
    """
    from CrowdStrikeFalcon import search_custom_iocs_command
    response = {'resources': []}
    requests_mock.get(
        f'{SERVER_URL}/iocs/combined/indicator/v1',
        json=response,
        status_code=200
    )
    results = search_custom_iocs_command()
    assert results["HumanReadable"] == 'Could not find any Indicators of Compromise.'
    assert results["EntryContext"] is None


def test_search_custom_iocs_command_exists(requests_mock):
    """
    Test cs-falcon-search-custom-iocs when an ioc is found

    Given:
     - There is a single md5 ioc in the system
    When:
     - Searching for iocs using cs-falcon-search-custom-iocs command
    Then:
     - Return a human readable result with appropriate message
     - Do populate the entry context with the right value
    """
    from CrowdStrikeFalcon import search_custom_iocs_command
    ioc_response = {
        'resources': [{
            'id': '4f8c43311k1801ca4359fc07t319610482c2003mcde8934d5412b1781e841e9r',
            'type': 'md5',
            'value': 'testmd5',
            'action': 'prevent',
            'severity': 'high',
            'description': 'Eicar file',
            'created_on': '2020-10-01T09:09:04Z',
            'modified_on': '2020-10-01T09:09:04Z',
        }]
    }
    requests_mock.get(
        f'{SERVER_URL}/iocs/combined/indicator/v1',
        json=ioc_response,
        status_code=200
    )
    results = search_custom_iocs_command()
    assert '| 4f8c43311k1801ca4359fc07t319610482c2003mcde8934d5412b1781e841e9r | prevent | high | md5 |' \
           in results["HumanReadable"]
    assert results["EntryContext"]["CrowdStrike.IOC(val.ID === obj.ID)"][0]["Value"] == 'testmd5'


def test_search_custom_iocs_command_error(requests_mock, mocker):
    """
    Test cs-falcon-search-custom-iocs when encountering an error

    Given:
     - Call to API is bound to fail with 404
    When:
     - Searching for iocs using cs-falcon-search-custom-iocs command
    Then:
     - Display an appropriate error via return_error
    """
    from CrowdStrikeFalcon import search_custom_iocs_command
    requests_mock.get(
        f'{SERVER_URL}/iocs/combined/indicator/v1',
        json={},
        status_code=404
    )
    mocker.patch.object(demisto, 'results')
    mocker.patch(RETURN_ERROR_TARGET)
    res = search_custom_iocs_command()
    assert 'Could not find any Indicators of Compromise.' in res['HumanReadable']


def test_search_custom_iocs_command_filter(requests_mock):
    """
    Test cs-falcon-search-custom-iocs when running with filter

    Given:
     - Domain IOC with test.com value
    When:
     - Searching for the domain IOC using cs-falcon-search-custom-iocs command
    Then:
     - Return a human readable result with appropriate message
     - Do populate the entry context with the right value
    """
    from CrowdStrikeFalcon import search_custom_iocs_command
    ioc_type = 'domain'
    ioc_value = 'test.com'
    ioc_response = {
        'resources': [{
            'id': '4f8c43311k1801ca4359fc07t319610482c2003mcde8934d5412b1781e841e9r',
            'type': ioc_type,
            'value': ioc_value,
            'action': 'prevent',
            'severity': 'high',
            'created_on': '2020-10-01T09:09:04Z',
            'modified_on': '2020-10-01T09:09:04Z',
        }]
    }
    requests_mock.get(
        f'{SERVER_URL}/iocs/combined/indicator/v1?filter=type%3A%5B%27{ioc_type}%27%5D%2Bvalue%3A%5B%27{ioc_value}%27'
        f'%5D&limit=50',
        # noqa: E501
        json=ioc_response,
        status_code=200
    )
    results = search_custom_iocs_command(
        types=ioc_type,
        values=ioc_value,
    )
    assert f'| 4f8c43311k1801ca4359fc07t319610482c2003mcde8934d5412b1781e841e9r | prevent | high | {ioc_type} |' \
           f' {ioc_value} |' in results["HumanReadable"]  # noqa: E501
    assert results["EntryContext"]["CrowdStrike.IOC(val.ID === obj.ID)"][0]["Value"] == ioc_value


def test_get_custom_ioc_command_exists(requests_mock):
    """
    Test cs-falcon-get-custom-ioc when an ioc is found

    Given:
     - There is a single md5 ioc in the system
    When:
     - Looking for iocs using cs-falcon-get-custom-ioc command
    Then:
     - Return a human readable result with appropriate message
     - Do populate the entry context with the right value
    """
    from CrowdStrikeFalcon import get_custom_ioc_command
    ioc_type = 'md5'
    ioc_value = 'testmd5'
    ioc_response = {
        'resources': [{
            'id': '4f8c43311k1801ca4359fc07t319610482c2003mcde8934d5412b1781e841e9r',
            'type': ioc_type,
            'value': ioc_value,
            'action': 'prevent',
            'severity': 'high',
            'description': 'Eicar file',
            'created_on': '2020-10-01T09:09:04Z',
            'modified_on': '2020-10-01T09:09:04Z',
        }]
    }

    requests_mock.get(
        f'{SERVER_URL}/iocs/combined/indicator/v1?filter=type%3A%5B%27{ioc_type}%27%5D%2Bvalue%3A%5B%27{ioc_value}%27'
        f'%5D&limit=50',
        # noqa: E501
        json=ioc_response,
        status_code=200,
    )
    results = get_custom_ioc_command(ioc_type=ioc_type, value=ioc_value)
    assert results["EntryContext"]["CrowdStrike.IOC(val.ID === obj.ID)"][0]["Value"] == ioc_value


def test_get_custom_ioc_command_does_not_exist(requests_mock):
    """
    Test cs-falcon-get-custom-ioc when no ioc is found

    Given:
     - There is no ioc in the system
    When:
     - Searching for iocs using cs-falcon-get-custom-ioc command
     - The server returns an error
    Then:
     - Raise the error back from the server
    """
    from CrowdStrikeFalcon import get_custom_ioc_command
    response = {'resources': [], 'errors': [{'code': 404, 'message': 'md5:testmd5 - Resource Not Found'}]}
    requests_mock.get(
        f'{SERVER_URL}/iocs/combined/indicator/v1',
        json=response,
        status_code=200
    )
    with pytest.raises(DemistoException) as excinfo:
        get_custom_ioc_command(ioc_type='md5', value='testmd5')
    assert [{'code': 404, 'message': 'md5:testmd5 - Resource Not Found'}] == excinfo.value.args[0]


def test_get_custom_ioc_command_by_id(requests_mock):
    """
    Given:
     - ID of IOC to retrieve
    When:
     - Looking for IOC using cs-falcon-get-custom-ioc command
    Then:
     - Do populate the entry context with the right ID
    """
    from CrowdStrikeFalcon import get_custom_ioc_command
    ioc_id = '4f8c43311k1801ca4359fc07t319610482c2003mcde8934d5412b1781e841e9r'
    ioc_response = {
        'resources': [{
            'id': ioc_id,
            'type': 'domain',
            'value': 'test.com',
            'action': 'prevent',
            'severity': 'high',
            'description': 'Eicar file',
            'created_on': '2020-10-01T09:09:04Z',
            'modified_on': '2020-10-01T09:09:04Z',
        }]
    }

    requests_mock.get(
        f'{SERVER_URL}/iocs/entities/indicators/v1?ids={ioc_id}',  # noqa: E501
        json=ioc_response,
        status_code=200,
    )
    results = get_custom_ioc_command(ioc_id=ioc_id)
    assert results["EntryContext"]["CrowdStrike.IOC(val.ID === obj.ID)"][0]["ID"] == ioc_id


def test_upload_custom_ioc_command_successful(requests_mock):
    """
    Test cs-falcon-upload-custom-ioc when an upload is successful

    Given:
     - The user tries to create an IOC
    When:
     - The server creates an IOC
    Then:
     - Return a human readable result with appropriate message
     - Do populate the entry context with the right value
    """
    from CrowdStrikeFalcon import upload_custom_ioc_command
    ioc_response = {
        'resources': [{
            'id': '4f8c43311k1801ca4359fc07t319610482c2003mcde8934d5412b1781e841e9r',
            'type': 'md5',
            'value': 'testmd5',
            'action': 'prevent',
            'severity': 'high',
            'description': 'Eicar file',
            'created_on': '2020-10-01T09:09:04Z',
            'modified_on': '2020-10-01T09:09:04Z',
        }]
    }
    requests_mock.post(
        f'{SERVER_URL}/iocs/entities/indicators/v1',
        json=ioc_response,
        status_code=200,
    )
    results = upload_custom_ioc_command(
        ioc_type='md5',
        value='testmd5',
        action='prevent',
        severity='high',
        platforms='mac,linux',
    )
    assert '| 2020-10-01T09:09:04Z | Eicar file | 4f8c43311k1801ca4359fc07t319610482c2003mcde8934d5412b1781e841e9r |' \
           in results[0]["HumanReadable"]
    assert results[0]["EntryContext"]["CrowdStrike.IOC(val.ID === obj.ID)"][0]["Value"] == 'testmd5'


def test_upload_custom_ioc_command_fail(requests_mock):
    """
    Test cs-falcon-upload-custom-ioc where it fails to create the ioc

    Given:
     - The user tries to create an IOC
    When:
     - The server fails to create an IOC
    Then:
     - Display error message to user
    """
    from CrowdStrikeFalcon import upload_custom_ioc_command
    response = {
        'resources': [{
            'row': 1,
            'value': None,
            'type': None,
            'message_type': 'error',
            'field_name': 'value',
            'message': 'required string is missing'
        }],
        'errors': [{'code': 400, 'message': 'one or more inputs are invalid'}]
    }
    requests_mock.post(
        f'{SERVER_URL}/iocs/entities/indicators/v1',
        json=response,
        status_code=200
    )
    with pytest.raises(DemistoException) as excinfo:
        upload_custom_ioc_command(
            ioc_type='md5',
            value='testmd5',
            action='prevent',
            severity='high',
            platforms='mac,linux',
        )
    assert response['errors'] == excinfo.value.args[0]


def test_upload_custom_ioc_command_duplicate(requests_mock, mocker):
    """
    Test cs-falcon-upload-custom-ioc where it fails to create the ioc due to duplicate

    Given:
     - IOC of type domain to upload
    When:
     - The API fails to create an IOC to duplication warning
    Then:
     - Display error message to user
    """
    from CrowdStrikeFalcon import upload_custom_ioc_command
    ioc_type = 'domain'
    ioc_value = 'test.com'
    response = {
        'errors': [{
            'code': 400,
            'message': 'One or more indicators have a warning or invalid input'
        }],
        'resources': [{
            'row': 1,
            'value':
                'test2.com',
            'type': 'domain',
            'message_type': 'warning',
            'message': f"Warning: Duplicate type: '{ioc_type}' and value: '{ioc_value}' combination."
        }]
    }
    requests_mock.post(
        f'{SERVER_URL}/iocs/entities/indicators/v1',
        json=response,
        status_code=400,
        reason='Bad Request',
    )
    return_error_mock = mocker.patch(RETURN_ERROR_TARGET)
    with pytest.raises(DemistoException):
        upload_custom_ioc_command(
            ioc_type=ioc_type,
            value=ioc_value,
            action='prevent',
            severity='high',
            platforms='mac,linux',
        )
    err_msg = return_error_mock.call_args[0][0]
    assert response['resources'][0]['message'] in err_msg


def test_update_custom_ioc_command(requests_mock):
    """
    Test cs-falcon-update-custom-ioc when an upload is successful

    Given:
     - The user tries to update an IOC
    When:
     - The server updates an IOC
    Then:
     - Ensure the request is sent as expected
     - Return a human readable result with appropriate message
     - Do populate the entry context with the right value
    """
    from CrowdStrikeFalcon import update_custom_ioc_command
    ioc_id = '4f8c43311k1801ca4359fc07t319610482c2003mcde8934d5412b1781e841e9r'
    ioc_response = {
        'resources': [{
            'id': ioc_id,
            'type': 'md5',
            'value': 'testmd5',
            'action': 'prevent',
            'severity': 'high',
            'description': 'Eicar file',
            'created_on': '2020-10-01T09:09:04Z',
            'modified_on': '2020-10-01T09:09:04Z',
        }]
    }
    updated_severity = 'medium'

    def match_req_body(request):
        if request.json() == {
            'indicators': [{'id': ioc_id, 'severity': updated_severity}]
        }:
            return True

    requests_mock.patch(
        f'{SERVER_URL}/iocs/entities/indicators/v1',
        json=ioc_response,
        status_code=200,
        additional_matcher=match_req_body,
    )

    results = update_custom_ioc_command(
        ioc_id=ioc_id,
        severity=updated_severity,
    )
    assert 'Custom IOC was updated successfully' in results["HumanReadable"]
    assert results["EntryContext"]["CrowdStrike.IOC(val.ID === obj.ID)"][0]["Value"] == 'testmd5'


def test_delete_custom_ioc_command(requests_mock):
    """
    Test cs-falcon-delete-custom-ioc where it deletes IOC successfully

    Given:
     - The user tries to delete an IOC
    When:
     - Running the command to delete an IOC
    Then:
     - Ensure expected output is returned
    """
    from CrowdStrikeFalcon import delete_custom_ioc_command
    ioc_id = '4f8c43311k1801ca4359fc07t319610482c2003mcde8934d5412b1781e841e9r'
    response = {
        'resources': [ioc_id],
        'errors': []
    }
    requests_mock.delete(
        f'{SERVER_URL}/iocs/entities/indicators/v1?ids={ioc_id}',
        json=response,
        status_code=200
    )
    command_res = delete_custom_ioc_command(ioc_id)
    assert f'Custom IOC {ioc_id} was successfully deleted.' in command_res['HumanReadable']


def test_get_ioc_device_count_command_does_not_exist(requests_mock, mocker):
    """
    Test cs-falcon-device-count-ioc with an unsuccessful query (doesn't exist)

    Given
     - There is no device with a process that ran md5:testmd5
    When
     - The user is running cs-falcon-device-count-ioc with md5:testmd5
    Then
     - Raise an error
    """
    from CrowdStrikeFalcon import get_ioc_device_count_command
    expected_error = [{'code': 404, 'message': 'md5:testmd5 - Resource Not Found'}]
    response = {'resources': [], 'errors': expected_error}
    requests_mock.get(
        f'{SERVER_URL}/indicators/aggregates/devices-count/v1',
        json=response,
        status_code=404,
        reason='Not found'
    )
    mocker.patch(RETURN_ERROR_TARGET)
    res = get_ioc_device_count_command(ioc_type='md5', value='testmd5')
    assert 'No results found for md5 - testmd5' == res


def test_get_ioc_device_count_command_exists(requests_mock):
    """
    Test cs-falcon-device-count-ioc with a successful query

    Given
     - There is a device with a process that ran md5:testmd5
    When
     - The user is running cs-falcon-device-count-ioc with md5:testmd5
    Then
     - Return a human readable result with appropriate message
     - Do populate the entry context with the right value
    """
    from CrowdStrikeFalcon import get_ioc_device_count_command
    response = {'resources': [{'id': 'md5:testmd5', 'type': 'md5', 'value': 'testmd5', 'device_count': 1}]}
    requests_mock.get(
        f'{SERVER_URL}/indicators/aggregates/devices-count/v1',
        json=response,
        status_code=200,
    )
    result = get_ioc_device_count_command(ioc_type='md5', value='testmd5')
    assert 'Indicator of Compromise **md5:testmd5** device count: **1**' == result['HumanReadable']
    assert 'md5:testmd5' == result['EntryContext']['CrowdStrike.IOC(val.ID === obj.ID)'][0]['ID']


def test_get_process_details_command_not_exists(requests_mock, mocker):
    """
    Test cs-falcon-process-details with an unsuccessful query (doesn't exist)

    Given
     - There is no device with a process `pid:fake:process`
    When
     - The user is running cs-falcon-process-details with pid:fake:process
    Then
     - Raise an error
    """
    from CrowdStrikeFalcon import get_process_details_command
    expected_error = [{'code': 404, 'message': 'pid:fake:process'}]
    response = {'resources': [], 'errors': expected_error}
    requests_mock.get(
        f'{SERVER_URL}/processes/entities/processes/v1',
        json=response,
        status_code=200,
    )
    mocker.patch(RETURN_ERROR_TARGET)
    with pytest.raises(DemistoException) as excinfo:
        get_process_details_command(ids='pid:fake:process')
    assert expected_error == excinfo.value.args[0]


def test_get_process_details_command_exists(requests_mock):
    """
    Test cs-falcon-process-details with a successful query

    Given
     - There is a device with a process `pid:fake:process`
    When
     - The user is running cs-falcon-process-details with pid:fake:process
    Then
     - Return a human readable result with appropriate message
     - Do populate the entry context with the right value
     """
    from CrowdStrikeFalcon import get_process_details_command
    resources = {
        'device_id': 'process',
        'command_line': 'command_line',
        'start_timestamp': '2020-10-01T09:05:51Z',
        'start_timestamp_raw': '132460167512852140',
        'stop_timestamp': '2020-10-02T06:43:45Z',
        'stop_timestamp_raw': '132460946259334768'
    }
    response = {'resources': [resources]}
    requests_mock.get(
        f'{SERVER_URL}/processes/entities/processes/v1',
        json=response,
        status_code=200,
    )
    result = get_process_details_command(ids='pid:fake:process')
    assert '| command_line | process | 2020-10-01T09:05:51Z | 132460167512852140 |' in result['HumanReadable']
    assert resources == result['EntryContext']['CrowdStrike.Process(val.process_id === obj.process_id)'][0]


def test_get_proccesses_ran_on_command_exists(requests_mock):
    """
    Test cs-falcon-processes-ran-on with a successful query

    Given
     - There is a device with a process `pid:fake:process`
    When
     - The user is running cs-falcon-processes-ran-on with pid:fake:process
    Then
     - Return a human readable result with appropriate message
     - Do populate the entry context with the right value
     """
    from CrowdStrikeFalcon import get_proccesses_ran_on_command
    response = {'resources': ['pid:fake:process']}
    requests_mock.get(
        f'{SERVER_URL}/indicators/queries/processes/v1',
        json=response,
        status_code=200,
    )
    result = get_proccesses_ran_on_command(ioc_type='test', value='mock', device_id='123')
    assert '### Processes with custom IOC test:mock on device 123.' in result['HumanReadable']
    assert '| pid:fake:process |' in result['HumanReadable']

    expected_proc_result = {'DeviceID': '123', 'ID': ['pid:fake:process']}
    actual_proc_result = result['EntryContext']['CrowdStrike.IOC(val.ID === obj.ID)']['Process']
    assert expected_proc_result == actual_proc_result


def test_get_proccesses_ran_on_command_not_exists(requests_mock):
    """
    Test cs-falcon-processes-ran-on with an unsuccessful query

    Given
     - There is no device with a process `pid:fake:process`
    When
     - The user is running cs-falcon-processes-ran-on with pid:fake:process
    Then
     - Raise an error
     """
    from CrowdStrikeFalcon import get_proccesses_ran_on_command
    expected_error = [{'code': 404, 'message': 'pid:fake:process - Resource Not Found'}]
    response = {'resources': [], 'errors': expected_error}
    requests_mock.get(
        f'{SERVER_URL}/indicators/queries/processes/v1',
        json=response,
        status_code=200,
    )
    with pytest.raises(DemistoException) as excinfo:
        get_proccesses_ran_on_command(ioc_type='test', value='mock', device_id='123')
    assert expected_error == excinfo.value.args[0]


def test_search_device_command(requests_mock):
    """
    Test search_device_command with a successful id
    Given
     - There is a device that is found
    When
     - The user is running cs-falcon-search-device with an id
    Then
     - Return a CrowdStrike context output
     - Return an Endpoint context output
     """
    from CrowdStrikeFalcon import search_device_command
    response = {'resources': {'meta': {'query_time': 0.010188508, 'pagination': {'offset': 1, 'limit': 100, 'total': 1},
                                       'powered_by': 'device-api', 'trace_id': 'c876614b-da71-4942-88db-37b939a78eb3'},
                              'resources': ['15dbb9d8f06b45fe9f61eb46e829d986'], 'errors': []}}
    device_context = {'ID': 'identifier_number', 'ExternalIP': '1.1.1.1', 'MacAddress': '42-01-0a-80-00-07',
                      'Hostname': 'FALCON-CROWDSTR', 'FirstSeen': '2020-02-10T12:40:18Z',
                      'LastSeen': '2021-04-05T13:48:12Z', 'LocalIP': '1.1.1.1', 'OS': 'Windows Server 2019',
                      'Status': 'normal'}
    endpoint_context = {'Hostname': 'FALCON-CROWDSTR', 'ID': 'identifier_number', 'IPAddress': '1.1.1.1',
                        'MACAddress': '42-01-0a-80-00-07', 'OS': 'Windows', 'OSVersion': 'Windows Server 2019',
                        'Status': 'Online', 'Vendor': 'CrowdStrike Falcon'}

    requests_mock.get(
        f'{SERVER_URL}/devices/queries/devices/v1',
        json=response,
        status_code=200,
    )
    requests_mock.get(
        f'{SERVER_URL}/devices/entities/devices/v1?ids=meta&ids=resources&ids=errors',
        json=test_data2,
        status_code=200,
    )

    outputs = search_device_command()
    result = outputs[0].to_context()

    context = result.get('EntryContext')
    for key, value in context.items():
        if 'Device' in key:
            assert context[key] == device_context
        if 'Endpoint' in key:
            assert context[key] == [endpoint_context]


def test_get_endpint_command(requests_mock, mocker):
    """
    Test get_endpint_command with a successful id
    Given
     - There is a device that is found
    When
     - The user is running cs-falcon-search-device with an id
    Then
     - Return an Endpoint context output
     """
    from CrowdStrikeFalcon import get_endpoint_command
    response = {'resources': {'meta': {'query_time': 0.010188508, 'pagination': {'offset': 1, 'limit': 100, 'total': 1},
                                       'powered_by': 'device-api', 'trace_id': 'c876614b-da71-4942-88db-37b939a78eb3'},
                              'resources': ['15dbb9d8f06b45fe9f61eb46e829d986'], 'errors': []}}
    endpoint_context = {'Hostname': 'FALCON-CROWDSTR', 'ID': 'identifier_number', 'IPAddress': '1.1.1.1',
                        'MACAddress': '42-01-0a-80-00-07', 'OS': 'Windows', 'OSVersion': 'Windows Server 2019',
                        'Status': 'Online', 'Vendor': 'CrowdStrike Falcon'}

    requests_mock.get(
        f'{SERVER_URL}/devices/queries/devices/v1',
        json=response,
        status_code=200,
    )
    requests_mock.get(
        f'{SERVER_URL}/devices/entities/devices/v1?ids=meta&ids=resources&ids=errors',
        json=test_data2,
        status_code=200,
    )

    mocker.patch.object(demisto, 'args', return_value={'id': 'dentifier_numbe'})

    outputs = get_endpoint_command()
    result = outputs[0].to_context()
    context = result.get('EntryContext')

    assert context['Endpoint(val.ID && val.ID == obj.ID)'] == [endpoint_context]


def test_create_hostgroup_invalid(requests_mock, mocker):
    """
    Test Create hostgroup with valid args with unsuccessful args
    Given
     - Invalid arguments for hostgroup
    When
     - Calling create hostgroup command
    Then
     - Throw an error
     """
    from CrowdStrikeFalcon import create_host_group_command
    response_data = load_json('test_data/test_create_hostgroup_invalid_data.json')
    requests_mock.post(
        f'{SERVER_URL}/devices/entities/host-groups/v1',
        json=response_data,
        status_code=400,
        reason='Bad Request'
    )
    with pytest.raises(SystemExit):
        create_host_group_command(name="dem test",
                                  description="dem des",
                                  group_type='static',
                                  assignment_rule="device_id:[''],hostname:['falcon-crowdstrike-sensor-centos7']")


def test_update_hostgroup_invalid(requests_mock):
    """
    Test Create hostgroup with valid args with unsuccessful args
    Given
     - Invalid arguments for hostgroup
    When
     - Calling create hostgroup command
    Then
     - Throw an error
     """
    from CrowdStrikeFalcon import update_host_group_command
    response_data = load_json('test_data/test_create_hostgroup_invalid_data.json')
    requests_mock.patch(
        f'{SERVER_URL}/devices/entities/host-groups/v1',
        json=response_data,
        status_code=400,
        reason='Bad Request'
    )
    with pytest.raises(SystemExit):
        update_host_group_command(
            host_group_id='b1a0cd73ecab411581cbe467fc3319f5',
            name="dem test",
            description="dem des",
            assignment_rule="device_id:[''],hostname:['falcon-crowdstrike-sensor-centos7']")


@pytest.mark.parametrize('status, expected_status_api', [('New', "20"),
                                                         ('Reopened', "25"),
                                                         ('In Progress', "30"),
                                                         ('Closed', "40")])
def test_resolve_incidents(requests_mock, status, expected_status_api):
    """
    Test Create resolve incidents with valid status code
    Given
     - Valid status, as expected by product description
    When
     - Calling resolve incident command
    Then
     - Map the status to the status number that the api expects
     """
    from CrowdStrikeFalcon import resolve_incident_command
    m = requests_mock.post(
        f'{SERVER_URL}/incidents/entities/incident-actions/v1',
        json={})
    resolve_incident_command(['test'], status)
    assert m.last_request.json()['action_parameters'][0]['value'] == expected_status_api


@pytest.mark.parametrize('status', ['', 'new', 'BAD ARG'])
def test_resolve_incident_invalid(status):
    """
    Test Create resolve incidents with invalid status code
    Given
     - Invalid status, which is not expected by product description
    When
     - Calling resolve incident command
    Then
     - Throw an error
     """
    from CrowdStrikeFalcon import resolve_incident_command
    with pytest.raises(DemistoException):
        resolve_incident_command(['test'], status)


def test_list_host_group_members(requests_mock):
    """
    Test list host group members with not arguments given
    Given
     - No arguments given, as is
    When
     - Calling list_host_group_members_command
    Then
     - Return all the hosts
     """
    from CrowdStrikeFalcon import list_host_group_members_command
    test_list_hostgroup_members_data = load_json('test_data/test_list_hostgroup_members_data.json')
    requests_mock.get(
        f'{SERVER_URL}/devices/combined/host-group-members/v1',
        json=test_list_hostgroup_members_data,
        status_code=200
    )
    command_results = list_host_group_members_command()
    expected_results = load_json('test_data/expected_list_hostgroup_members_results.json')
    for expected_results, ectual_results in zip(expected_results, command_results.outputs):
        assert expected_results == ectual_results


def test_upload_batch_custom_ioc_command(requests_mock):
    """
    Test cs-falcon-batch-upload-custom-ioc when an upload of iocs batch is successful

    Given:
     - The user tries to create multiple IOCs
    When:
     - The server creates IOCs
    Then:
     - Return a human readable result with appropriate message
     - Do populate the entry context with the right values
    """
    from CrowdStrikeFalcon import upload_batch_custom_ioc_command
    ioc_response = {
        'meta': {'query_time': 0.132378491, 'pagination': {'limit': 0, 'total': 2}, 'powered_by': 'ioc-manager',
                 'trace_id': '121f377b-016a-4e34-bca7-992cec821ab3'}, 'errors': None, 'resources': [
            {'id': '1196afeae04528228e782d4efc0c1d8257554dcd99552e1151ca3a3d2eed03f1', 'type': 'ipv4',
             'value': '8.9.6.8', 'source': 'Cortex XSOAR', 'action': 'no_action', 'mobile_action': 'no_action',
             'severity': 'informational', 'platforms': ['linux'], 'expiration': '2022-02-16T11:41:01Z',
             'expired': False, 'deleted': False, 'applied_globally': True, 'from_parent': False,
             'created_on': '2022-02-15T11:42:17.397548307Z', 'created_by': '2bf188d347e44e08946f2e61ef590c24',
             'modified_on': '2022-02-15T11:42:17.397548307Z', 'modified_by': '2bf188d347e44e08946f2e61ef590c24'},
            {'id': '1156f19c5a384117e7e6023f467ed3b58412ddd5d0591872f3a111335fae79a5', 'type': 'ipv4',
             'value': '4.5.8.6', 'source': 'Cortex XSOAR', 'action': 'no_action', 'mobile_action': 'no_action',
             'severity': 'informational', 'platforms': ['linux'], 'expiration': '2022-02-16T11:40:47Z',
             'expired': False, 'deleted': False, 'applied_globally': True, 'from_parent': False,
             'created_on': '2022-02-15T11:42:17.397548307Z', 'created_by': '2bf188d347e44e08946f2e61ef590c24',
             'modified_on': '2022-02-15T11:42:17.397548307Z', 'modified_by': '2bf188d347e44e08946f2e61ef590c24'}]}

    requests_mock.post(
        f'{SERVER_URL}/iocs/entities/indicators/v1',
        json=ioc_response,
        status_code=200,
    )
    results = upload_batch_custom_ioc_command(json.dumps(IOCS_JSON_LIST))
    assert '2022-02-16T11:41:01Z | 1196afeae04528228e782d4efc0c1d8257554dcd99552e1151ca3a3d2eed03f1 | ' \
           '2bf188d347e44e08946f2e61ef590c24 | 2022-02-15T11:42:17.397548307Z | linux | informational | Cortex XSOAR ' \
           '| ipv4 | 8.9.6.8 |' in results[0]["HumanReadable"]

    assert '2022-02-16T11:40:47Z | 1156f19c5a384117e7e6023f467ed3b58412ddd5d0591872f3a111335fae79a5 | ' \
           '2bf188d347e44e08946f2e61ef590c24 | 2022-02-15T11:42:17.397548307Z | linux | informational | Cortex XSOAR ' \
           '| ipv4 | 4.5.8.6 |' in results[1]["HumanReadable"]

    assert results[0]["EntryContext"]["CrowdStrike.IOC(val.ID === obj.ID)"][0]["Value"] == '8.9.6.8'
    assert results[1]["EntryContext"]["CrowdStrike.IOC(val.ID === obj.ID)"][0]["Value"] == '4.5.8.6'


@pytest.mark.parametrize('endpoint_status, status, is_isolated',
                         [('Normal', 'Online', ''),
                          ('normal', 'Online', ''),
                          ('containment_pending', '', 'Pending isolation'),
                          ('contained', '', 'Yes'),
                          ('lift_containment_pending', '', 'Pending unisolation'),
                          ])
def test_generate_status_field(endpoint_status, status, is_isolated):
    """
    Test valid call for generate status field
    Given
     - valid status
    When
     - Calling generate_status_field function
    Then
     - Return status and is_isolated
     """
    from CrowdStrikeFalcon import generate_status_fields
    assert (status, is_isolated) == generate_status_fields(endpoint_status)


def test_generate_status_field_invalid():
    """
    Test invalid call for generate status field
    Given
     - invalid status
    When
     - Calling generate_status_field function
    Then
     - Raise an exception
     """
    from CrowdStrikeFalcon import generate_status_fields
    with pytest.raises(DemistoException):
        generate_status_fields('unknown status')


def test_list_incident_summaries_command_no_given_ids(requests_mock, mocker):
    """
    Test list_incident_summaries_command without ids arg
    Given
     - No arguments given, as is
    When
     - The user is running list_incident_summaries_command with no ids
    Then
     - Function is executed properly and get_incidents_ids func was called once
     """
    from CrowdStrikeFalcon import list_incident_summaries_command

    query_response = {"errors": [], "meta": {"pagination": {"limit": 0, "offset": 0, "total": 0},
                                             "powered_by": "string", "query_time": 0, "trace_id": "string",
                                             "writes": {"resources_affected": 0}}, "resources": ['id1']}

    entity_response = {"errors": [],
                       "meta": {"pagination": {"limit": 0, "offset": 0, "total": 0}, "powered_by": "string"},
                       "resources": [{"assigned_to": "Test no ids", "assigned_to_name": "string", "cid": "string",
                                      "created": "2022-02-21T16:36:57.759Z", "description": "string",
                                      "end": "2022-02-21T16:36:57.759Z",
                                      "events_histogram": [{"count": 0}], "fine_score": 0, "host_ids": ["string"],
                                      "hosts": [{"agent_load_flags": "string", "tags": ["string"]}],
                                      "incident_id": "string", "incident_type": 0,
                                      "lm_host_ids": ["string"], "start": "2022-02-21T16:36:57.759Z", "state": "string",
                                      "status": 0,
                                      "tactics": ["string"], "tags": ["string"], "techniques": ["string"],
                                      "users": ["string"], "visibility": 0}]}

    requests_mock.get(
        f'{SERVER_URL}/incidents/queries/incidents/v1',
        json=query_response,
        status_code=200,
    )
    get_incidents_ids_func = requests_mock.post(
        f'{SERVER_URL}/incidents/entities/incidents/GET/v1',
        json=entity_response,
        status_code=200,
    )
    mocker.patch.object(demisto, 'args', return_value={})

    outputs = list_incident_summaries_command().outputs

    assert outputs[0]['assigned_to'] == 'Test no ids'
    assert get_incidents_ids_func.call_count == 1


def test_list_incident_summaries_command_with_given_ids(requests_mock, mocker):
    """
    Test list_incident_summaries_command with ids arg
    Given
     - ids
    When
     - The user is running list_incident_summaries_command with ids
    Then
     - Function is executed properly and get_incidents_ids func was not called
     """
    from CrowdStrikeFalcon import list_incident_summaries_command

    query_response = {"errors": [], "meta": {"pagination": {"limit": 0, "offset": 0, "total": 0},
                                             "powered_by": "string", "query_time": 0, "trace_id": "string",
                                             "writes": {"resources_affected": 0}}, "resources": ['id1']}

    entity_response = {"errors": [],
                       "meta": {"pagination": {"limit": 0, "offset": 0, "total": 0}, "powered_by": "string"},
                       "resources": [{"assigned_to": "Test with ids", "assigned_to_name": "string", "cid": "string",
                                      "created": "2022-02-21T16:36:57.759Z", "description": "string",
                                      "end": "2022-02-21T16:36:57.759Z",
                                      "events_histogram": [{"count": 0}], "fine_score": 0, "host_ids": ["string"],
                                      "hosts": [{"agent_load_flags": "string", "tags": ["string"]}],
                                      "incident_id": "string", "incident_type": 0,
                                      "lm_host_ids": ["string"], "start": "2022-02-21T16:36:57.759Z", "state": "string",
                                      "status": 0,
                                      "tactics": ["string"], "tags": ["string"], "techniques": ["string"],
                                      "users": ["string"], "visibility": 0}]}

    get_incidents_ids_func = requests_mock.get(
        f'{SERVER_URL}/incidents/queries/incidents/v1',
        json=query_response,
        status_code=200,
    )
    requests_mock.post(
        f'{SERVER_URL}/incidents/entities/incidents/GET/v1',
        json=entity_response,
        status_code=200,
    )
    mocker.patch.object(demisto, 'args', return_value={'ids': 'id1,id2'})

    outputs = list_incident_summaries_command().outputs

    assert outputs[0]['assigned_to'] == 'Test with ids'
    assert get_incidents_ids_func.call_count == 0


<<<<<<< HEAD
remote_incident_id = 'inc:afb5d1512a00480f53e9ad91dc3e4b55:1cf23a95678a421db810e11b5db693bd'
remote_detection_id = 'ldt:15dbb9d8f06b89fe9f61eb46e829d986:528715079668'


def test_get_remote_data_command():
    from CrowdStrikeFalcon import get_remote_data_command
    pass


def test_find_incident_type():
    from CrowdStrikeFalcon import find_incident_type, IncidentType
    pass


def test_get_remote_incident_data():
    from CrowdStrikeFalcon import get_remote_incident_data
    pass


def test_get_remote_detection_data():
    from CrowdStrikeFalcon import get_remote_detection_data
    pass


def test_set_xsoar_entries():
    from CrowdStrikeFalcon import set_xsoar_entries
    pass


keeping_delta = ({'incident_type': 'incident'}, {}, [], {'incident_type': 'incident'})

keeping_empty_delta = ({}, {}, [], {})

no_nested_fields = ({'incident_type': 'incident'}, response_incident, ['state', 'status', 'tags'],
                    {'incident_type': 'incident', 'state': 'closed', 'status': 20, 'tags': ['Objective/Keep Access']})

fields_not_existing = ({}, response_incident, ['tactics.', 'techniques', 'objectives'], {})

field_nested_dict_in_list = ({'incident_type': 'incident'}, response_incident, ['state', 'hosts.hostname'],
                             {'incident_type': 'incident', 'state': 'closed', 'hosts.hostname': 'SFO-M-Y81WHJ'})

field_nested_in_dict = ({}, response_detection, ['behaviors.tactic', 'behaviors.scenario', 'behaviors.objective',
                                                 'behaviors.technique'],
                        {'behaviors.objective': 'Falcon Detection Method', 'behaviors.scenario': 'suspicious_activity',
                         'behaviors.tactic': 'Malware', 'behaviors.technique': 'Malicious File'})

fields_nested_all_options = ({'incident_type': 'detection'}, response_detection,
                             ['status', 'severity', 'behaviors.tactic', 'behaviors.scenario', 'behaviors.objective',
                              'behaviors.technique', 'device.hostname'],
                             {'incident_type': 'detection', 'status': 'new', 'behaviors.objective': 'Falcon Detection Method',
                              'behaviors.scenario': 'suspicious_activity', 'behaviors.tactic': 'Malware',
                              'behaviors.technique': 'Malicious File', 'device.hostname': 'FALCON-CROWDSTR'})


@pytest.mark.parametrize('delta, mirrored_data, mirroring_fields, output',
                         [keeping_delta, keeping_empty_delta, no_nested_fields, fields_not_existing, field_nested_dict_in_list,
                          field_nested_in_dict, fields_nested_all_options])
def test_set_delta(delta, mirrored_data, mirroring_fields, output):
    """
    Given:
        get-remote-data command runs and determines what the delta is

    When:
        get-remote-data command runs when mirroring in

    Then:
        The delta is set correctly, also for nested fields
    """
    from CrowdStrikeFalcon import set_delta

    set_delta(delta, mirrored_data, mirroring_fields)
    assert delta == output


def test_get_modified_remote_data_command():
    from CrowdStrikeFalcon import get_modified_remote_data_command
    pass


def test_update_detection_request():
    from CrowdStrikeFalcon import update_detection_request
    pass


def test_update_remote_system_command():
    from CrowdStrikeFalcon import update_remote_system_command
    pass


detection_closed_in_xsoar = ({}, IncidentStatus.DONE, True, 'closed')
detection_status_closed = ({'status': 'closed'}, IncidentStatus.ACTIVE, False, 'closed')
detection_update_status_true_close_remote = ({'status': 'new'}, IncidentStatus.ACTIVE, True, 'new')
detection_update_status_false_close_remote = ({'status': 'in_progress'}, IncidentStatus.ACTIVE, False, 'in_progress')
detection_update_by_status_dont_close = ({'status': 'false_positive'}, IncidentStatus.DONE, False, 'false_positive')
detection_didnt_change = ({}, IncidentStatus.ACTIVE, False, '')


@pytest.mark.parametrize('delta, inc_status, close_in_cs_falcon, detection_request_status',
                         [detection_closed_in_xsoar, detection_status_closed, detection_update_status_true_close_remote,
                          detection_update_status_false_close_remote, detection_update_by_status_dont_close,
                          detection_didnt_change])
def test_update_remote_detection(mocker, delta, inc_status, close_in_cs_falcon, detection_request_status):
    from CrowdStrikeFalcon import update_remote_detection
    mocker.patch.object(demisto, 'params', return_value={'close_in_cs_falcon': close_in_cs_falcon})
    mock_update_detection_request = mocker.patch('CrowdStrikeFalcon.update_detection_request')
    update_remote_detection(delta, inc_status, remote_detection_id)
    if detection_request_status:
        assert mock_update_detection_request.call_args[0][1] == detection_request_status
    else:
        assert mock_update_detection_request.call_count == 0


incident_closed_in_xsoar = ({}, IncidentStatus.DONE, True, 'Closed')
incident_status_closed = ({'status': 'Closed'}, IncidentStatus.ACTIVE, False, 'Closed')
incident_update_status_true_close_remote = ({'status': 'New'}, IncidentStatus.ACTIVE, True, 'New')
incident_update_status_false_close_remote = ({'status': 'In Progress'}, IncidentStatus.ACTIVE, False, 'In Progress')
incident_update_by_status_dont_close = ({'status': 'New'}, IncidentStatus.DONE, False, 'New')
incident_didnt_change = ({}, IncidentStatus.ACTIVE, False, '')


@pytest.mark.parametrize('delta, inc_status, close_in_cs_falcon, resolve_incident_status',
                         [incident_closed_in_xsoar, incident_status_closed, incident_update_status_true_close_remote,
                          incident_update_status_false_close_remote, incident_update_by_status_dont_close, incident_didnt_change])
def test_update_remote_incident_status(mocker, delta, inc_status, close_in_cs_falcon, resolve_incident_status):
    from CrowdStrikeFalcon import update_remote_incident_status
    mocker.patch.object(demisto, 'params', return_value={'close_in_cs_falcon': close_in_cs_falcon})
    mock_resolve_incident = mocker.patch('CrowdStrikeFalcon.resolve_incident')
    update_remote_incident_status(delta, inc_status, remote_incident_id)
    if resolve_incident_status:
        assert mock_resolve_incident.call_args[0][1] == resolve_incident_status
    else:
        assert mock_resolve_incident.call_count == 0


def test_update_remote_incident_tags(mocker):
    from CrowdStrikeFalcon import update_remote_incident_tags
    mocker.patch('CrowdStrikeFalcon.get_previous_tags', return_value={'tag_stays', 'old_tag'})
    mock_remote_incident_handle_tags = mocker.patch('CrowdStrikeFalcon.remote_incident_handle_tags')
    update_remote_incident_tags({'tag': ['new_tag', 'tag_stays']}, remote_incident_id)
    assert mock_remote_incident_handle_tags.call_args_list[0].args[0] == {'new_tag'}
    assert mock_remote_incident_handle_tags.call_args_list[0].args[1] == 'add_tag'
    assert mock_remote_incident_handle_tags.call_args_list[1].args[0] == {'old_tag'}
    assert mock_remote_incident_handle_tags.call_args_list[1].args[1] == 'delete_tag'


def test_get_previous_tags(mocker):
    from CrowdStrikeFalcon import get_previous_tags
    incident_response = {'meta': {'query_time': 0.013811475, 'powered_by': 'incident-api',
                                  'trace_id': '7fce39d4-d695-4aac-bdcf-2d9138bea57c'},
                         'resources': [response_incident],
                         'errors': []}
    mock_get_incidents_entities = mocker.patch('CrowdStrikeFalcon.get_incidents_entities', return_value=incident_response)
    assert get_previous_tags(remote_incident_id) == set(response_incident["tags"])
    assert mock_get_incidents_entities.call_args[0][0] == [remote_incident_id]


no_tags = (set(), 'add_tag')
one_tag_add = ({'tag1'}, 'add_tag')
one_tag_delete = ({'Tag2'}, 'delete_tag')
add_tags = ({'Objective/Keep Access', 'Detected', 'ignored'}, 'add_tag')
delete_tags = ({'Objective/Keep Access', 'detected', 'Ignored'}, 'delete_tag')


@pytest.mark.parametrize('tags, action_name',
                         [no_tags, one_tag_add, one_tag_delete, add_tags, delete_tags])
def test_remote_incident_handle_tags(mocker, tags, action_name):
    from CrowdStrikeFalcon import remote_incident_handle_tags
    mock_update_incident_request = mocker.patch('CrowdStrikeFalcon.update_incident_request')
    remote_incident_handle_tags(tags, action_name, remote_incident_id)
    assert mock_update_incident_request.call_count == len(tags)
    if len(tags):
        assert mock_update_incident_request.call_args[0][2] == action_name


def test_get_mapping_fields_command():
    from CrowdStrikeFalcon import get_mapping_fields_command
    pass
=======
def test_parse_rtr_command_response_host_exists_stderr_output():
    from CrowdStrikeFalcon import parse_rtr_command_response
    response_data = load_json('test_data/rtr_outputs_with_stderr.json')
    parsed_result = parse_rtr_command_response(response_data, ["1"])
    assert len(parsed_result) == 1
    assert parsed_result[0].get('HostID') == "1"
    assert parsed_result[0].get('Error') == "Cannot find a process with the process identifier 5260."


def test_parse_rtr_command_response_host_exists_error_output():
    from CrowdStrikeFalcon import parse_rtr_command_response
    response_data = load_json('test_data/rtr_outputs_with_error.json')
    parsed_result = parse_rtr_command_response(response_data, ["1"])
    assert len(parsed_result) == 1
    assert parsed_result[0].get('HostID') == "1"
    assert parsed_result[0].get('Error') == "Some error"


def test_parse_rtr_command_response_host_not_exist():
    from CrowdStrikeFalcon import parse_rtr_command_response
    response_data = load_json('test_data/rtr_outputs_host_not_exist.json')
    parsed_result = parse_rtr_command_response(response_data, ["1", "2"])
    assert len(parsed_result) == 2
    for res in parsed_result:
        if res.get('HostID') == "1":
            assert res.get('Error') == "Success"
        elif res.get('HostID') == "2":
            assert res.get('Error') == "The host ID was not found."


def test_parse_rtr_stdout_response(mocker):
    from CrowdStrikeFalcon import parse_rtr_stdout_response
    response_data = load_json('test_data/rtr_list_processes_response.json')
    mocker.patch('CrowdStrikeFalcon.fileResult',
                 return_value={'Contents': '', 'ContentsFormat': 'text', 'Type': 3, 'File': 'netstat-1', 'FileID': 'c'})
    parsed_result = parse_rtr_stdout_response(["1"], response_data, "netstat")
    assert parsed_result[0][0].get('Stdout') == "example stdout"
    assert parsed_result[0][0].get('FileName') == "netstat-1"
    assert parsed_result[1][0].get('File') == "netstat-1"


@pytest.mark.parametrize('failed_devices, all_requested_devices, expected_result', [
    ({}, ["id1", "id2"], ""),
    ({'id1': "some error"}, ["id1", "id2"], "Note: you don't see the following IDs in the results as the request was"
                                            " failed for them. \nID id1 failed as it was not found. \n"),
])
def test_add_error_message(failed_devices, all_requested_devices, expected_result):
    from CrowdStrikeFalcon import add_error_message
    assert add_error_message(failed_devices, all_requested_devices) == expected_result


@pytest.mark.parametrize('failed_devices, all_requested_devices', [
    ({'id1': "some error", 'id2': "some error"}, ["id1", "id2"]),
    ({'id1': "some error1", 'id2': "some error2"}, ["id1", "id2"]),
])
def test_add_error_message_raise_error(failed_devices, all_requested_devices):
    from CrowdStrikeFalcon import add_error_message
    with raises(DemistoException,
                match=f'CrowdStrike Falcon The command was failed with the errors: {failed_devices}'):
        add_error_message(failed_devices, all_requested_devices)


def test_rtr_kill_process_command(mocker):
    from CrowdStrikeFalcon import rtr_kill_process_command
    mocker.patch('CrowdStrikeFalcon.init_rtr_batch_session', return_value="1")
    response_data = load_json('test_data/rtr_general_response.json')
    args = {'host_id': "1", 'process_ids': "2,3"}
    mocker.patch('CrowdStrikeFalcon.execute_run_batch_write_cmd_with_timer', return_value=response_data)
    parsed_result = rtr_kill_process_command(args).outputs
    for res in parsed_result:
        assert res.get('Error') == "Success"


@pytest.mark.parametrize('operating_system, expected_result', [
    ("Windows", 'rm test.txt --force'),
    ("Linux", 'rm test.txt -r -d'),
    ("Mac", 'rm test.txt -r -d'),
    ("bla", ""),
])
def test_match_remove_command_for_os(operating_system, expected_result):
    from CrowdStrikeFalcon import match_remove_command_for_os
    assert match_remove_command_for_os(operating_system, "test.txt") == expected_result


def test_rtr_remove_file_command(mocker):
    from CrowdStrikeFalcon import rtr_remove_file_command
    mocker.patch('CrowdStrikeFalcon.init_rtr_batch_session', return_value="1")
    response_data = load_json('test_data/rtr_general_response.json')
    args = {'host_ids': "1", 'file_path': "c:\\test", 'os': "Windows"}
    mocker.patch('CrowdStrikeFalcon.execute_run_batch_write_cmd_with_timer', return_value=response_data)
    parsed_result = rtr_remove_file_command(args).outputs
    for res in parsed_result:
        assert res.get('Error') == "Success"


def test_rtr_read_registry_keys_command(mocker):
    from CrowdStrikeFalcon import rtr_read_registry_keys_command
    mocker.patch('CrowdStrikeFalcon.init_rtr_batch_session', return_value="1")
    response_data = load_json('test_data/rtr_general_response.json')
    args = {'host_ids': "1", 'registry_keys': "key", 'os': "Windows"}
    mocker.patch('CrowdStrikeFalcon.execute_run_batch_write_cmd_with_timer', return_value=response_data)
    mocker.patch('CrowdStrikeFalcon.fileResult',
                 return_value={'Contents': '', 'ContentsFormat': 'text', 'Type': 3, 'File': 'netstat-1', 'FileID': 'c'})
    parsed_result = rtr_read_registry_keys_command(args)
    assert len(parsed_result) == 2
    assert "reg-1key" in parsed_result[0].readable_output
>>>>>>> 213d13d5
<|MERGE_RESOLUTION|>--- conflicted
+++ resolved
@@ -3660,7 +3660,114 @@
     assert get_incidents_ids_func.call_count == 0
 
 
-<<<<<<< HEAD
+def test_parse_rtr_command_response_host_exists_stderr_output():
+    from CrowdStrikeFalcon import parse_rtr_command_response
+    response_data = load_json('test_data/rtr_outputs_with_stderr.json')
+    parsed_result = parse_rtr_command_response(response_data, ["1"])
+    assert len(parsed_result) == 1
+    assert parsed_result[0].get('HostID') == "1"
+    assert parsed_result[0].get('Error') == "Cannot find a process with the process identifier 5260."
+
+
+def test_parse_rtr_command_response_host_exists_error_output():
+    from CrowdStrikeFalcon import parse_rtr_command_response
+    response_data = load_json('test_data/rtr_outputs_with_error.json')
+    parsed_result = parse_rtr_command_response(response_data, ["1"])
+    assert len(parsed_result) == 1
+    assert parsed_result[0].get('HostID') == "1"
+    assert parsed_result[0].get('Error') == "Some error"
+
+
+def test_parse_rtr_command_response_host_not_exist():
+    from CrowdStrikeFalcon import parse_rtr_command_response
+    response_data = load_json('test_data/rtr_outputs_host_not_exist.json')
+    parsed_result = parse_rtr_command_response(response_data, ["1", "2"])
+    assert len(parsed_result) == 2
+    for res in parsed_result:
+        if res.get('HostID') == "1":
+            assert res.get('Error') == "Success"
+        elif res.get('HostID') == "2":
+            assert res.get('Error') == "The host ID was not found."
+
+
+def test_parse_rtr_stdout_response(mocker):
+    from CrowdStrikeFalcon import parse_rtr_stdout_response
+    response_data = load_json('test_data/rtr_list_processes_response.json')
+    mocker.patch('CrowdStrikeFalcon.fileResult',
+                 return_value={'Contents': '', 'ContentsFormat': 'text', 'Type': 3, 'File': 'netstat-1', 'FileID': 'c'})
+    parsed_result = parse_rtr_stdout_response(["1"], response_data, "netstat")
+    assert parsed_result[0][0].get('Stdout') == "example stdout"
+    assert parsed_result[0][0].get('FileName') == "netstat-1"
+    assert parsed_result[1][0].get('File') == "netstat-1"
+
+
+@pytest.mark.parametrize('failed_devices, all_requested_devices, expected_result', [
+    ({}, ["id1", "id2"], ""),
+    ({'id1': "some error"}, ["id1", "id2"], "Note: you don't see the following IDs in the results as the request was"
+                                            " failed for them. \nID id1 failed as it was not found. \n"),
+])
+def test_add_error_message(failed_devices, all_requested_devices, expected_result):
+    from CrowdStrikeFalcon import add_error_message
+    assert add_error_message(failed_devices, all_requested_devices) == expected_result
+
+
+@pytest.mark.parametrize('failed_devices, all_requested_devices', [
+    ({'id1': "some error", 'id2': "some error"}, ["id1", "id2"]),
+    ({'id1': "some error1", 'id2': "some error2"}, ["id1", "id2"]),
+])
+def test_add_error_message_raise_error(failed_devices, all_requested_devices):
+    from CrowdStrikeFalcon import add_error_message
+    with raises(DemistoException,
+                match=f'CrowdStrike Falcon The command was failed with the errors: {failed_devices}'):
+        add_error_message(failed_devices, all_requested_devices)
+
+
+def test_rtr_kill_process_command(mocker):
+    from CrowdStrikeFalcon import rtr_kill_process_command
+    mocker.patch('CrowdStrikeFalcon.init_rtr_batch_session', return_value="1")
+    response_data = load_json('test_data/rtr_general_response.json')
+    args = {'host_id': "1", 'process_ids': "2,3"}
+    mocker.patch('CrowdStrikeFalcon.execute_run_batch_write_cmd_with_timer', return_value=response_data)
+    parsed_result = rtr_kill_process_command(args).outputs
+    for res in parsed_result:
+        assert res.get('Error') == "Success"
+
+
+@pytest.mark.parametrize('operating_system, expected_result', [
+    ("Windows", 'rm test.txt --force'),
+    ("Linux", 'rm test.txt -r -d'),
+    ("Mac", 'rm test.txt -r -d'),
+    ("bla", ""),
+])
+def test_match_remove_command_for_os(operating_system, expected_result):
+    from CrowdStrikeFalcon import match_remove_command_for_os
+    assert match_remove_command_for_os(operating_system, "test.txt") == expected_result
+
+
+def test_rtr_remove_file_command(mocker):
+    from CrowdStrikeFalcon import rtr_remove_file_command
+    mocker.patch('CrowdStrikeFalcon.init_rtr_batch_session', return_value="1")
+    response_data = load_json('test_data/rtr_general_response.json')
+    args = {'host_ids': "1", 'file_path': "c:\\test", 'os': "Windows"}
+    mocker.patch('CrowdStrikeFalcon.execute_run_batch_write_cmd_with_timer', return_value=response_data)
+    parsed_result = rtr_remove_file_command(args).outputs
+    for res in parsed_result:
+        assert res.get('Error') == "Success"
+
+
+def test_rtr_read_registry_keys_command(mocker):
+    from CrowdStrikeFalcon import rtr_read_registry_keys_command
+    mocker.patch('CrowdStrikeFalcon.init_rtr_batch_session', return_value="1")
+    response_data = load_json('test_data/rtr_general_response.json')
+    args = {'host_ids': "1", 'registry_keys': "key", 'os': "Windows"}
+    mocker.patch('CrowdStrikeFalcon.execute_run_batch_write_cmd_with_timer', return_value=response_data)
+    mocker.patch('CrowdStrikeFalcon.fileResult',
+                 return_value={'Contents': '', 'ContentsFormat': 'text', 'Type': 3, 'File': 'netstat-1', 'FileID': 'c'})
+    parsed_result = rtr_read_registry_keys_command(args)
+    assert len(parsed_result) == 2
+    assert "reg-1key" in parsed_result[0].readable_output
+
+
 remote_incident_id = 'inc:afb5d1512a00480f53e9ad91dc3e4b55:1cf23a95678a421db810e11b5db693bd'
 remote_detection_id = 'ldt:15dbb9d8f06b89fe9f61eb46e829d986:528715079668'
 
@@ -3837,112 +3944,4 @@
 
 def test_get_mapping_fields_command():
     from CrowdStrikeFalcon import get_mapping_fields_command
-    pass
-=======
-def test_parse_rtr_command_response_host_exists_stderr_output():
-    from CrowdStrikeFalcon import parse_rtr_command_response
-    response_data = load_json('test_data/rtr_outputs_with_stderr.json')
-    parsed_result = parse_rtr_command_response(response_data, ["1"])
-    assert len(parsed_result) == 1
-    assert parsed_result[0].get('HostID') == "1"
-    assert parsed_result[0].get('Error') == "Cannot find a process with the process identifier 5260."
-
-
-def test_parse_rtr_command_response_host_exists_error_output():
-    from CrowdStrikeFalcon import parse_rtr_command_response
-    response_data = load_json('test_data/rtr_outputs_with_error.json')
-    parsed_result = parse_rtr_command_response(response_data, ["1"])
-    assert len(parsed_result) == 1
-    assert parsed_result[0].get('HostID') == "1"
-    assert parsed_result[0].get('Error') == "Some error"
-
-
-def test_parse_rtr_command_response_host_not_exist():
-    from CrowdStrikeFalcon import parse_rtr_command_response
-    response_data = load_json('test_data/rtr_outputs_host_not_exist.json')
-    parsed_result = parse_rtr_command_response(response_data, ["1", "2"])
-    assert len(parsed_result) == 2
-    for res in parsed_result:
-        if res.get('HostID') == "1":
-            assert res.get('Error') == "Success"
-        elif res.get('HostID') == "2":
-            assert res.get('Error') == "The host ID was not found."
-
-
-def test_parse_rtr_stdout_response(mocker):
-    from CrowdStrikeFalcon import parse_rtr_stdout_response
-    response_data = load_json('test_data/rtr_list_processes_response.json')
-    mocker.patch('CrowdStrikeFalcon.fileResult',
-                 return_value={'Contents': '', 'ContentsFormat': 'text', 'Type': 3, 'File': 'netstat-1', 'FileID': 'c'})
-    parsed_result = parse_rtr_stdout_response(["1"], response_data, "netstat")
-    assert parsed_result[0][0].get('Stdout') == "example stdout"
-    assert parsed_result[0][0].get('FileName') == "netstat-1"
-    assert parsed_result[1][0].get('File') == "netstat-1"
-
-
-@pytest.mark.parametrize('failed_devices, all_requested_devices, expected_result', [
-    ({}, ["id1", "id2"], ""),
-    ({'id1': "some error"}, ["id1", "id2"], "Note: you don't see the following IDs in the results as the request was"
-                                            " failed for them. \nID id1 failed as it was not found. \n"),
-])
-def test_add_error_message(failed_devices, all_requested_devices, expected_result):
-    from CrowdStrikeFalcon import add_error_message
-    assert add_error_message(failed_devices, all_requested_devices) == expected_result
-
-
-@pytest.mark.parametrize('failed_devices, all_requested_devices', [
-    ({'id1': "some error", 'id2': "some error"}, ["id1", "id2"]),
-    ({'id1': "some error1", 'id2': "some error2"}, ["id1", "id2"]),
-])
-def test_add_error_message_raise_error(failed_devices, all_requested_devices):
-    from CrowdStrikeFalcon import add_error_message
-    with raises(DemistoException,
-                match=f'CrowdStrike Falcon The command was failed with the errors: {failed_devices}'):
-        add_error_message(failed_devices, all_requested_devices)
-
-
-def test_rtr_kill_process_command(mocker):
-    from CrowdStrikeFalcon import rtr_kill_process_command
-    mocker.patch('CrowdStrikeFalcon.init_rtr_batch_session', return_value="1")
-    response_data = load_json('test_data/rtr_general_response.json')
-    args = {'host_id': "1", 'process_ids': "2,3"}
-    mocker.patch('CrowdStrikeFalcon.execute_run_batch_write_cmd_with_timer', return_value=response_data)
-    parsed_result = rtr_kill_process_command(args).outputs
-    for res in parsed_result:
-        assert res.get('Error') == "Success"
-
-
-@pytest.mark.parametrize('operating_system, expected_result', [
-    ("Windows", 'rm test.txt --force'),
-    ("Linux", 'rm test.txt -r -d'),
-    ("Mac", 'rm test.txt -r -d'),
-    ("bla", ""),
-])
-def test_match_remove_command_for_os(operating_system, expected_result):
-    from CrowdStrikeFalcon import match_remove_command_for_os
-    assert match_remove_command_for_os(operating_system, "test.txt") == expected_result
-
-
-def test_rtr_remove_file_command(mocker):
-    from CrowdStrikeFalcon import rtr_remove_file_command
-    mocker.patch('CrowdStrikeFalcon.init_rtr_batch_session', return_value="1")
-    response_data = load_json('test_data/rtr_general_response.json')
-    args = {'host_ids': "1", 'file_path': "c:\\test", 'os': "Windows"}
-    mocker.patch('CrowdStrikeFalcon.execute_run_batch_write_cmd_with_timer', return_value=response_data)
-    parsed_result = rtr_remove_file_command(args).outputs
-    for res in parsed_result:
-        assert res.get('Error') == "Success"
-
-
-def test_rtr_read_registry_keys_command(mocker):
-    from CrowdStrikeFalcon import rtr_read_registry_keys_command
-    mocker.patch('CrowdStrikeFalcon.init_rtr_batch_session', return_value="1")
-    response_data = load_json('test_data/rtr_general_response.json')
-    args = {'host_ids': "1", 'registry_keys': "key", 'os': "Windows"}
-    mocker.patch('CrowdStrikeFalcon.execute_run_batch_write_cmd_with_timer', return_value=response_data)
-    mocker.patch('CrowdStrikeFalcon.fileResult',
-                 return_value={'Contents': '', 'ContentsFormat': 'text', 'Type': 3, 'File': 'netstat-1', 'FileID': 'c'})
-    parsed_result = rtr_read_registry_keys_command(args)
-    assert len(parsed_result) == 2
-    assert "reg-1key" in parsed_result[0].readable_output
->>>>>>> 213d13d5
+    pass