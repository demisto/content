import pytest
import os
import json
import demistomock as demisto
from CommonServerPython import outputPaths, entryTypes

RETURN_ERROR_TARGET = 'CrowdStrikeFalcon.return_error'
SERVER_URL = 'https://4.4.4.4'


@pytest.fixture(autouse=True)
def get_access_token(requests_mock, mocker):
    mocker.patch.object(
        demisto,
        'params',
        return_value={
            'url': SERVER_URL,
            'proxy': True,
            'incidents_per_fetch': 2
        }
    )
    requests_mock.post(
        f'{SERVER_URL}/oauth2/token',
        json={
            'access_token': 'token'
        },
        status_code=200
    )


def test_timestamp_length_equalization():
    from CrowdStrikeFalcon import timestamp_length_equalization
    timestamp_in_millisecond = 1574585006000
    timestamp_in_seconds = 1574585015

    timestamp_in_millisecond_after, timestamp_in_seconds_after = timestamp_length_equalization(timestamp_in_millisecond,
                                                                                               timestamp_in_seconds)

    assert timestamp_in_millisecond_after == 1574585006000
    assert timestamp_in_seconds_after == 1574585015000

    timestamp_in_seconds_after, timestamp_in_millisecond_after = timestamp_length_equalization(timestamp_in_seconds,
                                                                                               timestamp_in_millisecond)

    assert timestamp_in_millisecond_after == 1574585006000
    assert timestamp_in_seconds_after == 1574585015000


def test_run_command_failure_sensor_offline(requests_mock, mocker):
    from CrowdStrikeFalcon import run_command
    return_error_mock = mocker.patch(RETURN_ERROR_TARGET)
    mocker.patch.object(
        demisto,
        'args',
        return_value={
            'host_ids': '284771ee197e422d5176d6634a62b934',
            'command_type': 'ls',
            'full_command': 'cd C:\\some_directory'
        }
    )
    error_object = {
        "meta": {
            "query_time": 0.505762223,
            "powered_by": "empower-api",
            "trace_id": "07kk11c3-496g-42df-9157-834e499e279d"
        },
        "batch_id": "",
        "resources": {
            "284771ee197e422d5176d6634a62b934": {
                "session_id": "",
                "complete": False,
                "stdout": "",
                "stderr": "",
                "aid": "284771ee197e422d5176d6634a62b934",
                "errors": [
                    {
                        "code": 40407,
                        "message": "Sensor appears to be offline"
                    }
                ],
                "query_time": 0
            }
        },
        "errors": [
            {
                "code": 404,
                "message": "no successful hosts initialized on RTR"
            }
        ]
    }
    requests_mock.post(
        f'{SERVER_URL}/real-time-response/combined/batch-init-session/v1',
        json={
            'batch_id': 'batch_id'
        },
        status_code=201
    )
    requests_mock.post(
        f'{SERVER_URL}/real-time-response/combined/batch-command/v1',
        json=error_object,
        status_code=404,
        reason='Not found'
    )
    run_command()
    assert return_error_mock.call_count == 1
    err_msg = return_error_mock.call_args[0][0]
    assert err_msg == 'Error in API call to CrowdStrike Falcon: code: 404 - ' \
                      'reason: Not found\nHost ID 284771ee197e422d5176d6634a62b934 - Sensor appears to be offline'


def test_run_command_read_scope(requests_mock, mocker):
    from CrowdStrikeFalcon import run_command
    response = {
        'meta': {
            'query_time': 1.178901572,
            'powered_by': 'empower-api',
            'trace_id': '07kk11c3-496g-42df-9157-834e499e279d'
        },
        'combined': {
            'resources': {
                '284771ee197e422d5176d6634a62b934': {
                    'session_id': '1113b475-2c28-4486-8617-d000b8f3bc8d',
                    'task_id': 'e0149c46-4ba0-48c9-9e98-49b806a0033f',
                    'complete': True,
                    'stdout': 'Directory listing for C:\\ -\n\n'
                              'Name                                     Type         Size (bytes)    Size (MB)       '
                              'Last Modified (UTC-5)     Created (UTC-5)          \n----                             '
                              '        ----         ------------    ---------       ---------------------     -------'
                              '--------          \n$Recycle.Bin                             <Directory>  --          '
                              '    --              11/27/2018 10:54:44 AM    9/15/2017 3:33:40 AM     \nITAYDI       '
                              '                            <Directory>  --              --              11/19/2018 1:'
                              '31:42 PM     11/19/2018 1:31:42 PM    ',
                    'stderr': '',
                    'base_command': 'ls',
                    'aid': '284771ee197e422d5176d6634a62b934',
                    'errors': None,
                    'query_time': 1.1783866060000001
                }
            }
        },
        'errors': []
    }
    mocker.patch.object(
        demisto,
        'args',
        return_value={
            'host_ids': '284771ee197e422d5176d6634a62b934',
            'command_type': 'ls',
            'full_command': 'ls C:\\'
        }
    )
    requests_mock.post(
        f'{SERVER_URL}/real-time-response/combined/batch-init-session/v1',
        json={
            'batch_id': 'batch_id'
        },
        status_code=201
    )
    requests_mock.post(
        f'{SERVER_URL}/real-time-response/combined/batch-command/v1',
        json=response,
        status_code=201
    )
    results = run_command()
    expected_results = {
        'CrowdStrike': {
            'Command': [{
                'HostID': '284771ee197e422d5176d6634a62b934',
                'SessionID': '1113b475-2c28-4486-8617-d000b8f3bc8d',
                'Stdout': 'Directory listing for C:\\ -\n\n'
                          'Name                                     Type         Size (bytes)    Size (MB)       '
                          'Last Modified (UTC-5)     Created (UTC-5)          \n----                             '
                          '        ----         ------------    ---------       ---------------------     -------'
                          '--------          \n$Recycle.Bin                             <Directory>  --          '
                          '    --              11/27/2018 10:54:44 AM    9/15/2017 3:33:40 AM     \nITAYDI       '
                          '                            <Directory>  --              --              11/19/2018 1:'
                          '31:42 PM     11/19/2018 1:31:42 PM    ',
                'Stderr': '',
                'BaseCommand': 'ls',
                'Command': 'ls C:\\'
            }]
        }
    }
    assert results['EntryContext'] == expected_results


def test_run_command_write_scope(requests_mock, mocker):
    from CrowdStrikeFalcon import run_command
    response = {
        "combined": {
            "resources": {
                "284771ee197e422d5176d6634a62b934": {
                    "aid": "284771ee197e422d5176d6634a62b934",
                    "base_command": "mkdir",
                    "complete": True,
                    "errors": None,
                    "query_time": 0.478191482,
                    "session_id": "ed0743e0-b156-4f98-8bbb-7a720a4192cf",
                    "stderr": "",
                    "stdout": "C:\\demistotest1",
                    "task_id": "e579eee6-ce7a-487c-8fef-439ebc9c3bc0"
                }
            }
        },
        "errors": [],
        "meta": {
            "powered_by": "empower-api",
            "query_time": 0.478696373,
            "trace_id": "07kk11c3-496g-42df-9157-834e499e279d"
        }
    }
    mocker.patch.object(
        demisto,
        'args',
        return_value={
            'host_ids': '284771ee197e422d5176d6634a62b934',
            'command_type': 'mkdir',
            'full_command': 'mkdir C:\\demistotest1',
            'scope': 'write'
        }
    )
    requests_mock.post(
        f'{SERVER_URL}/real-time-response/combined/batch-init-session/v1',
        json={
            'batch_id': 'batch_id'
        },
        status_code=201
    )
    requests_mock.post(
        f'{SERVER_URL}/real-time-response/combined/batch-active-responder-command/v1',
        json=response,
        status_code=201
    )
    results = run_command()
    expected_results = {
        'CrowdStrike': {
            'Command': [{
                'HostID': '284771ee197e422d5176d6634a62b934',
                'SessionID': 'ed0743e0-b156-4f98-8bbb-7a720a4192cf',
                'Stdout': 'C:\\demistotest1',
                'Stderr': '',
                'BaseCommand': 'mkdir',
                'Command': 'mkdir C:\\demistotest1'
            }]
        }
    }
    assert results['EntryContext'] == expected_results


def test_run_command_with_stderr(requests_mock, mocker):
    from CrowdStrikeFalcon import run_command
    response = {
        "combined": {
            "resources": {
                "284771ee197e422d5176d6634a62b934": {
                    "aid": "284771ee197e422d5176d6634a62b934",
                    "base_command": "runscript",
                    "complete": True,
                    "errors": None,
                    "query_time": 4.111527091,
                    "session_id": "4d41588e-8455-4f0f-a3ee-0515922a8d94",
                    "stderr": "The term 'somepowershellscript' is not recognized as the name of a cmdlet, function,"
                              " script file, or operable program. Check the spelling of the name, or if a path was "
                              "included, verify that the path is correct and try again.",
                    "stdout": "",
                    "task_id": "6d78e0ab-ec8a-4a5b-a948-1dca6381a9d1"
                }
            }
        },
        "errors": [],
        "meta": {
            "powered_by": "empower-api",
            "query_time": 4.112103195,
            "trace_id": "07kk11c3-496g-42df-9157-834e499e279d"
        }
    }
    mocker.patch.object(
        demisto,
        'args',
        return_value={
            'host_ids': '284771ee197e422d5176d6634a62b934',
            'command_type': 'runscript',
            'full_command': 'runscript -CloudFile=InvalidPowerShellScript',
            'scope': 'admin'
        }
    )
    requests_mock.post(
        f'{SERVER_URL}/real-time-response/combined/batch-init-session/v1',
        json={
            'batch_id': 'batch_id'
        },
        status_code=201
    )
    requests_mock.post(
        f'{SERVER_URL}/real-time-response/combined/batch-admin-command/v1',
        json=response,
        status_code=201
    )
    results = run_command()
    expected_results = {
        'CrowdStrike': {
            'Command': [{
                'HostID': '284771ee197e422d5176d6634a62b934',
                'SessionID': '4d41588e-8455-4f0f-a3ee-0515922a8d94',
                'Stdout': '',
                'Stderr': "The term 'somepowershellscript' is not recognized as the name of a cmdlet, function,"
                          " script file, or operable program. Check the spelling of the name, or if a path was "
                          "included, verify that the path is correct and try again.",
                'BaseCommand': 'runscript',
                'Command': 'runscript -CloudFile=InvalidPowerShellScript'
            }]
        }
    }
    assert results['EntryContext'] == expected_results


def test_run_script(requests_mock, mocker):
    from CrowdStrikeFalcon import run_script_command
    response = {
        "combined": {
            "resources": {
                "284771ee197e422d5176d6634a62b934": {
                    "aid": "284771ee197e422d5176d6634a62b934",
                    "base_command": "runscript",
                    "complete": True,
                    "errors": None,
                    "query_time": 4.111527091,
                    "session_id": "4d41588e-8455-4f0f-a3ee-0515922a8d94",
                    "stderr": "",
                    "stdout": 'Hello, World!',
                    "task_id": "6d78e0ab-ec8a-4a5b-a948-1dca6381a9d1"
                }
            }
        },
        "errors": [],
        "meta": {
            "powered_by": "empower-api",
            "query_time": 4.112103195,
            "trace_id": "07kk11c3-496g-42df-9157-834e499e279d"
        }
    }
    mocker.patch.object(
        demisto,
        'args',
        return_value={
            'host_id': '284771ee197e422d5176d6634a62b934',
            'raw': "Write-Output 'Hello, World!"
        }
    )
    requests_mock.post(
        f'{SERVER_URL}/real-time-response/combined/batch-init-session/v1',
        json={
            'batch_id': 'batch_id'
        },
        status_code=201
    )
    requests_mock.post(
        f'{SERVER_URL}/real-time-response/combined/batch-admin-command/v1',
        json=response,
        status_code=201
    )
    results = run_script_command()
    expected_results = {
        'CrowdStrike': {
            'Command': [{
                'HostID': '284771ee197e422d5176d6634a62b934',
                'SessionID': '4d41588e-8455-4f0f-a3ee-0515922a8d94',
                'Stdout': 'Hello, World!',
                'Stderr': '',
                'BaseCommand': 'runscript',
                'Command': "runscript -Raw=Write-Output 'Hello, World!"
            }]
        }
    }
    assert results['EntryContext'] == expected_results


def test_run_script_failure_bad_inputs(mocker):
    from CrowdStrikeFalcon import run_script_command

    # test failure given both script_name and raw arguments
    mocker.patch.object(
        demisto,
        'args',
        return_value={
            'script_name': 'iloveny',
            'raw': 'RAWR'
        }
    )
    with pytest.raises(ValueError) as e:
        run_script_command()
    assert str(e.value) == 'Only one of the arguments script_name or raw should be provided, not both.'

    # test failure none of the arguments script_name and raw given
    mocker.patch.object(
        demisto,
        'args',
        return_value={}
    )
    with pytest.raises(ValueError) as e:
        run_script_command()
    assert str(e.value) == 'One of the arguments script_name or raw must be provided, none given.'


def test_upload_script_given_content(requests_mock, mocker):
    from CrowdStrikeFalcon import upload_script_command
    response = {
        "meta": {
            "query_time": 0.782968846,
            "writes": {
                "resources_affected": 1
            },
            "powered_by": "empower",
            "trace_id": "07kk11c3-496g-42df-9157-834e499e279d"
        }
    }
    requests_mock.post(
        f'{SERVER_URL}/real-time-response/entities/scripts/v1',
        json=response,
        status_code=200
    )
    mocker.patch.object(
        demisto,
        'args',
        return_value={
            'name': 'iloveny',
            'content': "Write-Output 'Hello, World!'"
        }
    )
    results = upload_script_command()
    assert results['HumanReadable'] == 'The script was uploaded successfully'
    assert results['Contents'] == response


def test_upload_script_given_file(requests_mock, mocker):
    from CrowdStrikeFalcon import upload_script_command
    response = {
        "meta": {
            "query_time": 0.782968846,
            "writes": {
                "resources_affected": 1
            },
            "powered_by": "empower",
            "trace_id": "07kk11c3-496g-42df-9157-834e499e279d"
        }
    }
    requests_mock.post(
        f'{SERVER_URL}/real-time-response/entities/scripts/v1',
        json=response,
        status_code=200
    )
    mocker.patch.object(
        demisto,
        'args',
        return_value={
            'name': 'iloveny',
            'entry_id': '23@32'
        }
    )
    mocker.patch.object(
        demisto,
        'getFilePath',
        return_value={
            'path': 'test_data/HelloWorld.ps1',
            'name': 'HelloWorld.ps1'
        }
    )
    mocker.patch.object(demisto, 'results')
    results = upload_script_command()
    assert results['HumanReadable'] == 'The script was uploaded successfully'
    assert results['Contents'] == response


def test_upload_script_failure_already_exists(requests_mock, mocker):
    from CrowdStrikeFalcon import upload_script_command
    response = {
        "meta": {
            "query_time": 0.01543348,
            "powered_by": "empower",
            "trace_id": "07kk11c3-496g-42df-9157-834e499e279d"
        },
        "errors": [
            {
                "code": 409,
                "message": "file with given name already exists"
            }
        ]
    }
    requests_mock.post(
        f'{SERVER_URL}/real-time-response/entities/scripts/v1',
        json=response,
        status_code=409,
        reason='Conflict'
    )
    mocker.patch.object(
        demisto,
        'args',
        return_value={
            'name': 'iloveny',
            'content': "Write-Output 'Hello, World!'"
        }
    )
    return_error_mock = mocker.patch(RETURN_ERROR_TARGET)
    upload_script_command()
    assert return_error_mock.call_count == 1
    err_msg = return_error_mock.call_args[0][0]
    assert err_msg == 'Error in API call to CrowdStrike Falcon: code: 409 - ' \
                      'reason: Conflict\nfile with given name already exists'


def test_upload_script_failure_bad_inputs(requests_mock, mocker):
    from CrowdStrikeFalcon import upload_script_command

    # test failure given both content and entry_id arguments
    mocker.patch.object(
        demisto,
        'args',
        return_value={
            'name': 'iloveny',
            'content': "Write-Output 'Hello, World!'",
            'entry_id': '23@32'
        }
    )
    with pytest.raises(ValueError) as e:
        upload_script_command()
    assert str(e.value) == 'Only one of the arguments entry_id or content should be provided, not both.'

    # test failure none of the arguments content and entry_id given
    mocker.patch.object(
        demisto,
        'args',
        return_value={
            'name': 'iloveny'
        }
    )
    with pytest.raises(ValueError) as e:
        upload_script_command()
    assert str(e.value) == 'One of the arguments entry_id or content must be provided, none given.'


def test_get_script_without_content(requests_mock, mocker):
    from CrowdStrikeFalcon import get_script_command
    script_id = 'le10098bf0e311e989190662caec3daa_94cc8c55556741faa1d82bd1faabfb4a'
    response = {
        "meta": {
            "powered_by": "empower-api",
            "query_time": 0.082774607,
            "trace_id": "0f047130-1ea2-44cb-a178-e5a85b2ad55a"
        },
        "resources": [
            {
                "created_by": "spongobob@demisto.com",
                "created_by_uuid": "94cc8c66-5447-41ft-a1d8-2bd1faabfb9q",
                "created_timestamp": "2019-10-17T13:41:48.487520845Z",
                "description": "Demisto",
                "file_type": "script",
                "id": script_id,
                "modified_by": "spongobob@demisto.com",
                "modified_timestamp": "2019-10-17T13:41:48.487521161Z",
                "name": "Demisto",
                "permission_type": "private",
                "run_attempt_count": 0,
                "run_success_count": 0,
                "sha256": "5a4440f2b9ce60b070e98c304370050446a2efa4b3850550a99e4d7b8f447fcc",
                "size": 4444,
                'write_access': True
            }
        ]
    }
    mocker.patch.object(demisto, 'results')
    mocker.patch.object(
        demisto,
        'args',
        return_value={
            'script_id': script_id
        }
    )
    requests_mock.get(
        f'{SERVER_URL}/real-time-response/entities/scripts/v1?ids={script_id}',
        json=response,
        status_code=200
    )
    results = get_script_command()
    expected_results = {
        'CrowdStrike.Script(val.ID === obj.ID)': {
            'CreatedBy': 'spongobob@demisto.com',
            'CreatedTime': '2019-10-17T13:41:48.487520845Z',
            'Description': 'Demisto',
            'ID': 'le10098bf0e311e989190662caec3daa_94cc8c55556741faa1d82bd1faabfb4a',
            'ModifiedBy': 'spongobob@demisto.com',
            'ModifiedTime': '2019-10-17T13:41:48.487521161Z',
            'Name': 'Demisto',
            'Permission': 'private',
            'SHA256': '5a4440f2b9ce60b070e98c304370050446a2efa4b3850550a99e4d7b8f447fcc',
            'RunAttemptCount': 0,
            'RunSuccessCount': 0,
            'WriteAccess': True
        }
    }
    assert results['EntryContext'] == expected_results
    # verify there was no file returned as there no file content was returned
    assert demisto.results.call_count == 0


def test_get_script_with_content(requests_mock, mocker, request):
    from CrowdStrikeFalcon import get_script_command
    script_id = 'le10098bf0e311e989190662caec3daa_94cc8c55556741faa1d82bd1faabfb4a'
    script_content = "function Demisto {}"
    response = {
        "meta": {
            "powered_by": "empower-api",
            "query_time": 0.082774607,
            "trace_id": "0f047130-1ea2-44cb-a178-e5a85b2ad55a"
        },
        "resources": [
            {
                "content": script_content,
                "created_by": "spongobob@demisto.com",
                "created_by_uuid": "94cc8c66-5447-41ft-a1d8-2bd1faabfb9q",
                "created_timestamp": "2019-10-17T13:41:48.487520845Z",
                "description": "Demisto",
                "file_type": "script",
                "id": script_id,
                "modified_by": "spongobob@demisto.com",
                "modified_timestamp": "2019-10-17T13:41:48.487521161Z",
                "name": "Demisto",
                "permission_type": "private",
                "run_attempt_count": 0,
                "run_success_count": 0,
                "sha256": "5a4440f2b9ce60b070e98c304370050446a2efa4b3850550a99e4d7b8f447fcc",
                "size": 4444,
                'write_access': True
            }
        ]
    }
    file_name = '1_test_file_result'

    def cleanup():
        try:
            os.remove(file_name)
        except OSError:
            pass

    request.addfinalizer(cleanup)
    mocker.patch.object(demisto, 'uniqueFile', return_value="test_file_result")
    mocker.patch.object(demisto, 'investigation', return_value={'id': '1'})
    mocker.patch.object(demisto, 'results')
    mocker.patch.object(
        demisto,
        'args',
        return_value={
            'script_id': script_id
        }
    )
    requests_mock.get(
        f'{SERVER_URL}/real-time-response/entities/scripts/v1?ids={script_id}',
        json=response,
        status_code=200
    )
    results = get_script_command()
    expected_results = {
        'CrowdStrike.Script(val.ID === obj.ID)': {
            'CreatedBy': 'spongobob@demisto.com',
            'CreatedTime': '2019-10-17T13:41:48.487520845Z',
            'Description': 'Demisto',
            'ID': 'le10098bf0e311e989190662caec3daa_94cc8c55556741faa1d82bd1faabfb4a',
            'ModifiedBy': 'spongobob@demisto.com',
            'ModifiedTime': '2019-10-17T13:41:48.487521161Z',
            'Name': 'Demisto',
            'Permission': 'private',
            'SHA256': '5a4440f2b9ce60b070e98c304370050446a2efa4b3850550a99e4d7b8f447fcc',
            'RunAttemptCount': 0,
            'RunSuccessCount': 0,
            'WriteAccess': True
        }
    }
    assert results['EntryContext'] == expected_results
    # verify there was file returned
    assert demisto.results.call_count == 1
    results = demisto.results.call_args[0]
    assert len(results) == 1
    assert results[0]['Type'] == entryTypes['file']
    assert results[0]['File'] == 'Demisto.ps1'
    with open(file_name, 'rb') as f:
        assert f.read().decode() == script_content


def test_get_script_does_not_exist(requests_mock, mocker):
    from CrowdStrikeFalcon import get_script_command
    script_id = 'le10098bf0e311e989190662caec3daa_94cc8c55556741faa1d82bd1faabfb4a'
    response = {
        "meta": {
            "powered_by": "empower-api",
            "query_time": 0.082774607,
            "trace_id": "0f047130-1ea2-44cb-a178-e5a85b2ad55a"
        },
        "resources": []
    }
    mocker.patch.object(
        demisto,
        'args',
        return_value={
            'script_id': script_id
        }
    )
    requests_mock.get(
        f'{SERVER_URL}/real-time-response/entities/scripts/v1?ids={script_id}',
        json=response,
        status_code=200
    )

    assert get_script_command() == 'No script found.'


def test_delete_script(requests_mock, mocker):
    from CrowdStrikeFalcon import delete_script_command
    script_id = 'le10098bf0e311e989190662caec3daa_94cc8c55556741faa1d82bd1faabfb4a'
    response = {
        "meta": {
            "query_time": 0.535416674,
            "writes": {
                "resources_affected": 1
            },
            "powered_by": "empower",
            "trace_id": "b48fc444-8e80-48bf-akbf-281fb9471e5g"
        }
    }
    mocker.patch.object(
        demisto,
        'args',
        return_value={
            'script_id': script_id
        }
    )
    requests_mock.delete(
        f'{SERVER_URL}/real-time-response/entities/scripts/v1?ids={script_id}',
        json=response,
        status_code=200
    )

    assert delete_script_command()['HumanReadable'] == f'Script {script_id} was deleted successfully'


def test_delete_script_failure_insufficient_permissions(requests_mock, mocker):
    from CrowdStrikeFalcon import delete_script_command
    script_id = 'le10098bf0e311e989190662caec3daa_94cc8c55556741faa1d82bd1faabfb4a'
    response = {
        "meta": {
            "query_time": 0.001585675,
            "powered_by": "crowdstrike-api-gateway",
            "trace_id": "01fcdbc6-6319-42e4-8ab1-b3edca76aa2c"
        },
        "errors": [
            {
                "code": 403,
                "message": "access denied, authorization failed"
            }
        ]
    }
    mocker.patch.object(
        demisto,
        'args',
        return_value={
            'script_id': script_id
        }
    )
    requests_mock.delete(
        f'{SERVER_URL}/real-time-response/entities/scripts/v1?ids={script_id}',
        json=response,
        status_code=403,
        reason='Forbidden'
    )
    return_error_mock = mocker.patch(RETURN_ERROR_TARGET)
    delete_script_command()
    assert return_error_mock.call_count == 1
    err_msg = return_error_mock.call_args[0][0]
    assert err_msg == 'Error in API call to CrowdStrike Falcon: code: 403 - ' \
                      'reason: Forbidden\naccess denied, authorization failed'


def test_delete_script_failure_not_found(requests_mock, mocker):
    from CrowdStrikeFalcon import delete_script_command
    script_id = 'le10098bf0e311e989190662caec3daa_94cc8c55556741faa1d82bd1faabfb4a'
    response = {
        "meta": {
            "query_time": 0.001585675,
            "powered_by": "empower",
            "trace_id": "01fcdbc6-6319-42e4-8ab1-b3edca76aa2c"
        },
        "errors": [
            {
                "code": 404,
                "message": "Could not find file for deletion"
            }
        ]
    }
    mocker.patch.object(
        demisto,
        'args',
        return_value={
            'script_id': script_id
        }
    )
    requests_mock.delete(
        f'{SERVER_URL}/real-time-response/entities/scripts/v1?ids={script_id}',
        json=response,
        status_code=404,
        reason='Not Found'
    )
    return_error_mock = mocker.patch(RETURN_ERROR_TARGET)
    delete_script_command()
    assert return_error_mock.call_count == 1
    err_msg = return_error_mock.call_args[0][0]
    assert err_msg == 'Error in API call to CrowdStrike Falcon: code: 404 - ' \
                      'reason: Not Found\nCould not find file for deletion'


def test_list_scripts(requests_mock):
    from CrowdStrikeFalcon import list_scripts_command
    response = {
        "meta": {
            "powered_by": "empower-api",
            "query_time": 0.031727879,
            "trace_id": "07kk11c3-496g-42df-9157-834e499e279d"
        },
        "resources": [
            {
                "created_by": "spongobob@demisto.com",
                "created_by_uuid": "94cc8c66-5447-41ft-a1d8-2bd1faabfb9q",
                "created_timestamp": "2019-10-17T13:41:48.487520845Z",
                "description": "Demisto",
                "file_type": "script",
                "id": "le10098bf0e311e989190662caec3daa_94cc8c55556741faa1d82bd1faabfb4a",
                "modified_by": "spongobob@demisto.com",
                "modified_timestamp": "2019-10-17T13:41:48.487521161Z",
                "name": "Demisto",
                "permission_type": "private",
                "run_attempt_count": 0,
                "run_success_count": 0,
                "sha256": "5a4440f2b9ce60b070e98c304370050446a2efa4b3850550a99e4d7b8f447fcc",
                "size": 4444,
                "platform": [
                    "windows"
                ],
                "write_access": True
            }
        ]
    }
    requests_mock.get(
        f'{SERVER_URL}/real-time-response/entities/scripts/v1',
        json=response
    )
    results = list_scripts_command()
    expected_results = {
        'CrowdStrike.Script(val.ID === obj.ID)': [
            {
                'CreatedBy': 'spongobob@demisto.com',
                'CreatedTime': '2019-10-17T13:41:48.487520845Z',
                'Description': 'Demisto',
                'ID': 'le10098bf0e311e989190662caec3daa_94cc8c55556741faa1d82bd1faabfb4a',
                'ModifiedBy': 'spongobob@demisto.com',
                'ModifiedTime': '2019-10-17T13:41:48.487521161Z',
                'Name': 'Demisto',
                'Permission': 'private',
                'SHA256': '5a4440f2b9ce60b070e98c304370050446a2efa4b3850550a99e4d7b8f447fcc',
                'RunAttemptCount': 0,
                'RunSuccessCount': 0,
                'Platform': [
                    "windows"
                ],
                'WriteAccess': True
            }
        ]
    }
    assert results['EntryContext'] == expected_results


def test_upload_file(requests_mock, mocker):
    from CrowdStrikeFalcon import upload_file_command
    response = {
        "meta": {
            "query_time": 0.782968846,
            "writes": {
                "resources_affected": 1
            },
            "powered_by": "empower",
            "trace_id": "07kk11c3-496g-42df-9157-834e499e279d"
        }
    }
    requests_mock.post(
        f'{SERVER_URL}/real-time-response/entities/put-files/v1',
        json=response,
        status_code=200
    )
    mocker.patch.object(
        demisto,
        'args',
        return_value={
            'name': 'iloveny',
            'entry_id': '23@32'
        }
    )
    mocker.patch.object(
        demisto,
        'getFilePath',
        return_value={
            'path': 'test_data/HelloWorld.ps1',
            'name': 'HelloWorld.ps1'
        }
    )
    results = upload_file_command()
    assert results['HumanReadable'] == 'File was uploaded successfully'
    assert results['Contents'] == response


def test_upload_file_failure_already_exists(requests_mock, mocker):
    from CrowdStrikeFalcon import upload_file_command
    response = {
        "meta": {
            "query_time": 0.01543348,
            "powered_by": "empower",
            "trace_id": "07kk11c3-496g-42df-9157-834e499e279d"
        },
        "errors": [
            {
                "code": 409,
                "message": "file with given name already exists"
            }
        ]
    }
    requests_mock.post(
        f'{SERVER_URL}/real-time-response/entities/put-files/v1',
        json=response,
        status_code=409,
        reason='Conflict'
    )
    mocker.patch.object(
        demisto,
        'args',
        return_value={
            'name': 'iloveny',
            'entry_id': "23@32"
        }
    )
    mocker.patch.object(
        demisto,
        'getFilePath',
        return_value={
            'path': 'test_data/HelloWorld.ps1',
            'name': 'HelloWorld.ps1'
        }
    )
    return_error_mock = mocker.patch(RETURN_ERROR_TARGET)
    upload_file_command()
    assert return_error_mock.call_count == 1
    err_msg = return_error_mock.call_args[0][0]
    assert err_msg == 'Error in API call to CrowdStrike Falcon: code: 409 - ' \
                      'reason: Conflict\nfile with given name already exists'


def test_get_file_without_content(requests_mock, mocker):
    from CrowdStrikeFalcon import get_file_command
    file_id = 'le10098bf0e311e989190662caec3daa_94cc8c55556741faa1d82bd1faabfb4a'
    response = {
        "meta": {
            "powered_by": "empower-api",
            "query_time": 0.082774607,
            "trace_id": "07kk11c3-496g-42df-9157-834e499e279d"
        },
        "resources": [
            {
                "created_by": "spongobob@demisto.com",
                "created_by_uuid": "94cc8c66-5447-41ft-a1d8-2bd1faabfb9q",
                "created_timestamp": "2019-10-17T13:41:48.487520845Z",
                "description": "Demisto",
                "file_type": "script",
                "id": file_id,
                "modified_by": "spongobob@demisto.com",
                "modified_timestamp": "2019-10-17T13:41:48.487521161Z",
                "name": "Demisto",
                "permission_type": "private",
                "run_attempt_count": 0,
                "run_success_count": 0,
                "sha256": "5a4440f2b9ce60b070e98c304370050446a2efa4b3850550a99e4d7b8f447fcc",
                "size": 4444,
                'write_access': True
            }
        ]
    }
    mocker.patch.object(demisto, 'results')
    mocker.patch.object(
        demisto,
        'args',
        return_value={
            'file_id': file_id
        }
    )
    requests_mock.get(
        f'{SERVER_URL}/real-time-response/entities/put-files/v1?ids={file_id}',
        json=response,
        status_code=200
    )
    results = get_file_command()
    expected_results = {
        'CrowdStrike.File(val.ID === obj.ID)': {
            'CreatedBy': 'spongobob@demisto.com',
            'CreatedTime': '2019-10-17T13:41:48.487520845Z',
            'Description': 'Demisto',
            'ID': 'le10098bf0e311e989190662caec3daa_94cc8c55556741faa1d82bd1faabfb4a',
            'ModifiedBy': 'spongobob@demisto.com',
            'ModifiedTime': '2019-10-17T13:41:48.487521161Z',
            'Name': 'Demisto',
            'Permission': 'private',
            'SHA256': '5a4440f2b9ce60b070e98c304370050446a2efa4b3850550a99e4d7b8f447fcc',
            'Type': 'script'
        },
        outputPaths['file']: {
            'Name': 'Demisto',
            'Size': 4444,
            'Type': 'script',
            'SHA256': '5a4440f2b9ce60b070e98c304370050446a2efa4b3850550a99e4d7b8f447fcc'
        }
    }
    assert results['EntryContext'] == expected_results
    # verify there was no file returned as there no file content was returned
    assert demisto.results.call_count == 0


def test_get_file_with_content(requests_mock, mocker, request):
    from CrowdStrikeFalcon import get_file_command
    file_id = 'le10098bf0e311e989190662caec3daa_94cc8c55556741faa1d82bd1faabfb4a'
    file_content = "function Demisto {}"
    response = {
        "meta": {
            "powered_by": "empower-api",
            "query_time": 0.082774607,
            "trace_id": "07kk11c3-496g-42df-9157-834e499e279d"
        },
        "resources": [
            {
                "content": file_content,
                "created_by": "spongobob@demisto.com",
                "created_by_uuid": "94cc8c66-5447-41ft-a1d8-2bd1faabfb9q",
                "created_timestamp": "2019-10-17T13:41:48.487520845Z",
                "description": "Demisto",
                "file_type": "script",
                "id": file_id,
                "modified_by": "spongobob@demisto.com",
                "modified_timestamp": "2019-10-17T13:41:48.487521161Z",
                "name": "Demisto",
                "permission_type": "private",
                "sha256": "5a4440f2b9ce60b070e98c304370050446a2efa4b3850550a99e4d7b8f447fcc",
                "size": 4444,
            }
        ]
    }
    file_name = '1_test_file_result'

    def cleanup():
        try:
            os.remove(file_name)
        except OSError:
            pass

    request.addfinalizer(cleanup)
    mocker.patch.object(demisto, 'uniqueFile', return_value="test_file_result")
    mocker.patch.object(demisto, 'investigation', return_value={'id': '1'})
    mocker.patch.object(demisto, 'results')
    mocker.patch.object(
        demisto,
        'args',
        return_value={
            'file_id': file_id
        }
    )
    requests_mock.get(
        f'{SERVER_URL}/real-time-response/entities/put-files/v1?ids={file_id}',
        json=response,
        status_code=200
    )
    results = get_file_command()
    expected_results = {
        'CrowdStrike.File(val.ID === obj.ID)': {
            'CreatedBy': 'spongobob@demisto.com',
            'CreatedTime': '2019-10-17T13:41:48.487520845Z',
            'Description': 'Demisto',
            'ID': 'le10098bf0e311e989190662caec3daa_94cc8c55556741faa1d82bd1faabfb4a',
            'ModifiedBy': 'spongobob@demisto.com',
            'ModifiedTime': '2019-10-17T13:41:48.487521161Z',
            'Name': 'Demisto',
            'Permission': 'private',
            'SHA256': '5a4440f2b9ce60b070e98c304370050446a2efa4b3850550a99e4d7b8f447fcc',
            'Type': 'script'
        },
        outputPaths['file']: {
            'Name': 'Demisto',
            'Size': 4444,
            'Type': 'script',
            'SHA256': '5a4440f2b9ce60b070e98c304370050446a2efa4b3850550a99e4d7b8f447fcc'
        }
    }
    assert results['EntryContext'] == expected_results
    # verify there was file returned
    assert demisto.results.call_count == 1
    results = demisto.results.call_args[0]
    assert len(results) == 1
    assert results[0]['Type'] == entryTypes['file']
    assert results[0]['File'] == 'Demisto'
    with open(file_name, 'rb') as f:
        assert f.read().decode() == file_content


def test_get_file_does_not_exist(requests_mock, mocker):
    from CrowdStrikeFalcon import get_file_command
    file_id = 'le10098bf0e311e989190662caec3daa_94cc8c55556741faa1d82bd1faabfb4a'
    response = {
        "meta": {
            "powered_by": "empower-api",
            "query_time": 0.082774607,
            "trace_id": "07kk11c3-496g-42df-9157-834e499e279d"
        },
        "resources": []
    }
    mocker.patch.object(
        demisto,
        'args',
        return_value={
            'file_id': file_id
        }
    )
    requests_mock.get(
        f'{SERVER_URL}/real-time-response/entities/put-files/v1?ids={file_id}',
        json=response,
        status_code=200
    )

    assert get_file_command() == 'No file found.'


def test_delete_file(requests_mock, mocker):
    from CrowdStrikeFalcon import delete_file_command
    file_id = 'le10098bf0e311e989190662caec3daa_94cc8c55556741faa1d82bd1faabfb4a'
    response = {
        "meta": {
            "query_time": 0.535416674,
            "writes": {
                "resources_affected": 1
            },
            "powered_by": "empower",
            "trace_id": "07kk11c3-496g-42df-9157-834e499e279d"
        }
    }
    mocker.patch.object(
        demisto,
        'args',
        return_value={
            'file_id': file_id
        }
    )
    requests_mock.delete(
        f'{SERVER_URL}/real-time-response/entities/put-files/v1?ids={file_id}',
        json=response,
        status_code=200
    )

    assert delete_file_command()['HumanReadable'] == f'File {file_id} was deleted successfully'


def test_delete_file_failure_insufficient_permissions(requests_mock, mocker):
    from CrowdStrikeFalcon import delete_file_command
    file_id = 'le10098bf0e311e989190662caec3daa_94cc8c55556741faa1d82bd1faabfb4a'
    response = {
        "meta": {
            "query_time": 0.001585675,
            "powered_by": "crowdstrike-api-gateway",
            "trace_id": "07kk11c3-496g-42df-9157-834e499e279d"
        },
        "errors": [
            {
                "code": 403,
                "message": "access denied, authorization failed"
            }
        ]
    }
    mocker.patch.object(
        demisto,
        'args',
        return_value={
            'file_id': file_id
        }
    )
    requests_mock.delete(
        f'{SERVER_URL}/real-time-response/entities/put-files/v1?ids={file_id}',
        json=response,
        status_code=403,
        reason='Forbidden'
    )
    return_error_mock = mocker.patch(RETURN_ERROR_TARGET)
    delete_file_command()
    assert return_error_mock.call_count == 1
    err_msg = return_error_mock.call_args[0][0]
    assert err_msg == 'Error in API call to CrowdStrike Falcon: code: 403 - ' \
                      'reason: Forbidden\naccess denied, authorization failed'


def test_delete_file_failure_not_found(requests_mock, mocker):
    from CrowdStrikeFalcon import delete_file_command
    file_id = 'le10098bf0e311e989190662caec3daa_94cc8c55556741faa1d82bd1faabfb4a'
    response = {
        "meta": {
            "query_time": 0.001585675,
            "powered_by": "empower",
            "trace_id": "07kk11c3-496g-42df-9157-834e499e279d"
        },
        "errors": [
            {
                "code": 404,
                "message": "Could not find file for deletion"
            }
        ]
    }
    mocker.patch.object(
        demisto,
        'args',
        return_value={
            'file_id': file_id
        }
    )
    requests_mock.delete(
        f'{SERVER_URL}/real-time-response/entities/put-files/v1?ids={file_id}',
        json=response,
        status_code=404,
        reason='Not Found'
    )
    return_error_mock = mocker.patch(RETURN_ERROR_TARGET)
    delete_file_command()
    assert return_error_mock.call_count == 1
    err_msg = return_error_mock.call_args[0][0]
    assert err_msg == 'Error in API call to CrowdStrike Falcon: code: 404 - ' \
                      'reason: Not Found\nCould not find file for deletion'


def test_list_files(requests_mock):
    from CrowdStrikeFalcon import list_files_command
    response = {
        "meta": {
            "powered_by": "empower-api",
            "query_time": 0.082774607,
            "trace_id": "07kk11c3-496g-42df-9157-834e499e279d"
        },
        "resources": [
            {
                "content": "function Demisto {}",
                "created_by": "spongobob@demisto.com",
                "created_by_uuid": "94cc8c66-5447-41ft-a1d8-2bd1faabfb9q",
                "created_timestamp": "2019-10-17T13:41:48.487520845Z",
                "description": "Demisto",
                "file_type": "script",
                "id": "le10098bf0e311e989190662caec3daa_94cc8c55556741faa1d82bd1faabfb4a",
                "modified_by": "spongobob@demisto.com",
                "modified_timestamp": "2019-10-17T13:41:48.487521161Z",
                "name": "Demisto",
                "permission_type": "private",
                "run_attempt_count": 0,
                "run_success_count": 0,
                "sha256": "5a4440f2b9ce60b070e98c304370050446a2efa4b3850550a99e4d7b8f447fcc",
                "size": 4444
            }
        ]
    }
    requests_mock.get(
        f'{SERVER_URL}/real-time-response/entities/put-files/v1',
        json=response
    )
    results = list_files_command()
    expected_results = {
        'CrowdStrike.File(val.ID === obj.ID)': [
            {
                'CreatedBy': 'spongobob@demisto.com',
                'CreatedTime': '2019-10-17T13:41:48.487520845Z',
                'Description': 'Demisto',
                'ID': 'le10098bf0e311e989190662caec3daa_94cc8c55556741faa1d82bd1faabfb4a',
                'ModifiedBy': 'spongobob@demisto.com',
                'ModifiedTime': '2019-10-17T13:41:48.487521161Z',
                'Name': 'Demisto',
                'Permission': 'private',
                'SHA256': '5a4440f2b9ce60b070e98c304370050446a2efa4b3850550a99e4d7b8f447fcc',
                'Type': 'script'
            }
        ],
        outputPaths['file']: [
            {
                'Name': 'Demisto',
                'Size': 4444,
                'Type': 'script',
                'SHA256': '5a4440f2b9ce60b070e98c304370050446a2efa4b3850550a99e4d7b8f447fcc',
            }
        ]
    }
    assert results['EntryContext'] == expected_results


def test_run_get(requests_mock, mocker):
    from CrowdStrikeFalcon import run_get_command
    response = {
        "batch_get_cmd_req_id": "84ee4d50-f499-482e-bac6-b0e296149bbf",
        "combined": {
            "resources": {
                "edfd6a04ad134c4344f8fb119a3ad88e": {
                    "aid": "edfd6a04ad134c4344f8fb119a3ad88e",
                    "base_command": "get",
                    "complete": True,
                    "errors": [],
                    "query_time": 1.6280021580000001,
                    "session_id": "7f861cda-f19a-4df3-8599-e2a4f6761359",
                    "stderr": "",
                    "stdout": "C:\\Windows\\notepad.exe",
                    "task_id": "b5c8f140-280b-43fd-8501-9900f837510b"
                }
            }
        },
        "errors": [],
        "meta": {
            "powered_by": "empower-api",
            "query_time": 1.630543865,
            "trace_id": "8637f34a-7202-445a-818d-816715c5b368"
        }
    }
    mocker.patch.object(
        demisto,
        'args',
        return_value={
            'host_ids': 'edfd6a04ad134c4344f8fb119a3ad88e',
            'file_path': "C:\\Windows\\notepad.exe",
            'raw': "Write-Output 'Hello, World!"
        }
    )
    requests_mock.post(
        f'{SERVER_URL}/real-time-response/combined/batch-init-session/v1',
        json={
            'batch_id': 'batch_id'
        },
        status_code=201
    )
    requests_mock.post(
        f'{SERVER_URL}/real-time-response/combined/batch-get-command/v1',
        json=response,
        status_code=201
    )
    results = run_get_command()
    expected_results = {
        "CrowdStrike.Command(val.TaskID === obj.TaskID)": [
            {
                "HostID": "edfd6a04ad134c4344f8fb119a3ad88e",
                "Stdout": "C:\\Windows\\notepad.exe",
                "Stderr": "",
                "BaseCommand": "get",
                "TaskID": "b5c8f140-280b-43fd-8501-9900f837510b",
                "GetRequestID": "84ee4d50-f499-482e-bac6-b0e296149bbf",
                "Complete": True,
                "FilePath": "C:\\Windows\\notepad.exe"
            }
        ]
    }
    assert results['EntryContext'] == expected_results


def test_status_get(requests_mock, mocker):
    from CrowdStrikeFalcon import status_get_command
    response = {
        "errors": [],
        "meta": {
            "powered_by": "empower-api",
            "query_time": 0.00252648,
            "trace_id": "7cd74ed7-4695-403a-a1f5-f7402b7b9409"
        },
        "resources": {
            "edfd6a04ad134c4344f8fb119a3ad88e": {
                "cloud_request_id": "b5c8f140-280b-43fd-8501-9900f837510b",
                "created_at": "2020-05-01T16:09:00Z",
                "deleted_at": None,
                "id": 185596,
                "name": "\\Device\\HarddiskVolume2\\Windows\\notepad.exe",
                "session_id": "7f861cda-f19a-4df3-8599-e2a4f6761359",
                "sha256": "f1d62648ef915d85cb4fc140359e925395d315c70f3566b63bb3e21151cb2ce3",
                "size": 0,
                "updated_at": "2020-05-01T16:09:00Z"
            }
        }
    }
    mocker.patch.object(
        demisto,
        'args',
        return_value={
            'request_ids': ['84ee4d50-f499-482e-bac6-b0e296149bbf'],
            'raw': "Write-Output 'Hello, World!"
        }
    )
    requests_mock.get(
        f'{SERVER_URL}/real-time-response/combined/batch-get-command/v1',
        json=response,
        status_code=201
    )
    results = status_get_command()
    expected_results = {
        "CrowdStrike.File(val.ID === obj.ID || val.TaskID === obj.TaskID)": [
            {
                "CreatedAt": "2020-05-01T16:09:00Z",
                "DeletedAt": None,
                "ID": 185596,
                "Name": "\\Device\\HarddiskVolume2\\Windows\\notepad.exe",
                "SHA256": "f1d62648ef915d85cb4fc140359e925395d315c70f3566b63bb3e21151cb2ce3",
                "Size": 0,
                "TaskID": "b5c8f140-280b-43fd-8501-9900f837510b",
                "UpdatedAt": "2020-05-01T16:09:00Z"
            }
        ],
        "File(val.MD5 \u0026\u0026 val.MD5 == obj.MD5 || val.SHA1 \u0026\u0026 val.SHA1 == obj.SHA1 || val.SHA256 "
        "\u0026\u0026 val.SHA256 == obj.SHA256 || val.SHA512 \u0026\u0026 val.SHA512 == obj.SHA512 || val.CRC32 "
        "\u0026\u0026 val.CRC32 == obj.CRC32 || val.CTPH \u0026\u0026 val.CTPH == obj.CTPH || val.SSDeep \u0026\u0026 "
        "val.SSDeep == obj.SSDeep)": [
            {
                "Name": "\\Device\\HarddiskVolume2\\Windows\\notepad.exe",
                "SHA256": "f1d62648ef915d85cb4fc140359e925395d315c70f3566b63bb3e21151cb2ce3",
                "Size": 0
            }
        ]
    }
    assert results['EntryContext'] == expected_results


def test_status(requests_mock, mocker):
    from CrowdStrikeFalcon import status_command
    response = {
        "errors": [],
        "meta": {
            "powered_by": "empower-api",
            "query_time": 0.00635876,
            "trace_id": "083a0a94-87f2-4e66-8621-32eb75b4f205"
        },
        "resources": [{
            "base_command": "ls",
            "complete": True,
            "session_id": "ea68c338-84c9-4870-a3c9-b10e405622c1",
            "stderr": "",
            "stdout": "Directory listing for C:\\ ....",
            "task_id": "ae323961-5aa8-442e-8461-8d05c4541d7d"
        }
        ]
    }
    mocker.patch.object(
        demisto,
        'args',
        return_value={
            'request_id': 'ae323961-5aa8-442e-8461-8d05c4541d7d',
            'raw': "Write-Output 'Hello, World!"
        }
    )
    requests_mock.get(
        f'{SERVER_URL}/real-time-response/entities/command/v1',
        json=response,
        status_code=201
    )
    results = status_command()
    expected_results = {
        "CrowdStrike.Command(val.TaskID === obj.TaskID)": [
            {
                "BaseCommand": "ls",
                "Complete": True,
                "NextSequenceID": 1,
                "SequenceID": 0,
                "Stderr": "",
                "Stdout": "Directory listing for C:\\ ....",
                "TaskID": "ae323961-5aa8-442e-8461-8d05c4541d7d"
            }
        ]
    }
    assert results['EntryContext'] == expected_results


def test_get_extracted_file(requests_mock, mocker):
    from CrowdStrikeFalcon import get_extracted_file_command
    response_content = b'file-data'

    session_id = 'fdd6408f-6688-441b-8659-41bcad25441c'
    response_session = {
        "errors": [],
        "meta": {
            "powered_by": "empower-api",
            "query_time": 0.025573986,
            "trace_id": "291d3fda-9684-4ed7-ae88-bcc3940a2104"
        },
        "resources": [{
            "created_at": "2020-05-01T17:52:16.781771496Z",
            "existing_aid_sessions": 1,
            "scripts": [],
            "session_id": f"{session_id}"
        }
        ]
    }
    mocker.patch.object(
        demisto,
        'args',
        return_value={
            'host_id': 'edfd6a04ad134c4344f8fb119a3ad88e',
            'sha256': 'f1d62648ef915d85cb4fc140359e925395d315c70f3566b63bb3e21151cb2ce3',
            'raw': "Write-Output 'Hello, World!"
        }
    )
    requests_mock.post(
        f'{SERVER_URL}/real-time-response/entities/sessions/v1',
        json=response_session,
        status_code=201
    )
    requests_mock.get(
        f'{SERVER_URL}/real-time-response/entities/extracted-file-contents/v1',
        headers={
            'Content-Type': 'application/x-7z-compressed',
            'Content-Disposition': 'test.7z'
        },
        content=response_content,
        status_code=201
    )
    results = get_extracted_file_command()

    fpath = demisto.investigation()['id'] + '_' + results['FileID']
    with open(fpath, 'rb') as f:
        assert f.read() == response_content
    os.remove(fpath)


def test_list_host_files(requests_mock, mocker):
    from CrowdStrikeFalcon import list_host_files_command
    response = {
        "errors": [],
        "meta": {
            "powered_by": "empower-api",
            "query_time": 0.002667573,
            "trace_id": "fe95bfec-54bd-4236-9652-81aa9f6ca66d"
        },
        "resources": [{
            "cloud_request_id": "1269ad9e-c11f-4e38-8aba-1a0275304f9c",
            "created_at": "2020-05-01T17:57:42Z",
            "deleted_at": None,
            "id": 186811,
            "name": "\\Device\\HarddiskVolume2\\Windows\\notepad.exe",
            "session_id": "fdd6408f-6688-441b-8659-41bcad25441c",
            "sha256": "f1d62648ef915d85cb4fc140359e925395d315c70f3566b63bb3e21151cb2ce3",
            "size": 0,
            "updated_at": "2020-05-01T17:57:42Z"
        }
        ]
    }

    session_id = 'fdd6408f-6688-441b-8659-41bcad25441c'
    response_session = {
        "errors": [],
        "meta": {
            "powered_by": "empower-api",
            "query_time": 0.025573986,
            "trace_id": "291d3fda-9684-4ed7-ae88-bcc3940a2104"
        },
        "resources": [{
            "created_at": "2020-05-01T17:52:16.781771496Z",
            "existing_aid_sessions": 1,
            "scripts": [],
            "session_id": f"{session_id}"
        }
        ]
    }
    mocker.patch.object(
        demisto,
        'args',
        return_value={
            'host_id': 'edfd6a04ad134c4344f8fb119a3ad88e',
            'raw': "Write-Output 'Hello, World!"
        }
    )
    requests_mock.post(
        f'{SERVER_URL}/real-time-response/entities/sessions/v1',
        json=response_session,
        status_code=201
    )
    requests_mock.get(
        f'{SERVER_URL}/real-time-response/entities/file/v1',
        json=response,
        status_code=201
    )
    results = list_host_files_command()
    expected_results = {
        "CrowdStrike.Command(val.TaskID === obj.TaskID)": [
            {
                "HostID": "edfd6a04ad134c4344f8fb119a3ad88e",
                "SessionID": "fdd6408f-6688-441b-8659-41bcad25441c",
                "TaskID": "1269ad9e-c11f-4e38-8aba-1a0275304f9c"
            }
        ],
        "CrowdStrike.File(val.ID === obj.ID)": [
            {
                "CreatedAt": "2020-05-01T17:57:42Z",
                "DeletedAt": None,
                "ID": 186811,
                "Name": "\\Device\\HarddiskVolume2\\Windows\\notepad.exe",
                "SHA256": "f1d62648ef915d85cb4fc140359e925395d315c70f3566b63bb3e21151cb2ce3",
                "Size": 0,
                "Stderr": None,
                "Stdout": None,
                "UpdatedAt": "2020-05-01T17:57:42Z"
            }
        ],
        "File(val.MD5 \u0026\u0026 val.MD5 == obj.MD5 || val.SHA1 \u0026\u0026 val.SHA1 == obj.SHA1 || val.SHA256 "
        "\u0026\u0026 val.SHA256 == obj.SHA256 || val.SHA512 \u0026\u0026 val.SHA512 == obj.SHA512 || val.CRC32 "
        "\u0026\u0026 val.CRC32 == obj.CRC32 || val.CTPH \u0026\u0026 val.CTPH == obj.CTPH || val.SSDeep \u0026\u0026 "
        "val.SSDeep == obj.SSDeep)": [
            {
                "Name": "\\Device\\HarddiskVolume2\\Windows\\notepad.exe",
                "SHA256": "f1d62648ef915d85cb4fc140359e925395d315c70f3566b63bb3e21151cb2ce3",
                "Size": 0
            }
        ]
    }
    assert results['EntryContext'] == expected_results


def test_refresh_session(requests_mock, mocker):
    from CrowdStrikeFalcon import refresh_session_command

    session_id = 'fdd6408f-6688-441b-8659-41bcad25441c'
    response = {
        "errors": [],
        "meta": {
            "powered_by": "empower-api",
            "query_time": 0.025573986,
            "trace_id": "291d3fda-9684-4ed7-ae88-bcc3940a2104"
        },
        "resources": [{
            "created_at": "2020-05-01T17:52:16.781771496Z",
            "existing_aid_sessions": 1,
            "scripts": [{
                "args": [{
                    "arg_name": "Path",
                    "arg_type": "arg",
                    "command_level": "non-destructive",
                    "created_at": "2019-06-25T23:48:59Z",
                    "data_type": "string",
                    "default_value": "",
                    "description": "File to concatenate",
                    "encoding": "",
                    "id": 7,
                    "options": None,
                    "required": True,
                    "requires_value": False,
                    "script_id": 6,
                    "sequence": 1,
                    "updated_at": "2019-06-25T23:48:59Z"
                }, {
                    "arg_name": "Count",
                    "arg_type": "arg",
                    "command_level": "non-destructive",
                    "created_at": "2019-06-25T23:48:59Z",
                    "data_type": "string",
                    "default_value": "",
                    "description": "Number of bytes to read (max=32768)",
                    "encoding": "",
                    "id": 51,
                    "options": None,
                    "required": False,
                    "requires_value": False,
                    "script_id": 6,
                    "sequence": 2,
                    "updated_at": "2019-06-25T23:48:59Z"
                }, {
                    "arg_name": "Offset",
                    "arg_type": "arg",
                    "command_level": "non-destructive",
                    "created_at": "2019-06-25T23:48:59Z",
                    "data_type": "string",
                    "default_value": "",
                    "description": "Offset (in byte value) to start reading from",
                    "encoding": "",
                    "id": 52,
                    "options": None,
                    "required": False,
                    "requires_value": False,
                    "script_id": 6,
                    "sequence": 3,
                    "updated_at": "2019-06-25T23:48:59Z"
                }, {
                    "arg_name": "ShowHex",
                    "arg_type": "flag",
                    "command_level": "non-destructive",
                    "created_at": "2019-06-25T23:48:59Z",
                    "data_type": "string",
                    "default_value": "",
                    "description": "Show the results in hexadecimal format instead of ASCII",
                    "encoding": "",
                    "id": 53,
                    "options": None,
                    "required": False,
                    "requires_value": False,
                    "script_id": 6,
                    "sequence": 4,
                    "updated_at": "2019-06-25T23:48:59Z"
                }
                ],
                "command": "cat",
                "description": "Read a file from disk and display as ASCII or hex",
                "examples": "    C:\\\u003e cat c:\\mytextfile.txt",
                "internal_only": False,
                "runnable": True,
                "sub_commands": []
            }, {
                "args": [{
                    "arg_name": "Path",
                    "arg_type": "arg",
                    "command_level": "non-destructive",
                    "created_at": "2018-11-08T18:27:18Z",
                    "data_type": "string",
                    "default_value": "",
                    "description": "Relative or absolute directory",
                    "encoding": "",
                    "id": 8,
                    "options": None,
                    "required": True,
                    "requires_value": False,
                    "script_id": 8,
                    "sequence": 1,
                    "updated_at": "2018-11-08T18:27:18Z"
                }
                ],
                "command": "cd",
                "description": "Change the current working directory",
                "examples": "    C:\\\u003e cd C:\\Users\\Administrator\r\n",
                "internal_only": False,
                "runnable": True,
                "sub_commands": []
            }, {
                "args": [],
                "command": "env",
                "description": "Get environment variables for all scopes (Machine / User / Process)",
                "examples": "",
                "internal_only": False,
                "runnable": True,
                "sub_commands": []
            }, {
                "args": [],
                "command": "eventlog",
                "description": "Inspect event logs.",
                "examples": "",
                "internal_only": False,
                "runnable": False,
                "sub_commands": [{
                    "args": [{
                        "arg_name": "Name",
                        "arg_type": "arg",
                        "command_level": "non-destructive",
                        "created_at": "2018-05-01T19:38:30Z",
                        "data_type": "string",
                        "default_value": "",
                        "description": "Name of the event log, for example \"Application\", \"System\"",
                        "encoding": "",
                        "id": 35,
                        "options": None,
                        "required": True,
                        "requires_value": False,
                        "script_id": 25,
                        "sequence": 1,
                        "updated_at": "2018-05-01T19:38:30Z"
                    }, {
                        "arg_name": "Count",
                        "arg_type": "arg",
                        "command_level": "non-destructive",
                        "created_at": "2018-05-01T19:38:30Z",
                        "data_type": "string",
                        "default_value": "",
                        "description": "Optional number of entries to return. Default:100 Max=500",
                        "encoding": "",
                        "id": 36,
                        "options": None,
                        "required": False,
                        "requires_value": False,
                        "script_id": 25,
                        "sequence": 2,
                        "updated_at": "2018-05-01T19:38:30Z"
                    }, {
                        "arg_name": "SourceName",
                        "arg_type": "arg",
                        "command_level": "non-destructive",
                        "created_at": "2018-05-01T19:38:30Z",
                        "data_type": "string",
                        "default_value": "",
                        "description": "Optional name of the event source, e.x. \"WinLogon\"",
                        "encoding": "",
                        "id": 37,
                        "options": None,
                        "required": False,
                        "requires_value": False,
                        "script_id": 25,
                        "sequence": 3,
                        "updated_at": "2018-05-01T19:38:30Z"
                    }
                    ],
                    "command": "view",
                    "description": "View most recent N events in a given event log",
                    "examples": "    C:\\\u003e eventlog view Application",
                    "internal_only": False,
                    "runnable": True,
                    "sub_commands": []
                }, {
                    "args": [{
                        "arg_name": "Name",
                        "arg_type": "arg",
                        "command_level": "non-destructive",
                        "created_at": "2020-03-17T18:11:22Z",
                        "data_type": "string",
                        "default_value": "",
                        "description": "Name of the event log, for example \"Application\", \"System\"",
                        "encoding": "",
                        "id": 38,
                        "options": None,
                        "required": True,
                        "requires_value": False,
                        "script_id": 26,
                        "sequence": 1,
                        "updated_at": "2020-03-17T18:11:22Z"
                    }, {
                        "arg_name": "Filename",
                        "arg_type": "arg",
                        "command_level": "non-destructive",
                        "created_at": "2020-03-17T18:11:22Z",
                        "data_type": "string",
                        "default_value": "",
                        "description": "Target file on disk",
                        "encoding": "",
                        "id": 39,
                        "options": None,
                        "required": True,
                        "requires_value": False,
                        "script_id": 26,
                        "sequence": 2,
                        "updated_at": "2020-03-17T18:11:22Z"
                    }
                    ],
                    "command": "export",
                    "description": "Export the specified event log to a file (.csv) on disk",
                    "examples": "    C:\\\u003eeventlog export System",
                    "internal_only": False,
                    "runnable": True,
                    "sub_commands": []
                }, {
                    "args": [],
                    "command": "list",
                    "description": "Event log list: show available event log sources",
                    "examples": "    C:\\\u003e eventlog list",
                    "internal_only": False,
                    "runnable": True,
                    "sub_commands": []
                }, {
                    "args": [{
                        "arg_name": "Name",
                        "arg_type": "arg",
                        "command_level": "non-destructive",
                        "created_at": "2019-05-09T23:55:03Z",
                        "data_type": "string",
                        "default_value": "",
                        "description": "Name of the event log, for example \"Application\", \"System\"",
                        "encoding": "",
                        "id": 519,
                        "options": None,
                        "required": True,
                        "requires_value": False,
                        "script_id": 470,
                        "sequence": 1,
                        "updated_at": "2019-05-09T23:55:03Z"
                    }, {
                        "arg_name": "Filename",
                        "arg_type": "arg",
                        "command_level": "non-destructive",
                        "created_at": "2019-05-09T23:55:03Z",
                        "data_type": "string",
                        "default_value": "",
                        "description": "Target file on disk",
                        "encoding": "",
                        "id": 520,
                        "options": None,
                        "required": True,
                        "requires_value": False,
                        "script_id": 470,
                        "sequence": 2,
                        "updated_at": "2019-05-09T23:55:03Z"
                    }
                    ],
                    "command": "backup",
                    "description": "Back up the specified event log to a file (.evtx) on disk",
                    "examples": "    C:\\\u003eeventlog backup System",
                    "internal_only": False,
                    "runnable": True,
                    "sub_commands": []
                }
                ]
            }, {
                "args": [{
                    "arg_name": "Path",
                    "arg_type": "arg",
                    "command_level": "non-destructive",
                    "created_at": "2020-03-17T18:10:50Z",
                    "data_type": "string",
                    "default_value": "",
                    "description": "File to hash",
                    "encoding": "",
                    "id": 72,
                    "options": None,
                    "required": True,
                    "requires_value": False,
                    "script_id": 45,
                    "sequence": 1,
                    "updated_at": "2020-03-17T18:10:50Z"
                }
                ],
                "command": "filehash",
                "description": "Generate the MD5, SHA1, and SHA256 hashes of a file",
                "examples": "C:\\\u003e filehash C:\\Windows\\System32\\cmd.exe",
                "internal_only": False,
                "runnable": True,
                "sub_commands": []
            }, {
                "args": [{
                    "arg_name": "UserName",
                    "arg_type": "arg",
                    "command_level": "non-destructive",
                    "created_at": "2018-05-10T16:22:42Z",
                    "data_type": "string",
                    "default_value": "",
                    "description": "Partial or full username to filter results",
                    "encoding": "",
                    "id": 42,
                    "options": None,
                    "required": False,
                    "requires_value": False,
                    "script_id": 29,
                    "sequence": 1,
                    "updated_at": "2018-05-10T16:22:42Z"
                }
                ],
                "command": "getsid",
                "description": "Enumerate local users and Security Identifiers (SID)",
                "examples": "\u003egetsid\r\nUserName       SID\r\n",
                "internal_only": False,
                "runnable": True,
                "sub_commands": []
            }, {
                "args": [],
                "command": "ipconfig",
                "description": "Show network configuration information",
                "examples": "",
                "internal_only": False,
                "runnable": True,
                "sub_commands": []
            }, {
                "args": [{
                    "arg_name": "Path",
                    "arg_type": "arg",
                    "command_level": "non-destructive",
                    "created_at": "2019-02-12T16:44:59Z",
                    "data_type": "string",
                    "default_value": ".",
                    "description": "Directory to list",
                    "encoding": "",
                    "id": 12,
                    "options": None,
                    "required": False,
                    "requires_value": False,
                    "script_id": 14,
                    "sequence": 1,
                    "updated_at": "2019-02-12T16:44:59Z"
                }
                ],
                "command": "ls",
                "description": "Display the contents of the specified path",
                "examples": "    C:\\Windows\u003e ls\r\n",
                "internal_only": False,
                "runnable": True,
                "sub_commands": []
            }, {
                "args": [],
                "command": "mount",
                "description": "List mounted filesystem volumes",
                "examples": "    C:\\\u003e mount\r\n        Display local mounted volumes",
                "internal_only": False,
                "runnable": True,
                "sub_commands": []
            }, {
                "args": [],
                "command": "netstat",
                "description": "Display network statistics and active connections",
                "examples": "",
                "internal_only": False,
                "runnable": True,
                "sub_commands": []
            }, {
                "args": [],
                "command": "ps",
                "description": "Display process information",
                "examples": " C:\\\u003e ps\r\n\r\nName",
                "internal_only": False,
                "runnable": True,
                "sub_commands": []
            }, {
                "args": [],
                "command": "pwd",
                "description": "Get current working directory",
                "examples": "",
                "internal_only": True,
                "runnable": True,
                "sub_commands": []
            }, {
                "args": [],
                "command": "reg",
                "description": "Windows registry manipulation.",
                "examples": "",
                "internal_only": False,
                "runnable": False,
                "sub_commands": [{
                    "args": [{
                        "arg_name": "Subkey",
                        "arg_type": "arg",
                        "command_level": "non-destructive",
                        "created_at": "2019-12-05T17:37:38Z",
                        "data_type": "string",
                        "default_value": "",
                        "description": "Registry subkey full path",
                        "encoding": "",
                        "id": 43,
                        "options": None,
                        "required": False,
                        "requires_value": False,
                        "script_id": 30,
                        "sequence": 1,
                        "updated_at": "2019-12-05T17:37:39Z"
                    }, {
                        "arg_name": "Value",
                        "arg_type": "arg",
                        "command_level": "non-destructive",
                        "created_at": "2019-12-05T17:37:38Z",
                        "data_type": "string",
                        "default_value": "",
                        "description": "Name of value to query",
                        "encoding": "",
                        "id": 44,
                        "options": None,
                        "required": False,
                        "requires_value": False,
                        "script_id": 30,
                        "sequence": 2,
                        "updated_at": "2019-12-05T17:37:39Z"
                    }
                    ],
                    "command": "query",
                    "description": "Query a registry subkey or value",
                    "examples": "    C:\\\u003e reg query\r\n",
                    "internal_only": False,
                    "runnable": True,
                    "sub_commands": []
                }
                ]
            }
            ],
            "session_id": f"{session_id}"
        }
        ]
    }
    mocker.patch.object(
        demisto,
        'args',
        return_value={
            'host_id': 'edfd6a04ad134c4344f8fb119a3ad88e',
            'raw': "Write-Output 'Hello, World!"
        }
    )
    requests_mock.post(
        f'{SERVER_URL}/real-time-response/entities/refresh-session/v1',
        json=response,
        status_code=201
    )
    results = refresh_session_command()

    assert results['HumanReadable'] == f"CrowdStrike Session Refreshed: {session_id}"


<<<<<<< HEAD
def get_fetch_data():
    with open('./test_data.json', 'r') as f:
        return json.loads(f.read())


test_data = get_fetch_data()


def test_get_indicator_device_id(requests_mock):
    from CrowdStrikeFalcon import get_indicator_device_id
    requests_mock.get("https://4.4.4.4/indicators/queries/devices/v1?type=None&value=None",
                      json=test_data['response_for_get_indicator_device_id'])
    res = get_indicator_device_id()
    assert res.outputs == test_data['context_output_for_get_indicator_device_id']
    assert res.outputs_prefix == 'CrowdStrike.DeviceID'
    assert res.outputs_key_field == 'DeviceID'


def test_build_url_filter_for_device_id():
    from CrowdStrikeFalcon import build_url_filter_for_device_id
    res = build_url_filter_for_device_id({"type": "domain", "value": "google.com"})
    assert res == '/indicators/queries/devices/v1?type=domain&value=google.com'


def test_validate_response():
    from CrowdStrikeFalcon import validate_response
    true_res = validate_response({"resources": "1234"})
    false_res = validate_response({"error": "404"})
    assert true_res
    assert not false_res


def test_build_error_message():
    from CrowdStrikeFalcon import build_error_message

    res_error_data = build_error_message({'meta': 1234})
    assert res_error_data == 'Error: error code: None, error_message: something got wrong, please try again.'

    res_error_data_with_specific_error = build_error_message({'errors': [{"code": 1234, "message": "hi"}]})
    assert res_error_data_with_specific_error == 'Error: error code: 1234, error_message: hi.'
=======
class TestFetch:
    """ Test the logic of the fetch

    """
    @pytest.fixture()
    def set_up_mocks(self, requests_mock, mocker):
        """ Sets up the mocks for the fetch.
        """
        mocker.patch.object(demisto, 'setLastRun')
        requests_mock.get(f'{SERVER_URL}/detects/queries/detects/v1', json={'resources': ['ldt:1', 'ldt:2']})
        requests_mock.post(f'{SERVER_URL}/detects/entities/summaries/GET/v1',
                           json={'resources': [{'detection_id': 'ldt:1',
                                                'created_timestamp': '2020-09-04T09:16:11Z',
                                                'max_severity_displayname': 'Low'},
                                               {'detection_id': 'ldt:2',
                                                'created_timestamp': '2020-09-04T09:20:11Z',
                                                'max_severity_displayname': 'Low'}]})

    def test_old_fetch_to_new_fetch(self, set_up_mocks, mocker):
        """
        Tests the change of logic done in fetch. Validates that it's done smoothly
        Given:
            Old getLastRun which holds `first_behavior_time` and `last_detection_id`
        When:
            2 results are returned (which equals the FETCH_LIMIT)
        Then:
            The `first_behavior_time` doesn't change and an `offset` of 2 is added.

        """
        from CrowdStrikeFalcon import fetch_incidents
        mocker.patch.object(demisto, 'getLastRun', return_value={'first_behavior_time': '2020-09-04T09:16:10Z',
                                                                 'last_detection_id': 1234})
        fetch_incidents()
        assert demisto.setLastRun.mock_calls[0][1][0] == {'first_behavior_time': '2020-09-04T09:16:10Z',
                                                          'offset': 2}

    def test_new_fetch_with_offset(self, set_up_mocks, mocker):
        """
        Tests the correct flow of fetch
        Given:
            `getLastRun` which holds only `first_behavior_time`
        When:
            2 results are returned (which equals the FETCH_LIMIT)
        Then:
            The `first_behavior_time` doesn't change and an `offset` of 2 is added.
        """

        mocker.patch.object(demisto, 'getLastRun', return_value={'first_behavior_time': '2020-09-04T09:16:10Z'})
        from CrowdStrikeFalcon import fetch_incidents

        fetch_incidents()
        assert demisto.setLastRun.mock_calls[0][1][0] == {'first_behavior_time': '2020-09-04T09:16:10Z',
                                                          'offset': 2}

    def test_new_fetch(self, set_up_mocks, mocker, requests_mock):
        """
        Tests the correct flow of fetch
        Given:
            `getLastRun` which holds  `first_behavior_time` and `offset`
        When:
            1 result is returned (which is less than the FETCH_LIMIT)
        Then:
            The `first_behavior_time` changes and no `offset` is added.
        """
        mocker.patch.object(demisto, 'getLastRun', return_value={'first_behavior_time': '2020-09-04T09:16:10Z',
                                                                 'offset': 2})
        # Override post to have 1 results so FETCH_LIMIT won't be reached
        requests_mock.post(f'{SERVER_URL}/detects/entities/summaries/GET/v1',
                           json={'resources': [{'detection_id': 'ldt:1',
                                                'created_timestamp': '2020-09-04T09:16:11Z',
                                                'max_severity_displayname': 'Low'}]})
        from CrowdStrikeFalcon import fetch_incidents
        fetch_incidents()
        assert demisto.setLastRun.mock_calls[0][1][0] == {'first_behavior_time': '2020-09-04T09:16:11Z'}
>>>>>>> ba2d9b59
<|MERGE_RESOLUTION|>--- conflicted
+++ resolved
@@ -2087,48 +2087,6 @@
     assert results['HumanReadable'] == f"CrowdStrike Session Refreshed: {session_id}"
 
 
-<<<<<<< HEAD
-def get_fetch_data():
-    with open('./test_data.json', 'r') as f:
-        return json.loads(f.read())
-
-
-test_data = get_fetch_data()
-
-
-def test_get_indicator_device_id(requests_mock):
-    from CrowdStrikeFalcon import get_indicator_device_id
-    requests_mock.get("https://4.4.4.4/indicators/queries/devices/v1?type=None&value=None",
-                      json=test_data['response_for_get_indicator_device_id'])
-    res = get_indicator_device_id()
-    assert res.outputs == test_data['context_output_for_get_indicator_device_id']
-    assert res.outputs_prefix == 'CrowdStrike.DeviceID'
-    assert res.outputs_key_field == 'DeviceID'
-
-
-def test_build_url_filter_for_device_id():
-    from CrowdStrikeFalcon import build_url_filter_for_device_id
-    res = build_url_filter_for_device_id({"type": "domain", "value": "google.com"})
-    assert res == '/indicators/queries/devices/v1?type=domain&value=google.com'
-
-
-def test_validate_response():
-    from CrowdStrikeFalcon import validate_response
-    true_res = validate_response({"resources": "1234"})
-    false_res = validate_response({"error": "404"})
-    assert true_res
-    assert not false_res
-
-
-def test_build_error_message():
-    from CrowdStrikeFalcon import build_error_message
-
-    res_error_data = build_error_message({'meta': 1234})
-    assert res_error_data == 'Error: error code: None, error_message: something got wrong, please try again.'
-
-    res_error_data_with_specific_error = build_error_message({'errors': [{"code": 1234, "message": "hi"}]})
-    assert res_error_data_with_specific_error == 'Error: error code: 1234, error_message: hi.'
-=======
 class TestFetch:
     """ Test the logic of the fetch
 
@@ -2203,4 +2161,45 @@
         from CrowdStrikeFalcon import fetch_incidents
         fetch_incidents()
         assert demisto.setLastRun.mock_calls[0][1][0] == {'first_behavior_time': '2020-09-04T09:16:11Z'}
->>>>>>> ba2d9b59
+
+
+def get_fetch_data():
+    with open('./test_data.json', 'r') as f:
+        return json.loads(f.read())
+
+
+test_data = get_fetch_data()
+
+
+def test_get_indicator_device_id(requests_mock):
+    from CrowdStrikeFalcon import get_indicator_device_id
+    requests_mock.get("https://4.4.4.4/indicators/queries/devices/v1?type=None&value=None",
+                      json=test_data['response_for_get_indicator_device_id'])
+    res = get_indicator_device_id()
+    assert res.outputs == test_data['context_output_for_get_indicator_device_id']
+    assert res.outputs_prefix == 'CrowdStrike.DeviceID'
+    assert res.outputs_key_field == 'DeviceID'
+
+
+def test_build_url_filter_for_device_id():
+    from CrowdStrikeFalcon import build_url_filter_for_device_id
+    res = build_url_filter_for_device_id({"type": "domain", "value": "google.com"})
+    assert res == '/indicators/queries/devices/v1?type=domain&value=google.com'
+
+
+def test_validate_response():
+    from CrowdStrikeFalcon import validate_response
+    true_res = validate_response({"resources": "1234"})
+    false_res = validate_response({"error": "404"})
+    assert true_res
+    assert not false_res
+
+
+def test_build_error_message():
+    from CrowdStrikeFalcon import build_error_message
+
+    res_error_data = build_error_message({'meta': 1234})
+    assert res_error_data == 'Error: error code: None, error_message: something got wrong, please try again.'
+
+    res_error_data_with_specific_error = build_error_message({'errors': [{"code": 1234, "message": "hi"}]})
+    assert res_error_data_with_specific_error == 'Error: error code: 1234, error_message: hi.'