import pytest
import os
import json
from urllib.parse import unquote

from _pytest.python_api import raises

import demistomock as demisto
from CommonServerPython import outputPaths, entryTypes, DemistoException, IncidentStatus, ScheduledCommand
from test_data import input_data
from freezegun import freeze_time

RETURN_ERROR_TARGET = 'CrowdStrikeFalcon.return_error'
SERVER_URL = 'https://4.4.4.4'


def load_json(file: str):
    with open(file, 'r') as f:
        return json.load(f)


@pytest.fixture(autouse=True)
def get_access_token(requests_mock, mocker):
    mocker.patch.object(
        demisto,
        'params',
        return_value={
            'url': SERVER_URL,
            'proxy': True,
            'incidents_per_fetch': 2,
            'fetch_incidents_or_detections': ['Detections', 'Incidents'],
            'fetch_time': '3 days',
        }
    )
    requests_mock.post(
        f'{SERVER_URL}/oauth2/token',
        json={
            'access_token': 'token'
        },
        status_code=200
    )


incident_context = {'name': 'Incident ID: inc:afb5d1512a00480f53e9ad91dc3e4b55:1cf23a95678a421db810e11b5db693bd',
                    'occurred': '2020-05-17T17:30:38Z',
                    'rawJSON':
                        '{"incident_id": "inc:afb5d1512a00480f53e9ad91dc3e4b55:1cf23a95678a421db810e11b5db693bd", '
                        '"cid": "24ab288b109b411aba970e570d1ddf58", "host_ids": ["afb5d1512a00480f53e9ad91dc3e4b55"], '
                        '"hosts": [{"device_id": "afb5d1512a00480f53e9ad91dc3e4b55", '
                        '"cid": "24ab288b109b411aba970e570d1ddf58", "agent_load_flags": "0", '
                        '"agent_local_time": "2020-05-06T23:36:34.594Z", "agent_version": "5.28.10902.0", '
                        '"bios_manufacturer": "Apple Inc.", '
                        '"bios_version": "1037.100.359.0.0 (iBridge: 17.16.14263.0.0,0)", '
                        '"config_id_base": "65994753", "config_id_build": "10902", "config_id_platform": "4", '
                        '"external_ip": "1.1.1.1", "hostname": "SFO-M-Y81WHJ", '
                        '"first_seen": "2019-05-10T17:20:39Z", "last_seen": "2020-05-17T16:59:42Z", '
                        '"local_ip": "1.1.1.1", "mac_address": "86-89-ad-65-d0-30", "major_version": "18", '
                        '"minor_version": "7", "os_version": "Mojave (10.14)", "platform_id": "1", '
                        '"platform_name": "Mac", "product_type_desc": "Workstation", "status": "normal", '
                        '"system_manufacturer": "Apple Inc.", "system_product_name": "MacBookPro15,1", '
                        '"modified_timestamp": "2020-05-17T16:59:56Z"}], "created": "2020-05-17T17:30:38Z", '
                        '"start": "2020-05-17T17:30:38Z", "end": "2020-05-17T17:30:38Z", "state": "closed", '
                        '"status": "New", "name": "Incident on SFO-M-Y81WHJ at 2020-05-17T17:30:38Z", '
                        '"description": "Objectives in this incident: Keep Access. '
                        'Techniques: External Remote Services. Involved hosts and end users: SFO-M-Y81WHJ.", '
                        '"tags": ["Objective/Keep Access"], "fine_score": 38, '
                        '"mirror_direction": null, "mirror_instance": ""}'}

IOCS_JSON_LIST = [{'type': 'ipv4', 'value': '4.4.4.4', 'source': 'cortex xsoar', 'action': 'no_action',
                   'severity': 'informational', 'description': 'lala', 'platforms': ['linux'],
                   'tags': ['test'], 'expiration': '2022-02-15T15:55:09Z', 'applied_globally': True,
                   }, {'type': 'ipv4', 'value': '5.5.5.5', 'source': 'cortex xsoar',
                       'action': 'no_action', 'severity': 'informational',
                       'description': 'lala',
                       'platforms': ['linux'], 'tags': ['test'],
                       'expiration': '2022-02-15T15:55:09Z', 'applied_globally': True,
                       }]


def test_incident_to_incident_context():
    from CrowdStrikeFalcon import incident_to_incident_context
    res = incident_to_incident_context(input_data.response_incident.copy())
    assert res == incident_context


def test_create_json_iocs_list():
    from CrowdStrikeFalcon import create_json_iocs_list

    res = create_json_iocs_list(ioc_type='ipv4', iocs_value=['4.4.4.4', '5.5.5.5'], action='no_action',
                                platforms=['linux'], severity='informational', source='cortex xsoar',
                                description='lala', expiration='2022-02-15T15:55:09Z', applied_globally=True,
                                host_groups=[], tags=['test'])
    assert res == IOCS_JSON_LIST


def test_timestamp_length_equalization():
    from CrowdStrikeFalcon import timestamp_length_equalization
    timestamp_in_millisecond = 1574585006000
    timestamp_in_seconds = 1574585015

    timestamp_in_millisecond_after, timestamp_in_seconds_after = timestamp_length_equalization(timestamp_in_millisecond,
                                                                                               timestamp_in_seconds)

    assert timestamp_in_millisecond_after == 1574585006000
    assert timestamp_in_seconds_after == 1574585015000

    timestamp_in_seconds_after, timestamp_in_millisecond_after = timestamp_length_equalization(timestamp_in_seconds,
                                                                                               timestamp_in_millisecond)

    assert timestamp_in_millisecond_after == 1574585006000
    assert timestamp_in_seconds_after == 1574585015000


def test_run_command_failure_sensor_offline(requests_mock, mocker):
    from CrowdStrikeFalcon import run_command
    mocker.patch.object(
        demisto,
        'args',
        return_value={
            'host_ids': '284771ee197e422d5176d6634a62b934',
            'command_type': 'ls',
            'full_command': 'cd C:\\some_directory'
        }
    )
    error_object = {
        "meta": {
            "query_time": 0.505762223,
            "powered_by": "empower-api",
            "trace_id": "07kk11c3-496g-42df-9157-834e499e279d"
        },
        "batch_id": "",
        "resources": {
            "284771ee197e422d5176d6634a62b934": {
                "session_id": "",
                "complete": False,
                "stdout": "",
                "stderr": "",
                "aid": "284771ee197e422d5176d6634a62b934",
                "errors": [
                    {
                        "code": 40407,
                        "message": "Sensor appears to be offline"
                    }
                ],
                "query_time": 0
            }
        },
        "errors": [
            {
                "code": 404,
                "message": "no successful hosts initialized on RTR"
            }
        ]
    }
    requests_mock.post(
        f'{SERVER_URL}/real-time-response/combined/batch-init-session/v1',
        json={
            'batch_id': 'batch_id'
        },
        status_code=201
    )
    requests_mock.post(
        f'{SERVER_URL}/real-time-response/combined/batch-command/v1',
        json=error_object,
        status_code=404,
        reason='Not found'
    )
    with pytest.raises(DemistoException) as error_info:
        run_command()
    assert str(error_info.value) == 'Error in API call to CrowdStrike Falcon: code: 404 - ' \
                                    'reason: Not found\nHost ID 284771ee197e422d5176d6634a62b934 - ' \
                                    'Sensor appears to be offline'


def test_run_command_read_scope(requests_mock, mocker):
    from CrowdStrikeFalcon import run_command
    response = {
        'meta': {
            'query_time': 1.178901572,
            'powered_by': 'empower-api',
            'trace_id': '07kk11c3-496g-42df-9157-834e499e279d'
        },
        'combined': {
            'resources': {
                '284771ee197e422d5176d6634a62b934': {
                    'session_id': '1113b475-2c28-4486-8617-d000b8f3bc8d',
                    'task_id': 'e0149c46-4ba0-48c9-9e98-49b806a0033f',
                    'complete': True,
                    'stdout': 'Directory listing for C:\\ -\n\n'
                              'Name                                     Type         Size (bytes)    Size (MB)       '
                              'Last Modified (UTC-5)     Created (UTC-5)          \n----                             '
                              '        ----         ------------    ---------       ---------------------     -------'
                              '--------          \n$Recycle.Bin                             <Directory>  --          '
                              '    --              11/27/2018 10:54:44 AM    9/15/2017 3:33:40 AM     \nITAYDI       '
                              '                            <Directory>  --              --              11/19/2018 1:'
                              '31:42 PM     11/19/2018 1:31:42 PM    ',
                    'stderr': '',
                    'base_command': 'ls',
                    'aid': '284771ee197e422d5176d6634a62b934',
                    'errors': None,
                    'query_time': 1.1783866060000001
                }
            }
        },
        'errors': []
    }
    mocker.patch.object(
        demisto,
        'args',
        return_value={
            'host_ids': '284771ee197e422d5176d6634a62b934',
            'command_type': 'ls',
            'full_command': 'ls C:\\'
        }
    )
    requests_mock.post(
        f'{SERVER_URL}/real-time-response/combined/batch-init-session/v1',
        json={
            'batch_id': 'batch_id'
        },
        status_code=201
    )
    requests_mock.post(
        f'{SERVER_URL}/real-time-response/combined/batch-command/v1',
        json=response,
        status_code=201
    )
    results = run_command()
    expected_results = {
        'CrowdStrike': {
            'Command': [{
                'HostID': '284771ee197e422d5176d6634a62b934',
                'SessionID': '1113b475-2c28-4486-8617-d000b8f3bc8d',
                'Stdout': 'Directory listing for C:\\ -\n\n'
                          'Name                                     Type         Size (bytes)    Size (MB)       '
                          'Last Modified (UTC-5)     Created (UTC-5)          \n----                             '
                          '        ----         ------------    ---------       ---------------------     -------'
                          '--------          \n$Recycle.Bin                             <Directory>  --          '
                          '    --              11/27/2018 10:54:44 AM    9/15/2017 3:33:40 AM     \nITAYDI       '
                          '                            <Directory>  --              --              11/19/2018 1:'
                          '31:42 PM     11/19/2018 1:31:42 PM    ',
                'Stderr': '',
                'BaseCommand': 'ls',
                'Command': 'ls C:\\'
            }]
        }
    }
    assert results['EntryContext'] == expected_results


def test_run_command_write_scope(requests_mock, mocker):
    from CrowdStrikeFalcon import run_command
    response = {
        "combined": {
            "resources": {
                "284771ee197e422d5176d6634a62b934": {
                    "aid": "284771ee197e422d5176d6634a62b934",
                    "base_command": "mkdir",
                    "complete": True,
                    "errors": None,
                    "query_time": 0.478191482,
                    "session_id": "ed0743e0-b156-4f98-8bbb-7a720a4192cf",
                    "stderr": "",
                    "stdout": "C:\\demistotest1",
                    "task_id": "e579eee6-ce7a-487c-8fef-439ebc9c3bc0"
                }
            }
        },
        "errors": [],
        "meta": {
            "powered_by": "empower-api",
            "query_time": 0.478696373,
            "trace_id": "07kk11c3-496g-42df-9157-834e499e279d"
        }
    }
    mocker.patch.object(
        demisto,
        'args',
        return_value={
            'host_ids': '284771ee197e422d5176d6634a62b934',
            'command_type': 'mkdir',
            'full_command': 'mkdir C:\\demistotest1',
            'scope': 'write'
        }
    )
    requests_mock.post(
        f'{SERVER_URL}/real-time-response/combined/batch-init-session/v1',
        json={
            'batch_id': 'batch_id'
        },
        status_code=201
    )
    requests_mock.post(
        f'{SERVER_URL}/real-time-response/combined/batch-active-responder-command/v1',
        json=response,
        status_code=201
    )
    results = run_command()
    expected_results = {
        'CrowdStrike': {
            'Command': [{
                'HostID': '284771ee197e422d5176d6634a62b934',
                'SessionID': 'ed0743e0-b156-4f98-8bbb-7a720a4192cf',
                'Stdout': 'C:\\demistotest1',
                'Stderr': '',
                'BaseCommand': 'mkdir',
                'Command': 'mkdir C:\\demistotest1'
            }]
        }
    }
    assert results['EntryContext'] == expected_results


def test_run_command_with_stderr(requests_mock, mocker):
    from CrowdStrikeFalcon import run_command
    response = {
        "combined": {
            "resources": {
                "284771ee197e422d5176d6634a62b934": {
                    "aid": "284771ee197e422d5176d6634a62b934",
                    "base_command": "runscript",
                    "complete": True,
                    "errors": None,
                    "query_time": 4.111527091,
                    "session_id": "4d41588e-8455-4f0f-a3ee-0515922a8d94",
                    "stderr": "The term 'somepowershellscript' is not recognized as the name of a cmdlet, function,"
                              " script file, or operable program. Check the spelling of the name, or if a path was "
                              "included, verify that the path is correct and try again.",
                    "stdout": "",
                    "task_id": "6d78e0ab-ec8a-4a5b-a948-1dca6381a9d1"
                }
            }
        },
        "errors": [],
        "meta": {
            "powered_by": "empower-api",
            "query_time": 4.112103195,
            "trace_id": "07kk11c3-496g-42df-9157-834e499e279d"
        }
    }
    mocker.patch.object(
        demisto,
        'args',
        return_value={
            'host_ids': '284771ee197e422d5176d6634a62b934',
            'command_type': 'runscript',
            'full_command': 'runscript -CloudFile=InvalidPowerShellScript',
            'scope': 'admin'
        }
    )
    requests_mock.post(
        f'{SERVER_URL}/real-time-response/combined/batch-init-session/v1',
        json={
            'batch_id': 'batch_id'
        },
        status_code=201
    )
    requests_mock.post(
        f'{SERVER_URL}/real-time-response/combined/batch-admin-command/v1',
        json=response,
        status_code=201
    )
    results = run_command()
    expected_results = {
        'CrowdStrike': {
            'Command': [{
                'HostID': '284771ee197e422d5176d6634a62b934',
                'SessionID': '4d41588e-8455-4f0f-a3ee-0515922a8d94',
                'Stdout': '',
                'Stderr': "The term 'somepowershellscript' is not recognized as the name of a cmdlet, function,"
                          " script file, or operable program. Check the spelling of the name, or if a path was "
                          "included, verify that the path is correct and try again.",
                'BaseCommand': 'runscript',
                'Command': 'runscript -CloudFile=InvalidPowerShellScript'
            }]
        }
    }
    assert results['EntryContext'] == expected_results


def test_run_script(requests_mock, mocker):
    from CrowdStrikeFalcon import run_script_command
    response = {
        "combined": {
            "resources": {
                "284771ee197e422d5176d6634a62b934": {
                    "aid": "284771ee197e422d5176d6634a62b934",
                    "base_command": "runscript",
                    "complete": True,
                    "errors": None,
                    "query_time": 4.111527091,
                    "session_id": "4d41588e-8455-4f0f-a3ee-0515922a8d94",
                    "stderr": "",
                    "stdout": 'Hello, World!',
                    "task_id": "6d78e0ab-ec8a-4a5b-a948-1dca6381a9d1"
                }
            }
        },
        "errors": [],
        "meta": {
            "powered_by": "empower-api",
            "query_time": 4.112103195,
            "trace_id": "07kk11c3-496g-42df-9157-834e499e279d"
        }
    }
    mocker.patch.object(
        demisto,
        'args',
        return_value={
            'host_id': '284771ee197e422d5176d6634a62b934',
            'raw': "Write-Output 'Hello, World!"
        }
    )
    requests_mock.post(
        f'{SERVER_URL}/real-time-response/combined/batch-init-session/v1',
        json={
            'batch_id': 'batch_id'
        },
        status_code=201
    )
    requests_mock.post(
        f'{SERVER_URL}/real-time-response/combined/batch-admin-command/v1',
        json=response,
        status_code=201
    )
    results = run_script_command()
    expected_results = {
        'CrowdStrike': {
            'Command': [{
                'HostID': '284771ee197e422d5176d6634a62b934',
                'SessionID': '4d41588e-8455-4f0f-a3ee-0515922a8d94',
                'Stdout': 'Hello, World!',
                'Stderr': '',
                'BaseCommand': 'runscript',
                'Command': "runscript -Raw=Write-Output 'Hello, World! -Timeout=30"
            }]
        }
    }
    assert results['EntryContext'] == expected_results


def test_run_script_failure_bad_inputs(mocker):
    from CrowdStrikeFalcon import run_script_command

    # test failure given both script_name and raw arguments
    mocker.patch.object(
        demisto,
        'args',
        return_value={
            'script_name': 'iloveny',
            'raw': 'RAWR'
        }
    )
    with pytest.raises(ValueError) as e:
        run_script_command()
    assert str(e.value) == 'Only one of the arguments script_name or raw should be provided, not both.'

    # test failure none of the arguments script_name and raw given
    mocker.patch.object(
        demisto,
        'args',
        return_value={}
    )
    with pytest.raises(ValueError) as e:
        run_script_command()
    assert str(e.value) == 'One of the arguments script_name or raw must be provided, none given.'


def test_upload_script_given_content(requests_mock, mocker):
    from CrowdStrikeFalcon import upload_script_command
    response = {
        "meta": {
            "query_time": 0.782968846,
            "writes": {
                "resources_affected": 1
            },
            "powered_by": "empower",
            "trace_id": "07kk11c3-496g-42df-9157-834e499e279d"
        }
    }
    requests_mock.post(
        f'{SERVER_URL}/real-time-response/entities/scripts/v1',
        json=response,
        status_code=200
    )
    mocker.patch.object(
        demisto,
        'args',
        return_value={
            'name': 'iloveny',
            'content': "Write-Output 'Hello, World!'"
        }
    )
    results = upload_script_command()
    assert results['HumanReadable'] == 'The script was uploaded successfully'
    assert results['Contents'] == response


def test_upload_script_given_file(requests_mock, mocker):
    from CrowdStrikeFalcon import upload_script_command
    response = {
        "meta": {
            "query_time": 0.782968846,
            "writes": {
                "resources_affected": 1
            },
            "powered_by": "empower",
            "trace_id": "07kk11c3-496g-42df-9157-834e499e279d"
        }
    }
    requests_mock.post(
        f'{SERVER_URL}/real-time-response/entities/scripts/v1',
        json=response,
        status_code=200
    )
    mocker.patch.object(
        demisto,
        'args',
        return_value={
            'name': 'iloveny',
            'entry_id': '23@32'
        }
    )
    mocker.patch.object(
        demisto,
        'getFilePath',
        return_value={
            'path': 'test_data/HelloWorld.ps1',
            'name': 'HelloWorld.ps1'
        }
    )
    mocker.patch.object(demisto, 'results')
    results = upload_script_command()
    assert results['HumanReadable'] == 'The script was uploaded successfully'
    assert results['Contents'] == response


def test_upload_script_failure_already_exists(requests_mock, mocker):
    from CrowdStrikeFalcon import upload_script_command
    response = {
        "meta": {
            "query_time": 0.01543348,
            "powered_by": "empower",
            "trace_id": "07kk11c3-496g-42df-9157-834e499e279d"
        },
        "errors": [
            {
                "code": 409,
                "message": "file with given name already exists"
            }
        ]
    }
    requests_mock.post(
        f'{SERVER_URL}/real-time-response/entities/scripts/v1',
        json=response,
        status_code=409,
        reason='Conflict'
    )
    mocker.patch.object(
        demisto,
        'args',
        return_value={
            'name': 'iloveny',
            'content': "Write-Output 'Hello, World!'"
        }
    )
    with pytest.raises(DemistoException) as error_info:
        upload_script_command()
    assert str(error_info.value) == 'Error in API call to CrowdStrike Falcon: code: 409 - ' \
                                    'reason: Conflict\nfile with given name already exists'


def test_upload_script_failure_bad_inputs(requests_mock, mocker):
    from CrowdStrikeFalcon import upload_script_command

    # test failure given both content and entry_id arguments
    mocker.patch.object(
        demisto,
        'args',
        return_value={
            'name': 'iloveny',
            'content': "Write-Output 'Hello, World!'",
            'entry_id': '23@32'
        }
    )
    with pytest.raises(ValueError) as e:
        upload_script_command()
    assert str(e.value) == 'Only one of the arguments entry_id or content should be provided, not both.'

    # test failure none of the arguments content and entry_id given
    mocker.patch.object(
        demisto,
        'args',
        return_value={
            'name': 'iloveny'
        }
    )
    with pytest.raises(ValueError) as e:
        upload_script_command()
    assert str(e.value) == 'One of the arguments entry_id or content must be provided, none given.'


def test_get_script_without_content(requests_mock, mocker):
    from CrowdStrikeFalcon import get_script_command
    script_id = 'le10098bf0e311e989190662caec3daa_94cc8c55556741faa1d82bd1faabfb4a'
    response = {
        "meta": {
            "powered_by": "empower-api",
            "query_time": 0.082774607,
            "trace_id": "0f047130-1ea2-44cb-a178-e5a85b2ad55a"
        },
        "resources": [
            {
                "created_by": "spongobob@demisto.com",
                "created_by_uuid": "94cc8c66-5447-41ft-a1d8-2bd1faabfb9q",
                "created_timestamp": "2019-10-17T13:41:48.487520845Z",
                "description": "Demisto",
                "file_type": "script",
                "id": script_id,
                "modified_by": "spongobob@demisto.com",
                "modified_timestamp": "2019-10-17T13:41:48.487521161Z",
                "name": "Demisto",
                "permission_type": "private",
                "run_attempt_count": 0,
                "run_success_count": 0,
                "sha256": "5a4440f2b9ce60b070e98c304370050446a2efa4b3850550a99e4d7b8f447fcc",
                "size": 4444,
                'write_access': True
            }
        ]
    }
    mocker.patch.object(demisto, 'results')
    mocker.patch.object(
        demisto,
        'args',
        return_value={
            'script_id': script_id
        }
    )
    requests_mock.get(
        f'{SERVER_URL}/real-time-response/entities/scripts/v2?ids={script_id}',
        json=response,
        status_code=200
    )
    results = get_script_command()
    expected_results = {
        'CrowdStrike.Script(val.ID === obj.ID)': {
            'CreatedBy': 'spongobob@demisto.com',
            'CreatedTime': '2019-10-17T13:41:48.487520845Z',
            'Description': 'Demisto',
            'ID': 'le10098bf0e311e989190662caec3daa_94cc8c55556741faa1d82bd1faabfb4a',
            'ModifiedBy': 'spongobob@demisto.com',
            'ModifiedTime': '2019-10-17T13:41:48.487521161Z',
            'Name': 'Demisto',
            'Permission': 'private',
            'SHA256': '5a4440f2b9ce60b070e98c304370050446a2efa4b3850550a99e4d7b8f447fcc',
            'RunAttemptCount': 0,
            'RunSuccessCount': 0,
            'WriteAccess': True
        }
    }
    assert results['EntryContext'] == expected_results
    # verify there was no file returned as there no file content was returned
    assert demisto.results.call_count == 0


def test_get_script_with_content(requests_mock, mocker, request):
    from CrowdStrikeFalcon import get_script_command
    script_id = 'le10098bf0e311e989190662caec3daa_94cc8c55556741faa1d82bd1faabfb4a'
    script_content = "function Demisto {}"
    response = {
        "meta": {
            "powered_by": "empower-api",
            "query_time": 0.082774607,
            "trace_id": "0f047130-1ea2-44cb-a178-e5a85b2ad55a"
        },
        "resources": [
            {
                "content": script_content,
                "created_by": "spongobob@demisto.com",
                "created_by_uuid": "94cc8c66-5447-41ft-a1d8-2bd1faabfb9q",
                "created_timestamp": "2019-10-17T13:41:48.487520845Z",
                "description": "Demisto",
                "file_type": "script",
                "id": script_id,
                "modified_by": "spongobob@demisto.com",
                "modified_timestamp": "2019-10-17T13:41:48.487521161Z",
                "name": "Demisto",
                "permission_type": "private",
                "run_attempt_count": 0,
                "run_success_count": 0,
                "sha256": "5a4440f2b9ce60b070e98c304370050446a2efa4b3850550a99e4d7b8f447fcc",
                "size": 4444,
                'write_access': True
            }
        ]
    }
    file_name = '1_test_file_result'

    def cleanup():
        try:
            os.remove(file_name)
        except OSError:
            pass

    request.addfinalizer(cleanup)
    mocker.patch.object(demisto, 'uniqueFile', return_value="test_file_result")
    mocker.patch.object(demisto, 'investigation', return_value={'id': '1'})
    mocker.patch.object(demisto, 'results')
    mocker.patch.object(
        demisto,
        'args',
        return_value={
            'script_id': script_id
        }
    )
    requests_mock.get(
        f'{SERVER_URL}/real-time-response/entities/scripts/v2?ids={script_id}',
        json=response,
        status_code=200
    )
    results = get_script_command()
    expected_results = {
        'CrowdStrike.Script(val.ID === obj.ID)': {
            'CreatedBy': 'spongobob@demisto.com',
            'CreatedTime': '2019-10-17T13:41:48.487520845Z',
            'Description': 'Demisto',
            'ID': 'le10098bf0e311e989190662caec3daa_94cc8c55556741faa1d82bd1faabfb4a',
            'ModifiedBy': 'spongobob@demisto.com',
            'ModifiedTime': '2019-10-17T13:41:48.487521161Z',
            'Name': 'Demisto',
            'Permission': 'private',
            'SHA256': '5a4440f2b9ce60b070e98c304370050446a2efa4b3850550a99e4d7b8f447fcc',
            'RunAttemptCount': 0,
            'RunSuccessCount': 0,
            'WriteAccess': True
        }
    }
    assert results['EntryContext'] == expected_results
    # verify there was file returned
    assert demisto.results.call_count == 1
    results = demisto.results.call_args[0]
    assert len(results) == 1
    assert results[0]['Type'] == entryTypes['file']
    assert results[0]['File'] == 'Demisto.ps1'
    with open(file_name, 'rb') as f:
        assert f.read().decode() == script_content


def test_get_script_does_not_exist(requests_mock, mocker):
    from CrowdStrikeFalcon import get_script_command
    script_id = 'le10098bf0e311e989190662caec3daa_94cc8c55556741faa1d82bd1faabfb4a'
    response = {
        "meta": {
            "powered_by": "empower-api",
            "query_time": 0.082774607,
            "trace_id": "0f047130-1ea2-44cb-a178-e5a85b2ad55a"
        },
        "resources": []
    }
    mocker.patch.object(
        demisto,
        'args',
        return_value={
            'script_id': script_id
        }
    )
    requests_mock.get(
        f'{SERVER_URL}/real-time-response/entities/scripts/v2?ids={script_id}',
        json=response,
        status_code=200
    )

    assert get_script_command() == 'No script found.'


def test_delete_script(requests_mock, mocker):
    from CrowdStrikeFalcon import delete_script_command
    script_id = 'le10098bf0e311e989190662caec3daa_94cc8c55556741faa1d82bd1faabfb4a'
    response = {
        "meta": {
            "query_time": 0.535416674,
            "writes": {
                "resources_affected": 1
            },
            "powered_by": "empower",
            "trace_id": "b48fc444-8e80-48bf-akbf-281fb9471e5g"
        }
    }
    mocker.patch.object(
        demisto,
        'args',
        return_value={
            'script_id': script_id
        }
    )
    requests_mock.delete(
        f'{SERVER_URL}/real-time-response/entities/scripts/v1?ids={script_id}',
        json=response,
        status_code=200
    )

    assert delete_script_command()['HumanReadable'] == f'Script {script_id} was deleted successfully'


def test_delete_script_failure_insufficient_permissions(requests_mock, mocker):
    from CrowdStrikeFalcon import delete_script_command
    script_id = 'le10098bf0e311e989190662caec3daa_94cc8c55556741faa1d82bd1faabfb4a'
    response = {
        "meta": {
            "query_time": 0.001585675,
            "powered_by": "crowdstrike-api-gateway",
            "trace_id": "01fcdbc6-6319-42e4-8ab1-b3edca76aa2c"
        },
        "errors": [
            {
                "code": 403,
                "message": "access denied, authorization failed"
            }
        ]
    }
    mocker.patch.object(
        demisto,
        'args',
        return_value={
            'script_id': script_id
        }
    )
    requests_mock.delete(
        f'{SERVER_URL}/real-time-response/entities/scripts/v1?ids={script_id}',
        json=response,
        status_code=403,
        reason='Forbidden'
    )

    with pytest.raises(DemistoException) as error_info:
        delete_script_command()
    assert str(error_info.value) == 'Error in API call to CrowdStrike Falcon: code: 403 - ' \
                                    'reason: Forbidden\naccess denied, authorization failed'


def test_delete_script_failure_not_found(requests_mock, mocker):
    from CrowdStrikeFalcon import delete_script_command
    script_id = 'le10098bf0e311e989190662caec3daa_94cc8c55556741faa1d82bd1faabfb4a'
    response = {
        "meta": {
            "query_time": 0.001585675,
            "powered_by": "empower",
            "trace_id": "01fcdbc6-6319-42e4-8ab1-b3edca76aa2c"
        },
        "errors": [
            {
                "code": 404,
                "message": "Could not find file for deletion"
            }
        ]
    }
    mocker.patch.object(
        demisto,
        'args',
        return_value={
            'script_id': script_id
        }
    )
    requests_mock.delete(
        f'{SERVER_URL}/real-time-response/entities/scripts/v1?ids={script_id}',
        json=response,
        status_code=404,
        reason='Not Found'
    )
    with pytest.raises(DemistoException) as error_info:
        delete_script_command()
    assert str(error_info.value) == 'Error in API call to CrowdStrike Falcon: code: 404 - ' \
                                    'reason: Not Found\nCould not find file for deletion'


def test_list_scripts(requests_mock):
    from CrowdStrikeFalcon import list_scripts_command
    response = {
        "meta": {
            "powered_by": "empower-api",
            "query_time": 0.031727879,
            "trace_id": "07kk11c3-496g-42df-9157-834e499e279d"
        },
        "resources": [
            {
                "created_by": "spongobob@demisto.com",
                "created_by_uuid": "94cc8c66-5447-41ft-a1d8-2bd1faabfb9q",
                "created_timestamp": "2019-10-17T13:41:48.487520845Z",
                "description": "Demisto",
                "file_type": "script",
                "id": "le10098bf0e311e989190662caec3daa_94cc8c55556741faa1d82bd1faabfb4a",
                "modified_by": "spongobob@demisto.com",
                "modified_timestamp": "2019-10-17T13:41:48.487521161Z",
                "name": "Demisto",
                "permission_type": "private",
                "run_attempt_count": 0,
                "run_success_count": 0,
                "sha256": "5a4440f2b9ce60b070e98c304370050446a2efa4b3850550a99e4d7b8f447fcc",
                "size": 4444,
                "platform": [
                    "windows"
                ],
                "write_access": True
            }
        ]
    }
    requests_mock.get(
        f'{SERVER_URL}/real-time-response/entities/scripts/v2',
        json=response
    )
    results = list_scripts_command()
    expected_results = {
        'CrowdStrike.Script(val.ID === obj.ID)': [
            {
                'CreatedBy': 'spongobob@demisto.com',
                'CreatedTime': '2019-10-17T13:41:48.487520845Z',
                'Description': 'Demisto',
                'ID': 'le10098bf0e311e989190662caec3daa_94cc8c55556741faa1d82bd1faabfb4a',
                'ModifiedBy': 'spongobob@demisto.com',
                'ModifiedTime': '2019-10-17T13:41:48.487521161Z',
                'Name': 'Demisto',
                'Permission': 'private',
                'SHA256': '5a4440f2b9ce60b070e98c304370050446a2efa4b3850550a99e4d7b8f447fcc',
                'RunAttemptCount': 0,
                'RunSuccessCount': 0,
                'Platform': [
                    "windows"
                ],
                'WriteAccess': True
            }
        ]
    }
    assert results['EntryContext'] == expected_results


def test_upload_file(requests_mock, mocker):
    from CrowdStrikeFalcon import upload_file_command
    response = {
        "meta": {
            "query_time": 0.782968846,
            "writes": {
                "resources_affected": 1
            },
            "powered_by": "empower",
            "trace_id": "07kk11c3-496g-42df-9157-834e499e279d"
        }
    }
    requests_mock.post(
        f'{SERVER_URL}/real-time-response/entities/put-files/v1',
        json=response,
        status_code=200
    )
    mocker.patch.object(
        demisto,
        'args',
        return_value={
            'name': 'iloveny',
            'entry_id': '23@32'
        }
    )
    mocker.patch.object(
        demisto,
        'getFilePath',
        return_value={
            'path': 'test_data/HelloWorld.ps1',
            'name': 'HelloWorld.ps1'
        }
    )
    results = upload_file_command()
    assert results['HumanReadable'] == 'File was uploaded successfully'
    assert results['Contents'] == response


def test_upload_file_failure_already_exists(requests_mock, mocker):
    from CrowdStrikeFalcon import upload_file_command
    response = {
        "meta": {
            "query_time": 0.01543348,
            "powered_by": "empower",
            "trace_id": "07kk11c3-496g-42df-9157-834e499e279d"
        },
        "errors": [
            {
                "code": 409,
                "message": "file with given name already exists"
            }
        ]
    }
    requests_mock.post(
        f'{SERVER_URL}/real-time-response/entities/put-files/v1',
        json=response,
        status_code=409,
        reason='Conflict'
    )
    mocker.patch.object(
        demisto,
        'args',
        return_value={
            'name': 'iloveny',
            'entry_id': "23@32"
        }
    )
    mocker.patch.object(
        demisto,
        'getFilePath',
        return_value={
            'path': 'test_data/HelloWorld.ps1',
            'name': 'HelloWorld.ps1'
        }
    )
    with pytest.raises(DemistoException) as error_info:
        upload_file_command()
    assert str(error_info.value) == 'Error in API call to CrowdStrike Falcon: code: 409 - ' \
                                    'reason: Conflict\nfile with given name already exists'


def test_get_file_without_content(requests_mock, mocker):
    from CrowdStrikeFalcon import get_file_command
    file_id = 'le10098bf0e311e989190662caec3daa_94cc8c55556741faa1d82bd1faabfb4a'
    response = {
        "meta": {
            "powered_by": "empower-api",
            "query_time": 0.082774607,
            "trace_id": "07kk11c3-496g-42df-9157-834e499e279d"
        },
        "resources": [
            {
                "created_by": "spongobob@demisto.com",
                "created_by_uuid": "94cc8c66-5447-41ft-a1d8-2bd1faabfb9q",
                "created_timestamp": "2019-10-17T13:41:48.487520845Z",
                "description": "Demisto",
                "file_type": "script",
                "id": file_id,
                "modified_by": "spongobob@demisto.com",
                "modified_timestamp": "2019-10-17T13:41:48.487521161Z",
                "name": "Demisto",
                "permission_type": "private",
                "run_attempt_count": 0,
                "run_success_count": 0,
                "sha256": "5a4440f2b9ce60b070e98c304370050446a2efa4b3850550a99e4d7b8f447fcc",
                "size": 4444,
                'write_access': True
            }
        ]
    }
    mocker.patch.object(demisto, 'results')
    mocker.patch.object(
        demisto,
        'args',
        return_value={
            'file_id': file_id
        }
    )
    requests_mock.get(
        f'{SERVER_URL}/real-time-response/entities/put-files/v2?ids={file_id}',
        json=response,
        status_code=200
    )
    results = get_file_command()
    expected_results = {
        'CrowdStrike.File(val.ID === obj.ID)': {
            'CreatedBy': 'spongobob@demisto.com',
            'CreatedTime': '2019-10-17T13:41:48.487520845Z',
            'Description': 'Demisto',
            'ID': 'le10098bf0e311e989190662caec3daa_94cc8c55556741faa1d82bd1faabfb4a',
            'ModifiedBy': 'spongobob@demisto.com',
            'ModifiedTime': '2019-10-17T13:41:48.487521161Z',
            'Name': 'Demisto',
            'Permission': 'private',
            'SHA256': '5a4440f2b9ce60b070e98c304370050446a2efa4b3850550a99e4d7b8f447fcc',
            'Type': 'script'
        },
        outputPaths['file']: {
            'Name': 'Demisto',
            'Size': 4444,
            'Type': 'script',
            'SHA256': '5a4440f2b9ce60b070e98c304370050446a2efa4b3850550a99e4d7b8f447fcc'
        }
    }
    assert results['EntryContext'] == expected_results
    # verify there was no file returned as there no file content was returned
    assert demisto.results.call_count == 0


def test_get_file_with_content(requests_mock, mocker, request):
    from CrowdStrikeFalcon import get_file_command
    file_id = 'le10098bf0e311e989190662caec3daa_94cc8c55556741faa1d82bd1faabfb4a'
    file_content = "function Demisto {}"
    response = {
        "meta": {
            "powered_by": "empower-api",
            "query_time": 0.082774607,
            "trace_id": "07kk11c3-496g-42df-9157-834e499e279d"
        },
        "resources": [
            {
                "content": file_content,
                "created_by": "spongobob@demisto.com",
                "created_by_uuid": "94cc8c66-5447-41ft-a1d8-2bd1faabfb9q",
                "created_timestamp": "2019-10-17T13:41:48.487520845Z",
                "description": "Demisto",
                "file_type": "script",
                "id": file_id,
                "modified_by": "spongobob@demisto.com",
                "modified_timestamp": "2019-10-17T13:41:48.487521161Z",
                "name": "Demisto",
                "permission_type": "private",
                "sha256": "5a4440f2b9ce60b070e98c304370050446a2efa4b3850550a99e4d7b8f447fcc",
                "size": 4444,
            }
        ]
    }
    file_name = '1_test_file_result'

    def cleanup():
        try:
            os.remove(file_name)
        except OSError:
            pass

    request.addfinalizer(cleanup)
    mocker.patch.object(demisto, 'uniqueFile', return_value="test_file_result")
    mocker.patch.object(demisto, 'investigation', return_value={'id': '1'})
    mocker.patch.object(demisto, 'results')
    mocker.patch.object(
        demisto,
        'args',
        return_value={
            'file_id': file_id
        }
    )
    requests_mock.get(
        f'{SERVER_URL}/real-time-response/entities/put-files/v2?ids={file_id}',
        json=response,
        status_code=200
    )
    results = get_file_command()
    expected_results = {
        'CrowdStrike.File(val.ID === obj.ID)': {
            'CreatedBy': 'spongobob@demisto.com',
            'CreatedTime': '2019-10-17T13:41:48.487520845Z',
            'Description': 'Demisto',
            'ID': 'le10098bf0e311e989190662caec3daa_94cc8c55556741faa1d82bd1faabfb4a',
            'ModifiedBy': 'spongobob@demisto.com',
            'ModifiedTime': '2019-10-17T13:41:48.487521161Z',
            'Name': 'Demisto',
            'Permission': 'private',
            'SHA256': '5a4440f2b9ce60b070e98c304370050446a2efa4b3850550a99e4d7b8f447fcc',
            'Type': 'script'
        },
        outputPaths['file']: {
            'Name': 'Demisto',
            'Size': 4444,
            'Type': 'script',
            'SHA256': '5a4440f2b9ce60b070e98c304370050446a2efa4b3850550a99e4d7b8f447fcc'
        }
    }
    assert results['EntryContext'] == expected_results
    # verify there was file returned
    assert demisto.results.call_count == 1
    results = demisto.results.call_args[0]
    assert len(results) == 1
    assert results[0]['Type'] == entryTypes['file']
    assert results[0]['File'] == 'Demisto'
    with open(file_name, 'rb') as f:
        assert f.read().decode() == file_content


def test_get_file_does_not_exist(requests_mock, mocker):
    from CrowdStrikeFalcon import get_file_command
    file_id = 'le10098bf0e311e989190662caec3daa_94cc8c55556741faa1d82bd1faabfb4a'
    response = {
        "meta": {
            "powered_by": "empower-api",
            "query_time": 0.082774607,
            "trace_id": "07kk11c3-496g-42df-9157-834e499e279d"
        },
        "resources": []
    }
    mocker.patch.object(
        demisto,
        'args',
        return_value={
            'file_id': file_id
        }
    )
    requests_mock.get(
        f'{SERVER_URL}/real-time-response/entities/put-files/v2?ids={file_id}',
        json=response,
        status_code=200
    )

    assert get_file_command() == 'No file found.'


def test_delete_file(requests_mock, mocker):
    from CrowdStrikeFalcon import delete_file_command
    file_id = 'le10098bf0e311e989190662caec3daa_94cc8c55556741faa1d82bd1faabfb4a'
    response = {
        "meta": {
            "query_time": 0.535416674,
            "writes": {
                "resources_affected": 1
            },
            "powered_by": "empower",
            "trace_id": "07kk11c3-496g-42df-9157-834e499e279d"
        }
    }
    mocker.patch.object(
        demisto,
        'args',
        return_value={
            'file_id': file_id
        }
    )
    requests_mock.delete(
        f'{SERVER_URL}/real-time-response/entities/put-files/v1?ids={file_id}',
        json=response,
        status_code=200
    )

    assert delete_file_command()['HumanReadable'] == f'File {file_id} was deleted successfully'


def test_delete_file_failure_insufficient_permissions(requests_mock, mocker):
    from CrowdStrikeFalcon import delete_file_command
    file_id = 'le10098bf0e311e989190662caec3daa_94cc8c55556741faa1d82bd1faabfb4a'
    response = {
        "meta": {
            "query_time": 0.001585675,
            "powered_by": "crowdstrike-api-gateway",
            "trace_id": "07kk11c3-496g-42df-9157-834e499e279d"
        },
        "errors": [
            {
                "code": 403,
                "message": "access denied, authorization failed"
            }
        ]
    }
    mocker.patch.object(
        demisto,
        'args',
        return_value={
            'file_id': file_id
        }
    )
    requests_mock.delete(
        f'{SERVER_URL}/real-time-response/entities/put-files/v1?ids={file_id}',
        json=response,
        status_code=403,
        reason='Forbidden'
    )
    with pytest.raises(DemistoException) as error_info:
        delete_file_command()
    assert str(error_info.value) == 'Error in API call to CrowdStrike Falcon: code: 403 - ' \
                                    'reason: Forbidden\naccess denied, authorization failed'


def test_delete_file_failure_not_found(requests_mock, mocker):
    from CrowdStrikeFalcon import delete_file_command
    file_id = 'le10098bf0e311e989190662caec3daa_94cc8c55556741faa1d82bd1faabfb4a'
    response = {
        "meta": {
            "query_time": 0.001585675,
            "powered_by": "empower",
            "trace_id": "07kk11c3-496g-42df-9157-834e499e279d"
        },
        "errors": [
            {
                "code": 404,
                "message": "Could not find file for deletion"
            }
        ]
    }
    mocker.patch.object(
        demisto,
        'args',
        return_value={
            'file_id': file_id
        }
    )
    requests_mock.delete(
        f'{SERVER_URL}/real-time-response/entities/put-files/v1?ids={file_id}',
        json=response,
        status_code=404,
        reason='Not Found'
    )
    with pytest.raises(DemistoException) as error_info:
        delete_file_command()
    assert str(error_info.value) == 'Error in API call to CrowdStrike Falcon: code: 404 - ' \
                                    'reason: Not Found\nCould not find file for deletion'


def test_list_files(requests_mock):
    from CrowdStrikeFalcon import list_files_command
    response = {
        "meta": {
            "powered_by": "empower-api",
            "query_time": 0.082774607,
            "trace_id": "07kk11c3-496g-42df-9157-834e499e279d"
        },
        "resources": [
            {
                "content": "function Demisto {}",
                "created_by": "spongobob@demisto.com",
                "created_by_uuid": "94cc8c66-5447-41ft-a1d8-2bd1faabfb9q",
                "created_timestamp": "2019-10-17T13:41:48.487520845Z",
                "description": "Demisto",
                "file_type": "script",
                "id": "le10098bf0e311e989190662caec3daa_94cc8c55556741faa1d82bd1faabfb4a",
                "modified_by": "spongobob@demisto.com",
                "modified_timestamp": "2019-10-17T13:41:48.487521161Z",
                "name": "Demisto",
                "permission_type": "private",
                "run_attempt_count": 0,
                "run_success_count": 0,
                "sha256": "5a4440f2b9ce60b070e98c304370050446a2efa4b3850550a99e4d7b8f447fcc",
                "size": 4444
            }
        ]
    }
    requests_mock.get(
        f'{SERVER_URL}/real-time-response/entities/put-files/v2',
        json=response
    )
    results = list_files_command()
    expected_results = {
        'CrowdStrike.File(val.ID === obj.ID)': [
            {
                'CreatedBy': 'spongobob@demisto.com',
                'CreatedTime': '2019-10-17T13:41:48.487520845Z',
                'Description': 'Demisto',
                'ID': 'le10098bf0e311e989190662caec3daa_94cc8c55556741faa1d82bd1faabfb4a',
                'ModifiedBy': 'spongobob@demisto.com',
                'ModifiedTime': '2019-10-17T13:41:48.487521161Z',
                'Name': 'Demisto',
                'Permission': 'private',
                'SHA256': '5a4440f2b9ce60b070e98c304370050446a2efa4b3850550a99e4d7b8f447fcc',
                'Type': 'script'
            }
        ],
        outputPaths['file']: [
            {
                'Name': 'Demisto',
                'Size': 4444,
                'Type': 'script',
                'SHA256': '5a4440f2b9ce60b070e98c304370050446a2efa4b3850550a99e4d7b8f447fcc',
            }
        ]
    }
    assert results['EntryContext'] == expected_results


def test_run_get(requests_mock, mocker):
    from CrowdStrikeFalcon import run_get_command
    response = {
        "batch_get_cmd_req_id": "84ee4d50-f499-482e-bac6-b0e296149bbf",
        "combined": {
            "resources": {
                "edfd6a04ad134c4344f8fb119a3ad88e": {
                    "aid": "edfd6a04ad134c4344f8fb119a3ad88e",
                    "base_command": "get",
                    "complete": True,
                    "errors": [],
                    "query_time": 1.6280021580000001,
                    "session_id": "7f861cda-f19a-4df3-8599-e2a4f6761359",
                    "stderr": "",
                    "stdout": "C:\\Windows\\notepad.exe",
                    "task_id": "b5c8f140-280b-43fd-8501-9900f837510b"
                }
            }
        },
        "errors": [],
        "meta": {
            "powered_by": "empower-api",
            "query_time": 1.630543865,
            "trace_id": "8637f34a-7202-445a-818d-816715c5b368"
        }
    }
    mocker.patch.object(
        demisto,
        'args',
        return_value={
            'host_ids': 'edfd6a04ad134c4344f8fb119a3ad88e',
            'file_path': "C:\\Windows\\notepad.exe",
            'raw': "Write-Output 'Hello, World!"
        }
    )
    requests_mock.post(
        f'{SERVER_URL}/real-time-response/combined/batch-init-session/v1',
        json={
            'batch_id': 'batch_id'
        },
        status_code=201
    )
    requests_mock.post(
        f'{SERVER_URL}/real-time-response/combined/batch-get-command/v1',
        json=response,
        status_code=201
    )
    results = run_get_command()
    expected_results = {
        "CrowdStrike.Command(val.TaskID === obj.TaskID)": [
            {
                "HostID": "edfd6a04ad134c4344f8fb119a3ad88e",
                "Stdout": "C:\\Windows\\notepad.exe",
                "Stderr": "",
                "BaseCommand": "get",
                "TaskID": "b5c8f140-280b-43fd-8501-9900f837510b",
                "GetRequestID": "84ee4d50-f499-482e-bac6-b0e296149bbf",
                "Complete": True,
                "FilePath": "C:\\Windows\\notepad.exe"
            }
        ]
    }
    assert results['EntryContext'] == expected_results


def test_status_get(requests_mock, mocker):
    from CrowdStrikeFalcon import status_get_command
    response = {
        "errors": [],
        "meta": {
            "powered_by": "empower-api",
            "query_time": 0.00252648,
            "trace_id": "7cd74ed7-4695-403a-a1f5-f7402b7b9409"
        },
        "resources": {
            "edfd6a04ad134c4344f8fb119a3ad88e": {
                "cloud_request_id": "b5c8f140-280b-43fd-8501-9900f837510b",
                "created_at": "2020-05-01T16:09:00Z",
                "deleted_at": None,
                "id": 185596,
                "name": "\\Device\\HarddiskVolume2\\Windows\\notepad.exe",
                "session_id": "7f861cda-f19a-4df3-8599-e2a4f6761359",
                "sha256": "f1d62648ef915d85cb4fc140359e925395d315c70f3566b63bb3e21151cb2ce3",
                "size": 0,
                "updated_at": "2020-05-01T16:09:00Z"
            }
        }
    }
    mocker.patch.object(
        demisto,
        'args',
        return_value={
            'request_ids': ['84ee4d50-f499-482e-bac6-b0e296149bbf'],
            'raw': "Write-Output 'Hello, World!"
        }
    )
    requests_mock.get(
        f'{SERVER_URL}/real-time-response/combined/batch-get-command/v1',
        json=response,
        status_code=201
    )
    results = status_get_command(demisto.args())
    expected_results = {
        "CrowdStrike.File(val.ID === obj.ID || val.TaskID === obj.TaskID)": [
            {
                "CreatedAt": "2020-05-01T16:09:00Z",
                "DeletedAt": None,
                "ID": 185596,
                "Name": "\\Device\\HarddiskVolume2\\Windows\\notepad.exe",
                "SHA256": "f1d62648ef915d85cb4fc140359e925395d315c70f3566b63bb3e21151cb2ce3",
                "Size": 0,
                "TaskID": "b5c8f140-280b-43fd-8501-9900f837510b",
                "UpdatedAt": "2020-05-01T16:09:00Z"
            }
        ],
        "File(val.MD5 \u0026\u0026 val.MD5 == obj.MD5 || val.SHA1 \u0026\u0026 val.SHA1 == obj.SHA1 || val.SHA256 "
        "\u0026\u0026 val.SHA256 == obj.SHA256 || val.SHA512 \u0026\u0026 val.SHA512 == obj.SHA512 || val.CRC32 "
        "\u0026\u0026 val.CRC32 == obj.CRC32 || val.CTPH \u0026\u0026 val.CTPH == obj.CTPH || val.SSDeep \u0026\u0026 "
        "val.SSDeep == obj.SSDeep)": [
            {
                "Name": "\\Device\\HarddiskVolume2\\Windows\\notepad.exe",
                "SHA256": "f1d62648ef915d85cb4fc140359e925395d315c70f3566b63bb3e21151cb2ce3",
                "Size": 0
            }
        ]
    }
    assert results['EntryContext'] == expected_results


def test_status(requests_mock, mocker):
    from CrowdStrikeFalcon import status_command
    response = {
        "errors": [],
        "meta": {
            "powered_by": "empower-api",
            "query_time": 0.00635876,
            "trace_id": "083a0a94-87f2-4e66-8621-32eb75b4f205"
        },
        "resources": [{
            "base_command": "ls",
            "complete": True,
            "session_id": "ea68c338-84c9-4870-a3c9-b10e405622c1",
            "stderr": "",
            "stdout": "Directory listing for C:\\ ....",
            "task_id": "ae323961-5aa8-442e-8461-8d05c4541d7d"
        }
        ]
    }
    mocker.patch.object(
        demisto,
        'args',
        return_value={
            'request_id': 'ae323961-5aa8-442e-8461-8d05c4541d7d',
            'raw': "Write-Output 'Hello, World!"
        }
    )
    requests_mock.get(
        f'{SERVER_URL}/real-time-response/entities/command/v1',
        json=response,
        status_code=201
    )
    results = status_command()
    expected_results = {
        "CrowdStrike.Command(val.TaskID === obj.TaskID)": [
            {
                "BaseCommand": "ls",
                "Complete": True,
                "NextSequenceID": 1,
                "SequenceID": 0,
                "Stderr": "",
                "Stdout": "Directory listing for C:\\ ....",
                "TaskID": "ae323961-5aa8-442e-8461-8d05c4541d7d"
            }
        ]
    }
    assert results['EntryContext'] == expected_results


def test_get_extracted_file(requests_mock, mocker):
    from CrowdStrikeFalcon import get_extracted_file_command
    response_content = b'file-data'

    session_id = 'fdd6408f-6688-441b-8659-41bcad25441c'
    response_session = {
        "errors": [],
        "meta": {
            "powered_by": "empower-api",
            "query_time": 0.025573986,
            "trace_id": "291d3fda-9684-4ed7-ae88-bcc3940a2104"
        },
        "resources": [{
            "created_at": "2020-05-01T17:52:16.781771496Z",
            "existing_aid_sessions": 1,
            "scripts": [],
            "session_id": f"{session_id}"
        }
        ]
    }
    mocker.patch.object(
        demisto,
        'args',
        return_value={
            'host_id': 'edfd6a04ad134c4344f8fb119a3ad88e',
            'sha256': 'f1d62648ef915d85cb4fc140359e925395d315c70f3566b63bb3e21151cb2ce3',
            'raw': "Write-Output 'Hello, World!"
        }
    )
    requests_mock.post(
        f'{SERVER_URL}/real-time-response/entities/sessions/v1',
        json=response_session,
        status_code=201
    )
    requests_mock.get(
        f'{SERVER_URL}/real-time-response/entities/extracted-file-contents/v1',
        headers={
            'Content-Type': 'application/x-7z-compressed',
            'Content-Disposition': 'test.7z'
        },
        content=response_content,
        status_code=201
    )
    results = get_extracted_file_command(demisto.args())

    fpath = demisto.investigation()['id'] + '_' + results['FileID']
    with open(fpath, 'rb') as f:
        assert f.read() == response_content
    os.remove(fpath)


def test_list_host_files(requests_mock, mocker):
    from CrowdStrikeFalcon import list_host_files_command
    response = {
        "errors": [],
        "meta": {
            "powered_by": "empower-api",
            "query_time": 0.002667573,
            "trace_id": "fe95bfec-54bd-4236-9652-81aa9f6ca66d"
        },
        "resources": [{
            "cloud_request_id": "1269ad9e-c11f-4e38-8aba-1a0275304f9c",
            "created_at": "2020-05-01T17:57:42Z",
            "deleted_at": None,
            "id": 186811,
            "name": "\\Device\\HarddiskVolume2\\Windows\\notepad.exe",
            "session_id": "fdd6408f-6688-441b-8659-41bcad25441c",
            "sha256": "f1d62648ef915d85cb4fc140359e925395d315c70f3566b63bb3e21151cb2ce3",
            "size": 0,
            "updated_at": "2020-05-01T17:57:42Z"
        }
        ]
    }

    session_id = 'fdd6408f-6688-441b-8659-41bcad25441c'
    response_session = {
        "errors": [],
        "meta": {
            "powered_by": "empower-api",
            "query_time": 0.025573986,
            "trace_id": "291d3fda-9684-4ed7-ae88-bcc3940a2104"
        },
        "resources": [{
            "created_at": "2020-05-01T17:52:16.781771496Z",
            "existing_aid_sessions": 1,
            "scripts": [],
            "session_id": f"{session_id}"
        }
        ]
    }
    mocker.patch.object(
        demisto,
        'args',
        return_value={
            'host_id': 'edfd6a04ad134c4344f8fb119a3ad88e',
            'raw': "Write-Output 'Hello, World!"
        }
    )
    requests_mock.post(
        f'{SERVER_URL}/real-time-response/entities/sessions/v1',
        json=response_session,
        status_code=201
    )
    requests_mock.get(
        f'{SERVER_URL}/real-time-response/entities/file/v2',
        json=response,
        status_code=201
    )
    results = list_host_files_command()
    expected_results = {
        "CrowdStrike.Command(val.TaskID === obj.TaskID)": [
            {
                "HostID": "edfd6a04ad134c4344f8fb119a3ad88e",
                "SessionID": "fdd6408f-6688-441b-8659-41bcad25441c",
                "TaskID": "1269ad9e-c11f-4e38-8aba-1a0275304f9c"
            }
        ],
        "CrowdStrike.File(val.ID === obj.ID)": [
            {
                "CreatedAt": "2020-05-01T17:57:42Z",
                "DeletedAt": None,
                "ID": 186811,
                "Name": "\\Device\\HarddiskVolume2\\Windows\\notepad.exe",
                "SHA256": "f1d62648ef915d85cb4fc140359e925395d315c70f3566b63bb3e21151cb2ce3",
                "Size": 0,
                "Stderr": None,
                "Stdout": None,
                "UpdatedAt": "2020-05-01T17:57:42Z"
            }
        ],
        "File(val.MD5 \u0026\u0026 val.MD5 == obj.MD5 || val.SHA1 \u0026\u0026 val.SHA1 == obj.SHA1 || val.SHA256 "
        "\u0026\u0026 val.SHA256 == obj.SHA256 || val.SHA512 \u0026\u0026 val.SHA512 == obj.SHA512 || val.CRC32 "
        "\u0026\u0026 val.CRC32 == obj.CRC32 || val.CTPH \u0026\u0026 val.CTPH == obj.CTPH || val.SSDeep \u0026\u0026 "
        "val.SSDeep == obj.SSDeep)": [
            {
                "Name": "\\Device\\HarddiskVolume2\\Windows\\notepad.exe",
                "SHA256": "f1d62648ef915d85cb4fc140359e925395d315c70f3566b63bb3e21151cb2ce3",
                "Size": 0
            }
        ]
    }
    assert results['EntryContext'] == expected_results


def test_list_host_files_with_given_session_id(mocker):
    """
    Given:
        - session_id to use when getting host files
    When:
        - run list_host_files command
    Then:
        - validate the givven session_id was used
    """
    # prepare
    import CrowdStrikeFalcon
    mocker.patch.object(demisto, 'args', return_value={
        'host_id': 'test_host_id',
        'session_id': 'test_session_id'
    })
    mocker.patch.object(CrowdStrikeFalcon, 'list_host_files', return_value={})

    # call
    CrowdStrikeFalcon.list_host_files_command()

    # assert
    CrowdStrikeFalcon.list_host_files.assert_called_with('test_host_id', 'test_session_id')


def test_refresh_session(requests_mock, mocker):
    from CrowdStrikeFalcon import refresh_session_command

    session_id = 'fdd6408f-6688-441b-8659-41bcad25441c'
    response = {
        "errors": [],
        "meta": {
            "powered_by": "empower-api",
            "query_time": 0.025573986,
            "trace_id": "291d3fda-9684-4ed7-ae88-bcc3940a2104"
        },
        "resources": [{
            "created_at": "2020-05-01T17:52:16.781771496Z",
            "existing_aid_sessions": 1,
            "scripts": [{
                "args": [{
                    "arg_name": "Path",
                    "arg_type": "arg",
                    "command_level": "non-destructive",
                    "created_at": "2019-06-25T23:48:59Z",
                    "data_type": "string",
                    "default_value": "",
                    "description": "File to concatenate",
                    "encoding": "",
                    "id": 7,
                    "options": None,
                    "required": True,
                    "requires_value": False,
                    "script_id": 6,
                    "sequence": 1,
                    "updated_at": "2019-06-25T23:48:59Z"
                }, {
                    "arg_name": "Count",
                    "arg_type": "arg",
                    "command_level": "non-destructive",
                    "created_at": "2019-06-25T23:48:59Z",
                    "data_type": "string",
                    "default_value": "",
                    "description": "Number of bytes to read (max=32768)",
                    "encoding": "",
                    "id": 51,
                    "options": None,
                    "required": False,
                    "requires_value": False,
                    "script_id": 6,
                    "sequence": 2,
                    "updated_at": "2019-06-25T23:48:59Z"
                }, {
                    "arg_name": "Offset",
                    "arg_type": "arg",
                    "command_level": "non-destructive",
                    "created_at": "2019-06-25T23:48:59Z",
                    "data_type": "string",
                    "default_value": "",
                    "description": "Offset (in byte value) to start reading from",
                    "encoding": "",
                    "id": 52,
                    "options": None,
                    "required": False,
                    "requires_value": False,
                    "script_id": 6,
                    "sequence": 3,
                    "updated_at": "2019-06-25T23:48:59Z"
                }, {
                    "arg_name": "ShowHex",
                    "arg_type": "flag",
                    "command_level": "non-destructive",
                    "created_at": "2019-06-25T23:48:59Z",
                    "data_type": "string",
                    "default_value": "",
                    "description": "Show the results in hexadecimal format instead of ASCII",
                    "encoding": "",
                    "id": 53,
                    "options": None,
                    "required": False,
                    "requires_value": False,
                    "script_id": 6,
                    "sequence": 4,
                    "updated_at": "2019-06-25T23:48:59Z"
                }
                ],
                "command": "cat",
                "description": "Read a file from disk and display as ASCII or hex",
                "examples": "    C:\\\u003e cat c:\\mytextfile.txt",
                "internal_only": False,
                "runnable": True,
                "sub_commands": []
            }, {
                "args": [{
                    "arg_name": "Path",
                    "arg_type": "arg",
                    "command_level": "non-destructive",
                    "created_at": "2018-11-08T18:27:18Z",
                    "data_type": "string",
                    "default_value": "",
                    "description": "Relative or absolute directory",
                    "encoding": "",
                    "id": 8,
                    "options": None,
                    "required": True,
                    "requires_value": False,
                    "script_id": 8,
                    "sequence": 1,
                    "updated_at": "2018-11-08T18:27:18Z"
                }
                ],
                "command": "cd",
                "description": "Change the current working directory",
                "examples": "    C:\\\u003e cd C:\\Users\\Administrator\r\n",
                "internal_only": False,
                "runnable": True,
                "sub_commands": []
            }, {
                "args": [],
                "command": "env",
                "description": "Get environment variables for all scopes (Machine / User / Process)",
                "examples": "",
                "internal_only": False,
                "runnable": True,
                "sub_commands": []
            }, {
                "args": [],
                "command": "eventlog",
                "description": "Inspect event logs.",
                "examples": "",
                "internal_only": False,
                "runnable": False,
                "sub_commands": [{
                    "args": [{
                        "arg_name": "Name",
                        "arg_type": "arg",
                        "command_level": "non-destructive",
                        "created_at": "2018-05-01T19:38:30Z",
                        "data_type": "string",
                        "default_value": "",
                        "description": "Name of the event log, for example \"Application\", \"System\"",
                        "encoding": "",
                        "id": 35,
                        "options": None,
                        "required": True,
                        "requires_value": False,
                        "script_id": 25,
                        "sequence": 1,
                        "updated_at": "2018-05-01T19:38:30Z"
                    }, {
                        "arg_name": "Count",
                        "arg_type": "arg",
                        "command_level": "non-destructive",
                        "created_at": "2018-05-01T19:38:30Z",
                        "data_type": "string",
                        "default_value": "",
                        "description": "Optional number of entries to return. Default:100 Max=500",
                        "encoding": "",
                        "id": 36,
                        "options": None,
                        "required": False,
                        "requires_value": False,
                        "script_id": 25,
                        "sequence": 2,
                        "updated_at": "2018-05-01T19:38:30Z"
                    }, {
                        "arg_name": "SourceName",
                        "arg_type": "arg",
                        "command_level": "non-destructive",
                        "created_at": "2018-05-01T19:38:30Z",
                        "data_type": "string",
                        "default_value": "",
                        "description": "Optional name of the event source, e.x. \"WinLogon\"",
                        "encoding": "",
                        "id": 37,
                        "options": None,
                        "required": False,
                        "requires_value": False,
                        "script_id": 25,
                        "sequence": 3,
                        "updated_at": "2018-05-01T19:38:30Z"
                    }
                    ],
                    "command": "view",
                    "description": "View most recent N events in a given event log",
                    "examples": "    C:\\\u003e eventlog view Application",
                    "internal_only": False,
                    "runnable": True,
                    "sub_commands": []
                }, {
                    "args": [{
                        "arg_name": "Name",
                        "arg_type": "arg",
                        "command_level": "non-destructive",
                        "created_at": "2020-03-17T18:11:22Z",
                        "data_type": "string",
                        "default_value": "",
                        "description": "Name of the event log, for example \"Application\", \"System\"",
                        "encoding": "",
                        "id": 38,
                        "options": None,
                        "required": True,
                        "requires_value": False,
                        "script_id": 26,
                        "sequence": 1,
                        "updated_at": "2020-03-17T18:11:22Z"
                    }, {
                        "arg_name": "Filename",
                        "arg_type": "arg",
                        "command_level": "non-destructive",
                        "created_at": "2020-03-17T18:11:22Z",
                        "data_type": "string",
                        "default_value": "",
                        "description": "Target file on disk",
                        "encoding": "",
                        "id": 39,
                        "options": None,
                        "required": True,
                        "requires_value": False,
                        "script_id": 26,
                        "sequence": 2,
                        "updated_at": "2020-03-17T18:11:22Z"
                    }
                    ],
                    "command": "export",
                    "description": "Export the specified event log to a file (.csv) on disk",
                    "examples": "    C:\\\u003eeventlog export System",
                    "internal_only": False,
                    "runnable": True,
                    "sub_commands": []
                }, {
                    "args": [],
                    "command": "list",
                    "description": "Event log list: show available event log sources",
                    "examples": "    C:\\\u003e eventlog list",
                    "internal_only": False,
                    "runnable": True,
                    "sub_commands": []
                }, {
                    "args": [{
                        "arg_name": "Name",
                        "arg_type": "arg",
                        "command_level": "non-destructive",
                        "created_at": "2019-05-09T23:55:03Z",
                        "data_type": "string",
                        "default_value": "",
                        "description": "Name of the event log, for example \"Application\", \"System\"",
                        "encoding": "",
                        "id": 519,
                        "options": None,
                        "required": True,
                        "requires_value": False,
                        "script_id": 470,
                        "sequence": 1,
                        "updated_at": "2019-05-09T23:55:03Z"
                    }, {
                        "arg_name": "Filename",
                        "arg_type": "arg",
                        "command_level": "non-destructive",
                        "created_at": "2019-05-09T23:55:03Z",
                        "data_type": "string",
                        "default_value": "",
                        "description": "Target file on disk",
                        "encoding": "",
                        "id": 520,
                        "options": None,
                        "required": True,
                        "requires_value": False,
                        "script_id": 470,
                        "sequence": 2,
                        "updated_at": "2019-05-09T23:55:03Z"
                    }
                    ],
                    "command": "backup",
                    "description": "Back up the specified event log to a file (.evtx) on disk",
                    "examples": "    C:\\\u003eeventlog backup System",
                    "internal_only": False,
                    "runnable": True,
                    "sub_commands": []
                }
                ]
            }, {
                "args": [{
                    "arg_name": "Path",
                    "arg_type": "arg",
                    "command_level": "non-destructive",
                    "created_at": "2020-03-17T18:10:50Z",
                    "data_type": "string",
                    "default_value": "",
                    "description": "File to hash",
                    "encoding": "",
                    "id": 72,
                    "options": None,
                    "required": True,
                    "requires_value": False,
                    "script_id": 45,
                    "sequence": 1,
                    "updated_at": "2020-03-17T18:10:50Z"
                }
                ],
                "command": "filehash",
                "description": "Generate the MD5, SHA1, and SHA256 hashes of a file",
                "examples": "C:\\\u003e filehash C:\\Windows\\System32\\cmd.exe",
                "internal_only": False,
                "runnable": True,
                "sub_commands": []
            }, {
                "args": [{
                    "arg_name": "UserName",
                    "arg_type": "arg",
                    "command_level": "non-destructive",
                    "created_at": "2018-05-10T16:22:42Z",
                    "data_type": "string",
                    "default_value": "",
                    "description": "Partial or full username to filter results",
                    "encoding": "",
                    "id": 42,
                    "options": None,
                    "required": False,
                    "requires_value": False,
                    "script_id": 29,
                    "sequence": 1,
                    "updated_at": "2018-05-10T16:22:42Z"
                }
                ],
                "command": "getsid",
                "description": "Enumerate local users and Security Identifiers (SID)",
                "examples": "\u003egetsid\r\nUserName       SID\r\n",
                "internal_only": False,
                "runnable": True,
                "sub_commands": []
            }, {
                "args": [],
                "command": "ipconfig",
                "description": "Show network configuration information",
                "examples": "",
                "internal_only": False,
                "runnable": True,
                "sub_commands": []
            }, {
                "args": [{
                    "arg_name": "Path",
                    "arg_type": "arg",
                    "command_level": "non-destructive",
                    "created_at": "2019-02-12T16:44:59Z",
                    "data_type": "string",
                    "default_value": ".",
                    "description": "Directory to list",
                    "encoding": "",
                    "id": 12,
                    "options": None,
                    "required": False,
                    "requires_value": False,
                    "script_id": 14,
                    "sequence": 1,
                    "updated_at": "2019-02-12T16:44:59Z"
                }
                ],
                "command": "ls",
                "description": "Display the contents of the specified path",
                "examples": "    C:\\Windows\u003e ls\r\n",
                "internal_only": False,
                "runnable": True,
                "sub_commands": []
            }, {
                "args": [],
                "command": "mount",
                "description": "List mounted filesystem volumes",
                "examples": "    C:\\\u003e mount\r\n        Display local mounted volumes",
                "internal_only": False,
                "runnable": True,
                "sub_commands": []
            }, {
                "args": [],
                "command": "netstat",
                "description": "Display network statistics and active connections",
                "examples": "",
                "internal_only": False,
                "runnable": True,
                "sub_commands": []
            }, {
                "args": [],
                "command": "ps",
                "description": "Display process information",
                "examples": " C:\\\u003e ps\r\n\r\nName",
                "internal_only": False,
                "runnable": True,
                "sub_commands": []
            }, {
                "args": [],
                "command": "pwd",
                "description": "Get current working directory",
                "examples": "",
                "internal_only": True,
                "runnable": True,
                "sub_commands": []
            }, {
                "args": [],
                "command": "reg",
                "description": "Windows registry manipulation.",
                "examples": "",
                "internal_only": False,
                "runnable": False,
                "sub_commands": [{
                    "args": [{
                        "arg_name": "Subkey",
                        "arg_type": "arg",
                        "command_level": "non-destructive",
                        "created_at": "2019-12-05T17:37:38Z",
                        "data_type": "string",
                        "default_value": "",
                        "description": "Registry subkey full path",
                        "encoding": "",
                        "id": 43,
                        "options": None,
                        "required": False,
                        "requires_value": False,
                        "script_id": 30,
                        "sequence": 1,
                        "updated_at": "2019-12-05T17:37:39Z"
                    }, {
                        "arg_name": "Value",
                        "arg_type": "arg",
                        "command_level": "non-destructive",
                        "created_at": "2019-12-05T17:37:38Z",
                        "data_type": "string",
                        "default_value": "",
                        "description": "Name of value to query",
                        "encoding": "",
                        "id": 44,
                        "options": None,
                        "required": False,
                        "requires_value": False,
                        "script_id": 30,
                        "sequence": 2,
                        "updated_at": "2019-12-05T17:37:39Z"
                    }
                    ],
                    "command": "query",
                    "description": "Query a registry subkey or value",
                    "examples": "    C:\\\u003e reg query\r\n",
                    "internal_only": False,
                    "runnable": True,
                    "sub_commands": []
                }
                ]
            }
            ],
            "session_id": f"{session_id}"
        }
        ]
    }
    mocker.patch.object(
        demisto,
        'args',
        return_value={
            'host_id': 'edfd6a04ad134c4344f8fb119a3ad88e',
            'raw': "Write-Output 'Hello, World!"
        }
    )
    requests_mock.post(
        f'{SERVER_URL}/real-time-response/entities/refresh-session/v1',
        json=response,
        status_code=201
    )
    results = refresh_session_command()

    assert results['HumanReadable'] == f"CrowdStrike Session Refreshed: {session_id}"


class TestFetch:
    """ Test the logic of the fetch

    """

    @pytest.fixture()
    def set_up_mocks(self, requests_mock, mocker):
        """ Sets up the mocks for the fetch.
        """
        mocker.patch.object(demisto, 'setLastRun')
        requests_mock.get(f'{SERVER_URL}/detects/queries/detects/v1', json={'resources': ['ldt:1', 'ldt:2']})
        requests_mock.post(f'{SERVER_URL}/detects/entities/summaries/GET/v1',
                           json={'resources': [{'detection_id': 'ldt:1',
                                                'created_timestamp': '2020-09-04T09:16:11Z',
                                                'max_severity_displayname': 'Low'},
                                               {'detection_id': 'ldt:2',
                                                'created_timestamp': '2020-09-04T09:20:11Z',
                                                'max_severity_displayname': 'Low'}]})
        requests_mock.get(f'{SERVER_URL}/incidents/queries/incidents/v1', json={})
        requests_mock.post(f'{SERVER_URL}/incidents/entities/incidents/GET/v1', json={})

    def test_old_fetch_to_new_fetch(self, set_up_mocks, mocker):
        """
        Tests the change of logic done in fetch. Validates that it's done smoothly
        Given:
            Old getLastRun which holds `first_behavior_time` and `last_detection_id`
        When:
            2 results are returned (which equals the FETCH_LIMIT)
        Then:
            The `first_behavior_time` doesn't change and an `offset` of 2 is added.

        """
        from CrowdStrikeFalcon import fetch_incidents
        mocker.patch.object(demisto, 'getLastRun',
                            return_value={'first_behavior_detection_time': '2020-09-04T09:16:10Z',
                                          'detection_offset': 2,
                                          'first_behavior_incident_time': '2020-09-04T09:22:10Z',
                                          'last_fetched_incident': '3',
                                          'incident_offset': 4,
                                          })
        fetch_incidents()
<<<<<<< HEAD
        assert demisto.setLastRun.mock_calls[0][1][0] == [{'time': '2020-09-04T09:20:11Z', 'offset': 4, 'limit': 2},
                                                          {'time': '2020-09-04T09:22:10Z', 'last_fetched_incident': '3',
                                                           'offset': 4}, {}]

    def test_new_fetch_with_offset(self, set_up_mocks, mocker):
        """
        Tests the correct flow of fetch
        Given:
            `getLastRun` which holds only `first_behavior_time`
        When:
            2 results are returned (which equals the FETCH_LIMIT)
        Then:
            The `time` changed to the last detection that fetched and an `offset` of 2 is added.
        """

        mocker.patch.object(demisto, 'getLastRun',
                            return_value=[{'time': '2020-09-04T09:16:10Z'}, {}, {}])
        from CrowdStrikeFalcon import fetch_incidents

        fetch_incidents()
        assert demisto.setLastRun.mock_calls[0][1][0][0] == {'time': '2020-09-04T09:20:11Z',
                                                             'offset': 2, 'limit': 2}
=======
        assert demisto.setLastRun.mock_calls[0][1][0] == [{'time': '2020-09-04T09:20:11Z', 'limit': 2},
                                                          {'time': '2020-09-04T09:22:10Z'}]
>>>>>>> 1f0fd5c6

    def test_new_fetch(self, set_up_mocks, mocker, requests_mock):
        """
        Tests the correct flow of fetch
        Given:
            `getLastRun` which holds  `first_behavior_time` and `offset`
        When:
            1 result is returned (which is less than the FETCH_LIMIT)
        Then:
            The `first_behavior_time` changes and no `offset` is added.
        """
        mocker.patch.object(demisto, 'getLastRun',
                            return_value=[{'time': '2020-09-04T09:16:10Z',
                                          'offset': 2}, {}, {}])
        # Override post to have 1 results so FETCH_LIMIT won't be reached
        requests_mock.post(f'{SERVER_URL}/detects/entities/summaries/GET/v1',
                           json={'resources': [{'detection_id': 'ldt:1',
                                                'created_timestamp': '2020-09-04T09:16:11Z',
                                                'max_severity_displayname': 'Low'}]})
        from CrowdStrikeFalcon import fetch_incidents
        fetch_incidents()
        assert demisto.setLastRun.mock_calls[0][1][0][0] == {'time': '2020-09-04T09:16:11Z', 'limit': 2}

    def test_fetch_incident_type(self, set_up_mocks, mocker):
        """
        Tests the addition of incident_type field to the context
        Given:
            Old getLastRun which holds `first_behavior_time` and `last_detection_id`
        When:
            2 results are returned (which equals the FETCH_LIMIT)
        Then:
            "incident_type": "detection" is in raw result returned by the indicator

        """
        from CrowdStrikeFalcon import fetch_incidents
        mocker.patch.object(demisto, 'getLastRun', return_value=[{
            'time': '2020-09-04T09:16:10Z',
        }, {}, {}])
        incidents = fetch_incidents()
        for incident in incidents:
            assert "\"incident_type\": \"detection\"" in incident.get('rawJSON', '')

    @pytest.mark.parametrize(
        "expected_name, fetch_incidents_or_detections,incidents_len",
        [
            ('Incident ID:', ['Incidents'], 2),
            ('Detection ID:', ['Detections'], 2),
            ('Detection ID:', ['Detections', 'Incidents'], 4)
        ],
    )
    def test_fetch_returns_all_types(self, requests_mock, set_up_mocks, mocker, expected_name,
                                     fetch_incidents_or_detections, incidents_len):
        """
        Tests that fetch incidents returns incidents and detections types, depends on
        the value of fetch_incidents_or_detections.
        Given:
            fetch_incidents_or_detections parameter.
        When:
            Fetching incidents.
        Then:
            Validate the results contains only detection when fetch_incidents_or_detections = ['Detections'],
            Validate the results contains only incidents when fetch_incidents_or_detections = ['Incidents']
            Validate the results contains detection and incidents when
             fetch_incidents_or_detections = ['Detections', 'Incidents']

        """
        from CrowdStrikeFalcon import fetch_incidents
        mocker.patch.object(demisto, 'getLastRun', return_value=[{'time': '2020-09-04T09:16:10Z'}, {}, {}])

        requests_mock.get(f'{SERVER_URL}/incidents/queries/incidents/v1', json={'resources': ['ldt:1', 'ldt:2']})
        requests_mock.post(f'{SERVER_URL}/incidents/entities/incidents/GET/v1',
                           json={'resources': [{'incident_id': 'ldt:1', 'start': '2020-09-04T09:16:11Z'},
                                               {'incident_id': 'ldt:2', 'start': '2020-09-04T09:16:11Z'}]})

        mocker.patch.object(
            demisto,
            'params',
            return_value={
                'url': SERVER_URL,
                'proxy': True,
                'incidents_per_fetch': 2,
                'fetch_incidents_or_detections': fetch_incidents_or_detections,
                'fetch_time': '3 days',
            }
        )

        incidents = fetch_incidents()
        assert len(incidents) == incidents_len

        if incidents_len == 4:
            assert 'Incident ID:' in incidents[0]['name']
            assert 'Incident ID:' in incidents[1]['name']
            assert 'Detection ID:' in incidents[2]['name']
            assert 'Detection ID:' in incidents[3]['name']
        else:
            assert expected_name in incidents[0]['name']
            assert expected_name in incidents[1]['name']


class TestIncidentFetch:
    """ Test the logic of the fetch

    """

    @pytest.fixture()
    def set_up_mocks(self, requests_mock, mocker):
        """ Sets up the mocks for the fetch.
        """
        mocker.patch.object(demisto, 'setLastRun')
        requests_mock.get(f'{SERVER_URL}/detects/queries/detects/v1', json={})
        requests_mock.post(f'{SERVER_URL}/detects/entities/summaries/GET/v1',
                           json={})
        requests_mock.get(f'{SERVER_URL}/incidents/queries/incidents/v1', json={'resources': ['ldt:1', 'ldt:2']})
        requests_mock.post(f'{SERVER_URL}/incidents/entities/incidents/GET/v1',
                           json={'resources': [{'incident_id': 'ldt:1', 'start': '2020-09-04T09:16:11Z'},
                                               {'incident_id': 'ldt:2', 'start': '2020-09-04T09:16:11Z'}]})

<<<<<<< HEAD
    def test_new_fetch_with_offset(self, set_up_mocks, mocker):
        mocker.patch.object(demisto, 'getLastRun',
                            return_value=[{}, {'time': '2020-09-04T09:16:10Z'}, {}])
        from CrowdStrikeFalcon import fetch_incidents

        fetch_incidents()
        assert demisto.setLastRun.mock_calls[0][1][0][1] == {'time': '2020-09-04T09:16:11Z',
                                                             'offset': 2, 'last_fetched_incident': 'ldt:1', 'limit': 2}

=======
>>>>>>> 1f0fd5c6
    def test_new_fetch(self, set_up_mocks, mocker, requests_mock):
        mocker.patch.object(demisto, 'getLastRun', return_value=[{}, {'time': '2020-09-04T09:16:10Z',
                                                                      'offset': 2}, {}])
        # Override post to have 1 results so FETCH_LIMIT won't be reached
        requests_mock.post(f'{SERVER_URL}/incidents/entities/incidents/GET/v1',
                           json={'resources': [{'incident_id': 'ldt:1', 'start': '2020-09-04T09:16:11Z'}]})
        from CrowdStrikeFalcon import fetch_incidents
        fetch_incidents()
        assert demisto.setLastRun.mock_calls[0][1][0][1] == {'time': '2020-09-04T09:16:11Z',
                                                             'limit': 2}

    def test_incident_type_in_fetch(self, set_up_mocks, mocker):
        """Tests the addition of incident_type field to the context
        Given:
            Old getLastRun which holds `first_behavior_time` and `last_incident_id`
        When:
            2 results are returned (which equals the FETCH_LIMIT)
        Then:
            "incident_type": "incident" is in raw result returned by the indicator

        """
        mocker.patch.object(demisto, 'getLastRun', return_value=[{}, {'time': '2020-09-04T09:16:10Z'}, {}])
        from CrowdStrikeFalcon import fetch_incidents
        incidents = fetch_incidents()
        for incident in incidents:
            assert "\"incident_type\": \"incident\"" in incident.get('rawJSON', '')


def get_fetch_data():
    with open('./test_data/test_data.json', 'r') as f:
        return json.loads(f.read())


def get_fetch_data2():
    with open('./test_data/test_data2.json', 'r') as f:
        return json.loads(f.read())


test_data = get_fetch_data()
test_data2 = get_fetch_data2()


def test_get_indicator_device_id(mocker, requests_mock):
    from CrowdStrikeFalcon import get_indicator_device_id
    requests_mock.get("https://4.4.4.4/indicators/queries/devices/v1",
                      json=test_data['response_for_get_indicator_device_id'])
    mocker.patch.object(demisto, 'args', return_value={'type': 'sha256', 'value': 'example_sha'})
    res = get_indicator_device_id()

    # Expecting both DeviceIOC and DeviceID outputs for BC.
    assert set(res.outputs.keys()) - {'DeviceIOC', 'DeviceID'} == set()
    assert res.outputs['DeviceIOC']['Type'] == 'sha256'
    assert res.outputs['DeviceIOC']['Value'] == 'example_sha'
    assert res.outputs['DeviceIOC']['DeviceID'] == res.outputs['DeviceID']


def test_validate_response():
    from CrowdStrikeFalcon import validate_response
    true_res = validate_response({"resources": "1234"})
    false_res = validate_response({"error": "404"})
    assert true_res
    assert not false_res


def test_build_error_message():
    from CrowdStrikeFalcon import build_error_message

    res_error_data = build_error_message({'meta': 1234})
    assert res_error_data == 'Error: error code: None, error_message: something got wrong, please try again.'

    res_error_data_with_specific_error = build_error_message({'errors': [{"code": 1234, "message": "hi"}]})
    assert res_error_data_with_specific_error == 'Error: error code: 1234, error_message: hi.'


def test_search_iocs_command_does_not_exist(requests_mock):
    """
    Test cs-falcon-search-iocs when no ioc is found

    Given:
     - There is no ioc in the system
    When:
     - Searching for iocs using cs-falcon-search-iocs command
    Then:
     - Return a human readable result with appropriate message
     - Do not populate the entry context
    """
    from CrowdStrikeFalcon import search_iocs_command
    response = {'resources': []}
    requests_mock.get(
        f'{SERVER_URL}/indicators/queries/iocs/v1',
        json=response,
        status_code=200
    )
    results = search_iocs_command()
    assert results["HumanReadable"] == 'Could not find any Indicators of Compromise.'
    assert results["EntryContext"] is None


def test_search_iocs_command_exists(requests_mock):
    """
    Test cs-falcon-search-iocs when an ioc is found

    Given:
     - There is a single md5 ioc in the system
    When:
     - Searching for iocs using cs-falcon-search-iocs command
    Then:
     - Return a human readable result with appropriate message
     - Do populate the entry context with the right value
    """
    from CrowdStrikeFalcon import search_iocs_command
    id_response = {'resources': ['md5:testmd5'], 'errors': []}
    ioc_response = {
        'resources': [{
            'type': 'md5',
            'value': 'testmd5',
            'policy': 'detect',
            'share_level': 'red',
            'description': 'Eicar file',
            'created_timestamp': '2020-10-01T09:09:04Z',
            'modified_timestamp': '2020-10-01T09:09:04Z'
        }]
    }
    requests_mock.get(
        f'{SERVER_URL}/indicators/queries/iocs/v1',
        json=id_response,
        status_code=200
    )
    requests_mock.get(
        f'{SERVER_URL}/indicators/entities/iocs/v1',
        json=ioc_response,
        status_code=200
    )
    results = search_iocs_command()
    assert results["EntryContext"]["CrowdStrike.IOC(val.ID === obj.ID)"][0]["Value"] == 'testmd5'


def test_search_iocs_command__no_iocs(requests_mock, mocker):
    """
    Test cs-falcon-search-iocs when encountering an error

    Given:
     - No iocs exist
    When:
     - Searching for non existing iocs using cs-falcon-search-iocs command
    Then:
     - Display an appropriate info in the HR
    """
    from CrowdStrikeFalcon import search_iocs_command
    requests_mock.get(
        f'{SERVER_URL}/indicators/queries/iocs/v1',
        json={}
    )
    mocker.patch.object(demisto, 'results')
    res = search_iocs_command()
    assert 'Could not find any Indicators of Compromise.' in res['HumanReadable']


def test_get_ioc_command_does_not_exist(requests_mock):
    """
    Test cs-falcon-get-ioc when no ioc is found

    Given:
     - There is no ioc in the system
    When:
     - Searching for iocs using cs-falcon-get-ioc command
     - The server returns an error
    Then:
     - Raise the error back from the server
    """
    from CrowdStrikeFalcon import get_ioc_command
    response = {'resources': [], 'errors': [{'code': 404, 'message': 'md5:testmd5 - Resource Not Found'}]}
    requests_mock.get(
        f'{SERVER_URL}/indicators/entities/iocs/v1',
        json=response,
        status_code=200
    )
    with pytest.raises(DemistoException) as excinfo:
        get_ioc_command(ioc_type='md5', value='testmd5')
    assert [{'code': 404, 'message': 'md5:testmd5 - Resource Not Found'}] == excinfo.value.args[0]


def test_get_ioc_command_exists(requests_mock):
    """
    Test cs-falcon-get-ioc when an ioc is found

    Given:
     - There is a single md5 ioc in the system
    When:
     - Looking for iocs using cs-falcon-get-iocs command
    Then:
     - Return a human readable result with appropriate message
     - Do populate the entry context with the right value
    """
    from CrowdStrikeFalcon import get_ioc_command
    ioc_response = {
        'resources': [{
            'type': 'md5',
            'value': 'testmd5',
            'policy': 'detect',
            'share_level': 'red',
            'description': 'Eicar file',
            'created_timestamp': '2020-10-01T09:09:04Z',
            'modified_timestamp': '2020-10-01T09:09:04Z'
        }]
    }
    requests_mock.get(
        f'{SERVER_URL}/indicators/entities/iocs/v1',
        json=ioc_response,
        status_code=200
    )
    results = get_ioc_command(ioc_type='md5', value='testmd5')
    assert results["EntryContext"]["CrowdStrike.IOC(val.ID === obj.ID)"][0]["Value"] == 'testmd5'


def test_upload_ioc_command_fail(requests_mock, mocker):
    """
    Test cs-falcon-upload-ioc where it fails to create the ioc

    Given:
     - The user tries to create an IOC
    When:
     - The server fails to create an IOC
    Then:
     - Display error message to user
    """
    from CrowdStrikeFalcon import upload_ioc_command
    upload_response = {'resources': []}
    get_response = {'resources': [], 'errors': [{'code': 404, 'message': 'md5:testmd5 - Resource Not Found'}]}
    requests_mock.post(
        f'{SERVER_URL}/indicators/entities/iocs/v1',
        json=upload_response,
        status_code=200
    )
    requests_mock.get(
        f'{SERVER_URL}/indicators/entities/iocs/v1',
        json=get_response,
        status_code=200
    )
    with pytest.raises(DemistoException) as excinfo:
        upload_ioc_command(ioc_type='md5', value='testmd5')
    assert "Failed to create IOC. Please try again." == excinfo.value.args[0]


def test_upload_ioc_command_successful(requests_mock):
    """
    Test cs-falcon-upload-ioc when an upload is successful

    Given:
     - The user tries to create an IOC
    When:
     - The server creates an IOC
    Then:
     - Return a human readable result with appropriate message
     - Do populate the entry context with the right value
    """
    from CrowdStrikeFalcon import upload_ioc_command
    upload_response = {'resources': []}
    ioc_response = {
        'resources': [{
            'type': 'md5',
            'value': 'testmd5',
            'policy': 'detect',
            'share_level': 'red',
            'description': 'Eicar file',
            'created_timestamp': '2020-10-01T09:09:04Z',
            'modified_timestamp': '2020-10-01T09:09:04Z'
        }]
    }
    requests_mock.post(
        f'{SERVER_URL}/indicators/entities/iocs/v1',
        json=upload_response,
        status_code=200
    )
    requests_mock.get(
        f'{SERVER_URL}/indicators/entities/iocs/v1',
        json=ioc_response,
        status_code=200
    )
    results = upload_ioc_command(ioc_type='md5', value='testmd5')
    assert results["EntryContext"]["CrowdStrike.IOC(val.ID === obj.ID)"][0]["Value"] == 'testmd5'


def test_search_custom_iocs_command_does_not_exist(requests_mock):
    """
    Test cs-falcon-search-custom-iocs when no ioc is found

    Given:
     - There is no ioc in the system
    When:
     - Searching for iocs using cs-falcon-search-custom-iocs command
    Then:
     - Return a human readable result with appropriate message
     - Do not populate the entry context
    """
    from CrowdStrikeFalcon import search_custom_iocs_command
    response = {'resources': []}
    requests_mock.get(
        f'{SERVER_URL}/iocs/combined/indicator/v1',
        json=response,
        status_code=200
    )
    results = search_custom_iocs_command()
    assert results["HumanReadable"] == 'Could not find any Indicators of Compromise.'
    assert results["EntryContext"] is None


def test_search_custom_iocs_command_exists(requests_mock):
    """
    Test cs-falcon-search-custom-iocs when an ioc is found

    Given:
     - There is a single md5 ioc in the system
    When:
     - Searching for iocs using cs-falcon-search-custom-iocs command
    Then:
     - Return a human readable result with appropriate message
     - Do populate the entry context with the right value
    """
    from CrowdStrikeFalcon import search_custom_iocs_command
    ioc_response = {
        'resources': [{
            'id': '4f8c43311k1801ca4359fc07t319610482c2003mcde8934d5412b1781e841e9r',
            'type': 'md5',
            'value': 'testmd5',
            'action': 'prevent',
            'severity': 'high',
            'description': 'Eicar file',
            'created_on': '2020-10-01T09:09:04Z',
            'modified_on': '2020-10-01T09:09:04Z',
        }]
    }
    requests_mock.get(
        f'{SERVER_URL}/iocs/combined/indicator/v1',
        json=ioc_response,
        status_code=200
    )
    results = search_custom_iocs_command()
    assert '| 4f8c43311k1801ca4359fc07t319610482c2003mcde8934d5412b1781e841e9r | prevent | high | md5 |' \
           in results[0]["HumanReadable"]
    assert results[0]["EntryContext"]["CrowdStrike.IOC(val.ID === obj.ID)"][0]["Value"] == 'testmd5'


def test_search_custom_iocs_command__no_iocs(requests_mock, mocker):
    """
    Test cs-falcon-search-custom-iocs when no iocs exist

    Given:
     - No iocs exist
    When:
     - Searching for non existing iocs using cs-falcon-search-custom-iocs command
    Then:
     - Display an appropriate info in HR
    """
    from CrowdStrikeFalcon import search_custom_iocs_command
    requests_mock.get(
        f'{SERVER_URL}/iocs/combined/indicator/v1',
        json={}
    )
    mocker.patch.object(demisto, 'results')
    mocker.patch(RETURN_ERROR_TARGET)
    res = search_custom_iocs_command()
    assert 'Could not find any Indicators of Compromise.' in res['HumanReadable']


def test_search_custom_iocs_command_filter(requests_mock):
    """
    Test cs-falcon-search-custom-iocs when running with filter

    Given:
     - Domain IOC with test.com value
    When:
     - Searching for the domain IOC using cs-falcon-search-custom-iocs command
    Then:
     - Return a human readable result with appropriate message
     - Do populate the entry context with the right value
    """
    from CrowdStrikeFalcon import search_custom_iocs_command
    ioc_type = 'domain'
    ioc_value = 'test.com'
    ioc_response = {
        'resources': [{
            'id': '4f8c43311k1801ca4359fc07t319610482c2003mcde8934d5412b1781e841e9r',
            'type': ioc_type,
            'value': ioc_value,
            'action': 'prevent',
            'severity': 'high',
            'created_on': '2020-10-01T09:09:04Z',
            'modified_on': '2020-10-01T09:09:04Z',
        }]
    }
    requests_mock.get(
        f'{SERVER_URL}/iocs/combined/indicator/v1?filter=type%3A%5B%27{ioc_type}%27%5D%2Bvalue%3A%5B%27{ioc_value}%27'
        f'%5D&limit=50',
        # noqa: E501
        json=ioc_response,
        status_code=200
    )
    results = search_custom_iocs_command(
        types=ioc_type,
        values=ioc_value,
    )
    assert f'| 4f8c43311k1801ca4359fc07t319610482c2003mcde8934d5412b1781e841e9r | prevent | high | {ioc_type} |' \
           f' {ioc_value} |' in results[0]["HumanReadable"]  # noqa: E501
    assert results[0]["EntryContext"]["CrowdStrike.IOC(val.ID === obj.ID)"][0]["Value"] == ioc_value


def test_get_custom_ioc_command_exists(requests_mock):
    """
    Test cs-falcon-get-custom-ioc when an ioc is found

    Given:
     - There is a single md5 ioc in the system
    When:
     - Looking for iocs using cs-falcon-get-custom-ioc command
    Then:
     - Return a human readable result with appropriate message
     - Do populate the entry context with the right value
    """
    from CrowdStrikeFalcon import get_custom_ioc_command
    ioc_type = 'md5'
    ioc_value = 'testmd5'
    ioc_response = {
        'resources': [{
            'id': '4f8c43311k1801ca4359fc07t319610482c2003mcde8934d5412b1781e841e9r',
            'type': ioc_type,
            'value': ioc_value,
            'action': 'prevent',
            'severity': 'high',
            'description': 'Eicar file',
            'created_on': '2020-10-01T09:09:04Z',
            'modified_on': '2020-10-01T09:09:04Z',
        }]
    }

    requests_mock.get(
        f'{SERVER_URL}/iocs/combined/indicator/v1?filter=type%3A%5B%27{ioc_type}%27%5D%2Bvalue%3A%5B%27{ioc_value}%27'
        f'%5D&limit=50',
        # noqa: E501
        json=ioc_response,
        status_code=200,
    )
    results = get_custom_ioc_command(ioc_type=ioc_type, value=ioc_value)
    assert results["EntryContext"]["CrowdStrike.IOC(val.ID === obj.ID)"][0]["Value"] == ioc_value


def test_get_custom_ioc_command_does_not_exist(requests_mock):
    """
    Test cs-falcon-get-custom-ioc when no ioc is found

    Given:
     - There is no ioc in the system
    When:
     - Searching for iocs using cs-falcon-get-custom-ioc command
     - The server returns an error
    Then:
     - Raise the error back from the server
    """
    from CrowdStrikeFalcon import get_custom_ioc_command
    response = {'resources': [], 'errors': [{'code': 404, 'message': 'md5:testmd5 - Resource Not Found'}]}
    requests_mock.get(
        f'{SERVER_URL}/iocs/combined/indicator/v1',
        json=response,
        status_code=200
    )
    with pytest.raises(DemistoException) as excinfo:
        get_custom_ioc_command(ioc_type='md5', value='testmd5')
    assert [{'code': 404, 'message': 'md5:testmd5 - Resource Not Found'}] == excinfo.value.args[0]


def test_get_custom_ioc_command_by_id(requests_mock):
    """
    Given:
     - ID of IOC to retrieve
    When:
     - Looking for IOC using cs-falcon-get-custom-ioc command
    Then:
     - Do populate the entry context with the right ID
    """
    from CrowdStrikeFalcon import get_custom_ioc_command
    ioc_id = '4f8c43311k1801ca4359fc07t319610482c2003mcde8934d5412b1781e841e9r'
    ioc_response = {
        'resources': [{
            'id': ioc_id,
            'type': 'domain',
            'value': 'test.com',
            'action': 'prevent',
            'severity': 'high',
            'description': 'Eicar file',
            'created_on': '2020-10-01T09:09:04Z',
            'modified_on': '2020-10-01T09:09:04Z',
        }]
    }

    requests_mock.get(
        f'{SERVER_URL}/iocs/entities/indicators/v1?ids={ioc_id}',  # noqa: E501
        json=ioc_response,
        status_code=200,
    )
    results = get_custom_ioc_command(ioc_id=ioc_id)
    assert results["EntryContext"]["CrowdStrike.IOC(val.ID === obj.ID)"][0]["ID"] == ioc_id


def test_upload_custom_ioc_command_successful(requests_mock):
    """
    Test cs-falcon-upload-custom-ioc when an upload is successful

    Given:
     - The user tries to create an IOC
    When:
     - The server creates an IOC
    Then:
     - Return a human readable result with appropriate message
     - Do populate the entry context with the right value
    """
    from CrowdStrikeFalcon import upload_custom_ioc_command
    ioc_response = {
        'resources': [{
            'id': '4f8c43311k1801ca4359fc07t319610482c2003mcde8934d5412b1781e841e9r',
            'type': 'md5',
            'value': 'testmd5',
            'action': 'prevent',
            'severity': 'high',
            'description': 'Eicar file',
            'created_on': '2020-10-01T09:09:04Z',
            'modified_on': '2020-10-01T09:09:04Z',
        }]
    }
    requests_mock.post(
        f'{SERVER_URL}/iocs/entities/indicators/v1',
        json=ioc_response,
        status_code=200,
    )
    results = upload_custom_ioc_command(
        ioc_type='md5',
        value='testmd5',
        action='prevent',
        severity='high',
        platforms='mac,linux',
    )
    assert '| 2020-10-01T09:09:04Z | Eicar file | 4f8c43311k1801ca4359fc07t319610482c2003mcde8934d5412b1781e841e9r |' \
           in results[0]["HumanReadable"]
    assert results[0]["EntryContext"]["CrowdStrike.IOC(val.ID === obj.ID)"][0]["Value"] == 'testmd5'


def test_upload_custom_ioc_command_fail(requests_mock):
    """
    Test cs-falcon-upload-custom-ioc where it fails to create the ioc

    Given:
     - The user tries to create an IOC
    When:
     - The server fails to create an IOC
    Then:
     - Display error message to user
    """
    from CrowdStrikeFalcon import upload_custom_ioc_command
    response = {
        'resources': [{
            'row': 1,
            'value': None,
            'type': None,
            'message_type': 'error',
            'field_name': 'value',
            'message': 'required string is missing'
        }],
        'errors': [{'code': 400, 'message': 'one or more inputs are invalid'}]
    }
    requests_mock.post(
        f'{SERVER_URL}/iocs/entities/indicators/v1',
        json=response,
        status_code=200
    )
    with pytest.raises(DemistoException) as excinfo:
        upload_custom_ioc_command(
            ioc_type='md5',
            value='testmd5',
            action='prevent',
            severity='high',
            platforms='mac,linux',
        )
    assert response['errors'] == excinfo.value.args[0]


def test_upload_custom_ioc_command_duplicate(requests_mock, mocker):
    """
    Test cs-falcon-upload-custom-ioc where it fails to create the ioc due to duplicate

    Given:
     - IOC of type domain to upload
    When:
     - The API fails to create an IOC to duplication warning
    Then:
     - Display error message to user
    """
    from CrowdStrikeFalcon import upload_custom_ioc_command
    ioc_type = 'domain'
    ioc_value = 'test.com'
    response = {
        'errors': [{
            'code': 400,
            'message': 'One or more indicators have a warning or invalid input'
        }],
        'resources': [{
            'row': 1,
            'value':
                'test2.com',
            'type': 'domain',
            'message_type': 'warning',
            'message': f"Warning: Duplicate type: '{ioc_type}' and value: '{ioc_value}' combination."
        }]
    }
    requests_mock.post(
        f'{SERVER_URL}/iocs/entities/indicators/v1',
        json=response,
        status_code=400,
        reason='Bad Request',
    )
    with pytest.raises(DemistoException) as error_info:
        upload_custom_ioc_command(
            ioc_type=ioc_type,
            value=ioc_value,
            action='prevent',
            severity='high',
            platforms='mac,linux',
        )
    assert response['resources'][0]['message'] in str(error_info.value)


def test_update_custom_ioc_command(requests_mock):
    """
    Test cs-falcon-update-custom-ioc when an upload is successful

    Given:
     - The user tries to update an IOC
    When:
     - The server updates an IOC
    Then:
     - Ensure the request is sent as expected
     - Return a human readable result with appropriate message
     - Do populate the entry context with the right value
    """
    from CrowdStrikeFalcon import update_custom_ioc_command
    ioc_id = '4f8c43311k1801ca4359fc07t319610482c2003mcde8934d5412b1781e841e9r'
    ioc_response = {
        'resources': [{
            'id': ioc_id,
            'type': 'md5',
            'value': 'testmd5',
            'action': 'prevent',
            'severity': 'high',
            'description': 'Eicar file',
            'created_on': '2020-10-01T09:09:04Z',
            'modified_on': '2020-10-01T09:09:04Z',
        }]
    }
    updated_severity = 'medium'

    def match_req_body(request):
        if request.json() == {
            'indicators': [{'id': ioc_id, 'severity': updated_severity}]
        }:
            return True

    requests_mock.patch(
        f'{SERVER_URL}/iocs/entities/indicators/v1',
        json=ioc_response,
        status_code=200,
        additional_matcher=match_req_body,
    )

    results = update_custom_ioc_command(
        ioc_id=ioc_id,
        severity=updated_severity,
    )
    assert 'Custom IOC was updated successfully' in results["HumanReadable"]
    assert results["EntryContext"]["CrowdStrike.IOC(val.ID === obj.ID)"][0]["Value"] == 'testmd5'


def test_delete_custom_ioc_command(requests_mock):
    """
    Test cs-falcon-delete-custom-ioc where it deletes IOC successfully

    Given:
     - The user tries to delete an IOC
    When:
     - Running the command to delete an IOC
    Then:
     - Ensure expected output is returned
    """
    from CrowdStrikeFalcon import delete_custom_ioc_command
    ioc_id = '4f8c43311k1801ca4359fc07t319610482c2003mcde8934d5412b1781e841e9r'
    response = {
        'resources': [ioc_id],
        'errors': []
    }
    requests_mock.delete(
        f'{SERVER_URL}/iocs/entities/indicators/v1?ids={ioc_id}',
        json=response,
        status_code=200
    )
    command_res = delete_custom_ioc_command(ioc_id)
    assert f'Custom IOC {ioc_id} was successfully deleted.' in command_res['HumanReadable']


def test_get_ioc_device_count_command_does_not_exist(requests_mock, mocker):
    """
    Test cs-falcon-device-count-ioc with an unsuccessful query (doesn't exist)

    Given
     - There is no device with a process that ran md5:testmd5
    When
     - The user is running cs-falcon-device-count-ioc with md5:testmd5
    Then
     - Raise an error
    """
    from CrowdStrikeFalcon import get_ioc_device_count_command
    expected_error = [{'code': 404, 'message': 'md5:testmd5 - Resource Not Found'}]
    response = {'resources': [], 'errors': expected_error}
    requests_mock.get(
        f'{SERVER_URL}/indicators/aggregates/devices-count/v1',
        json=response,
        status_code=404,
        reason='Not found'
    )
    mocker.patch(RETURN_ERROR_TARGET)
    res = get_ioc_device_count_command(ioc_type='md5', value='testmd5')
    assert 'No results found for md5 - testmd5' == res


def test_get_ioc_device_count_command_exists(requests_mock):
    """
    Test cs-falcon-device-count-ioc with a successful query

    Given
     - There is a device with a process that ran md5:testmd5
    When
     - The user is running cs-falcon-device-count-ioc with md5:testmd5
    Then
     - Return a human readable result with appropriate message
     - Do populate the entry context with the right value
    """
    from CrowdStrikeFalcon import get_ioc_device_count_command
    response = {'resources': [{'id': 'md5:testmd5', 'type': 'md5', 'value': 'testmd5', 'device_count': 1}]}
    requests_mock.get(
        f'{SERVER_URL}/indicators/aggregates/devices-count/v1',
        json=response,
        status_code=200,
    )
    result = get_ioc_device_count_command(ioc_type='md5', value='testmd5')
    assert 'Indicator of Compromise **md5:testmd5** device count: **1**' == result['HumanReadable']
    assert 'md5:testmd5' == result['EntryContext']['CrowdStrike.IOC(val.ID === obj.ID)'][0]['ID']


def test_get_process_details_command_not_exists(requests_mock, mocker):
    """
    Test cs-falcon-process-details with an unsuccessful query (doesn't exist)

    Given
     - There is no device with a process `pid:fake:process`
    When
     - The user is running cs-falcon-process-details with pid:fake:process
    Then
     - Raise an error
    """
    from CrowdStrikeFalcon import get_process_details_command
    expected_error = [{'code': 404, 'message': 'pid:fake:process'}]
    response = {'resources': [], 'errors': expected_error}
    requests_mock.get(
        f'{SERVER_URL}/processes/entities/processes/v1',
        json=response,
        status_code=200,
    )
    mocker.patch(RETURN_ERROR_TARGET)
    with pytest.raises(DemistoException) as excinfo:
        get_process_details_command(ids='pid:fake:process')
    assert expected_error == excinfo.value.args[0]


def test_get_process_details_command_exists(requests_mock):
    """
    Test cs-falcon-process-details with a successful query

    Given
     - There is a device with a process `pid:fake:process`
    When
     - The user is running cs-falcon-process-details with pid:fake:process
    Then
     - Return a human readable result with appropriate message
     - Do populate the entry context with the right value
     """
    from CrowdStrikeFalcon import get_process_details_command
    resources = {
        'device_id': 'process',
        'command_line': 'command_line',
        'start_timestamp': '2020-10-01T09:05:51Z',
        'start_timestamp_raw': '132460167512852140',
        'stop_timestamp': '2020-10-02T06:43:45Z',
        'stop_timestamp_raw': '132460946259334768'
    }
    response = {'resources': [resources]}
    requests_mock.get(
        f'{SERVER_URL}/processes/entities/processes/v1',
        json=response,
        status_code=200,
    )
    result = get_process_details_command(ids='pid:fake:process')
    assert '| command_line | process | 2020-10-01T09:05:51Z | 132460167512852140 |' in result['HumanReadable']
    assert resources == result['EntryContext']['CrowdStrike.Process(val.process_id === obj.process_id)'][0]


def test_get_proccesses_ran_on_command_exists(requests_mock):
    """
    Test cs-falcon-processes-ran-on with a successful query

    Given
     - There is a device with a process `pid:fake:process`
    When
     - The user is running cs-falcon-processes-ran-on with pid:fake:process
    Then
     - Return a human readable result with appropriate message
     - Do populate the entry context with the right value
     """
    from CrowdStrikeFalcon import get_proccesses_ran_on_command
    response = {'resources': ['pid:fake:process']}
    requests_mock.get(
        f'{SERVER_URL}/indicators/queries/processes/v1',
        json=response,
        status_code=200,
    )
    result = get_proccesses_ran_on_command(ioc_type='test', value='mock', device_id='123')
    assert '### Processes with custom IOC test:mock on device 123.' in result['HumanReadable']
    assert '| pid:fake:process |' in result['HumanReadable']

    expected_proc_result = {'DeviceID': '123', 'ID': ['pid:fake:process']}
    actual_proc_result = result['EntryContext']['CrowdStrike.IOC(val.ID === obj.ID)']['Process']
    assert expected_proc_result == actual_proc_result


def test_get_proccesses_ran_on_command_not_exists(requests_mock):
    """
    Test cs-falcon-processes-ran-on with an unsuccessful query

    Given
     - There is no device with a process `pid:fake:process`
    When
     - The user is running cs-falcon-processes-ran-on with pid:fake:process
    Then
     - Raise an error
     """
    from CrowdStrikeFalcon import get_proccesses_ran_on_command
    expected_error = [{'code': 404, 'message': 'pid:fake:process - Resource Not Found'}]
    response = {'resources': [], 'errors': expected_error}
    requests_mock.get(
        f'{SERVER_URL}/indicators/queries/processes/v1',
        json=response,
        status_code=200,
    )
    with pytest.raises(DemistoException) as excinfo:
        get_proccesses_ran_on_command(ioc_type='test', value='mock', device_id='123')
    assert expected_error == excinfo.value.args[0]


def test_search_device_command(requests_mock):
    """
    Test search_device_command with a successful id
    Given
     - There is a device that is found
    When
     - The user is running cs-falcon-search-device with an id
    Then
     - Return a CrowdStrike context output
     - Return an Endpoint context output
     """
    from CrowdStrikeFalcon import search_device_command
    response = {'resources': {'meta': {'query_time': 0.010188508, 'pagination': {'offset': 1, 'limit': 100, 'total': 1},
                                       'powered_by': 'device-api', 'trace_id': 'c876614b-da71-4942-88db-37b939a78eb3'},
                              'resources': ['15dbb9d8f06b45fe9f61eb46e829d986'], 'errors': []}}
    device_context = {'ID': 'identifier_number', 'ExternalIP': '1.1.1.1', 'MacAddress': '42-01-0a-80-00-07',
                      'Hostname': 'FALCON-CROWDSTR', 'FirstSeen': '2020-02-10T12:40:18Z',
                      'LastSeen': '2021-04-05T13:48:12Z', 'LocalIP': '1.1.1.1', 'OS': 'Windows Server 2019',
                      'Status': 'normal'}
    endpoint_context = {'Hostname': 'FALCON-CROWDSTR', 'ID': 'identifier_number', 'IPAddress': '1.1.1.1',
                        'MACAddress': '42-01-0a-80-00-07', 'OS': 'Windows', 'OSVersion': 'Windows Server 2019',
                        'Status': 'Offline', 'Vendor': 'CrowdStrike Falcon'}
    status_res = {
        "meta": {
            "query_time": 0.002455124,
            "powered_by": "device-api",
            "trace_id": "c876614b-da71-4942-88db-37b939a78eb3"
        },
        "resources": [
            {
                "id": "15dbb9d8f06b45fe9f61eb46e829d986",
                "cid": "20879a8064904ecfbb62c118a6a19411",
                "last_seen": "2022-09-03T10:48:12Z",
                "state": "offline"
            }
        ],
        "errors": []
    }

    requests_mock.get(
        f'{SERVER_URL}/devices/queries/devices/v1',
        json=response,
        status_code=200,
    )
    requests_mock.get(
        f'{SERVER_URL}/devices/entities/devices/v2?ids=meta&ids=resources&ids=errors',
        json=test_data2,
        status_code=200,
    )

    requests_mock.get(
        f'{SERVER_URL}/devices/entities/online-state/v1',
        json=status_res,
        status_code=200,
    )

    outputs = search_device_command()
    result = outputs[0].to_context()

    context = result.get('EntryContext')
    for key, value in context.items():
        if 'Device' in key:
            assert context[key] == device_context
        if 'Endpoint' in key:
            assert context[key] == [endpoint_context]


def test_get_endpoint_command(requests_mock, mocker):
    """
    Test get_endpint_command with a successful id
    Given
     - There is a device that is found
    When
     - The user is running cs-falcon-search-device with an id
    Then
     - Return an Endpoint context output
     """
    from CrowdStrikeFalcon import get_endpoint_command
    response = {'resources': {'meta': {'query_time': 0.010188508, 'pagination': {'offset': 1, 'limit': 100, 'total': 1},
                                       'powered_by': 'device-api', 'trace_id': 'c876614b-da71-4942-88db-37b939a78eb3'},
                              'resources': ['15dbb9d8f06b45fe9f61eb46e829d986'], 'errors': []}}
    endpoint_context = {'Hostname': 'FALCON-CROWDSTR', 'ID': 'identifier_number', 'IPAddress': '1.1.1.1',
                        'MACAddress': '42-01-0a-80-00-07', 'OS': 'Windows', 'OSVersion': 'Windows Server 2019',
                        'Status': 'Online', 'Vendor': 'CrowdStrike Falcon'}

    status_res = {
        "meta": {
            "query_time": 0.002455124,
            "powered_by": "device-api",
            "trace_id": "c876614b-da71-4942-88db-37b939a78eb3"
        },
        "resources": [
            {
                "id": "15dbb9d8f06b45fe9f61eb46e829d986",
                "cid": "20879a8064904ecfbb62c118a6a19411",
                "last_seen": "2022-09-03T10:48:12Z",
                "state": "online"
            }
        ],
        "errors": []
    }

    requests_mock.get(
        f'{SERVER_URL}/devices/entities/online-state/v1',
        json=status_res,
        status_code=200,
    )

    query_mocker = requests_mock.get(
        f'{SERVER_URL}/devices/queries/devices/v1',
        json=response,
        status_code=200,
    )
    requests_mock.get(
        f'{SERVER_URL}/devices/entities/devices/v2?ids=meta&ids=resources&ids=errors',
        json=test_data2,
        status_code=200,
    )

    mocker.patch.object(demisto, 'args', return_value={'id': 'dentifier_numbe', 'hostname': 'falcon-crowdstr'})

    outputs = get_endpoint_command()
    result = outputs[0].to_context()
    context = result.get('EntryContext')

    assert unquote(query_mocker.last_request.query) == "filter=device_id:'dentifier_numbe',hostname:'falcon-crowdstr'"
    assert context['Endpoint(val.ID && val.ID == obj.ID && val.Vendor == obj.Vendor)'] == [endpoint_context]


def test_create_hostgroup_invalid(requests_mock, mocker):
    """
    Test Create hostgroup with valid args with unsuccessful args
    Given
     - Invalid arguments for hostgroup
    When
     - Calling create hostgroup command
    Then
     - Throw an error
     """
    from CrowdStrikeFalcon import create_host_group_command
    response_data = load_json('test_data/test_create_hostgroup_invalid_data.json')
    requests_mock.post(
        f'{SERVER_URL}/devices/entities/host-groups/v1',
        json=response_data,
        status_code=400,
        reason='Bad Request'
    )
    with pytest.raises(DemistoException):
        create_host_group_command(name="dem test",
                                  description="dem des",
                                  group_type='static',
                                  assignment_rule="device_id:[''],hostname:['falcon-crowdstrike-sensor-centos7']")


def test_update_hostgroup_invalid(requests_mock):
    """
    Test Create hostgroup with valid args with unsuccessful args
    Given
     - Invalid arguments for hostgroup
    When
     - Calling create hostgroup command
    Then
     - Throw an error
     """
    from CrowdStrikeFalcon import update_host_group_command
    response_data = load_json('test_data/test_create_hostgroup_invalid_data.json')
    requests_mock.patch(
        f'{SERVER_URL}/devices/entities/host-groups/v1',
        json=response_data,
        status_code=400,
        reason='Bad Request'
    )
    with pytest.raises(DemistoException):
        update_host_group_command(
            host_group_id='b1a0cd73ecab411581cbe467fc3319f5',
            name="dem test",
            description="dem des",
            assignment_rule="device_id:[''],hostname:['falcon-crowdstrike-sensor-centos7']")


@pytest.mark.parametrize('status, expected_status_api', [('New', "20"),
                                                         ('Reopened', "25"),
                                                         ('In Progress', "30"),
                                                         ('Closed', "40")])
def test_resolve_incidents(requests_mock, status, expected_status_api):
    """
    Test Create resolve incidents with valid status code
    Given
     - Valid status, as expected by product description
    When
     - Calling resolve incident command
    Then
     - Map the status to the status number that the api expects
     """
    from CrowdStrikeFalcon import resolve_incident_command
    m = requests_mock.post(
        f'{SERVER_URL}/incidents/entities/incident-actions/v1',
        json={})
    resolve_incident_command(['test'], status)
    assert m.last_request.json()['action_parameters'][0]['value'] == expected_status_api


@pytest.mark.parametrize('status', ['', 'new', 'BAD ARG'])
def test_resolve_incident_invalid(status):
    """
    Test Create resolve incidents with invalid status code
    Given
     - Invalid status, which is not expected by product description
    When
     - Calling resolve incident command
    Then
     - Throw an error
     """
    from CrowdStrikeFalcon import resolve_incident_command
    with pytest.raises(DemistoException):
        resolve_incident_command(['test'], status)


def test_update_incident_comment(requests_mock):
    """
    Test Update incident comment
    Given
     - Comment
    When
     - Calling update incident comment command
    Then
     - Update incident comment
     """
    from CrowdStrikeFalcon import update_incident_comment_command
    m = requests_mock.post(
        f'{SERVER_URL}/incidents/entities/incident-actions/v1',
        json={})
    update_incident_comment_command(['test'], 'comment')
    assert m.last_request.json()['action_parameters'][0]['value'] == 'comment'


def test_list_host_group_members(requests_mock):
    """
    Test list host group members with not arguments given
    Given
     - No arguments given, as is
    When
     - Calling list_host_group_members_command
    Then
     - Return all the hosts
     """
    from CrowdStrikeFalcon import list_host_group_members_command
    test_list_hostgroup_members_data = load_json('test_data/test_list_hostgroup_members_data.json')
    requests_mock.get(
        f'{SERVER_URL}/devices/combined/host-group-members/v1',
        json=test_list_hostgroup_members_data,
        status_code=200
    )
    command_results = list_host_group_members_command()
    expected_results = load_json('test_data/expected_list_hostgroup_members_results.json')
    for expected_result, ectual_results in zip(expected_results, command_results.outputs):
        assert expected_result == ectual_results


def test_upload_batch_custom_ioc_command(requests_mock):
    """
    Test cs-falcon-batch-upload-custom-ioc when an upload of iocs batch is successful

    Given:
     - The user tries to create multiple IOCs
    When:
     - The server creates IOCs
    Then:
     - Return a human readable result with appropriate message
     - Do populate the entry context with the right values
    """
    from CrowdStrikeFalcon import upload_batch_custom_ioc_command
    ioc_response = {
        'meta': {'query_time': 0.132378491, 'pagination': {'limit': 0, 'total': 2}, 'powered_by': 'ioc-manager',
                 'trace_id': '121f377b-016a-4e34-bca7-992cec821ab3'}, 'errors': None, 'resources': [
            {'id': '1196afeae04528228e782d4efc0c1d8257554dcd99552e1151ca3a3d2eed03f1', 'type': 'ipv4',
             'value': '8.9.6.8', 'source': 'Cortex XSOAR', 'action': 'no_action', 'mobile_action': 'no_action',
             'severity': 'informational', 'platforms': ['linux'], 'expiration': '2022-02-16T11:41:01Z',
             'expired': False, 'deleted': False, 'applied_globally': True, 'from_parent': False,
             'created_on': '2022-02-15T11:42:17.397548307Z', 'created_by': '2bf188d347e44e08946f2e61ef590c24',
             'modified_on': '2022-02-15T11:42:17.397548307Z', 'modified_by': '2bf188d347e44e08946f2e61ef590c24'},
            {'id': '1156f19c5a384117e7e6023f467ed3b58412ddd5d0591872f3a111335fae79a5', 'type': 'ipv4',
             'value': '4.5.8.6', 'source': 'Cortex XSOAR', 'action': 'no_action', 'mobile_action': 'no_action',
             'severity': 'informational', 'platforms': ['linux'], 'expiration': '2022-02-16T11:40:47Z',
             'expired': False, 'deleted': False, 'applied_globally': True, 'from_parent': False,
             'created_on': '2022-02-15T11:42:17.397548307Z', 'created_by': '2bf188d347e44e08946f2e61ef590c24',
             'modified_on': '2022-02-15T11:42:17.397548307Z', 'modified_by': '2bf188d347e44e08946f2e61ef590c24'}]}

    requests_mock.post(
        f'{SERVER_URL}/iocs/entities/indicators/v1',
        json=ioc_response,
        status_code=200,
    )
    results = upload_batch_custom_ioc_command(json.dumps(IOCS_JSON_LIST))
    assert '2022-02-16T11:41:01Z | 1196afeae04528228e782d4efc0c1d8257554dcd99552e1151ca3a3d2eed03f1 | ' \
           '2bf188d347e44e08946f2e61ef590c24 | 2022-02-15T11:42:17.397548307Z | linux | informational | Cortex XSOAR ' \
           '| ipv4 | 8.9.6.8 |' in results[0]["HumanReadable"]

    assert '2022-02-16T11:40:47Z | 1156f19c5a384117e7e6023f467ed3b58412ddd5d0591872f3a111335fae79a5 | ' \
           '2bf188d347e44e08946f2e61ef590c24 | 2022-02-15T11:42:17.397548307Z | linux | informational | Cortex XSOAR ' \
           '| ipv4 | 4.5.8.6 |' in results[1]["HumanReadable"]

    assert results[0]["EntryContext"]["CrowdStrike.IOC(val.ID === obj.ID)"][0]["Value"] == '8.9.6.8'
    assert results[1]["EntryContext"]["CrowdStrike.IOC(val.ID === obj.ID)"][0]["Value"] == '4.5.8.6'


@pytest.mark.parametrize('endpoint_status, status, is_isolated',
                         [('Normal', 'Online', ''),
                          ('normal', 'Online', ''),
                          ('containment_pending', '', 'Pending isolation'),
                          ('contained', '', 'Yes'),
                          ('lift_containment_pending', '', 'Pending unisolation'),
                          ])
def test_get_isolation_status(endpoint_status, status, is_isolated):
    """
    Test valid call for generate status field
    Given
     - valid status
    When
     - Calling generate_status_field function
    Then
     - Return status and is_isolated
     """
    from CrowdStrikeFalcon import get_isolation_status

    assert is_isolated == get_isolation_status(endpoint_status)


def test_get_isolation_status_invalid():
    """
    Test invalid call for generate status field
    Given
     - invalid status
    When
     - Calling generate_status_field function
    Then
     - Raise an exception
     """
    from CrowdStrikeFalcon import get_isolation_status
    with pytest.raises(DemistoException):
        get_isolation_status('unknown status')


def test_list_incident_summaries_command_no_given_ids(requests_mock, mocker):
    """
    Test list_incident_summaries_command without ids arg
    Given
     - No arguments given, as is
    When
     - The user is running list_incident_summaries_command with no ids
    Then
     - Function is executed properly and get_incidents_ids func was called once
     """
    from CrowdStrikeFalcon import list_incident_summaries_command

    query_response = {"errors": [], "meta": {"pagination": {"limit": 0, "offset": 0, "total": 0},
                                             "powered_by": "string", "query_time": 0, "trace_id": "string",
                                             "writes": {"resources_affected": 0}}, "resources": ['id1']}

    entity_response = {"errors": [],
                       "meta": {"pagination": {"limit": 0, "offset": 0, "total": 0}, "powered_by": "string"},
                       "resources": [{"assigned_to": "Test no ids", "assigned_to_name": "string", "cid": "string",
                                      "created": "2022-02-21T16:36:57.759Z", "description": "string",
                                      "end": "2022-02-21T16:36:57.759Z",
                                      "events_histogram": [{"count": 0}], "fine_score": 0, "host_ids": ["string"],
                                      "hosts": [{"agent_load_flags": "string", "tags": ["string"]}],
                                      "incident_id": "string", "incident_type": 0,
                                      "lm_host_ids": ["string"], "start": "2022-02-21T16:36:57.759Z", "state": "string",
                                      "status": 0,
                                      "tactics": ["string"], "tags": ["string"], "techniques": ["string"],
                                      "users": ["string"], "visibility": 0}]}

    requests_mock.get(
        f'{SERVER_URL}/incidents/queries/incidents/v1',
        json=query_response,
        status_code=200,
    )
    get_incidents_ids_func = requests_mock.post(
        f'{SERVER_URL}/incidents/entities/incidents/GET/v1',
        json=entity_response,
        status_code=200,
    )
    mocker.patch.object(demisto, 'args', return_value={})

    outputs = list_incident_summaries_command().outputs

    assert outputs[0]['assigned_to'] == 'Test no ids'
    assert get_incidents_ids_func.call_count == 1


def test_list_incident_summaries_command_with_given_ids(requests_mock, mocker):
    """
    Test list_incident_summaries_command with ids arg
    Given
     - ids
    When
     - The user is running list_incident_summaries_command with ids
    Then
     - Function is executed properly and get_incidents_ids func was not called
     """
    from CrowdStrikeFalcon import list_incident_summaries_command

    query_response = {"errors": [], "meta": {"pagination": {"limit": 0, "offset": 0, "total": 0},
                                             "powered_by": "string", "query_time": 0, "trace_id": "string",
                                             "writes": {"resources_affected": 0}}, "resources": ['id1']}

    entity_response = {"errors": [],
                       "meta": {"pagination": {"limit": 0, "offset": 0, "total": 0}, "powered_by": "string"},
                       "resources": [{"assigned_to": "Test with ids", "assigned_to_name": "string", "cid": "string",
                                      "created": "2022-02-21T16:36:57.759Z", "description": "string",
                                      "end": "2022-02-21T16:36:57.759Z",
                                      "events_histogram": [{"count": 0}], "fine_score": 0, "host_ids": ["string"],
                                      "hosts": [{"agent_load_flags": "string", "tags": ["string"]}],
                                      "incident_id": "string", "incident_type": 0,
                                      "lm_host_ids": ["string"], "start": "2022-02-21T16:36:57.759Z", "state": "string",
                                      "status": 0,
                                      "tactics": ["string"], "tags": ["string"], "techniques": ["string"],
                                      "users": ["string"], "visibility": 0}]}

    get_incidents_ids_func = requests_mock.get(
        f'{SERVER_URL}/incidents/queries/incidents/v1',
        json=query_response,
        status_code=200,
    )
    requests_mock.post(
        f'{SERVER_URL}/incidents/entities/incidents/GET/v1',
        json=entity_response,
        status_code=200,
    )
    mocker.patch.object(demisto, 'args', return_value={'ids': 'id1,id2'})

    outputs = list_incident_summaries_command().outputs

    assert outputs[0]['assigned_to'] == 'Test with ids'
    assert get_incidents_ids_func.call_count == 0


def test_parse_rtr_command_response_host_exists_stderr_output():
    from CrowdStrikeFalcon import parse_rtr_command_response
    response_data = load_json('test_data/rtr_outputs_with_stderr.json')
    parsed_result = parse_rtr_command_response(response_data, ["1"])
    assert len(parsed_result) == 1
    assert parsed_result[0].get('HostID') == "1"
    assert parsed_result[0].get('Error') == "Cannot find a process with the process identifier 5260."


def test_parse_rtr_command_response_host_exists_error_output():
    from CrowdStrikeFalcon import parse_rtr_command_response
    response_data = load_json('test_data/rtr_outputs_with_error.json')
    parsed_result = parse_rtr_command_response(response_data, ["1"])
    assert len(parsed_result) == 1
    assert parsed_result[0].get('HostID') == "1"
    assert parsed_result[0].get('Error') == "Some error"


def test_parse_rtr_command_response_host_not_exist():
    from CrowdStrikeFalcon import parse_rtr_command_response
    response_data = load_json('test_data/rtr_outputs_host_not_exist.json')
    parsed_result = parse_rtr_command_response(response_data, ["1", "2"])
    assert len(parsed_result) == 2
    for res in parsed_result:
        if res.get('HostID') == "1":
            assert res.get('Error') == "Success"
        elif res.get('HostID') == "2":
            assert res.get('Error') == "The host ID was not found."


def test_parse_rtr_stdout_response(mocker):
    from CrowdStrikeFalcon import parse_rtr_stdout_response
    response_data = load_json('test_data/rtr_list_processes_response.json')
    mocker.patch('CrowdStrikeFalcon.fileResult',
                 return_value={'Contents': '', 'ContentsFormat': 'text', 'Type': 3, 'File': 'netstat-1', 'FileID': 'c'})
    parsed_result = parse_rtr_stdout_response(["1"], response_data, "netstat")
    assert parsed_result[0][0].get('Stdout') == "example stdout"
    assert parsed_result[0][0].get('FileName') == "netstat-1"
    assert parsed_result[1][0].get('File') == "netstat-1"


@pytest.mark.parametrize('failed_devices, all_requested_devices, expected_result', [
    ({}, ["id1", "id2"], ""),
    ({'id1': "some error"}, ["id1", "id2"], "Note: you don't see the following IDs in the results as the request was"
                                            " failed for them. \nID id1 failed as it was not found. \n"),
])
def test_add_error_message(failed_devices, all_requested_devices, expected_result):
    from CrowdStrikeFalcon import add_error_message
    assert add_error_message(failed_devices, all_requested_devices) == expected_result


@pytest.mark.parametrize('failed_devices, all_requested_devices', [
    ({'id1': "some error", 'id2': "some error"}, ["id1", "id2"]),
    ({'id1': "some error1", 'id2': "some error2"}, ["id1", "id2"]),
])
def test_add_error_message_raise_error(failed_devices, all_requested_devices):
    from CrowdStrikeFalcon import add_error_message
    with raises(DemistoException,
                match=f'CrowdStrike Falcon The command was failed with the errors: {failed_devices}'):
        add_error_message(failed_devices, all_requested_devices)


def test_rtr_kill_process_command(mocker):
    from CrowdStrikeFalcon import rtr_kill_process_command
    mocker.patch('CrowdStrikeFalcon.init_rtr_batch_session', return_value="1")
    response_data = load_json('test_data/rtr_general_response.json')
    args = {'host_id': "1", 'process_ids': "2,3"}
    mocker.patch('CrowdStrikeFalcon.execute_run_batch_write_cmd_with_timer', return_value=response_data)
    parsed_result = rtr_kill_process_command(args).outputs
    for res in parsed_result:
        assert res.get('Error') == "Success"


@pytest.mark.parametrize('operating_system, expected_result', [
    ("Windows", "rm 'test.txt' --force"),
    ("Linux", "rm 'test.txt' -r -d"),
    ("Mac", "rm 'test.txt' -r -d"),
    ("bla", ""),
])
def test_match_remove_command_for_os(operating_system, expected_result):
    from CrowdStrikeFalcon import match_remove_command_for_os
    assert match_remove_command_for_os(operating_system, "test.txt") == expected_result


def test_rtr_remove_file_command(mocker):
    from CrowdStrikeFalcon import rtr_remove_file_command
    mocker.patch('CrowdStrikeFalcon.init_rtr_batch_session', return_value="1")
    response_data = load_json('test_data/rtr_general_response.json')
    args = {'host_ids': "1", 'file_path': "c:\\test", 'os': "Windows"}
    mocker.patch('CrowdStrikeFalcon.execute_run_batch_write_cmd_with_timer', return_value=response_data)
    parsed_result = rtr_remove_file_command(args).outputs
    for res in parsed_result:
        assert res.get('Error') == "Success"


def test_rtr_read_registry_keys_command(mocker):
    from CrowdStrikeFalcon import rtr_read_registry_keys_command
    mocker.patch('CrowdStrikeFalcon.init_rtr_batch_session', return_value="1")
    response_data = load_json('test_data/rtr_general_response.json')
    args = {'host_ids': "1", 'registry_keys': "key", 'os': "Windows"}
    mocker.patch('CrowdStrikeFalcon.execute_run_batch_write_cmd_with_timer', return_value=response_data)
    mocker.patch('CrowdStrikeFalcon.fileResult',
                 return_value={'Contents': '', 'ContentsFormat': 'text', 'Type': 3, 'File': 'netstat-1', 'FileID': 'c'})
    parsed_result = rtr_read_registry_keys_command(args)
    assert len(parsed_result) == 2
    assert "reg-1key" in parsed_result[0].readable_output


detections = {'resources': [
    {'behavior_id': 'example_behavior_1',
     'detection_ids': ['example_detection'],
     'incident_id': 'example_incident_id',
     'some_field': 'some_example',
     },
    {'behavior_id': 'example_behavior_2',
     'detection_ids': ['example_detection2'],
     'incident_id': 'example_incident_id',
     'some_field': 'some_example2',
     }
]}

DETECTION_FOR_INCIDENT_CASES = [
    (
        detections,
        ['a', 'b'],
        [
            {'incident_id': 'example_incident_id', 'behavior_id': 'example_behavior_1',
             'detection_ids': ['example_detection']},
            {'incident_id': 'example_incident_id', 'behavior_id': 'example_behavior_2',
             'detection_ids': ['example_detection2']}],
        [
            {'behavior_id': 'example_behavior_1',
             'detection_ids': ['example_detection'],
             'incident_id': 'example_incident_id',
             'some_field': 'some_example'},
            {'behavior_id': 'example_behavior_2',
             'detection_ids': ['example_detection2'],
             'incident_id': 'example_incident_id',
             'some_field': 'some_example2'}
        ],
        'CrowdStrike.IncidentDetection',
        '### Detection For Incident\n|behavior_id|detection_ids|incident_id|\n|---|---|---|'
        '\n| example_behavior_1 | example_detection | example_incident_id |\n'
        '| example_behavior_2 | example_detection2 | example_incident_id |\n'),
    ({'resources': []}, [], None, None, None, 'Could not find behaviors for incident zz')
]


@pytest.mark.parametrize(
    'detections, resources, expected_outputs, expected_raw, expected_prefix, expected_md',
    DETECTION_FOR_INCIDENT_CASES)
def test_get_detection_for_incident_command(mocker, detections, resources, expected_outputs, expected_raw,
                                            expected_prefix,
                                            expected_md):
    """
    Given: An incident ID
    When: When running cs-falcon-get-detections-for-incident command
    Then: validates the created command result contains the correct data (whether found or not).
    """

    from CrowdStrikeFalcon import get_detection_for_incident_command

    mocker.patch('CrowdStrikeFalcon.get_behaviors_by_incident',
                 return_value={'resources': resources, 'meta': {'pagination': {'total': len(resources)}}})

    mocker.patch('CrowdStrikeFalcon.get_detections_by_behaviors',
                 return_value=detections)

    res = get_detection_for_incident_command(incident_id='zz')

    assert res.outputs == expected_outputs
    assert res.raw_response == expected_raw
    assert res.readable_output == expected_md
    assert res.outputs_prefix == expected_prefix


@pytest.mark.parametrize('remote_id, close_incident, incident_status, detection_status, mirrored_object, entries',
                         input_data.get_remote_data_command_args)
def test_get_remote_data_command(mocker, remote_id, close_incident, incident_status, detection_status, mirrored_object,
                                 entries):
    """
    Given
        - arguments - id and lastUpdate time set to a lower than incident modification time
        - a raw update (get_incidents_entities and get_detections_entities results)
        - the state of the incident/detection in CrowdStrike Falcon
    When
        - running get_remote_data_command with changes to make
    Then
        - the mirrored_object in the GetRemoteDataResponse contains the modified incident fields
        - the entries in the GetRemoteDataResponse contain expected entries (an incident closure/reopen entry when needed)
    """
    from CrowdStrikeFalcon import get_remote_data_command
    incident_entity = input_data.response_incident.copy()
    incident_entity['status'] = incident_status
    mocker.patch('CrowdStrikeFalcon.get_incidents_entities', return_value={'resources': [incident_entity]})
    detection_entity = input_data.response_detection.copy()
    detection_entity['status'] = detection_status
    mocker.patch('CrowdStrikeFalcon.get_detections_entities', return_value={'resources': [detection_entity]})
    mocker.patch.object(demisto, 'params', return_value={'close_incident': close_incident})

    result = get_remote_data_command({'id': remote_id, 'lastUpdate': '2022-03-08T08:17:09Z'})
    assert result.mirrored_object == mirrored_object
    assert result.entries == entries


def test_find_incident_type():
    """
    Given
        - an incident or detection ID on the remote system
    When
        - running get_remote_data_command or update_remote_system_command when we want to know the relevant incident type
    Then
        - returns the right incident type
    """
    from CrowdStrikeFalcon import find_incident_type, IncidentType
    assert find_incident_type(input_data.remote_incident_id) == IncidentType.INCIDENT
    assert find_incident_type(input_data.remote_detection_id) == IncidentType.DETECTION
    assert find_incident_type('') is None


def test_get_remote_incident_data(mocker):
    """
    Given
        - an incident ID on the remote system
    When
        - running get_remote_data_command with changes to make on an incident
    Then
        - returns the relevant incident entity from the remote system with the relevant incoming mirroring fields
    """
    from CrowdStrikeFalcon import get_remote_incident_data
    incident_entity = input_data.response_incident.copy()
    mocker.patch('CrowdStrikeFalcon.get_incidents_entities', return_value={'resources': [incident_entity.copy()]})
    mirrored_data, updated_object = get_remote_incident_data(input_data.remote_incident_id)
    incident_entity['status'] = 'New'
    assert mirrored_data == incident_entity
    assert updated_object == {'state': 'closed', 'status': 'New', 'tags': ['Objective/Keep Access'],
                              'hosts.hostname': 'SFO-M-Y81WHJ', 'incident_type': 'incident'}


def test_get_remote_detection_data(mocker):
    """
    Given
        - a detection ID on the remote system
    When
        - running get_remote_data_command with changes to make on a detection
    Then
        - returns the relevant detection entity from the remote system with the relevant incoming mirroring fields
    """
    from CrowdStrikeFalcon import get_remote_detection_data
    detection_entity = input_data.response_detection.copy()
    mocker.patch('CrowdStrikeFalcon.get_detections_entities', return_value={'resources': [detection_entity.copy()]})
    mirrored_data, updated_object = get_remote_detection_data(input_data.remote_detection_id)
    detection_entity['severity'] = 2
    assert mirrored_data == detection_entity
    assert updated_object == {'status': 'new', 'severity': 2, 'behaviors.tactic': 'Malware',
                              'behaviors.scenario': 'suspicious_activity',
                              'behaviors.objective': 'Falcon Detection Method',
                              'behaviors.technique': 'Malicious File', 'device.hostname': 'FALCON-CROWDSTR',
                              'incident_type': 'detection'}


@pytest.mark.parametrize('updated_object, entry_content, close_incident', input_data.set_xsoar_incident_entries_args)
def test_set_xsoar_incident_entries(mocker, updated_object, entry_content, close_incident):
    """
    Given
        - the incident status from the remote system
        - the close_incident parameter that was set when setting the integration
    When
        - running get_remote_data_command with changes to make on a incident
    Then
        - adds the relevant entry (closure/reopen) to the entries
    """
    from CrowdStrikeFalcon import set_xsoar_incident_entries
    mocker.patch.object(demisto, 'params', return_value={'close_incident': close_incident})
    entries = []
    set_xsoar_incident_entries(updated_object, entries, input_data.remote_incident_id)
    if entry_content:
        assert entry_content in entries[0].get('Contents')
    else:
        assert entries == []


@pytest.mark.parametrize('updated_object, entry_content, close_incident', input_data.set_xsoar_detection_entries_args)
def test_set_xsoar_detection_entries(mocker, updated_object, entry_content, close_incident):
    """
    Given
        - the detection status from the remote system
        - the close_incident parameter that was set when setting the integration
    When
        - running get_remote_data_command with changes to make on a detection
    Then
        - adds the relevant entry (closure/reopen) to the entries
    """
    from CrowdStrikeFalcon import set_xsoar_detection_entries
    mocker.patch.object(demisto, 'params', return_value={'close_incident': close_incident})
    entries = []
    set_xsoar_detection_entries(updated_object, entries, input_data.remote_incident_id)
    if entry_content:
        assert entry_content in entries[0].get('Contents')
    else:
        assert entries == []


@pytest.mark.parametrize('updated_object, mirrored_data, mirroring_fields, output', input_data.set_updated_object_args)
def test_set_updated_object(updated_object, mirrored_data, mirroring_fields, output):
    """
    Given
        - an entity from the remote system
        - the relevant incoming mirroring fields
    When
        - get-remote-data command runs when mirroring in and determines what the updated object is
    Then
        - the updated object is set correctly, also for nested mirroring fields
    """
    from CrowdStrikeFalcon import set_updated_object
    set_updated_object(updated_object, mirrored_data, mirroring_fields)
    assert updated_object == output


def test_get_modified_remote_data_command(mocker):
    """
    Given
        - arguments - lastUpdate time
        - raw incidents, detection, and idp_detection (results of get_incidents_ids, get_fetch_detections,
          and get_idp_detections_ids)
    When
        - running get_modified_remote_data_command
    Then
        - returns a list of incidents, detections, and idp detections IDs that were modified since the lastUpdate time
    """
    from CrowdStrikeFalcon import get_modified_remote_data_command
    mock_get_incidents = mocker.patch('CrowdStrikeFalcon.get_incidents_ids',
                                      return_value={'resources': [input_data.remote_incident_id]})
    mock_get_detections = mocker.patch('CrowdStrikeFalcon.get_fetch_detections',
                                       return_value={'resources': [input_data.remote_detection_id]})
    mock_get_idp_detections = mocker.patch('CrowdStrikeFalcon.get_idp_detections_ids',
                                           return_value={'resources': [input_data.remote_idp_detection_id]})
    last_update = '2022-03-08T08:17:09Z'
    result = get_modified_remote_data_command({'lastUpdate': last_update})
    assert mock_get_incidents.call_args.kwargs['last_updated_timestamp'] == last_update
    assert mock_get_detections.call_args.kwargs['last_updated_timestamp'] == last_update
    assert last_update in mock_get_idp_detections.call_args.kwargs['filter_arg']
    assert result.modified_incident_ids == [input_data.remote_incident_id, input_data.remote_detection_id,
                                            input_data.remote_idp_detection_id]


@pytest.mark.parametrize('status',
                         ['new', 'in_progress', 'true_positive', 'false_positive', 'ignored', 'closed', 'reopened'])
def test_update_detection_request_good(mocker, status):
    """
    Given
        - list of detections IDs
        - status to change for the given detection in the remote system, which is one of the permitted statuses
    When
        - running update_remote_system_command
    Then
        - the resolve_detection command is called successfully with the right arguments
    """
    from CrowdStrikeFalcon import update_detection_request
    mock_resolve_detection = mocker.patch('CrowdStrikeFalcon.resolve_detection')
    update_detection_request([input_data.remote_detection_id], status)
    assert mock_resolve_detection.call_args[1]['ids'] == [input_data.remote_detection_id]
    assert mock_resolve_detection.call_args[1]['status'] == status


@pytest.mark.parametrize('status', ['other', ''])
def test_update_detection_request_bad(status):
    """
    Given
        - list of detections IDs
        - status to change for the given detection in the remote system, which is not one of the permitted statuses
    When
        - running update_remote_system_command
    Then
        - an exception is raised
    """
    from CrowdStrikeFalcon import update_detection_request
    with pytest.raises(DemistoException) as de:
        update_detection_request([input_data.remote_detection_id], status)
    assert 'CrowdStrike Falcon Error' in str(de.value)


@pytest.mark.parametrize('args, to_mock, call_args, remote_id, prev_tags, close_in_cs_falcon_param',
                         input_data.update_remote_system_command_args)
def test_update_remote_system_command(mocker, args, to_mock, call_args, remote_id, prev_tags, close_in_cs_falcon_param):
    """
    Given
        - incident or detection changes (one of the mirroring field changed or it was closed in XSOAR)
    When
        - outgoing mirroring triggered by a change in the incident/detection
    Then
        - the relevant incident/detection is updated with the corresponding fields in the remote system
        - the returned result corresponds to the incident/detection ID
    """
    from CrowdStrikeFalcon import update_remote_system_command
    mock_call = mocker.patch(f'CrowdStrikeFalcon.{to_mock}')
    mocker.patch('CrowdStrikeFalcon.get_previous_tags', return_value=prev_tags)
    mocker.patch.object(demisto, 'params', return_value={'close_in_cs_falcon': close_in_cs_falcon_param})
    command_result = update_remote_system_command(args)
    assert command_result == remote_id
    for i, call in enumerate(call_args):
        assert mock_call.call_args_list[i][0] == call


@pytest.mark.parametrize('delta, close_in_cs_falcon_param, to_close', input_data.close_in_cs_falcon_args)
def test_close_in_cs_falcon(mocker, delta, close_in_cs_falcon_param, to_close):
    """
    Given
        - incident or detection changes (one of the mirroring field changed or it was closed in XSOAR)
        - the close_in_cs_falcon parameter that was set when setting the integration
    When
        - outgoing mirroring triggered by a change in the incident/detection
    Then
        - returns true if the incident/detection was closed in XSOAR and the close_in_cs_falcon parameter was set to true
    """
    from CrowdStrikeFalcon import close_in_cs_falcon
    mocker.patch.object(demisto, 'params', return_value={'close_in_cs_falcon': close_in_cs_falcon_param})
    assert close_in_cs_falcon(delta) == to_close


@pytest.mark.parametrize('delta, inc_status, close_in_cs_falcon, detection_request_status',
                         input_data.update_remote_detection_args)
def test_update_remote_detection(mocker, delta, inc_status, close_in_cs_falcon, detection_request_status):
    """
    Given
        - detection changes (one of the mirroring field changed or it was closed in XSOAR)
        - arguments - delta (the change in the relevant fields), XSOAR status and remote detection id
    When
        - outgoing mirroring triggered by a change in the detection
    Then
        - the relevant detection is updated with the corresponding fields in the remote system
    """
    from CrowdStrikeFalcon import update_remote_detection
    mocker.patch.object(demisto, 'params', return_value={'close_in_cs_falcon': close_in_cs_falcon})
    mock_update_detection_request = mocker.patch('CrowdStrikeFalcon.update_detection_request')
    update_remote_detection(delta, inc_status, input_data.remote_detection_id)
    if detection_request_status:
        assert mock_update_detection_request.call_args[0][1] == detection_request_status
    else:
        assert mock_update_detection_request.call_count == 0


def test_update_remote_incident(mocker):
    """
    Given
        - incident changes (one of the mirroring field changed or it was closed in XSOAR)
        - arguments - delta (the change in the relevant fields), XSOAR status and remote incident id
    When
        - outgoing mirroring triggered by a change in the incident
    Then
        - the relevant incident is updated with the corresponding fields in the remote system
    """
    from CrowdStrikeFalcon import update_remote_incident
    mock_update_tags = mocker.patch('CrowdStrikeFalcon.update_remote_incident_tags')
    mock_update_status = mocker.patch('CrowdStrikeFalcon.update_remote_incident_status')
    update_remote_incident({}, IncidentStatus.ACTIVE, input_data.remote_incident_id)
    assert mock_update_tags.called
    assert mock_update_status.called


@pytest.mark.parametrize('delta, inc_status, close_in_cs_falcon, resolve_incident_status',
                         input_data.update_remote_incident_status_args)
def test_update_remote_incident_status(mocker, delta, inc_status, close_in_cs_falcon, resolve_incident_status):
    """
    Given
        - incident status changes
        - arguments - delta (the change in the relevant fields), XSOAR status and remote incident id
    When
        - outgoing mirroring triggered by a change in the incident status
    Then
        - the relevant incident is updated with the corresponding status in the remote system
    """
    from CrowdStrikeFalcon import update_remote_incident_status
    mocker.patch.object(demisto, 'params', return_value={'close_in_cs_falcon': close_in_cs_falcon})
    mock_resolve_incident = mocker.patch('CrowdStrikeFalcon.resolve_incident')
    update_remote_incident_status(delta, inc_status, input_data.remote_incident_id)
    if resolve_incident_status:
        assert mock_resolve_incident.call_args[0][1] == resolve_incident_status
    else:
        assert mock_resolve_incident.call_count == 0


def test_update_remote_incident_tags(mocker):
    """
    Given
        - incident tags changes
        - arguments - delta (the change in the relevant fields) and remote incident id
    When
        - outgoing mirroring triggered by a change in the incident tags
    Then
        - the relevant incident is updated with the corresponding tags (added or removed) in the remote system
    """
    from CrowdStrikeFalcon import update_remote_incident_tags
    mocker.patch('CrowdStrikeFalcon.get_previous_tags', return_value={'tag_stays', 'old_tag'})
    mock_remote_incident_handle_tags = mocker.patch('CrowdStrikeFalcon.remote_incident_handle_tags')
    update_remote_incident_tags({'tag': ['new_tag', 'tag_stays']}, input_data.remote_incident_id)
    assert mock_remote_incident_handle_tags.call_args_list[0][0][0] == {'old_tag'}
    assert mock_remote_incident_handle_tags.call_args_list[0][0][1] == 'delete_tag'
    assert mock_remote_incident_handle_tags.call_args_list[1][0][0] == {'new_tag'}
    assert mock_remote_incident_handle_tags.call_args_list[1][0][1] == 'add_tag'


def test_get_previous_tags(mocker):
    """
    Given
        - incident tags changes
    When
        - outgoing mirroring triggered by a change in the incident tags
    Then
        - returns the current remote system tags
    """
    from CrowdStrikeFalcon import get_previous_tags
    incident_response = {'meta': {'query_time': 0.013811475, 'powered_by': 'incident-api',
                                  'trace_id': '7fce39d4-d695-4aac-bdcf-2d9138bea57c'},
                         'resources': [input_data.response_incident],
                         'errors': []}
    mock_get_incidents_entities = mocker.patch('CrowdStrikeFalcon.get_incidents_entities',
                                               return_value=incident_response)
    assert get_previous_tags(input_data.remote_incident_id) == set(input_data.response_incident["tags"])
    assert mock_get_incidents_entities.call_args[0][0] == [input_data.remote_incident_id]


@pytest.mark.parametrize('tags, action_name', input_data.remote_incident_handle_tags_args)
def test_remote_incident_handle_tags(mocker, tags, action_name):
    """
    Given
        - incident tag changes
    When
        - outgoing mirroring triggered by a change in the incident tags
    Then
        - sends the right request to the remote system
    """
    from CrowdStrikeFalcon import remote_incident_handle_tags
    mock_update_incident_request = mocker.patch('CrowdStrikeFalcon.update_incident_request')
    remote_incident_handle_tags(tags, action_name, input_data.remote_incident_id)
    assert mock_update_incident_request.call_count == len(tags)
    if len(tags):
        assert mock_update_incident_request.call_args[0][2] == action_name


def test_get_mapping_fields_command():
    """
    Given
        - nothing
    When
        - running get_mapping_fields_command
    Then
        - the result fits the expected mapping scheme
    """
    from CrowdStrikeFalcon import get_mapping_fields_command
    result = get_mapping_fields_command()
    assert result.scheme_types_mappings[0].type_name == 'CrowdStrike Falcon Incident'
    assert result.scheme_types_mappings[0].fields.keys() == {'status', 'tag'}
    assert result.scheme_types_mappings[1].type_name == 'CrowdStrike Falcon Detection'
    assert result.scheme_types_mappings[1].fields.keys() == {'status'}


def test_error_in_get_detections_by_behaviors(mocker):
    """
    Given
        - Error occurred in call to get_detections_by_behaviors
    When
        - Run the cs-falcon-get-detections-for-incident command
    Then
        - Assert empty object returned and demisto.error was called
    """

    # prepare
    from CrowdStrikeFalcon import get_detection_for_incident_command
    mocker.patch.object
    mocker.patch('CrowdStrikeFalcon.get_behaviors_by_incident',
                 return_value={'resources': [{'dummy': 'test'}], 'meta': {'pagination': {'total': 1}}})

    def excpetion_raiser(*args, **kwargs):
        raise Exception

    mocker.patch('CrowdStrikeFalcon.http_request', side_effect=excpetion_raiser)
    mocker.patch.object(demisto, 'error')

    res = get_detection_for_incident_command(incident_id='zz')
    assert res.readable_output
    demisto.error.assert_called_once_with('Error occurred when trying to get detections by behaviors: ')


ARGS_vulnerability = [
    (
        {'display_remediation_info': 'True',
         'display_evaluation_logic_info': 'True',
         'display_host_info': 'False',
         'limit': '1'}, False,
        None, 'Please add a at least one filter argument'
    ),
    (
        {"cve_severity": "LOW", 'display_remediation_info': 'True',
         'display_evaluation_logic_info': 'True',
         'display_host_info': 'False', 'status': "open,closed"},
        True,  # Valid case
        {"resources":
         [
             {"id": "id1",
              "cid": "cid1",
              "aid": "aid1",
              "created_timestamp": "2021-09-16T15:12:42Z",
              "updated_timestamp": "2022-10-19T00:54:43Z",
              "status": "open",
              "cve": {
               "id": "cveid1",
               "base_score": 3.3,
               "severity": "LOW",
               "exploit_status": 0,
               "exprt_rating": "LOW",
               "remediation_level": "O",
               "spotlight_published_date": "2021-09-15T18:33:00Z",
               "description": "secd",
               "published_date": "2021-09-15T12:15:00Z"}},
             {"id": "ID2",
              "cid": "cid2",
              "aid": "aid2",
              "created_timestamp": "2022-10-12T22:12:49Z",
              "updated_timestamp": "2022-10-18T02:54:43Z",
              "status": "open",
              "cve": {"id": "idcve4",
                        "spotlight_published_date": "2022-10-12T14:57:00Z",
                        "description": "desc3",
                        "published_date": "2022-10-11T19:15:00Z",
                        "exploitability_score": 1.8,
                        "impact_score": 1.4}}
         ]
         },
        '### List Vulnerabilities\n' \
        '|ID|Severity|Status|Base Score|Published Date|Impact Score|Exploitability Score|\n' \
        '|---|---|---|---|---|---|---|\n' \
        '| cveid1 | LOW | open | 3.3 | 2021-09-15T12:15:00Z |  |  |\n' \
        '| idcve4 |  | open |  | 2022-10-11T19:15:00Z | 1.4 | 1.8 |\n'  # args list

    )
]


@pytest.mark.parametrize('args, is_valid, result_key_json, expected_hr', ARGS_vulnerability)
def test_cs_falcon_spotlight_search_vulnerability_command(mocker, args, is_valid, result_key_json, expected_hr):
    """
    Test cs_falcon_spotlight_search_vulnerability_command,
        with a the filters:  cve_severity, status
    Given
     - There is a vulnerability that are found
    When
     - The user is running cs_falcon_spotlight_search_vulnerability_command with an id
    Then
     - Return a CrowdStrike Falcon Vulnerability context output
     - Return an Endpoint context output
     """
    from CrowdStrikeFalcon import cs_falcon_spotlight_search_vulnerability_command
    from CommonServerPython import DemistoException
    mocker.patch("CrowdStrikeFalcon.http_request", return_value=result_key_json)
    if is_valid:
        outputs = cs_falcon_spotlight_search_vulnerability_command(args)
        assert outputs.readable_output == expected_hr
    else:
        with pytest.raises(DemistoException) as e:
            cs_falcon_spotlight_search_vulnerability_command(args)
        assert str(e.value) == expected_hr


def test_cs_falcon_spotlight_search_vulnerability_host_by_command(mocker):
    """
    Test cs_falcon_spotlight_list_host_by_vulnerability_command,
        with a the filters:  cve_severity, status
    Given
     - There is a vulnerability that are found
    When
     - The user is running cs_falcon_spotlight_list_host_by_vulnerability_command with an id
    Then
     - Return a CrowdStrike Falcon Vulnerability context output
     - Return an Endpoint context output
     """
    from CrowdStrikeFalcon import cs_falcon_spotlight_list_host_by_vulnerability_command

    result_key_json = {
        "resources": [
            {
                "id": "id1",
                "cid": "cid1",
                "aid": "aid1",
                "created_timestamp": "2022-01-25T22:44:53Z",
                "updated_timestamp": "2022-10-19T13:56:17Z",
                "status": "open",
                "host_info": {
                    "hostname": "host",
                    "local_ip": "ip_addr",
                    "machine_domain": "",
                    "os_version": "os_ver_example",
                    "ou": "",
                    "site_name": "",
                    "system_manufacturer": "manu_example",
                    "tags": [],
                    "platform": "Windows",
                    "instance_id": "int_id",
                    "service_provider_account_id": "id1_account",
                    "service_provider": "id_ser_prov",
                    "os_build": "1",
                    "product_type_desc": "Server"
                },
                "cve": {
                    "id": "CVE-2013-3900"
                }
            }
        ]
    }
    expected_hr = '### List Vulnerabilities For Host\n'\
                  '|CVE ID|hostname|os Version|Product Type Desc|Local IP|\n' \
                  '|---|---|---|---|---|\n' \
                  '| CVE-2013-3900 | host | os_ver_example | Server | ip_addr |\n'
    args = {'cve_ids': 'CVE-2013-3900', 'limit': 1}
    mocker.patch("CrowdStrikeFalcon.http_request", return_value=result_key_json)

    outputs = cs_falcon_spotlight_list_host_by_vulnerability_command(args)
    assert outputs.readable_output == expected_hr


def test_create_ml_exclusion_command(requests_mock):
    from CrowdStrikeFalcon import create_ml_exclusion_command
    requests_mock.post(
        f'{SERVER_URL}/policy/entities/ml-exclusions/v1',
        json=load_json('test_data/create_ml_exclusion.json')
    )

    results = create_ml_exclusion_command({'value': '/test', 'excluded_from': ['blocking'], 'groups': 123456})

    assert len(results.outputs) == 1
    assert results.outputs[0].get('id') == '123456'
    assert results.outputs[0].get('value') == '/test'


def test_update_ml_exclusion_command_with_args(requests_mock):
    from CrowdStrikeFalcon import update_ml_exclusion_command
    requests_mock.patch(
        f'{SERVER_URL}/policy/entities/ml-exclusions/v1',
        json=load_json('test_data/create_ml_exclusion.json')
    )

    results = update_ml_exclusion_command({'id': 123456, 'value': '/test', 'excluded_from': ['blocking'], 'groups': 123456})

    assert len(results.outputs) == 1
    assert results.outputs[0].get('id') == '123456'
    assert results.outputs[0].get('value') == '/test'


def test_update_ml_exclusion_command_without_args(requests_mock):
    from CrowdStrikeFalcon import update_ml_exclusion_command
    requests_mock.patch(
        f'{SERVER_URL}/policy/entities/ml-exclusions/v1',
        json=load_json('test_data/create_ml_exclusion.json')
    )

    with pytest.raises(Exception) as e:
        update_ml_exclusion_command({'id': 123456})

    assert str(e.value) == 'At least one argument (besides the id argument) should be provided to update the exclusion.'


def test_delete_ml_exclusion_command(requests_mock):
    from CrowdStrikeFalcon import delete_ml_exclusion_command
    requests_mock.delete(
        f'{SERVER_URL}/policy/entities/ml-exclusions/v1',
        json=load_json('test_data/create_ml_exclusion.json')
    )

    results = delete_ml_exclusion_command({'ids': '123456 789456'})

    assert results.readable_output == "The machine learning exclusions with IDs 123456 789456 was successfully deleted."


def test_search_ml_exclusion_command_by_ids(requests_mock):
    from CrowdStrikeFalcon import search_ml_exclusion_command
    requests_mock.get(
        f'{SERVER_URL}/policy/entities/ml-exclusions/v1?ids=123456&ids=789012',
        json=load_json('test_data/create_ml_exclusion.json')
    )

    results = search_ml_exclusion_command({'ids': '123456,789012'})

    assert len(results.outputs) == 1
    assert results.outputs[0].get('id') == '123456'
    assert results.outputs[0].get('value') == '/test'


def test_search_ml_exclusion_command_by_value(requests_mock):
    from CrowdStrikeFalcon import search_ml_exclusion_command
    requests_mock.get(
        f'{SERVER_URL}/policy/queries/ml-exclusions/v1?filter=value%3A%27%2Ftest%27',
        json={'resources': ['123456']}
    )
    requests_mock.get(
        f'{SERVER_URL}/policy/entities/ml-exclusions/v1?ids=123456',
        json=load_json('test_data/create_ml_exclusion.json')
    )

    results = search_ml_exclusion_command({'value': '/test'})

    assert len(results.outputs) == 1
    assert results.outputs[0].get('id') == '123456'
    assert results.outputs[0].get('value') == '/test'


def test_search_ml_exclusion_command_by_value_no_results(requests_mock):
    from CrowdStrikeFalcon import search_ml_exclusion_command
    requests_mock.get(
        f'{SERVER_URL}/policy/queries/ml-exclusions/v1?filter=value%3A%27%2Ftest-mock%27',
        json={}
    )

    results = search_ml_exclusion_command({'value': '/test-mock'})

    assert results.readable_output == 'The arguments/filters you provided did not match any exclusion.'


def test_search_ml_exclusion_command_by_filter(requests_mock):
    from CrowdStrikeFalcon import search_ml_exclusion_command
    requests_mock.get(
        f'{SERVER_URL}/policy/queries/ml-exclusions/v1?filter=value%3A%27%2Ftest%27',
        json={'resources': ['123456']}
    )
    requests_mock.get(
        f'{SERVER_URL}/policy/entities/ml-exclusions/v1?ids=123456',
        json=load_json('test_data/create_ml_exclusion.json')
    )

    results = search_ml_exclusion_command({'filter': 'value:\'/test\''})

    assert len(results.outputs) == 1
    assert results.outputs[0].get('id') == '123456'
    assert results.outputs[0].get('value') == '/test'


def test_create_ioa_exclusion_command(requests_mock):
    from CrowdStrikeFalcon import create_ioa_exclusion_command
    requests_mock.post(
        f'{SERVER_URL}/policy/entities/ioa-exclusions/v1',
        json=load_json('test_data/create_ioa_exclusion.json')
    )

    results = create_ioa_exclusion_command({'exclusion_name': 'test', 'pattern_id': 123456, 'groups': 123456})

    assert len(results.outputs) == 1
    assert results.outputs[0].get('id') == '123456'
    assert results.outputs[0].get('name') == 'test'


def test_update_ioa_exclusion_command_with_args(requests_mock):
    from CrowdStrikeFalcon import update_ioa_exclusion_command
    requests_mock.patch(
        f'{SERVER_URL}/policy/entities/ioa-exclusions/v1',
        json=load_json('test_data/create_ioa_exclusion.json')
    )

    results = update_ioa_exclusion_command({'id': 123456, 'exclusion_name': 'test'})

    assert len(results.outputs) == 1
    assert results.outputs[0].get('id') == '123456'
    assert results.outputs[0].get('name') == 'test'


def test_update_ioa_exclusion_command_without_args(requests_mock):
    from CrowdStrikeFalcon import update_ioa_exclusion_command
    requests_mock.patch(
        f'{SERVER_URL}/policy/entities/ioa-exclusions/v1',
        json=load_json('test_data/create_ioa_exclusion.json')
    )

    with pytest.raises(Exception) as e:
        update_ioa_exclusion_command({'id': 123456})

    assert str(e.value) == 'At least one argument (besides the id argument) should be provided to update the exclusion.'


def test_delete_ioa_exclusion_command(requests_mock):
    from CrowdStrikeFalcon import delete_ioa_exclusion_command
    requests_mock.delete(
        f'{SERVER_URL}/policy/entities/ioa-exclusions/v1',
        json=load_json('test_data/create_ioa_exclusion.json')
    )

    results = delete_ioa_exclusion_command({'ids': '123456, 456789'})

    assert results.readable_output == "The IOA exclusions with IDs 123456 456789 was successfully deleted."


def test_search_ioa_exclusion_command_by_ids(requests_mock):
    from CrowdStrikeFalcon import search_ioa_exclusion_command
    requests_mock.get(
        f'{SERVER_URL}/policy/entities/ioa-exclusions/v1?ids=123456&ids=789012',
        json=load_json('test_data/create_ioa_exclusion.json')
    )

    results = search_ioa_exclusion_command({'ids': '123456,789012'})

    assert len(results.outputs) == 1
    assert results.outputs[0].get('id') == '123456'
    assert results.outputs[0].get('name') == 'test'


def test_search_ioa_exclusion_command_by_name(requests_mock):
    from CrowdStrikeFalcon import search_ioa_exclusion_command
    requests_mock.get(
        f'{SERVER_URL}/policy/queries/ioa-exclusions/v1?filter=name%3A~%27test%27',
        json={'resources': ['123456']}
    )
    requests_mock.get(
        f'{SERVER_URL}/policy/entities/ioa-exclusions/v1?ids=123456',
        json=load_json('test_data/create_ioa_exclusion.json')
    )

    results = search_ioa_exclusion_command({'name': 'test'})

    assert len(results.outputs) == 1
    assert results.outputs[0].get('id') == '123456'
    assert results.outputs[0].get('name') == 'test'


def test_search_ioa_exclusion_command_by_name_no_results(requests_mock):
    from CrowdStrikeFalcon import search_ioa_exclusion_command
    requests_mock.get(
        f'{SERVER_URL}/policy/queries/ioa-exclusions/v1?filter=name%3A~%27test-mock%27',
        json={}
    )

    results = search_ioa_exclusion_command({'name': 'test-mock'})

    assert results.readable_output == 'The arguments/filters you provided did not match any exclusion.'


def test_search_ioa_exclusion_command_by_filter(requests_mock):
    from CrowdStrikeFalcon import search_ioa_exclusion_command
    requests_mock.get(
        f'{SERVER_URL}/policy/queries/ioa-exclusions/v1?filter=name%3A%27test%27',
        json={'resources': ['123456']}
    )
    requests_mock.get(
        f'{SERVER_URL}/policy/entities/ioa-exclusions/v1?ids=123456',
        json=load_json('test_data/create_ioa_exclusion.json')
    )

    results = search_ioa_exclusion_command({'filter': 'name:\'test\''})

    assert len(results.outputs) == 1
    assert results.outputs[0].get('id') == '123456'
    assert results.outputs[0].get('name') == 'test'


def test_list_quarantined_file_command(requests_mock):
    from CrowdStrikeFalcon import list_quarantined_file_command
    requests_mock.get(
        f'{SERVER_URL}/quarantine/queries/quarantined-files/v1?q=hostname%3A%27%5B%27INSTANCE-1%27%5D%27&limit=50',
        json={'resources': ['121212', '171717']}
    )
    requests_mock.post(
        f'{SERVER_URL}/quarantine/entities/quarantined-files/GET/v1',
        json=load_json('test_data/list_quarantine_files.json')
    )

    results = list_quarantined_file_command({'hostname': 'INSTANCE-1'})

    assert len(results.outputs) == 2
    assert results.outputs[0].get('id') == '121212'
    assert results.outputs[1].get('id') == '171717'


def test_list_quarantined_file_command_no_results(requests_mock):
    from CrowdStrikeFalcon import list_quarantined_file_command
    requests_mock.get(
        f'{SERVER_URL}/quarantine/queries/quarantined-files/v1?q=hostname%3A%27%5B%27INSTANCE-1%27%5D%27&limit=50',
        json={}
    )

    results = list_quarantined_file_command({'hostname': 'INSTANCE-1'})

    assert results.readable_output == 'The arguments/filters you provided did not match any files.'


def test_apply_quarantine_file_action_command(requests_mock):
    from CrowdStrikeFalcon import apply_quarantine_file_action_command
    requests_mock.get(
        f'{SERVER_URL}/quarantine/queries/quarantined-files/v1?q=hostname%3A%27%5B%27INSTANCE-1%27%5D%27&limit=50',
        json={'resources': ['121212', '171717']}
    )
    mock_request = requests_mock.patch(
        f'{SERVER_URL}/quarantine/entities/quarantined-files/v1',
        json={}
    )

    results = apply_quarantine_file_action_command({'hostname': 'INSTANCE-1', 'comment': 'Added a test comment.'})

    assert results.readable_output == "The Quarantined File with IDs ['121212', '171717'] was successfully updated."
    assert mock_request.last_request.text == '{"ids": ["121212", "171717"], "comment": "Added a test comment."}'


filter_args = {'key1': 'val1,val2', 'key2': 'val3', 'key3': None}
custom_filter = 'key1:"val1"+key2:["val3","val4"]'


@pytest.mark.parametrize(
    'filter_args, custom_filter, output_filter',
    (
        (filter_args, custom_filter, 'key1:"val1"%2Bkey2:["val3","val4"]%2Bkey1:[\'val1\', \'val2\']%2Bkey2:[\'val3\']'),
        (filter_args, None, 'key1:[\'val1\', \'val2\']%2Bkey2:[\'val3\']'),
        ({}, custom_filter, 'key1:"val1"%2Bkey2:["val3","val4"]')
    )
)
def test_build_cs_falcon_filter(filter_args, custom_filter, output_filter):
    """
    Test build_cs_falcon_filter.

    Given
        - A dictionary filter and a custom filter.

    When
        - Before an cs-falcon query.

    Then
        - Return a merged FQL filter as a single string.
    """
    from CrowdStrikeFalcon import build_cs_falcon_filter

    result = build_cs_falcon_filter(custom_filter, **filter_args)

    assert output_filter == result


@pytest.mark.parametrize(
    'command_args, query_result, entites_result, readable_output',
    (
        ({'wait_for_result': False}, [], {}, 'No scans match the arguments/filter.'),
        ({'wait_for_result': False}, ['123456'], {'resources': [{'id': '123456'}]},
         ('### CrowdStrike Falcon ODS Scans\n'
          '|ID|Status|Severity|File Count|Description|Hosts/Host groups|End time|Start time|Run by|\n'
          '|---|---|---|---|---|---|---|---|---|\n'
          '| 123456 |  |  |  |  |  |  |  |  |\n')),
        ({'wait_for_result': True, 'ids': '123456'}, [], {'resources': [{'status': 'pending'}]}, 'Retrieving scan results:'),
    )
)
def test_cs_falcon_ODS_query_scans_command(mocker, command_args, query_result, entites_result, readable_output):
    """
    Test cs_falcon_ODS_query_scans_command.

    Given
        - A request for a list of ODS endpoint scans by id.

    When
        - The user runs the "cs-falcon-ods-query-scan" command or the "cs-falcon-ods-create-scan".

    Then
        - Get a list of scans from CS Falcon and poll for results if wait_for_results is True.
    """

    from CrowdStrikeFalcon import cs_falcon_ODS_query_scans_command

    mocker.patch.object(ScheduledCommand, 'raise_error_if_not_supported')
    mocker.patch('CrowdStrikeFalcon.get_ODS_scan_ids', return_value=query_result)
    mocker.patch('CrowdStrikeFalcon.ODS_get_scans_by_id_request', return_value=entites_result)

    result = cs_falcon_ODS_query_scans_command(command_args)

    assert result.readable_output == readable_output


@pytest.mark.parametrize(
    'input_params, call_params',
    (
        ({'key1': 'val1', 'key2': None}, 'key1=val1'),
        ({'key1': 'val1', 'key2': 'val2'}, 'key1=val1&key2=val2')
    )
)
def test_ODS_query_scans_request(mocker, input_params, call_params):
    """
    Test ODS_query_scans_request.

    Given
        - A request for a list of ODS endpoint scans by id.

    When
        - The user runs the "cs-falcon-ods-query-scan" command without specifying ids.

    Then
        - Call /ods/queries/scans/v1 with a filter, limit and offset if given and return the ids in response.
    """

    from CrowdStrikeFalcon import ODS_query_scans_request

    http_request = mocker.patch('CrowdStrikeFalcon.http_request')
    ODS_query_scans_request(**input_params)
    http_request.assert_called_with('GET', f'/ods/queries/scans/v1?{call_params}')


def test_ODS_get_scans_by_id_request(mocker):
    """
    Test ODS_get_scans_by_id_request.

    Given
        - A request for info on ODS endpoint scans.

    When
        - The user runs the "cs-falcon-ods-query-scan" command and we obtain a non-empty list of ids.

    Then
        - Call /ods/entities/scans/v1 with the ids and return the response.
    """

    from CrowdStrikeFalcon import ODS_get_scans_by_id_request

    ids_list = ['<id1>', '<id2>', '<id3>']
    ids_string = 'ids=<id1>&ids=<id2>&ids=<id3>'

    http_request = mocker.patch('CrowdStrikeFalcon.http_request')

    ODS_get_scans_by_id_request(ids_list)
    http_request.assert_called_with('GET', f'/ods/entities/scans/v1?{ids_string}')


def test_map_scan_resource_to_UI(mocker):
    """
    Test map_scan_resource_to_UI.

    Given
        - A dictionary response from /ods/entities/scans.

    When
        - The user runs the "cs-falcon-ods-query-scan" command

    Then
        - Return a dict with keys corresponding the cs-falcon UI.
    """
    from CrowdStrikeFalcon import map_scan_resource_to_UI

    resource = {
        "id": "91000dbf0a4e4f5eb2a02528c00fa902",
        "cid": "20879a8064904ecfbb62c118a6a19411",
        "profile_id": "0e313756da21480c8eb5cf37da77a97a",
        "description": "desc3456346",
        "scan_inclusions": [
            "*"
        ],
        "initiated_from": "cloud_scheduled",
        "quarantine": True,
        "cpu_priority": 2,
        "preemption_priority": 15,
        "metadata": [
            {
                "host_id": "046761c46ec84f40b27b6f79ce7cd32c",
                "host_scan_id": "38588c1b29aa9946a3de95e997ad7948",
                "scan_host_metadata_id": "6aec6c04ab2e4c99b4e843637d3e37d0",
                "filecount": {
                    "scanned": 0,
                    "malicious": 0,
                    "quarantined": 0,
                    "skipped": 0,
                    "traversed": 518464
                },
                "status": "completed",
                "started_on": "2023-03-15T15:57:37.59543591Z",
                "completed_on": "2023-03-15T16:02:20.845829991Z",
                "last_updated": "2023-03-15T16:02:20.845909034Z"
            },
            {
                "host_id": "15dbb9d8f06b45fe9f61eb46e829d986",
                "scan_host_metadata_id": "2e99e4fc7a4f4b1e9254e0af210a6994",
                "filecount": {
                    "scanned": 0,
                    "malicious": 0,
                    "quarantined": 0,
                    "skipped": 0,
                    "traversed": 209
                },
                "status": "failed",
                "last_updated": "2023-04-05T02:23:10.316500752Z"
            }
        ],
        "filecount": {},
        "status": "failed",
        "host_groups": [
            "7471ba0636b34cbb8c65fae7979a6a9b"
        ],
        "endpoint_notification": True,
        "pause_duration": 2,
        "max_duration": 2,
        "max_file_size": 60,
        "sensor_ml_level_detection": 2,
        "sensor_ml_level_prevention": 2,
        "cloud_ml_level_detection": 2,
        "cloud_ml_level_prevention": 2,
        "policy_setting": [
            26439818674573,
            26439818674574,
        ],
        "scan_started_on": "2023-03-15T15:57:37.59543591Z",
        "scan_completed_on": "2023-04-18T14:56:38.527255649Z",
        "created_on": "2023-03-15T15:57:37.59543591Z",
        "created_by": "f7acf1bd5d3d4b40afe77546cbbaefde",
        "last_updated": "2023-04-05T02:23:10.316500752Z"
    }
    mapped_resource = {
        'ID': "91000dbf0a4e4f5eb2a02528c00fa902",
        'Status': "failed",
        'Severity': None,
        'Description': "desc3456346",
        'File Count': ('scanned: 0\nmalicious: 0\n'
                       'quarantined: 0\nskipped: 0\ntraversed: 518464'
                       '\n-\nscanned: 0\nmalicious: 0\n'
                       'quarantined: 0\nskipped: 0\ntraversed: 209'),
        'Hosts/Host groups': [
            "7471ba0636b34cbb8c65fae7979a6a9b"
        ],
        'Start time': "2023-03-15T15:57:37.59543591Z",
        'End time': "2023-04-18T14:56:38.527255649Z",
        'Run by': "f7acf1bd5d3d4b40afe77546cbbaefde"
    }

    output = map_scan_resource_to_UI(resource)

    assert output == mapped_resource


@pytest.mark.parametrize(
    'input_params, call_params',
    (
        ({'key1': 'val1', 'key2': None}, 'key1=val1'),
        ({'key1': 'val1', 'key2': 'val2'}, 'key1=val1&key2=val2')
    )
)
def test_ODS_query_scheduled_scans_request(mocker, input_params, call_params):
    """
    Test ODS_query_scheduled_scans_request.

    Given
        - A request for a list of ODS endpoint scheduled scans by id.

    When
        - The user runs the "cs-falcon-ods-query-scheduled-scan" command without specifying ids.

    Then
        - Call /ods/queries/scheduled-scans/v1 with a filter, limit and offset if given and return the ids in response.
    """

    from CrowdStrikeFalcon import ODS_query_scheduled_scans_request

    http_request = mocker.patch('CrowdStrikeFalcon.http_request')
    ODS_query_scheduled_scans_request(**input_params)
    http_request.assert_called_with('GET', f'/ods/queries/scheduled-scans/v1?{call_params}')


def test_ODS_get_scheduled_scans_by_id_request(mocker):
    """
    Test ODS_get_scheduled_scans_by_id_request.

    Given
        - A request for info on ODS endpoint scheduled scans.

    When
        - The user runs the "cs-falcon-ods-query-scheduled-scan" command and we obtain a non-empty list of ids.

    Then
        - Call /ods/entities/scheduled-scans/v1 with the ids and return the response.
    """

    from CrowdStrikeFalcon import ODS_get_scheduled_scans_by_id_request

    ids_list = ['<id1>', '<id2>', '<id3>']
    ids_string = 'ids=<id1>&ids=<id2>&ids=<id3>'

    http_request = mocker.patch('CrowdStrikeFalcon.http_request')

    ODS_get_scheduled_scans_by_id_request(ids_list)
    http_request.assert_called_with('GET', f'/ods/entities/scheduled-scans/v1?{ids_string}')


def test_map_scheduled_scan_resource_to_UI(mocker):
    """
    Test map_scan_resource_to_UI.

    Given
        - A dictionary response from /ods/entities/scheduled-scans.

    When
        - The user runs the "cs-falcon-ods-query-scheduled-scan" command

    Then
        - Return a dict with keys corresponding the cs-falcon UI.
    """
    from CrowdStrikeFalcon import map_scheduled_scan_resource_to_UI

    resource = {
        "id": "9055945bdfbc4b42bf7c9c16976186ca",
        "cid": "20879a8064904ecfbb62c118a6a19411",
        "description": "desc3456346",
        "scan_inclusions": [
            "*"
        ],
        "initiated_from": "cloud_scheduled",
        "quarantine": True,
        "cpu_priority": 2,
        "preemption_priority": 15,
        "metadata": [
            {
                "host_id": "046761c46ec84f40b27b6f79ce7cd32c",
                "last_updated": "2023-05-01T13:54:48.51553853Z"
            }
        ],
        "status": "scheduled",
        "host_groups": [
            "7471ba0636b34cbb8c65fae7979a6a9b"
        ],
        "endpoint_notification": True,
        "pause_duration": 2,
        "max_duration": 2,
        "max_file_size": 60,
        "sensor_ml_level_detection": 2,
        "sensor_ml_level_prevention": 2,
        "cloud_ml_level_detection": 2,
        "cloud_ml_level_prevention": 2,
        "policy_setting": [
            26439818674573,
        ],
        "schedule": {
            "start_timestamp": "2023-06-15T15:57",
            "interval": 0
        },
        "created_on": "2023-05-01T13:54:48.51553853Z",
        "created_by": "f7acf1bd5d3d4b40afe77546cbbaefde",
        "last_updated": "2023-05-01T13:54:48.51553853Z",
        "deleted": False
    }

    mapped_resource = {
        'ID': '9055945bdfbc4b42bf7c9c16976186ca',
        'Hosts targeted': 1,
        'Description': 'desc3456346',
        'Host groups': ['7471ba0636b34cbb8c65fae7979a6a9b'],
        'Start time': '2023-06-15T15:57',
        'Created by': 'f7acf1bd5d3d4b40afe77546cbbaefde',
    }

    output = map_scheduled_scan_resource_to_UI(resource)

    assert output == mapped_resource


@pytest.mark.parametrize(
    'input_params, call_params',
    (
        ({'key1': 'val1', 'key2': None}, 'key1=val1'),
        ({'key1': 'val1', 'key2': 'val2'}, 'key1=val1&key2=val2')
    )
)
def test_ODS_query_scan_hosts_request(mocker, input_params, call_params):
    """
    Test ODS_query_scan_hosts_request.

    Given
        - A request for a list of ODS endpoint scan hosts by id.

    When
        - The user runs the "cs-falcon-ods-query-scan-host" command without specifying ids.

    Then
        - Call /ods/queries/scan-hosts/v1 with a filter, limit and offset if given and return the ids in response.
    """

    from CrowdStrikeFalcon import ODS_query_scan_hosts_request

    http_request = mocker.patch('CrowdStrikeFalcon.http_request')
    ODS_query_scan_hosts_request(**input_params)
    http_request.assert_called_with('GET', f'/ods/queries/scan-hosts/v1?{call_params}')


def test_ODS_get_scan_hosts_by_id_request(mocker):
    """
    Test ODS_get_scan_hosts_by_id_request.

    Given
        - A request for info on ODS endpoint scan hosts.

    When
        - The user runs the "cs-falcon-ods-query-scan-hosts" command and we obtain a non-empty list of ids.

    Then
        - Call /ods/entities/scan-hosts/v1 with the ids and return the response.
    """

    from CrowdStrikeFalcon import ODS_get_scan_hosts_by_id_request

    ids_list = ['<id1>', '<id2>', '<id3>']
    ids_string = 'ids=<id1>&ids=<id2>&ids=<id3>'

    http_request = mocker.patch('CrowdStrikeFalcon.http_request')

    ODS_get_scan_hosts_by_id_request(ids_list)
    http_request.assert_called_with('GET', f'/ods/entities/scan-hosts/v1?{ids_string}')


def test_map_scan_host_resource_to_UI(mocker):
    """
    Test map_scan_resource_to_UI.

    Given
        - A dictionary response from /ods/entities/scan-hosts.

    When
        - The user runs the "cs-falcon-ods-query-scan-host" command

    Then
        - Return a dict with keys corresponding the cs-falcon UI.
    """
    from CrowdStrikeFalcon import map_scan_host_resource_to_UI

    resource = {
        "id": "185a0ad5e159418e8927d956c1a793d8",
        "cid": "3c74ca9ad4k43592ea2adf4ca94k4359",
        "scan_id": "fadde07ee8a44a07988e009b3152e339",
        "profile_id": "ddf8914cca5f4ac595272fe8122e308f",
        "host_id": "82395m302t8zea2u25978416be1973c5",
        "host_scan_id": "7e80aa16a44d30cb819e27144d2603b0",
        "filecount": {
            "scanned": 1021,
            "malicious": 104,
            "quarantined": 0,
            "skipped": 9328
        },
        "status": "completed",
        "severity": 70,
        "started_on": "2022-11-01T18:54:59.39861174Z",
        "completed_on": "2022-11-01T19:08:17.903700092Z",
        "last_updated": "2022-11-01T19:08:17.903732519Z"
    }

    mapped_resource = {
        'ID': "185a0ad5e159418e8927d956c1a793d8",
        'Scan ID': "fadde07ee8a44a07988e009b3152e339",
        'Host ID': "82395m302t8zea2u25978416be1973c5",
        'Filecount': {
            "scanned": 1021,
            "malicious": 104,
            "quarantined": 0,
            "skipped": 9328
        },
        'Status': "completed",
        'Severity': 70,
        'Started on': "2022-11-01T18:54:59.39861174Z",
    }

    output = map_scan_host_resource_to_UI(resource)

    assert output == mapped_resource


@pytest.mark.parametrize(
    'input_params, call_params',
    (
        ({'key1': 'val1', 'key2': None}, 'key1=val1'),
        ({'key1': 'val1', 'key2': 'val2'}, 'key1=val1&key2=val2')
    )
)
def test_ODS_query_malicious_files_request(mocker, input_params, call_params):
    """
    Test ODS_query_malicious_files_request.

    Given
        - A request for a list of ODS endpoint malicious files by id.

    When
        - The user runs the "cs-falcon-ods-query-malicious-file" command without specifying ids.

    Then
        - Call /ods/queries/malicious-files/v1 with a filter, limit and offset if given and return the ids in response.
    """

    from CrowdStrikeFalcon import ODS_query_malicious_files_request

    http_request = mocker.patch('CrowdStrikeFalcon.http_request')
    ODS_query_malicious_files_request(**input_params)
    http_request.assert_called_with('GET', f'/ods/queries/malicious-files/v1?{call_params}')


def test_ODS_get_malicious_files_by_id_request(mocker):
    """
    Test ODS_get_malicious_files_by_id_request.

    Given
        - A request for info on ODS endpoint malicious files.

    When
        - The user runs the "cs-falcon-ods-query-malicious-files" command and we obtain a non-empty list of ids.

    Then
        - Call /ods/entities/malicious-files/v1 with the ids and return the response.
    """

    from CrowdStrikeFalcon import ODS_get_malicious_files_by_id_request

    ids_list = ['<id1>', '<id2>', '<id3>']
    ids_string = 'ids=<id1>&ids=<id2>&ids=<id3>'

    http_request = mocker.patch('CrowdStrikeFalcon.http_request')

    ODS_get_malicious_files_by_id_request(ids_list)
    http_request.assert_called_with('GET', f'/ods/entities/malicious-files/v1?{ids_string}')


def test_map_malicious_file_resource_to_UI(mocker):
    """
    Test map_scan_resource_to_UI.

    Given
        - A dictionary response from /ods/entities/malicious-files.

    When
        - The user runs the "cs-falcon-ods-query-malicious-file" command

    Then
        - Return a dict with keys corresponding the cs-falcon UI.
    """
    from CrowdStrikeFalcon import map_malicious_file_resource_to_UI

    resource = {
        "id": "d684849d4cea435daec706e473743863",
        "cid": "91a0649f84749a38f6d939423bed5576",
        "scan_id": "81c8009a59be4570b5c66f8946559205",
        "host_id": "3c7be1c5ea21849fa5c74ca9842f46a9",
        "host_scan_id": "4f9fea030a0626ed4dc53a7dec70a100",
        "filepath": "C:\\\\Windows\\Malicious\\Mimikatz_newzipp\\Mimikatz\\x86\\mimilib.dll",
        "filename": "mimilib.dll",
        "hash": "9ff1a527861a69b436b51a8d464aaee8d416e39ff1a52aee16e39b436b564a78",
        "pattern_id": 4004,
        "severity": 70,
        "quarantined": True,
        "last_updated": "2022-11-01T17:06:18.900620631Z"
    }
    mapped_resource = {
        'ID': 'd684849d4cea435daec706e473743863',
        'Scan id': '81c8009a59be4570b5c66f8946559205',
        'Filename': 'mimilib.dll',
        'Hash': '9ff1a527861a69b436b51a8d464aaee8d416e39ff1a52aee16e39b436b564a78',
        'Severity': 70,
        'Last updated': '2022-11-01T17:06:18.900620631Z',
    }

    output = map_malicious_file_resource_to_UI(resource)

    assert output == mapped_resource


@pytest.mark.parametrize(
    'args, is_scheduled, expected_result',
    (
        ({'quarantine': 'false', 'schedule_interval': 'every other week',
          'schedule_start_timestamp': 'tomorrow'}, True, {'quarantine': False}),
        ({'cpu_priority': 'Low', 'max_duration': 1}, False, {'cpu_priority': 2, 'max_duration': 1}),
    )
)
def test_make_create_scan_request_body(args, is_scheduled, expected_result):
    """
    Test make_create_scan_request_body.

    Given
        - Arguments to create a scan/scheduled-scan.

    When
        - The user runs the "cs-falcon-ods-create-scan" command

    Then
        - Return a dict to send as the body for a create scan request.
    """

    from CrowdStrikeFalcon import make_create_scan_request_body

    output = make_create_scan_request_body(args, is_scheduled)

    if is_scheduled:
        assert 'hosts' not in output
        assert isinstance(output['schedule']['interval'], int)  # function doesn't enforce this
    else:
        assert 'hosts' in output
        assert 'schedule' not in output

    for key, value in expected_result.items():
        assert output[key] == value


@pytest.mark.parametrize(
    'args, is_error, expected_error_info',
    (
        ({}, True, 'MUST set either hosts OR host_groups.'),
        ({'hosts': 'john doe'}, True, 'MUST set either file_paths OR scan_inclusions.'),
        ({'hosts': 'john doe', 'file_paths': '*'}, False, None),
    )
)
def test_ODS_verify_create_scan_command(args, is_error, expected_error_info):
    """
    Test ODS_verify_create_scan_command.

    Given
        - Arguments to create a scan/scheduled-scan.

    When
        - The user runs the "cs-falcon-ods-create-scan" command

    Then
        - Return a dict to send as the body for a create scan request.
    """
    from CrowdStrikeFalcon import ODS_verify_create_scan_command

    if is_error:
        with pytest.raises(DemistoException) as error_info:
            ODS_verify_create_scan_command(args)
        assert str(error_info.value) == expected_error_info
    else:
        ODS_verify_create_scan_command(args)


def test_cs_falcon_ods_create_scan_command(mocker):
    """
    Test cs_falcon_ods_create_scan_command.

    Given
        - Arguments to create a scan.

    When
        - The user runs the "cs-falcon-ods-create-scan" command

    Then
        - Create an ODS scan.
    """

    from CrowdStrikeFalcon import cs_falcon_ods_create_scan_command

    mocker.patch('CrowdStrikeFalcon.ods_create_scan', return_value={'id': 'random_id'})
    query_scans_command = mocker.patch('CrowdStrikeFalcon.cs_falcon_ODS_query_scans_command')

    cs_falcon_ods_create_scan_command({'interval_in_seconds': 1, 'timeout_in_seconds': 1})

    query_scans_command.assert_called_with({
        'ids': 'random_id',
        'wait_for_result': True,
        'interval_in_seconds': 1,
        'timeout_in_seconds': 1,
    })


def test_cs_falcon_ods_create_scheduled_scan_command(mocker):
    """
    Test cs_falcon_ods_create_scheduled_scan_command.

    Given
        - Arguments to create a scheduled-scan.

    When
        - The user runs the "cs-falcon-ods-create-scheduled-scan" command

    Then
        - Create a scheduled scan.
    """

    from CrowdStrikeFalcon import cs_falcon_ods_create_scheduled_scan_command

    mocker.patch('CrowdStrikeFalcon.ods_create_scan', return_value={'id': 'random_id'})
    result = cs_falcon_ods_create_scheduled_scan_command(
        {'quarantine': 'false', 'schedule_interval': 'every other week'})
    assert result.readable_output == 'Successfully created scheduled scan with ID: random_id'


@pytest.mark.parametrize(
    'args, is_scheduled, body',
    (
        ({'quarantine': 'false', 'schedule_interval': 'every other week',
          'schedule_start_timestamp': 'tomorrow'}, True,
         {'quarantine': False, 'schedule': {'interval': 14, 'start_timestamp': '2020-09-27T17:22'}}),
        ({'cpu_priority': 'Low'}, False, {'cpu_priority': 2}),
    )
)
@freeze_time("2020-09-26 17:22:13 UTC")
def test_ODS_create_scan_request(mocker, args, is_scheduled, body):
    """
    Test ODS_create_scan_request.

    Given
        - Arguments to create a scan/scheduled-scan.

    When
        - The user runs the "cs-falcon-ods-create-scan" command

    Then
        - Create a scan/scheduled-scan.
    """

    from CrowdStrikeFalcon import ODS_create_scan_request

    http_request = mocker.patch('CrowdStrikeFalcon.http_request')
    ODS_create_scan_request(args, is_scheduled)
    http_request.assert_called_with('POST', f'/ods/entities/{"scheduled-scans" if is_scheduled else "scans"}/v1', json=body)


@pytest.mark.parametrize(
    'ids, scans_filter, url_params',
    (
        (['id1', 'id2'], None, 'ids=id1&ids=id2'),
        ([], 'key1:val1+key2:val2', 'filter=key1:val1%2Bkey2:val2'),
        (['id1', 'id2'], 'key1:val1+key2:val2', 'ids=id1&ids=id2&filter=key1:val1%2Bkey2:val2'),
    )
)
def test_ODS_delete_scheduled_scans_request(mocker, ids, scans_filter, url_params):
    """
    Test ODS_delete_scheduled_scans_request.

    Given
        - Arguments to delete a scheduled-scans.

    When
        - The user runs the "cs-falcon-ods-delete-scheduled-scan" command

    Then
        - Delete ODS scheduled scans.
    """

    from CrowdStrikeFalcon import ODS_delete_scheduled_scans_request

    http_request = mocker.patch('CrowdStrikeFalcon.http_request')
    ODS_delete_scheduled_scans_request(ids, scans_filter)
    http_request.assert_called_with('DELETE', f'/ods/entities/scheduled-scans/v1?{url_params}', status_code=500)


class mocker_gql_client:
    def __init__(self, mock_responses, expected_after):
        self.mock_responses = mock_responses
        self.expected_after = expected_after
        self.index = 0

    def execute(self, idp_query, variable_values):
        if 'after' not in variable_values or self.expected_after == variable_values.get('after', ""):
            response = self.mock_responses[self.index]
            self.index += 1
            return response


@pytest.mark.parametrize("test_case", ["test_case_1", "test_case_2"])
def test_list_identity_entities_command(mocker, test_case):
    """
        Given:
        - test case that point to the relevant test case in the json test data which include:
          args, response mock, expected_after, expected_raw_response_len, expected hr, and expected_ec.
        - Case 1: args with limit=1, some filter args, mock_response with 1 identity entity, and an empty expected_after
        - Case 2: args with limit=50, page=size=1, page=2 mock_response with 2 response each have 1 identity entity,
        and an empty expected_after that matches the endCursor of the first response.

        When:
        - Running list_identity_entities_command.

        Then:
        - Ensure that the response was parsed correctly and right HR, raw_response, and EC are returned.
        - Case 1: Should return the parsed identity from the response and 1 response in the rew_response list.
        - Case 2: Should return onle the second identity entity, and have 2 responses in the rew_response list.
    """
    from CrowdStrikeFalcon import list_identity_entities_command
    import CrowdStrikeFalcon
    test_data = load_json("./test_data/test_list_identity_entities_command.json").get(test_case, {})
    expected_after = test_data.get('expected_after', "")
    mock_responses = test_data.get('mock_responses', "")
    mock_client = mocker_gql_client(mock_responses, expected_after)
    mocker.patch.object(CrowdStrikeFalcon, "create_gql_client", return_value=mock_client)
    args = test_data.get("args", {})
    command_results = list_identity_entities_command(args)
    assert test_data.get('expected_hr') == command_results.readable_output
    assert test_data.get('expected_ec') == command_results.outputs
    assert test_data.get('expected_res_len') == len(command_results.raw_response)<|MERGE_RESOLUTION|>--- conflicted
+++ resolved
@@ -2205,33 +2205,8 @@
                                           'incident_offset': 4,
                                           })
         fetch_incidents()
-<<<<<<< HEAD
-        assert demisto.setLastRun.mock_calls[0][1][0] == [{'time': '2020-09-04T09:20:11Z', 'offset': 4, 'limit': 2},
-                                                          {'time': '2020-09-04T09:22:10Z', 'last_fetched_incident': '3',
-                                                           'offset': 4}, {}]
-
-    def test_new_fetch_with_offset(self, set_up_mocks, mocker):
-        """
-        Tests the correct flow of fetch
-        Given:
-            `getLastRun` which holds only `first_behavior_time`
-        When:
-            2 results are returned (which equals the FETCH_LIMIT)
-        Then:
-            The `time` changed to the last detection that fetched and an `offset` of 2 is added.
-        """
-
-        mocker.patch.object(demisto, 'getLastRun',
-                            return_value=[{'time': '2020-09-04T09:16:10Z'}, {}, {}])
-        from CrowdStrikeFalcon import fetch_incidents
-
-        fetch_incidents()
-        assert demisto.setLastRun.mock_calls[0][1][0][0] == {'time': '2020-09-04T09:20:11Z',
-                                                             'offset': 2, 'limit': 2}
-=======
         assert demisto.setLastRun.mock_calls[0][1][0] == [{'time': '2020-09-04T09:20:11Z', 'limit': 2},
-                                                          {'time': '2020-09-04T09:22:10Z'}]
->>>>>>> 1f0fd5c6
+                                                          {'time': '2020-09-04T09:22:10Z'}, {}]
 
     def test_new_fetch(self, set_up_mocks, mocker, requests_mock):
         """
@@ -2349,18 +2324,6 @@
                            json={'resources': [{'incident_id': 'ldt:1', 'start': '2020-09-04T09:16:11Z'},
                                                {'incident_id': 'ldt:2', 'start': '2020-09-04T09:16:11Z'}]})
 
-<<<<<<< HEAD
-    def test_new_fetch_with_offset(self, set_up_mocks, mocker):
-        mocker.patch.object(demisto, 'getLastRun',
-                            return_value=[{}, {'time': '2020-09-04T09:16:10Z'}, {}])
-        from CrowdStrikeFalcon import fetch_incidents
-
-        fetch_incidents()
-        assert demisto.setLastRun.mock_calls[0][1][0][1] == {'time': '2020-09-04T09:16:11Z',
-                                                             'offset': 2, 'last_fetched_incident': 'ldt:1', 'limit': 2}
-
-=======
->>>>>>> 1f0fd5c6
     def test_new_fetch(self, set_up_mocks, mocker, requests_mock):
         mocker.patch.object(demisto, 'getLastRun', return_value=[{}, {'time': '2020-09-04T09:16:10Z',
                                                                       'offset': 2}, {}])
