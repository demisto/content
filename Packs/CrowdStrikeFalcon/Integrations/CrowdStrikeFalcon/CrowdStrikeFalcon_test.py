import pytest
import os
import json
from urllib.parse import unquote
from _pytest.python_api import raises

import demistomock as demisto
from CommonServerPython import (outputPaths, entryTypes, DemistoException, IncidentStatus, ScheduledCommand,
                                CommandResults, requests)
from test_data import input_data
from freezegun import freeze_time
from typing import Any
from pytest_mock import MockerFixture

RETURN_ERROR_TARGET = 'CrowdStrikeFalcon.return_error'
SERVER_URL = 'https://4.4.4.4'


def load_json(file: str):
    with open(file) as f:
        return json.load(f)


@pytest.fixture(autouse=True)
def get_access_token(requests_mock, mocker):
    mocker.patch.object(
        demisto,
        'params',
        return_value={
            'url': SERVER_URL,
            'proxy': True,
            'incidents_per_fetch': 2,
            'fetch_incidents_or_detections': ['Detections', 'Incidents'],
            'fetch_time': '3 days',
        }
    )
    requests_mock.post(
        f'{SERVER_URL}/oauth2/token',
        json={
            'access_token': 'token'
        },
        status_code=200
    )


incident_context = {'name': 'Incident ID: inc:afb5d1512a00480f53e9ad91dc3e4b55:1cf23a95678a421db810e11b5db693bd',
                    'occurred': '2020-05-17T17:30:38Z',
                    'rawJSON':
                        '{"incident_id": "inc:afb5d1512a00480f53e9ad91dc3e4b55:1cf23a95678a421db810e11b5db693bd", '
                        '"cid": "24ab288b109b411aba970e570d1ddf58", "host_ids": ["afb5d1512a00480f53e9ad91dc3e4b55"], '
                        '"hosts": [{"device_id": "afb5d1512a00480f53e9ad91dc3e4b55", '
                        '"cid": "24ab288b109b411aba970e570d1ddf58", "agent_load_flags": "0", '
                        '"agent_local_time": "2020-05-06T23:36:34.594Z", "agent_version": "5.28.10902.0", '
                        '"bios_manufacturer": "Apple Inc.", '
                        '"bios_version": "1037.100.359.0.0 (iBridge: 17.16.14263.0.0,0)", '
                        '"config_id_base": "65994753", "config_id_build": "10902", "config_id_platform": "4", '
                        '"external_ip": "1.1.1.1", "hostname": "SFO-M-Y81WHJ", '
                        '"first_seen": "2019-05-10T17:20:39Z", "last_seen": "2020-05-17T16:59:42Z", '
                        '"local_ip": "1.1.1.1", "mac_address": "86-89-ad-65-d0-30", "major_version": "18", '
                        '"minor_version": "7", "os_version": "Mojave (10.14)", "platform_id": "1", '
                        '"platform_name": "Mac", "product_type_desc": "Workstation", "status": "normal", '
                        '"system_manufacturer": "Apple Inc.", "system_product_name": "MacBookPro15,1", '
                        '"modified_timestamp": "2020-05-17T16:59:56Z"}], "created": "2020-05-17T17:30:38Z", '
                        '"start": "2020-05-17T17:30:38Z", "end": "2020-05-17T17:30:38Z", "state": "closed", '
                        '"status": "New", "name": "Incident on SFO-M-Y81WHJ at 2020-05-17T17:30:38Z", '
                        '"description": "Objectives in this incident: Keep Access. '
                        'Techniques: External Remote Services. Involved hosts and end users: SFO-M-Y81WHJ.", '
                        '"tags": ["Objective/Keep Access"], "fine_score": 38, '
                        '"mirror_direction": null, "mirror_instance": ""}'}

IOCS_JSON_LIST = [{'type': 'ipv4', 'value': '4.4.4.4', 'source': 'cortex xsoar', 'action': 'no_action',
                   'severity': 'informational', 'description': 'lala', 'platforms': ['linux'],
                   'tags': ['test'], 'expiration': '2022-02-15T15:55:09Z', 'applied_globally': True,
                   }, {'type': 'ipv4', 'value': '5.5.5.5', 'source': 'cortex xsoar',
                       'action': 'no_action', 'severity': 'informational',
                       'description': 'lala',
                       'platforms': ['linux'], 'tags': ['test'],
                       'expiration': '2022-02-15T15:55:09Z', 'applied_globally': True,
                       }]


def test_incident_to_incident_context():
    from CrowdStrikeFalcon import incident_to_incident_context
    res = incident_to_incident_context(input_data.response_incident.copy())
    assert res == incident_context


<<<<<<< HEAD
def test_idp_detectionin_to_incident_context():
    from CrowdStrikeFalcon import idp_detection_to_incident_context
    res = idp_detection_to_incident_context(input_data.response_idp_detection.copy())
=======
def test_detection_to_incident_context():
    from CrowdStrikeFalcon import detection_to_incident_context
    res = detection_to_incident_context(input_data.response_idp_detection.copy(), "IDP Detection")
>>>>>>> 90cf3b88
    assert res == input_data.context_idp_detection


def test_create_json_iocs_list():
    from CrowdStrikeFalcon import create_json_iocs_list

    res = create_json_iocs_list(ioc_type='ipv4', iocs_value=['4.4.4.4', '5.5.5.5'], action='no_action',
                                platforms=['linux'], severity='informational', source='cortex xsoar',
                                description='lala', expiration='2022-02-15T15:55:09Z', applied_globally=True,
                                host_groups=[], tags=['test'])
    assert res == IOCS_JSON_LIST


def test_timestamp_length_equalization():
    from CrowdStrikeFalcon import timestamp_length_equalization
    timestamp_in_millisecond = 1574585006000
    timestamp_in_seconds = 1574585015

    timestamp_in_millisecond_after, timestamp_in_seconds_after = timestamp_length_equalization(timestamp_in_millisecond,
                                                                                               timestamp_in_seconds)

    assert timestamp_in_millisecond_after == 1574585006000
    assert timestamp_in_seconds_after == 1574585015000

    timestamp_in_seconds_after, timestamp_in_millisecond_after = timestamp_length_equalization(timestamp_in_seconds,
                                                                                               timestamp_in_millisecond)

    assert timestamp_in_millisecond_after == 1574585006000
    assert timestamp_in_seconds_after == 1574585015000


def test_run_command_failure_sensor_offline(requests_mock, mocker):
    from CrowdStrikeFalcon import run_command
    mocker.patch.object(
        demisto,
        'args',
        return_value={
            'host_ids': '284771ee197e422d5176d6634a62b934',
            'command_type': 'ls',
            'full_command': 'cd C:\\some_directory'
        }
    )
    error_object = {
        "meta": {
            "query_time": 0.505762223,
            "powered_by": "empower-api",
            "trace_id": "07kk11c3-496g-42df-9157-834e499e279d"
        },
        "batch_id": "",
        "resources": {
            "284771ee197e422d5176d6634a62b934": {
                "session_id": "",
                "complete": False,
                "stdout": "",
                "stderr": "",
                "aid": "284771ee197e422d5176d6634a62b934",
                "errors": [
                    {
                        "code": 40407,
                        "message": "Sensor appears to be offline"
                    }
                ],
                "query_time": 0
            }
        },
        "errors": [
            {
                "code": 404,
                "message": "no successful hosts initialized on RTR"
            }
        ]
    }
    requests_mock.post(
        f'{SERVER_URL}/real-time-response/combined/batch-init-session/v1',
        json={
            'batch_id': 'batch_id'
        },
        status_code=201
    )
    requests_mock.post(
        f'{SERVER_URL}/real-time-response/combined/batch-command/v1',
        json=error_object,
        status_code=404,
        reason='Not found'
    )
    with pytest.raises(DemistoException) as error_info:
        run_command()
    assert str(error_info.value) == 'Error in API call to CrowdStrike Falcon: code: 404 - ' \
                                    'reason: Not found\nHost ID 284771ee197e422d5176d6634a62b934 - ' \
                                    'Sensor appears to be offline'


def test_run_command_read_scope(requests_mock, mocker):
    from CrowdStrikeFalcon import run_command
    response = {
        'meta': {
            'query_time': 1.178901572,
            'powered_by': 'empower-api',
            'trace_id': '07kk11c3-496g-42df-9157-834e499e279d'
        },
        'combined': {
            'resources': {
                '284771ee197e422d5176d6634a62b934': {
                    'session_id': '1113b475-2c28-4486-8617-d000b8f3bc8d',
                    'task_id': 'e0149c46-4ba0-48c9-9e98-49b806a0033f',
                    'complete': True,
                    'stdout': 'Directory listing for C:\\ -\n\n'
                              'Name                                     Type         Size (bytes)    Size (MB)       '
                              'Last Modified (UTC-5)     Created (UTC-5)          \n----                             '
                              '        ----         ------------    ---------       ---------------------     -------'
                              '--------          \n$Recycle.Bin                             <Directory>  --          '
                              '    --              11/27/2018 10:54:44 AM    9/15/2017 3:33:40 AM     \nITAYDI       '
                              '                            <Directory>  --              --              11/19/2018 1:'
                              '31:42 PM     11/19/2018 1:31:42 PM    ',
                    'stderr': '',
                    'base_command': 'ls',
                    'aid': '284771ee197e422d5176d6634a62b934',
                    'errors': None,
                    'query_time': 1.1783866060000001
                }
            }
        },
        'errors': []
    }
    mocker.patch.object(
        demisto,
        'args',
        return_value={
            'host_ids': '284771ee197e422d5176d6634a62b934',
            'command_type': 'ls',
            'full_command': 'ls C:\\'
        }
    )
    requests_mock.post(
        f'{SERVER_URL}/real-time-response/combined/batch-init-session/v1',
        json={
            'batch_id': 'batch_id'
        },
        status_code=201
    )
    requests_mock.post(
        f'{SERVER_URL}/real-time-response/combined/batch-command/v1',
        json=response,
        status_code=201
    )
    results = run_command()
    expected_results = {
        'CrowdStrike': {
            'Command': [{
                'HostID': '284771ee197e422d5176d6634a62b934',
                'SessionID': '1113b475-2c28-4486-8617-d000b8f3bc8d',
                'BatchID': 'batch_id',
                'Stdout': 'Directory listing for C:\\ -\n\n'
                          'Name                                     Type         Size (bytes)    Size (MB)       '
                          'Last Modified (UTC-5)     Created (UTC-5)          \n----                             '
                          '        ----         ------------    ---------       ---------------------     -------'
                          '--------          \n$Recycle.Bin                             <Directory>  --          '
                          '    --              11/27/2018 10:54:44 AM    9/15/2017 3:33:40 AM     \nITAYDI       '
                          '                            <Directory>  --              --              11/19/2018 1:'
                          '31:42 PM     11/19/2018 1:31:42 PM    ',
                'Stderr': '',
                'BaseCommand': 'ls',
                'Command': 'ls C:\\'
            }]
        }
    }
    assert results['EntryContext'] == expected_results


def test_run_command_write_scope(requests_mock, mocker):
    from CrowdStrikeFalcon import run_command
    response = {
        "combined": {
            "resources": {
                "284771ee197e422d5176d6634a62b934": {
                    "aid": "284771ee197e422d5176d6634a62b934",
                    "base_command": "mkdir",
                    "complete": True,
                    "errors": None,
                    "query_time": 0.478191482,
                    "session_id": "ed0743e0-b156-4f98-8bbb-7a720a4192cf",
                    "stderr": "",
                    "stdout": "C:\\demistotest1",
                    "task_id": "e579eee6-ce7a-487c-8fef-439ebc9c3bc0"
                }
            }
        },
        "errors": [],
        "meta": {
            "powered_by": "empower-api",
            "query_time": 0.478696373,
            "trace_id": "07kk11c3-496g-42df-9157-834e499e279d"
        }
    }
    mocker.patch.object(
        demisto,
        'args',
        return_value={
            'host_ids': '284771ee197e422d5176d6634a62b934',
            'command_type': 'mkdir',
            'full_command': 'mkdir C:\\demistotest1',
            'scope': 'write'
        }
    )
    requests_mock.post(
        f'{SERVER_URL}/real-time-response/combined/batch-init-session/v1',
        json={
            'batch_id': 'batch_id'
        },
        status_code=201
    )
    requests_mock.post(
        f'{SERVER_URL}/real-time-response/combined/batch-active-responder-command/v1',
        json=response,
        status_code=201
    )
    results = run_command()
    expected_results = {
        'CrowdStrike': {
            'Command': [{
                'HostID': '284771ee197e422d5176d6634a62b934',
                'BatchID': 'batch_id',
                'SessionID': 'ed0743e0-b156-4f98-8bbb-7a720a4192cf',
                'Stdout': 'C:\\demistotest1',
                'Stderr': '',
                'BaseCommand': 'mkdir',
                'Command': 'mkdir C:\\demistotest1'
            }]
        }
    }
    assert results['EntryContext'] == expected_results


def test_run_command_with_stderr(requests_mock, mocker):
    from CrowdStrikeFalcon import run_command
    response = {
        "combined": {
            "resources": {
                "284771ee197e422d5176d6634a62b934": {
                    "aid": "284771ee197e422d5176d6634a62b934",
                    "base_command": "runscript",
                    "complete": True,
                    "errors": None,
                    "query_time": 4.111527091,
                    "session_id": "4d41588e-8455-4f0f-a3ee-0515922a8d94",
                    "stderr": "The term 'somepowershellscript' is not recognized as the name of a cmdlet, function,"
                              " script file, or operable program. Check the spelling of the name, or if a path was "
                              "included, verify that the path is correct and try again.",
                    "stdout": "",
                    "task_id": "6d78e0ab-ec8a-4a5b-a948-1dca6381a9d1"
                }
            }
        },
        "errors": [],
        "meta": {
            "powered_by": "empower-api",
            "query_time": 4.112103195,
            "trace_id": "07kk11c3-496g-42df-9157-834e499e279d"
        }
    }
    mocker.patch.object(
        demisto,
        'args',
        return_value={
            'host_ids': '284771ee197e422d5176d6634a62b934',
            'command_type': 'runscript',
            'full_command': 'runscript -CloudFile=InvalidPowerShellScript',
            'scope': 'admin'
        }
    )
    requests_mock.post(
        f'{SERVER_URL}/real-time-response/combined/batch-init-session/v1',
        json={
            'batch_id': 'batch_id'
        },
        status_code=201
    )
    requests_mock.post(
        f'{SERVER_URL}/real-time-response/combined/batch-admin-command/v1',
        json=response,
        status_code=201
    )
    results = run_command()
    expected_results = {
        'CrowdStrike': {
            'Command': [{
                'HostID': '284771ee197e422d5176d6634a62b934',
                'BatchID': 'batch_id',
                'SessionID': '4d41588e-8455-4f0f-a3ee-0515922a8d94',
                'Stdout': '',
                'Stderr': "The term 'somepowershellscript' is not recognized as the name of a cmdlet, function,"
                          " script file, or operable program. Check the spelling of the name, or if a path was "
                          "included, verify that the path is correct and try again.",
                'BaseCommand': 'runscript',
                'Command': 'runscript -CloudFile=InvalidPowerShellScript'
            }]
        }
    }
    assert results['EntryContext'] == expected_results


def test_run_script(requests_mock, mocker):
    from CrowdStrikeFalcon import run_script_command
    response = {
        "combined": {
            "resources": {
                "284771ee197e422d5176d6634a62b934": {
                    "aid": "284771ee197e422d5176d6634a62b934",
                    "base_command": "runscript",
                    "complete": True,
                    "errors": None,
                    "query_time": 4.111527091,
                    "session_id": "4d41588e-8455-4f0f-a3ee-0515922a8d94",
                    "stderr": "",
                    "stdout": 'Hello, World!',
                    "task_id": "6d78e0ab-ec8a-4a5b-a948-1dca6381a9d1"
                }
            }
        },
        "errors": [],
        "meta": {
            "powered_by": "empower-api",
            "query_time": 4.112103195,
            "trace_id": "07kk11c3-496g-42df-9157-834e499e279d"
        }
    }
    mocker.patch.object(
        demisto,
        'args',
        return_value={
            'host_id': '284771ee197e422d5176d6634a62b934',
            'raw': "Write-Output 'Hello, World!"
        }
    )
    requests_mock.post(
        f'{SERVER_URL}/real-time-response/combined/batch-init-session/v1',
        json={
            'batch_id': 'batch_id'
        },
        status_code=201
    )
    requests_mock.post(
        f'{SERVER_URL}/real-time-response/combined/batch-admin-command/v1',
        json=response,
        status_code=201
    )
    results = run_script_command()
    expected_results = {
        'CrowdStrike': {
            'Command': [{
                'HostID': '284771ee197e422d5176d6634a62b934',
                'SessionID': '4d41588e-8455-4f0f-a3ee-0515922a8d94',
                'Stdout': 'Hello, World!',
                'Stderr': '',
                'BaseCommand': 'runscript',
                'Command': "runscript -Raw=Write-Output 'Hello, World! -Timeout=30"
            }]
        }
    }
    assert results['EntryContext'] == expected_results


def test_run_script_failure_bad_inputs(mocker):
    from CrowdStrikeFalcon import run_script_command

    # test failure given both script_name and raw arguments
    mocker.patch.object(
        demisto,
        'args',
        return_value={
            'script_name': 'iloveny',
            'raw': 'RAWR'
        }
    )
    with pytest.raises(ValueError) as e:
        run_script_command()
    assert str(e.value) == 'Only one of the arguments script_name or raw should be provided, not both.'

    # test failure none of the arguments script_name and raw given
    mocker.patch.object(
        demisto,
        'args',
        return_value={}
    )
    with pytest.raises(ValueError) as e:
        run_script_command()
    assert str(e.value) == 'One of the arguments script_name or raw must be provided, none given.'


def test_upload_script_given_content(requests_mock, mocker):
    from CrowdStrikeFalcon import upload_script_command
    response = {
        "meta": {
            "query_time": 0.782968846,
            "writes": {
                "resources_affected": 1
            },
            "powered_by": "empower",
            "trace_id": "07kk11c3-496g-42df-9157-834e499e279d"
        }
    }
    requests_mock.post(
        f'{SERVER_URL}/real-time-response/entities/scripts/v1',
        json=response,
        status_code=200
    )
    mocker.patch.object(
        demisto,
        'args',
        return_value={
            'name': 'iloveny',
            'content': "Write-Output 'Hello, World!'"
        }
    )
    results = upload_script_command()
    assert results['HumanReadable'] == 'The script was uploaded successfully'
    assert results['Contents'] == response


def test_upload_script_given_file(requests_mock, mocker):
    from CrowdStrikeFalcon import upload_script_command
    response = {
        "meta": {
            "query_time": 0.782968846,
            "writes": {
                "resources_affected": 1
            },
            "powered_by": "empower",
            "trace_id": "07kk11c3-496g-42df-9157-834e499e279d"
        }
    }
    requests_mock.post(
        f'{SERVER_URL}/real-time-response/entities/scripts/v1',
        json=response,
        status_code=200
    )
    mocker.patch.object(
        demisto,
        'args',
        return_value={
            'name': 'iloveny',
            'entry_id': '23@32'
        }
    )
    mocker.patch.object(
        demisto,
        'getFilePath',
        return_value={
            'path': 'test_data/HelloWorld.ps1',
            'name': 'HelloWorld.ps1'
        }
    )
    mocker.patch.object(demisto, 'results')
    results = upload_script_command()
    assert results['HumanReadable'] == 'The script was uploaded successfully'
    assert results['Contents'] == response


def test_upload_script_failure_already_exists(requests_mock, mocker):
    from CrowdStrikeFalcon import upload_script_command
    response = {
        "meta": {
            "query_time": 0.01543348,
            "powered_by": "empower",
            "trace_id": "07kk11c3-496g-42df-9157-834e499e279d"
        },
        "errors": [
            {
                "code": 409,
                "message": "file with given name already exists"
            }
        ]
    }
    requests_mock.post(
        f'{SERVER_URL}/real-time-response/entities/scripts/v1',
        json=response,
        status_code=409,
        reason='Conflict'
    )
    mocker.patch.object(
        demisto,
        'args',
        return_value={
            'name': 'iloveny',
            'content': "Write-Output 'Hello, World!'"
        }
    )
    with pytest.raises(DemistoException) as error_info:
        upload_script_command()
    assert str(error_info.value) == 'Error in API call to CrowdStrike Falcon: code: 409 - ' \
                                    'reason: Conflict\nfile with given name already exists'


def test_upload_script_failure_bad_inputs(requests_mock, mocker):
    from CrowdStrikeFalcon import upload_script_command

    # test failure given both content and entry_id arguments
    mocker.patch.object(
        demisto,
        'args',
        return_value={
            'name': 'iloveny',
            'content': "Write-Output 'Hello, World!'",
            'entry_id': '23@32'
        }
    )
    with pytest.raises(ValueError) as e:
        upload_script_command()
    assert str(e.value) == 'Only one of the arguments entry_id or content should be provided, not both.'

    # test failure none of the arguments content and entry_id given
    mocker.patch.object(
        demisto,
        'args',
        return_value={
            'name': 'iloveny'
        }
    )
    with pytest.raises(ValueError) as e:
        upload_script_command()
    assert str(e.value) == 'One of the arguments entry_id or content must be provided, none given.'


def test_get_script_without_content(requests_mock, mocker):
    from CrowdStrikeFalcon import get_script_command
    script_id = 'le10098bf0e311e989190662caec3daa_94cc8c55556741faa1d82bd1faabfb4a'
    response = {
        "meta": {
            "powered_by": "empower-api",
            "query_time": 0.082774607,
            "trace_id": "0f047130-1ea2-44cb-a178-e5a85b2ad55a"
        },
        "resources": [
            {
                "created_by": "spongobob@demisto.com",
                "created_by_uuid": "94cc8c66-5447-41ft-a1d8-2bd1faabfb9q",
                "created_timestamp": "2019-10-17T13:41:48.487520845Z",
                "description": "Demisto",
                "file_type": "script",
                "id": script_id,
                "modified_by": "spongobob@demisto.com",
                "modified_timestamp": "2019-10-17T13:41:48.487521161Z",
                "name": "Demisto",
                "permission_type": "private",
                "run_attempt_count": 0,
                "run_success_count": 0,
                "sha256": "5a4440f2b9ce60b070e98c304370050446a2efa4b3850550a99e4d7b8f447fcc",
                "size": 4444,
                'write_access': True
            }
        ]
    }
    mocker.patch.object(demisto, 'results')
    mocker.patch.object(
        demisto,
        'args',
        return_value={
            'script_id': script_id
        }
    )
    requests_mock.get(
        f'{SERVER_URL}/real-time-response/entities/scripts/v2?ids={script_id}',
        json=response,
        status_code=200
    )
    results = get_script_command()
    expected_results = {
        'CrowdStrike.Script(val.ID === obj.ID)': {
            'CreatedBy': 'spongobob@demisto.com',
            'CreatedTime': '2019-10-17T13:41:48.487520845Z',
            'Description': 'Demisto',
            'ID': 'le10098bf0e311e989190662caec3daa_94cc8c55556741faa1d82bd1faabfb4a',
            'ModifiedBy': 'spongobob@demisto.com',
            'ModifiedTime': '2019-10-17T13:41:48.487521161Z',
            'Name': 'Demisto',
            'Permission': 'private',
            'SHA256': '5a4440f2b9ce60b070e98c304370050446a2efa4b3850550a99e4d7b8f447fcc',
            'RunAttemptCount': 0,
            'RunSuccessCount': 0,
            'WriteAccess': True
        }
    }
    assert results['EntryContext'] == expected_results
    # verify there was no file returned as there no file content was returned
    assert demisto.results.call_count == 0


def test_get_script_with_content(requests_mock, mocker, request):
    from CrowdStrikeFalcon import get_script_command
    script_id = 'le10098bf0e311e989190662caec3daa_94cc8c55556741faa1d82bd1faabfb4a'
    script_content = "function Demisto {}"
    response = {
        "meta": {
            "powered_by": "empower-api",
            "query_time": 0.082774607,
            "trace_id": "0f047130-1ea2-44cb-a178-e5a85b2ad55a"
        },
        "resources": [
            {
                "content": script_content,
                "created_by": "spongobob@demisto.com",
                "created_by_uuid": "94cc8c66-5447-41ft-a1d8-2bd1faabfb9q",
                "created_timestamp": "2019-10-17T13:41:48.487520845Z",
                "description": "Demisto",
                "file_type": "script",
                "id": script_id,
                "modified_by": "spongobob@demisto.com",
                "modified_timestamp": "2019-10-17T13:41:48.487521161Z",
                "name": "Demisto",
                "permission_type": "private",
                "run_attempt_count": 0,
                "run_success_count": 0,
                "sha256": "5a4440f2b9ce60b070e98c304370050446a2efa4b3850550a99e4d7b8f447fcc",
                "size": 4444,
                'write_access': True
            }
        ]
    }
    file_name = '1_test_file_result'

    def cleanup():
        try:
            os.remove(file_name)
        except OSError:
            pass

    request.addfinalizer(cleanup)
    mocker.patch.object(demisto, 'uniqueFile', return_value="test_file_result")
    mocker.patch.object(demisto, 'investigation', return_value={'id': '1'})
    mocker.patch.object(demisto, 'results')
    mocker.patch.object(
        demisto,
        'args',
        return_value={
            'script_id': script_id
        }
    )
    requests_mock.get(
        f'{SERVER_URL}/real-time-response/entities/scripts/v2?ids={script_id}',
        json=response,
        status_code=200
    )
    results = get_script_command()
    expected_results = {
        'CrowdStrike.Script(val.ID === obj.ID)': {
            'CreatedBy': 'spongobob@demisto.com',
            'CreatedTime': '2019-10-17T13:41:48.487520845Z',
            'Description': 'Demisto',
            'ID': 'le10098bf0e311e989190662caec3daa_94cc8c55556741faa1d82bd1faabfb4a',
            'ModifiedBy': 'spongobob@demisto.com',
            'ModifiedTime': '2019-10-17T13:41:48.487521161Z',
            'Name': 'Demisto',
            'Permission': 'private',
            'SHA256': '5a4440f2b9ce60b070e98c304370050446a2efa4b3850550a99e4d7b8f447fcc',
            'RunAttemptCount': 0,
            'RunSuccessCount': 0,
            'WriteAccess': True
        }
    }
    assert results['EntryContext'] == expected_results
    # verify there was file returned
    assert demisto.results.call_count == 1
    results = demisto.results.call_args[0]
    assert len(results) == 1
    assert results[0]['Type'] == entryTypes['file']
    assert results[0]['File'] == 'Demisto.ps1'
    with open(file_name, 'rb') as f:
        assert f.read().decode() == script_content


def test_get_script_does_not_exist(requests_mock, mocker):
    from CrowdStrikeFalcon import get_script_command
    script_id = 'le10098bf0e311e989190662caec3daa_94cc8c55556741faa1d82bd1faabfb4a'
    response = {
        "meta": {
            "powered_by": "empower-api",
            "query_time": 0.082774607,
            "trace_id": "0f047130-1ea2-44cb-a178-e5a85b2ad55a"
        },
        "resources": []
    }
    mocker.patch.object(
        demisto,
        'args',
        return_value={
            'script_id': script_id
        }
    )
    requests_mock.get(
        f'{SERVER_URL}/real-time-response/entities/scripts/v2?ids={script_id}',
        json=response,
        status_code=200
    )

    assert get_script_command() == 'No script found.'


def test_delete_script(requests_mock, mocker):
    from CrowdStrikeFalcon import delete_script_command
    script_id = 'le10098bf0e311e989190662caec3daa_94cc8c55556741faa1d82bd1faabfb4a'
    response = {
        "meta": {
            "query_time": 0.535416674,
            "writes": {
                "resources_affected": 1
            },
            "powered_by": "empower",
            "trace_id": "b48fc444-8e80-48bf-akbf-281fb9471e5g"
        }
    }
    mocker.patch.object(
        demisto,
        'args',
        return_value={
            'script_id': script_id
        }
    )
    requests_mock.delete(
        f'{SERVER_URL}/real-time-response/entities/scripts/v1?ids={script_id}',
        json=response,
        status_code=200
    )

    assert delete_script_command()['HumanReadable'] == f'Script {script_id} was deleted successfully'


def test_delete_script_failure_insufficient_permissions(requests_mock, mocker):
    from CrowdStrikeFalcon import delete_script_command
    script_id = 'le10098bf0e311e989190662caec3daa_94cc8c55556741faa1d82bd1faabfb4a'
    response = {
        "meta": {
            "query_time": 0.001585675,
            "powered_by": "crowdstrike-api-gateway",
            "trace_id": "01fcdbc6-6319-42e4-8ab1-b3edca76aa2c"
        },
        "errors": [
            {
                "code": 403,
                "message": "access denied, authorization failed"
            }
        ]
    }
    mocker.patch.object(
        demisto,
        'args',
        return_value={
            'script_id': script_id
        }
    )
    requests_mock.delete(
        f'{SERVER_URL}/real-time-response/entities/scripts/v1?ids={script_id}',
        json=response,
        status_code=403,
        reason='Forbidden'
    )

    with pytest.raises(DemistoException) as error_info:
        delete_script_command()
    assert str(error_info.value) == 'Error in API call to CrowdStrike Falcon: code: 403 - ' \
                                    'reason: Forbidden\naccess denied, authorization failed'


def test_delete_script_failure_not_found(requests_mock, mocker):
    from CrowdStrikeFalcon import delete_script_command
    script_id = 'le10098bf0e311e989190662caec3daa_94cc8c55556741faa1d82bd1faabfb4a'
    response = {
        "meta": {
            "query_time": 0.001585675,
            "powered_by": "empower",
            "trace_id": "01fcdbc6-6319-42e4-8ab1-b3edca76aa2c"
        },
        "errors": [
            {
                "code": 404,
                "message": "Could not find file for deletion"
            }
        ]
    }
    mocker.patch.object(
        demisto,
        'args',
        return_value={
            'script_id': script_id
        }
    )
    requests_mock.delete(
        f'{SERVER_URL}/real-time-response/entities/scripts/v1?ids={script_id}',
        json=response,
        status_code=404,
        reason='Not Found'
    )
    with pytest.raises(DemistoException) as error_info:
        delete_script_command()
    assert str(error_info.value) == 'Error in API call to CrowdStrike Falcon: code: 404 - ' \
                                    'reason: Not Found\nCould not find file for deletion'


def test_list_scripts(requests_mock):
    from CrowdStrikeFalcon import list_scripts_command
    response = {
        "meta": {
            "powered_by": "empower-api",
            "query_time": 0.031727879,
            "trace_id": "07kk11c3-496g-42df-9157-834e499e279d"
        },
        "resources": [
            {
                "created_by": "spongobob@demisto.com",
                "created_by_uuid": "94cc8c66-5447-41ft-a1d8-2bd1faabfb9q",
                "created_timestamp": "2019-10-17T13:41:48.487520845Z",
                "description": "Demisto",
                "file_type": "script",
                "id": "le10098bf0e311e989190662caec3daa_94cc8c55556741faa1d82bd1faabfb4a",
                "modified_by": "spongobob@demisto.com",
                "modified_timestamp": "2019-10-17T13:41:48.487521161Z",
                "name": "Demisto",
                "permission_type": "private",
                "run_attempt_count": 0,
                "run_success_count": 0,
                "sha256": "5a4440f2b9ce60b070e98c304370050446a2efa4b3850550a99e4d7b8f447fcc",
                "size": 4444,
                "platform": [
                    "windows"
                ],
                "write_access": True
            }
        ]
    }
    requests_mock.get(
        f'{SERVER_URL}/real-time-response/entities/scripts/v2',
        json=response
    )
    results = list_scripts_command()
    expected_results = {
        'CrowdStrike.Script(val.ID === obj.ID)': [
            {
                'CreatedBy': 'spongobob@demisto.com',
                'CreatedTime': '2019-10-17T13:41:48.487520845Z',
                'Description': 'Demisto',
                'ID': 'le10098bf0e311e989190662caec3daa_94cc8c55556741faa1d82bd1faabfb4a',
                'ModifiedBy': 'spongobob@demisto.com',
                'ModifiedTime': '2019-10-17T13:41:48.487521161Z',
                'Name': 'Demisto',
                'Permission': 'private',
                'SHA256': '5a4440f2b9ce60b070e98c304370050446a2efa4b3850550a99e4d7b8f447fcc',
                'RunAttemptCount': 0,
                'RunSuccessCount': 0,
                'Platform': [
                    "windows"
                ],
                'WriteAccess': True
            }
        ]
    }
    assert results['EntryContext'] == expected_results


def test_upload_file(requests_mock, mocker):
    from CrowdStrikeFalcon import upload_file_command
    response = {
        "meta": {
            "query_time": 0.782968846,
            "writes": {
                "resources_affected": 1
            },
            "powered_by": "empower",
            "trace_id": "07kk11c3-496g-42df-9157-834e499e279d"
        }
    }
    requests_mock.post(
        f'{SERVER_URL}/real-time-response/entities/put-files/v1',
        json=response,
        status_code=200
    )
    mocker.patch.object(
        demisto,
        'args',
        return_value={
            'name': 'iloveny',
            'entry_id': '23@32'
        }
    )
    mocker.patch.object(
        demisto,
        'getFilePath',
        return_value={
            'path': 'test_data/HelloWorld.ps1',
            'name': 'HelloWorld.ps1'
        }
    )
    results = upload_file_command()
    assert results['HumanReadable'] == 'File was uploaded successfully'
    assert results['Contents'] == response


def test_upload_file_failure_already_exists(requests_mock, mocker):
    from CrowdStrikeFalcon import upload_file_command
    response = {
        "meta": {
            "query_time": 0.01543348,
            "powered_by": "empower",
            "trace_id": "07kk11c3-496g-42df-9157-834e499e279d"
        },
        "errors": [
            {
                "code": 409,
                "message": "file with given name already exists"
            }
        ]
    }
    requests_mock.post(
        f'{SERVER_URL}/real-time-response/entities/put-files/v1',
        json=response,
        status_code=409,
        reason='Conflict'
    )
    mocker.patch.object(
        demisto,
        'args',
        return_value={
            'name': 'iloveny',
            'entry_id': "23@32"
        }
    )
    mocker.patch.object(
        demisto,
        'getFilePath',
        return_value={
            'path': 'test_data/HelloWorld.ps1',
            'name': 'HelloWorld.ps1'
        }
    )
    with pytest.raises(DemistoException) as error_info:
        upload_file_command()
    assert str(error_info.value) == 'Error in API call to CrowdStrike Falcon: code: 409 - ' \
                                    'reason: Conflict\nfile with given name already exists'


def test_get_file_without_content(requests_mock, mocker):
    from CrowdStrikeFalcon import get_file_command
    file_id = 'le10098bf0e311e989190662caec3daa_94cc8c55556741faa1d82bd1faabfb4a'
    response = {
        "meta": {
            "powered_by": "empower-api",
            "query_time": 0.082774607,
            "trace_id": "07kk11c3-496g-42df-9157-834e499e279d"
        },
        "resources": [
            {
                "created_by": "spongobob@demisto.com",
                "created_by_uuid": "94cc8c66-5447-41ft-a1d8-2bd1faabfb9q",
                "created_timestamp": "2019-10-17T13:41:48.487520845Z",
                "description": "Demisto",
                "file_type": "script",
                "id": file_id,
                "modified_by": "spongobob@demisto.com",
                "modified_timestamp": "2019-10-17T13:41:48.487521161Z",
                "name": "Demisto",
                "permission_type": "private",
                "run_attempt_count": 0,
                "run_success_count": 0,
                "sha256": "5a4440f2b9ce60b070e98c304370050446a2efa4b3850550a99e4d7b8f447fcc",
                "size": 4444,
                'write_access': True
            }
        ]
    }
    mocker.patch.object(demisto, 'results')
    mocker.patch.object(
        demisto,
        'args',
        return_value={
            'file_id': file_id
        }
    )
    requests_mock.get(
        f'{SERVER_URL}/real-time-response/entities/put-files/v2?ids={file_id}',
        json=response,
        status_code=200
    )
    results = get_file_command()
    expected_results = {
        'CrowdStrike.File(val.ID === obj.ID)': {
            'CreatedBy': 'spongobob@demisto.com',
            'CreatedTime': '2019-10-17T13:41:48.487520845Z',
            'Description': 'Demisto',
            'ID': 'le10098bf0e311e989190662caec3daa_94cc8c55556741faa1d82bd1faabfb4a',
            'ModifiedBy': 'spongobob@demisto.com',
            'ModifiedTime': '2019-10-17T13:41:48.487521161Z',
            'Name': 'Demisto',
            'Permission': 'private',
            'SHA256': '5a4440f2b9ce60b070e98c304370050446a2efa4b3850550a99e4d7b8f447fcc',
            'Type': 'script'
        },
        outputPaths['file']: {
            'Name': 'Demisto',
            'Size': 4444,
            'Type': 'script',
            'SHA256': '5a4440f2b9ce60b070e98c304370050446a2efa4b3850550a99e4d7b8f447fcc'
        }
    }
    assert results['EntryContext'] == expected_results
    # verify there was no file returned as there no file content was returned
    assert demisto.results.call_count == 0


def test_get_file_with_content(requests_mock, mocker, request):
    from CrowdStrikeFalcon import get_file_command
    file_id = 'le10098bf0e311e989190662caec3daa_94cc8c55556741faa1d82bd1faabfb4a'
    file_content = "function Demisto {}"
    response = {
        "meta": {
            "powered_by": "empower-api",
            "query_time": 0.082774607,
            "trace_id": "07kk11c3-496g-42df-9157-834e499e279d"
        },
        "resources": [
            {
                "content": file_content,
                "created_by": "spongobob@demisto.com",
                "created_by_uuid": "94cc8c66-5447-41ft-a1d8-2bd1faabfb9q",
                "created_timestamp": "2019-10-17T13:41:48.487520845Z",
                "description": "Demisto",
                "file_type": "script",
                "id": file_id,
                "modified_by": "spongobob@demisto.com",
                "modified_timestamp": "2019-10-17T13:41:48.487521161Z",
                "name": "Demisto",
                "permission_type": "private",
                "sha256": "5a4440f2b9ce60b070e98c304370050446a2efa4b3850550a99e4d7b8f447fcc",
                "size": 4444,
            }
        ]
    }
    file_name = '1_test_file_result'

    def cleanup():
        try:
            os.remove(file_name)
        except OSError:
            pass

    request.addfinalizer(cleanup)
    mocker.patch.object(demisto, 'uniqueFile', return_value="test_file_result")
    mocker.patch.object(demisto, 'investigation', return_value={'id': '1'})
    mocker.patch.object(demisto, 'results')
    mocker.patch.object(
        demisto,
        'args',
        return_value={
            'file_id': file_id
        }
    )
    requests_mock.get(
        f'{SERVER_URL}/real-time-response/entities/put-files/v2?ids={file_id}',
        json=response,
        status_code=200
    )
    results = get_file_command()
    expected_results = {
        'CrowdStrike.File(val.ID === obj.ID)': {
            'CreatedBy': 'spongobob@demisto.com',
            'CreatedTime': '2019-10-17T13:41:48.487520845Z',
            'Description': 'Demisto',
            'ID': 'le10098bf0e311e989190662caec3daa_94cc8c55556741faa1d82bd1faabfb4a',
            'ModifiedBy': 'spongobob@demisto.com',
            'ModifiedTime': '2019-10-17T13:41:48.487521161Z',
            'Name': 'Demisto',
            'Permission': 'private',
            'SHA256': '5a4440f2b9ce60b070e98c304370050446a2efa4b3850550a99e4d7b8f447fcc',
            'Type': 'script'
        },
        outputPaths['file']: {
            'Name': 'Demisto',
            'Size': 4444,
            'Type': 'script',
            'SHA256': '5a4440f2b9ce60b070e98c304370050446a2efa4b3850550a99e4d7b8f447fcc'
        }
    }
    assert results['EntryContext'] == expected_results
    # verify there was file returned
    assert demisto.results.call_count == 1
    results = demisto.results.call_args[0]
    assert len(results) == 1
    assert results[0]['Type'] == entryTypes['file']
    assert results[0]['File'] == 'Demisto'
    with open(file_name, 'rb') as f:
        assert f.read().decode() == file_content


def test_get_file_does_not_exist(requests_mock, mocker):
    from CrowdStrikeFalcon import get_file_command
    file_id = 'le10098bf0e311e989190662caec3daa_94cc8c55556741faa1d82bd1faabfb4a'
    response = {
        "meta": {
            "powered_by": "empower-api",
            "query_time": 0.082774607,
            "trace_id": "07kk11c3-496g-42df-9157-834e499e279d"
        },
        "resources": []
    }
    mocker.patch.object(
        demisto,
        'args',
        return_value={
            'file_id': file_id
        }
    )
    requests_mock.get(
        f'{SERVER_URL}/real-time-response/entities/put-files/v2?ids={file_id}',
        json=response,
        status_code=200
    )

    assert get_file_command() == 'No file found.'


def test_delete_file(requests_mock, mocker):
    from CrowdStrikeFalcon import delete_file_command
    file_id = 'le10098bf0e311e989190662caec3daa_94cc8c55556741faa1d82bd1faabfb4a'
    response = {
        "meta": {
            "query_time": 0.535416674,
            "writes": {
                "resources_affected": 1
            },
            "powered_by": "empower",
            "trace_id": "07kk11c3-496g-42df-9157-834e499e279d"
        }
    }
    mocker.patch.object(
        demisto,
        'args',
        return_value={
            'file_id': file_id
        }
    )
    requests_mock.delete(
        f'{SERVER_URL}/real-time-response/entities/put-files/v1?ids={file_id}',
        json=response,
        status_code=200
    )

    assert delete_file_command()['HumanReadable'] == f'File {file_id} was deleted successfully'


def test_delete_file_failure_insufficient_permissions(requests_mock, mocker):
    from CrowdStrikeFalcon import delete_file_command
    file_id = 'le10098bf0e311e989190662caec3daa_94cc8c55556741faa1d82bd1faabfb4a'
    response = {
        "meta": {
            "query_time": 0.001585675,
            "powered_by": "crowdstrike-api-gateway",
            "trace_id": "07kk11c3-496g-42df-9157-834e499e279d"
        },
        "errors": [
            {
                "code": 403,
                "message": "access denied, authorization failed"
            }
        ]
    }
    mocker.patch.object(
        demisto,
        'args',
        return_value={
            'file_id': file_id
        }
    )
    requests_mock.delete(
        f'{SERVER_URL}/real-time-response/entities/put-files/v1?ids={file_id}',
        json=response,
        status_code=403,
        reason='Forbidden'
    )
    with pytest.raises(DemistoException) as error_info:
        delete_file_command()
    assert str(error_info.value) == 'Error in API call to CrowdStrike Falcon: code: 403 - ' \
                                    'reason: Forbidden\naccess denied, authorization failed'


def test_delete_file_failure_not_found(requests_mock, mocker):
    from CrowdStrikeFalcon import delete_file_command
    file_id = 'le10098bf0e311e989190662caec3daa_94cc8c55556741faa1d82bd1faabfb4a'
    response = {
        "meta": {
            "query_time": 0.001585675,
            "powered_by": "empower",
            "trace_id": "07kk11c3-496g-42df-9157-834e499e279d"
        },
        "errors": [
            {
                "code": 404,
                "message": "Could not find file for deletion"
            }
        ]
    }
    mocker.patch.object(
        demisto,
        'args',
        return_value={
            'file_id': file_id
        }
    )
    requests_mock.delete(
        f'{SERVER_URL}/real-time-response/entities/put-files/v1?ids={file_id}',
        json=response,
        status_code=404,
        reason='Not Found'
    )
    with pytest.raises(DemistoException) as error_info:
        delete_file_command()
    assert str(error_info.value) == 'Error in API call to CrowdStrike Falcon: code: 404 - ' \
                                    'reason: Not Found\nCould not find file for deletion'


def test_list_files(requests_mock):
    from CrowdStrikeFalcon import list_files_command
    response = {
        "meta": {
            "powered_by": "empower-api",
            "query_time": 0.082774607,
            "trace_id": "07kk11c3-496g-42df-9157-834e499e279d"
        },
        "resources": [
            {
                "content": "function Demisto {}",
                "created_by": "spongobob@demisto.com",
                "created_by_uuid": "94cc8c66-5447-41ft-a1d8-2bd1faabfb9q",
                "created_timestamp": "2019-10-17T13:41:48.487520845Z",
                "description": "Demisto",
                "file_type": "script",
                "id": "le10098bf0e311e989190662caec3daa_94cc8c55556741faa1d82bd1faabfb4a",
                "modified_by": "spongobob@demisto.com",
                "modified_timestamp": "2019-10-17T13:41:48.487521161Z",
                "name": "Demisto",
                "permission_type": "private",
                "run_attempt_count": 0,
                "run_success_count": 0,
                "sha256": "5a4440f2b9ce60b070e98c304370050446a2efa4b3850550a99e4d7b8f447fcc",
                "size": 4444
            }
        ]
    }
    requests_mock.get(
        f'{SERVER_URL}/real-time-response/entities/put-files/v2',
        json=response
    )
    results = list_files_command()
    expected_results = {
        'CrowdStrike.File(val.ID === obj.ID)': [
            {
                'CreatedBy': 'spongobob@demisto.com',
                'CreatedTime': '2019-10-17T13:41:48.487520845Z',
                'Description': 'Demisto',
                'ID': 'le10098bf0e311e989190662caec3daa_94cc8c55556741faa1d82bd1faabfb4a',
                'ModifiedBy': 'spongobob@demisto.com',
                'ModifiedTime': '2019-10-17T13:41:48.487521161Z',
                'Name': 'Demisto',
                'Permission': 'private',
                'SHA256': '5a4440f2b9ce60b070e98c304370050446a2efa4b3850550a99e4d7b8f447fcc',
                'Type': 'script'
            }
        ],
        outputPaths['file']: [
            {
                'Name': 'Demisto',
                'Size': 4444,
                'Type': 'script',
                'SHA256': '5a4440f2b9ce60b070e98c304370050446a2efa4b3850550a99e4d7b8f447fcc',
            }
        ]
    }
    assert results['EntryContext'] == expected_results


def test_run_get(requests_mock, mocker):
    from CrowdStrikeFalcon import run_get_command
    response = {
        "batch_get_cmd_req_id": "84ee4d50-f499-482e-bac6-b0e296149bbf",
        "combined": {
            "resources": {
                "edfd6a04ad134c4344f8fb119a3ad88e": {
                    "aid": "edfd6a04ad134c4344f8fb119a3ad88e",
                    "base_command": "get",
                    "complete": True,
                    "errors": [],
                    "query_time": 1.6280021580000001,
                    "session_id": "7f861cda-f19a-4df3-8599-e2a4f6761359",
                    "stderr": "",
                    "stdout": "C:\\Windows\\notepad.exe",
                    "task_id": "b5c8f140-280b-43fd-8501-9900f837510b"
                }
            }
        },
        "errors": [],
        "meta": {
            "powered_by": "empower-api",
            "query_time": 1.630543865,
            "trace_id": "8637f34a-7202-445a-818d-816715c5b368"
        }
    }
    mocker.patch.object(
        demisto,
        'args',
        return_value={
            'host_ids': 'edfd6a04ad134c4344f8fb119a3ad88e',
            'file_path': "C:\\Windows\\notepad.exe",
            'raw': "Write-Output 'Hello, World!"
        }
    )
    requests_mock.post(
        f'{SERVER_URL}/real-time-response/combined/batch-init-session/v1',
        json={
            'batch_id': 'batch_id'
        },
        status_code=201
    )
    requests_mock.post(
        f'{SERVER_URL}/real-time-response/combined/batch-get-command/v1',
        json=response,
        status_code=201
    )
    results = run_get_command()
    expected_results = {
        "CrowdStrike.Command(val.TaskID === obj.TaskID)": [
            {
                "HostID": "edfd6a04ad134c4344f8fb119a3ad88e",
                "Stdout": "C:\\Windows\\notepad.exe",
                "Stderr": "",
                "BaseCommand": "get",
                "TaskID": "b5c8f140-280b-43fd-8501-9900f837510b",
                "GetRequestID": "84ee4d50-f499-482e-bac6-b0e296149bbf",
                "Complete": True,
                "FilePath": "C:\\Windows\\notepad.exe"
            }
        ]
    }
    assert results['EntryContext'] == expected_results


def test_status_get(requests_mock, mocker):
    from CrowdStrikeFalcon import status_get_command
    response = {
        "errors": [],
        "meta": {
            "powered_by": "empower-api",
            "query_time": 0.00252648,
            "trace_id": "7cd74ed7-4695-403a-a1f5-f7402b7b9409"
        },
        "resources": {
            "edfd6a04ad134c4344f8fb119a3ad88e": {
                "cloud_request_id": "b5c8f140-280b-43fd-8501-9900f837510b",
                "created_at": "2020-05-01T16:09:00Z",
                "deleted_at": None,
                "id": 185596,
                "name": "\\Device\\HarddiskVolume2\\Windows\\notepad.exe",
                "session_id": "7f861cda-f19a-4df3-8599-e2a4f6761359",
                "sha256": "f1d62648ef915d85cb4fc140359e925395d315c70f3566b63bb3e21151cb2ce3",
                "size": 0,
                "updated_at": "2020-05-01T16:09:00Z"
            }
        }
    }
    mocker.patch.object(
        demisto,
        'args',
        return_value={
            'request_ids': ['84ee4d50-f499-482e-bac6-b0e296149bbf'],
            'raw': "Write-Output 'Hello, World!"
        }
    )
    requests_mock.get(
        f'{SERVER_URL}/real-time-response/combined/batch-get-command/v1',
        json=response,
        status_code=201
    )
    results = status_get_command(demisto.args())
    expected_results = {
        "CrowdStrike.File(val.ID === obj.ID || val.TaskID === obj.TaskID)": [
            {
                "CreatedAt": "2020-05-01T16:09:00Z",
                "DeletedAt": None,
                "ID": 185596,
                "Name": "\\Device\\HarddiskVolume2\\Windows\\notepad.exe",
                "SHA256": "f1d62648ef915d85cb4fc140359e925395d315c70f3566b63bb3e21151cb2ce3",
                "Size": 0,
                "TaskID": "b5c8f140-280b-43fd-8501-9900f837510b",
                "UpdatedAt": "2020-05-01T16:09:00Z"
            }
        ],
        "File(val.MD5 \u0026\u0026 val.MD5 == obj.MD5 || val.SHA1 \u0026\u0026 val.SHA1 == obj.SHA1 || val.SHA256 "
        "\u0026\u0026 val.SHA256 == obj.SHA256 || val.SHA512 \u0026\u0026 val.SHA512 == obj.SHA512 || val.CRC32 "
        "\u0026\u0026 val.CRC32 == obj.CRC32 || val.CTPH \u0026\u0026 val.CTPH == obj.CTPH || val.SSDeep \u0026\u0026 "
        "val.SSDeep == obj.SSDeep)": [
            {
                "Name": "\\Device\\HarddiskVolume2\\Windows\\notepad.exe",
                "SHA256": "f1d62648ef915d85cb4fc140359e925395d315c70f3566b63bb3e21151cb2ce3",
                "Size": 0
            }
        ]
    }
    assert results['EntryContext'] == expected_results


def test_status(requests_mock, mocker):
    from CrowdStrikeFalcon import status_command
    response = {
        "errors": [],
        "meta": {
            "powered_by": "empower-api",
            "query_time": 0.00635876,
            "trace_id": "083a0a94-87f2-4e66-8621-32eb75b4f205"
        },
        "resources": [{
            "base_command": "ls",
            "complete": True,
            "session_id": "ea68c338-84c9-4870-a3c9-b10e405622c1",
            "stderr": "",
            "stdout": "Directory listing for C:\\ ....",
            "task_id": "ae323961-5aa8-442e-8461-8d05c4541d7d"
        }
        ]
    }
    mocker.patch.object(
        demisto,
        'args',
        return_value={
            'request_id': 'ae323961-5aa8-442e-8461-8d05c4541d7d',
            'raw': "Write-Output 'Hello, World!"
        }
    )
    requests_mock.get(
        f'{SERVER_URL}/real-time-response/entities/command/v1',
        json=response,
        status_code=201
    )
    results = status_command()
    expected_results = {
        "CrowdStrike.Command(val.TaskID === obj.TaskID)": [
            {
                "BaseCommand": "ls",
                "Complete": True,
                "NextSequenceID": 1,
                "SequenceID": 0,
                "Stderr": "",
                "Stdout": "Directory listing for C:\\ ....",
                "TaskID": "ae323961-5aa8-442e-8461-8d05c4541d7d"
            }
        ]
    }
    assert results['EntryContext'] == expected_results


def test_get_extracted_file(requests_mock, mocker):
    from CrowdStrikeFalcon import get_extracted_file_command
    response_content = b'file-data'

    session_id = 'fdd6408f-6688-441b-8659-41bcad25441c'
    response_session = {
        "errors": [],
        "meta": {
            "powered_by": "empower-api",
            "query_time": 0.025573986,
            "trace_id": "291d3fda-9684-4ed7-ae88-bcc3940a2104"
        },
        "resources": [{
            "created_at": "2020-05-01T17:52:16.781771496Z",
            "existing_aid_sessions": 1,
            "scripts": [],
            "session_id": f"{session_id}"
        }
        ]
    }
    mocker.patch.object(
        demisto,
        'args',
        return_value={
            'host_id': 'edfd6a04ad134c4344f8fb119a3ad88e',
            'sha256': 'f1d62648ef915d85cb4fc140359e925395d315c70f3566b63bb3e21151cb2ce3',
            'raw': "Write-Output 'Hello, World!"
        }
    )
    requests_mock.post(
        f'{SERVER_URL}/real-time-response/entities/sessions/v1',
        json=response_session,
        status_code=201
    )
    requests_mock.get(
        f'{SERVER_URL}/real-time-response/entities/extracted-file-contents/v1',
        headers={
            'Content-Type': 'application/x-7z-compressed',
            'Content-Disposition': 'test.7z'
        },
        content=response_content,
        status_code=201
    )
    results = get_extracted_file_command(demisto.args())

    fpath = demisto.investigation()['id'] + '_' + results['FileID']
    with open(fpath, 'rb') as f:
        assert f.read() == response_content
    os.remove(fpath)


def test_list_host_files(requests_mock, mocker):
    from CrowdStrikeFalcon import list_host_files_command
    response = {
        "errors": [],
        "meta": {
            "powered_by": "empower-api",
            "query_time": 0.002667573,
            "trace_id": "fe95bfec-54bd-4236-9652-81aa9f6ca66d"
        },
        "resources": [{
            "cloud_request_id": "1269ad9e-c11f-4e38-8aba-1a0275304f9c",
            "created_at": "2020-05-01T17:57:42Z",
            "deleted_at": None,
            "id": 186811,
            "name": "\\Device\\HarddiskVolume2\\Windows\\notepad.exe",
            "session_id": "fdd6408f-6688-441b-8659-41bcad25441c",
            "sha256": "f1d62648ef915d85cb4fc140359e925395d315c70f3566b63bb3e21151cb2ce3",
            "size": 0,
            "updated_at": "2020-05-01T17:57:42Z"
        }
        ]
    }

    session_id = 'fdd6408f-6688-441b-8659-41bcad25441c'
    response_session = {
        "errors": [],
        "meta": {
            "powered_by": "empower-api",
            "query_time": 0.025573986,
            "trace_id": "291d3fda-9684-4ed7-ae88-bcc3940a2104"
        },
        "resources": [{
            "created_at": "2020-05-01T17:52:16.781771496Z",
            "existing_aid_sessions": 1,
            "scripts": [],
            "session_id": f"{session_id}"
        }
        ]
    }
    mocker.patch.object(
        demisto,
        'args',
        return_value={
            'host_id': 'edfd6a04ad134c4344f8fb119a3ad88e',
            'raw': "Write-Output 'Hello, World!"
        }
    )
    requests_mock.post(
        f'{SERVER_URL}/real-time-response/entities/sessions/v1',
        json=response_session,
        status_code=201
    )
    requests_mock.get(
        f'{SERVER_URL}/real-time-response/entities/file/v2',
        json=response,
        status_code=201
    )
    results = list_host_files_command()
    expected_results = {
        "CrowdStrike.Command(val.TaskID === obj.TaskID)": [
            {
                "HostID": "edfd6a04ad134c4344f8fb119a3ad88e",
                "SessionID": "fdd6408f-6688-441b-8659-41bcad25441c",
                "TaskID": "1269ad9e-c11f-4e38-8aba-1a0275304f9c"
            }
        ],
        "CrowdStrike.File(val.ID === obj.ID)": [
            {
                "CreatedAt": "2020-05-01T17:57:42Z",
                "DeletedAt": None,
                "ID": 186811,
                "Name": "\\Device\\HarddiskVolume2\\Windows\\notepad.exe",
                "SHA256": "f1d62648ef915d85cb4fc140359e925395d315c70f3566b63bb3e21151cb2ce3",
                "Size": 0,
                "Stderr": None,
                "Stdout": None,
                "UpdatedAt": "2020-05-01T17:57:42Z"
            }
        ],
        "File(val.MD5 \u0026\u0026 val.MD5 == obj.MD5 || val.SHA1 \u0026\u0026 val.SHA1 == obj.SHA1 || val.SHA256 "
        "\u0026\u0026 val.SHA256 == obj.SHA256 || val.SHA512 \u0026\u0026 val.SHA512 == obj.SHA512 || val.CRC32 "
        "\u0026\u0026 val.CRC32 == obj.CRC32 || val.CTPH \u0026\u0026 val.CTPH == obj.CTPH || val.SSDeep \u0026\u0026 "
        "val.SSDeep == obj.SSDeep)": [
            {
                "Name": "\\Device\\HarddiskVolume2\\Windows\\notepad.exe",
                "SHA256": "f1d62648ef915d85cb4fc140359e925395d315c70f3566b63bb3e21151cb2ce3",
                "Size": 0
            }
        ]
    }
    assert results['EntryContext'] == expected_results


def test_list_host_files_with_given_session_id(mocker):
    """
    Given:
        - session_id to use when getting host files
    When:
        - run list_host_files command
    Then:
        - validate the givven session_id was used
    """
    # prepare
    import CrowdStrikeFalcon
    mocker.patch.object(demisto, 'args', return_value={
        'host_id': 'test_host_id',
        'session_id': 'test_session_id'
    })
    mocker.patch.object(CrowdStrikeFalcon, 'list_host_files', return_value={})

    # call
    CrowdStrikeFalcon.list_host_files_command()

    # assert
    CrowdStrikeFalcon.list_host_files.assert_called_with('test_host_id', 'test_session_id')


def test_refresh_session(requests_mock, mocker):
    from CrowdStrikeFalcon import refresh_session_command

    session_id = 'fdd6408f-6688-441b-8659-41bcad25441c'
    response = {
        "errors": [],
        "meta": {
            "powered_by": "empower-api",
            "query_time": 0.025573986,
            "trace_id": "291d3fda-9684-4ed7-ae88-bcc3940a2104"
        },
        "resources": [{
            "created_at": "2020-05-01T17:52:16.781771496Z",
            "existing_aid_sessions": 1,
            "scripts": [{
                "args": [{
                    "arg_name": "Path",
                    "arg_type": "arg",
                    "command_level": "non-destructive",
                    "created_at": "2019-06-25T23:48:59Z",
                    "data_type": "string",
                    "default_value": "",
                    "description": "File to concatenate",
                    "encoding": "",
                    "id": 7,
                    "options": None,
                    "required": True,
                    "requires_value": False,
                    "script_id": 6,
                    "sequence": 1,
                    "updated_at": "2019-06-25T23:48:59Z"
                }, {
                    "arg_name": "Count",
                    "arg_type": "arg",
                    "command_level": "non-destructive",
                    "created_at": "2019-06-25T23:48:59Z",
                    "data_type": "string",
                    "default_value": "",
                    "description": "Number of bytes to read (max=32768)",
                    "encoding": "",
                    "id": 51,
                    "options": None,
                    "required": False,
                    "requires_value": False,
                    "script_id": 6,
                    "sequence": 2,
                    "updated_at": "2019-06-25T23:48:59Z"
                }, {
                    "arg_name": "Offset",
                    "arg_type": "arg",
                    "command_level": "non-destructive",
                    "created_at": "2019-06-25T23:48:59Z",
                    "data_type": "string",
                    "default_value": "",
                    "description": "Offset (in byte value) to start reading from",
                    "encoding": "",
                    "id": 52,
                    "options": None,
                    "required": False,
                    "requires_value": False,
                    "script_id": 6,
                    "sequence": 3,
                    "updated_at": "2019-06-25T23:48:59Z"
                }, {
                    "arg_name": "ShowHex",
                    "arg_type": "flag",
                    "command_level": "non-destructive",
                    "created_at": "2019-06-25T23:48:59Z",
                    "data_type": "string",
                    "default_value": "",
                    "description": "Show the results in hexadecimal format instead of ASCII",
                    "encoding": "",
                    "id": 53,
                    "options": None,
                    "required": False,
                    "requires_value": False,
                    "script_id": 6,
                    "sequence": 4,
                    "updated_at": "2019-06-25T23:48:59Z"
                }
                ],
                "command": "cat",
                "description": "Read a file from disk and display as ASCII or hex",
                "examples": "    C:\\\u003e cat c:\\mytextfile.txt",
                "internal_only": False,
                "runnable": True,
                "sub_commands": []
            }, {
                "args": [{
                    "arg_name": "Path",
                    "arg_type": "arg",
                    "command_level": "non-destructive",
                    "created_at": "2018-11-08T18:27:18Z",
                    "data_type": "string",
                    "default_value": "",
                    "description": "Relative or absolute directory",
                    "encoding": "",
                    "id": 8,
                    "options": None,
                    "required": True,
                    "requires_value": False,
                    "script_id": 8,
                    "sequence": 1,
                    "updated_at": "2018-11-08T18:27:18Z"
                }
                ],
                "command": "cd",
                "description": "Change the current working directory",
                "examples": "    C:\\\u003e cd C:\\Users\\Administrator\r\n",
                "internal_only": False,
                "runnable": True,
                "sub_commands": []
            }, {
                "args": [],
                "command": "env",
                "description": "Get environment variables for all scopes (Machine / User / Process)",
                "examples": "",
                "internal_only": False,
                "runnable": True,
                "sub_commands": []
            }, {
                "args": [],
                "command": "eventlog",
                "description": "Inspect event logs.",
                "examples": "",
                "internal_only": False,
                "runnable": False,
                "sub_commands": [{
                    "args": [{
                        "arg_name": "Name",
                        "arg_type": "arg",
                        "command_level": "non-destructive",
                        "created_at": "2018-05-01T19:38:30Z",
                        "data_type": "string",
                        "default_value": "",
                        "description": "Name of the event log, for example \"Application\", \"System\"",
                        "encoding": "",
                        "id": 35,
                        "options": None,
                        "required": True,
                        "requires_value": False,
                        "script_id": 25,
                        "sequence": 1,
                        "updated_at": "2018-05-01T19:38:30Z"
                    }, {
                        "arg_name": "Count",
                        "arg_type": "arg",
                        "command_level": "non-destructive",
                        "created_at": "2018-05-01T19:38:30Z",
                        "data_type": "string",
                        "default_value": "",
                        "description": "Optional number of entries to return. Default:100 Max=500",
                        "encoding": "",
                        "id": 36,
                        "options": None,
                        "required": False,
                        "requires_value": False,
                        "script_id": 25,
                        "sequence": 2,
                        "updated_at": "2018-05-01T19:38:30Z"
                    }, {
                        "arg_name": "SourceName",
                        "arg_type": "arg",
                        "command_level": "non-destructive",
                        "created_at": "2018-05-01T19:38:30Z",
                        "data_type": "string",
                        "default_value": "",
                        "description": "Optional name of the event source, e.x. \"WinLogon\"",
                        "encoding": "",
                        "id": 37,
                        "options": None,
                        "required": False,
                        "requires_value": False,
                        "script_id": 25,
                        "sequence": 3,
                        "updated_at": "2018-05-01T19:38:30Z"
                    }
                    ],
                    "command": "view",
                    "description": "View most recent N events in a given event log",
                    "examples": "    C:\\\u003e eventlog view Application",
                    "internal_only": False,
                    "runnable": True,
                    "sub_commands": []
                }, {
                    "args": [{
                        "arg_name": "Name",
                        "arg_type": "arg",
                        "command_level": "non-destructive",
                        "created_at": "2020-03-17T18:11:22Z",
                        "data_type": "string",
                        "default_value": "",
                        "description": "Name of the event log, for example \"Application\", \"System\"",
                        "encoding": "",
                        "id": 38,
                        "options": None,
                        "required": True,
                        "requires_value": False,
                        "script_id": 26,
                        "sequence": 1,
                        "updated_at": "2020-03-17T18:11:22Z"
                    }, {
                        "arg_name": "Filename",
                        "arg_type": "arg",
                        "command_level": "non-destructive",
                        "created_at": "2020-03-17T18:11:22Z",
                        "data_type": "string",
                        "default_value": "",
                        "description": "Target file on disk",
                        "encoding": "",
                        "id": 39,
                        "options": None,
                        "required": True,
                        "requires_value": False,
                        "script_id": 26,
                        "sequence": 2,
                        "updated_at": "2020-03-17T18:11:22Z"
                    }
                    ],
                    "command": "export",
                    "description": "Export the specified event log to a file (.csv) on disk",
                    "examples": "    C:\\\u003eeventlog export System",
                    "internal_only": False,
                    "runnable": True,
                    "sub_commands": []
                }, {
                    "args": [],
                    "command": "list",
                    "description": "Event log list: show available event log sources",
                    "examples": "    C:\\\u003e eventlog list",
                    "internal_only": False,
                    "runnable": True,
                    "sub_commands": []
                }, {
                    "args": [{
                        "arg_name": "Name",
                        "arg_type": "arg",
                        "command_level": "non-destructive",
                        "created_at": "2019-05-09T23:55:03Z",
                        "data_type": "string",
                        "default_value": "",
                        "description": "Name of the event log, for example \"Application\", \"System\"",
                        "encoding": "",
                        "id": 519,
                        "options": None,
                        "required": True,
                        "requires_value": False,
                        "script_id": 470,
                        "sequence": 1,
                        "updated_at": "2019-05-09T23:55:03Z"
                    }, {
                        "arg_name": "Filename",
                        "arg_type": "arg",
                        "command_level": "non-destructive",
                        "created_at": "2019-05-09T23:55:03Z",
                        "data_type": "string",
                        "default_value": "",
                        "description": "Target file on disk",
                        "encoding": "",
                        "id": 520,
                        "options": None,
                        "required": True,
                        "requires_value": False,
                        "script_id": 470,
                        "sequence": 2,
                        "updated_at": "2019-05-09T23:55:03Z"
                    }
                    ],
                    "command": "backup",
                    "description": "Back up the specified event log to a file (.evtx) on disk",
                    "examples": "    C:\\\u003eeventlog backup System",
                    "internal_only": False,
                    "runnable": True,
                    "sub_commands": []
                }
                ]
            }, {
                "args": [{
                    "arg_name": "Path",
                    "arg_type": "arg",
                    "command_level": "non-destructive",
                    "created_at": "2020-03-17T18:10:50Z",
                    "data_type": "string",
                    "default_value": "",
                    "description": "File to hash",
                    "encoding": "",
                    "id": 72,
                    "options": None,
                    "required": True,
                    "requires_value": False,
                    "script_id": 45,
                    "sequence": 1,
                    "updated_at": "2020-03-17T18:10:50Z"
                }
                ],
                "command": "filehash",
                "description": "Generate the MD5, SHA1, and SHA256 hashes of a file",
                "examples": "C:\\\u003e filehash C:\\Windows\\System32\\cmd.exe",
                "internal_only": False,
                "runnable": True,
                "sub_commands": []
            }, {
                "args": [{
                    "arg_name": "UserName",
                    "arg_type": "arg",
                    "command_level": "non-destructive",
                    "created_at": "2018-05-10T16:22:42Z",
                    "data_type": "string",
                    "default_value": "",
                    "description": "Partial or full username to filter results",
                    "encoding": "",
                    "id": 42,
                    "options": None,
                    "required": False,
                    "requires_value": False,
                    "script_id": 29,
                    "sequence": 1,
                    "updated_at": "2018-05-10T16:22:42Z"
                }
                ],
                "command": "getsid",
                "description": "Enumerate local users and Security Identifiers (SID)",
                "examples": "\u003egetsid\r\nUserName       SID\r\n",
                "internal_only": False,
                "runnable": True,
                "sub_commands": []
            }, {
                "args": [],
                "command": "ipconfig",
                "description": "Show network configuration information",
                "examples": "",
                "internal_only": False,
                "runnable": True,
                "sub_commands": []
            }, {
                "args": [{
                    "arg_name": "Path",
                    "arg_type": "arg",
                    "command_level": "non-destructive",
                    "created_at": "2019-02-12T16:44:59Z",
                    "data_type": "string",
                    "default_value": ".",
                    "description": "Directory to list",
                    "encoding": "",
                    "id": 12,
                    "options": None,
                    "required": False,
                    "requires_value": False,
                    "script_id": 14,
                    "sequence": 1,
                    "updated_at": "2019-02-12T16:44:59Z"
                }
                ],
                "command": "ls",
                "description": "Display the contents of the specified path",
                "examples": "    C:\\Windows\u003e ls\r\n",
                "internal_only": False,
                "runnable": True,
                "sub_commands": []
            }, {
                "args": [],
                "command": "mount",
                "description": "List mounted filesystem volumes",
                "examples": "    C:\\\u003e mount\r\n        Display local mounted volumes",
                "internal_only": False,
                "runnable": True,
                "sub_commands": []
            }, {
                "args": [],
                "command": "netstat",
                "description": "Display network statistics and active connections",
                "examples": "",
                "internal_only": False,
                "runnable": True,
                "sub_commands": []
            }, {
                "args": [],
                "command": "ps",
                "description": "Display process information",
                "examples": " C:\\\u003e ps\r\n\r\nName",
                "internal_only": False,
                "runnable": True,
                "sub_commands": []
            }, {
                "args": [],
                "command": "pwd",
                "description": "Get current working directory",
                "examples": "",
                "internal_only": True,
                "runnable": True,
                "sub_commands": []
            }, {
                "args": [],
                "command": "reg",
                "description": "Windows registry manipulation.",
                "examples": "",
                "internal_only": False,
                "runnable": False,
                "sub_commands": [{
                    "args": [{
                        "arg_name": "Subkey",
                        "arg_type": "arg",
                        "command_level": "non-destructive",
                        "created_at": "2019-12-05T17:37:38Z",
                        "data_type": "string",
                        "default_value": "",
                        "description": "Registry subkey full path",
                        "encoding": "",
                        "id": 43,
                        "options": None,
                        "required": False,
                        "requires_value": False,
                        "script_id": 30,
                        "sequence": 1,
                        "updated_at": "2019-12-05T17:37:39Z"
                    }, {
                        "arg_name": "Value",
                        "arg_type": "arg",
                        "command_level": "non-destructive",
                        "created_at": "2019-12-05T17:37:38Z",
                        "data_type": "string",
                        "default_value": "",
                        "description": "Name of value to query",
                        "encoding": "",
                        "id": 44,
                        "options": None,
                        "required": False,
                        "requires_value": False,
                        "script_id": 30,
                        "sequence": 2,
                        "updated_at": "2019-12-05T17:37:39Z"
                    }
                    ],
                    "command": "query",
                    "description": "Query a registry subkey or value",
                    "examples": "    C:\\\u003e reg query\r\n",
                    "internal_only": False,
                    "runnable": True,
                    "sub_commands": []
                }
                ]
            }
            ],
            "session_id": f"{session_id}"
        }
        ]
    }
    mocker.patch.object(
        demisto,
        'args',
        return_value={
            'host_id': 'edfd6a04ad134c4344f8fb119a3ad88e',
            'raw': "Write-Output 'Hello, World!"
        }
    )
    requests_mock.post(
        f'{SERVER_URL}/real-time-response/entities/refresh-session/v1',
        json=response,
        status_code=201
    )
    results = refresh_session_command()

    assert results['HumanReadable'] == f"CrowdStrike Session Refreshed: {session_id}"


class TestFetch:
    """ Test the logic of the fetch

    """

    @pytest.fixture()
    def set_up_mocks(self, requests_mock, mocker):
        """ Sets up the mocks for the fetch.
        """
        mocker.patch.object(demisto, 'setLastRun')
        requests_mock.get(f'{SERVER_URL}/detects/queries/detects/v1', json={'resources': ['ldt:1', 'ldt:2'],
                                                                            'meta': {'pagination': {'total': 2}}})
        requests_mock.post(f'{SERVER_URL}/detects/entities/summaries/GET/v1',
                           json={'resources': [{'detection_id': 'ldt:1',
                                                'created_timestamp': '2020-09-04T09:16:11.000000Z',
                                                'max_severity_displayname': 'Low'},
                                               {'detection_id': 'ldt:2',
                                                'created_timestamp': '2020-09-04T09:20:11.000000Z',
                                                'max_severity_displayname': 'Low'}]})
        requests_mock.get(f'{SERVER_URL}/incidents/queries/incidents/v1', json={})
        requests_mock.post(f'{SERVER_URL}/incidents/entities/incidents/GET/v1', json={})

    @freeze_time("2020-08-26 17:22:13 UTC")
    def test_old_fetch_to_new_fetch(self, set_up_mocks, mocker):
        """
        Tests the change of logic done in fetch. Validates that it's done smoothly
        Given:
            Old getLastRun which holds `first_behavior_time` and `last_detection_id`
        When:
            2 results are returned (which equals the FETCH_LIMIT)
        Then:
            The `first_behavior_time` doesn't change and an `offset` of 2 is added.

        """
        from CrowdStrikeFalcon import fetch_incidents
        mocker.patch.object(demisto, 'params', return_value={})
        mocker.patch.object(demisto, 'getLastRun',
                            return_value={'first_behavior_detection_time': '2020-09-04T09:16:10.000000Z',
                                          'detection_offset': 2,
                                          'first_behavior_incident_time': '2020-09-04T09:22:10.000000Z',
                                          'last_fetched_incident': '3',
                                          'incident_offset': 4,
                                          })
        fetch_incidents()
        assert demisto.setLastRun.mock_calls[0][1][0] == [
<<<<<<< HEAD
            {'time': '2020-09-04T09:16:10Z'}, {'time': '2020-09-04T09:22:10Z'}, {}, {}, {}]
=======
            {'time': '2020-09-04T09:16:10Z'}, {'time': '2020-09-04T09:22:10Z'}, {}, {}, {}, {}]
>>>>>>> 90cf3b88

    @freeze_time("2020-09-04T09:16:10Z")
    def test_new_fetch(self, set_up_mocks, mocker, requests_mock):
        """
        Tests the correct flow of fetch
        Given:
            `getLastRun` which holds  `first_behavior_time` and `offset`
        When:
            1 result is returned (which is less than the FETCH_LIMIT)
        Then:
            The `first_behavior_time` changes and no `offset` is added.
        """
        mocker.patch.object(demisto, 'getLastRun',
                            return_value=[{'time': '2020-09-04T09:16:10.000000Z',
                                          'offset': 2}, {}, {}])
        # Override post to have 1 results so FETCH_LIMIT won't be reached
        requests_mock.post(f'{SERVER_URL}/detects/entities/summaries/GET/v1',
                           json={'resources': [{'detection_id': 'ldt:1',
                                                'created_timestamp': '2020-09-04T09:16:11.000000Z',
                                                'max_severity_displayname': 'Low'}],
                                 })
        from CrowdStrikeFalcon import fetch_incidents
        fetch_incidents()
        assert demisto.setLastRun.mock_calls[0][1][0][0] == {
            'time': '2020-09-04T09:16:11.000000Z', 'limit': 2, 'offset': 0, "found_incident_ids":
                {'Detection ID: ldt:1': 1599210970}}

    @freeze_time("2020-09-04T09:16:10Z")
    def test_fetch_with_offset(self, set_up_mocks, mocker, requests_mock):
        """
        Tests the correct flow of fetch with offset
        Given:
            `getLastRun` which holds  `first_behavior_time` and `offset`
        When:
            2 result is returned (which is less than the total which is 4)
        Then:
            - The offset increases to 2 in the next run, and the last time remains
            - In the next call, the offset will be reset to 0 and the last time will be the latest detection time

        """
        # mock the total number of detections to be 4, so offset will be set
        requests_mock.get(f'{SERVER_URL}/detects/queries/detects/v1', json={'resources': ['ldt:1', 'ldt:2'],
                                                                            'meta': {'pagination': {'total': 4}}})

        mocker.patch.object(demisto, 'getLastRun',
                            return_value=[{'time': '2020-09-04T09:16:10.000000Z',
                                          'offset': 0}, {}, {}])
        # Override post to have 1 results so FETCH_LIMIT won't be reached
        requests_mock.post(f'{SERVER_URL}/detects/entities/summaries/GET/v1',
                           json={'resources': [{'detection_id': 'ldt:1',
                                                'created_timestamp': '2020-09-04T09:16:11.000000Z',
                                                'max_severity_displayname': 'Low'}],
                                 })
        from CrowdStrikeFalcon import fetch_incidents
        fetch_incidents()
        # the offset should be increased to 2, and the time should be stay the same
        expected_last_run = {
            'time': '2020-09-04T09:16:10.000000Z', 'limit': 2, 'offset': 2, "found_incident_ids":
                {'Detection ID: ldt:1': 1599210970}}
        assert demisto.setLastRun.mock_calls[0][1][0][0] == expected_last_run

        requests_mock.get(f'{SERVER_URL}/detects/queries/detects/v1', json={'resources': ['ldt:3', 'ldt:4'],
                                                                            'meta': {'pagination': {'total': 4}}})

        mocker.patch.object(demisto, 'getLastRun',
                            return_value=[expected_last_run, {}, {}])

        requests_mock.post(f'{SERVER_URL}/detects/entities/summaries/GET/v1',
                           json={'resources': [{'detection_id': 'ldt:2',
                                                'created_timestamp': '2020-09-04T09:16:13.000000Z',
                                                'max_severity_displayname': 'Low'}],
                                 })

        fetch_incidents()
        # the offset should be 0 because all detections were fetched, and the time should update to the latest detection
        assert demisto.setLastRun.mock_calls[1][1][0][0] == {
            'time': '2020-09-04T09:16:13.000000Z', 'limit': 2, 'offset': 0, "found_incident_ids":
                {'Detection ID: ldt:1': 1599210970,
                 'Detection ID: ldt:2': 1599210970}}

    def test_fetch_incident_type(self, set_up_mocks, mocker):
        """
        Tests the addition of incident_type field to the context
        Given:
            Old getLastRun which holds `first_behavior_time` and `last_detection_id`
        When:
            2 results are returned (which equals the FETCH_LIMIT)
        Then:
            "incident_type": "detection" is in raw result returned by the indicator

        """
        from CrowdStrikeFalcon import fetch_incidents
        mocker.patch.object(demisto, 'getLastRun', return_value=[{
            'time': '2020-09-04T09:16:10Z',
        }, {}, {}])
        incidents = fetch_incidents()
        for incident in incidents:
            assert "\"incident_type\": \"detection\"" in incident.get('rawJSON', '')

    @pytest.mark.parametrize(
        "expected_name, fetch_incidents_or_detections,incidents_len",
        [
            ('Incident ID:', ['Incidents'], 2),
            ('Detection ID:', ['Detections'], 2),
            ('Detection ID:', ['Detections', 'Incidents'], 4),
            ('Incident ID:', ['Endpoint Incident'], 2),
            ('Detection ID:', ['Endpoint Detection'], 2),
            ('Detection ID:', ['Endpoint Detection', 'Endpoint Incident'], 4),
            ('IDP Detection ID: ', ['IDP Detection'], 2)
        ],
    )
    def test_fetch_returns_all_types(self, requests_mock, set_up_mocks, mocker, expected_name,
                                     fetch_incidents_or_detections, incidents_len):
        """
        Tests that fetch incidents returns incidents, detections, endpoint incidents, endpoint detection,
        and idp detections types. depends on the value of fetch_incidents_or_detections.
        Given:
            fetch_incidents_or_detections parameter.
        When:
            Fetching incidents.
        Then:
            Validate the results contains only detection when fetch_incidents_or_detections = ['Detections'],
            Validate the results contains only incidents when fetch_incidents_or_detections = ['Incidents']
            Validate the results contains detection and incidents when
             fetch_incidents_or_detections = ['Detections', 'Incidents']
            Validate the results contains only detection when fetch_incidents_or_detections = ['Endpoint Detections'],
            Validate the results contains only incidents when fetch_incidents_or_detections = ['Endpoint Incidents']
            Validate the results contains detection and incidents when
             fetch_incidents_or_detections = ['Endpoint Detections', 'Endpoint Incidents']
            Validate the results contains only IDP detection when fetch_incidents_or_detections = ['IDP Detections'],

        """
        from CrowdStrikeFalcon import fetch_incidents
        mocker.patch.object(demisto, 'getLastRun', return_value=[{'time': '2020-09-04T09:16:10Z'}, {}, {}])

        requests_mock.get(f'{SERVER_URL}/incidents/queries/incidents/v1', json={'resources': ['ldt:1', 'ldt:2'],
                                                                                'meta': {'pagination': {'total': 2}}})
        requests_mock.post(f'{SERVER_URL}/incidents/entities/incidents/GET/v1',
                           json={'resources': [{'incident_id': 'ldt:1', 'start': '2020-09-04T09:16:11Z'},
                                               {'incident_id': 'ldt:2', 'start': '2020-09-04T09:16:11Z'}]})
        requests_mock.get(f'{SERVER_URL}/alerts/queries/alerts/v1', json={'resources': ['a:ind:1', 'a:ind:2']})
        requests_mock.post(f'{SERVER_URL}/alerts/entities/alerts/v1',
                           json={'resources': [{'composite_id': 'a:ind:1', 'start_time': '2020-09-04T09:16:11.000Z'},
                                               {'composite_id': 'a:ind:2', 'start_time': '2020-09-04T09:16:11.000Z'}]})

        mocker.patch.object(
            demisto,
            'params',
            return_value={
                'url': SERVER_URL,
                'proxy': True,
                'incidents_per_fetch': 2,
                'fetch_incidents_or_detections': fetch_incidents_or_detections,
                'fetch_time': '3 days',
            }
        )

        incidents = fetch_incidents()
        assert len(incidents) == incidents_len

        if incidents_len == 4:
            assert 'Incident ID:' in incidents[0]['name']
            assert 'Incident ID:' in incidents[1]['name']
            assert 'Detection ID:' in incidents[2]['name']
            assert 'Detection ID:' in incidents[3]['name']
        else:
            assert expected_name in incidents[0]['name']
            assert expected_name in incidents[1]['name']


class TestIncidentFetch:
    """ Test the logic of the fetch

    """

    @pytest.fixture()
    def set_up_mocks(self, requests_mock, mocker):
        """ Sets up the mocks for the fetch.
        """
        mocker.patch.object(demisto, 'setLastRun')
        requests_mock.get(f'{SERVER_URL}/detects/queries/detects/v1', json={})
        requests_mock.post(f'{SERVER_URL}/detects/entities/summaries/GET/v1',
                           json={})
        requests_mock.get(f'{SERVER_URL}/incidents/queries/incidents/v1', json={'resources': ['ldt:1', 'ldt:2'],
                                                                                'meta': {'pagination': {'total': 2}}})
        requests_mock.post(f'{SERVER_URL}/incidents/entities/incidents/GET/v1',
                           json={'resources': [{'incident_id': 'ldt:1', 'start': '2020-09-04T09:16:11Z'},
                                               {'incident_id': 'ldt:2', 'start': '2020-09-04T09:16:11Z'}]})

    def delete_offset_test(self, set_up_mocks, mocker):
        """
        Tests the change of logic done in fetch. Validates that it's done smoothly
        Given:
            Old getLastRun which holds two lists with offset key
        When:
            The offset is inside the lastRun
        Then:
            The offset is deleted from the lastRun
        """

        from CrowdStrikeFalcon import fetch_incidents
        mocker.patch.object(demisto, 'params', return_value={})
        mocker.patch.object(demisto, 'getLastRun',
                            return_value=[{'time': '2020-09-04T09:16:10Z', 'offset': 2},
                                          {'time': '2020-09-04T09:22:10Z', 'offset': 4}])
        fetch_incidents()
        assert demisto.setLastRun.mock_calls[0][1][0] == [{'time': '2020-09-04T09:16:10Z'},
                                                          {'time': '2020-09-04T09:22:10Z'}]

    @freeze_time("2020-08-26 17:22:13 UTC")
    def test_new_fetch(self, set_up_mocks, mocker, requests_mock):
        mocker.patch.object(demisto, 'getLastRun', return_value=[{}, {'time': '2020-09-04T09:16:10Z',
                                                                      'offset': 2}, {}])
        # Override post to have 1 results so FETCH_LIMIT won't be reached
        requests_mock.post(f'{SERVER_URL}/incidents/entities/incidents/GET/v1',
                           json={'resources': [{'incident_id': 'ldt:1', 'start': '2020-09-04T09:16:11Z'}]})
        from CrowdStrikeFalcon import fetch_incidents
        fetch_incidents()
        assert demisto.setLastRun.mock_calls[0][1][0][1] == {'time': '2020-09-04T09:16:11Z',
                                                             'limit': 2,
                                                             'offset': 0,
                                                             'found_incident_ids': {'Incident ID: ldt:1': 1598462533}}

    @freeze_time("2020-09-04T09:16:10.000000Z")
    def test_fetch_with_offset(self, set_up_mocks, mocker, requests_mock):
        """
        Tests the correct flow of fetch with offset
        Given:
            `getLastRun` which holds  `first_behavior_time` and `offset`
        When:
            2 result is returned (which is less than the total which is 4)
        Then:
            - The offset increases to 2 in the next run, and the last time remains
            - In the next call, the offset will be reset to 0 and the last time will be the latest detection time

        """
        # mock the total number of detections to be 4, so offset will be set
        requests_mock.get(f'{SERVER_URL}/incidents/queries/incidents/v1', json={'resources': ['ldt:1', 'ldt:2'],
                                                                                'pagination': {'meta': {'total': 4}}})

        mocker.patch.object(demisto, 'getLastRun',
                            return_value=[{}, {'time': '2020-09-04T09:16:10Z',
                                          'offset': 0}, {}])
        # Override post to have 1 results so FETCH_LIMIT won't be reached
        requests_mock.post(f'{SERVER_URL}/incidents/entities/incidents/GET/v1',
                           json={'resources': [{'incident_id': 'ldt:1',
                                                'start': '2020-09-04T09:16:11Z',
                                                'max_severity_displayname': 'Low'}],
                                 })
        from CrowdStrikeFalcon import fetch_incidents
        fetch_incidents()
        # the offset should be increased to 2, and the time should be stay the same
        expected_last_run = {
            'time': '2020-09-04T09:16:10Z', 'limit': 2, 'offset': 2, "found_incident_ids": {'Incident ID: ldt:1': 1599210970}}
        assert demisto.setLastRun.mock_calls[0][1][0][1] == expected_last_run

        requests_mock.get(f'{SERVER_URL}/incidents/queries/incidents/v1', json={'resources': ['ldt:3', 'ldt:4'],
                                                                                'meta': {'pagination': {'total': 4}}})

        mocker.patch.object(demisto, 'getLastRun',
                            return_value=[{}, expected_last_run, {}])

        requests_mock.post(f'{SERVER_URL}/incidents/entities/incidents/GET/v1',
                           json={'resources': [{'incident_id': 'ldt:2',
                                                'start': '2020-09-04T09:16:13Z',
                                                'max_severity_displayname': 'Low'}],
                                 })

        fetch_incidents()
        # the offset should be 0 because all detections were fetched, and the time should update to the latest detection
        assert demisto.setLastRun.mock_calls[1][1][0][1] == {
            'time': '2020-09-04T09:16:13Z', 'limit': 2, 'offset': 0, "found_incident_ids": {'Incident ID: ldt:1': 1599210970,
                                                                                            'Incident ID: ldt:2': 1599210970}}

    def test_incident_type_in_fetch(self, set_up_mocks, mocker):
        """Tests the addition of incident_type field to the context
        Given:
            Old getLastRun which holds `first_behavior_time` and `last_incident_id`
        When:
            2 results are returned (which equals the FETCH_LIMIT)
        Then:
            "incident_type": "incident" is in raw result returned by the indicator
        """
        mocker.patch.object(demisto, 'getLastRun', return_value=[{}, {'time': '2020-09-04T09:16:10Z',
                                                                      }])
        from CrowdStrikeFalcon import fetch_incidents
        incidents = fetch_incidents()
        for incident in incidents:
            assert "\"incident_type\": \"incident\"" in incident.get('rawJSON', '')


def get_fetch_data():
    with open('./test_data/test_data.json') as f:
        return json.loads(f.read())


def get_fetch_data2():
    with open('./test_data/test_data2.json') as f:
        return json.loads(f.read())


test_data = get_fetch_data()
test_data2 = get_fetch_data2()


def test_get_indicator_device_id(mocker, requests_mock):
    from CrowdStrikeFalcon import get_indicator_device_id
    requests_mock.get("https://4.4.4.4/indicators/queries/devices/v1",
                      json=test_data['response_for_get_indicator_device_id'])
    mocker.patch.object(demisto, 'args', return_value={'type': 'sha256', 'value': 'example_sha'})
    res = get_indicator_device_id()

    # Expecting both DeviceIOC and DeviceID outputs for BC.
    assert set(res.outputs.keys()) - {'DeviceIOC', 'DeviceID'} == set()
    assert res.outputs['DeviceIOC']['Type'] == 'sha256'
    assert res.outputs['DeviceIOC']['Value'] == 'example_sha'
    assert res.outputs['DeviceIOC']['DeviceID'] == res.outputs['DeviceID']


def test_validate_response():
    from CrowdStrikeFalcon import validate_response
    true_res = validate_response({"resources": "1234"})
    false_res = validate_response({"error": "404"})
    assert true_res
    assert not false_res


def test_build_error_message():
    from CrowdStrikeFalcon import build_error_message

    res_error_data = build_error_message({'meta': 1234})
    assert res_error_data == 'Error: error code: None, error_message: something got wrong, please try again.'

    res_error_data_with_specific_error = build_error_message({'errors': [{"code": 1234, "message": "hi"}]})
    assert res_error_data_with_specific_error == 'Error: error code: 1234, error_message: hi.'


def test_search_iocs_command_does_not_exist(requests_mock):
    """
    Test cs-falcon-search-iocs when no ioc is found

    Given:
     - There is no ioc in the system
    When:
     - Searching for iocs using cs-falcon-search-iocs command
    Then:
     - Return a human readable result with appropriate message
     - Do not populate the entry context
    """
    from CrowdStrikeFalcon import search_iocs_command
    response = {'resources': []}
    requests_mock.get(
        f'{SERVER_URL}/indicators/queries/iocs/v1',
        json=response,
        status_code=200
    )
    results = search_iocs_command()
    assert results["HumanReadable"] == 'Could not find any Indicators of Compromise.'
    assert results["EntryContext"] is None


def test_search_iocs_command_exists(requests_mock):
    """
    Test cs-falcon-search-iocs when an ioc is found

    Given:
     - There is a single md5 ioc in the system
    When:
     - Searching for iocs using cs-falcon-search-iocs command
    Then:
     - Return a human readable result with appropriate message
     - Do populate the entry context with the right value
    """
    from CrowdStrikeFalcon import search_iocs_command
    id_response = {'resources': ['md5:testmd5'], 'errors': []}
    ioc_response = {
        'resources': [{
            'type': 'md5',
            'value': 'testmd5',
            'policy': 'detect',
            'share_level': 'red',
            'description': 'Eicar file',
            'created_timestamp': '2020-10-01T09:09:04Z',
            'modified_timestamp': '2020-10-01T09:09:04Z'
        }]
    }
    requests_mock.get(
        f'{SERVER_URL}/indicators/queries/iocs/v1',
        json=id_response,
        status_code=200
    )
    requests_mock.get(
        f'{SERVER_URL}/indicators/entities/iocs/v1',
        json=ioc_response,
        status_code=200
    )
    results = search_iocs_command()
    assert results["EntryContext"]["CrowdStrike.IOC(val.ID === obj.ID)"][0]["Value"] == 'testmd5'


def test_search_iocs_command__no_iocs(requests_mock, mocker):
    """
    Test cs-falcon-search-iocs when encountering an error

    Given:
     - No iocs exist
    When:
     - Searching for non existing iocs using cs-falcon-search-iocs command
    Then:
     - Display an appropriate info in the HR
    """
    from CrowdStrikeFalcon import search_iocs_command
    requests_mock.get(
        f'{SERVER_URL}/indicators/queries/iocs/v1',
        json={}
    )
    mocker.patch.object(demisto, 'results')
    res = search_iocs_command()
    assert 'Could not find any Indicators of Compromise.' in res['HumanReadable']


def test_get_ioc_command_does_not_exist(requests_mock):
    """
    Test cs-falcon-get-ioc when no ioc is found

    Given:
     - There is no ioc in the system
    When:
     - Searching for iocs using cs-falcon-get-ioc command
     - The server returns an error
    Then:
     - Raise the error back from the server
    """
    from CrowdStrikeFalcon import get_ioc_command
    response = {'resources': [], 'errors': [{'code': 404, 'message': 'md5:testmd5 - Resource Not Found'}]}
    requests_mock.get(
        f'{SERVER_URL}/indicators/entities/iocs/v1',
        json=response,
        status_code=200
    )
    with pytest.raises(DemistoException) as excinfo:
        get_ioc_command(ioc_type='md5', value='testmd5')
    assert [{'code': 404, 'message': 'md5:testmd5 - Resource Not Found'}] == excinfo.value.args[0]


def test_get_ioc_command_exists(requests_mock):
    """
    Test cs-falcon-get-ioc when an ioc is found

    Given:
     - There is a single md5 ioc in the system
    When:
     - Looking for iocs using cs-falcon-get-iocs command
    Then:
     - Return a human readable result with appropriate message
     - Do populate the entry context with the right value
    """
    from CrowdStrikeFalcon import get_ioc_command
    ioc_response = {
        'resources': [{
            'type': 'md5',
            'value': 'testmd5',
            'policy': 'detect',
            'share_level': 'red',
            'description': 'Eicar file',
            'created_timestamp': '2020-10-01T09:09:04Z',
            'modified_timestamp': '2020-10-01T09:09:04Z'
        }]
    }
    requests_mock.get(
        f'{SERVER_URL}/indicators/entities/iocs/v1',
        json=ioc_response,
        status_code=200
    )
    results = get_ioc_command(ioc_type='md5', value='testmd5')
    assert results["EntryContext"]["CrowdStrike.IOC(val.ID === obj.ID)"][0]["Value"] == 'testmd5'


def test_upload_ioc_command_fail(requests_mock, mocker):
    """
    Test cs-falcon-upload-ioc where it fails to create the ioc

    Given:
     - The user tries to create an IOC
    When:
     - The server fails to create an IOC
    Then:
     - Display error message to user
    """
    from CrowdStrikeFalcon import upload_ioc_command
    upload_response = {'resources': []}
    get_response = {'resources': [], 'errors': [{'code': 404, 'message': 'md5:testmd5 - Resource Not Found'}]}
    requests_mock.post(
        f'{SERVER_URL}/indicators/entities/iocs/v1',
        json=upload_response,
        status_code=200
    )
    requests_mock.get(
        f'{SERVER_URL}/indicators/entities/iocs/v1',
        json=get_response,
        status_code=200
    )
    with pytest.raises(DemistoException) as excinfo:
        upload_ioc_command(ioc_type='md5', value='testmd5')
    assert excinfo.value.args[0] == "Failed to create IOC. Please try again."


def test_upload_ioc_command_successful(requests_mock):
    """
    Test cs-falcon-upload-ioc when an upload is successful

    Given:
     - The user tries to create an IOC
    When:
     - The server creates an IOC
    Then:
     - Return a human readable result with appropriate message
     - Do populate the entry context with the right value
    """
    from CrowdStrikeFalcon import upload_ioc_command
    upload_response = {'resources': []}
    ioc_response = {
        'resources': [{
            'type': 'md5',
            'value': 'testmd5',
            'policy': 'detect',
            'share_level': 'red',
            'description': 'Eicar file',
            'created_timestamp': '2020-10-01T09:09:04Z',
            'modified_timestamp': '2020-10-01T09:09:04Z'
        }]
    }
    requests_mock.post(
        f'{SERVER_URL}/indicators/entities/iocs/v1',
        json=upload_response,
        status_code=200
    )
    requests_mock.get(
        f'{SERVER_URL}/indicators/entities/iocs/v1',
        json=ioc_response,
        status_code=200
    )
    results = upload_ioc_command(ioc_type='md5', value='testmd5')
    assert results["EntryContext"]["CrowdStrike.IOC(val.ID === obj.ID)"][0]["Value"] == 'testmd5'


def test_search_custom_iocs_command_does_not_exist(requests_mock):
    """
    Test cs-falcon-search-custom-iocs when no ioc is found

    Given:
     - There is no ioc in the system
    When:
     - Searching for iocs using cs-falcon-search-custom-iocs command
    Then:
     - Return a human readable result with appropriate message
     - Do not populate the entry context
    """
    from CrowdStrikeFalcon import search_custom_iocs_command
    response = {'resources': []}
    requests_mock.get(
        f'{SERVER_URL}/iocs/combined/indicator/v1',
        json=response,
        status_code=200
    )
    results = search_custom_iocs_command()
    assert results["HumanReadable"] == 'Could not find any Indicators of Compromise.'
    assert results["EntryContext"] is None


def test_search_custom_iocs_command_exists(requests_mock):
    """
    Test cs-falcon-search-custom-iocs when an ioc is found

    Given:
     - There is a single md5 ioc in the system
    When:
     - Searching for iocs using cs-falcon-search-custom-iocs command
    Then:
     - Return a human readable result with appropriate message
     - Do populate the entry context with the right value
    """
    from CrowdStrikeFalcon import search_custom_iocs_command
    ioc_response = {
        'resources': [{
            'id': '4f8c43311k1801ca4359fc07t319610482c2003mcde8934d5412b1781e841e9r',
            'type': 'md5',
            'value': 'testmd5',
            'action': 'prevent',
            'severity': 'high',
            'description': 'Eicar file',
            'created_on': '2020-10-01T09:09:04Z',
            'modified_on': '2020-10-01T09:09:04Z',
        }]
    }
    requests_mock.get(
        f'{SERVER_URL}/iocs/combined/indicator/v1',
        json=ioc_response,
        status_code=200
    )
    results = search_custom_iocs_command()
    assert '| 4f8c43311k1801ca4359fc07t319610482c2003mcde8934d5412b1781e841e9r | prevent | high | md5 |' \
           in results[0]["HumanReadable"]
    assert results[0]["EntryContext"]["CrowdStrike.IOC(val.ID === obj.ID)"][0]["Value"] == 'testmd5'


def test_search_custom_iocs_command__no_iocs(requests_mock, mocker):
    """
    Test cs-falcon-search-custom-iocs when no iocs exist

    Given:
     - No iocs exist
    When:
     - Searching for non existing iocs using cs-falcon-search-custom-iocs command
    Then:
     - Display an appropriate info in HR
    """
    from CrowdStrikeFalcon import search_custom_iocs_command
    requests_mock.get(
        f'{SERVER_URL}/iocs/combined/indicator/v1',
        json={}
    )
    mocker.patch.object(demisto, 'results')
    mocker.patch(RETURN_ERROR_TARGET)
    res = search_custom_iocs_command()
    assert 'Could not find any Indicators of Compromise.' in res['HumanReadable']


def test_search_custom_iocs_command_filter(requests_mock):
    """
    Test cs-falcon-search-custom-iocs when running with filter

    Given:
     - Domain IOC with test.com value
    When:
     - Searching for the domain IOC using cs-falcon-search-custom-iocs command
    Then:
     - Return a human readable result with appropriate message
     - Do populate the entry context with the right value
    """
    from CrowdStrikeFalcon import search_custom_iocs_command
    ioc_type = 'domain'
    ioc_value = 'test.com'
    ioc_response = {
        'resources': [{
            'id': '4f8c43311k1801ca4359fc07t319610482c2003mcde8934d5412b1781e841e9r',
            'type': ioc_type,
            'value': ioc_value,
            'action': 'prevent',
            'severity': 'high',
            'created_on': '2020-10-01T09:09:04Z',
            'modified_on': '2020-10-01T09:09:04Z',
        }]
    }
    requests_mock.get(
        f'{SERVER_URL}/iocs/combined/indicator/v1?filter=type%3A%5B%27{ioc_type}%27%5D%2Bvalue%3A%5B%27{ioc_value}%27'
        f'%5D&limit=50',
        # noqa: E501
        json=ioc_response,
        status_code=200
    )
    results = search_custom_iocs_command(
        types=ioc_type,
        values=ioc_value,
    )
    assert f'| 4f8c43311k1801ca4359fc07t319610482c2003mcde8934d5412b1781e841e9r | prevent | high | {ioc_type} |' \
           f' {ioc_value} |' in results[0]["HumanReadable"]  # noqa: E501
    assert results[0]["EntryContext"]["CrowdStrike.IOC(val.ID === obj.ID)"][0]["Value"] == ioc_value


def test_get_custom_ioc_command_exists(requests_mock):
    """
    Test cs-falcon-get-custom-ioc when an ioc is found

    Given:
     - There is a single md5 ioc in the system
    When:
     - Looking for iocs using cs-falcon-get-custom-ioc command
    Then:
     - Return a human readable result with appropriate message
     - Do populate the entry context with the right value
    """
    from CrowdStrikeFalcon import get_custom_ioc_command
    ioc_type = 'md5'
    ioc_value = 'testmd5'
    ioc_response = {
        'resources': [{
            'id': '4f8c43311k1801ca4359fc07t319610482c2003mcde8934d5412b1781e841e9r',
            'type': ioc_type,
            'value': ioc_value,
            'action': 'prevent',
            'severity': 'high',
            'description': 'Eicar file',
            'created_on': '2020-10-01T09:09:04Z',
            'modified_on': '2020-10-01T09:09:04Z',
        }]
    }

    requests_mock.get(
        f'{SERVER_URL}/iocs/combined/indicator/v1?filter=type%3A%5B%27{ioc_type}%27%5D%2Bvalue%3A%5B%27{ioc_value}%27'
        f'%5D&limit=50',
        # noqa: E501
        json=ioc_response,
        status_code=200,
    )
    results = get_custom_ioc_command(ioc_type=ioc_type, value=ioc_value)
    assert results["EntryContext"]["CrowdStrike.IOC(val.ID === obj.ID)"][0]["Value"] == ioc_value


def test_get_custom_ioc_command_does_not_exist(requests_mock):
    """
    Test cs-falcon-get-custom-ioc when no ioc is found

    Given:
     - There is no ioc in the system
    When:
     - Searching for iocs using cs-falcon-get-custom-ioc command
     - The server returns an error
    Then:
     - Raise the error back from the server
    """
    from CrowdStrikeFalcon import get_custom_ioc_command
    response = {'resources': [], 'errors': [{'code': 404, 'message': 'md5:testmd5 - Resource Not Found'}]}
    requests_mock.get(
        f'{SERVER_URL}/iocs/combined/indicator/v1',
        json=response,
        status_code=200
    )
    with pytest.raises(DemistoException) as excinfo:
        get_custom_ioc_command(ioc_type='md5', value='testmd5')
    assert [{'code': 404, 'message': 'md5:testmd5 - Resource Not Found'}] == excinfo.value.args[0]


def test_get_custom_ioc_command_by_id(requests_mock):
    """
    Given:
     - ID of IOC to retrieve
    When:
     - Looking for IOC using cs-falcon-get-custom-ioc command
    Then:
     - Do populate the entry context with the right ID
    """
    from CrowdStrikeFalcon import get_custom_ioc_command
    ioc_id = '4f8c43311k1801ca4359fc07t319610482c2003mcde8934d5412b1781e841e9r'
    ioc_response = {
        'resources': [{
            'id': ioc_id,
            'type': 'domain',
            'value': 'test.com',
            'action': 'prevent',
            'severity': 'high',
            'description': 'Eicar file',
            'created_on': '2020-10-01T09:09:04Z',
            'modified_on': '2020-10-01T09:09:04Z',
        }]
    }

    requests_mock.get(
        f'{SERVER_URL}/iocs/entities/indicators/v1?ids={ioc_id}',  # noqa: E501
        json=ioc_response,
        status_code=200,
    )
    results = get_custom_ioc_command(ioc_id=ioc_id)
    assert results["EntryContext"]["CrowdStrike.IOC(val.ID === obj.ID)"][0]["ID"] == ioc_id


def test_upload_custom_ioc_command_successful(requests_mock):
    """
    Test cs-falcon-upload-custom-ioc when an upload is successful

    Given:
     - The user tries to create an IOC
    When:
     - The server creates an IOC
    Then:
     - Return a human readable result with appropriate message
     - Do populate the entry context with the right value
    """
    from CrowdStrikeFalcon import upload_custom_ioc_command
    ioc_response = {
        'resources': [{
            'id': '4f8c43311k1801ca4359fc07t319610482c2003mcde8934d5412b1781e841e9r',
            'type': 'md5',
            'value': 'testmd5',
            'action': 'prevent',
            'severity': 'high',
            'description': 'Eicar file',
            'created_on': '2020-10-01T09:09:04Z',
            'modified_on': '2020-10-01T09:09:04Z',
        }]
    }
    requests_mock.post(
        f'{SERVER_URL}/iocs/entities/indicators/v1',
        json=ioc_response,
        status_code=200,
    )
    results = upload_custom_ioc_command(
        ioc_type='md5',
        value='testmd5',
        action='prevent',
        severity='high',
        platforms='mac,linux',
    )
    assert '| 2020-10-01T09:09:04Z | Eicar file |  | 4f8c43311k1801ca4359fc07t319610482c2003mcde8934d5412b1781e841e9r |' \
           in results[0]["HumanReadable"]
    assert results[0]["EntryContext"]["CrowdStrike.IOC(val.ID === obj.ID)"][0]["Value"] == 'testmd5'


def test_upload_custom_ioc_command_fail(requests_mock):
    """
    Test cs-falcon-upload-custom-ioc where it fails to create the ioc

    Given:
     - The user tries to create an IOC
    When:
     - The server fails to create an IOC
    Then:
     - Display error message to user
    """
    from CrowdStrikeFalcon import upload_custom_ioc_command
    response = {
        'resources': [{
            'row': 1,
            'value': None,
            'type': None,
            'message_type': 'error',
            'field_name': 'value',
            'message': 'required string is missing'
        }],
        'errors': [{'code': 400, 'message': 'one or more inputs are invalid'}]
    }
    requests_mock.post(
        f'{SERVER_URL}/iocs/entities/indicators/v1',
        json=response,
        status_code=200
    )
    with pytest.raises(DemistoException) as excinfo:
        upload_custom_ioc_command(
            ioc_type='md5',
            value='testmd5',
            action='prevent',
            severity='high',
            platforms='mac,linux',
        )
    assert response['errors'] == excinfo.value.args[0]


def test_upload_custom_ioc_command_duplicate(requests_mock, mocker):
    """
    Test cs-falcon-upload-custom-ioc where it fails to create the ioc due to duplicate

    Given:
     - IOC of type domain to upload
    When:
     - The API fails to create an IOC to duplication warning
    Then:
     - Display error message to user
    """
    from CrowdStrikeFalcon import upload_custom_ioc_command
    ioc_type = 'domain'
    ioc_value = 'test.com'
    response = {
        'errors': [{
            'code': 400,
            'message': 'One or more indicators have a warning or invalid input'
        }],
        'resources': [{
            'row': 1,
            'value':
                'test2.com',
            'type': 'domain',
            'message_type': 'warning',
            'message': f"Warning: Duplicate type: '{ioc_type}' and value: '{ioc_value}' combination."
        }]
    }
    requests_mock.post(
        f'{SERVER_URL}/iocs/entities/indicators/v1',
        json=response,
        status_code=400,
        reason='Bad Request',
    )
    with pytest.raises(DemistoException) as error_info:
        upload_custom_ioc_command(
            ioc_type=ioc_type,
            value=ioc_value,
            action='prevent',
            severity='high',
            platforms='mac,linux',
        )
    assert response['resources'][0]['message'] in str(error_info.value)


def test_upload_custom_ioc_command_filename(requests_mock):
    """
    Test that providing a filename to custom ioc works as expected

    Given:
        - A filename attached to a custom IOC

    When:
        - The user tries to upload a custom IOC with a filename

    Then:
        - Make sure that the filename is included in the request to CrowdStrike
    """
    from CrowdStrikeFalcon import upload_custom_ioc_command
    mock = requests_mock.post(
        f'{SERVER_URL}/iocs/entities/indicators/v1',
        status_code=200,
        json={"result": "ok"}
    )

    upload_custom_ioc_command(
        action='prevent',
        severity='high',
        platforms='mac,linux',
        ioc_type="sha256",
        value="testsha256",
        file_name="test.txt"
    )

    body = mock.last_request.json()
    assert body['indicators'][0]['metadata']['filename'] == "test.txt"


def test_upload_custom_ioc_command_filename_nosha5(requests_mock):
    """
    Test that providing a filename to non-hash custom ioc being ignored

    Given:
        - A filename attached to a custom non hash IOC

    When:
        - The user tries to upload a custom non hash IOC with a filename

    Then:
        - Make sure that the filename is ignored in the request to CrowdStrike
    """
    from CrowdStrikeFalcon import upload_custom_ioc_command
    mock = requests_mock.post(
        f'{SERVER_URL}/iocs/entities/indicators/v1',
        status_code=200,
        json={"result": "ok"}
    )
    upload_custom_ioc_command(
        action='prevent',
        severity='high',
        platforms='mac,linux',
        ioc_type="ip",
        value="someip",
        file_name="test.txt"
    )
    assert 'metadata' not in mock.last_request.json()['indicators'][0]


def test_update_custom_ioc_command(requests_mock):
    """
    Test cs-falcon-update-custom-ioc when an upload is successful

    Given:
     - The user tries to update an IOC
    When:
     - The server updates an IOC
    Then:
     - Ensure the request is sent as expected
     - Return a human readable result with appropriate message
     - Do populate the entry context with the right value
    """
    from CrowdStrikeFalcon import update_custom_ioc_command
    ioc_id = '4f8c43311k1801ca4359fc07t319610482c2003mcde8934d5412b1781e841e9r'
    ioc_response = {
        'resources': [{
            'id': ioc_id,
            'type': 'md5',
            'value': 'testmd5',
            'action': 'prevent',
            'severity': 'high',
            'description': 'Eicar file',
            'created_on': '2020-10-01T09:09:04Z',
            'modified_on': '2020-10-01T09:09:04Z',
        }]
    }
    updated_severity = 'medium'

    def match_req_body(request):
        if request.json() == {
            'indicators': [{'id': ioc_id, 'severity': updated_severity}]
        }:
            return True
        return None

    requests_mock.patch(
        f'{SERVER_URL}/iocs/entities/indicators/v1',
        json=ioc_response,
        status_code=200,
        additional_matcher=match_req_body,
    )

    results = update_custom_ioc_command(
        ioc_id=ioc_id,
        severity=updated_severity,
    )
    assert 'Custom IOC was updated successfully' in results["HumanReadable"]
    assert results["EntryContext"]["CrowdStrike.IOC(val.ID === obj.ID)"][0]["Value"] == 'testmd5'


def test_update_custom_ioc_command_filename(requests_mock):
    """
    Test that providing a filename to custom ioc works as expected

    Given:
        - A filename attached to a custom IOC

    When:
        - The user tries to update a custom IOC with a filename

    Then:
        - Make sure that the filename is included in the request to CrowdStrike
    """
    from CrowdStrikeFalcon import update_custom_ioc

    mock = requests_mock.patch(
        f'{SERVER_URL}/iocs/entities/indicators/v1',
        status_code=200,
        json={"result": "ok"}
    )

    update_custom_ioc(
        ioc_id="3",
        file_name="test.txt"
    )

    body = mock.last_request.json()
    assert body['indicators'][0]['metadata']['filename'] == "test.txt"


def test_delete_custom_ioc_command(requests_mock):
    """
    Test cs-falcon-delete-custom-ioc where it deletes IOC successfully

    Given:
     - The user tries to delete an IOC
    When:
     - Running the command to delete an IOC
    Then:
     - Ensure expected output is returned
    """
    from CrowdStrikeFalcon import delete_custom_ioc_command
    ioc_id = '4f8c43311k1801ca4359fc07t319610482c2003mcde8934d5412b1781e841e9r'
    response = {
        'resources': [ioc_id],
        'errors': []
    }
    requests_mock.delete(
        f'{SERVER_URL}/iocs/entities/indicators/v1?ids={ioc_id}',
        json=response,
        status_code=200
    )
    command_res = delete_custom_ioc_command(ioc_id)
    assert f'Custom IOC {ioc_id} was successfully deleted.' in command_res['HumanReadable']


def test_get_ioc_device_count_command_does_not_exist(requests_mock, mocker):
    """
    Test cs-falcon-device-count-ioc with an unsuccessful query (doesn't exist)

    Given
     - There is no device with a process that ran md5:testmd5
    When
     - The user is running cs-falcon-device-count-ioc with md5:testmd5
    Then
     - Raise an error
    """
    from CrowdStrikeFalcon import get_ioc_device_count_command
    expected_error = [{'code': 404, 'message': 'md5:testmd5 - Resource Not Found'}]
    response = {'resources': [], 'errors': expected_error}
    requests_mock.get(
        f'{SERVER_URL}/indicators/aggregates/devices-count/v1',
        json=response,
        status_code=404,
        reason='Not found'
    )
    mocker.patch(RETURN_ERROR_TARGET)
    res = get_ioc_device_count_command(ioc_type='md5', value='testmd5')
    assert res == 'No results found for md5 - testmd5'


def test_get_ioc_device_count_command_exists(requests_mock):
    """
    Test cs-falcon-device-count-ioc with a successful query

    Given
     - There is a device with a process that ran md5:testmd5
    When
     - The user is running cs-falcon-device-count-ioc with md5:testmd5
    Then
     - Return a human readable result with appropriate message
     - Do populate the entry context with the right value
    """
    from CrowdStrikeFalcon import get_ioc_device_count_command
    response = {'resources': [{'id': 'md5:testmd5', 'type': 'md5', 'value': 'testmd5', 'device_count': 1}]}
    requests_mock.get(
        f'{SERVER_URL}/indicators/aggregates/devices-count/v1',
        json=response,
        status_code=200,
    )
    result = get_ioc_device_count_command(ioc_type='md5', value='testmd5')
    assert result['HumanReadable'] == 'Indicator of Compromise **md5:testmd5** device count: **1**'
    assert result['EntryContext']['CrowdStrike.IOC(val.ID === obj.ID)'][0]['ID'] == 'md5:testmd5'


def test_get_process_details_command_not_exists(requests_mock, mocker):
    """
    Test cs-falcon-process-details with an unsuccessful query (doesn't exist)

    Given
     - There is no device with a process `pid:fake:process`
    When
     - The user is running cs-falcon-process-details with pid:fake:process
    Then
     - Raise an error
    """
    from CrowdStrikeFalcon import get_process_details_command
    expected_error = [{'code': 404, 'message': 'pid:fake:process'}]
    response = {'resources': [], 'errors': expected_error}
    requests_mock.get(
        f'{SERVER_URL}/processes/entities/processes/v1',
        json=response,
        status_code=200,
    )
    mocker.patch(RETURN_ERROR_TARGET)
    with pytest.raises(DemistoException) as excinfo:
        get_process_details_command(ids='pid:fake:process')
    assert expected_error == excinfo.value.args[0]


def test_get_process_details_command_exists(requests_mock):
    """
    Test cs-falcon-process-details with a successful query

    Given
     - There is a device with a process `pid:fake:process`
    When
     - The user is running cs-falcon-process-details with pid:fake:process
    Then
     - Return a human readable result with appropriate message
     - Do populate the entry context with the right value
     """
    from CrowdStrikeFalcon import get_process_details_command
    resources = {
        'device_id': 'process',
        'command_line': 'command_line',
        'start_timestamp': '2020-10-01T09:05:51Z',
        'start_timestamp_raw': '132460167512852140',
        'stop_timestamp': '2020-10-02T06:43:45Z',
        'stop_timestamp_raw': '132460946259334768'
    }
    response = {'resources': [resources]}
    requests_mock.get(
        f'{SERVER_URL}/processes/entities/processes/v1',
        json=response,
        status_code=200,
    )
    result = get_process_details_command(ids='pid:fake:process')
    assert '| command_line | process | 2020-10-01T09:05:51Z | 132460167512852140 |' in result['HumanReadable']
    assert resources == result['EntryContext']['CrowdStrike.Process(val.process_id === obj.process_id)'][0]


def test_get_proccesses_ran_on_command_exists(requests_mock):
    """
    Test cs-falcon-processes-ran-on with a successful query

    Given
     - There is a device with a process `pid:fake:process`
    When
     - The user is running cs-falcon-processes-ran-on with pid:fake:process
    Then
     - Return a human readable result with appropriate message
     - Do populate the entry context with the right value
     """
    from CrowdStrikeFalcon import get_proccesses_ran_on_command
    response = {'resources': ['pid:fake:process']}
    requests_mock.get(
        f'{SERVER_URL}/indicators/queries/processes/v1',
        json=response,
        status_code=200,
    )
    result = get_proccesses_ran_on_command(ioc_type='test', value='mock', device_id='123')
    assert '### Processes with custom IOC test:mock on device 123.' in result['HumanReadable']
    assert '| pid:fake:process |' in result['HumanReadable']

    expected_proc_result = {'DeviceID': '123', 'ID': ['pid:fake:process']}
    actual_proc_result = result['EntryContext']['CrowdStrike.IOC(val.ID === obj.ID)']['Process']
    assert expected_proc_result == actual_proc_result


def test_get_proccesses_ran_on_command_not_exists(requests_mock):
    """
    Test cs-falcon-processes-ran-on with an unsuccessful query

    Given
     - There is no device with a process `pid:fake:process`
    When
     - The user is running cs-falcon-processes-ran-on with pid:fake:process
    Then
     - Raise an error
     """
    from CrowdStrikeFalcon import get_proccesses_ran_on_command
    expected_error = [{'code': 404, 'message': 'pid:fake:process - Resource Not Found'}]
    response = {'resources': [], 'errors': expected_error}
    requests_mock.get(
        f'{SERVER_URL}/indicators/queries/processes/v1',
        json=response,
        status_code=200,
    )
    with pytest.raises(DemistoException) as excinfo:
        get_proccesses_ran_on_command(ioc_type='test', value='mock', device_id='123')
    assert expected_error == excinfo.value.args[0]


def test_search_device_command(requests_mock):
    """
    Test search_device_command with a successful id
    Given
     - There is a device that is found
    When
     - The user is running cs-falcon-search-device with an id
    Then
     - Return a CrowdStrike context output
     - Return an Endpoint context output
     """
    from CrowdStrikeFalcon import search_device_command
    response = {'resources': {'meta': {'query_time': 0.010188508, 'pagination': {'offset': 1, 'limit': 100, 'total': 1},
                                       'powered_by': 'device-api', 'trace_id': 'c876614b-da71-4942-88db-37b939a78eb3'},
                              'resources': ['15dbb9d8f06b45fe9f61eb46e829d986'], 'errors': []}}
    device_context = {'ID': 'identifier_number', 'ExternalIP': '1.1.1.1', 'MacAddress': '42-01-0a-80-00-07',
                      'Hostname': 'FALCON-CROWDSTR', 'FirstSeen': '2020-02-10T12:40:18Z',
                      'LastSeen': '2021-04-05T13:48:12Z', 'LocalIP': '1.1.1.1', 'OS': 'Windows Server 2019',
                      'Status': 'normal'}
    endpoint_context = {'Hostname': 'FALCON-CROWDSTR', 'ID': 'identifier_number', 'IPAddress': '1.1.1.1',
                        'MACAddress': '42-01-0a-80-00-07', 'OS': 'Windows', 'OSVersion': 'Windows Server 2019',
                        'Status': 'Offline', 'Vendor': 'CrowdStrike Falcon'}
    status_res = {
        "meta": {
            "query_time": 0.002455124,
            "powered_by": "device-api",
            "trace_id": "c876614b-da71-4942-88db-37b939a78eb3"
        },
        "resources": [
            {
                "id": "15dbb9d8f06b45fe9f61eb46e829d986",
                "cid": "20879a8064904ecfbb62c118a6a19411",
                "last_seen": "2022-09-03T10:48:12Z",
                "state": "offline"
            }
        ],
        "errors": []
    }

    requests_mock.get(
        f'{SERVER_URL}/devices/queries/devices/v1',
        json=response,
        status_code=200,
    )
    requests_mock.get(
        f'{SERVER_URL}/devices/entities/devices/v2?ids=meta&ids=resources&ids=errors',
        json=test_data2,
        status_code=200,
    )

    requests_mock.get(
        f'{SERVER_URL}/devices/entities/online-state/v1',
        json=status_res,
        status_code=200,
    )

    outputs = search_device_command()
    result = outputs[0].to_context()

    context = result.get('EntryContext')
    for key, _value in context.items():
        if 'Device' in key:
            assert context[key] == device_context
        if 'Endpoint' in key:
            assert context[key] == [endpoint_context]


def test_get_endpoint_command(requests_mock, mocker):
    """
    Test get_endpint_command with a successful id
    Given
     - There is a device that is found
    When
     - The user is running cs-falcon-search-device with an id
    Then
     - Return an Endpoint context output
    """
    from CrowdStrikeFalcon import get_endpoint_command
    response = {'resources': {'meta': {'query_time': 0.010188508, 'pagination': {'offset': 1, 'limit': 100, 'total': 1},
                                       'powered_by': 'device-api', 'trace_id': 'c876614b-da71-4942-88db-37b939a78eb3'},
                              'resources': ['15dbb9d8f06b45fe9f61eb46e829d986'], 'errors': []}}
    endpoint_context = {'Hostname': 'FALCON-CROWDSTR', 'ID': 'identifier_number', 'IPAddress': '1.1.1.1',
                        'MACAddress': '42-01-0a-80-00-07', 'OS': 'Windows', 'OSVersion': 'Windows Server 2019',
                        'Status': 'Online', 'Vendor': 'CrowdStrike Falcon'}

    status_res = {
        "meta": {
            "query_time": 0.002455124,
            "powered_by": "device-api",
            "trace_id": "c876614b-da71-4942-88db-37b939a78eb3"
        },
        "resources": [
            {
                "id": "15dbb9d8f06b45fe9f61eb46e829d986",
                "cid": "20879a8064904ecfbb62c118a6a19411",
                "last_seen": "2022-09-03T10:48:12Z",
                "state": "online"
            }
        ],
        "errors": []
    }

    requests_mock.get(
        f'{SERVER_URL}/devices/entities/online-state/v1',
        json=status_res,
        status_code=200,
    )

    query_mocker = requests_mock.get(
        f'{SERVER_URL}/devices/queries/devices/v1',
        json=response,
        status_code=200,
    )
    requests_mock.get(
        f'{SERVER_URL}/devices/entities/devices/v2?ids=meta&ids=resources&ids=errors',
        json=test_data2,
        status_code=200,
    )

<<<<<<< HEAD
    mocker.patch.object(demisto, 'args', return_value={'id': 'dentifier_numbe', 'hostname': 'falcon-crowdstr'})
=======
    mocker.patch.object(demisto, 'args', return_value={'id': 'identifier_numbe', 'hostname': 'falcon-crowdstr'})
>>>>>>> 90cf3b88

    outputs = get_endpoint_command()
    result = outputs[0].to_context()
    context = result.get('EntryContext')

<<<<<<< HEAD
    assert unquote(query_mocker.last_request.query) == "filter=device_id:'dentifier_numbe',hostname:'falcon-crowdstr'"
=======
    api_query = "filter=device_id:'identifier_numbe',hostname:'falcon-crowdstr'&limit=50&offset=0&sort="
    assert unquote(query_mocker.last_request.query) == api_query
>>>>>>> 90cf3b88
    assert context['Endpoint(val.ID && val.ID == obj.ID && val.Vendor == obj.Vendor)'] == [endpoint_context]


def test_create_hostgroup_invalid(requests_mock, mocker):
    """
    Test Create hostgroup with valid args with unsuccessful args
    Given
     - Invalid arguments for hostgroup
    When
     - Calling create hostgroup command
    Then
     - Throw an error
     """
    from CrowdStrikeFalcon import create_host_group_command
    response_data = load_json('test_data/test_create_hostgroup_invalid_data.json')
    requests_mock.post(
        f'{SERVER_URL}/devices/entities/host-groups/v1',
        json=response_data,
        status_code=400,
        reason='Bad Request'
    )
    with pytest.raises(DemistoException):
        create_host_group_command(name="dem test",
                                  description="dem des",
                                  group_type='static',
                                  assignment_rule="device_id:[''],hostname:['falcon-crowdstrike-sensor-centos7']")


def test_update_hostgroup_invalid(requests_mock):
    """
    Test Create hostgroup with valid args with unsuccessful args
    Given
     - Invalid arguments for hostgroup
    When
     - Calling create hostgroup command
    Then
     - Throw an error
     """
    from CrowdStrikeFalcon import update_host_group_command
    response_data = load_json('test_data/test_create_hostgroup_invalid_data.json')
    requests_mock.patch(
        f'{SERVER_URL}/devices/entities/host-groups/v1',
        json=response_data,
        status_code=400,
        reason='Bad Request'
    )
    with pytest.raises(DemistoException):
        update_host_group_command(
            host_group_id='b1a0cd73ecab411581cbe467fc3319f5',
            name="dem test",
            description="dem des",
            assignment_rule="device_id:[''],hostname:['falcon-crowdstrike-sensor-centos7']")


def test_resolve_incidents(mocker):
    """
    Given
     -
    When
     - Calling resolve incident command
    Then

     """
    import CrowdStrikeFalcon
    http_request_mock = mocker.patch.object(CrowdStrikeFalcon, 'http_request')
    CrowdStrikeFalcon.resolve_incident_command(ids=['test_id'], user_uuid='test',
                                               status='New', add_tag='test', remove_tag='test', add_comment='test')
    assert http_request_mock.call_count == 1
    assert http_request_mock.call_args.kwargs == {
        "method": "POST",
        "url_suffix": "/incidents/entities/incident-actions/v1",
        "json": {
            "action_parameters": [
                {
                    "name": "update_status",
                    "value": "20"
                },
                {
                    "name": "update_assigned_to_v2",
                    "value": "test"
                },
                {
                    "name": "add_tag",
                    "value": "test"
                },
                {
                    "name": "delete_tag",
                    "value": "test"
                },
                {
                    "name": "add_comment",
                    "value": "test"
                }
            ],
            "ids": [
                "test_id"
            ]
        }
    }


@pytest.mark.parametrize('status, expected_status_api', [('New', "20"),
                                                         ('Reopened', "25"),
                                                         ('In Progress', "30"),
                                                         ('Closed', "40")])
def test_resolve_incidents_statuses(requests_mock, status, expected_status_api):
    """
    Test Create resolve incidents with valid status code
    Given
     - Valid status, as expected by product description
    When
     - Calling resolve incident command
    Then
     - Map the status to the status number that the api expects
     """
    from CrowdStrikeFalcon import resolve_incident_command
    m = requests_mock.post(
        f'{SERVER_URL}/incidents/entities/incident-actions/v1',
        json={})
    resolve_incident_command(['test'], status)
    assert m.last_request.json()['action_parameters'][0]['value'] == expected_status_api


def test_update_incident_comment(requests_mock):
    """
    Test Update incident comment
    Given
     - Comment
    When
     - Calling update incident comment command
    Then
     - Update incident comment
     """
    from CrowdStrikeFalcon import update_incident_comment_command
    m = requests_mock.post(
        f'{SERVER_URL}/incidents/entities/incident-actions/v1',
        json={})
    update_incident_comment_command(['test'], 'comment')
    assert m.last_request.json()['action_parameters'][0]['value'] == 'comment'


def test_update_incident_comment(requests_mock):
    """
    Test Update incident comment
    Given
     - Comment
    When
     - Calling update incident comment command
    Then
     - Update incident comment
     """
    from CrowdStrikeFalcon import update_incident_comment_command
    m = requests_mock.post(
        f'{SERVER_URL}/incidents/entities/incident-actions/v1',
        json={})
    update_incident_comment_command(['test'], 'comment')
    assert m.last_request.json()['action_parameters'][0]['value'] == 'comment'


def test_list_host_group_members(requests_mock):
    """
    Test list host group members with not arguments given
    Given
     - No arguments given, as is
    When
     - Calling list_host_group_members_command
    Then
     - Return all the hosts
     """
    from CrowdStrikeFalcon import list_host_group_members_command
    test_list_hostgroup_members_data = load_json('test_data/test_list_hostgroup_members_data.json')
    requests_mock.get(
        f'{SERVER_URL}/devices/combined/host-group-members/v1',
        json=test_list_hostgroup_members_data,
        status_code=200
    )
    command_results = list_host_group_members_command()
    expected_results = load_json('test_data/expected_list_hostgroup_members_results.json')
    for expected_result, ectual_results in zip(expected_results, command_results.outputs):
        assert expected_result == ectual_results


def test_upload_batch_custom_ioc_command(requests_mock):
    """
    Test cs-falcon-batch-upload-custom-ioc when an upload of iocs batch is successful

    Given:
     - The user tries to create multiple IOCs
    When:
     - The server creates IOCs
    Then:
     - Return a human readable result with appropriate message
     - Do populate the entry context with the right values
    """
    from CrowdStrikeFalcon import upload_batch_custom_ioc_command
    ioc_response = {
        'meta': {'query_time': 0.132378491, 'pagination': {'limit': 0, 'total': 2}, 'powered_by': 'ioc-manager',
                 'trace_id': '121f377b-016a-4e34-bca7-992cec821ab3'}, 'errors': None, 'resources': [
            {'id': '1196afeae04528228e782d4efc0c1d8257554dcd99552e1151ca3a3d2eed03f1', 'type': 'ipv4',
             'value': '8.9.6.8', 'source': 'Cortex XSOAR', 'action': 'no_action', 'mobile_action': 'no_action',
             'severity': 'informational', 'platforms': ['linux'], 'expiration': '2022-02-16T11:41:01Z',
             'expired': False, 'deleted': False, 'applied_globally': True, 'from_parent': False,
             'created_on': '2022-02-15T11:42:17.397548307Z', 'created_by': '2bf188d347e44e08946f2e61ef590c24',
             'modified_on': '2022-02-15T11:42:17.397548307Z', 'modified_by': '2bf188d347e44e08946f2e61ef590c24'},
            {'id': '1156f19c5a384117e7e6023f467ed3b58412ddd5d0591872f3a111335fae79a5', 'type': 'ipv4',
             'value': '4.5.8.6', 'source': 'Cortex XSOAR', 'action': 'no_action', 'mobile_action': 'no_action',
             'severity': 'informational', 'platforms': ['linux'], 'expiration': '2022-02-16T11:40:47Z',
             'expired': False, 'deleted': False, 'applied_globally': True, 'from_parent': False,
             'created_on': '2022-02-15T11:42:17.397548307Z', 'created_by': '2bf188d347e44e08946f2e61ef590c24',
             'modified_on': '2022-02-15T11:42:17.397548307Z', 'modified_by': '2bf188d347e44e08946f2e61ef590c24'}]}

    requests_mock.post(
        f'{SERVER_URL}/iocs/entities/indicators/v1',
        json=ioc_response,
        status_code=200,
    )
    results = upload_batch_custom_ioc_command(json.dumps(IOCS_JSON_LIST))
    assert '2022-02-16T11:41:01Z | 1196afeae04528228e782d4efc0c1d8257554dcd99552e1151ca3a3d2eed03f1 | ' \
           '2bf188d347e44e08946f2e61ef590c24 | 2022-02-15T11:42:17.397548307Z | linux | informational | Cortex XSOAR ' \
           '| ipv4 | 8.9.6.8 |' in results[0]["HumanReadable"]

    assert '2022-02-16T11:40:47Z | 1156f19c5a384117e7e6023f467ed3b58412ddd5d0591872f3a111335fae79a5 | ' \
           '2bf188d347e44e08946f2e61ef590c24 | 2022-02-15T11:42:17.397548307Z | linux | informational | Cortex XSOAR ' \
           '| ipv4 | 4.5.8.6 |' in results[1]["HumanReadable"]

    assert results[0]["EntryContext"]["CrowdStrike.IOC(val.ID === obj.ID)"][0]["Value"] == '8.9.6.8'
    assert results[1]["EntryContext"]["CrowdStrike.IOC(val.ID === obj.ID)"][0]["Value"] == '4.5.8.6'


@pytest.mark.parametrize('endpoint_status, status, is_isolated',
                         [('Normal', 'Online', ''),
                          ('normal', 'Online', ''),
                          ('containment_pending', '', 'Pending isolation'),
                          ('contained', '', 'Yes'),
                          ('lift_containment_pending', '', 'Pending unisolation'),
                          ])
def test_get_isolation_status(endpoint_status, status, is_isolated):
    """
    Test valid call for generate status field
    Given
     - valid status
    When
     - Calling generate_status_field function
    Then
     - Return status and is_isolated
     """
    from CrowdStrikeFalcon import get_isolation_status

    assert is_isolated == get_isolation_status(endpoint_status)


def test_get_isolation_status_invalid():
    """
    Test invalid call for generate status field
    Given
     - invalid status
    When
     - Calling generate_status_field function
    Then
     - Raise an exception
     """
    from CrowdStrikeFalcon import get_isolation_status
    with pytest.raises(DemistoException):
        get_isolation_status('unknown status')


def test_list_incident_summaries_command_no_given_ids(requests_mock, mocker):
    """
    Test list_incident_summaries_command without ids arg
    Given
     - No arguments given, as is
    When
     - The user is running list_incident_summaries_command with no ids
    Then
     - Function is executed properly and get_incidents_ids func was called once
     """
    from CrowdStrikeFalcon import list_incident_summaries_command

    query_response = {"errors": [], "meta": {"pagination": {"limit": 0, "offset": 0, "total": 0},
                                             "powered_by": "string", "query_time": 0, "trace_id": "string",
                                             "writes": {"resources_affected": 0}}, "resources": ['id1']}

    entity_response = {"errors": [],
                       "meta": {"pagination": {"limit": 0, "offset": 0, "total": 0}, "powered_by": "string"},
                       "resources": [{"assigned_to": "Test no ids", "assigned_to_name": "string", "cid": "string",
                                      "created": "2022-02-21T16:36:57.759Z", "description": "string",
                                      "end": "2022-02-21T16:36:57.759Z",
                                      "events_histogram": [{"count": 0}], "fine_score": 0, "host_ids": ["string"],
                                      "hosts": [{"agent_load_flags": "string", "tags": ["string"]}],
                                      "incident_id": "string", "incident_type": 0,
                                      "lm_host_ids": ["string"], "start": "2022-02-21T16:36:57.759Z", "state": "string",
                                      "status": 0,
                                      "tactics": ["string"], "tags": ["string"], "techniques": ["string"],
                                      "users": ["string"], "visibility": 0}]}

    requests_mock.get(
        f'{SERVER_URL}/incidents/queries/incidents/v1',
        json=query_response,
        status_code=200,
    )
    get_incidents_ids_func = requests_mock.post(
        f'{SERVER_URL}/incidents/entities/incidents/GET/v1',
        json=entity_response,
        status_code=200,
    )
    mocker.patch.object(demisto, 'args', return_value={})

    outputs = list_incident_summaries_command().outputs

    assert outputs[0]['assigned_to'] == 'Test no ids'
    assert get_incidents_ids_func.call_count == 1


def test_list_incident_summaries_command_with_given_ids(requests_mock, mocker):
    """
    Test list_incident_summaries_command with ids arg
    Given
     - ids
    When
     - The user is running list_incident_summaries_command with ids
    Then
     - Function is executed properly and get_incidents_ids func was not called
     """
    from CrowdStrikeFalcon import list_incident_summaries_command

    query_response = {"errors": [], "meta": {"pagination": {"limit": 0, "offset": 0, "total": 0},
                                             "powered_by": "string", "query_time": 0, "trace_id": "string",
                                             "writes": {"resources_affected": 0}}, "resources": ['id1']}

    entity_response = {"errors": [],
                       "meta": {"pagination": {"limit": 0, "offset": 0, "total": 0}, "powered_by": "string"},
                       "resources": [{"assigned_to": "Test with ids", "assigned_to_name": "string", "cid": "string",
                                      "created": "2022-02-21T16:36:57.759Z", "description": "string",
                                      "end": "2022-02-21T16:36:57.759Z",
                                      "events_histogram": [{"count": 0}], "fine_score": 0, "host_ids": ["string"],
                                      "hosts": [{"agent_load_flags": "string", "tags": ["string"]}],
                                      "incident_id": "string", "incident_type": 0,
                                      "lm_host_ids": ["string"], "start": "2022-02-21T16:36:57.759Z", "state": "string",
                                      "status": 0,
                                      "tactics": ["string"], "tags": ["string"], "techniques": ["string"],
                                      "users": ["string"], "visibility": 0}]}

    get_incidents_ids_func = requests_mock.get(
        f'{SERVER_URL}/incidents/queries/incidents/v1',
        json=query_response,
        status_code=200,
    )
    requests_mock.post(
        f'{SERVER_URL}/incidents/entities/incidents/GET/v1',
        json=entity_response,
        status_code=200,
    )
    mocker.patch.object(demisto, 'args', return_value={'ids': 'id1,id2'})

    outputs = list_incident_summaries_command().outputs

    assert outputs[0]['assigned_to'] == 'Test with ids'
    assert get_incidents_ids_func.call_count == 0


def test_parse_rtr_command_response_host_exists_stderr_output():
    from CrowdStrikeFalcon import parse_rtr_command_response
    response_data = load_json('test_data/rtr_outputs_with_stderr.json')
    parsed_result = parse_rtr_command_response(response_data, ["1"])
    assert len(parsed_result) == 1
    assert parsed_result[0].get('HostID') == "1"
    assert parsed_result[0].get('Error') == "Cannot find a process with the process identifier 5260."


def test_parse_rtr_command_response_host_exists_error_output():
    from CrowdStrikeFalcon import parse_rtr_command_response
    response_data = load_json('test_data/rtr_outputs_with_error.json')
    parsed_result = parse_rtr_command_response(response_data, ["1"])
    assert len(parsed_result) == 1
    assert parsed_result[0].get('HostID') == "1"
    assert parsed_result[0].get('Error') == "Some error"


def test_parse_rtr_command_response_host_not_exist():
    from CrowdStrikeFalcon import parse_rtr_command_response
    response_data = load_json('test_data/rtr_outputs_host_not_exist.json')
    parsed_result = parse_rtr_command_response(response_data, ["1", "2"])
    assert len(parsed_result) == 2
    for res in parsed_result:
        if res.get('HostID') == "1":
            assert res.get('Error') == "Success"
        elif res.get('HostID') == "2":
            assert res.get('Error') == "The host ID was not found."


def test_parse_rtr_stdout_response(mocker):
    from CrowdStrikeFalcon import parse_rtr_stdout_response
    response_data = load_json('test_data/rtr_list_processes_response.json')
    mocker.patch('CrowdStrikeFalcon.fileResult',
                 return_value={'Contents': '', 'ContentsFormat': 'text', 'Type': 3, 'File': 'netstat-1', 'FileID': 'c'})
    parsed_result = parse_rtr_stdout_response(["1"], response_data, "netstat")
    assert parsed_result[0][0].get('Stdout') == "example stdout"
    assert parsed_result[0][0].get('FileName') == "netstat-1"
    assert parsed_result[1][0].get('File') == "netstat-1"


@pytest.mark.parametrize('failed_devices, all_requested_devices, expected_result', [
    ({}, ["id1", "id2"], ""),
    ({'id1': "some error"}, ["id1", "id2"], "Note: you don't see the following IDs in the results as the request was"
                                            " failed for them. \nID id1 failed as it was not found. \n"),
])
def test_add_error_message(failed_devices, all_requested_devices, expected_result):
    from CrowdStrikeFalcon import add_error_message
    assert add_error_message(failed_devices, all_requested_devices) == expected_result


@pytest.mark.parametrize('failed_devices, all_requested_devices', [
    ({'id1': "some error", 'id2': "some error"}, ["id1", "id2"]),
    ({'id1': "some error1", 'id2': "some error2"}, ["id1", "id2"]),
])
def test_add_error_message_raise_error(failed_devices, all_requested_devices):
    from CrowdStrikeFalcon import add_error_message
    with raises(DemistoException,
                match=f'CrowdStrike Falcon The command was failed with the errors: {failed_devices}'):
        add_error_message(failed_devices, all_requested_devices)


def test_rtr_kill_process_command(mocker):
    from CrowdStrikeFalcon import rtr_kill_process_command
    mocker.patch('CrowdStrikeFalcon.init_rtr_batch_session', return_value="1")
    response_data = load_json('test_data/rtr_general_response.json')
    args = {'host_id': "1", 'process_ids': "2,3"}
    mocker.patch('CrowdStrikeFalcon.execute_run_batch_write_cmd_with_timer', return_value=response_data)
    parsed_result = rtr_kill_process_command(args).outputs
    for res in parsed_result:
        assert res.get('Error') == "Success"


@pytest.mark.parametrize('operating_system, expected_result', [
    ("Windows", "rm 'test.txt' --force"),
    ("Linux", "rm 'test.txt' -r -d"),
    ("Mac", "rm 'test.txt' -r -d"),
    ("bla", ""),
])
def test_match_remove_command_for_os(operating_system, expected_result):
    from CrowdStrikeFalcon import match_remove_command_for_os
    assert match_remove_command_for_os(operating_system, "test.txt") == expected_result


def test_rtr_remove_file_command(mocker):
    from CrowdStrikeFalcon import rtr_remove_file_command
    mocker.patch('CrowdStrikeFalcon.init_rtr_batch_session', return_value="1")
    response_data = load_json('test_data/rtr_general_response.json')
    args = {'host_ids': "1", 'file_path': "c:\\test", 'os': "Windows"}
    mocker.patch('CrowdStrikeFalcon.execute_run_batch_write_cmd_with_timer', return_value=response_data)
    parsed_result = rtr_remove_file_command(args).outputs
    for res in parsed_result:
        assert res.get('Error') == "Success"


def test_rtr_read_registry_keys_command(mocker):
    from CrowdStrikeFalcon import rtr_read_registry_keys_command
    mocker.patch('CrowdStrikeFalcon.init_rtr_batch_session', return_value="1")
    response_data = load_json('test_data/rtr_general_response.json')
    args = {'host_ids': "1", 'registry_keys': "key", 'os': "Windows"}
    mocker.patch('CrowdStrikeFalcon.execute_run_batch_write_cmd_with_timer', return_value=response_data)
    mocker.patch('CrowdStrikeFalcon.fileResult',
                 return_value={'Contents': '', 'ContentsFormat': 'text', 'Type': 3, 'File': 'netstat-1', 'FileID': 'c'})
    parsed_result = rtr_read_registry_keys_command(args)
    assert len(parsed_result) == 2
    assert "reg-1key" in parsed_result[0].readable_output


detections = {'resources': [
    {'behavior_id': 'example_behavior_1',
     'detection_ids': ['example_detection'],
     'incident_id': 'example_incident_id',
     'some_field': 'some_example',
     },
    {'behavior_id': 'example_behavior_2',
     'detection_ids': ['example_detection2'],
     'incident_id': 'example_incident_id',
     'some_field': 'some_example2',
     }
]}

DETECTION_FOR_INCIDENT_CASES = [
    (
        detections,
        ['a', 'b'],
        [
            {'incident_id': 'example_incident_id', 'behavior_id': 'example_behavior_1',
             'detection_ids': ['example_detection']},
            {'incident_id': 'example_incident_id', 'behavior_id': 'example_behavior_2',
             'detection_ids': ['example_detection2']}],
        [
            {'behavior_id': 'example_behavior_1',
             'detection_ids': ['example_detection'],
             'incident_id': 'example_incident_id',
             'some_field': 'some_example'},
            {'behavior_id': 'example_behavior_2',
             'detection_ids': ['example_detection2'],
             'incident_id': 'example_incident_id',
             'some_field': 'some_example2'}
        ],
        'CrowdStrike.IncidentDetection',
        '### Detection For Incident\n|behavior_id|detection_ids|incident_id|\n|---|---|---|'
        '\n| example_behavior_1 | example_detection | example_incident_id |\n'
        '| example_behavior_2 | example_detection2 | example_incident_id |\n'),
    ({'resources': []}, [], None, None, None, 'Could not find behaviors for incident zz')
]


@pytest.mark.parametrize(
    'detections, resources, expected_outputs, expected_raw, expected_prefix, expected_md',
    DETECTION_FOR_INCIDENT_CASES)
def test_get_detection_for_incident_command(mocker, detections, resources, expected_outputs, expected_raw,
                                            expected_prefix,
                                            expected_md):
    """
    Given: An incident ID
    When: When running cs-falcon-get-detections-for-incident command
    Then: validates the created command result contains the correct data (whether found or not).
    """

    from CrowdStrikeFalcon import get_detection_for_incident_command

    mocker.patch('CrowdStrikeFalcon.get_behaviors_by_incident',
                 return_value={'resources': resources, 'meta': {'pagination': {'total': len(resources)}}})

    mocker.patch('CrowdStrikeFalcon.get_detections_by_behaviors',
                 return_value=detections)

    res = get_detection_for_incident_command(incident_id='zz')

    assert res.outputs == expected_outputs
    assert res.raw_response == expected_raw
    assert res.readable_output == expected_md
    assert res.outputs_prefix == expected_prefix


@pytest.mark.parametrize('remote_id, close_incident, incident_status, detection_status, mirrored_object, entries',
                         input_data.get_remote_data_command_args)
def test_get_remote_data_command(mocker, remote_id, close_incident, incident_status, detection_status, mirrored_object,
                                 entries):
    """
    Given
        - arguments - id and lastUpdate time set to a lower than incident modification time
        - a raw update (get_incidents_entities and get_detections_entities results)
        - the state of the incident/detection in CrowdStrike Falcon
    When
        - running get_remote_data_command with changes to make
    Then
        - the mirrored_object in the GetRemoteDataResponse contains the modified incident fields
        - the entries in the GetRemoteDataResponse contain expected entries (an incident closure/reopen entry when needed)
    """
    from CrowdStrikeFalcon import get_remote_data_command
    incident_entity = input_data.response_incident.copy()
    incident_entity['status'] = incident_status
    mocker.patch('CrowdStrikeFalcon.get_incidents_entities', return_value={'resources': [incident_entity]})
    detection_entity = input_data.response_detection.copy()
    detection_entity['status'] = detection_status
    mocker.patch('CrowdStrikeFalcon.get_detections_entities', return_value={'resources': [detection_entity]})
    mocker.patch.object(demisto, 'params', return_value={'close_incident': close_incident})

    result = get_remote_data_command({'id': remote_id, 'lastUpdate': '2022-03-08T08:17:09Z'})
    assert result.mirrored_object == mirrored_object
    assert result.entries == entries


def test_find_incident_type():
    """
    Given
        - an incident or detection ID on the remote system
    When
        - running get_remote_data_command or update_remote_system_command when we want to know the relevant incident type
    Then
        - returns the right incident type
    """
    from CrowdStrikeFalcon import find_incident_type, IncidentType
    assert find_incident_type(input_data.remote_incident_id) == IncidentType.INCIDENT
    assert find_incident_type(input_data.remote_detection_id) == IncidentType.DETECTION
    assert find_incident_type('') is None


def test_get_remote_incident_data(mocker):
    """
    Given
        - an incident ID on the remote system
    When
        - running get_remote_data_command with changes to make on an incident
    Then
        - returns the relevant incident entity from the remote system with the relevant incoming mirroring fields
    """
    from CrowdStrikeFalcon import get_remote_incident_data
    incident_entity = input_data.response_incident.copy()
    mocker.patch('CrowdStrikeFalcon.get_incidents_entities', return_value={'resources': [incident_entity.copy()]})
    mirrored_data, updated_object = get_remote_incident_data(input_data.remote_incident_id)
    incident_entity['status'] = 'New'
    assert mirrored_data == incident_entity
    assert updated_object == {'state': 'closed', 'status': 'New', 'tags': ['Objective/Keep Access'],
<<<<<<< HEAD
                              'hosts.hostname': 'SFO-M-Y81WHJ', 'incident_type': 'incident', 'fine_score': 38}
=======
                              'hosts.hostname': 'SFO-M-Y81WHJ', 'incident_type': 'incident', 'fine_score': 38,
                              'incident_id': 'inc:afb5d1512a00480f53e9ad91dc3e4b55:1cf23a95678a421db810e11b5db693bd'}
>>>>>>> 90cf3b88


def test_get_remote_detection_data(mocker):
    """
    Given
        - a detection ID on the remote system
    When
        - running get_remote_data_command with changes to make on a detection
    Then
        - returns the relevant detection entity from the remote system with the relevant incoming mirroring fields
    """
    from CrowdStrikeFalcon import get_remote_detection_data
    detection_entity = input_data.response_detection.copy()
    mocker.patch('CrowdStrikeFalcon.get_detections_entities', return_value={'resources': [detection_entity.copy()]})
    mirrored_data, updated_object = get_remote_detection_data(input_data.remote_detection_id)
    detection_entity['severity'] = 2
    assert mirrored_data == detection_entity
    assert updated_object == {'status': 'new', 'severity': 2, 'behaviors.tactic': 'Malware',
                              'behaviors.scenario': 'suspicious_activity',
                              'behaviors.objective': 'Falcon Detection Method',
                              'behaviors.technique': 'Malicious File', 'device.hostname': 'FALCON-CROWDSTR',
                              'incident_type': 'detection',
                              'detection_id': 'ldt:15dbb9d8f06b89fe9f61eb46e829d986:528715079668',
                              'behaviors.display_name': 'SampleTemplateDetection'}


@pytest.mark.parametrize('updated_object, entry_content, close_incident', input_data.set_xsoar_incident_entries_args)
def test_set_xsoar_incident_entries(mocker, updated_object, entry_content, close_incident):
    """
    Given
        - the incident status from the remote system
        - the close_incident parameter that was set when setting the integration
    When
        - running get_remote_data_command with changes to make on a incident
    Then
        - adds the relevant entry (closure/reopen) to the entries
    """
    from CrowdStrikeFalcon import set_xsoar_incident_entries
    mocker.patch.object(demisto, 'params', return_value={'close_incident': close_incident})
    entries = []
    set_xsoar_incident_entries(updated_object, entries, input_data.remote_incident_id)
    if entry_content:
        assert entry_content in entries[0].get('Contents')
    else:
        assert entries == []


@pytest.mark.parametrize('updated_object, entry_content, close_incident', input_data.set_xsoar_detection_entries_args)
def test_set_xsoar_detection_entries(mocker, updated_object, entry_content, close_incident):
    """
    Given
        - the detection status from the remote system
        - the close_incident parameter that was set when setting the integration
    When
        - running get_remote_data_command with changes to make on a detection
    Then
        - adds the relevant entry (closure/reopen) to the entries
    """
    from CrowdStrikeFalcon import set_xsoar_detection_entries
    mocker.patch.object(demisto, 'params', return_value={'close_incident': close_incident})
    entries = []
    set_xsoar_detection_entries(updated_object, entries, input_data.remote_incident_id)
    if entry_content:
        assert entry_content in entries[0].get('Contents')
    else:
        assert entries == []


@pytest.mark.parametrize('updated_object, mirrored_data, mirroring_fields, output', input_data.set_updated_object_args)
def test_set_updated_object(updated_object, mirrored_data, mirroring_fields, output):
    """
    Given
        - an entity from the remote system
        - the relevant incoming mirroring fields
    When
        - get-remote-data command runs when mirroring in and determines what the updated object is
    Then
        - the updated object is set correctly, also for nested mirroring fields
    """
    from CrowdStrikeFalcon import set_updated_object
    set_updated_object(updated_object, mirrored_data, mirroring_fields)
    assert updated_object == output


def test_get_modified_remote_data_command(mocker):
    """
    Given
        - arguments - lastUpdate time
        - raw incidents, detection, and idp_detection (results of get_incidents_ids, get_fetch_detections,
<<<<<<< HEAD
          and get_idp_detections_ids)
=======
          and get_detections_ids)
>>>>>>> 90cf3b88
    When
        - running get_modified_remote_data_command
    Then
        - returns a list of incidents, detections, and idp detections IDs that were modified since the lastUpdate time
    """
    from CrowdStrikeFalcon import get_modified_remote_data_command
    mock_get_incidents = mocker.patch('CrowdStrikeFalcon.get_incidents_ids',
                                      return_value={'resources': [input_data.remote_incident_id]})
    mock_get_detections = mocker.patch('CrowdStrikeFalcon.get_fetch_detections',
                                       return_value={'resources': [input_data.remote_detection_id]})
    last_update = '2022-03-08T08:17:09Z'
    result = get_modified_remote_data_command({'lastUpdate': last_update})
    assert mock_get_incidents.call_args.kwargs['last_updated_timestamp'] == last_update
    assert mock_get_detections.call_args.kwargs['last_updated_timestamp'] == last_update
    assert result.modified_incident_ids == [input_data.remote_incident_id, input_data.remote_detection_id]


@pytest.mark.parametrize('status',
                         ['new', 'in_progress', 'true_positive', 'false_positive', 'ignored', 'closed', 'reopened'])
def test_update_detection_request_good(mocker, status):
    """
    Given
        - list of detections IDs
        - status to change for the given detection in the remote system, which is one of the permitted statuses
    When
        - running update_remote_system_command
    Then
        - the resolve_detection command is called successfully with the right arguments
    """
    from CrowdStrikeFalcon import update_detection_request
    mock_resolve_detection = mocker.patch('CrowdStrikeFalcon.resolve_detection')
    update_detection_request([input_data.remote_detection_id], status)
    assert mock_resolve_detection.call_args[1]['ids'] == [input_data.remote_detection_id]
    assert mock_resolve_detection.call_args[1]['status'] == status


@pytest.mark.parametrize('status', ['other', ''])
def test_update_detection_request_bad(status):
    """
    Given
        - list of detections IDs
        - status to change for the given detection in the remote system, which is not one of the permitted statuses
    When
        - running update_remote_system_command
    Then
        - an exception is raised
    """
    from CrowdStrikeFalcon import update_detection_request
    with pytest.raises(DemistoException) as de:
        update_detection_request([input_data.remote_detection_id], status)
    assert 'CrowdStrike Falcon Error' in str(de.value)


@pytest.mark.parametrize('args, to_mock, call_args, remote_id, prev_tags, close_in_cs_falcon_param',
                         input_data.update_remote_system_command_args)
def test_update_remote_system_command(mocker, args, to_mock, call_args, remote_id, prev_tags, close_in_cs_falcon_param):
    """
    Given
        - incident or detection changes (one of the mirroring field changed or it was closed in XSOAR)
    When
        - outgoing mirroring triggered by a change in the incident/detection
    Then
        - the relevant incident/detection is updated with the corresponding fields in the remote system
        - the returned result corresponds to the incident/detection ID
    """
    from CrowdStrikeFalcon import update_remote_system_command
    mock_call = mocker.patch(f'CrowdStrikeFalcon.{to_mock}')
    mocker.patch('CrowdStrikeFalcon.get_previous_tags', return_value=prev_tags)
    mocker.patch.object(demisto, 'params', return_value={'close_in_cs_falcon': close_in_cs_falcon_param})
    command_result = update_remote_system_command(args)
    assert command_result == remote_id
    for i, call in enumerate(call_args):
        if to_mock == 'update_incident_request':
            assert mock_call.call_args_list[i].kwargs == call

        else:
            assert mock_call.call_args_list[i][0] == call


@pytest.mark.parametrize('delta, close_in_cs_falcon_param, to_close', input_data.close_in_cs_falcon_args)
def test_close_in_cs_falcon(mocker, delta, close_in_cs_falcon_param, to_close):
    """
    Given
        - incident or detection changes (one of the mirroring field changed or it was closed in XSOAR)
        - the close_in_cs_falcon parameter that was set when setting the integration
    When
        - outgoing mirroring triggered by a change in the incident/detection
    Then
        - returns true if the incident/detection was closed in XSOAR and the close_in_cs_falcon parameter was set to true
    """
    from CrowdStrikeFalcon import close_in_cs_falcon
    mocker.patch.object(demisto, 'params', return_value={'close_in_cs_falcon': close_in_cs_falcon_param})
    assert close_in_cs_falcon(delta) == to_close


@pytest.mark.parametrize('delta, inc_status, close_in_cs_falcon, detection_request_status',
                         input_data.update_remote_detection_args)
def test_update_remote_detection(mocker, delta, inc_status, close_in_cs_falcon, detection_request_status):
    """
    Given
        - detection changes (one of the mirroring field changed or it was closed in XSOAR)
        - arguments - delta (the change in the relevant fields), XSOAR status and remote detection id
    When
        - outgoing mirroring triggered by a change in the detection
    Then
        - the relevant detection is updated with the corresponding fields in the remote system
    """
    from CrowdStrikeFalcon import update_remote_detection
    mocker.patch.object(demisto, 'params', return_value={'close_in_cs_falcon': close_in_cs_falcon})
    mock_update_detection_request = mocker.patch('CrowdStrikeFalcon.update_detection_request')
    update_remote_detection(delta, inc_status, input_data.remote_detection_id)
    if detection_request_status:
        assert mock_update_detection_request.call_args[0][1] == detection_request_status
    else:
        assert mock_update_detection_request.call_count == 0


def test_update_remote_incident(mocker):
    """
    Given
        - incident changes (one of the mirroring field changed or it was closed in XSOAR)
        - arguments - delta (the change in the relevant fields), XSOAR status and remote incident id
    When
        - outgoing mirroring triggered by a change in the incident
    Then
        - the relevant incident is updated with the corresponding fields in the remote system
    """
    from CrowdStrikeFalcon import update_remote_incident
    mock_update_tags = mocker.patch('CrowdStrikeFalcon.update_remote_incident_tags')
    mock_update_status = mocker.patch('CrowdStrikeFalcon.update_remote_incident_status')
    update_remote_incident({}, IncidentStatus.ACTIVE, input_data.remote_incident_id)
    assert mock_update_tags.called
    assert mock_update_status.called


@pytest.mark.parametrize('delta, inc_status, close_in_cs_falcon, resolve_incident_status',
                         input_data.update_remote_incident_status_args)
def test_update_remote_incident_status(mocker, delta, inc_status, close_in_cs_falcon, resolve_incident_status):
    """
    Given
        - incident status changes
        - arguments - delta (the change in the relevant fields), XSOAR status and remote incident id
    When
        - outgoing mirroring triggered by a change in the incident status
    Then
        - the relevant incident is updated with the corresponding status in the remote system
    """
    import CrowdStrikeFalcon

    mocker.patch.object(demisto, 'params', return_value={'close_in_cs_falcon': close_in_cs_falcon})
    mock_http_request = mocker.patch.object(CrowdStrikeFalcon, 'http_request')
    CrowdStrikeFalcon.update_remote_incident_status(delta, inc_status, input_data.remote_incident_id)
    if resolve_incident_status:
        expected_status_value = CrowdStrikeFalcon.STATUS_TEXT_TO_NUM[resolve_incident_status]
        assert mock_http_request.call_args_list[0].kwargs['json']['action_parameters'][0]['value'] == expected_status_value
    else:
        assert mock_http_request.call_count == 0


def test_update_remote_incident_tags(mocker):
    """
    Given
        - incident tags changes
        - arguments - delta (the change in the relevant fields) and remote incident id
    When
        - outgoing mirroring triggered by a change in the incident tags
    Then
        - the relevant incident is updated with the corresponding tags (added or removed) in the remote system
    """
    from CrowdStrikeFalcon import update_remote_incident_tags
    mocker.patch('CrowdStrikeFalcon.get_previous_tags', return_value={'tag_stays', 'old_tag'})
    mock_remote_incident_handle_tags = mocker.patch('CrowdStrikeFalcon.remote_incident_handle_tags')
    update_remote_incident_tags({'tag': ['new_tag', 'tag_stays']}, input_data.remote_incident_id)
    assert mock_remote_incident_handle_tags.call_args_list[0][0][0] == {'old_tag'}
    assert mock_remote_incident_handle_tags.call_args_list[0][0][1] == 'delete_tag'
    assert mock_remote_incident_handle_tags.call_args_list[1][0][0] == {'new_tag'}
    assert mock_remote_incident_handle_tags.call_args_list[1][0][1] == 'add_tag'


def test_get_previous_tags(mocker):
    """
    Given
        - incident tags changes
    When
        - outgoing mirroring triggered by a change in the incident tags
    Then
        - returns the current remote system tags
    """
    from CrowdStrikeFalcon import get_previous_tags
    incident_response = {'meta': {'query_time': 0.013811475, 'powered_by': 'incident-api',
                                  'trace_id': '7fce39d4-d695-4aac-bdcf-2d9138bea57c'},
                         'resources': [input_data.response_incident],
                         'errors': []}
    mock_get_incidents_entities = mocker.patch('CrowdStrikeFalcon.get_incidents_entities',
                                               return_value=incident_response)
    assert get_previous_tags(input_data.remote_incident_id) == set(input_data.response_incident["tags"])
    assert mock_get_incidents_entities.call_args[0][0] == [input_data.remote_incident_id]


@pytest.mark.parametrize('tags, action_name', input_data.remote_incident_handle_tags_args)
def test_remote_incident_handle_tags(mocker, tags, action_name):
    """
    Given
        - incident tag changes
    When
        - outgoing mirroring triggered by a change in the incident tags
    Then
        - sends the right request to the remote system
    """
    import CrowdStrikeFalcon
    mock_update_incident_request = mocker.patch.object(CrowdStrikeFalcon, 'http_request')
    CrowdStrikeFalcon.remote_incident_handle_tags(tags, action_name, input_data.remote_incident_id)
    assert mock_update_incident_request.call_count == len(tags)
    if len(tags):
        assert mock_update_incident_request.call_args_list[0].kwargs['json']['action_parameters'][0]['name'] == action_name


def test_get_mapping_fields_command():
    """
    Given
        - nothing
    When
        - running get_mapping_fields_command
    Then
        - the result fits the expected mapping scheme
    """
    from CrowdStrikeFalcon import get_mapping_fields_command
    result = get_mapping_fields_command()
    assert result.scheme_types_mappings[0].type_name == 'CrowdStrike Falcon Incident'
    assert result.scheme_types_mappings[0].fields.keys() == {'status', 'tag'}
    assert result.scheme_types_mappings[1].type_name == 'CrowdStrike Falcon Detection'
    assert result.scheme_types_mappings[1].fields.keys() == {'status'}


def test_error_in_get_detections_by_behaviors(mocker):
    """
    Given
        - Error occurred in call to get_detections_by_behaviors
    When
        - Run the cs-falcon-get-detections-for-incident command
    Then
        - Assert empty object returned and demisto.error was called
    """

    # prepare
    from CrowdStrikeFalcon import get_detection_for_incident_command
    mocker.patch('CrowdStrikeFalcon.get_behaviors_by_incident',
                 return_value={'resources': [{'dummy': 'test'}], 'meta': {'pagination': {'total': 1}}})

    def excpetion_raiser(*args, **kwargs):
        raise Exception

    mocker.patch('CrowdStrikeFalcon.http_request', side_effect=excpetion_raiser)
    mocker.patch.object(demisto, 'error')

    res = get_detection_for_incident_command(incident_id='zz')
    assert res.readable_output
    demisto.error.assert_called_once_with('Error occurred when trying to get detections by behaviors: ')


ARGS_vulnerability = [
    (
        {'display_remediation_info': 'True',
         'display_evaluation_logic_info': 'True',
         'display_host_info': 'False',
         'limit': '1'}, False,
        None, 'Please add a at least one filter argument'
    ),
    (
        {"cve_severity": "LOW", 'display_remediation_info': 'True',
         'display_evaluation_logic_info': 'True',
         'display_host_info': 'False', 'status': "open,closed"},
        True,  # Valid case
        {"resources":
         [
             {"id": "id1",
              "cid": "cid1",
              "aid": "aid1",
              "created_timestamp": "2021-09-16T15:12:42Z",
              "updated_timestamp": "2022-10-19T00:54:43Z",
              "status": "open",
              "cve": {
               "id": "cveid1",
               "base_score": 3.3,
               "severity": "LOW",
               "exploit_status": 0,
               "exprt_rating": "LOW",
               "remediation_level": "O",
               "spotlight_published_date": "2021-09-15T18:33:00Z",
               "description": "secd",
               "published_date": "2021-09-15T12:15:00Z"}},
             {"id": "ID2",
              "cid": "cid2",
              "aid": "aid2",
              "created_timestamp": "2022-10-12T22:12:49Z",
              "updated_timestamp": "2022-10-18T02:54:43Z",
              "status": "open",
              "cve": {"id": "idcve4",
                        "spotlight_published_date": "2022-10-12T14:57:00Z",
                        "description": "desc3",
                        "published_date": "2022-10-11T19:15:00Z",
                        "exploitability_score": 1.8,
                        "impact_score": 1.4}}
         ]
         },
        '### List Vulnerabilities\n' \
        '|ID|Severity|Status|Base Score|Published Date|Impact Score|Exploitability Score|\n' \
        '|---|---|---|---|---|---|---|\n' \
        '| cveid1 | LOW | open | 3.3 | 2021-09-15T12:15:00Z |  |  |\n' \
        '| idcve4 |  | open |  | 2022-10-11T19:15:00Z | 1.4 | 1.8 |\n'  # args list

    )
]


@pytest.mark.parametrize('args, is_valid, result_key_json, expected_hr', ARGS_vulnerability)
def test_cs_falcon_spotlight_search_vulnerability_command(mocker, args, is_valid, result_key_json, expected_hr):
    """
    Test cs_falcon_spotlight_search_vulnerability_command,
        with a the filters:  cve_severity, status
    Given
     - There is a vulnerability that are found
    When
     - The user is running cs_falcon_spotlight_search_vulnerability_command with an id
    Then
     - Return a CrowdStrike Falcon Vulnerability context output
     - Return an Endpoint context output
     """
    from CrowdStrikeFalcon import cs_falcon_spotlight_search_vulnerability_command
    from CommonServerPython import DemistoException
    mocker.patch("CrowdStrikeFalcon.http_request", return_value=result_key_json)
    if is_valid:
        outputs = cs_falcon_spotlight_search_vulnerability_command(args)
        assert outputs.readable_output == expected_hr
    else:
        with pytest.raises(DemistoException) as e:
            cs_falcon_spotlight_search_vulnerability_command(args)
        assert str(e.value) == expected_hr


def test_cs_falcon_spotlight_search_vulnerability_host_by_command(mocker):
    """
    Test cs_falcon_spotlight_list_host_by_vulnerability_command,
        with a the filters:  cve_severity, status
    Given
     - There is a vulnerability that are found
    When
     - The user is running cs_falcon_spotlight_list_host_by_vulnerability_command with an id
    Then
     - Return a CrowdStrike Falcon Vulnerability context output
     - Return an Endpoint context output
     """
    from CrowdStrikeFalcon import cs_falcon_spotlight_list_host_by_vulnerability_command

    result_key_json = {
        "resources": [
            {
                "id": "id1",
                "cid": "cid1",
                "aid": "aid1",
                "created_timestamp": "2022-01-25T22:44:53Z",
                "updated_timestamp": "2022-10-19T13:56:17Z",
                "status": "open",
                "host_info": {
                    "hostname": "host",
                    "local_ip": "ip_addr",
                    "machine_domain": "",
                    "os_version": "os_ver_example",
                    "ou": "",
                    "site_name": "",
                    "system_manufacturer": "manu_example",
                    "tags": [],
                    "platform": "Windows",
                    "instance_id": "int_id",
                    "service_provider_account_id": "id1_account",
                    "service_provider": "id_ser_prov",
                    "os_build": "1",
                    "product_type_desc": "Server"
                },
                "cve": {
                    "id": "CVE-2013-3900"
                }
            }
        ]
    }
    expected_hr = '### List Vulnerabilities For Host\n'\
                  '|CVE ID|hostname|os Version|Product Type Desc|Local IP|\n' \
                  '|---|---|---|---|---|\n' \
                  '| CVE-2013-3900 | host | os_ver_example | Server | ip_addr |\n'
    args = {'cve_ids': 'CVE-2013-3900', 'limit': 1}
    mocker.patch("CrowdStrikeFalcon.http_request", return_value=result_key_json)

    outputs = cs_falcon_spotlight_list_host_by_vulnerability_command(args)
    assert outputs.readable_output == expected_hr


def test_create_ml_exclusion_command(requests_mock):
    from CrowdStrikeFalcon import create_ml_exclusion_command
    requests_mock.post(
        f'{SERVER_URL}/policy/entities/ml-exclusions/v1',
        json=load_json('test_data/create_ml_exclusion.json')
    )

    results = create_ml_exclusion_command({'value': '/test', 'excluded_from': ['blocking'], 'groups': 123456})

    assert len(results.outputs) == 1
    assert results.outputs[0].get('id') == '123456'
    assert results.outputs[0].get('value') == '/test'


def test_update_ml_exclusion_command_with_args(requests_mock):
    from CrowdStrikeFalcon import update_ml_exclusion_command
    requests_mock.patch(
        f'{SERVER_URL}/policy/entities/ml-exclusions/v1',
        json=load_json('test_data/create_ml_exclusion.json')
    )

    results = update_ml_exclusion_command({'id': 123456, 'value': '/test', 'excluded_from': ['blocking'], 'groups': 123456})

    assert len(results.outputs) == 1
    assert results.outputs[0].get('id') == '123456'
    assert results.outputs[0].get('value') == '/test'


def test_update_ml_exclusion_command_without_args(requests_mock):
    from CrowdStrikeFalcon import update_ml_exclusion_command
    requests_mock.patch(
        f'{SERVER_URL}/policy/entities/ml-exclusions/v1',
        json=load_json('test_data/create_ml_exclusion.json')
    )

    with pytest.raises(Exception) as e:
        update_ml_exclusion_command({'id': 123456})

    assert str(e.value) == 'At least one argument (besides the id argument) should be provided to update the exclusion.'


def test_delete_ml_exclusion_command(requests_mock):
    from CrowdStrikeFalcon import delete_ml_exclusion_command
    requests_mock.delete(
        f'{SERVER_URL}/policy/entities/ml-exclusions/v1',
        json=load_json('test_data/create_ml_exclusion.json')
    )

    results = delete_ml_exclusion_command({'ids': '123456 789456'})

    assert results.readable_output == "The machine learning exclusions with IDs 123456 789456 was successfully deleted."


def test_search_ml_exclusion_command_by_ids(requests_mock):
    from CrowdStrikeFalcon import search_ml_exclusion_command
    requests_mock.get(
        f'{SERVER_URL}/policy/entities/ml-exclusions/v1?ids=123456&ids=789012',
        json=load_json('test_data/create_ml_exclusion.json')
    )

    results = search_ml_exclusion_command({'ids': '123456,789012'})

    assert len(results.outputs) == 1
    assert results.outputs[0].get('id') == '123456'
    assert results.outputs[0].get('value') == '/test'


def test_search_ml_exclusion_command_by_value(requests_mock):
    from CrowdStrikeFalcon import search_ml_exclusion_command
    requests_mock.get(
        f'{SERVER_URL}/policy/queries/ml-exclusions/v1?filter=value%3A%27%2Ftest%27',
        json={'resources': ['123456']}
    )
    requests_mock.get(
        f'{SERVER_URL}/policy/entities/ml-exclusions/v1?ids=123456',
        json=load_json('test_data/create_ml_exclusion.json')
    )

    results = search_ml_exclusion_command({'value': '/test'})

    assert len(results.outputs) == 1
    assert results.outputs[0].get('id') == '123456'
    assert results.outputs[0].get('value') == '/test'


def test_search_ml_exclusion_command_by_value_no_results(requests_mock):
    from CrowdStrikeFalcon import search_ml_exclusion_command
    requests_mock.get(
        f'{SERVER_URL}/policy/queries/ml-exclusions/v1?filter=value%3A%27%2Ftest-mock%27',
        json={}
    )

    results = search_ml_exclusion_command({'value': '/test-mock'})

    assert results.readable_output == 'The arguments/filters you provided did not match any exclusion.'


def test_search_ml_exclusion_command_by_filter(requests_mock):
    from CrowdStrikeFalcon import search_ml_exclusion_command
    requests_mock.get(
        f'{SERVER_URL}/policy/queries/ml-exclusions/v1?filter=value%3A%27%2Ftest%27',
        json={'resources': ['123456']}
    )
    requests_mock.get(
        f'{SERVER_URL}/policy/entities/ml-exclusions/v1?ids=123456',
        json=load_json('test_data/create_ml_exclusion.json')
    )

    results = search_ml_exclusion_command({'filter': 'value:\'/test\''})

    assert len(results.outputs) == 1
    assert results.outputs[0].get('id') == '123456'
    assert results.outputs[0].get('value') == '/test'


def test_create_ioa_exclusion_command(requests_mock):
    from CrowdStrikeFalcon import create_ioa_exclusion_command
    requests_mock.post(
        f'{SERVER_URL}/policy/entities/ioa-exclusions/v1',
        json=load_json('test_data/create_ioa_exclusion.json')
    )

    results = create_ioa_exclusion_command({'exclusion_name': 'test', 'pattern_id': 123456, 'groups': 123456})

    assert len(results.outputs) == 1
    assert results.outputs[0].get('id') == '123456'
    assert results.outputs[0].get('name') == 'test'


def test_update_ioa_exclusion_command_with_args(requests_mock):
    from CrowdStrikeFalcon import update_ioa_exclusion_command
    requests_mock.patch(
        f'{SERVER_URL}/policy/entities/ioa-exclusions/v1',
        json=load_json('test_data/create_ioa_exclusion.json')
    )

    results = update_ioa_exclusion_command({'id': 123456, 'exclusion_name': 'test'})

    assert len(results.outputs) == 1
    assert results.outputs[0].get('id') == '123456'
    assert results.outputs[0].get('name') == 'test'


def test_update_ioa_exclusion_command_without_args(requests_mock):
    from CrowdStrikeFalcon import update_ioa_exclusion_command
    requests_mock.patch(
        f'{SERVER_URL}/policy/entities/ioa-exclusions/v1',
        json=load_json('test_data/create_ioa_exclusion.json')
    )

    with pytest.raises(Exception) as e:
        update_ioa_exclusion_command({'id': 123456})

    assert str(e.value) == 'At least one argument (besides the id argument) should be provided to update the exclusion.'


def test_delete_ioa_exclusion_command(requests_mock):
    from CrowdStrikeFalcon import delete_ioa_exclusion_command
    requests_mock.delete(
        f'{SERVER_URL}/policy/entities/ioa-exclusions/v1',
        json=load_json('test_data/create_ioa_exclusion.json')
    )

    results = delete_ioa_exclusion_command({'ids': '123456, 456789'})

    assert results.readable_output == "The IOA exclusions with IDs 123456 456789 was successfully deleted."


def test_search_ioa_exclusion_command_by_ids(requests_mock):
    from CrowdStrikeFalcon import search_ioa_exclusion_command
    requests_mock.get(
        f'{SERVER_URL}/policy/entities/ioa-exclusions/v1?ids=123456&ids=789012',
        json=load_json('test_data/create_ioa_exclusion.json')
    )

    results = search_ioa_exclusion_command({'ids': '123456,789012'})

    assert len(results.outputs) == 1
    assert results.outputs[0].get('id') == '123456'
    assert results.outputs[0].get('name') == 'test'


def test_search_ioa_exclusion_command_by_name(requests_mock):
    from CrowdStrikeFalcon import search_ioa_exclusion_command
    requests_mock.get(
        f'{SERVER_URL}/policy/queries/ioa-exclusions/v1?filter=name%3A~%27test%27',
        json={'resources': ['123456']}
    )
    requests_mock.get(
        f'{SERVER_URL}/policy/entities/ioa-exclusions/v1?ids=123456',
        json=load_json('test_data/create_ioa_exclusion.json')
    )

    results = search_ioa_exclusion_command({'name': 'test'})

    assert len(results.outputs) == 1
    assert results.outputs[0].get('id') == '123456'
    assert results.outputs[0].get('name') == 'test'


def test_search_ioa_exclusion_command_by_name_no_results(requests_mock):
    from CrowdStrikeFalcon import search_ioa_exclusion_command
    requests_mock.get(
        f'{SERVER_URL}/policy/queries/ioa-exclusions/v1?filter=name%3A~%27test-mock%27',
        json={}
    )

    results = search_ioa_exclusion_command({'name': 'test-mock'})

    assert results.readable_output == 'The arguments/filters you provided did not match any exclusion.'


def test_search_ioa_exclusion_command_by_filter(requests_mock):
    from CrowdStrikeFalcon import search_ioa_exclusion_command
    requests_mock.get(
        f'{SERVER_URL}/policy/queries/ioa-exclusions/v1?filter=name%3A%27test%27',
        json={'resources': ['123456']}
    )
    requests_mock.get(
        f'{SERVER_URL}/policy/entities/ioa-exclusions/v1?ids=123456',
        json=load_json('test_data/create_ioa_exclusion.json')
    )

    results = search_ioa_exclusion_command({'filter': 'name:\'test\''})

    assert len(results.outputs) == 1
    assert results.outputs[0].get('id') == '123456'
    assert results.outputs[0].get('name') == 'test'


def test_list_quarantined_file_command(requests_mock):
    from CrowdStrikeFalcon import list_quarantined_file_command
    requests_mock.get(
        f'{SERVER_URL}/quarantine/queries/quarantined-files/v1?q=hostname%3A%27%5B%27INSTANCE-1%27%5D%27&limit=50',
        json={'resources': ['121212', '171717']}
    )
    requests_mock.post(
        f'{SERVER_URL}/quarantine/entities/quarantined-files/GET/v1',
        json=load_json('test_data/list_quarantine_files.json')
    )

    results = list_quarantined_file_command({'hostname': 'INSTANCE-1'})

    assert len(results.outputs) == 2
    assert results.outputs[0].get('id') == '121212'
    assert results.outputs[1].get('id') == '171717'


def test_list_quarantined_file_command_no_results(requests_mock):
    from CrowdStrikeFalcon import list_quarantined_file_command
    requests_mock.get(
        f'{SERVER_URL}/quarantine/queries/quarantined-files/v1?q=hostname%3A%27%5B%27INSTANCE-1%27%5D%27&limit=50',
        json={}
    )

    results = list_quarantined_file_command({'hostname': 'INSTANCE-1'})

    assert results.readable_output == 'The arguments/filters you provided did not match any files.'


def test_apply_quarantine_file_action_command(requests_mock):
    from CrowdStrikeFalcon import apply_quarantine_file_action_command
    requests_mock.get(
        f'{SERVER_URL}/quarantine/queries/quarantined-files/v1?q=hostname%3A%27%5B%27INSTANCE-1%27%5D%27&limit=50',
        json={'resources': ['121212', '171717']}
    )
    mock_request = requests_mock.patch(
        f'{SERVER_URL}/quarantine/entities/quarantined-files/v1',
        json={}
    )

    results = apply_quarantine_file_action_command({'hostname': 'INSTANCE-1', 'comment': 'Added a test comment.'})

    assert results.readable_output == "The Quarantined File with IDs ['121212', '171717'] was successfully updated."
    assert mock_request.last_request.text == '{"ids": ["121212", "171717"], "comment": "Added a test comment."}'


filter_args = {'key1': 'val1,val2', 'key2': 'val3', 'key3': None}
custom_filter = 'key1:"val1"+key2:["val3","val4"]'


@pytest.mark.parametrize(
    'filter_args, custom_filter, output_filter',
    (
        (filter_args, custom_filter, 'key1:"val1"%2Bkey2:["val3","val4"]%2Bkey1:[\'val1\', \'val2\']%2Bkey2:[\'val3\']'),
        (filter_args, None, 'key1:[\'val1\', \'val2\']%2Bkey2:[\'val3\']'),
        ({}, custom_filter, 'key1:"val1"%2Bkey2:["val3","val4"]')
    )
)
def test_build_cs_falcon_filter(filter_args, custom_filter, output_filter):
    """
    Test build_cs_falcon_filter.

    Given
        - A dictionary filter and a custom filter.

    When
        - Before an cs-falcon query.

    Then
        - Return a merged FQL filter as a single string.
    """
    from CrowdStrikeFalcon import build_cs_falcon_filter

    result = build_cs_falcon_filter(custom_filter, **filter_args)

    assert output_filter == result


@pytest.mark.parametrize(
    'command_args, query_result, entites_result, readable_output',
    (
        ({'wait_for_result': False}, [], {}, 'No scans match the arguments/filter.'),
        ({'wait_for_result': False}, ['123456'], {'resources': [{'id': '123456'}]},
         ('### CrowdStrike Falcon ODS Scans\n'
          '|ID|Status|Severity|File Count|Description|Hosts/Host groups|End time|Start time|Run by|\n'
          '|---|---|---|---|---|---|---|---|---|\n'
          '| 123456 |  |  |  |  |  |  |  |  |\n')),
        ({'wait_for_result': True, 'ids': '123456'}, [], {'resources': [{'status': 'pending'}]}, 'Retrieving scan results:'),
    )
)
def test_cs_falcon_ODS_query_scans_command(mocker, command_args, query_result, entites_result, readable_output):
    """
    Test cs_falcon_ODS_query_scans_command.

    Given
        - A request for a list of ODS endpoint scans by id.

    When
        - The user runs the "cs-falcon-ods-query-scan" command or the "cs-falcon-ods-create-scan".

    Then
        - Get a list of scans from CS Falcon and poll for results if wait_for_results is True.
    """

    from CrowdStrikeFalcon import cs_falcon_ODS_query_scans_command

    mocker.patch.object(ScheduledCommand, 'raise_error_if_not_supported')
    mocker.patch('CrowdStrikeFalcon.get_ODS_scan_ids', return_value=query_result)
    mocker.patch('CrowdStrikeFalcon.ODS_get_scans_by_id_request', return_value=entites_result)

    result = cs_falcon_ODS_query_scans_command(command_args)

    assert result.readable_output == readable_output


@pytest.mark.parametrize(
    'input_params, call_params',
    (
        ({'key1': 'val1', 'key2': None}, 'key1=val1'),
        ({'key1': 'val1', 'key2': 'val2'}, 'key1=val1&key2=val2')
    )
)
def test_ODS_query_scans_request(mocker, input_params, call_params):
    """
    Test ODS_query_scans_request.

    Given
        - A request for a list of ODS endpoint scans by id.

    When
        - The user runs the "cs-falcon-ods-query-scan" command without specifying ids.

    Then
        - Call /ods/queries/scans/v1 with a filter, limit and offset if given and return the ids in response.
    """

    from CrowdStrikeFalcon import ODS_query_scans_request

    http_request = mocker.patch('CrowdStrikeFalcon.http_request')
    ODS_query_scans_request(**input_params)
    http_request.assert_called_with('GET', f'/ods/queries/scans/v1?{call_params}')


def test_ODS_get_scans_by_id_request(mocker):
    """
    Test ODS_get_scans_by_id_request.

    Given
        - A request for info on ODS endpoint scans.

    When
        - The user runs the "cs-falcon-ods-query-scan" command and we obtain a non-empty list of ids.

    Then
        - Call /ods/entities/scans/v1 with the ids and return the response.
    """

    from CrowdStrikeFalcon import ODS_get_scans_by_id_request

    ids_list = ['<id1>', '<id2>', '<id3>']
    ids_string = 'ids=<id1>&ids=<id2>&ids=<id3>'

    http_request = mocker.patch('CrowdStrikeFalcon.http_request')

    ODS_get_scans_by_id_request(ids_list)
    http_request.assert_called_with('GET', f'/ods/entities/scans/v1?{ids_string}')


def test_map_scan_resource_to_UI(mocker):
    """
    Test map_scan_resource_to_UI.

    Given
        - A dictionary response from /ods/entities/scans.

    When
        - The user runs the "cs-falcon-ods-query-scan" command

    Then
        - Return a dict with keys corresponding the cs-falcon UI.
    """
    from CrowdStrikeFalcon import map_scan_resource_to_UI

    resource = {
        "id": "91000dbf0a4e4f5eb2a02528c00fa902",
        "cid": "20879a8064904ecfbb62c118a6a19411",
        "profile_id": "0e313756da21480c8eb5cf37da77a97a",
        "description": "desc3456346",
        "scan_inclusions": [
            "*"
        ],
        "initiated_from": "cloud_scheduled",
        "quarantine": True,
        "cpu_priority": 2,
        "preemption_priority": 15,
        "metadata": [
            {
                "host_id": "046761c46ec84f40b27b6f79ce7cd32c",
                "host_scan_id": "38588c1b29aa9946a3de95e997ad7948",
                "scan_host_metadata_id": "6aec6c04ab2e4c99b4e843637d3e37d0",
                "filecount": {
                    "scanned": 0,
                    "malicious": 0,
                    "quarantined": 0,
                    "skipped": 0,
                    "traversed": 518464
                },
                "status": "completed",
                "started_on": "2023-03-15T15:57:37.59543591Z",
                "completed_on": "2023-03-15T16:02:20.845829991Z",
                "last_updated": "2023-03-15T16:02:20.845909034Z"
            },
            {
                "host_id": "15dbb9d8f06b45fe9f61eb46e829d986",
                "scan_host_metadata_id": "2e99e4fc7a4f4b1e9254e0af210a6994",
                "filecount": {
                    "scanned": 0,
                    "malicious": 0,
                    "quarantined": 0,
                    "skipped": 0,
                    "traversed": 209
                },
                "status": "failed",
                "last_updated": "2023-04-05T02:23:10.316500752Z"
            }
        ],
        "filecount": {},
        "status": "failed",
        "host_groups": [
            "7471ba0636b34cbb8c65fae7979a6a9b"
        ],
        "endpoint_notification": True,
        "pause_duration": 2,
        "max_duration": 2,
        "max_file_size": 60,
        "sensor_ml_level_detection": 2,
        "sensor_ml_level_prevention": 2,
        "cloud_ml_level_detection": 2,
        "cloud_ml_level_prevention": 2,
        "policy_setting": [
            26439818674573,
            26439818674574,
        ],
        "scan_started_on": "2023-03-15T15:57:37.59543591Z",
        "scan_completed_on": "2023-04-18T14:56:38.527255649Z",
        "created_on": "2023-03-15T15:57:37.59543591Z",
        "created_by": "f7acf1bd5d3d4b40afe77546cbbaefde",
        "last_updated": "2023-04-05T02:23:10.316500752Z"
    }
    mapped_resource = {
        'ID': "91000dbf0a4e4f5eb2a02528c00fa902",
        'Status': "failed",
        'Severity': None,
        'Description': "desc3456346",
        'File Count': ('scanned: 0\nmalicious: 0\n'
                       'quarantined: 0\nskipped: 0\ntraversed: 518464'
                       '\n-\nscanned: 0\nmalicious: 0\n'
                       'quarantined: 0\nskipped: 0\ntraversed: 209'),
        'Hosts/Host groups': [
            "7471ba0636b34cbb8c65fae7979a6a9b"
        ],
        'Start time': "2023-03-15T15:57:37.59543591Z",
        'End time': "2023-04-18T14:56:38.527255649Z",
        'Run by': "f7acf1bd5d3d4b40afe77546cbbaefde"
    }

    output = map_scan_resource_to_UI(resource)

    assert output == mapped_resource


@pytest.mark.parametrize(
    'input_params, call_params',
    (
        ({'key1': 'val1', 'key2': None}, 'key1=val1'),
        ({'key1': 'val1', 'key2': 'val2'}, 'key1=val1&key2=val2')
    )
)
def test_ODS_query_scheduled_scans_request(mocker, input_params, call_params):
    """
    Test ODS_query_scheduled_scans_request.

    Given
        - A request for a list of ODS endpoint scheduled scans by id.

    When
        - The user runs the "cs-falcon-ods-query-scheduled-scan" command without specifying ids.

    Then
        - Call /ods/queries/scheduled-scans/v1 with a filter, limit and offset if given and return the ids in response.
    """

    from CrowdStrikeFalcon import ODS_query_scheduled_scans_request

    http_request = mocker.patch('CrowdStrikeFalcon.http_request')
    ODS_query_scheduled_scans_request(**input_params)
    http_request.assert_called_with('GET', f'/ods/queries/scheduled-scans/v1?{call_params}')


def test_ODS_get_scheduled_scans_by_id_request(mocker):
    """
    Test ODS_get_scheduled_scans_by_id_request.

    Given
        - A request for info on ODS endpoint scheduled scans.

    When
        - The user runs the "cs-falcon-ods-query-scheduled-scan" command and we obtain a non-empty list of ids.

    Then
        - Call /ods/entities/scheduled-scans/v1 with the ids and return the response.
    """

    from CrowdStrikeFalcon import ODS_get_scheduled_scans_by_id_request

    ids_list = ['<id1>', '<id2>', '<id3>']
    ids_string = 'ids=<id1>&ids=<id2>&ids=<id3>'

    http_request = mocker.patch('CrowdStrikeFalcon.http_request')

    ODS_get_scheduled_scans_by_id_request(ids_list)
    http_request.assert_called_with('GET', f'/ods/entities/scheduled-scans/v1?{ids_string}')


def test_map_scheduled_scan_resource_to_UI(mocker):
    """
    Test map_scan_resource_to_UI.

    Given
        - A dictionary response from /ods/entities/scheduled-scans.

    When
        - The user runs the "cs-falcon-ods-query-scheduled-scan" command

    Then
        - Return a dict with keys corresponding the cs-falcon UI.
    """
    from CrowdStrikeFalcon import map_scheduled_scan_resource_to_UI

    resource = {
        "id": "9055945bdfbc4b42bf7c9c16976186ca",
        "cid": "20879a8064904ecfbb62c118a6a19411",
        "description": "desc3456346",
        "scan_inclusions": [
            "*"
        ],
        "initiated_from": "cloud_scheduled",
        "quarantine": True,
        "cpu_priority": 2,
        "preemption_priority": 15,
        "metadata": [
            {
                "host_id": "046761c46ec84f40b27b6f79ce7cd32c",
                "last_updated": "2023-05-01T13:54:48.51553853Z"
            }
        ],
        "status": "scheduled",
        "host_groups": [
            "7471ba0636b34cbb8c65fae7979a6a9b"
        ],
        "endpoint_notification": True,
        "pause_duration": 2,
        "max_duration": 2,
        "max_file_size": 60,
        "sensor_ml_level_detection": 2,
        "sensor_ml_level_prevention": 2,
        "cloud_ml_level_detection": 2,
        "cloud_ml_level_prevention": 2,
        "policy_setting": [
            26439818674573,
        ],
        "schedule": {
            "start_timestamp": "2023-06-15T15:57",
            "interval": 0
        },
        "created_on": "2023-05-01T13:54:48.51553853Z",
        "created_by": "f7acf1bd5d3d4b40afe77546cbbaefde",
        "last_updated": "2023-05-01T13:54:48.51553853Z",
        "deleted": False
    }

    mapped_resource = {
        'ID': '9055945bdfbc4b42bf7c9c16976186ca',
        'Hosts targeted': 1,
        'Description': 'desc3456346',
        'Host groups': ['7471ba0636b34cbb8c65fae7979a6a9b'],
        'Start time': '2023-06-15T15:57',
        'Created by': 'f7acf1bd5d3d4b40afe77546cbbaefde',
    }

    output = map_scheduled_scan_resource_to_UI(resource)

    assert output == mapped_resource


@pytest.mark.parametrize(
    'input_params, call_params',
    (
        ({'key1': 'val1', 'key2': None}, 'key1=val1'),
        ({'key1': 'val1', 'key2': 'val2'}, 'key1=val1&key2=val2')
    )
)
def test_ODS_query_scan_hosts_request(mocker, input_params, call_params):
    """
    Test ODS_query_scan_hosts_request.

    Given
        - A request for a list of ODS endpoint scan hosts by id.

    When
        - The user runs the "cs-falcon-ods-query-scan-host" command without specifying ids.

    Then
        - Call /ods/queries/scan-hosts/v1 with a filter, limit and offset if given and return the ids in response.
    """

    from CrowdStrikeFalcon import ODS_query_scan_hosts_request

    http_request = mocker.patch('CrowdStrikeFalcon.http_request')
    ODS_query_scan_hosts_request(**input_params)
    http_request.assert_called_with('GET', f'/ods/queries/scan-hosts/v1?{call_params}')


def test_ODS_get_scan_hosts_by_id_request(mocker):
    """
    Test ODS_get_scan_hosts_by_id_request.

    Given
        - A request for info on ODS endpoint scan hosts.

    When
        - The user runs the "cs-falcon-ods-query-scan-hosts" command and we obtain a non-empty list of ids.

    Then
        - Call /ods/entities/scan-hosts/v1 with the ids and return the response.
    """

    from CrowdStrikeFalcon import ODS_get_scan_hosts_by_id_request

    ids_list = ['<id1>', '<id2>', '<id3>']
    ids_string = 'ids=<id1>&ids=<id2>&ids=<id3>'

    http_request = mocker.patch('CrowdStrikeFalcon.http_request')

    ODS_get_scan_hosts_by_id_request(ids_list)
    http_request.assert_called_with('GET', f'/ods/entities/scan-hosts/v1?{ids_string}')


def test_map_scan_host_resource_to_UI(mocker):
    """
    Test map_scan_resource_to_UI.

    Given
        - A dictionary response from /ods/entities/scan-hosts.

    When
        - The user runs the "cs-falcon-ods-query-scan-host" command

    Then
        - Return a dict with keys corresponding the cs-falcon UI.
    """
    from CrowdStrikeFalcon import map_scan_host_resource_to_UI

    resource = {
        "id": "185a0ad5e159418e8927d956c1a793d8",
        "cid": "3c74ca9ad4k43592ea2adf4ca94k4359",
        "scan_id": "fadde07ee8a44a07988e009b3152e339",
        "profile_id": "ddf8914cca5f4ac595272fe8122e308f",
        "host_id": "82395m302t8zea2u25978416be1973c5",
        "host_scan_id": "7e80aa16a44d30cb819e27144d2603b0",
        "filecount": {
            "scanned": 1021,
            "malicious": 104,
            "quarantined": 0,
            "skipped": 9328
        },
        "status": "completed",
        "severity": 70,
        "started_on": "2022-11-01T18:54:59.39861174Z",
        "completed_on": "2022-11-01T19:08:17.903700092Z",
        "last_updated": "2022-11-01T19:08:17.903732519Z"
    }

    mapped_resource = {
        'ID': "185a0ad5e159418e8927d956c1a793d8",
        'Scan ID': "fadde07ee8a44a07988e009b3152e339",
        'Host ID': "82395m302t8zea2u25978416be1973c5",
        'Filecount': {
            "scanned": 1021,
            "malicious": 104,
            "quarantined": 0,
            "skipped": 9328
        },
        'Status': "completed",
        'Severity': 70,
        'Started on': "2022-11-01T18:54:59.39861174Z",
    }

    output = map_scan_host_resource_to_UI(resource)

    assert output == mapped_resource


@pytest.mark.parametrize(
    'input_params, call_params',
    (
        ({'key1': 'val1', 'key2': None}, 'key1=val1'),
        ({'key1': 'val1', 'key2': 'val2'}, 'key1=val1&key2=val2')
    )
)
def test_ODS_query_malicious_files_request(mocker, input_params, call_params):
    """
    Test ODS_query_malicious_files_request.

    Given
        - A request for a list of ODS endpoint malicious files by id.

    When
        - The user runs the "cs-falcon-ods-query-malicious-file" command without specifying ids.

    Then
        - Call /ods/queries/malicious-files/v1 with a filter, limit and offset if given and return the ids in response.
    """

    from CrowdStrikeFalcon import ODS_query_malicious_files_request

    http_request = mocker.patch('CrowdStrikeFalcon.http_request')
    ODS_query_malicious_files_request(**input_params)
    http_request.assert_called_with('GET', f'/ods/queries/malicious-files/v1?{call_params}')


def test_ODS_get_malicious_files_by_id_request(mocker):
    """
    Test ODS_get_malicious_files_by_id_request.

    Given
        - A request for info on ODS endpoint malicious files.

    When
        - The user runs the "cs-falcon-ods-query-malicious-files" command and we obtain a non-empty list of ids.

    Then
        - Call /ods/entities/malicious-files/v1 with the ids and return the response.
    """

    from CrowdStrikeFalcon import ODS_get_malicious_files_by_id_request

    ids_list = ['<id1>', '<id2>', '<id3>']
    ids_string = 'ids=<id1>&ids=<id2>&ids=<id3>'

    http_request = mocker.patch('CrowdStrikeFalcon.http_request')

    ODS_get_malicious_files_by_id_request(ids_list)
    http_request.assert_called_with('GET', f'/ods/entities/malicious-files/v1?{ids_string}')


def test_map_malicious_file_resource_to_UI(mocker):
    """
    Test map_scan_resource_to_UI.

    Given
        - A dictionary response from /ods/entities/malicious-files.

    When
        - The user runs the "cs-falcon-ods-query-malicious-file" command

    Then
        - Return a dict with keys corresponding the cs-falcon UI.
    """
    from CrowdStrikeFalcon import map_malicious_file_resource_to_UI

    resource = {
        "id": "d684849d4cea435daec706e473743863",
        "cid": "91a0649f84749a38f6d939423bed5576",
        "scan_id": "81c8009a59be4570b5c66f8946559205",
        "host_id": "3c7be1c5ea21849fa5c74ca9842f46a9",
        "host_scan_id": "4f9fea030a0626ed4dc53a7dec70a100",
        "filepath": "C:\\\\Windows\\Malicious\\Mimikatz_newzipp\\Mimikatz\\x86\\mimilib.dll",
        "filename": "mimilib.dll",
        "hash": "9ff1a527861a69b436b51a8d464aaee8d416e39ff1a52aee16e39b436b564a78",
        "pattern_id": 4004,
        "severity": 70,
        "quarantined": True,
        "last_updated": "2022-11-01T17:06:18.900620631Z"
    }
    mapped_resource = {
        'ID': 'd684849d4cea435daec706e473743863',
        'Scan id': '81c8009a59be4570b5c66f8946559205',
        'Filename': 'mimilib.dll',
        'Hash': '9ff1a527861a69b436b51a8d464aaee8d416e39ff1a52aee16e39b436b564a78',
        'Severity': 70,
        'Last updated': '2022-11-01T17:06:18.900620631Z',
    }

    output = map_malicious_file_resource_to_UI(resource)

    assert output == mapped_resource


@pytest.mark.parametrize(
    'args, is_scheduled, expected_result',
    (
        ({'quarantine': 'false', 'schedule_interval': 'every other week',
          'schedule_start_timestamp': 'tomorrow'}, True, {'quarantine': False}),
        ({'cpu_priority': 'Low', 'max_duration': 1}, False, {'cpu_priority': 2, 'max_duration': 1}),
    )
)
def test_make_create_scan_request_body(args, is_scheduled, expected_result):
    """
    Test make_create_scan_request_body.

    Given
        - Arguments to create a scan/scheduled-scan.

    When
        - The user runs the "cs-falcon-ods-create-scan" command

    Then
        - Return a dict to send as the body for a create scan request.
    """

    from CrowdStrikeFalcon import make_create_scan_request_body

    output = make_create_scan_request_body(args, is_scheduled)

    if is_scheduled:
        assert 'hosts' not in output
        assert isinstance(output['schedule']['interval'], int)  # function doesn't enforce this
    else:
        assert 'hosts' in output
        assert 'schedule' not in output

    for key, value in expected_result.items():
        assert output[key] == value


@pytest.mark.parametrize(
    'args, is_error, expected_error_info',
    (
        ({}, True, 'MUST set either hosts OR host_groups.'),
        ({'hosts': 'john doe'}, True, 'MUST set either file_paths OR scan_inclusions.'),
        ({'hosts': 'john doe', 'file_paths': '*'}, False, None),
    )
)
def test_ODS_verify_create_scan_command(args, is_error, expected_error_info):
    """
    Test ODS_verify_create_scan_command.

    Given
        - Arguments to create a scan/scheduled-scan.

    When
        - The user runs the "cs-falcon-ods-create-scan" command

    Then
        - Return a dict to send as the body for a create scan request.
    """
    from CrowdStrikeFalcon import ODS_verify_create_scan_command

    if is_error:
        with pytest.raises(DemistoException) as error_info:
            ODS_verify_create_scan_command(args)
        assert str(error_info.value) == expected_error_info
    else:
        ODS_verify_create_scan_command(args)


def test_cs_falcon_ods_create_scan_command(mocker):
    """
    Test cs_falcon_ods_create_scan_command.

    Given
        - Arguments to create a scan.

    When
        - The user runs the "cs-falcon-ods-create-scan" command

    Then
        - Create an ODS scan.
    """

    from CrowdStrikeFalcon import cs_falcon_ods_create_scan_command

    mocker.patch('CrowdStrikeFalcon.ods_create_scan', return_value={'id': 'random_id'})
    query_scans_command = mocker.patch('CrowdStrikeFalcon.cs_falcon_ODS_query_scans_command')

    cs_falcon_ods_create_scan_command({'interval_in_seconds': 1, 'timeout_in_seconds': 1})

    query_scans_command.assert_called_with({
        'ids': 'random_id',
        'wait_for_result': True,
        'interval_in_seconds': 1,
        'timeout_in_seconds': 1,
    })


def test_cs_falcon_ods_create_scheduled_scan_command(mocker):
    """
    Test cs_falcon_ods_create_scheduled_scan_command.

    Given
        - Arguments to create a scheduled-scan.

    When
        - The user runs the "cs-falcon-ods-create-scheduled-scan" command

    Then
        - Create a scheduled scan.
    """

    from CrowdStrikeFalcon import cs_falcon_ods_create_scheduled_scan_command

    mocker.patch('CrowdStrikeFalcon.ods_create_scan', return_value={'id': 'random_id'})
    result = cs_falcon_ods_create_scheduled_scan_command(
        {'quarantine': 'false', 'schedule_interval': 'every other week'})
    assert result.readable_output == 'Successfully created scheduled scan with ID: random_id'


@pytest.mark.parametrize(
    'args, is_scheduled, body',
    (
        ({'quarantine': 'false', 'schedule_interval': 'every other week',
          'schedule_start_timestamp': 'tomorrow'}, True,
         {'quarantine': False, 'schedule': {'interval': 14, 'start_timestamp': '2020-09-27T17:22'}}),
        ({'cpu_priority': 'Low'}, False, {'cpu_priority': 2}),
    )
)
@freeze_time("2020-09-26 17:22:13 UTC")
def test_ODS_create_scan_request(mocker, args, is_scheduled, body):
    """
    Test ODS_create_scan_request.

    Given
        - Arguments to create a scan/scheduled-scan.

    When
        - The user runs the "cs-falcon-ods-create-scan" command

    Then
        - Create a scan/scheduled-scan.
    """

    from CrowdStrikeFalcon import ODS_create_scan_request

    http_request = mocker.patch('CrowdStrikeFalcon.http_request')
    ODS_create_scan_request(args, is_scheduled)
    http_request.assert_called_with('POST', f'/ods/entities/{"scheduled-scans" if is_scheduled else "scans"}/v1', json=body)


@pytest.mark.parametrize(
    'ids, scans_filter, url_params',
    (
        (['id1', 'id2'], None, 'ids=id1&ids=id2'),
        ([], 'key1:val1+key2:val2', 'filter=key1:val1%2Bkey2:val2'),
        (['id1', 'id2'], 'key1:val1+key2:val2', 'ids=id1&ids=id2&filter=key1:val1%2Bkey2:val2'),
    )
)
def test_ODS_delete_scheduled_scans_request(mocker, ids, scans_filter, url_params):
    """
    Test ODS_delete_scheduled_scans_request.

    Given
        - Arguments to delete a scheduled-scans.

    When
        - The user runs the "cs-falcon-ods-delete-scheduled-scan" command

    Then
        - Delete ODS scheduled scans.
    """

    from CrowdStrikeFalcon import ODS_delete_scheduled_scans_request

    http_request = mocker.patch('CrowdStrikeFalcon.http_request')
    ODS_delete_scheduled_scans_request(ids, scans_filter)
    http_request.assert_called_with('DELETE', f'/ods/entities/scheduled-scans/v1?{url_params}', status_code=500)


class mocker_gql_client:
    def __init__(self, mock_responses, expected_after):
        self.mock_responses = mock_responses
        self.expected_after = expected_after
        self.index = 0

    def execute(self, idp_query, variable_values):
        if 'after' not in variable_values or self.expected_after == variable_values.get('after', ""):
            response = self.mock_responses[self.index]
            self.index += 1
            return response
        return None


@pytest.mark.parametrize("test_case", ["test_case_1", "test_case_2"])
def test_list_identity_entities_command(mocker, test_case):
    """
        Given:
        - test case that point to the relevant test case in the json test data which include:
          args, response mock, expected_after, expected_raw_response_len, expected hr, and expected_ec.
        - Case 1: args with limit=1, some filter args, mock_response with 1 identity entity, and an empty expected_after
        - Case 2: args with limit=50, page=size=1, page=2 mock_response with 2 response each have 1 identity entity,
        and an empty expected_after that matches the endCursor of the first response.

        When:
        - Running list_identity_entities_command.

        Then:
        - Ensure that the response was parsed correctly and right HR, raw_response, and EC are returned.
        - Case 1: Should return the parsed identity from the response and 1 response in the rew_response list.
        - Case 2: Should return onle the second identity entity, and have 2 responses in the rew_response list.
    """
    from CrowdStrikeFalcon import list_identity_entities_command
    import CrowdStrikeFalcon
    test_data = load_json("./test_data/test_list_identity_entities_command.json").get(test_case, {})
    expected_after = test_data.get('expected_after', "")
    mock_responses = test_data.get('mock_responses', "")
    mock_client = mocker_gql_client(mock_responses, expected_after)
    mocker.patch.object(CrowdStrikeFalcon, "create_gql_client", return_value=mock_client)
    args = test_data.get("args", {})
    command_results = list_identity_entities_command(args)
    assert test_data.get('expected_hr') == command_results.readable_output
    assert test_data.get('expected_ec') == command_results.outputs
    assert test_data.get('expected_res_len') == len(command_results.raw_response)


@pytest.mark.parametrize("timeout, expected_timeout", [(60, 60), (None, 30)])
def test_run_batch_write_cmd_timeout_argument(mocker, timeout, expected_timeout):
    """
    Given
        - Different timeout argument
    When
        - Run the run_batch_write_cmd function
    Then
        - Asserst the expected timeout called with the http request function
    """
    from CrowdStrikeFalcon import run_batch_write_cmd
    batch_id = '12345'
    command_type = 'ls'
    full_command = 'ls -l'
    request_mock = mocker.patch('CrowdStrikeFalcon.http_request', return_value={})
    run_batch_write_cmd(batch_id, command_type, full_command, timeout=timeout)
    assert request_mock.call_args[1].get('params').get('timeout') == expected_timeout


def assert_command_results(command_results_to_assert: CommandResults, expected_outputs: list | dict,
                           expected_outputs_key_field: str | list[str],
                           expected_outputs_prefix: str):
    """This function is used to assert the command results object returned from running command using mocked data.
    It checks the three important fields, which are:
    1. outputs
    2. outputs_key_field
    3. outputs_prefix

    Args:
        command_results_to_check (CommandResults): The command results object to assert.
        expected_outputs (list | dict): The expected outputs object.
        expected_outputs_key_field (str | list[str]): The expected outputs key field object.
        expected_outputs_prefix (str): The expected outputs prefix object.
    """
    assert command_results_to_assert.outputs == expected_outputs
    assert command_results_to_assert.outputs_key_field == expected_outputs_key_field
    assert command_results_to_assert. outputs_prefix == expected_outputs_prefix


class TestCSFalconCSPMListPolicyDetialsCommand:

    def test_http_request_with_status_code_400_500_207(self, mocker: MockerFixture):
        """
        Given:
            - Policy IDs to retrieve their details.
        When
            - Making a http request for the cs-falcon-cspm-list-policy-details command.
        Then
            - Validate that the http_request function accepts the status codes 500, 400, and 207,
            since we deal with them manually.
        """
        from CrowdStrikeFalcon import cspm_list_policy_details_request
        http_request_mocker = mocker.patch('CrowdStrikeFalcon.http_request')
        cspm_list_policy_details_request(policy_ids=['1', '2'])
        assert http_request_mocker.call_args_list[0][1].get('status_code') == [500, 400, 207]

    def test_get_policy_details(self, mocker: MockerFixture):
        """
        Given:
            - Policy IDs to retrieve their details.
        When
            - Calling the cs-falcon-cspm-list-policy-details command.
        Then
            - Validate the data of the CommandResults object returned.
        """
        from CrowdStrikeFalcon import cs_falcon_cspm_list_policy_details_command
        raw_response = load_json('test_data/policy_details/policy_details_raw_response.json')
        mocker.patch('CrowdStrikeFalcon.http_request', return_value=raw_response)
        command_results = cs_falcon_cspm_list_policy_details_command(args={'policy_ids': '1,2'})
        expected_context_data = load_json('test_data/policy_details/policy_details_context_data.json')
        assert_command_results(command_results_to_assert=command_results, expected_outputs=expected_context_data,
                               expected_outputs_key_field='ID', expected_outputs_prefix='CrowdStrike.CSPMPolicy')

    def test_get_policy_details_error_500(self, mocker: MockerFixture):
        """
        Given
            - A wrong a policy id.
        When
            - Running the cs-falcon-cspm-list-policy-details command, and receiving a 500 status code.
        Then
            - Validate that we output an error with the correct message.
        """
        from CrowdStrikeFalcon import cs_falcon_cspm_list_policy_details_command
        raw_response = load_json('test_data/policy_details/policy_details_error_500_raw_response.json')
        mocker.patch('CrowdStrikeFalcon.http_request', return_value=raw_response)
        with pytest.raises(DemistoException) as e:
            cs_falcon_cspm_list_policy_details_command(args={'policy_ids': '12123123123123'})
        assert 'Perhaps the policy IDs are invalid?' in str(e)

    def test_get_policy_details_error_400(self, mocker: MockerFixture):
        """
        Given
            - A wrong a policy id.
        When
            - Running the cs-falcon-cspm-list-policy-details command, and receiving a 400 status code.
        Then
            - Validate that we output a warning with the correct message.
        """
        from CrowdStrikeFalcon import cs_falcon_cspm_list_policy_details_command
        raw_response = load_json('test_data/policy_details/policy_details_error_400_raw_response.json')
        mocker.patch('CrowdStrikeFalcon.http_request', return_value=raw_response)
        demisto_results_mocker = mocker.patch.object(demisto, 'results')
        command_results = cs_falcon_cspm_list_policy_details_command(args={'policy_ids': '1,121231'})
        expected_context_data = load_json('test_data/policy_details/policy_details_error_400_context_data.json')
        assert_command_results(command_results_to_assert=command_results, expected_outputs=expected_context_data,
                               expected_outputs_key_field='ID', expected_outputs_prefix='CrowdStrike.CSPMPolicy')
        # Entry type '11' means warning
        assert demisto_results_mocker.call_args_list[0][0][0].get('Type') == 11
        assert 'Invalid policy ID 121231 provided' in demisto_results_mocker.call_args_list[0][0][0].get('Contents')


class TestCSFalconCSPMListServicePolicySettingsCommand:

    def test_http_request_arguments(self, mocker: MockerFixture):
        """
        Given:
            - Policy ID to retrieve their details.
        When
            - Making a http request for the cs-falcon-cspm-list-service-policy-settings command.
        Then
            - Validate that the http_request function accepts the status code 207, since we deal with it manually,
            and that the arguments are mapped correctly to the appropriate params.
        """
        from CrowdStrikeFalcon import cspm_list_service_policy_settings_request
        http_request_mocker = mocker.patch('CrowdStrikeFalcon.http_request')
        cspm_list_service_policy_settings_request(policy_id='1', cloud_platform='aws', service='IAM')
        assert http_request_mocker.call_args_list[0][1].get('status_code') == [207]
        assert http_request_mocker.call_args_list[0][1].get('params') == {'service': 'IAM', 'policy-id': '1',
                                                                          'cloud-platform': 'aws'}

    def test_get_service_policy_settings(self, mocker: MockerFixture):
        """
        Given:
            - Arguments for the command.
        When
            - Calling the cs-falcon-cspm-list-service-policy-settings command.
        Then
            - Validate the data of the CommandResults object returned.
        """
        from CrowdStrikeFalcon import cs_falcon_cspm_list_service_policy_settings_command
        raw_response = load_json('test_data/service_policy_settings/policy_settings_raw_response.json')
        mocker.patch('CrowdStrikeFalcon.http_request', return_value=raw_response)
        command_results = cs_falcon_cspm_list_service_policy_settings_command(args={'cloud_platform': 'aws',
                                                                                    'service': 'IAM'})
        expected_context_data = load_json('test_data/service_policy_settings/policy_settings_context_data.json')
        assert_command_results(command_results_to_assert=command_results, expected_outputs=expected_context_data,
                               expected_outputs_key_field='policy_id', expected_outputs_prefix='CrowdStrike.CSPMPolicySetting')

    def test_get_service_policy_settings_manual_pagination(self, mocker: MockerFixture):
        """
        Given:
            - Arguments for the command, with the limit argument.
        When
            - Calling the cs-falcon-cspm-list-service-policy-settings command.
        Then
            - Validate the code does a manual pagination, since the API does not offer it.
        """
        # The raw response in the test data has 2 values, we set a limit of 1 to assert the manual pagination
        from CrowdStrikeFalcon import cs_falcon_cspm_list_service_policy_settings_command
        raw_response = load_json('test_data/service_policy_settings/policy_settings_raw_response.json')
        mocker.patch('CrowdStrikeFalcon.http_request', return_value=raw_response)
        command_results = cs_falcon_cspm_list_service_policy_settings_command(args={'cloud_platform': 'aws',
                                                                                    'service': 'IAM', 'limit': '1'})
        assert isinstance(command_results.outputs, list)
        assert len(command_results.outputs) == 1


class TestCSFalconCSPMUpdatePolicySettingsCommand:

    def test_http_request_arguments(self, mocker: MockerFixture):
        """
        Given:
            - Arguments for the cs-falcon-cspm-update-policy_settings command.
        When
            - Making a http request.
        Then
            - Validate that the http_request function accepts the status code 500, since we deal with it manually,
            and that the arguments are mapped correctly to the json body.
        """
        from CrowdStrikeFalcon import cspm_update_policy_settings_request
        http_request_mocker = mocker.patch('CrowdStrikeFalcon.http_request')
        cspm_update_policy_settings_request(account_id='12', enabled=True, policy_id=1,
                                            regions=['eu-west', 'eu-east'], severity='high', tag_excluded=False)
        assert http_request_mocker.call_args_list[0][1].get('status_code') == 500
        assert http_request_mocker.call_args_list[0][1].get('json') == {'resources':
                                                                        [{'account_id': '12', 'enabled': True, 'policy_id': 1,
                                                                          'regions': ['eu-west', 'eu-east'], 'severity': 'high',
                                                                          'tag_excluded': False}]}

    def test_update_policy_settings_error_500(self, mocker: MockerFixture):
        """
        Given
            - A wrong a account id.
        When
            - Running the cs-falcon-cspm-update-policy_settings command, and receiving a 500 status code.
        Then
            - Validate that we output an error with the correct message.
        """
        from CrowdStrikeFalcon import cs_falcon_cspm_update_policy_settings_command
        raw_response = load_json('test_data/update_policy_settings/update_settings_error_500_raw_response.json')
        mocker.patch('CrowdStrikeFalcon.http_request', return_value=raw_response)
        with pytest.raises(DemistoException) as e:
            cs_falcon_cspm_update_policy_settings_command(args={'account_id': 'wrong_account_id',
                                                                'policy_id': 1})
        assert 'Perhaps the policy ID or account ID are invalid?' in str(e)

    def test_update_policy_settings(self, mocker: MockerFixture):
        """
        Given:
            - Arguments for the command.
        When
            - Calling the cs-falcon-cspm-update-policy_settings command.
        Then
            - Validate the data of the CommandResults object returned.
        """
        from CrowdStrikeFalcon import cs_falcon_cspm_update_policy_settings_command
        raw_response = load_json('test_data/update_policy_settings/update_settings_raw_response.json')
        mocker.patch('CrowdStrikeFalcon.http_request', return_value=raw_response)
        command_results = cs_falcon_cspm_update_policy_settings_command(args={'policy_id': 1})
        assert isinstance(command_results.readable_output, str)
        assert 'Policy 1 was updated successfully' in command_results.readable_output


class TestCSFalconResolveIdentityDetectionCommand:
    def test_http_request_arguments(self, mocker: MockerFixture):
        """
        Given:
            - Arguments for the cs-falcon-resolve-identity-detection command.
        When
            - Making a http request.
        Then
            - Validate that the arguments are mapped correctly to the json body.
        """
<<<<<<< HEAD
        from CrowdStrikeFalcon import resolve_identity_detection_request
=======
        from CrowdStrikeFalcon import resolve_detections_request
>>>>>>> 90cf3b88
        http_request_mocker = mocker.patch('CrowdStrikeFalcon.http_request')
        ids = ['1,2']
        action_param_values = {'update_status': 'new', 'assign_to_name': 'bot'}
        action_params_http_body = [{'name': 'update_status', 'value': 'new'}, {'name': 'assign_to_name', 'value': 'bot'}]
<<<<<<< HEAD
        resolve_identity_detection_request(ids=ids, **action_param_values)
=======
        resolve_detections_request(ids=ids, **action_param_values)
>>>>>>> 90cf3b88
        assert http_request_mocker.call_args_list[0][1].get('json') == {'action_parameters': action_params_http_body,
                                                                        'ids': ids}

    def test_resolve_identity_detection(self, mocker: MockerFixture):
        """
        Given:
            - Arguments for the command.
        When
            - Calling the cs-falcon-resolve-identity-detection command.
        Then
            - Validate the data of the CommandResults object returned.
        """
        from CrowdStrikeFalcon import cs_falcon_resolve_identity_detection
        mocker.patch('CrowdStrikeFalcon.http_request', return_value=requests.Response())
        command_results = cs_falcon_resolve_identity_detection(args={'ids': '1,2'})
        assert isinstance(command_results.readable_output, str)
        assert 'IDP Detection(s) 1, 2 were successfully updated' in command_results.readable_output

<<<<<<< HEAD
=======
    def test_resolve_mobile_detection(self, mocker: MockerFixture):
        """
        Given:
            - Arguments for the command.
        When
            - Calling the cs-falcon-resolve-mobile-detection command.
        Then
            - Validate the data of the CommandResults object returned.
        """
        from CrowdStrikeFalcon import cs_falcon_resolve_mobile_detection
        mocker.patch('CrowdStrikeFalcon.http_request', return_value=requests.Response())
        command_results = cs_falcon_resolve_mobile_detection(args={'ids': '1,2'})
        assert isinstance(command_results.readable_output, str)
        assert 'Mobile Detection(s) 1, 2 were successfully updated' in command_results.readable_output

>>>>>>> 90cf3b88

class TestIOAFetch:
    # Since this integration fetches multiple incidents, the last run object contains a list of
    # last run objects for each incident type, for IOA, that is the 5th position
    @pytest.mark.parametrize('fetch_query, error_message',
                             [('account_id=1', 'A cloud provider is required as part of the IOA fetch query'),
                              ("cloud_provider!='aws'", 'An unsupported parameter has been entered'),
                              ("cloud_provider='aws'&weird_param=val",
                               'An unsupported parameter has been entered'),
                              ("cloud_provider='aws'&state=", 'cannot be an empty string'),
                              ("cloud_provider='aws'&state:val", 'does not match the parameter=value format'),
                              ("cloud_provider='aws'&state==val", 'does not match the parameter=value format')])
    def test_validate_ioa_fetch_query_error(self, fetch_query, error_message):
        """
        Given:
            - An incorrect IOA fetch query to validate.
        When
            - Validating the query supplied by the user.
        Then
            - Validate that the correct error message is returned for the incorrect fetch query.
        """
        from CrowdStrikeFalcon import validate_ioa_fetch_query
        with pytest.raises(DemistoException) as e:
            validate_ioa_fetch_query(ioa_fetch_query=fetch_query)
        assert error_message in str(e)

    def test_fetch_query_with_paginating(self, mocker: MockerFixture):
        """
        Given:
            - The query of the last fetch, and the next token.
        When
            - Performing pagination and receiving the next token from the previous run.
        Then
            - Validate that the last fetch query is used in the current run, and the next token is added to the API call.
        """
        from CrowdStrikeFalcon import fetch_incidents
        fetch_query = 'cloud_provider=aws'
        last_fetch_query = f'{fetch_query}&date_time_since=some_time'
        ioa_next_token = 'dummy_token'
        last_run_object: list[dict[str, Any]] = [{}, {}, {}, {},
                                                 {'ioa_next_token': ioa_next_token,
                                                  'last_fetch_query': last_fetch_query,
                                                  'last_date_time_since': '2023-01-01T00:00:00Z'}]
        mocker.patch.object(demisto, 'params',
                            return_value={'fetch_incidents_or_detections': 'Indicator of Attack',
                                          'ioa_fetch_query': fetch_query})
        mocker.patch.object(demisto, 'getLastRun', return_value=last_run_object)
        http_request_mocker = mocker.patch('CrowdStrikeFalcon.http_request')
        fetch_incidents()
        assert last_fetch_query in http_request_mocker.call_args_list[0][1].get('url_suffix')
        assert f'next_token={ioa_next_token}' in http_request_mocker.call_args_list[0][1].get('url_suffix')

    def test_fetch_query_with_paginating_empty_last_filter_error(self, mocker: MockerFixture):
        """
        Given:
            - An empty query as the last fetch query, and the next token.
        When
            - Performing pagination and receiving the next token from the previous run.
        Then
            - Validate that an error is thrown if the last fetch filter is an empty string.
        """
        from CrowdStrikeFalcon import fetch_incidents
        last_run_object: list[dict[str, Any]] = [{}, {}, {}, {},
                                                 {'ioa_next_token': 'dummy_token',
                                                  'last_fetch_query': '',
                                                  'last_date_time_since': '2023-01-01T00:00:00Z'}]
        mocker.patch.object(demisto, 'params',
                            return_value={'fetch_incidents_or_detections': 'Indicator of Attack',
                                          'ioa_fetch_query': 'cloud_provider=aws'})
        mocker.patch.object(demisto, 'getLastRun', return_value=last_run_object)
        mocker.patch('CrowdStrikeFalcon.http_request')
        with pytest.raises(DemistoException) as e:
            fetch_incidents()
        assert 'Last fetch query must not be empty when doing pagination' in str(e)

    def test_fetch_query_without_pagination(self, mocker: MockerFixture):
        """
        Given:
            - The date_time_since date from the previous fetch, and the fetch query.
        When
            - Performing fetch without pagination.
        Then
            - Validate that the passed date_date_since date is appended to the supplied fetch query.
        """
        from CrowdStrikeFalcon import fetch_incidents
        last_date_time_since = '2023-01-01T00:00:00Z'
        fetch_query = 'cloud_provider=aws'
        last_run_object: list[dict[str, Any]] = [{}, {}, {}, {},
                                                 {'last_date_time_since': last_date_time_since}]
        mocker.patch.object(demisto, 'params',
                            return_value={'fetch_incidents_or_detections': 'Indicator of Attack',
                                          'ioa_fetch_query': fetch_query})
        mocker.patch.object(demisto, 'getLastRun', return_value=last_run_object)
        http_request_mocker = mocker.patch('CrowdStrikeFalcon.http_request')
        fetch_incidents()
        assert fetch_query in http_request_mocker.call_args_list[0][1].get('url_suffix')
        assert f'date_time_since={last_date_time_since}' in http_request_mocker.call_args_list[0][1].get('url_suffix')

    @pytest.mark.parametrize('next_toke_object, expected_next_token', [({'next_token': 'dummy_token'}, 'dummy_token'),
                                                                       ({}, None)])
    def test_return_values_get_ioa_events(self, mocker: MockerFixture, next_toke_object, expected_next_token):
        """
        Given:
            - The response of the API when a pagination object is returned or not.
        When
            - Doing an API call to retrieve the IOA events.
        Then
            - Validate that we extract the events and next token from the raw response, if they exist.
        """
        from CrowdStrikeFalcon import get_ioa_events
        exepcted_events = ['event_1', 'event_2']
        raw_response = {'meta':
                        {
                            'pagination': next_toke_object
                        },
                        'resources': {'events': exepcted_events}
                        }
        mocker.patch('CrowdStrikeFalcon.http_request', return_value=raw_response)
        events, next_token = get_ioa_events(ioa_fetch_query='some_query', ioa_next_token='not_important')
        assert exepcted_events == events
        assert expected_next_token == next_token

    def test_ioa_events_pagination(self, mocker: MockerFixture):
        """
        Given:
            - 2 responses from the API that includes a pagination object.
        When
            - Fetching incidents, and the fetch limit is greater than the API limit of a single call (If the fetch limit is 4,
            and the API limit is 2, that means in each fetch, we should do 2 API calls, using pagination, to acquire 4 results, or
            until no more results are found).
        Then
            - Validate that we do API calls using the correct pagination arguments, and that we get the next token so it can be
            used in the next fetch round.
        """
        # We saved two responses, where both of them return a next token. We have that the api_limit=2,
        # and the fetch_limit=3, that way, we would need to do a request twice, and on the second request,
        # we would make it while having a limit of 1. We will check the arguments of the method get_ioa_events,
        # and the return values of ioa_events_pagination.
        from CrowdStrikeFalcon import ioa_events_pagination, get_ioa_events
        page_1_raw_response = load_json('test_data/ioa_fetch_incidents.json/ioa_events_page_1_raw_response.json')
        page_2_raw_response = load_json('test_data/ioa_fetch_incidents.json/ioa_events_page_2_raw_response.json')
        mocker.patch('CrowdStrikeFalcon.http_request', side_effect=[page_1_raw_response, page_2_raw_response])
        get_events_for_fetch_mocker = mocker.patch(
            'CrowdStrikeFalcon.get_ioa_events', side_effect=get_ioa_events)
        events, next_token = ioa_events_pagination(ioa_fetch_query='dummy_fetch_query',
                                                   ioa_next_token='dummy_token',
                                                   fetch_limit=3,
                                                   api_limit=2)
        # We retrieved 3 events from the pagination phase, therefore, we assert that we acquire them
        assert events == [{'event_id': 'event_1'}, {'event_id': 'event_2'}, {'event_id': 'event_3'}]
        # The first time we do pagination, we won't have any fetched incidents, and since the fetch limit is 3,
        # and api limit is 2, that means we do an API request to retrieve the first 2 events
        assert get_events_for_fetch_mocker.call_args_list[0][1].get('limit') == 2
        # After the first API request, the second one should use the token that was retrieved from the previous request
        assert get_events_for_fetch_mocker.call_args_list[1][1].get('ioa_next_token') == 'next_token_1'
        # After the first pagination, we would have fetched two incidents, and only 1 incident is left, therefore, we
        # do an API request with a limit of 1 in order to get the last incident of the current round
        assert get_events_for_fetch_mocker.call_args_list[1][1].get('limit') == 1
        # Since there are more results to be returned from the API, we assert that we get the next token so we can
        # use it in the next fetching round
        assert next_token == 'next_token_2'

    def test_no_ioa_events_added_if_found_in_last_run(self, mocker: MockerFixture):
        """
        Given:
            - The event ids of the last fetch run.
        When
            - Converting the fetched events to incidents.
        Then
            - Validate that we do not create incidents of events that have been fetched in the previous round.
        """
        # Make last_event_ids have the values ['1', '2'], and return the values ['2', '3'] when fetching,
        # and once we enter the for loop to go over the fetched events, '2' will not get picked up, since it
        # was already fetched, therfore, we check that in the returned incidents object, only the event with id '3'
        # was added as an incident
        from CrowdStrikeFalcon import fetch_incidents
        last_run_object: list[dict[str, Any]] = [{}, {}, {}, {},
                                                 {'last_event_ids': ['1', '2']}]
        mocker.patch.object(demisto, 'params',
                            return_value={'fetch_incidents_or_detections': 'Indicator of Attack',
                                          'ioa_fetch_query': 'cloud_provider=aws'})
        mocker.patch.object(demisto, 'getLastRun', return_value=last_run_object)
        # The function ioa_events_pagination returns the fetched events, and the next token (for the sake of testing, it is None)
        mocker.patch('CrowdStrikeFalcon.ioa_events_pagination',
                     return_value=([{'event_id': '2', 'event_created': '2023-01-01T00:00:00Z'},
                                    {'event_id': '3', 'event_created': '2023-01-01T00:00:00Z'}], None))
        mocker.patch('CrowdStrikeFalcon.reformat_timestamp', return_value='2023-01-01T00:00:00Z')
        fetched_incidents = fetch_incidents()
        assert len(fetched_incidents) == 1
        rawJSON = json.loads(fetched_incidents[0].get('rawJSON'))
        assert rawJSON.get('incident_type') == 'ioa_events'
        assert rawJSON.get('event_id') == '3'

    def test_save_fetched_events_when_paginating(self, mocker: MockerFixture):
        """
        Given:
            - The event ids of the last fetch run.
        When
            - Saving the fetched event ids.
        Then
            - Validate that we add the newly fetched event ids to the previous ones, and not override them, when we are
            doing pagination.
        """
        # Make sure that we save all the events that have been fetched throught the whole pagination process,
        # which can span on many fetches. We will have ids in last_event_ids (['1']), and configure that we are
        # doing pagination, and that we fetched event '2', and in the new returned last run, the key last_event_ids
        # has a value of ['1', '2']
        from CrowdStrikeFalcon import fetch_incidents
        last_run_object: list[dict[str, Any]] = [{}, {}, {}, {},
                                                 {'last_event_ids': ['1']}]
        mocker.patch.object(demisto, 'params',
                            return_value={'fetch_incidents_or_detections': 'Indicator of Attack',
                                          'ioa_fetch_query': 'cloud_provider=aws'})
        mocker.patch.object(demisto, 'getLastRun', return_value=last_run_object)
        mocker.patch('CrowdStrikeFalcon.ioa_events_pagination',
                     return_value=([{'event_id': '2', 'event_created': '2023-01-01T00:00:00Z'}], 'next_token'))
        mocker.patch('CrowdStrikeFalcon.reformat_timestamp', return_value='2023-01-01T00:00:00Z')
        set_last_run_mocker = mocker.patch.object(demisto, 'setLastRun', side_effect=demisto.setLastRun)
        fetch_incidents()
        assert set_last_run_mocker.call_args_list[0][0][0][4].get('last_event_ids') == ['2', '1']

    def test_save_fetched_events_when_starting_pagination(self, mocker: MockerFixture):
        """
        Given:
            - The event ids of the last fetch run.
        When
            - Saving the fetched event ids.
        Then
            - Validate that we add the newly fetched event ids to the previous ones, and not override them, when we are
            going to start pagination in the next fetch run.
        """
        # Make sure that we save all the events that have been fetched before when starting the pagination process.
        # We will have ids in last_event_ids (['1']), and configure that we are, doing pagination, and that we fetched event '2',
        # and in the new returned last run, the key last_event_ids has a value of ['1', '2']
        from CrowdStrikeFalcon import fetch_incidents
        last_run_object: list[dict[str, Any]] = [{}, {}, {}, {},
                                                 {'last_event_ids': ['1'], 'ioa_next_token': 'next_token',
                                                  'last_fetch_query': 'cloud_provider=aws'}]
        mocker.patch.object(demisto, 'params',
                            return_value={'fetch_incidents_or_detections': 'Indicator of Attack',
                                          'ioa_fetch_query': 'cloud_provider=aws'})
        mocker.patch.object(demisto, 'getLastRun', return_value=last_run_object)
        mocker.patch('CrowdStrikeFalcon.ioa_events_pagination',
                     return_value=([{'event_id': '2', 'event_created': '2023-01-01T00:00:00Z'}], None))
        mocker.patch('CrowdStrikeFalcon.reformat_timestamp', return_value='2023-01-01T00:00:00Z')
        set_last_run_mocker = mocker.patch.object(demisto, 'setLastRun', side_effect=demisto.setLastRun)
        fetch_incidents()
        assert set_last_run_mocker.call_args_list[0][0][0][4].get('last_event_ids') == ['2', '1']

    def test_fetch_ioa_events(self, mocker: MockerFixture):
        """
        Given:
            - A last run object.
        When
            - Fetching IOA events.
        Then
            - Validate that we construct the correct last run object for the next run by:
                1. The next token is saved.
                2. The largest date_time_since date between the dates of all fetched events is saved.
                3. The fetch query that was used in the API call is saved.
                4. The fetched event ids are saved.
        """
        # A successful fetch of incidents
        from CrowdStrikeFalcon import fetch_incidents
        last_run_object: list[dict[str, Any]] = [{}, {}, {}, {},
                                                 {'last_event_ids': ['1'], 'ioa_next_token': 'next_token',
                                                  'last_fetch_query': 'last_dummy_query',
                                                  'last_date_time_since': '2022-01-01T00:00:00Z'}]
        mocker.patch.object(demisto, 'params',
                            return_value={'fetch_incidents_or_detections': 'Indicator of Attack',
                                          'ioa_fetch_query': 'cloud_provider=aws'})
        mocker.patch.object(demisto, 'getLastRun', return_value=last_run_object)
        mocker.patch('CrowdStrikeFalcon.ioa_events_pagination',
                     return_value=([{'event_id': '3', 'event_created': '2024-01-01T00:00:00Z'},
                                    {'event_id': '2', 'event_created': '2023-01-01T00:00:00Z'}], 'new_next_token'))
        set_last_run_mocker = mocker.patch.object(demisto, 'setLastRun', side_effect=demisto.setLastRun)
        fetched_incidents = fetch_incidents()
        assert set_last_run_mocker.call_args_list[0][0][0][4] == {'ioa_next_token': 'new_next_token',
                                                                  'last_date_time_since': '2024-01-01T00:00:00Z',
                                                                  'last_fetch_query': 'last_dummy_query',
                                                                  'last_event_ids': ['3', '2', '1']}
        assert len(fetched_incidents) == 2


class TestIOMFetch:
    # Since this integration fetches multiple incidents, the last run object contains a list of
    # last run objects for each incident type, for IOM, that is the 4th position
    def test_validate_iom_fetch_query(self):
        """
        Given:
            - An incorrect IOM fetch query to validate.
        When
            - Validating the query supplied by the user.
        Then
            - Validate that the correct error message is returned for the incorrect fetch query.
        """
        from CrowdStrikeFalcon import validate_iom_fetch_query
        with pytest.raises(DemistoException) as e:
            validate_iom_fetch_query(iom_fetch_query='scan_time: >some_time')
        assert 'scan_time is not allowed as part of the IOM fetch query' in str(e)

    def test_fetch_query_with_paginating(self, mocker: MockerFixture):
        """
        Given:
            - The query of the last fetch, and the next token.
        When
            - Performing pagination and receiving the next token from the previous run.
        Then
            - Validate that the last fetch query is used in the current run, and the next token is added to the API call.
        """
        from CrowdStrikeFalcon import fetch_incidents
        fetch_filter = "cloud_provider: 'aws'"
        last_fetch_filter = f'scan_time: some_time+{fetch_filter}'
        iom_next_token = 'dummy_token'
        last_run_object: list[dict[str, Any]] = [{}, {}, {},
                                                 {'iom_next_token': iom_next_token,
                                                  'last_fetch_filter': last_fetch_filter,
                                                  'last_scan_time': '2023-01-01T00:00:00.000000Z'},
                                                 {}]
        mocker.patch.object(demisto, 'params',
                            return_value={'fetch_incidents_or_detections': 'Indicator of Misconfiguration',
                                          'iom_fetch_query': fetch_filter})
        mocker.patch.object(demisto, 'getLastRun', return_value=last_run_object)
        http_request_mocker = mocker.patch('CrowdStrikeFalcon.http_request')
        fetch_incidents()
        assert http_request_mocker.call_args_list[0][1].get('params').get('filter') == last_fetch_filter
        assert http_request_mocker.call_args_list[0][1].get('params').get('next_token') == iom_next_token

    def test_fetch_query_with_paginating_empty_last_filter_error(self, mocker: MockerFixture):
        """
        Given:
            - An empty filter as the last fetch filter, and the next token.
        When
            - Performing pagination and receiving the next token from the previous run.
        Then
            - Validate that an error is thrown if the last fetch filter is an empty string.
        """
        from CrowdStrikeFalcon import fetch_incidents
        last_run_object: list[dict[str, Any]] = [{}, {}, {},
                                                 {'iom_next_token': 'dummy_token',
                                                  'last_fetch_filter': '',
                                                  'last_scan_time': '2023-01-01T00:00:00.000000Z'},
                                                 {}]
        mocker.patch.object(demisto, 'params',
                            return_value={'fetch_incidents_or_detections': 'Indicator of Misconfiguration',
                                          'iom_fetch_query': "cloud_provider: 'aws'"})
        mocker.patch.object(demisto, 'getLastRun', return_value=last_run_object)
        mocker.patch('CrowdStrikeFalcon.http_request')
        with pytest.raises(DemistoException) as e:
            fetch_incidents()
        assert 'Last fetch filter must not be empty when doing pagination' in str(e)

    def test_fetch_query_without_pagination_and_not_first_run(self, mocker: MockerFixture):
        """
        Given:
            - The last_scan_time date from the previous fetch, and the fetch query..
        When
            - Performing fetch without pagination, and this is not the first fetch run.
        Then
            - Validate that we append the last_scan_time date, while using '>' in the fetch query.
        """
        from CrowdStrikeFalcon import fetch_incidents
        last_scan_time = '2023-01-01T00:00:00.000000Z'
        fetch_filter = "cloud_provider: 'aws'"
        last_run_object: list[dict[str, Any]] = [{}, {}, {},
                                                 {'last_scan_time': last_scan_time},
                                                 {}]
        mocker.patch.object(demisto, 'params',
                            return_value={'fetch_incidents_or_detections': 'Indicator of Misconfiguration',
                                          'iom_fetch_query': fetch_filter})
        mocker.patch.object(demisto, 'getLastRun', return_value=last_run_object)
        http_request_mocker = mocker.patch('CrowdStrikeFalcon.http_request')
        fetch_incidents()
        assert f"scan_time: >'{last_scan_time}'+{fetch_filter}" == \
            http_request_mocker.call_args_list[0][1].get('params').get('filter')

    @freeze_time("2023-01-04T00:00:00Z")
    def test_fetch_query_without_pagination_and_first_run(self, mocker: MockerFixture):
        """
        Given:
            - The fetch query.
        When
            - Performing fetch without pagination, and this is the first fetch run.
        Then
            - Validate that we append the last_scan_time date, while using '>=' in the fetch query.
        """
        from CrowdStrikeFalcon import fetch_incidents
        # The date configured in @freeze_time minues 3 days, which is the default FETCH_TIME
        last_scan_time = '2023-01-01T00:00:00.000000Z'
        fetch_filter = "cloud_provider: 'aws'"
        last_run_object: list[dict[str, Any]] = [{}, {}, {},
                                                 {},
                                                 {}]
        mocker.patch.object(demisto, 'params',
                            return_value={'fetch_incidents_or_detections': 'Indicator of Misconfiguration',
                                          'iom_fetch_query': fetch_filter})
        mocker.patch.object(demisto, 'getLastRun', return_value=last_run_object)
        http_request_mocker = mocker.patch('CrowdStrikeFalcon.http_request')
        fetch_incidents()
        assert f"scan_time: >='{last_scan_time}'+{fetch_filter}" == \
            http_request_mocker.call_args_list[0][1].get('params').get('filter')

    @pytest.mark.parametrize('next_toke_object, expected_next_token', [({'next_token': 'dummy_token'}, 'dummy_token'),
                                                                       ({}, None)])
    def test_return_values_get_iom_resource_ids(self, mocker: MockerFixture, next_toke_object, expected_next_token):
        """
        Given:
            - The response of the API when a pagination object is returned or not.
        When
            - Doing an API call to retrieve the IOM resources.
        Then
            - Validate that we extract the resources and next token from the raw response, if they exist.
        """
        from CrowdStrikeFalcon import get_iom_ids_for_fetch
        exepcted_resource_ids = ['resource_1', 'resource_2']
        raw_response = {'meta':
                        {
                            'pagination': next_toke_object
                        },
                        'resources': exepcted_resource_ids
                        }
        mocker.patch('CrowdStrikeFalcon.http_request', return_value=raw_response)
        resource_ids, next_token = get_iom_ids_for_fetch(filter='some_filter', iom_next_token='not_important')
        assert exepcted_resource_ids == resource_ids
        assert expected_next_token == next_token

    def test_iom_events_pagination(self, mocker: MockerFixture):
        """
        Given:
            - 2 responses from the API that includes a pagination object.
        When
            - Fetching incidents, and the fetch limit is greater than the API limit of a single call (If the fetch limit is 4,
            and the API limit is 2, that means in each fetch, we should do 2 API calls, using pagination, to acquire 4 results, or
            until no more results are found).
        Then
            - Validate that we do API calls using the correct pagination arguments, and that we get the next token so it can be
            used in the next fetch round.
        """
        # Save two responses, where both of them return a next token with them. Make the api_limit=2,
        # and the fetch_limit=3, that way, we would need to do a request twice, and on the second request,
        # we would make it while having a limit of 1. We will check the arguments of the method get_iom_ids_for_fetch,
        # and the return values of iom_ids_pagination.
        from CrowdStrikeFalcon import iom_ids_pagination, get_iom_ids_for_fetch
        page_1_raw_response = load_json('test_data/iom_fetch_incidents/iom_resource_ids_page_1_raw_response.json')
        page_2_raw_response = load_json('test_data/iom_fetch_incidents/iom_resource_ids_page_2_raw_response.json')
        mocker.patch('CrowdStrikeFalcon.http_request', side_effect=[page_1_raw_response, page_2_raw_response])
        get_events_for_fetch_mocker = mocker.patch(
            'CrowdStrikeFalcon.get_iom_ids_for_fetch', side_effect=get_iom_ids_for_fetch)
        events, next_token = iom_ids_pagination(filter='dummy_filter',
                                                iom_next_token='dummy_token',
                                                fetch_limit=3,
                                                api_limit=2)
        # We retrieved 3 events from the pagination phase, therefore, we assert that we acquire them
        assert events == ['resource_1', 'resource_2', 'resource_3']
        # The first time we do pagination, we won't have any fetched incidents, and since the fetch limit is 3,
        # and api limit is 2, that means we do an API request to retrieve the first 2 events
        assert get_events_for_fetch_mocker.call_args_list[0][1].get('limit') == 2
        # After the first API request, the second one should use the token that was retrieved from the previous request
        assert get_events_for_fetch_mocker.call_args_list[1][1].get('iom_next_token') == 'next_token_1'
        # After the first pagination, we would have fetched two incidents, and only 1 incident is left, therefore, we
        # do an API request with a limit of 1 in order to get the last incident of the current round
        assert get_events_for_fetch_mocker.call_args_list[1][1].get('limit') == 1
        # Since there are more results to be returned from the API, we assert that we get the next token so we can
        # use it in the next fetching round
        assert next_token == 'next_token_2'

    def test_no_iom_resources_added_if_found_in_last_run(self, mocker: MockerFixture):
        """
        Given:
            - The resources ids of the last fetch run.
        When
            - Converting the fetched resources to incidents.
        Then
            - Validate that we do not create incidents of resources that have been fetched in the previous round.
        """
        # Make last_resource_ids have the values ['1', '2'], and return the values ['2', '3'] when fetching,
        # and once we enter the for loop to go over the fetched resources, '2' will not get picked up, since it
        # was already fetched, therfore, we check that in the returned incidents object, only the resource with id '3'
        # was added as an incident
        from CrowdStrikeFalcon import fetch_incidents
        last_run_object: list[dict[str, Any]] = [{}, {}, {},
                                                 {'last_resource_ids': ['1', '2']},
                                                 {}]
        mocker.patch.object(demisto, 'params',
                            return_value={'fetch_incidents_or_detections': 'Indicator of Misconfiguration',
                                          'iom_fetch_query': "cloud_provider: 'aws'"})
        mocker.patch.object(demisto, 'getLastRun', return_value=last_run_object)
        # The function iom_ids_pagination returns the ids of the fetched events, and the
        # next token (for the sake of testing, it is None)
        mocker.patch('CrowdStrikeFalcon.iom_ids_pagination', return_value=(['2', '3'], None))
        mocker.patch('CrowdStrikeFalcon.get_iom_resources',
                     return_value=[{'id': '2', 'scan_time': '2023-01-01T00:00:00.00Z'},
                                   {'id': '3', 'scan_time': '2023-01-01T00:00:00.00Z'}])
        mocker.patch('CrowdStrikeFalcon.reformat_timestamp', return_value='2023-01-01T00:00:00.00Z')
        fetched_incidents = fetch_incidents()
        assert len(fetched_incidents) == 1
        rawJSON = json.loads(fetched_incidents[0].get('rawJSON'))
        assert rawJSON.get('incident_type') == 'iom_configurations'
        assert rawJSON.get('id') == '3'

    def test_save_fetched_resources_when_paginating(self, mocker: MockerFixture):
        """
        Given:
            - The resource ids of the last fetch run.
        When
            - Saving the fetched resource ids.
        Then
            - Validate that we add the newly fetched resource ids to the previous ones, and not override them, when we are
            doing pagination.
        """
        # Make sure that we save all the resources that have been fetched throught the whole pagination process,
        # which can span on many fetches. We will have ids in last_resource_ids (['1']), and configure that we are
        # doing pagination, and that we fetched resource '2', and in the new returned last run, the key last_resource_ids
        # has a value of ['1', '2']
        from CrowdStrikeFalcon import fetch_incidents
        last_run_object: list[dict[str, Any]] = [{}, {}, {},
                                                 {'last_resource_ids': ['1']},
                                                 {}]
        mocker.patch.object(demisto, 'params',
                            return_value={'fetch_incidents_or_detections': 'Indicator of Misconfiguration',
                                          'iom_fetch_query': "cloud_provider: 'aws'"})
        mocker.patch.object(demisto, 'getLastRun', return_value=last_run_object)
        mocker.patch('CrowdStrikeFalcon.iom_ids_pagination', return_value=(['2'], 'next_token'))
        mocker.patch('CrowdStrikeFalcon.get_iom_resources',
                     return_value=[{'id': '2', 'scan_time': '2023-01-01T00:00:00.00Z'}])
        mocker.patch('CrowdStrikeFalcon.reformat_timestamp', return_value='2023-01-01T00:00:00.00Z')
        set_last_run_mocker = mocker.patch.object(demisto, 'setLastRun', side_effect=demisto.setLastRun)
        fetch_incidents()
        assert set_last_run_mocker.call_args_list[0][0][0][3].get('last_resource_ids') == ['2', '1']

    def test_save_fetched_resources_when_starting_pagination(self, mocker: MockerFixture):
        """
        Given:
            - The resource ids of the last fetch run.
        When
            - Saving the fetched resource ids.
        Then
            - Validate that we add the newly fetched resource ids to the previous ones, and not override them, when we are
            going to start pagination in the next fetch run.
        """
        # Make sure that we save all the resources that have been fetched before when starting the pagination process.
        # We will have ids in last_resource_ids (['1']), and configure that we are, doing pagination, and that we fetched
        # resource '2', and in the new returned last run, the key last_resource_ids has a value of ['1', '2']
        from CrowdStrikeFalcon import fetch_incidents
        last_run_object: list[dict[str, Any]] = [{}, {}, {},
                                                 {'last_resource_ids': ['1'], 'iom_next_token': 'next_token',
                                                  'last_fetch_filter': 'previous_filter'},
                                                 {}]
        mocker.patch.object(demisto, 'params',
                            return_value={'fetch_incidents_or_detections': 'Indicator of Misconfiguration',
                                          'iom_fetch_query': "cloud_provider: 'aws'"})
        mocker.patch.object(demisto, 'getLastRun', return_value=last_run_object)
        mocker.patch('CrowdStrikeFalcon.iom_ids_pagination', return_value=(['2'], None))
        mocker.patch('CrowdStrikeFalcon.get_iom_resources',
                     return_value=[{'id': '2', 'scan_time': '2023-01-01T00:00:00.00Z'}])
        mocker.patch('CrowdStrikeFalcon.reformat_timestamp', return_value='2023-01-01T00:00:00.00Z')
        set_last_run_mocker = mocker.patch.object(demisto, 'setLastRun', side_effect=demisto.setLastRun)
        fetch_incidents()
        assert set_last_run_mocker.call_args_list[0][0][0][3].get('last_resource_ids') == ['2', '1']

    def test_fetch_iom_events(self, mocker: MockerFixture):
        """
        Given:
            - A last run object.
        When
            - Fetching IOM resources.
        Then
            - Validate that we construct the correct last run object for the next run by:
                1. The next token is saved.
                2. The largest scan_time date between the dates of all fetched resources is saved.
                3. The fetch query that was used in the API call is saved.
                4. The fetched resource ids are saved.
        """
        # A successful fetch of incidents
        from CrowdStrikeFalcon import fetch_incidents
        last_run_object: list[dict[str, Any]] = [{}, {}, {},
                                                 {'last_resource_ids': ['1'], 'iom_next_token': 'next_token',
                                                  'last_fetch_filter': 'last_dummy_filter',
                                                  'last_scan_time': '2022-01-01T00:00:00.00Z'},
                                                 {}]
        mocker.patch.object(demisto, 'params',
                            return_value={'fetch_incidents_or_detections': 'Indicator of Misconfiguration',
                                          'iom_fetch_query': "cloud_provider: 'aws'"})
        mocker.patch.object(demisto, 'getLastRun', return_value=last_run_object)

        mocker.patch('CrowdStrikeFalcon.iom_ids_pagination', return_value=(['3', '2'], 'new_next_token'))
        mocker.patch('CrowdStrikeFalcon.get_iom_resources',
                     return_value=[{'id': '3', 'scan_time': '2024-01-01T00:00:00.00Z'},
                                   {'id': '2', 'scan_time': '2023-01-01T00:00:00.00Z'}])
        set_last_run_mocker = mocker.patch.object(demisto, 'setLastRun', side_effect=demisto.setLastRun)
        fetched_incidents = fetch_incidents()
        assert set_last_run_mocker.call_args_list[0][0][0][3] == {'iom_next_token': 'new_next_token',
                                                                  'last_scan_time': '2024-01-01T00:00:00.000000Z',
                                                                  'last_fetch_filter': 'last_dummy_filter',
                                                                  'last_resource_ids': ['3', '2', '1']}
        assert len(fetched_incidents) == 2


def test_list_detection_summaries_command_no_results(mocker):
    """
    Test cs-falcon-list-detection-summaries when no detections found

    Given:
     - There is no detection in the system
    When:
     - Searching for detections using cs-falcon-list-detection-summaries command
     - The server returns empty list
    Then:
     - The command not fails
    """
    from CrowdStrikeFalcon import list_detection_summaries_command
    response = {'meta': {'query_time': 0.028057688, }, 'resources': [], 'errors': []}
    mocker.patch('CrowdStrikeFalcon.http_request', return_value=response)
    res = list_detection_summaries_command()
<<<<<<< HEAD
    assert res.readable_output == '### CrowdStrike Detections\n**No entries.**\n'
=======
    assert res.readable_output == '### CrowdStrike Detections\n**No entries.**\n'


def test_run_command_batch_id(requests_mock, mocker):
    """
    Test cs-falcon-run-command when batch_id is given as an argument.

    Given:
     - A batch_id host_ids, command_type, full_command.
    When:
     - Running the command cs-falcon-run-command
    Then:
     - Check that the batch_id is correct.
    """
    from CrowdStrikeFalcon import run_command
    args = {
        'host_ids': 'host_id',
        'command_type': 'ls',
        'full_command': 'ls',
        'batch_id': 'batch_id'
    }
    mocker.patch.object(
        demisto,
        'args',
        return_value=args
    )
    response = load_json('test_data/run_command/run_command_with_batch.json')
    requests_mock.post(
        f'{SERVER_URL}/real-time-response/combined/batch-command/v1',
        json=response,
        status_code=201
    )
    results = run_command()
    expected_results = {
        'CrowdStrike': {
            'Command': [{
                "BaseCommand": "ls",
                "BatchID": "batch_id",
                "Command": "ls",
                "HostID": "aid",
                "SessionID": "session_id",
                "Stderr": "",
                "Stdout": 'Directory listing for C:\\ -\n\n'
                          'Name                                     Type         Size (bytes)    Size (MB)       '
                          'Last Modified (UTC+2)     Created (UTC+2)          \n'
                          '----                                     ----         ------------    ---------       '
                          '---------------------     ---------------          \n'
                          '$Recycle.Bin                             <Directory>  --              --              '
                          '6/19/2023 4:11:43 PM      9/15/2018 10:19:00 AM    \n'
                          'Config.Msi                               <Directory>  --              --              '
                          '11/14/2023 1:56:25 AM     8/17/2023 1:49:07 AM     \n'
            }]
        }
    }
    assert results['EntryContext'] == expected_results


def test_run_command_without_batch_id(requests_mock, mocker):
    """
    Test cs-falcon-run-command when batch_id isn't given as an argument.

    Given:
     - host_ids, command_type, full_command.
    When:
     - Running the command cs-falcon-run-command
    Then:
     - Check that the batch_id is correct.
    """
    from CrowdStrikeFalcon import run_command
    args = {
        'host_ids': 'host_id',
        'command_type': 'ls',
        'full_command': 'ls',
    }
    mocker.patch.object(
        demisto,
        'args',
        return_value=args
    )
    requests_mock.post(
        f'{SERVER_URL}/real-time-response/combined/batch-init-session/v1',
        json={
            'batch_id': 'new_batch_id'
        },
        status_code=201
    )
    response = load_json('test_data/run_command/run_command_with_batch.json')
    requests_mock.post(
        f'{SERVER_URL}/real-time-response/combined/batch-command/v1',
        json=response,
        status_code=201
    )
    results = run_command()
    expected_results = {
        'CrowdStrike': {
            'Command': [{
                "BaseCommand": "ls",
                "BatchID": "new_batch_id",
                "Command": "ls",
                "HostID": "aid",
                "SessionID": "session_id",
                "Stderr": "",
                "Stdout": 'Directory listing for C:\\ -\n\n'
                          'Name                                     Type         Size (bytes)    Size (MB)       '
                          'Last Modified (UTC+2)     Created (UTC+2)          \n'
                          '----                                     ----         ------------    ---------       '
                          '---------------------     ---------------          \n'
                          '$Recycle.Bin                             <Directory>  --              --              '
                          '6/19/2023 4:11:43 PM      9/15/2018 10:19:00 AM    \n'
                          'Config.Msi                               <Directory>  --              --              '
                          '11/14/2023 1:56:25 AM     8/17/2023 1:49:07 AM     \n'
            }]
        }
    }
    assert results['EntryContext'] == expected_results


def test_list_users_command(mocker):
    """
    Test cs-falcon-list-users command.

    Given:
     - No arguments.
    When:
     - Running the command cs-falcon-list-users
    Then:
     - Check that the command returns the correct results.
    """
    import CrowdStrikeFalcon
    entities_api_mock = load_json('test_data/list_users_command/entities_users_response.json')
    queries_api_mock = load_json('test_data/list_users_command/queries_users_response.json')
    mocker.patch.object(CrowdStrikeFalcon, 'http_request', side_effect=[entities_api_mock, queries_api_mock])

    result = CrowdStrikeFalcon.cs_falcon_list_users_command(args={})
    assert result.outputs_prefix == 'CrowdStrike.Users'
    assert result.outputs_key_field == 'uuid'
    assert result.outputs == queries_api_mock['resources']


def test_get_incident_behavior_command(mocker):
    import CrowdStrikeFalcon
    api_mock = load_json('test_data/entities_behaviors_response.json')
    mocker.patch.object(CrowdStrikeFalcon, 'http_request', return_value=api_mock)

    result = CrowdStrikeFalcon.get_incident_behavior_command(args={'behavior_ids': 'ind:XX:XX'})
    assert result.outputs_prefix == 'CrowdStrike.IncidentBehavior'
    assert result.outputs_key_field == 'behavior_id'
    assert result.outputs == api_mock['resources']


def test_get_cve_command(mocker):
    """
    Given:
        - Raw response with duplicates
    When:
        - Running cve command
    Then:
        - Validate that the response doesn't contain duplicates
    """
    import CrowdStrikeFalcon

    raw1 = {"id": "CVE-2023-12345", "description": "A1", "published_date": "2023-12-10T10:15:00Z", "base_score": 10,
            "vector": "A1B2C3D4", "cisa_info": {"due_date": "2023-12-24T00:00:00Z", "is_cisa_kev": True},
            "actors": ["ALPHA", "BETA", "GAMMA"]}
    raw2 = {"id": "CVE-2023-12345", "description": "A1", "published_date": "2023-12-10T10:15:00Z", "base_score": 10,
            "vector": "A1B2C3D4", "cisa_info": {"due_date": "2023-12-24T00:00:00Z", "is_cisa_kev": False},
            "actors": ["ALPHA", "BETA", "GAMMA"]}
    http_response = {'resources': [{'cve': raw1}, {'cve': raw1}, {'cve': raw1}, {'cve': raw2}, {'cve': raw1}, {'cve': raw2}]}

    mocker.patch.object(CrowdStrikeFalcon, 'http_request', return_value=http_response)

    results = CrowdStrikeFalcon.get_cve_command(args={'cve': 'CVE-2023-12345'})
    assert len(results) == 2
>>>>>>> 90cf3b88
<|MERGE_RESOLUTION|>--- conflicted
+++ resolved
@@ -85,15 +85,9 @@
     assert res == incident_context
 
 
-<<<<<<< HEAD
-def test_idp_detectionin_to_incident_context():
-    from CrowdStrikeFalcon import idp_detection_to_incident_context
-    res = idp_detection_to_incident_context(input_data.response_idp_detection.copy())
-=======
 def test_detection_to_incident_context():
     from CrowdStrikeFalcon import detection_to_incident_context
     res = detection_to_incident_context(input_data.response_idp_detection.copy(), "IDP Detection")
->>>>>>> 90cf3b88
     assert res == input_data.context_idp_detection
 
 
@@ -2226,11 +2220,7 @@
                                           })
         fetch_incidents()
         assert demisto.setLastRun.mock_calls[0][1][0] == [
-<<<<<<< HEAD
-            {'time': '2020-09-04T09:16:10Z'}, {'time': '2020-09-04T09:22:10Z'}, {}, {}, {}]
-=======
             {'time': '2020-09-04T09:16:10Z'}, {'time': '2020-09-04T09:22:10Z'}, {}, {}, {}, {}]
->>>>>>> 90cf3b88
 
     @freeze_time("2020-09-04T09:16:10Z")
     def test_new_fetch(self, set_up_mocks, mocker, requests_mock):
@@ -3570,22 +3560,14 @@
         status_code=200,
     )
 
-<<<<<<< HEAD
-    mocker.patch.object(demisto, 'args', return_value={'id': 'dentifier_numbe', 'hostname': 'falcon-crowdstr'})
-=======
     mocker.patch.object(demisto, 'args', return_value={'id': 'identifier_numbe', 'hostname': 'falcon-crowdstr'})
->>>>>>> 90cf3b88
 
     outputs = get_endpoint_command()
     result = outputs[0].to_context()
     context = result.get('EntryContext')
 
-<<<<<<< HEAD
-    assert unquote(query_mocker.last_request.query) == "filter=device_id:'dentifier_numbe',hostname:'falcon-crowdstr'"
-=======
     api_query = "filter=device_id:'identifier_numbe',hostname:'falcon-crowdstr'&limit=50&offset=0&sort="
     assert unquote(query_mocker.last_request.query) == api_query
->>>>>>> 90cf3b88
     assert context['Endpoint(val.ID && val.ID == obj.ID && val.Vendor == obj.Vendor)'] == [endpoint_context]
 
 
@@ -4182,12 +4164,8 @@
     incident_entity['status'] = 'New'
     assert mirrored_data == incident_entity
     assert updated_object == {'state': 'closed', 'status': 'New', 'tags': ['Objective/Keep Access'],
-<<<<<<< HEAD
-                              'hosts.hostname': 'SFO-M-Y81WHJ', 'incident_type': 'incident', 'fine_score': 38}
-=======
                               'hosts.hostname': 'SFO-M-Y81WHJ', 'incident_type': 'incident', 'fine_score': 38,
                               'incident_id': 'inc:afb5d1512a00480f53e9ad91dc3e4b55:1cf23a95678a421db810e11b5db693bd'}
->>>>>>> 90cf3b88
 
 
 def test_get_remote_detection_data(mocker):
@@ -4277,11 +4255,7 @@
     Given
         - arguments - lastUpdate time
         - raw incidents, detection, and idp_detection (results of get_incidents_ids, get_fetch_detections,
-<<<<<<< HEAD
-          and get_idp_detections_ids)
-=======
           and get_detections_ids)
->>>>>>> 90cf3b88
     When
         - running get_modified_remote_data_command
     Then
@@ -5966,20 +5940,12 @@
         Then
             - Validate that the arguments are mapped correctly to the json body.
         """
-<<<<<<< HEAD
-        from CrowdStrikeFalcon import resolve_identity_detection_request
-=======
         from CrowdStrikeFalcon import resolve_detections_request
->>>>>>> 90cf3b88
         http_request_mocker = mocker.patch('CrowdStrikeFalcon.http_request')
         ids = ['1,2']
         action_param_values = {'update_status': 'new', 'assign_to_name': 'bot'}
         action_params_http_body = [{'name': 'update_status', 'value': 'new'}, {'name': 'assign_to_name', 'value': 'bot'}]
-<<<<<<< HEAD
-        resolve_identity_detection_request(ids=ids, **action_param_values)
-=======
         resolve_detections_request(ids=ids, **action_param_values)
->>>>>>> 90cf3b88
         assert http_request_mocker.call_args_list[0][1].get('json') == {'action_parameters': action_params_http_body,
                                                                         'ids': ids}
 
@@ -5998,8 +5964,6 @@
         assert isinstance(command_results.readable_output, str)
         assert 'IDP Detection(s) 1, 2 were successfully updated' in command_results.readable_output
 
-<<<<<<< HEAD
-=======
     def test_resolve_mobile_detection(self, mocker: MockerFixture):
         """
         Given:
@@ -6015,7 +5979,6 @@
         assert isinstance(command_results.readable_output, str)
         assert 'Mobile Detection(s) 1, 2 were successfully updated' in command_results.readable_output
 
->>>>>>> 90cf3b88
 
 class TestIOAFetch:
     # Since this integration fetches multiple incidents, the last run object contains a list of
@@ -6630,9 +6593,6 @@
     response = {'meta': {'query_time': 0.028057688, }, 'resources': [], 'errors': []}
     mocker.patch('CrowdStrikeFalcon.http_request', return_value=response)
     res = list_detection_summaries_command()
-<<<<<<< HEAD
-    assert res.readable_output == '### CrowdStrike Detections\n**No entries.**\n'
-=======
     assert res.readable_output == '### CrowdStrike Detections\n**No entries.**\n'
 
 
@@ -6805,5 +6765,4 @@
     mocker.patch.object(CrowdStrikeFalcon, 'http_request', return_value=http_response)
 
     results = CrowdStrikeFalcon.get_cve_command(args={'cve': 'CVE-2023-12345'})
-    assert len(results) == 2
->>>>>>> 90cf3b88
+    assert len(results) == 2