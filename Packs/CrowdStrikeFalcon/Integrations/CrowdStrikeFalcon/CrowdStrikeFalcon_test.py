import pytest
import os
import json
import demistomock as demisto
from CommonServerPython import outputPaths, entryTypes

RETURN_ERROR_TARGET = 'CrowdStrikeFalcon.return_error'
SERVER_URL = 'https://4.4.4.4'


@pytest.fixture(autouse=True)
def get_access_token(requests_mock, mocker):
    mocker.patch.object(
        demisto,
        'params',
        return_value={
            'url': SERVER_URL,
            'proxy': True,
            'incidents_per_fetch': 2,
            'fetch_incidents_or_detections': ['Detections', 'Incidents']
        }
    )
    requests_mock.post(
        f'{SERVER_URL}/oauth2/token',
        json={
            'access_token': 'token'
        },
        status_code=200
    )


response_incident = {"incident_id": "inc:afb5d1512a00480f53e9ad91dc3e4b55:1cf23a95678a421db810e11b5db693bd",
                     "cid": "24ab288b109b411aba970e570d1ddf58",
                     "host_ids": [
                         "afb5d1512a00480f53e9ad91dc3e4b55"
                     ],
                     "hosts": [
                         {"device_id": "afb5d1512a00480f53e9ad91dc3e4b55",
                          "cid": "24ab288b109b411aba970e570d1ddf58",
                          "agent_load_flags": "0",
                          "agent_local_time": "2020-05-06T23:36:34.594Z",
                          "agent_version": "5.28.10902.0",
                          "bios_manufacturer": "Apple Inc.",
                          "bios_version": "1037.100.359.0.0 (iBridge: 17.16.14263.0.0,0)",
                          "config_id_base": "65994753",
                          "config_id_build": "10902",
                          "config_id_platform": "4",
                          "external_ip": "1.1.1.1",
                          "hostname": "SFO-M-Y81WHJ",
                          "first_seen": "2019-05-10T17:20:39Z",
                          "last_seen": "2020-05-17T16:59:42Z",
                          "local_ip": "1.1.1.1",
                          "mac_address": "86-89-ad-65-d0-30",
                          "major_version": "18",
                          "minor_version": "7",
                          "os_version": "Mojave (10.14)",
                          "platform_id": "1",
                          "platform_name": "Mac",
                          "product_type_desc": "Workstation",
                          "status": "normal",
                          "system_manufacturer": "Apple Inc.",
                          "system_product_name": "MacBookPro15,1",
                          "modified_timestamp": "2020-05-17T16:59:56Z"}
                     ],
                     "created": "2020-05-17T17:30:38Z",
                     "start": "2020-05-17T17:30:38Z",
                     "end": "2020-05-17T17:30:38Z",
                     "state": "closed",
                     "status": 20,
                     "name": "Incident on SFO-M-Y81WHJ at 2020-05-17T17:30:38Z",
                     "description": "Objectives in this incident: Keep Access. Techniques: External Remote Services. "
                                    "Involved hosts and end users: SFO-M-Y81WHJ.",
                     "tags": [
                         "Objective/Keep Access"
                     ],
                     "fine_score": 38}


incident_context = {'name': 'Incident ID: inc:afb5d1512a00480f53e9ad91dc3e4b55:1cf23a95678a421db810e11b5db693bd',
                    'occurred': '2020-05-17T16:59:56Z',
                    'rawJSON':
                        '{"incident_id": "inc:afb5d1512a00480f53e9ad91dc3e4b55:1cf23a95678a421db810e11b5db693bd", '
                        '"cid": "24ab288b109b411aba970e570d1ddf58", "host_ids": ["afb5d1512a00480f53e9ad91dc3e4b55"], '
                        '"hosts": [{"device_id": "afb5d1512a00480f53e9ad91dc3e4b55", '
                        '"cid": "24ab288b109b411aba970e570d1ddf58", "agent_load_flags": "0", '
                        '"agent_local_time": "2020-05-06T23:36:34.594Z", "agent_version": "5.28.10902.0", '
                        '"bios_manufacturer": "Apple Inc.", '
                        '"bios_version": "1037.100.359.0.0 (iBridge: 17.16.14263.0.0,0)", '
                        '"config_id_base": "65994753", "config_id_build": "10902", "config_id_platform": "4", '
                        '"external_ip": "1.1.1.1", "hostname": "SFO-M-Y81WHJ", '
                        '"first_seen": "2019-05-10T17:20:39Z", "last_seen": "2020-05-17T16:59:42Z", '
                        '"local_ip": "1.1.1.1", "mac_address": "86-89-ad-65-d0-30", "major_version": "18", '
                        '"minor_version": "7", "os_version": "Mojave (10.14)", "platform_id": "1", '
                        '"platform_name": "Mac", "product_type_desc": "Workstation", "status": "normal", '
                        '"system_manufacturer": "Apple Inc.", "system_product_name": "MacBookPro15,1", '
                        '"modified_timestamp": "2020-05-17T16:59:56Z"}], "created": "2020-05-17T17:30:38Z", '
                        '"start": "2020-05-17T17:30:38Z", "end": "2020-05-17T17:30:38Z", "state": "closed", '
                        '"status": 20, "name": "Incident on SFO-M-Y81WHJ at 2020-05-17T17:30:38Z", '
                        '"description": "Objectives in this incident: Keep Access. '
                        'Techniques: External Remote Services. Involved hosts and end users: SFO-M-Y81WHJ.", '
                        '"tags": ["Objective/Keep Access"], "fine_score": 38}'}


def test_incident_to_incident_context():
    from CrowdStrikeFalcon import incident_to_incident_context
    res = incident_to_incident_context(response_incident)
    assert res == incident_context


def test_timestamp_length_equalization():
    from CrowdStrikeFalcon import timestamp_length_equalization
    timestamp_in_millisecond = 1574585006000
    timestamp_in_seconds = 1574585015

    timestamp_in_millisecond_after, timestamp_in_seconds_after = timestamp_length_equalization(timestamp_in_millisecond,
                                                                                               timestamp_in_seconds)

    assert timestamp_in_millisecond_after == 1574585006000
    assert timestamp_in_seconds_after == 1574585015000

    timestamp_in_seconds_after, timestamp_in_millisecond_after = timestamp_length_equalization(timestamp_in_seconds,
                                                                                               timestamp_in_millisecond)

    assert timestamp_in_millisecond_after == 1574585006000
    assert timestamp_in_seconds_after == 1574585015000


def test_run_command_failure_sensor_offline(requests_mock, mocker):
    from CrowdStrikeFalcon import run_command
    return_error_mock = mocker.patch(RETURN_ERROR_TARGET)
    mocker.patch.object(
        demisto,
        'args',
        return_value={
            'host_ids': '284771ee197e422d5176d6634a62b934',
            'command_type': 'ls',
            'full_command': 'cd C:\\some_directory'
        }
    )
    error_object = {
        "meta": {
            "query_time": 0.505762223,
            "powered_by": "empower-api",
            "trace_id": "07kk11c3-496g-42df-9157-834e499e279d"
        },
        "batch_id": "",
        "resources": {
            "284771ee197e422d5176d6634a62b934": {
                "session_id": "",
                "complete": False,
                "stdout": "",
                "stderr": "",
                "aid": "284771ee197e422d5176d6634a62b934",
                "errors": [
                    {
                        "code": 40407,
                        "message": "Sensor appears to be offline"
                    }
                ],
                "query_time": 0
            }
        },
        "errors": [
            {
                "code": 404,
                "message": "no successful hosts initialized on RTR"
            }
        ]
    }
    requests_mock.post(
        f'{SERVER_URL}/real-time-response/combined/batch-init-session/v1',
        json={
            'batch_id': 'batch_id'
        },
        status_code=201
    )
    requests_mock.post(
        f'{SERVER_URL}/real-time-response/combined/batch-command/v1',
        json=error_object,
        status_code=404,
        reason='Not found'
    )
    run_command()
    assert return_error_mock.call_count == 1
    err_msg = return_error_mock.call_args[0][0]
    assert err_msg == 'Error in API call to CrowdStrike Falcon: code: 404 - ' \
                      'reason: Not found\nHost ID 284771ee197e422d5176d6634a62b934 - Sensor appears to be offline'


def test_run_command_read_scope(requests_mock, mocker):
    from CrowdStrikeFalcon import run_command
    response = {
        'meta': {
            'query_time': 1.178901572,
            'powered_by': 'empower-api',
            'trace_id': '07kk11c3-496g-42df-9157-834e499e279d'
        },
        'combined': {
            'resources': {
                '284771ee197e422d5176d6634a62b934': {
                    'session_id': '1113b475-2c28-4486-8617-d000b8f3bc8d',
                    'task_id': 'e0149c46-4ba0-48c9-9e98-49b806a0033f',
                    'complete': True,
                    'stdout': 'Directory listing for C:\\ -\n\n'
                              'Name                                     Type         Size (bytes)    Size (MB)       '
                              'Last Modified (UTC-5)     Created (UTC-5)          \n----                             '
                              '        ----         ------------    ---------       ---------------------     -------'
                              '--------          \n$Recycle.Bin                             <Directory>  --          '
                              '    --              11/27/2018 10:54:44 AM    9/15/2017 3:33:40 AM     \nITAYDI       '
                              '                            <Directory>  --              --              11/19/2018 1:'
                              '31:42 PM     11/19/2018 1:31:42 PM    ',
                    'stderr': '',
                    'base_command': 'ls',
                    'aid': '284771ee197e422d5176d6634a62b934',
                    'errors': None,
                    'query_time': 1.1783866060000001
                }
            }
        },
        'errors': []
    }
    mocker.patch.object(
        demisto,
        'args',
        return_value={
            'host_ids': '284771ee197e422d5176d6634a62b934',
            'command_type': 'ls',
            'full_command': 'ls C:\\'
        }
    )
    requests_mock.post(
        f'{SERVER_URL}/real-time-response/combined/batch-init-session/v1',
        json={
            'batch_id': 'batch_id'
        },
        status_code=201
    )
    requests_mock.post(
        f'{SERVER_URL}/real-time-response/combined/batch-command/v1',
        json=response,
        status_code=201
    )
    results = run_command()
    expected_results = {
        'CrowdStrike': {
            'Command': [{
                'HostID': '284771ee197e422d5176d6634a62b934',
                'SessionID': '1113b475-2c28-4486-8617-d000b8f3bc8d',
                'Stdout': 'Directory listing for C:\\ -\n\n'
                          'Name                                     Type         Size (bytes)    Size (MB)       '
                          'Last Modified (UTC-5)     Created (UTC-5)          \n----                             '
                          '        ----         ------------    ---------       ---------------------     -------'
                          '--------          \n$Recycle.Bin                             <Directory>  --          '
                          '    --              11/27/2018 10:54:44 AM    9/15/2017 3:33:40 AM     \nITAYDI       '
                          '                            <Directory>  --              --              11/19/2018 1:'
                          '31:42 PM     11/19/2018 1:31:42 PM    ',
                'Stderr': '',
                'BaseCommand': 'ls',
                'Command': 'ls C:\\'
            }]
        }
    }
    assert results['EntryContext'] == expected_results


def test_run_command_write_scope(requests_mock, mocker):
    from CrowdStrikeFalcon import run_command
    response = {
        "combined": {
            "resources": {
                "284771ee197e422d5176d6634a62b934": {
                    "aid": "284771ee197e422d5176d6634a62b934",
                    "base_command": "mkdir",
                    "complete": True,
                    "errors": None,
                    "query_time": 0.478191482,
                    "session_id": "ed0743e0-b156-4f98-8bbb-7a720a4192cf",
                    "stderr": "",
                    "stdout": "C:\\demistotest1",
                    "task_id": "e579eee6-ce7a-487c-8fef-439ebc9c3bc0"
                }
            }
        },
        "errors": [],
        "meta": {
            "powered_by": "empower-api",
            "query_time": 0.478696373,
            "trace_id": "07kk11c3-496g-42df-9157-834e499e279d"
        }
    }
    mocker.patch.object(
        demisto,
        'args',
        return_value={
            'host_ids': '284771ee197e422d5176d6634a62b934',
            'command_type': 'mkdir',
            'full_command': 'mkdir C:\\demistotest1',
            'scope': 'write'
        }
    )
    requests_mock.post(
        f'{SERVER_URL}/real-time-response/combined/batch-init-session/v1',
        json={
            'batch_id': 'batch_id'
        },
        status_code=201
    )
    requests_mock.post(
        f'{SERVER_URL}/real-time-response/combined/batch-active-responder-command/v1',
        json=response,
        status_code=201
    )
    results = run_command()
    expected_results = {
        'CrowdStrike': {
            'Command': [{
                'HostID': '284771ee197e422d5176d6634a62b934',
                'SessionID': 'ed0743e0-b156-4f98-8bbb-7a720a4192cf',
                'Stdout': 'C:\\demistotest1',
                'Stderr': '',
                'BaseCommand': 'mkdir',
                'Command': 'mkdir C:\\demistotest1'
            }]
        }
    }
    assert results['EntryContext'] == expected_results


def test_run_command_with_stderr(requests_mock, mocker):
    from CrowdStrikeFalcon import run_command
    response = {
        "combined": {
            "resources": {
                "284771ee197e422d5176d6634a62b934": {
                    "aid": "284771ee197e422d5176d6634a62b934",
                    "base_command": "runscript",
                    "complete": True,
                    "errors": None,
                    "query_time": 4.111527091,
                    "session_id": "4d41588e-8455-4f0f-a3ee-0515922a8d94",
                    "stderr": "The term 'somepowershellscript' is not recognized as the name of a cmdlet, function,"
                              " script file, or operable program. Check the spelling of the name, or if a path was "
                              "included, verify that the path is correct and try again.",
                    "stdout": "",
                    "task_id": "6d78e0ab-ec8a-4a5b-a948-1dca6381a9d1"
                }
            }
        },
        "errors": [],
        "meta": {
            "powered_by": "empower-api",
            "query_time": 4.112103195,
            "trace_id": "07kk11c3-496g-42df-9157-834e499e279d"
        }
    }
    mocker.patch.object(
        demisto,
        'args',
        return_value={
            'host_ids': '284771ee197e422d5176d6634a62b934',
            'command_type': 'runscript',
            'full_command': 'runscript -CloudFile=InvalidPowerShellScript',
            'scope': 'admin'
        }
    )
    requests_mock.post(
        f'{SERVER_URL}/real-time-response/combined/batch-init-session/v1',
        json={
            'batch_id': 'batch_id'
        },
        status_code=201
    )
    requests_mock.post(
        f'{SERVER_URL}/real-time-response/combined/batch-admin-command/v1',
        json=response,
        status_code=201
    )
    results = run_command()
    expected_results = {
        'CrowdStrike': {
            'Command': [{
                'HostID': '284771ee197e422d5176d6634a62b934',
                'SessionID': '4d41588e-8455-4f0f-a3ee-0515922a8d94',
                'Stdout': '',
                'Stderr': "The term 'somepowershellscript' is not recognized as the name of a cmdlet, function,"
                          " script file, or operable program. Check the spelling of the name, or if a path was "
                          "included, verify that the path is correct and try again.",
                'BaseCommand': 'runscript',
                'Command': 'runscript -CloudFile=InvalidPowerShellScript'
            }]
        }
    }
    assert results['EntryContext'] == expected_results


def test_run_script(requests_mock, mocker):
    from CrowdStrikeFalcon import run_script_command
    response = {
        "combined": {
            "resources": {
                "284771ee197e422d5176d6634a62b934": {
                    "aid": "284771ee197e422d5176d6634a62b934",
                    "base_command": "runscript",
                    "complete": True,
                    "errors": None,
                    "query_time": 4.111527091,
                    "session_id": "4d41588e-8455-4f0f-a3ee-0515922a8d94",
                    "stderr": "",
                    "stdout": 'Hello, World!',
                    "task_id": "6d78e0ab-ec8a-4a5b-a948-1dca6381a9d1"
                }
            }
        },
        "errors": [],
        "meta": {
            "powered_by": "empower-api",
            "query_time": 4.112103195,
            "trace_id": "07kk11c3-496g-42df-9157-834e499e279d"
        }
    }
    mocker.patch.object(
        demisto,
        'args',
        return_value={
            'host_id': '284771ee197e422d5176d6634a62b934',
            'raw': "Write-Output 'Hello, World!"
        }
    )
    requests_mock.post(
        f'{SERVER_URL}/real-time-response/combined/batch-init-session/v1',
        json={
            'batch_id': 'batch_id'
        },
        status_code=201
    )
    requests_mock.post(
        f'{SERVER_URL}/real-time-response/combined/batch-admin-command/v1',
        json=response,
        status_code=201
    )
    results = run_script_command()
    expected_results = {
        'CrowdStrike': {
            'Command': [{
                'HostID': '284771ee197e422d5176d6634a62b934',
                'SessionID': '4d41588e-8455-4f0f-a3ee-0515922a8d94',
                'Stdout': 'Hello, World!',
                'Stderr': '',
                'BaseCommand': 'runscript',
                'Command': "runscript -Raw=Write-Output 'Hello, World!"
            }]
        }
    }
    assert results['EntryContext'] == expected_results


def test_run_script_failure_bad_inputs(mocker):
    from CrowdStrikeFalcon import run_script_command

    # test failure given both script_name and raw arguments
    mocker.patch.object(
        demisto,
        'args',
        return_value={
            'script_name': 'iloveny',
            'raw': 'RAWR'
        }
    )
    with pytest.raises(ValueError) as e:
        run_script_command()
    assert str(e.value) == 'Only one of the arguments script_name or raw should be provided, not both.'

    # test failure none of the arguments script_name and raw given
    mocker.patch.object(
        demisto,
        'args',
        return_value={}
    )
    with pytest.raises(ValueError) as e:
        run_script_command()
    assert str(e.value) == 'One of the arguments script_name or raw must be provided, none given.'


def test_upload_script_given_content(requests_mock, mocker):
    from CrowdStrikeFalcon import upload_script_command
    response = {
        "meta": {
            "query_time": 0.782968846,
            "writes": {
                "resources_affected": 1
            },
            "powered_by": "empower",
            "trace_id": "07kk11c3-496g-42df-9157-834e499e279d"
        }
    }
    requests_mock.post(
        f'{SERVER_URL}/real-time-response/entities/scripts/v1',
        json=response,
        status_code=200
    )
    mocker.patch.object(
        demisto,
        'args',
        return_value={
            'name': 'iloveny',
            'content': "Write-Output 'Hello, World!'"
        }
    )
    results = upload_script_command()
    assert results['HumanReadable'] == 'The script was uploaded successfully'
    assert results['Contents'] == response


def test_upload_script_given_file(requests_mock, mocker):
    from CrowdStrikeFalcon import upload_script_command
    response = {
        "meta": {
            "query_time": 0.782968846,
            "writes": {
                "resources_affected": 1
            },
            "powered_by": "empower",
            "trace_id": "07kk11c3-496g-42df-9157-834e499e279d"
        }
    }
    requests_mock.post(
        f'{SERVER_URL}/real-time-response/entities/scripts/v1',
        json=response,
        status_code=200
    )
    mocker.patch.object(
        demisto,
        'args',
        return_value={
            'name': 'iloveny',
            'entry_id': '23@32'
        }
    )
    mocker.patch.object(
        demisto,
        'getFilePath',
        return_value={
            'path': 'test_data/HelloWorld.ps1',
            'name': 'HelloWorld.ps1'
        }
    )
    mocker.patch.object(demisto, 'results')
    results = upload_script_command()
    assert results['HumanReadable'] == 'The script was uploaded successfully'
    assert results['Contents'] == response


def test_upload_script_failure_already_exists(requests_mock, mocker):
    from CrowdStrikeFalcon import upload_script_command
    response = {
        "meta": {
            "query_time": 0.01543348,
            "powered_by": "empower",
            "trace_id": "07kk11c3-496g-42df-9157-834e499e279d"
        },
        "errors": [
            {
                "code": 409,
                "message": "file with given name already exists"
            }
        ]
    }
    requests_mock.post(
        f'{SERVER_URL}/real-time-response/entities/scripts/v1',
        json=response,
        status_code=409,
        reason='Conflict'
    )
    mocker.patch.object(
        demisto,
        'args',
        return_value={
            'name': 'iloveny',
            'content': "Write-Output 'Hello, World!'"
        }
    )
    return_error_mock = mocker.patch(RETURN_ERROR_TARGET)
    upload_script_command()
    assert return_error_mock.call_count == 1
    err_msg = return_error_mock.call_args[0][0]
    assert err_msg == 'Error in API call to CrowdStrike Falcon: code: 409 - ' \
                      'reason: Conflict\nfile with given name already exists'


def test_upload_script_failure_bad_inputs(requests_mock, mocker):
    from CrowdStrikeFalcon import upload_script_command

    # test failure given both content and entry_id arguments
    mocker.patch.object(
        demisto,
        'args',
        return_value={
            'name': 'iloveny',
            'content': "Write-Output 'Hello, World!'",
            'entry_id': '23@32'
        }
    )
    with pytest.raises(ValueError) as e:
        upload_script_command()
    assert str(e.value) == 'Only one of the arguments entry_id or content should be provided, not both.'

    # test failure none of the arguments content and entry_id given
    mocker.patch.object(
        demisto,
        'args',
        return_value={
            'name': 'iloveny'
        }
    )
    with pytest.raises(ValueError) as e:
        upload_script_command()
    assert str(e.value) == 'One of the arguments entry_id or content must be provided, none given.'


def test_get_script_without_content(requests_mock, mocker):
    from CrowdStrikeFalcon import get_script_command
    script_id = 'le10098bf0e311e989190662caec3daa_94cc8c55556741faa1d82bd1faabfb4a'
    response = {
        "meta": {
            "powered_by": "empower-api",
            "query_time": 0.082774607,
            "trace_id": "0f047130-1ea2-44cb-a178-e5a85b2ad55a"
        },
        "resources": [
            {
                "created_by": "spongobob@demisto.com",
                "created_by_uuid": "94cc8c66-5447-41ft-a1d8-2bd1faabfb9q",
                "created_timestamp": "2019-10-17T13:41:48.487520845Z",
                "description": "Demisto",
                "file_type": "script",
                "id": script_id,
                "modified_by": "spongobob@demisto.com",
                "modified_timestamp": "2019-10-17T13:41:48.487521161Z",
                "name": "Demisto",
                "permission_type": "private",
                "run_attempt_count": 0,
                "run_success_count": 0,
                "sha256": "5a4440f2b9ce60b070e98c304370050446a2efa4b3850550a99e4d7b8f447fcc",
                "size": 4444,
                'write_access': True
            }
        ]
    }
    mocker.patch.object(demisto, 'results')
    mocker.patch.object(
        demisto,
        'args',
        return_value={
            'script_id': script_id
        }
    )
    requests_mock.get(
        f'{SERVER_URL}/real-time-response/entities/scripts/v1?ids={script_id}',
        json=response,
        status_code=200
    )
    results = get_script_command()
    expected_results = {
        'CrowdStrike.Script(val.ID === obj.ID)': {
            'CreatedBy': 'spongobob@demisto.com',
            'CreatedTime': '2019-10-17T13:41:48.487520845Z',
            'Description': 'Demisto',
            'ID': 'le10098bf0e311e989190662caec3daa_94cc8c55556741faa1d82bd1faabfb4a',
            'ModifiedBy': 'spongobob@demisto.com',
            'ModifiedTime': '2019-10-17T13:41:48.487521161Z',
            'Name': 'Demisto',
            'Permission': 'private',
            'SHA256': '5a4440f2b9ce60b070e98c304370050446a2efa4b3850550a99e4d7b8f447fcc',
            'RunAttemptCount': 0,
            'RunSuccessCount': 0,
            'WriteAccess': True
        }
    }
    assert results['EntryContext'] == expected_results
    # verify there was no file returned as there no file content was returned
    assert demisto.results.call_count == 0


def test_get_script_with_content(requests_mock, mocker, request):
    from CrowdStrikeFalcon import get_script_command
    script_id = 'le10098bf0e311e989190662caec3daa_94cc8c55556741faa1d82bd1faabfb4a'
    script_content = "function Demisto {}"
    response = {
        "meta": {
            "powered_by": "empower-api",
            "query_time": 0.082774607,
            "trace_id": "0f047130-1ea2-44cb-a178-e5a85b2ad55a"
        },
        "resources": [
            {
                "content": script_content,
                "created_by": "spongobob@demisto.com",
                "created_by_uuid": "94cc8c66-5447-41ft-a1d8-2bd1faabfb9q",
                "created_timestamp": "2019-10-17T13:41:48.487520845Z",
                "description": "Demisto",
                "file_type": "script",
                "id": script_id,
                "modified_by": "spongobob@demisto.com",
                "modified_timestamp": "2019-10-17T13:41:48.487521161Z",
                "name": "Demisto",
                "permission_type": "private",
                "run_attempt_count": 0,
                "run_success_count": 0,
                "sha256": "5a4440f2b9ce60b070e98c304370050446a2efa4b3850550a99e4d7b8f447fcc",
                "size": 4444,
                'write_access': True
            }
        ]
    }
    file_name = '1_test_file_result'

    def cleanup():
        try:
            os.remove(file_name)
        except OSError:
            pass

    request.addfinalizer(cleanup)
    mocker.patch.object(demisto, 'uniqueFile', return_value="test_file_result")
    mocker.patch.object(demisto, 'investigation', return_value={'id': '1'})
    mocker.patch.object(demisto, 'results')
    mocker.patch.object(
        demisto,
        'args',
        return_value={
            'script_id': script_id
        }
    )
    requests_mock.get(
        f'{SERVER_URL}/real-time-response/entities/scripts/v1?ids={script_id}',
        json=response,
        status_code=200
    )
    results = get_script_command()
    expected_results = {
        'CrowdStrike.Script(val.ID === obj.ID)': {
            'CreatedBy': 'spongobob@demisto.com',
            'CreatedTime': '2019-10-17T13:41:48.487520845Z',
            'Description': 'Demisto',
            'ID': 'le10098bf0e311e989190662caec3daa_94cc8c55556741faa1d82bd1faabfb4a',
            'ModifiedBy': 'spongobob@demisto.com',
            'ModifiedTime': '2019-10-17T13:41:48.487521161Z',
            'Name': 'Demisto',
            'Permission': 'private',
            'SHA256': '5a4440f2b9ce60b070e98c304370050446a2efa4b3850550a99e4d7b8f447fcc',
            'RunAttemptCount': 0,
            'RunSuccessCount': 0,
            'WriteAccess': True
        }
    }
    assert results['EntryContext'] == expected_results
    # verify there was file returned
    assert demisto.results.call_count == 1
    results = demisto.results.call_args[0]
    assert len(results) == 1
    assert results[0]['Type'] == entryTypes['file']
    assert results[0]['File'] == 'Demisto.ps1'
    with open(file_name, 'rb') as f:
        assert f.read().decode() == script_content


def test_get_script_does_not_exist(requests_mock, mocker):
    from CrowdStrikeFalcon import get_script_command
    script_id = 'le10098bf0e311e989190662caec3daa_94cc8c55556741faa1d82bd1faabfb4a'
    response = {
        "meta": {
            "powered_by": "empower-api",
            "query_time": 0.082774607,
            "trace_id": "0f047130-1ea2-44cb-a178-e5a85b2ad55a"
        },
        "resources": []
    }
    mocker.patch.object(
        demisto,
        'args',
        return_value={
            'script_id': script_id
        }
    )
    requests_mock.get(
        f'{SERVER_URL}/real-time-response/entities/scripts/v1?ids={script_id}',
        json=response,
        status_code=200
    )

    assert get_script_command() == 'No script found.'


def test_delete_script(requests_mock, mocker):
    from CrowdStrikeFalcon import delete_script_command
    script_id = 'le10098bf0e311e989190662caec3daa_94cc8c55556741faa1d82bd1faabfb4a'
    response = {
        "meta": {
            "query_time": 0.535416674,
            "writes": {
                "resources_affected": 1
            },
            "powered_by": "empower",
            "trace_id": "b48fc444-8e80-48bf-akbf-281fb9471e5g"
        }
    }
    mocker.patch.object(
        demisto,
        'args',
        return_value={
            'script_id': script_id
        }
    )
    requests_mock.delete(
        f'{SERVER_URL}/real-time-response/entities/scripts/v1?ids={script_id}',
        json=response,
        status_code=200
    )

    assert delete_script_command()['HumanReadable'] == f'Script {script_id} was deleted successfully'


def test_delete_script_failure_insufficient_permissions(requests_mock, mocker):
    from CrowdStrikeFalcon import delete_script_command
    script_id = 'le10098bf0e311e989190662caec3daa_94cc8c55556741faa1d82bd1faabfb4a'
    response = {
        "meta": {
            "query_time": 0.001585675,
            "powered_by": "crowdstrike-api-gateway",
            "trace_id": "01fcdbc6-6319-42e4-8ab1-b3edca76aa2c"
        },
        "errors": [
            {
                "code": 403,
                "message": "access denied, authorization failed"
            }
        ]
    }
    mocker.patch.object(
        demisto,
        'args',
        return_value={
            'script_id': script_id
        }
    )
    requests_mock.delete(
        f'{SERVER_URL}/real-time-response/entities/scripts/v1?ids={script_id}',
        json=response,
        status_code=403,
        reason='Forbidden'
    )
    return_error_mock = mocker.patch(RETURN_ERROR_TARGET)
    delete_script_command()
    assert return_error_mock.call_count == 1
    err_msg = return_error_mock.call_args[0][0]
    assert err_msg == 'Error in API call to CrowdStrike Falcon: code: 403 - ' \
                      'reason: Forbidden\naccess denied, authorization failed'


def test_delete_script_failure_not_found(requests_mock, mocker):
    from CrowdStrikeFalcon import delete_script_command
    script_id = 'le10098bf0e311e989190662caec3daa_94cc8c55556741faa1d82bd1faabfb4a'
    response = {
        "meta": {
            "query_time": 0.001585675,
            "powered_by": "empower",
            "trace_id": "01fcdbc6-6319-42e4-8ab1-b3edca76aa2c"
        },
        "errors": [
            {
                "code": 404,
                "message": "Could not find file for deletion"
            }
        ]
    }
    mocker.patch.object(
        demisto,
        'args',
        return_value={
            'script_id': script_id
        }
    )
    requests_mock.delete(
        f'{SERVER_URL}/real-time-response/entities/scripts/v1?ids={script_id}',
        json=response,
        status_code=404,
        reason='Not Found'
    )
    return_error_mock = mocker.patch(RETURN_ERROR_TARGET)
    delete_script_command()
    assert return_error_mock.call_count == 1
    err_msg = return_error_mock.call_args[0][0]
    assert err_msg == 'Error in API call to CrowdStrike Falcon: code: 404 - ' \
                      'reason: Not Found\nCould not find file for deletion'


def test_list_scripts(requests_mock):
    from CrowdStrikeFalcon import list_scripts_command
    response = {
        "meta": {
            "powered_by": "empower-api",
            "query_time": 0.031727879,
            "trace_id": "07kk11c3-496g-42df-9157-834e499e279d"
        },
        "resources": [
            {
                "created_by": "spongobob@demisto.com",
                "created_by_uuid": "94cc8c66-5447-41ft-a1d8-2bd1faabfb9q",
                "created_timestamp": "2019-10-17T13:41:48.487520845Z",
                "description": "Demisto",
                "file_type": "script",
                "id": "le10098bf0e311e989190662caec3daa_94cc8c55556741faa1d82bd1faabfb4a",
                "modified_by": "spongobob@demisto.com",
                "modified_timestamp": "2019-10-17T13:41:48.487521161Z",
                "name": "Demisto",
                "permission_type": "private",
                "run_attempt_count": 0,
                "run_success_count": 0,
                "sha256": "5a4440f2b9ce60b070e98c304370050446a2efa4b3850550a99e4d7b8f447fcc",
                "size": 4444,
                "platform": [
                    "windows"
                ],
                "write_access": True
            }
        ]
    }
    requests_mock.get(
        f'{SERVER_URL}/real-time-response/entities/scripts/v1',
        json=response
    )
    results = list_scripts_command()
    expected_results = {
        'CrowdStrike.Script(val.ID === obj.ID)': [
            {
                'CreatedBy': 'spongobob@demisto.com',
                'CreatedTime': '2019-10-17T13:41:48.487520845Z',
                'Description': 'Demisto',
                'ID': 'le10098bf0e311e989190662caec3daa_94cc8c55556741faa1d82bd1faabfb4a',
                'ModifiedBy': 'spongobob@demisto.com',
                'ModifiedTime': '2019-10-17T13:41:48.487521161Z',
                'Name': 'Demisto',
                'Permission': 'private',
                'SHA256': '5a4440f2b9ce60b070e98c304370050446a2efa4b3850550a99e4d7b8f447fcc',
                'RunAttemptCount': 0,
                'RunSuccessCount': 0,
                'Platform': [
                    "windows"
                ],
                'WriteAccess': True
            }
        ]
    }
    assert results['EntryContext'] == expected_results


def test_upload_file(requests_mock, mocker):
    from CrowdStrikeFalcon import upload_file_command
    response = {
        "meta": {
            "query_time": 0.782968846,
            "writes": {
                "resources_affected": 1
            },
            "powered_by": "empower",
            "trace_id": "07kk11c3-496g-42df-9157-834e499e279d"
        }
    }
    requests_mock.post(
        f'{SERVER_URL}/real-time-response/entities/put-files/v1',
        json=response,
        status_code=200
    )
    mocker.patch.object(
        demisto,
        'args',
        return_value={
            'name': 'iloveny',
            'entry_id': '23@32'
        }
    )
    mocker.patch.object(
        demisto,
        'getFilePath',
        return_value={
            'path': 'test_data/HelloWorld.ps1',
            'name': 'HelloWorld.ps1'
        }
    )
    results = upload_file_command()
    assert results['HumanReadable'] == 'File was uploaded successfully'
    assert results['Contents'] == response


def test_upload_file_failure_already_exists(requests_mock, mocker):
    from CrowdStrikeFalcon import upload_file_command
    response = {
        "meta": {
            "query_time": 0.01543348,
            "powered_by": "empower",
            "trace_id": "07kk11c3-496g-42df-9157-834e499e279d"
        },
        "errors": [
            {
                "code": 409,
                "message": "file with given name already exists"
            }
        ]
    }
    requests_mock.post(
        f'{SERVER_URL}/real-time-response/entities/put-files/v1',
        json=response,
        status_code=409,
        reason='Conflict'
    )
    mocker.patch.object(
        demisto,
        'args',
        return_value={
            'name': 'iloveny',
            'entry_id': "23@32"
        }
    )
    mocker.patch.object(
        demisto,
        'getFilePath',
        return_value={
            'path': 'test_data/HelloWorld.ps1',
            'name': 'HelloWorld.ps1'
        }
    )
    return_error_mock = mocker.patch(RETURN_ERROR_TARGET)
    upload_file_command()
    assert return_error_mock.call_count == 1
    err_msg = return_error_mock.call_args[0][0]
    assert err_msg == 'Error in API call to CrowdStrike Falcon: code: 409 - ' \
                      'reason: Conflict\nfile with given name already exists'


def test_get_file_without_content(requests_mock, mocker):
    from CrowdStrikeFalcon import get_file_command
    file_id = 'le10098bf0e311e989190662caec3daa_94cc8c55556741faa1d82bd1faabfb4a'
    response = {
        "meta": {
            "powered_by": "empower-api",
            "query_time": 0.082774607,
            "trace_id": "07kk11c3-496g-42df-9157-834e499e279d"
        },
        "resources": [
            {
                "created_by": "spongobob@demisto.com",
                "created_by_uuid": "94cc8c66-5447-41ft-a1d8-2bd1faabfb9q",
                "created_timestamp": "2019-10-17T13:41:48.487520845Z",
                "description": "Demisto",
                "file_type": "script",
                "id": file_id,
                "modified_by": "spongobob@demisto.com",
                "modified_timestamp": "2019-10-17T13:41:48.487521161Z",
                "name": "Demisto",
                "permission_type": "private",
                "run_attempt_count": 0,
                "run_success_count": 0,
                "sha256": "5a4440f2b9ce60b070e98c304370050446a2efa4b3850550a99e4d7b8f447fcc",
                "size": 4444,
                'write_access': True
            }
        ]
    }
    mocker.patch.object(demisto, 'results')
    mocker.patch.object(
        demisto,
        'args',
        return_value={
            'file_id': file_id
        }
    )
    requests_mock.get(
        f'{SERVER_URL}/real-time-response/entities/put-files/v1?ids={file_id}',
        json=response,
        status_code=200
    )
    results = get_file_command()
    expected_results = {
        'CrowdStrike.File(val.ID === obj.ID)': {
            'CreatedBy': 'spongobob@demisto.com',
            'CreatedTime': '2019-10-17T13:41:48.487520845Z',
            'Description': 'Demisto',
            'ID': 'le10098bf0e311e989190662caec3daa_94cc8c55556741faa1d82bd1faabfb4a',
            'ModifiedBy': 'spongobob@demisto.com',
            'ModifiedTime': '2019-10-17T13:41:48.487521161Z',
            'Name': 'Demisto',
            'Permission': 'private',
            'SHA256': '5a4440f2b9ce60b070e98c304370050446a2efa4b3850550a99e4d7b8f447fcc',
            'Type': 'script'
        },
        outputPaths['file']: {
            'Name': 'Demisto',
            'Size': 4444,
            'Type': 'script',
            'SHA256': '5a4440f2b9ce60b070e98c304370050446a2efa4b3850550a99e4d7b8f447fcc'
        }
    }
    assert results['EntryContext'] == expected_results
    # verify there was no file returned as there no file content was returned
    assert demisto.results.call_count == 0


def test_get_file_with_content(requests_mock, mocker, request):
    from CrowdStrikeFalcon import get_file_command
    file_id = 'le10098bf0e311e989190662caec3daa_94cc8c55556741faa1d82bd1faabfb4a'
    file_content = "function Demisto {}"
    response = {
        "meta": {
            "powered_by": "empower-api",
            "query_time": 0.082774607,
            "trace_id": "07kk11c3-496g-42df-9157-834e499e279d"
        },
        "resources": [
            {
                "content": file_content,
                "created_by": "spongobob@demisto.com",
                "created_by_uuid": "94cc8c66-5447-41ft-a1d8-2bd1faabfb9q",
                "created_timestamp": "2019-10-17T13:41:48.487520845Z",
                "description": "Demisto",
                "file_type": "script",
                "id": file_id,
                "modified_by": "spongobob@demisto.com",
                "modified_timestamp": "2019-10-17T13:41:48.487521161Z",
                "name": "Demisto",
                "permission_type": "private",
                "sha256": "5a4440f2b9ce60b070e98c304370050446a2efa4b3850550a99e4d7b8f447fcc",
                "size": 4444,
            }
        ]
    }
    file_name = '1_test_file_result'

    def cleanup():
        try:
            os.remove(file_name)
        except OSError:
            pass

    request.addfinalizer(cleanup)
    mocker.patch.object(demisto, 'uniqueFile', return_value="test_file_result")
    mocker.patch.object(demisto, 'investigation', return_value={'id': '1'})
    mocker.patch.object(demisto, 'results')
    mocker.patch.object(
        demisto,
        'args',
        return_value={
            'file_id': file_id
        }
    )
    requests_mock.get(
        f'{SERVER_URL}/real-time-response/entities/put-files/v1?ids={file_id}',
        json=response,
        status_code=200
    )
    results = get_file_command()
    expected_results = {
        'CrowdStrike.File(val.ID === obj.ID)': {
            'CreatedBy': 'spongobob@demisto.com',
            'CreatedTime': '2019-10-17T13:41:48.487520845Z',
            'Description': 'Demisto',
            'ID': 'le10098bf0e311e989190662caec3daa_94cc8c55556741faa1d82bd1faabfb4a',
            'ModifiedBy': 'spongobob@demisto.com',
            'ModifiedTime': '2019-10-17T13:41:48.487521161Z',
            'Name': 'Demisto',
            'Permission': 'private',
            'SHA256': '5a4440f2b9ce60b070e98c304370050446a2efa4b3850550a99e4d7b8f447fcc',
            'Type': 'script'
        },
        outputPaths['file']: {
            'Name': 'Demisto',
            'Size': 4444,
            'Type': 'script',
            'SHA256': '5a4440f2b9ce60b070e98c304370050446a2efa4b3850550a99e4d7b8f447fcc'
        }
    }
    assert results['EntryContext'] == expected_results
    # verify there was file returned
    assert demisto.results.call_count == 1
    results = demisto.results.call_args[0]
    assert len(results) == 1
    assert results[0]['Type'] == entryTypes['file']
    assert results[0]['File'] == 'Demisto'
    with open(file_name, 'rb') as f:
        assert f.read().decode() == file_content


def test_get_file_does_not_exist(requests_mock, mocker):
    from CrowdStrikeFalcon import get_file_command
    file_id = 'le10098bf0e311e989190662caec3daa_94cc8c55556741faa1d82bd1faabfb4a'
    response = {
        "meta": {
            "powered_by": "empower-api",
            "query_time": 0.082774607,
            "trace_id": "07kk11c3-496g-42df-9157-834e499e279d"
        },
        "resources": []
    }
    mocker.patch.object(
        demisto,
        'args',
        return_value={
            'file_id': file_id
        }
    )
    requests_mock.get(
        f'{SERVER_URL}/real-time-response/entities/put-files/v1?ids={file_id}',
        json=response,
        status_code=200
    )

    assert get_file_command() == 'No file found.'


def test_delete_file(requests_mock, mocker):
    from CrowdStrikeFalcon import delete_file_command
    file_id = 'le10098bf0e311e989190662caec3daa_94cc8c55556741faa1d82bd1faabfb4a'
    response = {
        "meta": {
            "query_time": 0.535416674,
            "writes": {
                "resources_affected": 1
            },
            "powered_by": "empower",
            "trace_id": "07kk11c3-496g-42df-9157-834e499e279d"
        }
    }
    mocker.patch.object(
        demisto,
        'args',
        return_value={
            'file_id': file_id
        }
    )
    requests_mock.delete(
        f'{SERVER_URL}/real-time-response/entities/put-files/v1?ids={file_id}',
        json=response,
        status_code=200
    )

    assert delete_file_command()['HumanReadable'] == f'File {file_id} was deleted successfully'


def test_delete_file_failure_insufficient_permissions(requests_mock, mocker):
    from CrowdStrikeFalcon import delete_file_command
    file_id = 'le10098bf0e311e989190662caec3daa_94cc8c55556741faa1d82bd1faabfb4a'
    response = {
        "meta": {
            "query_time": 0.001585675,
            "powered_by": "crowdstrike-api-gateway",
            "trace_id": "07kk11c3-496g-42df-9157-834e499e279d"
        },
        "errors": [
            {
                "code": 403,
                "message": "access denied, authorization failed"
            }
        ]
    }
    mocker.patch.object(
        demisto,
        'args',
        return_value={
            'file_id': file_id
        }
    )
    requests_mock.delete(
        f'{SERVER_URL}/real-time-response/entities/put-files/v1?ids={file_id}',
        json=response,
        status_code=403,
        reason='Forbidden'
    )
    return_error_mock = mocker.patch(RETURN_ERROR_TARGET)
    delete_file_command()
    assert return_error_mock.call_count == 1
    err_msg = return_error_mock.call_args[0][0]
    assert err_msg == 'Error in API call to CrowdStrike Falcon: code: 403 - ' \
                      'reason: Forbidden\naccess denied, authorization failed'


def test_delete_file_failure_not_found(requests_mock, mocker):
    from CrowdStrikeFalcon import delete_file_command
    file_id = 'le10098bf0e311e989190662caec3daa_94cc8c55556741faa1d82bd1faabfb4a'
    response = {
        "meta": {
            "query_time": 0.001585675,
            "powered_by": "empower",
            "trace_id": "07kk11c3-496g-42df-9157-834e499e279d"
        },
        "errors": [
            {
                "code": 404,
                "message": "Could not find file for deletion"
            }
        ]
    }
    mocker.patch.object(
        demisto,
        'args',
        return_value={
            'file_id': file_id
        }
    )
    requests_mock.delete(
        f'{SERVER_URL}/real-time-response/entities/put-files/v1?ids={file_id}',
        json=response,
        status_code=404,
        reason='Not Found'
    )
    return_error_mock = mocker.patch(RETURN_ERROR_TARGET)
    delete_file_command()
    assert return_error_mock.call_count == 1
    err_msg = return_error_mock.call_args[0][0]
    assert err_msg == 'Error in API call to CrowdStrike Falcon: code: 404 - ' \
                      'reason: Not Found\nCould not find file for deletion'


def test_list_files(requests_mock):
    from CrowdStrikeFalcon import list_files_command
    response = {
        "meta": {
            "powered_by": "empower-api",
            "query_time": 0.082774607,
            "trace_id": "07kk11c3-496g-42df-9157-834e499e279d"
        },
        "resources": [
            {
                "content": "function Demisto {}",
                "created_by": "spongobob@demisto.com",
                "created_by_uuid": "94cc8c66-5447-41ft-a1d8-2bd1faabfb9q",
                "created_timestamp": "2019-10-17T13:41:48.487520845Z",
                "description": "Demisto",
                "file_type": "script",
                "id": "le10098bf0e311e989190662caec3daa_94cc8c55556741faa1d82bd1faabfb4a",
                "modified_by": "spongobob@demisto.com",
                "modified_timestamp": "2019-10-17T13:41:48.487521161Z",
                "name": "Demisto",
                "permission_type": "private",
                "run_attempt_count": 0,
                "run_success_count": 0,
                "sha256": "5a4440f2b9ce60b070e98c304370050446a2efa4b3850550a99e4d7b8f447fcc",
                "size": 4444
            }
        ]
    }
    requests_mock.get(
        f'{SERVER_URL}/real-time-response/entities/put-files/v1',
        json=response
    )
    results = list_files_command()
    expected_results = {
        'CrowdStrike.File(val.ID === obj.ID)': [
            {
                'CreatedBy': 'spongobob@demisto.com',
                'CreatedTime': '2019-10-17T13:41:48.487520845Z',
                'Description': 'Demisto',
                'ID': 'le10098bf0e311e989190662caec3daa_94cc8c55556741faa1d82bd1faabfb4a',
                'ModifiedBy': 'spongobob@demisto.com',
                'ModifiedTime': '2019-10-17T13:41:48.487521161Z',
                'Name': 'Demisto',
                'Permission': 'private',
                'SHA256': '5a4440f2b9ce60b070e98c304370050446a2efa4b3850550a99e4d7b8f447fcc',
                'Type': 'script'
            }
        ],
        outputPaths['file']: [
            {
                'Name': 'Demisto',
                'Size': 4444,
                'Type': 'script',
                'SHA256': '5a4440f2b9ce60b070e98c304370050446a2efa4b3850550a99e4d7b8f447fcc',
            }
        ]
    }
    assert results['EntryContext'] == expected_results


def test_run_get(requests_mock, mocker):
    from CrowdStrikeFalcon import run_get_command
    response = {
        "batch_get_cmd_req_id": "84ee4d50-f499-482e-bac6-b0e296149bbf",
        "combined": {
            "resources": {
                "edfd6a04ad134c4344f8fb119a3ad88e": {
                    "aid": "edfd6a04ad134c4344f8fb119a3ad88e",
                    "base_command": "get",
                    "complete": True,
                    "errors": [],
                    "query_time": 1.6280021580000001,
                    "session_id": "7f861cda-f19a-4df3-8599-e2a4f6761359",
                    "stderr": "",
                    "stdout": "C:\\Windows\\notepad.exe",
                    "task_id": "b5c8f140-280b-43fd-8501-9900f837510b"
                }
            }
        },
        "errors": [],
        "meta": {
            "powered_by": "empower-api",
            "query_time": 1.630543865,
            "trace_id": "8637f34a-7202-445a-818d-816715c5b368"
        }
    }
    mocker.patch.object(
        demisto,
        'args',
        return_value={
            'host_ids': 'edfd6a04ad134c4344f8fb119a3ad88e',
            'file_path': "C:\\Windows\\notepad.exe",
            'raw': "Write-Output 'Hello, World!"
        }
    )
    requests_mock.post(
        f'{SERVER_URL}/real-time-response/combined/batch-init-session/v1',
        json={
            'batch_id': 'batch_id'
        },
        status_code=201
    )
    requests_mock.post(
        f'{SERVER_URL}/real-time-response/combined/batch-get-command/v1',
        json=response,
        status_code=201
    )
    results = run_get_command()
    expected_results = {
        "CrowdStrike.Command(val.TaskID === obj.TaskID)": [
            {
                "HostID": "edfd6a04ad134c4344f8fb119a3ad88e",
                "Stdout": "C:\\Windows\\notepad.exe",
                "Stderr": "",
                "BaseCommand": "get",
                "TaskID": "b5c8f140-280b-43fd-8501-9900f837510b",
                "GetRequestID": "84ee4d50-f499-482e-bac6-b0e296149bbf",
                "Complete": True,
                "FilePath": "C:\\Windows\\notepad.exe"
            }
        ]
    }
    assert results['EntryContext'] == expected_results


def test_status_get(requests_mock, mocker):
    from CrowdStrikeFalcon import status_get_command
    response = {
        "errors": [],
        "meta": {
            "powered_by": "empower-api",
            "query_time": 0.00252648,
            "trace_id": "7cd74ed7-4695-403a-a1f5-f7402b7b9409"
        },
        "resources": {
            "edfd6a04ad134c4344f8fb119a3ad88e": {
                "cloud_request_id": "b5c8f140-280b-43fd-8501-9900f837510b",
                "created_at": "2020-05-01T16:09:00Z",
                "deleted_at": None,
                "id": 185596,
                "name": "\\Device\\HarddiskVolume2\\Windows\\notepad.exe",
                "session_id": "7f861cda-f19a-4df3-8599-e2a4f6761359",
                "sha256": "f1d62648ef915d85cb4fc140359e925395d315c70f3566b63bb3e21151cb2ce3",
                "size": 0,
                "updated_at": "2020-05-01T16:09:00Z"
            }
        }
    }
    mocker.patch.object(
        demisto,
        'args',
        return_value={
            'request_ids': ['84ee4d50-f499-482e-bac6-b0e296149bbf'],
            'raw': "Write-Output 'Hello, World!"
        }
    )
    requests_mock.get(
        f'{SERVER_URL}/real-time-response/combined/batch-get-command/v1',
        json=response,
        status_code=201
    )
    results = status_get_command()
    expected_results = {
        "CrowdStrike.File(val.ID === obj.ID || val.TaskID === obj.TaskID)": [
            {
                "CreatedAt": "2020-05-01T16:09:00Z",
                "DeletedAt": None,
                "ID": 185596,
                "Name": "\\Device\\HarddiskVolume2\\Windows\\notepad.exe",
                "SHA256": "f1d62648ef915d85cb4fc140359e925395d315c70f3566b63bb3e21151cb2ce3",
                "Size": 0,
                "TaskID": "b5c8f140-280b-43fd-8501-9900f837510b",
                "UpdatedAt": "2020-05-01T16:09:00Z"
            }
        ],
        "File(val.MD5 \u0026\u0026 val.MD5 == obj.MD5 || val.SHA1 \u0026\u0026 val.SHA1 == obj.SHA1 || val.SHA256 "
        "\u0026\u0026 val.SHA256 == obj.SHA256 || val.SHA512 \u0026\u0026 val.SHA512 == obj.SHA512 || val.CRC32 "
        "\u0026\u0026 val.CRC32 == obj.CRC32 || val.CTPH \u0026\u0026 val.CTPH == obj.CTPH || val.SSDeep \u0026\u0026 "
        "val.SSDeep == obj.SSDeep)": [
            {
                "Name": "\\Device\\HarddiskVolume2\\Windows\\notepad.exe",
                "SHA256": "f1d62648ef915d85cb4fc140359e925395d315c70f3566b63bb3e21151cb2ce3",
                "Size": 0
            }
        ]
    }
    assert results['EntryContext'] == expected_results


def test_status(requests_mock, mocker):
    from CrowdStrikeFalcon import status_command
    response = {
        "errors": [],
        "meta": {
            "powered_by": "empower-api",
            "query_time": 0.00635876,
            "trace_id": "083a0a94-87f2-4e66-8621-32eb75b4f205"
        },
        "resources": [{
            "base_command": "ls",
            "complete": True,
            "session_id": "ea68c338-84c9-4870-a3c9-b10e405622c1",
            "stderr": "",
            "stdout": "Directory listing for C:\\ ....",
            "task_id": "ae323961-5aa8-442e-8461-8d05c4541d7d"
        }
        ]
    }
    mocker.patch.object(
        demisto,
        'args',
        return_value={
            'request_id': 'ae323961-5aa8-442e-8461-8d05c4541d7d',
            'raw': "Write-Output 'Hello, World!"
        }
    )
    requests_mock.get(
        f'{SERVER_URL}/real-time-response/entities/command/v1',
        json=response,
        status_code=201
    )
    results = status_command()
    expected_results = {
        "CrowdStrike.Command(val.TaskID === obj.TaskID)": [
            {
                "BaseCommand": "ls",
                "Complete": True,
                "NextSequenceID": 1,
                "SequenceID": 0,
                "Stderr": "",
                "Stdout": "Directory listing for C:\\ ....",
                "TaskID": "ae323961-5aa8-442e-8461-8d05c4541d7d"
            }
        ]
    }
    assert results['EntryContext'] == expected_results


def test_get_extracted_file(requests_mock, mocker):
    from CrowdStrikeFalcon import get_extracted_file_command
    response_content = b'file-data'

    session_id = 'fdd6408f-6688-441b-8659-41bcad25441c'
    response_session = {
        "errors": [],
        "meta": {
            "powered_by": "empower-api",
            "query_time": 0.025573986,
            "trace_id": "291d3fda-9684-4ed7-ae88-bcc3940a2104"
        },
        "resources": [{
            "created_at": "2020-05-01T17:52:16.781771496Z",
            "existing_aid_sessions": 1,
            "scripts": [],
            "session_id": f"{session_id}"
        }
        ]
    }
    mocker.patch.object(
        demisto,
        'args',
        return_value={
            'host_id': 'edfd6a04ad134c4344f8fb119a3ad88e',
            'sha256': 'f1d62648ef915d85cb4fc140359e925395d315c70f3566b63bb3e21151cb2ce3',
            'raw': "Write-Output 'Hello, World!"
        }
    )
    requests_mock.post(
        f'{SERVER_URL}/real-time-response/entities/sessions/v1',
        json=response_session,
        status_code=201
    )
    requests_mock.get(
        f'{SERVER_URL}/real-time-response/entities/extracted-file-contents/v1',
        headers={
            'Content-Type': 'application/x-7z-compressed',
            'Content-Disposition': 'test.7z'
        },
        content=response_content,
        status_code=201
    )
    results = get_extracted_file_command()

    fpath = demisto.investigation()['id'] + '_' + results['FileID']
    with open(fpath, 'rb') as f:
        assert f.read() == response_content
    os.remove(fpath)


def test_list_host_files(requests_mock, mocker):
    from CrowdStrikeFalcon import list_host_files_command
    response = {
        "errors": [],
        "meta": {
            "powered_by": "empower-api",
            "query_time": 0.002667573,
            "trace_id": "fe95bfec-54bd-4236-9652-81aa9f6ca66d"
        },
        "resources": [{
            "cloud_request_id": "1269ad9e-c11f-4e38-8aba-1a0275304f9c",
            "created_at": "2020-05-01T17:57:42Z",
            "deleted_at": None,
            "id": 186811,
            "name": "\\Device\\HarddiskVolume2\\Windows\\notepad.exe",
            "session_id": "fdd6408f-6688-441b-8659-41bcad25441c",
            "sha256": "f1d62648ef915d85cb4fc140359e925395d315c70f3566b63bb3e21151cb2ce3",
            "size": 0,
            "updated_at": "2020-05-01T17:57:42Z"
        }
        ]
    }

    session_id = 'fdd6408f-6688-441b-8659-41bcad25441c'
    response_session = {
        "errors": [],
        "meta": {
            "powered_by": "empower-api",
            "query_time": 0.025573986,
            "trace_id": "291d3fda-9684-4ed7-ae88-bcc3940a2104"
        },
        "resources": [{
            "created_at": "2020-05-01T17:52:16.781771496Z",
            "existing_aid_sessions": 1,
            "scripts": [],
            "session_id": f"{session_id}"
        }
        ]
    }
    mocker.patch.object(
        demisto,
        'args',
        return_value={
            'host_id': 'edfd6a04ad134c4344f8fb119a3ad88e',
            'raw': "Write-Output 'Hello, World!"
        }
    )
    requests_mock.post(
        f'{SERVER_URL}/real-time-response/entities/sessions/v1',
        json=response_session,
        status_code=201
    )
    requests_mock.get(
        f'{SERVER_URL}/real-time-response/entities/file/v1',
        json=response,
        status_code=201
    )
    results = list_host_files_command()
    expected_results = {
        "CrowdStrike.Command(val.TaskID === obj.TaskID)": [
            {
                "HostID": "edfd6a04ad134c4344f8fb119a3ad88e",
                "SessionID": "fdd6408f-6688-441b-8659-41bcad25441c",
                "TaskID": "1269ad9e-c11f-4e38-8aba-1a0275304f9c"
            }
        ],
        "CrowdStrike.File(val.ID === obj.ID)": [
            {
                "CreatedAt": "2020-05-01T17:57:42Z",
                "DeletedAt": None,
                "ID": 186811,
                "Name": "\\Device\\HarddiskVolume2\\Windows\\notepad.exe",
                "SHA256": "f1d62648ef915d85cb4fc140359e925395d315c70f3566b63bb3e21151cb2ce3",
                "Size": 0,
                "Stderr": None,
                "Stdout": None,
                "UpdatedAt": "2020-05-01T17:57:42Z"
            }
        ],
        "File(val.MD5 \u0026\u0026 val.MD5 == obj.MD5 || val.SHA1 \u0026\u0026 val.SHA1 == obj.SHA1 || val.SHA256 "
        "\u0026\u0026 val.SHA256 == obj.SHA256 || val.SHA512 \u0026\u0026 val.SHA512 == obj.SHA512 || val.CRC32 "
        "\u0026\u0026 val.CRC32 == obj.CRC32 || val.CTPH \u0026\u0026 val.CTPH == obj.CTPH || val.SSDeep \u0026\u0026 "
        "val.SSDeep == obj.SSDeep)": [
            {
                "Name": "\\Device\\HarddiskVolume2\\Windows\\notepad.exe",
                "SHA256": "f1d62648ef915d85cb4fc140359e925395d315c70f3566b63bb3e21151cb2ce3",
                "Size": 0
            }
        ]
    }
    assert results['EntryContext'] == expected_results


def test_refresh_session(requests_mock, mocker):
    from CrowdStrikeFalcon import refresh_session_command

    session_id = 'fdd6408f-6688-441b-8659-41bcad25441c'
    response = {
        "errors": [],
        "meta": {
            "powered_by": "empower-api",
            "query_time": 0.025573986,
            "trace_id": "291d3fda-9684-4ed7-ae88-bcc3940a2104"
        },
        "resources": [{
            "created_at": "2020-05-01T17:52:16.781771496Z",
            "existing_aid_sessions": 1,
            "scripts": [{
                "args": [{
                    "arg_name": "Path",
                    "arg_type": "arg",
                    "command_level": "non-destructive",
                    "created_at": "2019-06-25T23:48:59Z",
                    "data_type": "string",
                    "default_value": "",
                    "description": "File to concatenate",
                    "encoding": "",
                    "id": 7,
                    "options": None,
                    "required": True,
                    "requires_value": False,
                    "script_id": 6,
                    "sequence": 1,
                    "updated_at": "2019-06-25T23:48:59Z"
                }, {
                    "arg_name": "Count",
                    "arg_type": "arg",
                    "command_level": "non-destructive",
                    "created_at": "2019-06-25T23:48:59Z",
                    "data_type": "string",
                    "default_value": "",
                    "description": "Number of bytes to read (max=32768)",
                    "encoding": "",
                    "id": 51,
                    "options": None,
                    "required": False,
                    "requires_value": False,
                    "script_id": 6,
                    "sequence": 2,
                    "updated_at": "2019-06-25T23:48:59Z"
                }, {
                    "arg_name": "Offset",
                    "arg_type": "arg",
                    "command_level": "non-destructive",
                    "created_at": "2019-06-25T23:48:59Z",
                    "data_type": "string",
                    "default_value": "",
                    "description": "Offset (in byte value) to start reading from",
                    "encoding": "",
                    "id": 52,
                    "options": None,
                    "required": False,
                    "requires_value": False,
                    "script_id": 6,
                    "sequence": 3,
                    "updated_at": "2019-06-25T23:48:59Z"
                }, {
                    "arg_name": "ShowHex",
                    "arg_type": "flag",
                    "command_level": "non-destructive",
                    "created_at": "2019-06-25T23:48:59Z",
                    "data_type": "string",
                    "default_value": "",
                    "description": "Show the results in hexadecimal format instead of ASCII",
                    "encoding": "",
                    "id": 53,
                    "options": None,
                    "required": False,
                    "requires_value": False,
                    "script_id": 6,
                    "sequence": 4,
                    "updated_at": "2019-06-25T23:48:59Z"
                }
                ],
                "command": "cat",
                "description": "Read a file from disk and display as ASCII or hex",
                "examples": "    C:\\\u003e cat c:\\mytextfile.txt",
                "internal_only": False,
                "runnable": True,
                "sub_commands": []
            }, {
                "args": [{
                    "arg_name": "Path",
                    "arg_type": "arg",
                    "command_level": "non-destructive",
                    "created_at": "2018-11-08T18:27:18Z",
                    "data_type": "string",
                    "default_value": "",
                    "description": "Relative or absolute directory",
                    "encoding": "",
                    "id": 8,
                    "options": None,
                    "required": True,
                    "requires_value": False,
                    "script_id": 8,
                    "sequence": 1,
                    "updated_at": "2018-11-08T18:27:18Z"
                }
                ],
                "command": "cd",
                "description": "Change the current working directory",
                "examples": "    C:\\\u003e cd C:\\Users\\Administrator\r\n",
                "internal_only": False,
                "runnable": True,
                "sub_commands": []
            }, {
                "args": [],
                "command": "env",
                "description": "Get environment variables for all scopes (Machine / User / Process)",
                "examples": "",
                "internal_only": False,
                "runnable": True,
                "sub_commands": []
            }, {
                "args": [],
                "command": "eventlog",
                "description": "Inspect event logs.",
                "examples": "",
                "internal_only": False,
                "runnable": False,
                "sub_commands": [{
                    "args": [{
                        "arg_name": "Name",
                        "arg_type": "arg",
                        "command_level": "non-destructive",
                        "created_at": "2018-05-01T19:38:30Z",
                        "data_type": "string",
                        "default_value": "",
                        "description": "Name of the event log, for example \"Application\", \"System\"",
                        "encoding": "",
                        "id": 35,
                        "options": None,
                        "required": True,
                        "requires_value": False,
                        "script_id": 25,
                        "sequence": 1,
                        "updated_at": "2018-05-01T19:38:30Z"
                    }, {
                        "arg_name": "Count",
                        "arg_type": "arg",
                        "command_level": "non-destructive",
                        "created_at": "2018-05-01T19:38:30Z",
                        "data_type": "string",
                        "default_value": "",
                        "description": "Optional number of entries to return. Default:100 Max=500",
                        "encoding": "",
                        "id": 36,
                        "options": None,
                        "required": False,
                        "requires_value": False,
                        "script_id": 25,
                        "sequence": 2,
                        "updated_at": "2018-05-01T19:38:30Z"
                    }, {
                        "arg_name": "SourceName",
                        "arg_type": "arg",
                        "command_level": "non-destructive",
                        "created_at": "2018-05-01T19:38:30Z",
                        "data_type": "string",
                        "default_value": "",
                        "description": "Optional name of the event source, e.x. \"WinLogon\"",
                        "encoding": "",
                        "id": 37,
                        "options": None,
                        "required": False,
                        "requires_value": False,
                        "script_id": 25,
                        "sequence": 3,
                        "updated_at": "2018-05-01T19:38:30Z"
                    }
                    ],
                    "command": "view",
                    "description": "View most recent N events in a given event log",
                    "examples": "    C:\\\u003e eventlog view Application",
                    "internal_only": False,
                    "runnable": True,
                    "sub_commands": []
                }, {
                    "args": [{
                        "arg_name": "Name",
                        "arg_type": "arg",
                        "command_level": "non-destructive",
                        "created_at": "2020-03-17T18:11:22Z",
                        "data_type": "string",
                        "default_value": "",
                        "description": "Name of the event log, for example \"Application\", \"System\"",
                        "encoding": "",
                        "id": 38,
                        "options": None,
                        "required": True,
                        "requires_value": False,
                        "script_id": 26,
                        "sequence": 1,
                        "updated_at": "2020-03-17T18:11:22Z"
                    }, {
                        "arg_name": "Filename",
                        "arg_type": "arg",
                        "command_level": "non-destructive",
                        "created_at": "2020-03-17T18:11:22Z",
                        "data_type": "string",
                        "default_value": "",
                        "description": "Target file on disk",
                        "encoding": "",
                        "id": 39,
                        "options": None,
                        "required": True,
                        "requires_value": False,
                        "script_id": 26,
                        "sequence": 2,
                        "updated_at": "2020-03-17T18:11:22Z"
                    }
                    ],
                    "command": "export",
                    "description": "Export the specified event log to a file (.csv) on disk",
                    "examples": "    C:\\\u003eeventlog export System",
                    "internal_only": False,
                    "runnable": True,
                    "sub_commands": []
                }, {
                    "args": [],
                    "command": "list",
                    "description": "Event log list: show available event log sources",
                    "examples": "    C:\\\u003e eventlog list",
                    "internal_only": False,
                    "runnable": True,
                    "sub_commands": []
                }, {
                    "args": [{
                        "arg_name": "Name",
                        "arg_type": "arg",
                        "command_level": "non-destructive",
                        "created_at": "2019-05-09T23:55:03Z",
                        "data_type": "string",
                        "default_value": "",
                        "description": "Name of the event log, for example \"Application\", \"System\"",
                        "encoding": "",
                        "id": 519,
                        "options": None,
                        "required": True,
                        "requires_value": False,
                        "script_id": 470,
                        "sequence": 1,
                        "updated_at": "2019-05-09T23:55:03Z"
                    }, {
                        "arg_name": "Filename",
                        "arg_type": "arg",
                        "command_level": "non-destructive",
                        "created_at": "2019-05-09T23:55:03Z",
                        "data_type": "string",
                        "default_value": "",
                        "description": "Target file on disk",
                        "encoding": "",
                        "id": 520,
                        "options": None,
                        "required": True,
                        "requires_value": False,
                        "script_id": 470,
                        "sequence": 2,
                        "updated_at": "2019-05-09T23:55:03Z"
                    }
                    ],
                    "command": "backup",
                    "description": "Back up the specified event log to a file (.evtx) on disk",
                    "examples": "    C:\\\u003eeventlog backup System",
                    "internal_only": False,
                    "runnable": True,
                    "sub_commands": []
                }
                ]
            }, {
                "args": [{
                    "arg_name": "Path",
                    "arg_type": "arg",
                    "command_level": "non-destructive",
                    "created_at": "2020-03-17T18:10:50Z",
                    "data_type": "string",
                    "default_value": "",
                    "description": "File to hash",
                    "encoding": "",
                    "id": 72,
                    "options": None,
                    "required": True,
                    "requires_value": False,
                    "script_id": 45,
                    "sequence": 1,
                    "updated_at": "2020-03-17T18:10:50Z"
                }
                ],
                "command": "filehash",
                "description": "Generate the MD5, SHA1, and SHA256 hashes of a file",
                "examples": "C:\\\u003e filehash C:\\Windows\\System32\\cmd.exe",
                "internal_only": False,
                "runnable": True,
                "sub_commands": []
            }, {
                "args": [{
                    "arg_name": "UserName",
                    "arg_type": "arg",
                    "command_level": "non-destructive",
                    "created_at": "2018-05-10T16:22:42Z",
                    "data_type": "string",
                    "default_value": "",
                    "description": "Partial or full username to filter results",
                    "encoding": "",
                    "id": 42,
                    "options": None,
                    "required": False,
                    "requires_value": False,
                    "script_id": 29,
                    "sequence": 1,
                    "updated_at": "2018-05-10T16:22:42Z"
                }
                ],
                "command": "getsid",
                "description": "Enumerate local users and Security Identifiers (SID)",
                "examples": "\u003egetsid\r\nUserName       SID\r\n",
                "internal_only": False,
                "runnable": True,
                "sub_commands": []
            }, {
                "args": [],
                "command": "ipconfig",
                "description": "Show network configuration information",
                "examples": "",
                "internal_only": False,
                "runnable": True,
                "sub_commands": []
            }, {
                "args": [{
                    "arg_name": "Path",
                    "arg_type": "arg",
                    "command_level": "non-destructive",
                    "created_at": "2019-02-12T16:44:59Z",
                    "data_type": "string",
                    "default_value": ".",
                    "description": "Directory to list",
                    "encoding": "",
                    "id": 12,
                    "options": None,
                    "required": False,
                    "requires_value": False,
                    "script_id": 14,
                    "sequence": 1,
                    "updated_at": "2019-02-12T16:44:59Z"
                }
                ],
                "command": "ls",
                "description": "Display the contents of the specified path",
                "examples": "    C:\\Windows\u003e ls\r\n",
                "internal_only": False,
                "runnable": True,
                "sub_commands": []
            }, {
                "args": [],
                "command": "mount",
                "description": "List mounted filesystem volumes",
                "examples": "    C:\\\u003e mount\r\n        Display local mounted volumes",
                "internal_only": False,
                "runnable": True,
                "sub_commands": []
            }, {
                "args": [],
                "command": "netstat",
                "description": "Display network statistics and active connections",
                "examples": "",
                "internal_only": False,
                "runnable": True,
                "sub_commands": []
            }, {
                "args": [],
                "command": "ps",
                "description": "Display process information",
                "examples": " C:\\\u003e ps\r\n\r\nName",
                "internal_only": False,
                "runnable": True,
                "sub_commands": []
            }, {
                "args": [],
                "command": "pwd",
                "description": "Get current working directory",
                "examples": "",
                "internal_only": True,
                "runnable": True,
                "sub_commands": []
            }, {
                "args": [],
                "command": "reg",
                "description": "Windows registry manipulation.",
                "examples": "",
                "internal_only": False,
                "runnable": False,
                "sub_commands": [{
                    "args": [{
                        "arg_name": "Subkey",
                        "arg_type": "arg",
                        "command_level": "non-destructive",
                        "created_at": "2019-12-05T17:37:38Z",
                        "data_type": "string",
                        "default_value": "",
                        "description": "Registry subkey full path",
                        "encoding": "",
                        "id": 43,
                        "options": None,
                        "required": False,
                        "requires_value": False,
                        "script_id": 30,
                        "sequence": 1,
                        "updated_at": "2019-12-05T17:37:39Z"
                    }, {
                        "arg_name": "Value",
                        "arg_type": "arg",
                        "command_level": "non-destructive",
                        "created_at": "2019-12-05T17:37:38Z",
                        "data_type": "string",
                        "default_value": "",
                        "description": "Name of value to query",
                        "encoding": "",
                        "id": 44,
                        "options": None,
                        "required": False,
                        "requires_value": False,
                        "script_id": 30,
                        "sequence": 2,
                        "updated_at": "2019-12-05T17:37:39Z"
                    }
                    ],
                    "command": "query",
                    "description": "Query a registry subkey or value",
                    "examples": "    C:\\\u003e reg query\r\n",
                    "internal_only": False,
                    "runnable": True,
                    "sub_commands": []
                }
                ]
            }
            ],
            "session_id": f"{session_id}"
        }
        ]
    }
    mocker.patch.object(
        demisto,
        'args',
        return_value={
            'host_id': 'edfd6a04ad134c4344f8fb119a3ad88e',
            'raw': "Write-Output 'Hello, World!"
        }
    )
    requests_mock.post(
        f'{SERVER_URL}/real-time-response/entities/refresh-session/v1',
        json=response,
        status_code=201
    )
    results = refresh_session_command()

    assert results['HumanReadable'] == f"CrowdStrike Session Refreshed: {session_id}"


class TestFetch:
    """ Test the logic of the fetch

    """
    @pytest.fixture()
    def set_up_mocks(self, requests_mock, mocker):
        """ Sets up the mocks for the fetch.
        """
        mocker.patch.object(demisto, 'setLastRun')
        requests_mock.get(f'{SERVER_URL}/detects/queries/detects/v1', json={'resources': ['ldt:1', 'ldt:2']})
        requests_mock.post(f'{SERVER_URL}/detects/entities/summaries/GET/v1',
                           json={'resources': [{'detection_id': 'ldt:1',
                                                'created_timestamp': '2020-09-04T09:16:11Z',
                                                'max_severity_displayname': 'Low'},
                                               {'detection_id': 'ldt:2',
                                                'created_timestamp': '2020-09-04T09:20:11Z',
                                                'max_severity_displayname': 'Low'}]})
        requests_mock.get(f'{SERVER_URL}/incidents/queries/incidents/v1', json={'resources': ['ldt:1', 'ldt:2']})
        requests_mock.post(f'{SERVER_URL}/incidents/entities/incidents/GET/v1', json={})

    def test_old_fetch_to_new_fetch(self, set_up_mocks, mocker):
        """
        Tests the change of logic done in fetch. Validates that it's done smoothly
        Given:
            Old getLastRun which holds `first_behavior_time` and `last_detection_id`
        When:
            2 results are returned (which equals the FETCH_LIMIT)
        Then:
            The `first_behavior_time` doesn't change and an `offset` of 2 is added.

        """
        from CrowdStrikeFalcon import fetch_incidents
        mocker.patch.object(demisto, 'getLastRun', return_value={'first_behavior_detection_time': '2020-09-04T09:16:10Z',
                                                                 'last_detection_id': 1234})
        fetch_incidents()
        assert demisto.setLastRun.mock_calls[0][1][0] == {'first_behavior_detection_time': '2020-09-04T09:16:10Z',
                                                          'detection_offset': 2}

    def test_new_fetch_with_offset(self, set_up_mocks, mocker):
        """
        Tests the correct flow of fetch
        Given:
            `getLastRun` which holds only `first_behavior_time`
        When:
            2 results are returned (which equals the FETCH_LIMIT)
        Then:
            The `first_behavior_time` doesn't change and an `offset` of 2 is added.
        """

        mocker.patch.object(demisto, 'getLastRun', return_value={'first_behavior_detection_time': '2020-09-04T09:16:10Z'})
        from CrowdStrikeFalcon import fetch_incidents

        fetch_incidents()
        assert demisto.setLastRun.mock_calls[0][1][0] == {'first_behavior_detection_time': '2020-09-04T09:16:10Z',
                                                          'detection_offset': 2}

    def test_new_fetch(self, set_up_mocks, mocker, requests_mock):
        """
        Tests the correct flow of fetch
        Given:
            `getLastRun` which holds  `first_behavior_time` and `offset`
        When:
            1 result is returned (which is less than the FETCH_LIMIT)
        Then:
            The `first_behavior_time` changes and no `offset` is added.
        """
        mocker.patch.object(demisto, 'getLastRun', return_value={'first_behavior_detection_time':
                                                                 '2020-09-04T09:16:10Z', 'detection_offset': 2})
        # Override post to have 1 results so FETCH_LIMIT won't be reached
        requests_mock.post(f'{SERVER_URL}/detects/entities/summaries/GET/v1',
                           json={'resources': [{'detection_id': 'ldt:1',
                                                'created_timestamp': '2020-09-04T09:16:11Z',
                                                'max_severity_displayname': 'Low'}]})
        from CrowdStrikeFalcon import fetch_incidents
        fetch_incidents()
<<<<<<< HEAD
        assert demisto.setLastRun.mock_calls[0][1][0] == {'first_behavior_detection_time': '2020-09-04T09:16:11Z'}


class TestIncidentFetch:
    """ Test the logic of the fetch

    """
    @pytest.fixture()
    def set_up_mocks(self, requests_mock, mocker):
        """ Sets up the mocks for the fetch.
        """
        mocker.patch.object(demisto, 'setLastRun')
        requests_mock.get(f'{SERVER_URL}/detects/queries/detects/v1', json={'resources': ['ldt:1', 'ldt:2']})
        requests_mock.post(f'{SERVER_URL}/detects/entities/summaries/GET/v1',
                           json={})
        requests_mock.get(f'{SERVER_URL}/incidents/queries/incidents/v1', json={'resources': ['ldt:1', 'ldt:2']})
        requests_mock.post(f'{SERVER_URL}/incidents/entities/incidents/GET/v1',
                           json={'resources': [{'incident_id': 'ldt:1',
                                                'hosts': [{'modified_timestamp': '2020-09-04T09:16:11Z'}]},
                                               {'incident_id': 'ldt:2',
                                                'hosts': [{'modified_timestamp': '2020-09-04T09:20:11Z'}]}]})

    def test_old_fetch_to_new_fetch(self, set_up_mocks, mocker):
        from CrowdStrikeFalcon import fetch_incidents
        mocker.patch.object(demisto, 'getLastRun', return_value={'first_behavior_incident_time': '2020-09-04T09:16:10Z',
                                                                 'last_incident_id': 1234})
        fetch_incidents()
        assert demisto.setLastRun.mock_calls[1][1][0] == {'first_behavior_incident_time': '2020-09-04T09:16:10Z',
                                                          'incident_offset': 2}

    def test_new_fetch_with_offset(self, set_up_mocks, mocker):
        mocker.patch.object(demisto, 'getLastRun', return_value={'first_behavior_incident_time': '2020-09-04T09:16:10Z'})
        from CrowdStrikeFalcon import fetch_incidents

        fetch_incidents()
        assert demisto.setLastRun.mock_calls[1][1][0] == {'first_behavior_incident_time': '2020-09-04T09:16:10Z',
                                                          'incident_offset': 2}

    def test_new_fetch(self, set_up_mocks, mocker, requests_mock):
        mocker.patch.object(demisto, 'getLastRun', return_value={'first_behavior_incident_time': '2020-09-04T09:16:10Z',
                                                                 'incident_offset': 2})
        # Override post to have 1 results so FETCH_LIMIT won't be reached
        requests_mock.post(f'{SERVER_URL}/incidents/entities/incidents/GET/v1',
                           json={'resources': [{'incident_id': 'ldt:1',
                                                'hosts': [{'modified_timestamp': '2020-09-04T09:16:11Z'}]}]})
        from CrowdStrikeFalcon import fetch_incidents
        fetch_incidents()
        assert demisto.setLastRun.mock_calls[1][1][0] == {'first_behavior_incident_time': '2020-09-04T09:16:11Z'}
=======
        assert demisto.setLastRun.mock_calls[0][1][0] == {'first_behavior_time': '2020-09-04T09:16:11Z'}


def get_fetch_data():
    with open('./test_data.json', 'r') as f:
        return json.loads(f.read())


test_data = get_fetch_data()


def test_get_indicator_device_id(requests_mock):
    from CrowdStrikeFalcon import get_indicator_device_id
    requests_mock.get("https://4.4.4.4/indicators/queries/devices/v1?type=None&value=None",
                      json=test_data['response_for_get_indicator_device_id'])
    res = get_indicator_device_id()
    assert res.outputs == test_data['context_output_for_get_indicator_device_id']
    assert res.outputs_prefix == 'CrowdStrike.DeviceID'
    assert res.outputs_key_field == 'DeviceID'


def test_build_url_filter_for_device_id():
    from CrowdStrikeFalcon import build_url_filter_for_device_id
    res = build_url_filter_for_device_id({"type": "domain", "value": "google.com"})
    assert res == '/indicators/queries/devices/v1?type=domain&value=google.com'


def test_validate_response():
    from CrowdStrikeFalcon import validate_response
    true_res = validate_response({"resources": "1234"})
    false_res = validate_response({"error": "404"})
    assert true_res
    assert not false_res


def test_build_error_message():
    from CrowdStrikeFalcon import build_error_message

    res_error_data = build_error_message({'meta': 1234})
    assert res_error_data == 'Error: error code: None, error_message: something got wrong, please try again.'

    res_error_data_with_specific_error = build_error_message({'errors': [{"code": 1234, "message": "hi"}]})
    assert res_error_data_with_specific_error == 'Error: error code: 1234, error_message: hi.'
>>>>>>> a589f601
<|MERGE_RESOLUTION|>--- conflicted
+++ resolved
@@ -2241,7 +2241,6 @@
                                                 'max_severity_displayname': 'Low'}]})
         from CrowdStrikeFalcon import fetch_incidents
         fetch_incidents()
-<<<<<<< HEAD
         assert demisto.setLastRun.mock_calls[0][1][0] == {'first_behavior_detection_time': '2020-09-04T09:16:11Z'}
 
 
@@ -2290,8 +2289,6 @@
         from CrowdStrikeFalcon import fetch_incidents
         fetch_incidents()
         assert demisto.setLastRun.mock_calls[1][1][0] == {'first_behavior_incident_time': '2020-09-04T09:16:11Z'}
-=======
-        assert demisto.setLastRun.mock_calls[0][1][0] == {'first_behavior_time': '2020-09-04T09:16:11Z'}
 
 
 def get_fetch_data():
@@ -2333,5 +2330,4 @@
     assert res_error_data == 'Error: error code: None, error_message: something got wrong, please try again.'
 
     res_error_data_with_specific_error = build_error_message({'errors': [{"code": 1234, "message": "hi"}]})
-    assert res_error_data_with_specific_error == 'Error: error code: 1234, error_message: hi.'
->>>>>>> a589f601
+    assert res_error_data_with_specific_error == 'Error: error code: 1234, error_message: hi.'