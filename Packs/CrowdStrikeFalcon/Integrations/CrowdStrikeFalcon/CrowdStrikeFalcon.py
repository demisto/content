--- conflicted
+++ resolved
@@ -1574,7 +1574,17 @@
     return response
 
 
-<<<<<<< HEAD
+def upload_batch_custom_ioc(ioc_batch: List[dict]) -> dict:
+    """
+    Upload a list of IOC
+    """
+    payload = {
+        'indicators': ioc_batch
+    }
+
+    return http_request('POST', '/iocs/entities/indicators/v1', json=payload)
+
+
 ''' MIRRORING COMMANDS '''
 
 
@@ -1837,17 +1847,6 @@
     mapping_response.add_scheme_type(detection_type_scheme)
 
     return mapping_response
-=======
-def upload_batch_custom_ioc(ioc_batch: List[dict]) -> dict:
-    """
-    Upload a list of IOC
-    """
-    payload = {
-        'indicators': ioc_batch
-    }
-
-    return http_request('POST', '/iocs/entities/indicators/v1', json=payload)
->>>>>>> 5977d07b
 
 
 ''' COMMANDS FUNCTIONS '''
@@ -3474,7 +3473,9 @@
         elif command == 'cs-falcon-resolve-incident':
             return_results(resolve_incident_command(status=args.get('status'),
                                                     ids=argToList(args.get('ids'))))
-<<<<<<< HEAD
+        elif command == 'cs-falcon-batch-upload-custom-ioc':
+            return_results(upload_batch_custom_ioc_command(**args))
+
         elif command == 'get-remote-data':
             return_results(get_remote_data_command(args))
         elif demisto.command() == 'get-modified-remote-data':
@@ -3483,10 +3484,6 @@
             return_results(update_remote_system_command(args))
         elif demisto.command() == 'get-mapping-fields':
             return_results(get_mapping_fields_command())
-=======
-        elif command == 'cs-falcon-batch-upload-custom-ioc':
-            return_results(upload_batch_custom_ioc_command(**args))
->>>>>>> 5977d07b
         else:
             raise NotImplementedError(f'CrowdStrike Falcon error: '
                                       f'command {command} is not implemented')
