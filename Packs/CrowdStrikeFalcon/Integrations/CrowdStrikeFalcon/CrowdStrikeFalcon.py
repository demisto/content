--- conflicted
+++ resolved
@@ -8,8 +8,8 @@
 import json
 from enum import Enum
 from threading import Timer
+from collections.abc import Callable
 from typing import Any
-from collections.abc import Callable
 import requests
 # Disable insecure warnings
 import urllib3
@@ -745,11 +745,7 @@
     demisto.debug('Finished session refresh')
 
 
-<<<<<<< HEAD
-def run_batch_read_cmd(batch_id: str, command_type: str, full_command: str) -> dict:
-=======
 def run_batch_read_cmd(batch_id: str, command_type: str, full_command: str, timeout: int = 30) -> dict:
->>>>>>> 13c3b918
     """
         Sends RTR command scope with read access
         :param batch_id:  Batch ID to execute the command on.
@@ -772,12 +768,8 @@
     return response
 
 
-<<<<<<< HEAD
-def run_batch_write_cmd(batch_id: str, command_type: str, full_command: str, optional_hosts: list | None = None) -> dict:
-=======
 def run_batch_write_cmd(batch_id: str, command_type: str, full_command: str, optional_hosts: list | None = None,
                         timeout: int = 30) -> dict:
->>>>>>> 13c3b918
     """
         Sends RTR command scope with write access
         :param batch_id:  Batch ID to execute the command on.
@@ -875,12 +867,8 @@
     return response
 
 
-<<<<<<< HEAD
-def run_single_read_cmd(host_id: str, command_type: str, full_command: str, queue_offline: bool) -> dict:
-=======
 def run_single_read_cmd(host_id: str, command_type: str, full_command: str, queue_offline: bool,
                         timeout: int = 30) -> dict:
->>>>>>> 13c3b918
     """
         Sends RTR command scope with read access
         :param host_id: Host agent ID to run RTR command on.
@@ -906,12 +894,8 @@
     return response
 
 
-<<<<<<< HEAD
-def run_single_write_cmd(host_id: str, command_type: str, full_command: str, queue_offline: bool) -> dict:
-=======
 def run_single_write_cmd(host_id: str, command_type: str, full_command: str, queue_offline: bool,
                          timeout: int = 30) -> dict:
->>>>>>> 13c3b918
     """
         Sends RTR command scope with write access
         :param host_id: Host agent ID to run RTR command on.
@@ -936,12 +920,8 @@
     return response
 
 
-<<<<<<< HEAD
-def run_single_admin_cmd(host_id: str, command_type: str, full_command: str, queue_offline: bool) -> dict:
-=======
 def run_single_admin_cmd(host_id: str, command_type: str, full_command: str, queue_offline: bool,
                          timeout: int = 30) -> dict:
->>>>>>> 13c3b918
     """
         Sends RTR command scope with admin access
         :param host_id: Host agent ID to run RTR command on.
@@ -2356,13 +2336,8 @@
         incident_type = 'detection'
         fetch_query = demisto.params().get('fetch_query')
         if fetch_query:
-<<<<<<< HEAD
             fetch_query = f"created_timestamp:>'{start_fetch_time}'+{fetch_query}"
             detections_ids = demisto.get(get_fetch_detections(filter_arg=fetch_query, limit=fetch_limit), 'resources')
-=======
-            fetch_query = f"created_timestamp:>'{last_fetch_time}'+{fetch_query}"
-            detections_ids = demisto.get(get_fetch_detections(filter_arg=fetch_query, offset=offset), 'resources')
->>>>>>> 13c3b918
         else:
             detections_ids = demisto.get(get_fetch_detections(last_created_timestamp=start_fetch_time, limit=fetch_limit),
                                          'resources')
@@ -2408,13 +2383,8 @@
         fetch_query = demisto.params().get('incidents_fetch_query')
 
         if fetch_query:
-<<<<<<< HEAD
             fetch_query = f"start:>'{start_fetch_time}'+{fetch_query}"
             incidents_ids = demisto.get(get_incidents_ids(filter_arg=fetch_query, limit=fetch_limit), 'resources')
-=======
-            fetch_query = f"start:>'{last_fetch_time}'+{fetch_query}"
-            incidents_ids = demisto.get(get_incidents_ids(filter_arg=fetch_query, offset=offset), 'resources')
->>>>>>> 13c3b918
 
         else:
             incidents_ids = demisto.get(get_incidents_ids(last_created_timestamp=start_fetch_time, limit=fetch_limit),
