--- conflicted
+++ resolved
@@ -1631,7 +1631,15 @@
     return http_request('POST', '/iocs/entities/indicators/v1', json=payload)
 
 
-<<<<<<< HEAD
+def get_behaviors_by_incident(incident_id: str, params: dict = None) -> dict:
+    return http_request('GET', f'/incidents/queries/behaviors/v1?filter=incident_id:"{incident_id}"', params=params)
+
+
+def get_detections_by_behaviors(behaviors_id):
+    body = {'ids': behaviors_id}
+    return http_request('POST', '/incidents/entities/behaviors/GET/v1', data=body)
+
+
 ''' MIRRORING COMMANDS '''
 
 
@@ -1961,15 +1969,6 @@
     mapping_response.add_scheme_type(detection_type_scheme)
 
     return mapping_response
-=======
-def get_behaviors_by_incident(incident_id: str, params: dict = None) -> dict:
-    return http_request('GET', f'/incidents/queries/behaviors/v1?filter=incident_id:"{incident_id}"', params=params)
-
-
-def get_detections_by_behaviors(behaviors_id):
-    body = {'ids': behaviors_id}
-    return http_request('POST', '/incidents/entities/behaviors/GET/v1', data=body)
->>>>>>> d9e8b69d
 
 
 ''' COMMANDS FUNCTIONS '''
@@ -3950,7 +3949,8 @@
         elif command == 'cs-falcon-rtr-retrieve-file':
             return_results(rtr_polling_retrieve_file_command(args))
 
-<<<<<<< HEAD
+        elif command == 'cs-falcon-get-detections-for-incident':
+            return_results(get_detection_for_incident_command(args.get('incident_id')))
 
         elif command == 'get-remote-data':
             return_results(get_remote_data_command(args))
@@ -3960,10 +3960,6 @@
             return_results(update_remote_system_command(args))
         elif demisto.command() == 'get-mapping-fields':
             return_results(get_mapping_fields_command())
-=======
-        elif command == 'cs-falcon-get-detections-for-incident':
-            return_results(get_detection_for_incident_command(args.get('incident_id')))
->>>>>>> d9e8b69d
         else:
             raise NotImplementedError(f'CrowdStrike Falcon error: '
                                       f'command {command} is not implemented')
