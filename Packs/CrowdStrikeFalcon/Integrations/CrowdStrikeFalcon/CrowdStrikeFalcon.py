import demistomock as demisto  # noqa: F401
from CommonServerPython import *

''' IMPORTS '''
import base64
import email
import hashlib
import json
from enum import Enum
from threading import Timer
from collections.abc import Callable
from typing import Any
import requests
from gql import Client, gql
from gql.transport.requests import RequestsHTTPTransport
# Disable insecure warnings
import urllib3
urllib3.disable_warnings()

''' GLOBALS/PARAMS '''
INTEGRATION_NAME = 'CrowdStrike Falcon'
IDP_DETECTION = "IDP detection"
<<<<<<< HEAD
CLIENT_ID = demisto.params().get('credentials', {}).get('identifier') or demisto.params().get('client_id')
SECRET = demisto.params().get('credentials', {}).get('password') or demisto.params().get('secret')
# Remove trailing slash to prevent wrong URL path to service
SERVER = demisto.params()['url'].removesuffix('/')
=======
MOBILE_DETECTION = "MOBILE detection"
IDP_DETECTION_FETCH_TYPE = "IDP Detection"
MOBILE_DETECTION_FETCH_TYPE = "Mobile Detection"
PARAMS = demisto.params()
CLIENT_ID = PARAMS.get('credentials', {}).get('identifier') or PARAMS.get('client_id')
SECRET = PARAMS.get('credentials', {}).get('password') or PARAMS.get('secret')
# Remove trailing slash to prevent wrong URL path to service
SERVER = PARAMS['url'].removesuffix('/')
>>>>>>> 90cf3b88
# Should we use SSL
USE_SSL = not PARAMS.get('insecure', False)
# How many time before the first fetch to retrieve incidents
<<<<<<< HEAD
FETCH_TIME = demisto.params().get('fetch_time', '3 days')
=======
FETCH_TIME = PARAMS.get('fetch_time', '3 days')
>>>>>>> 90cf3b88
BYTE_CREDS = f'{CLIENT_ID}:{SECRET}'.encode()
# Headers to be sent in requests
HEADERS = {
    'Content-Type': 'application/json',
    'Accept': 'application/json',
    'Authorization': f'Basic {base64.b64encode(BYTE_CREDS).decode()}'
}
# Note: True life time of token is actually 30 mins
TOKEN_LIFE_TIME = 28
INCIDENTS_PER_FETCH = int(PARAMS.get('incidents_per_fetch', 15))
DATE_FORMAT = '%Y-%m-%dT%H:%M:%SZ'
<<<<<<< HEAD
DETECTION_DATE_FORMAT = IDP_DATE_FORMAT = IOM_DATE_FORMAT = '%Y-%m-%dT%H:%M:%S.%fZ'
=======
DETECTION_DATE_FORMAT = IOM_DATE_FORMAT = '%Y-%m-%dT%H:%M:%S.%fZ'
>>>>>>> 90cf3b88
DEFAULT_TIMEOUT = 30
# Remove proxy if not set to true in params
handle_proxy()

''' KEY DICTIONARY '''

DETECTIONS_BASE_KEY_MAP = {
    'device.hostname': 'System',
    'device.cid': 'CustomerID',
    'hostinfo.domain': 'MachineDomain',
    'detection_id': 'ID',
    'created_timestamp': 'ProcessStartTime',
    'max_severity': 'MaxSeverity',
    'show_in_ui': 'ShowInUi',
    'status': 'Status',
    'first_behavior': 'FirstBehavior',
    'last_behavior': 'LastBehavior',
    'max_confidence': 'MaxConfidence',
}

DETECTIONS_BEHAVIORS_KEY_MAP = {
    'filename': 'FileName',
    'scenario': 'Scenario',
    'md5': 'MD5',
    'sha256': 'SHA256',
    'ioc_type': 'IOCType',
    'ioc_value': 'IOCValue',
    'cmdline': 'CommandLine',
    'user_name': 'UserName',
    'behavior_id': 'ID',
    'alleged_filetype': 'AllegedFiletype',
    'confidence': 'Confidence',
    'description': 'Description',
    'display_name': 'DisplayName',
    'filepath': 'Filepath',
    'parent_md5': 'ParentMD5',
    'parent_sha256': 'ParentSHA256',
    'pattern_disposition': 'PatternDisposition',
    'pattern_disposition_details': 'PatternDispositionDetails',
    'tactic': 'Tactic',
    'tactic_id': 'TacticID',
    'technique': 'Technique',
    'technique_id': 'TechniqueId',
}

IOC_KEY_MAP = {
    'type': 'Type',
    'value': 'Value',
    'policy': 'Policy',
    'source': 'Source',
    'share_level': 'ShareLevel',
    'expiration': 'Expiration',
    'description': 'Description',
    'created_on': 'CreatedTime',
    'created_by': 'CreatedBy',
    'modified_on': 'ModifiedTime',
    'modified_by': 'ModifiedBy',
    'id': 'ID',
    'platforms': 'Platforms',
    'action': 'Action',
    'severity': 'Severity',
    'tags': 'Tags',
}

IOC_HEADERS = ['ID', 'Action', 'Severity', 'Type', 'Value', 'Expiration', 'CreatedBy', 'CreatedTime', 'Description',
               'ModifiedBy', 'ModifiedTime', 'Platforms', 'Policy', 'ShareLevel', 'Source', 'Tags']

IOC_DEVICE_COUNT_MAP = {
    'id': 'ID',
    'type': 'Type',
    'value': 'Value',
    'device_count': 'DeviceCount'
}

SEARCH_DEVICE_KEY_MAP = {
    'device_id': 'ID',
    'external_ip': 'ExternalIP',
    'local_ip': 'LocalIP',
    'hostname': 'Hostname',
    'os_version': 'OS',
    'mac_address': 'MacAddress',
    'first_seen': 'FirstSeen',
    'last_seen': 'LastSeen',
    'status': 'Status',
}

SEARCH_DEVICE_VERBOSE_KEY_MAP = {
    'agent_load_flags': 'AgentLoadFlags',
    'agent_local_time': 'AgentLocalTime',
    'agent_version': 'AgentVersion',
    'bios_manufacturer': 'BiosManufacturer',
    'bios_version': 'BiosVersion',
    'cid': 'CID',
    'config_id_base': 'ConfigIdBase',
    'config_id_build': 'ConfigIdBuild',
    'config_id_platform': 'ConfigIdPlatform',
    'connection_ip': 'ConnectionIp',
    'connection_mac_address': 'ConnectionMacAddress',
    'cpu_signature': 'CpuSignature',
    'default_gateway_ip': 'DefaultGatewayIP',
    'device_id': 'ID',
    'device_policies': 'DevicePolicies',
    'external_ip': 'ExternalIP',
    'first_seen': 'FirstSeen',
    'group_hash': 'GroupHash',
    'group_name': 'GroupName',
    'group_names': 'GroupNames',
    'groups': 'Groups',
    'hostname': 'Hostname',
    'kernel_version': 'KernelVersion',
    'last_seen': 'LastSeen',
    'local_ip': 'LocalIP',
    'mac_address': 'MacAddress',
    'major_version': 'MajorVersion',
    'meta': 'Meta',
    'minor_version': 'MinorVersion',
    'modified_timestamp': 'ModifiedTimestamp',
    'os_version': 'OS',
    'platform_id': 'PlatformID',
    'platform_name': 'PlatformName',
    'policies': 'Policies',
    'product_type_desc': 'ProductTypeDesc',
    'provision_status': 'ProvisionStatus',
    'reduced_functionality_mode': 'ReducedFunctionalityMode',
    'serial_number': 'SerialNumber',
    'status': 'Status',
    'system_manufacturer': 'SystemManufacturer',
    'system_product_name': 'SystemProductName',
    'tags': 'Tags'
}

ENDPOINT_KEY_MAP = {
    'device_id': 'ID',
    'local_ip': 'IPAddress',
    'os_version': 'OS',
    'hostname': 'Hostname',
    'status': 'Status',
}

''' SPLIT KEY DICTIONARY '''

"""
    Pattern:
    {
        'Path': 'Path to item',
        'NewKey': 'Value of output key',
        'Delim': 'Delimiter char',
        'Index': Split Array Index
    }
"""
DETECTIONS_BEHAVIORS_SPLIT_KEY_MAP = [
    {
        'Path': 'parent_details.parent_process_graph_id',
        'NewKey': 'SensorID',
        'Delim': ':',
        'Index': 1
    },
    {
        'Path': 'parent_details.parent_process_graph_id',
        'NewKey': 'ParentProcessID',
        'Delim': ':',
        'Index': 2
    },
    {
        'Path': 'triggering_process_graph_id',
        'NewKey': 'ProcessID',
        'Delim': ':',
        'Index': 2
    },
]

HOST_GROUP_HEADERS = ['id', 'name', 'group_type', 'description', 'assignment_rule',
                      'created_by', 'created_timestamp',
                      'modified_by', 'modified_timestamp']

STATUS_TEXT_TO_NUM = {'New': "20",
                      'Reopened': "25",
                      'In Progress': "30",
                      'Closed': "40"}

STATUS_NUM_TO_TEXT = {20: 'New',
                      25: 'Reopened',
                      30: 'In Progress',
                      40: 'Closed'}

''' MIRRORING DICTIONARIES & PARAMS '''

DETECTION_STATUS = {'new', 'in_progress', 'true_positive', 'false_positive', 'ignored', 'closed', 'reopened'}
<<<<<<< HEAD
IDP_DETECTION_STATUS = {'new', 'in_progress', 'closed', 'reopened'}
=======
IDP_AND_MOBILE_DETECTION_STATUS = {'new', 'in_progress', 'closed', 'reopened'}
>>>>>>> 90cf3b88

CS_FALCON_DETECTION_OUTGOING_ARGS = {'status': f'Updated detection status, one of {"/".join(DETECTION_STATUS)}'}

CS_FALCON_INCIDENT_OUTGOING_ARGS = {'tag': 'A tag that have been added or removed from the incident',
                                    'status': f'Updated incident status, one of {"/".join(STATUS_TEXT_TO_NUM.keys())}'}

CS_FALCON_DETECTION_INCOMING_ARGS = ['status', 'severity', 'behaviors.tactic', 'behaviors.scenario', 'behaviors.objective',
                                     'behaviors.technique', 'device.hostname', 'detection_id', 'behaviors.display_name']

CS_FALCON_INCIDENT_INCOMING_ARGS = ['state', 'fine_score', 'status', 'tactics', 'techniques', 'objectives',
<<<<<<< HEAD
                                    'tags', 'hosts.hostname']
=======
                                    'tags', 'hosts.hostname', 'incident_id']
>>>>>>> 90cf3b88

MIRROR_DIRECTION_DICT = {
    'None': None,
    'Incoming': 'In',
    'Outgoing': 'Out',
    'Incoming And Outgoing': 'Both'
}

HOST_STATUS_DICT = {
    'online': 'Online',
    'offline': 'Offline',
    'unknown': 'Unknown'
}


CPU_UTILITY_INT_TO_STR_KEY_MAP = {
    1: 'Lowest',
    2: 'Low',
    3: 'Medium',
    4: 'High',
    5: 'Highest',
}
CPU_UTILITY_STR_TO_INT_KEY_MAP = {
    value: key for key, value in CPU_UTILITY_INT_TO_STR_KEY_MAP.items()}


SCHEDULE_INTERVAL_STR_TO_INT = {
    'never': 0,
    'daily': 1,
    'weekly': 7,
    'every other week': 14,
    'every four weeks': 28,
    'monthly': 30,
}


class IncidentType(Enum):
    INCIDENT = 'inc'
    DETECTION = 'ldt'
<<<<<<< HEAD
    IDP_DETECTION = ':ind:'
=======
    IDP_OR_MOBILE_DETECTION = ':ind:'
>>>>>>> 90cf3b88
    IOM_CONFIGURATIONS = 'iom_configurations'
    IOA_EVENTS = 'ioa_events'


MIRROR_DIRECTION = MIRROR_DIRECTION_DICT.get(demisto.params().get('mirror_direction'))
INTEGRATION_INSTANCE = demisto.integrationInstance()


''' HELPER FUNCTIONS '''


def http_request(method, url_suffix, params=None, data=None, files=None, headers=HEADERS, safe=False,
                 get_token_flag=True, no_json=False, json=None, status_code=None, timeout=None):
    """
        A wrapper for requests lib to send our requests and handle requests and responses better.

        :param json: JSON body
        :type json ``dict`` or ``list``

        :type method: ``str``
        :param method: HTTP method for the request.

        :type url_suffix: ``str``
        :param url_suffix: The suffix of the URL (endpoint)

        :type params: ``dict``
        :param params: The URL params to be passed.

        :type data: ``str``
        :param data: The body data of the request.

        :type headers: ``dict``
        :param headers: Request headers

        :type safe: ``bool``
        :param safe: If set to true will return None in case of http error

        :type get_token_flag: ``bool``
        :param get_token_flag: If set to True will call get_token()

        :type no_json: ``bool``
        :param no_json: If set to true will not parse the content and will return the raw response object for successful
        response

        :type status_code: ``int``
        :param: status_code: The request codes to accept as OK.

        :type timeout: ``float``
        :param: timeout: The timeout for the request.

        :return: Returns the http request response json
        :rtype: ``dict``
    """
    if get_token_flag:
        token = get_token()
        headers['Authorization'] = f'Bearer {token}'
    url = SERVER + url_suffix

    headers['User-Agent'] = 'PANW-XSOAR'

    try:
        res = requests.request(
            method,
            url,
            verify=USE_SSL,
            params=params,
            data=data,
            headers=headers,
            files=files,
            json=json,
            timeout=timeout,
        )
    except requests.exceptions.RequestException as e:
        return_error(f'Error in connection to the server. Please make sure you entered the URL correctly.'
                     f' Exception is {str(e)}.')
    try:
        valid_status_codes = {200, 201, 202, 204}
        # Handling a case when we want to return an entry for 404 status code.
        if status_code:
            # To cover the condition when status_code is a list of status codes
            if isinstance(status_code, list):
                valid_status_codes.update(status_code)
            else:
                valid_status_codes.add(status_code)
        if res.status_code not in valid_status_codes:
            res_json = res.json()
            reason = res.reason
            resources = res_json.get('resources', {})
            extracted_error_message = ''
            if resources:
                if isinstance(resources, list):
                    extracted_error_message += f'\n{str(resources)}'
                else:
                    for host_id, resource in resources.items():
                        errors = resource.get('errors', []) if isinstance(resource, dict) else ''
                        if errors:
                            error_message = errors[0].get('message')
                            extracted_error_message += f'\nHost ID {host_id} - {error_message}'
            elif res_json.get('errors') and not extracted_error_message:
                errors = res_json.get('errors', [])
                for error in errors:
                    extracted_error_message += f"\n{error.get('message')}"
            reason += extracted_error_message
            err_msg = 'Error in API call to CrowdStrike Falcon: code: {code} - reason: {reason}'.format(
                code=res.status_code,
                reason=reason
            )
            # try to create a new token
            if res.status_code in (401, 403) and get_token_flag:
                LOG(err_msg)
                token = get_token(new_token=True)
                headers['Authorization'] = f'Bearer {token}'
                return http_request(
                    method=method,
                    url_suffix=url_suffix,
                    params=params,
                    data=data,
                    headers=headers,
                    files=files,
                    json=json,
                    safe=safe,
                    get_token_flag=False,
                    status_code=status_code,
                    no_json=no_json,
                    timeout=timeout,
                )
            elif safe:
                return None
            raise DemistoException(err_msg)
        return res if no_json else res.json()
    except ValueError as exception:
        raise ValueError(
            f'Failed to parse json object from response: {exception} - {res.content}')  # type: ignore[str-bytes-safe]


def create_relationships(cve: dict) -> list:
    """
        creates relationships between the cve and each actor from 'actors' field
        : args: cve contains the cve id and the actors field if it is exists.
        : return: a list of relationships by type THREAT_ACTOR.
    """
    list_with_actors_field = []
    if not cve.get('actors'):
        return []
    for actor in cve.get('actors', {}):
        list_with_actors_field.append(actor)
    relationships_list: list[EntityRelationship] = []
    # need to create entity
    for entity_b in list_with_actors_field:
        relationships_list.append(EntityRelationship(entity_a=cve.get('id'),
                                                     entity_a_type=FeedIndicatorType.CVE,
                                                     name=EntityRelationship.Relationships.TARGETED_BY,
                                                     entity_b=entity_b,
                                                     entity_b_type=ThreatIntel.ObjectsNames.THREAT_ACTOR,
                                                     brand=INTEGRATION_NAME,
                                                     reverse_name=EntityRelationship.Relationships.TARGETS))

    return relationships_list


def create_dbot_Score(cve: dict, reliability: str) -> Common.DBotScore:
    """
        Creates DBotScore CVE indicator, for get_cve_command.
    """
    return Common.DBotScore(indicator=cve.get('id'),
                            indicator_type=DBotScoreType.CVE,
                            integration_name=INTEGRATION_NAME,
                            score=Common.DBotScore.NONE,
                            reliability=reliability)


def create_publications(cve: dict) -> list:
    """
        Creates publications list from CVE, while using get_cve_command.
    """
    publications = []
    if cve.get('references'):
        for reference in cve.get('references', {}):
            publications.append(Common.Publications(title='references', link=reference))
    if cve.get('vendor_advisory'):
        for vendor_advisory in cve.get('vendor_advisory', {}):
            publications.append(Common.Publications(title='vendor_advisory', link=vendor_advisory))
    return publications


def build_query_params(query_params: dict) -> str:
    """
        Gets a dict of {property: value} and return a string to use as a query param in the requests of exclusion entities.
        For example: {'name': 'test', 'os_name': 'WINDOWS'} => '?name=test+os_name=WINDOWS'

        Args:
            query_params: dict of exclusion property: value.
        Returns:
            String to use as a query param in the requests of exclusion.
    """
    query = ''

    for key, value in query_params.items():
        if query:
            query += '+'
        query += f"{key}:'{value}'"

    return query


''' API FUNCTIONS '''


def create_entry_object(contents: list[Any] | dict[str, Any] = {}, ec: list[Any] | dict[str, Any] | None = None,
                        hr: str = ''):
    """
        Creates an entry object

        :type contents: ``dict``
        :param contents: Raw response to output

        :type ec: ``dict``
        :param ec: Entry context of the entry object

        :type hr: ``str``
        :param hr: Human readable

        :return: Entry object
        :rtype: ``dict``
    """
    return {
        'Type': entryTypes['note'],
        'Contents': contents,
        'ContentsFormat': formats['json'],
        'ReadableContentsFormat': formats['markdown'],
        'HumanReadable': hr,
        'EntryContext': ec
    }


def add_mirroring_fields(incident: dict):
    """
        Updates the given incident to hold the needed mirroring fields.
    """
    incident['mirror_direction'] = MIRROR_DIRECTION
    incident['mirror_instance'] = INTEGRATION_INSTANCE


def detection_to_incident(detection):
    """
        Creates an incident of a detection.

        :type detection: ``dict``
        :param detection: Single detection object

        :return: Incident representation of a detection
        :rtype ``dict``
    """
    add_mirroring_fields(detection)

    incident = {
        'name': 'Detection ID: ' + str(detection.get('detection_id')),
        'occurred': str(detection.get('created_timestamp')),
        'rawJSON': json.dumps(detection),
        'severity': severity_string_to_int(detection.get('max_severity_displayname'))
    }
    return incident


def incident_to_incident_context(incident):
    """
            Creates an incident context of a incident.

            :type incident: ``dict``
            :param incident: Single detection object

            :return: Incident context representation of a incident
            :rtype ``dict``
        """
    add_mirroring_fields(incident)
    if incident.get('status'):
        incident['status'] = STATUS_NUM_TO_TEXT.get(incident.get('status'))

    incident_id = str(incident.get('incident_id'))
    incident_context = {
        'name': f'Incident ID: {incident_id}',
        'occurred': str(incident.get('start')),
        'rawJSON': json.dumps(incident)
    }
    return incident_context


<<<<<<< HEAD
def idp_detection_to_incident_context(idp_detection):
    """
            Creates an incident context of an IDP detection.

            :type idp_detection: ``dict``
            :param idp_detection: Single IDP detection object

            :return: Incident context representation of an IDP detection.
            :rtype ``dict``
        """
    add_mirroring_fields(idp_detection)
    if status := idp_detection.get('status'):
        idp_detection['status'] = status

    incident_context = {
        'name': f'IDP Detection ID: {idp_detection.get("composite_id")}',
        'occurred': idp_detection.get('start_time'),
        'last_updated': idp_detection.get('updated_timestamp'),
        'rawJSON': json.dumps(idp_detection)
    }
=======
def detection_to_incident_context(detection, detection_type, start_time_key: str = 'start_time'):
    """
        Creates an incident context of an IDP/Mobile detection.

        :type detection: ``dict``
        :param detection: Single detection object.

        :return: Incident context representation of an IDP/Mobile detection.
        :rtype ``dict``
    """
    add_mirroring_fields(detection)

    incident_context = {
        'occurred': detection.get(start_time_key),
        'rawJSON': json.dumps(detection)
    }
    if detection_type == IDP_DETECTION_FETCH_TYPE:
        incident_context['name'] = f'{detection_type} ID: {detection.get("composite_id")}'
        incident_context['last_updated'] = detection.get('updated_timestamp')
    elif detection_type == MOBILE_DETECTION_FETCH_TYPE:
        incident_context['name'] = f'{detection_type} ID: {detection.get("mobile_detection_id")}'
        incident_context['severity'] = detection.get('severity')
>>>>>>> 90cf3b88
    return incident_context


def severity_string_to_int(severity):
    """
        Converts a severity string to DBot score representation

        :type severity: ``str``
        :param severity: String representation of a severity

        :return: DBot score representation of the severity
        :rtype ``int``
    """
    if severity in ('Critical', 'High'):
        return 3
    elif severity in ('Medium', 'Low'):
        return 2
    return 0


def get_trasnformed_dict(old_dict, transformation_dict):
    """
        Returns a dictionary with the same values as old_dict, with the correlating key:value in transformation_dict

        :type old_dict: ``dict``
        :param old_dict: Old dictionary to pull values from

        :type transformation_dict: ``dict``
        :param transformation_dict: Transformation dictionary that contains oldkeys:newkeys

        :return Transformed dictionart (according to transformation_dict values)
        :rtype ``dict``
    """
    new_dict = {}
    for k in list(old_dict.keys()):
        if k in transformation_dict:
            new_dict[transformation_dict[k]] = old_dict[k]
    return new_dict


def extract_transformed_dict_with_split(old_dict, transformation_dict_arr):
    """
        Extracts new values out of old_dict using a json structure of:
        {'Path': 'Path to item', 'NewKey': 'Value of output key', 'Delim': 'Delimiter char', 'Index': Split Array Index}
    """
    new_dict = {}
    for trans_dict in transformation_dict_arr:
        try:
            val = demisto.get(old_dict, trans_dict['Path'])
            if 'split' in dir(val):
                i = trans_dict['Index']
                new_dict[trans_dict['NewKey']] = val.split(trans_dict['Delim'])[i]
        except Exception as ex:
            LOG(f'Error {ex} with: {trans_dict}')
    return new_dict


def get_passed_mins(start_time, end_time_str):
    """
        Returns the time passed in mins
        :param start_time: Start time in datetime
        :param end_time_str: End time in str
        :return: The passed mins in int
    """
    time_delta = start_time - datetime.fromtimestamp(end_time_str)
    return time_delta.seconds / 60


def handle_response_errors(raw_res: dict, err_msg: str | None = None):
    """
    Raise exception if raw_res is empty or contains errors
    """
    if not err_msg:
        err_msg = "The server was unable to return a result, please run the command again."
    if not raw_res:
        raise DemistoException(err_msg)
    if raw_res.get('errors'):
        raise DemistoException(raw_res.get('errors'))


def create_json_iocs_list(
        ioc_type: str,
        iocs_value: list[str],
        action: str,
        platforms: list[str],
        severity: str | None = None,
        source: str | None = None,
        description: str | None = None,
        expiration: str | None = None,
        applied_globally: bool | None = None,
        host_groups: list[str] | None = None,
        tags: list[str] | None = None,
        file_name: str | None = None,
) -> list[dict]:
    """
    Get a list of iocs values and create a list of Json objects with the iocs data.
    This function is used for uploading multiple indicator with same arguments with different values.
    :param ioc_type: The type of the indicator.
    :param iocs_value: List of the indicator.
    :param action: Action to take when a host observes the custom IOC.
    :param platforms: The platforms that the indicator applies to.
    :param severity: The severity level to apply to this indicator.
    :param source: The source where this indicator originated.
    :param description: A meaningful description of the indicator.
    :param expiration: The date on which the indicator will become inactive.
    :param applied_globally: Whether the indicator is applied globally.
    :param host_groups: List of host group IDs that the indicator applies to.
    :param tags: List of tags to apply to the indicator.
    :param file_name: Name of the file for file indicators.
    """
    iocs_list = []
    for ioc_value in iocs_value:
        iocs_list.append(assign_params(
            type=ioc_type,
            value=ioc_value,
            action=action,
            platforms=platforms,
            severity=severity,
            source=source,
            description=description,
            expiration=expiration,
            applied_globally=applied_globally,
            host_groups=host_groups,
            tags=tags,
            metadata=assign_params(filename=file_name) if ioc_type in {"sha256", "md5"} else None
        ))

    return iocs_list


''' COMMAND SPECIFIC FUNCTIONS '''


def init_rtr_single_session(host_id: str, queue_offline: bool = False) -> str:
    """
        Start a session with single host.
        :param host_id: Host agent ID to initialize a RTR session on.
        :return: The session ID to execute the command on
    """
    endpoint_url = '/real-time-response/entities/sessions/v1'
    body = json.dumps({
        'device_id': host_id,
        'queue_offline': queue_offline
    })
    response = http_request('POST', endpoint_url, data=body)
    resources = response.get('resources')
    if resources and isinstance(resources, list) and isinstance(resources[0], dict):
        session_id = resources[0].get('session_id')
        if isinstance(session_id, str):
            return session_id
    raise ValueError('No session id found in the response')


def init_rtr_batch_session(host_ids: list, offline=False) -> str:
    """
        Start a session with one or more hosts
        :param host_ids: List of host agent ID’s to initialize a RTR session on.
        :return: The session batch ID to execute the command on
    """
    endpoint_url = '/real-time-response/combined/batch-init-session/v1'
    body = json.dumps({
        'host_ids': host_ids,
        'queue_offline': offline
    })
    response = http_request('POST', endpoint_url, data=body)
    return response.get('batch_id')


def refresh_session(host_id: str) -> dict:
    """
        Refresh a session timeout on a single host.
        :param host_id: Host agent ID to run RTR command on.
        :return: Response JSON which contains errors (if exist) and retrieved resources
    """
    endpoint_url = '/real-time-response/entities/refresh-session/v1'

    body = json.dumps({
        'device_id': host_id
    })
    response = http_request('POST', endpoint_url, data=body)
    return response


def batch_refresh_session(batch_id: str) -> None:
    """
        Batch refresh a RTR session on multiple hosts.
        :param batch_id:  Batch ID to execute the command on.
    """
    demisto.debug('Starting session refresh')
    endpoint_url = '/real-time-response/combined/batch-refresh-session/v1'

    body = json.dumps({
        'batch_id': batch_id
    })
    response = http_request('POST', endpoint_url, data=body)
    demisto.debug(f'Refresh session response: {response}')
    demisto.debug('Finished session refresh')


def run_batch_read_cmd(batch_id: str, command_type: str, full_command: str, timeout: int = 30) -> dict:
    """
        Sends RTR command scope with read access
        :param batch_id:  Batch ID to execute the command on.
        :param command_type: Read-only command type we are going to execute, for example: ls or cd.
        :param full_command: Full command string for the command.
        :param timeout: The timeout for the request.
        :return: Response JSON which contains errors (if exist) and retrieved resources
    """
    endpoint_url = '/real-time-response/combined/batch-command/v1'

    body = json.dumps({
        'base_command': command_type,
        'batch_id': batch_id,
        'command_string': full_command
    })
    params = {
        'timeout': timeout
    }
    response = http_request('POST', endpoint_url, data=body, params=params, timeout=timeout)
    return response


def run_batch_write_cmd(batch_id: str, command_type: str, full_command: str, optional_hosts: list | None = None,
                        timeout: int = DEFAULT_TIMEOUT) -> dict:
    """
        Sends RTR command scope with write access
        :param batch_id:  Batch ID to execute the command on.
        :param command_type: Read-only command type we are going to execute, for example: ls or cd.
        :param full_command: Full command string for the command.
        :param optional_hosts: The hosts ids to run the command on.
        :param timeout: The timeout for the request.
        :return: Response JSON which contains errors (if exist) and retrieved resources
    """
    endpoint_url = '/real-time-response/combined/batch-active-responder-command/v1'

    default_body = {
        'base_command': command_type,
        'batch_id': batch_id,
        'command_string': full_command
    }
    params = {
        'timeout': timeout if timeout else DEFAULT_TIMEOUT
    }
    if optional_hosts:
        default_body['optional_hosts'] = optional_hosts  # type:ignore

    body = json.dumps(default_body)
    response = http_request('POST', endpoint_url, data=body, timeout=timeout, params=params)
    return response


def run_batch_admin_cmd(batch_id: str, command_type: str, full_command: str, timeout: int = 30,
                        optional_hosts: list | None = None) -> dict:
    """
        Sends RTR command scope with write access
        :param batch_id:  Batch ID to execute the command on.
        :param command_type: Read-only command type we are going to execute, for example: ls or cd.
        :param full_command: Full command string for the command.
        :param timeout: Timeout for how long to wait for the request in seconds.
        :param optional_hosts: The hosts ids to run the command on.
        :return: Response JSON which contains errors (if exist) and retrieved resources
    """
    endpoint_url = '/real-time-response/combined/batch-admin-command/v1'

    params = {
        'timeout': timeout
    }

    default_body = {
        'base_command': command_type,
        'batch_id': batch_id,
        'command_string': full_command
    }
    if optional_hosts:
        default_body['optional_hosts'] = optional_hosts  # type:ignore

    body = json.dumps(default_body)
    response = http_request('POST', endpoint_url, data=body, params=params, timeout=timeout)
    return response


def run_batch_get_cmd(host_ids: list, file_path: str, optional_hosts: list | None = None, timeout: int | None = None,
                      timeout_duration: str | None = None, offline: bool = False) -> dict:
    """
        Batch executes `get` command across hosts to retrieve files.
        After this call is made `/real-time-response/combined/batch-get-command/v1` is used to query for the results.

      :param host_ids: List of host agent ID’s to run RTR command on.
      :param file_path: Full path to the file that is to be retrieved from each host in the batch.
      :param optional_hosts: List of a subset of hosts we want to run the command on.
                             If this list is supplied, only these hosts will receive the command.
      :param timeout: Timeout for how long to wait for the request in seconds
      :param timeout_duration: Timeout duration for for how long to wait for the request in duration syntax
      :param offline: Whether the command will run against an offline-queued session for execution when the host comes online.
      :return: Response JSON which contains errors (if exist) and retrieved resources
    """
    endpoint_url = '/real-time-response/combined/batch-get-command/v1'
    batch_id = init_rtr_batch_session(host_ids, offline)

    body = assign_params(batch_id=batch_id, file_path=f'"{file_path}"', optional_hosts=optional_hosts)
    params = assign_params(timeout=timeout, timeout_duration=timeout_duration)
    response = http_request('POST', endpoint_url, data=json.dumps(body), params=params)
    return response


def status_get_cmd(request_id: str, timeout: int | None = None, timeout_duration: str | None = None) -> dict:
    """
        Retrieves the status of the specified batch get command. Will return successful files when they are finished processing.

      :param request_id: ID to the request of `get` command.
      :param timeout: Timeout for how long to wait for the request in seconds
      :param timeout_duration: Timeout duration for how long to wait for the request in duration syntax
      :return: Response JSON which contains errors (if exist) and retrieved resources
    """
    endpoint_url = '/real-time-response/combined/batch-get-command/v1'

    params = assign_params(timeout=timeout, timeout_duration=timeout_duration, batch_get_cmd_req_id=request_id)
    response = http_request('GET', endpoint_url, params=params)
    return response


def run_single_read_cmd(host_id: str, command_type: str, full_command: str, queue_offline: bool,
                        timeout: int = 30) -> dict:
    """
        Sends RTR command scope with read access
        :param host_id: Host agent ID to run RTR command on.
        :param command_type: Active-Responder command type we are going to execute, for example: get or cp.
        :param full_command: Full command string for the command.
        :param queue_offline: Whether the command will run against an offline-queued session and be queued for execution
                              when the host comes online.  # noqa: E501
        :param timeout: The timeout for the request.
        :return: Response JSON which contains errors (if exist) and retrieved resources
    """
    endpoint_url = '/real-time-response/entities/command/v1'
    session_id = init_rtr_single_session(host_id, queue_offline)

    body = json.dumps({
        'base_command': command_type,
        'command_string': full_command,
        'session_id': session_id
    })
    params = {
        'timeout': timeout
    }
    response = http_request('POST', endpoint_url, data=body, timeout=timeout, params=params)
    return response


def run_single_write_cmd(host_id: str, command_type: str, full_command: str, queue_offline: bool,
                         timeout: int = 30) -> dict:
    """
        Sends RTR command scope with write access
        :param host_id: Host agent ID to run RTR command on.
        :param command_type: Active-Responder command type we are going to execute, for example: get or cp.
        :param full_command: Full command string for the command.
        :param queue_offline: Whether the command will run against an offline-queued session and be queued for execution
                              when the host comes online.  # noqa: E501
        :param timeout: The timeout for the request.
        :return: Response JSON which contains errors (if exist) and retrieved resources
    """
    endpoint_url = '/real-time-response/entities/active-responder-command/v1'
    session_id = init_rtr_single_session(host_id, queue_offline)
    body = json.dumps({
        'base_command': command_type,
        'command_string': full_command,
        'session_id': session_id
    })
    params = {
        'timeout': timeout
    }
    response = http_request('POST', endpoint_url, data=body, timeout=timeout, params=params)
    return response


def run_single_admin_cmd(host_id: str, command_type: str, full_command: str, queue_offline: bool,
                         timeout: int = 30) -> dict:
    """
        Sends RTR command scope with admin access
        :param host_id: Host agent ID to run RTR command on.
        :param command_type: Active-Responder command type we are going to execute, for example: get or cp.
        :param full_command: Full command string for the command.
        :param queue_offline: Whether the command will run against an offline-queued session and be queued for execution
                              when the host comes online.  # noqa: E501
        :param timeout: The timeout for the request.
        :return: Response JSON which contains errors (if exist) and retrieved resources
    """
    endpoint_url = '/real-time-response/entities/admin-command/v1'
    session_id = init_rtr_single_session(host_id, queue_offline)

    body = json.dumps({
        'base_command': command_type,
        'command_string': full_command,
        'session_id': session_id
    })
    params = {
        'timeout': timeout
    }
    response = http_request('POST', endpoint_url, data=body, timeout=timeout, params=params)
    return response


def status_read_cmd(request_id: str, sequence_id: int | None) -> dict:
    """
        Get status of an executed command with read access on a single host.

        :param request_id: Cloud Request ID of the executed command to query
        :param sequence_id: Sequence ID that we want to retrieve. Command responses are chunked across sequences
    """
    endpoint_url = '/real-time-response/entities/command/v1'

    params = {
        'cloud_request_id': request_id,
        'sequence_id': sequence_id or 0
    }

    response = http_request('GET', endpoint_url, params=params)
    return response


def status_write_cmd(request_id: str, sequence_id: int | None) -> dict:
    """
        Get status of an executed command with write access on a single host.

        :param request_id: Cloud Request ID of the executed command to query
        :param sequence_id: Sequence ID that we want to retrieve. Command responses are chunked across sequences
    """
    endpoint_url = '/real-time-response/entities/active-responder-command/v1'

    params = {
        'cloud_request_id': request_id,
        'sequence_id': sequence_id or 0
    }

    response = http_request('GET', endpoint_url, params=params)
    return response


def status_admin_cmd(request_id: str, sequence_id: int | None) -> dict:
    """
        Get status of an executed command with admin access on a single host.

        :param request_id: Cloud Request ID of the executed command to query
        :param sequence_id: Sequence ID that we want to retrieve. Command responses are chunked across sequences
    """
    endpoint_url = '/real-time-response/entities/admin-command/v1'

    params = {
        'cloud_request_id': request_id,
        'sequence_id': sequence_id or 0
    }

    response = http_request('GET', endpoint_url, params=params)
    return response


def list_host_files(host_id: str, session_id: str | None = None) -> dict:
    """
        Get a list of files for the specified RTR session on a host.
        :param host_id: Host agent ID to run RTR command on.
        :param session_id: optional session_id for the command, if not provided a new session_id will generate
        :return: Response JSON which contains errors (if exist) and retrieved resources
    """
    endpoint_url = '/real-time-response/entities/file/v2'
    if not session_id:
        session_id = init_rtr_single_session(host_id)

    params = {
        'session_id': session_id
    }
    response = http_request('GET', endpoint_url, params=params)
    return response


def upload_script(name: str, permission_type: str, content: str, entry_id: str) -> dict:
    """
        Uploads a script by either given content or file
        :param name: Script name to upload
        :param permission_type: Permissions type of script to upload
        :param content: PowerShell script content
        :param entry_id: Script file to upload
        :return: Response JSON which contains errors (if exist) and how many resources were affected
    """
    endpoint_url = '/real-time-response/entities/scripts/v1'
    body: dict[str, tuple[Any, Any]] = {
        'name': (None, name),
        'permission_type': (None, permission_type)
    }
    temp_file = None
    try:
        if content:
            body['content'] = (None, content)
        else:  # entry_id was provided
            file_ = demisto.getFilePath(entry_id)
            file_name = file_.get('name')  # pylint: disable=E1101
            temp_file = open(file_.get('path'), 'rb')  # pylint: disable=E1101
            body['file'] = (file_name, temp_file)

        headers = {
            'Authorization': HEADERS['Authorization'],
            'Accept': 'application/json'
        }

        response = http_request('POST', endpoint_url, files=body, headers=headers)

        return response
    finally:
        if temp_file:
            temp_file.close()


def get_script(script_id: list) -> dict:
    """
        Retrieves a script given its ID
        :param script_id: ID of script to get
        :return: Response JSON which contains errors (if exist) and retrieved resource
    """
    endpoint_url = '/real-time-response/entities/scripts/v2'
    params = {
        'ids': script_id
    }
    response = http_request('GET', endpoint_url, params=params)
    return response


def delete_script(script_id: str) -> dict:
    """
        Deletes a script given its ID
        :param script_id: ID of script to delete
        :return: Response JSON which contains errors (if exist) and how many resources were affected
    """
    endpoint_url = '/real-time-response/entities/scripts/v1'
    params = {
        'ids': script_id
    }
    response = http_request('DELETE', endpoint_url, params=params)
    return response


def list_scripts() -> dict:
    """
        Retrieves list of scripts
        :return: Response JSON which contains errors (if exist) and retrieved resources
    """
    endpoint_url = '/real-time-response/entities/scripts/v2'
    response = http_request('GET', endpoint_url)
    return response


def get_extracted_file(host_id: str, sha256: str, filename: str | None = None, timeout=None):
    """
        Get RTR extracted file contents for specified session and sha256.
        :param host_id: The host agent ID to initialize the RTR session on.
        :param sha256: Extracted SHA256
        :param filename: Filename to use for the archive name and the file within the archive.
    """
    endpoint_url = '/real-time-response/entities/extracted-file-contents/v1'
    session_id = init_rtr_single_session(host_id)
    params = {
        'session_id': session_id,
        'sha256': sha256
    }
    if filename:
        params['filename'] = filename

    response = http_request('GET', endpoint_url, params=params, no_json=True, timeout=timeout)
    return response


def upload_file(entry_id: str, description: str) -> tuple:
    """
        Uploads a file given entry ID
        :param entry_id: The entry ID of the file to upload
        :param description: String description of file to upload
        :return: Response JSON which contains errors (if exist) and how many resources were affected and the file name
    """
    endpoint_url = '/real-time-response/entities/put-files/v1'
    temp_file = None
    try:
        file_ = demisto.getFilePath(entry_id)
        file_name = file_.get('name')  # pylint: disable=E1101
        temp_file = open(file_.get('path'), 'rb')  # pylint: disable=E1101
        body = {
            'name': (None, file_name),
            'description': (None, description),
            'file': (file_name, temp_file)
        }
        headers = {
            'Authorization': HEADERS['Authorization'],
            'Accept': 'application/json'
        }
        response = http_request('POST', endpoint_url, files=body, headers=headers)
        return response, file_name
    finally:
        if temp_file:
            temp_file.close()


def delete_file(file_id: str) -> dict:
    """
        Delete a put-file based on the ID given
        :param file_id: ID of file to delete
        :return: Response JSON which contains errors (if exist) and how many resources were affected
    """
    endpoint_url = '/real-time-response/entities/put-files/v1'
    params = {
        'ids': file_id
    }
    response = http_request('DELETE', endpoint_url, params=params)
    return response


def get_file(file_id: list) -> dict:
    """
        Get put-files based on the ID's given
        :param file_id: ID of file to get
        :return: Response JSON which contains errors (if exist) and retrieved resources
    """
    endpoint_url = '/real-time-response/entities/put-files/v2'
    params = {
        'ids': file_id
    }
    response = http_request('GET', endpoint_url, params=params)
    return response


def list_files() -> dict:
    """
        Get a list of put-file ID's that are available to the user for the put command.
        :return: Response JSON which contains errors (if exist) and retrieved resources
    """
    endpoint_url = '/real-time-response/entities/put-files/v2'
    response = http_request('GET', endpoint_url)
    return response


def get_token(new_token=False):
    """
        Retrieves the token from the server if it's expired and updates the global HEADERS to include it

        :param new_token: If set to True will generate a new token regardless of time passed

        :rtype: ``str``
        :return: Token
    """
    now = datetime.now()
    ctx = demisto.getIntegrationContext()
    if ctx and not new_token:
        passed_mins = get_passed_mins(now, ctx.get('time'))
        if passed_mins >= TOKEN_LIFE_TIME:
            # token expired
            auth_token = get_token_request()
            demisto.setIntegrationContext({'auth_token': auth_token, 'time': date_to_timestamp(now) / 1000})
        else:
            # token hasn't expired
            auth_token = ctx.get('auth_token')
    else:
        # there is no token
        auth_token = get_token_request()
        demisto.setIntegrationContext({'auth_token': auth_token, 'time': date_to_timestamp(now) / 1000})
    return auth_token


def get_token_request():
    """
        Sends token request

        :rtype ``str``
        :return: Access token
    """
    body = {
        'client_id': CLIENT_ID,
        'client_secret': SECRET
    }
    headers = {
        'Content-Type': 'application/x-www-form-urlencoded'
    }
    token_res = http_request('POST', '/oauth2/token', data=body, headers=headers, safe=True,
                             get_token_flag=False)
    if not token_res:
        err_msg = 'Authorization Error: User has no authorization to create a token. Please make sure you entered the' \
                  ' credentials correctly.'
        raise Exception(err_msg)
    return token_res.get('access_token')


def get_behaviors(behavior_ids: list[str]) -> dict:
    """
    Get details on behaviors by providing behavior IDs

    Args:
        behavior_ids: List of behavior IDs to get details on

    Returns:
        dict: Response data
    """
    return http_request(
        'POST',
        '/incidents/entities/behaviors/GET/v1',
        data=json.dumps({'ids': behavior_ids}),
    )


def get_ioarules(rule_ids: list[str]) -> dict:
    """
        Sends ioa rules entities request
        :param rule_ids: IDs of the requested ioa rule.
        :return: Response json of the get ioa rule entities endpoint (ioa rule objects)
    """
    params = {'ids': rule_ids}

    return http_request(
        'GET',
        '/ioarules/entities/rules/v1',
        params=params,
    )


def get_detections(last_behavior_time=None, behavior_id=None, filter_arg=None):
    """
        Sends detections request. The function will ignore the arguments passed according to priority:
        filter_arg > behavior_id > last_behavior_time

        :param last_behavior_time: 3rd priority. The last behavior time of results will be greater than this value
        :param behavior_id: 2nd priority. The result will only contain the detections with matching behavior id
        :param filter_arg: 1st priority. The result will be filtered using this argument.
        :return: Response json of the get detection endpoint (IDs of the detections)
    """
    endpoint_url = '/detects/queries/detects/v1'
    params = {
        'sort': 'first_behavior.asc'
    }
    if filter_arg:
        params['filter'] = filter_arg
    elif behavior_id:
        params['filter'] = f"behaviors.behavior_id:'{behavior_id}'"
    elif last_behavior_time:
        params['filter'] = f"first_behavior:>'{last_behavior_time}'"

    response = http_request('GET', endpoint_url, params)
    return response


def get_fetch_detections(last_created_timestamp=None, filter_arg=None, offset: int = 0, last_updated_timestamp=None,
                         has_limit=True, limit: int = INCIDENTS_PER_FETCH):
    """ Sends detection request, based on the created_timestamp field. Used for fetch-incidents
    Args:
        last_created_timestamp: last created timestamp of the results will be greater than this value.
        filter_arg: The result will be filtered using this argument.
    Returns:
        Response json of the get detection endpoint (IDs of the detections)
    """
    endpoint_url = '/detects/queries/detects/v1'
    params = {
        'sort': 'first_behavior.asc',
        'offset': offset,
    }
    if has_limit:
        params['limit'] = limit

    if filter_arg:
        params['filter'] = filter_arg
    elif last_created_timestamp:
        params['filter'] = f"created_timestamp:>'{last_created_timestamp}'"
    elif last_updated_timestamp:
        params['filter'] = f"date_updated:>'{last_updated_timestamp}'"

    response = http_request('GET', endpoint_url, params)
    demisto.debug(f"CrowdStrikeFalconMsg: Getting detections from {endpoint_url} with {params=}. {response=}")
    return response


def get_detections_entities(detections_ids: list):
    """
        Sends detection entities request
        :param detections_ids: IDs of the requested detections.
        :return: Response json of the get detection entities endpoint (detection objects)
    """
    ids_json = {'ids': detections_ids}
    if detections_ids:
        response = http_request(
            'POST',
            '/detects/entities/summaries/GET/v1',
            data=json.dumps(ids_json)
        )
        return response
    return detections_ids


def get_incidents_ids(last_created_timestamp=None, filter_arg=None, offset: int = 0, last_updated_timestamp=None, has_limit=True,
                      limit=INCIDENTS_PER_FETCH):
    get_incidents_endpoint = '/incidents/queries/incidents/v1'
    params = {
        'sort': 'start.asc',
        'offset': offset,
    }
    if has_limit:
        params['limit'] = limit

    if filter_arg:
        params['filter'] = filter_arg
    elif last_created_timestamp:
        params['filter'] = f"start:>'{last_created_timestamp}'"
    elif last_updated_timestamp:
        params['filter'] = f"modified_timestamp:>'{last_updated_timestamp}'"

    response = http_request('GET', get_incidents_endpoint, params)

    return response


<<<<<<< HEAD
def get_idp_detections_ids(filter_arg=None, offset: int = 0, limit=INCIDENTS_PER_FETCH):
=======
def get_detections_ids(filter_arg=None, offset: int = 0, limit=INCIDENTS_PER_FETCH, product_type='idp'):
>>>>>>> 90cf3b88
    """
        Send a request to retrieve IDP detections IDs.

        :type filter_arg: ``str``
        :param filter_arg: The filter to add to the query.
        :type offset: ``int``
        :param offset: The offset for the query.
        :type limit: ``int``
        :param limit: limit of idp detections to retrieve each request.

        :return: The response.
        :rtype ``dict``
    """
    params = {
        'sort': 'created_timestamp.asc',
        'offset': offset,
        'filter': filter_arg
    }
    if limit:
        params['limit'] = limit
    endpoint_url = "/alerts/queries/alerts/v1"
    response = http_request('GET', endpoint_url, params)
<<<<<<< HEAD
    demisto.debug(f"CrowdStrikeFalconMsg: Getting idp detections from {endpoint_url} with {params=}. {response=}")
=======
    demisto.debug(f"CrowdStrikeFalconMsg: Getting {product_type} detections from {endpoint_url} with {params=}. {response=}")
>>>>>>> 90cf3b88

    return response


def get_incidents_entities(incidents_ids: list):
    ids_json = {'ids': incidents_ids}
    response = http_request(
        'POST',
        '/incidents/entities/incidents/GET/v1',
        data=json.dumps(ids_json)
    )
    return response


<<<<<<< HEAD
def get_idp_detection_entities(incidents_ids: list):
    """
        Send a request to retrieve IDP detection entities.
=======
def get_detection_entities(incidents_ids: list):
    """
        Send a request to retrieve IDP and mobile detection entities.
>>>>>>> 90cf3b88

        :type incidents_ids: ``list``
        :param incidents_ids: The list of ids to search their entities.

        :return: The response.
        :rtype ``dict``
    """
    return http_request(
        'POST',
        '/alerts/entities/alerts/v1',
        data=json.dumps({'ids': incidents_ids})
    )


<<<<<<< HEAD
=======
def get_users(offset: int, limit: int, query_filter: str | None = None) -> dict:
    """
    Get a list of users using pagination.

    Note:
        The result will include all collected paginated data, but the 'meta' key will only include information of the first page.

    Args:
        offset (int): The offset to begin from.
        limit (int): The maximum number of records to return.
        query_filter (str): Filter to use for the API request.

    Returns:
        dict: The response from the API (a combination of all paginated data).
    """
    def generate_paginated_request(_offset: int, _limit: int) -> dict:
        result: dict = {
            'method': 'GET',
            'url_suffix': '/user-management/queries/users/v1',
            'params': {
                'offset': _offset,
                'limit': _limit,
                # We need to use sort since the API doesn't guarantee a consistent order,
                # which can cause issues when using the offset parameter (repetitive & missing values)
                'sort': 'uid',
            },
        }

        if query_filter:
            result['params']['filter'] = query_filter

        return result

    response = http_request(
        **generate_paginated_request(_offset=offset, _limit=limit)
    )

    total_results = response.get('meta', {}).get('pagination', {}).get('total', 0)
    fetched_results_count = len(response.get('resources', []))

    while fetched_results_count < limit and fetched_results_count + offset < total_results:
        current_offset = offset + fetched_results_count
        remaining_results_count = min(limit, total_results) - fetched_results_count

        if remaining_results_count > 500:
            current_limit = 500

        else:
            current_limit = remaining_results_count

        current_response = http_request(
            **generate_paginated_request(_offset=current_offset, _limit=current_limit)
        )

        response['resources'].extend(current_response.get('resources', []))
        fetched_results_count += len(current_response.get('resources', []))

    return response


def get_users_data(user_ids: list[str]) -> dict:
    return http_request(
        'POST',
        '/user-management/entities/users/GET/v1',
        data=json.dumps({'ids': user_ids}),
    )


>>>>>>> 90cf3b88
def upload_ioc(ioc_type, value, policy=None, expiration_days=None,
               share_level=None, description=None, source=None):
    """
    Create a new IOC (or replace an existing one)
    """
    payload = assign_params(
        type=ioc_type,
        value=value,
        policy=policy,
        share_level=share_level,
        expiration_days=expiration_days,
        source=source,
        description=description,
    )

    return http_request('POST', '/indicators/entities/iocs/v1', json=[payload])


def update_ioc(ioc_type, value, policy=None, expiration_days=None,
               share_level=None, description=None, source=None):
    """
    Update an existing IOC
    """
    body = assign_params(
        type=ioc_type,
        value=value,
        policy=policy,
        share_level=share_level,
        expiration_days=expiration_days,
        source=source,
        description=description,
    )
    params = assign_params(
        type=ioc_type,
        value=value
    )

    return http_request('PATCH', '/indicators/entities/iocs/v1', json=body, params=params)


def search_iocs(types=None, values=None, policies=None, sources=None, expiration_from=None,
                expiration_to=None, limit=None, share_levels=None, ids=None, sort=None, offset=None):
    """
    :param types: A list of indicator types. Separate multiple types by comma.
    :param values: Comma-separated list of indicator values
    :param policies: Comma-separated list of indicator policies
    :param sources: Comma-separated list of IOC sources
    :param expiration_from: Start of date range to search (YYYY-MM-DD format).
    :param expiration_to: End of date range to search (YYYY-MM-DD format).
    :param share_levels: A list of share levels. Only red is supported.
    :param limit: The maximum number of records to return. The minimum is 1 and the maximum is 500. Default is 100.
    :param sort: The order of the results. Format
    :param offset: The offset to begin the list from
    """
    if not ids:
        payload = assign_params(
            types=argToList(types),
            values=argToList(values),
            policies=argToList(policies),
            sources=argToList(sources),
            share_levels=argToList(share_levels),
            sort=sort,
            offset=offset,
            limit=limit or '50',
        )
        if expiration_from:
            payload['from.expiration_timestamp'] = expiration_from
        if expiration_to:
            payload['to.expiration_timestamp'] = expiration_to

        ids = http_request('GET', '/indicators/queries/iocs/v1', payload).get('resources')
        if not ids:
            return None
    else:
        ids = str(ids)
    payload = {
        'ids': ids
    }
    return http_request('GET', '/indicators/entities/iocs/v1', params=payload)


def enrich_ioc_dict_with_ids(ioc_dict):
    """
        Enriches the provided ioc_dict with IOC ID
        :param ioc_dict: IOC dict transformed using the SEARCH_IOC_KEY_MAP
        :return: ioc_dict with its ID key:value updated
    """
    for ioc in ioc_dict:
        ioc['ID'] = '{type}:{val}'.format(type=ioc.get('Type'), val=ioc.get('Value'))
    return ioc_dict


def delete_ioc(ioc_type, value):
    """
    Delete an IOC
    """
    payload = assign_params(
        type=ioc_type,
        value=value
    )
    return http_request('DELETE', '/indicators/entities/iocs/v1', payload)


def search_custom_iocs(
        types: list | str | None = None,
        values: list | str | None = None,
        sources: list | str | None = None,
        expiration: str | None = None,
        limit: str = '50',
        sort: str | None = None,
        offset: str | None = None,
        after: str | None = None,
) -> dict:
    """
    :param types: A list of indicator types. Separate multiple types by comma.
    :param values: Comma-separated list of indicator values
    :param sources: Comma-separated list of IOC sources
    :param expiration: The date on which the indicator will become inactive. (YYYY-MM-DD format).
    :param limit: The maximum number of records to return. The minimum is 1 and the maximum is 500. Default is 100.
    :param sort: The order of the results. Format
    :param offset: The offset to begin the list from
    :param after: A pagination token used with the limit parameter to manage pagination of results.
                  On your first request, don't provide an 'after' token. On subsequent requests, provide
                  the 'after' token from the previous response to continue from that place in the results.
                  To access more than 10k indicators, use the 'after' parameter instead of 'offset'.
    """
    filter_list = []
    if types:
        filter_list.append(f'type:{types}')
    if values:
        filter_list.append(f'value:{values}')
    if sources:
        filter_list.append(f'source:{sources}')
    if expiration:
        filter_list.append(f'expiration:"{expiration}"')

    params = {
        'filter': '+'.join(filter_list),
        'sort': sort,
        'offset': offset,
        'limit': limit,
        'after': after,
    }

    return http_request('GET', '/iocs/combined/indicator/v1', params=params)


def get_custom_ioc(ioc_id: str) -> dict:
    params = {'ids': ioc_id}
    return http_request('GET', '/iocs/entities/indicators/v1', params=params)


def update_custom_ioc(
        ioc_id: str,
        action: str | None = None,
        platforms: str | None = None,
        severity: str | None = None,
        source: str | None = None,
        description: str | None = None,
        expiration: str | None = None,
        file_name: str | None = None,
) -> dict:
    """
    Update an IOC
    """
    payload = {
        'indicators': [{'id': ioc_id, } | assign_params(
            action=action,
            platforms=platforms,
            severity=severity,
            source=source,
            description=description,
            expiration=expiration,
            metadata=assign_params(filename=file_name)
        )]
    }

    return http_request('PATCH', '/iocs/entities/indicators/v1', json=payload)


def delete_custom_ioc(ids: str) -> dict:
    """
    Delete an IOC
    """
    params = {'ids': ids}
    return http_request('DELETE', '/iocs/entities/indicators/v1', params=params)


def get_ioc_device_count(ioc_type, value):
    """
    Gets the devices that encountered the IOC
    """
    payload = assign_params(
        type=ioc_type,
        value=value
    )
    response = http_request('GET', '/indicators/aggregates/devices-count/v1', payload, status_code=404)
    errors = response.get('errors', [])
    for error in errors:
        if error.get('code') == 404:
            return f'No results found for {ioc_type} - {value}'
    return response


def get_process_details(ids):
    """
    Get given processes details
    """
    payload = assign_params(ids=ids)
    return http_request('GET', '/processes/entities/processes/v1', payload)


def get_proccesses_ran_on(ioc_type, value, device_id):
    """
    Get processes ids that ran on the given device_id that encountered the ioc
    """
    payload = assign_params(
        type=ioc_type,
        value=value,
        device_id=device_id
    )
    return http_request('GET', '/indicators/queries/processes/v1', payload)


def search_device(filter_operator='AND'):
    """
        Searches for devices using the argument provided by the command execution. Returns empty
        result if no device was found

        :param: filter_operator: the operator that should be used between filters, default is 'AND'
        :param: exact_hostname: Whether to return exact hostname

        :return: Search device response json
    """
    args = demisto.args()
    input_arg_dict = {
        'device_id': str(args.get('ids', '')).split(','),
        'status': str(args.get('status', '')).split(','),
        'hostname': str(args.get('hostname', '')).split(','),
        'platform_name': str(args.get('platform_name', '')).split(','),
        'site_name': str(args.get('site_name', '')).split(','),
        'local_ip': str(args.get('ip', '')).split(',')
    }
    limit = int(args.get('limit', 50))
    offset = int(args.get('offset', 0))
    sort = args.get('sort', '')
    url_filter = '{}'.format(str(args.get('filter', '')))
    op = ',' if filter_operator == 'OR' else '+'
    # In Falcon Query Language, '+' stands for AND and ',' for OR
    # (https://falcon.crowdstrike.com/documentation/45/falcon-query-language-fql)

    for k, arg in input_arg_dict.items():
        if arg:
            if type(arg) is list:
                arg_filter = ''
                for arg_elem in arg:
                    if arg_elem:
                        first_arg = f'{arg_filter},{k}' if arg_filter else k
                        arg_filter = f"{first_arg}:'{arg_elem}'"
                if arg_filter:
                    url_filter = "{url_filter}{arg_filter}".format(url_filter=url_filter + op if url_filter else '',
                                                                   arg_filter=arg_filter)
            else:
                # All args should be a list. this is a fallback
                url_filter = "{url_filter}{operator}{inp_arg}:'{arg_val}'".format(url_filter=url_filter, operator=op,
                                                                                  inp_arg=k, arg_val=arg)
    raw_res = http_request('GET', '/devices/queries/devices/v1',
                           params={'filter': url_filter, 'limit': limit, 'offset': offset, 'sort': sort})
    device_ids = raw_res.get('resources')
    if not device_ids:
        return None
    demisto.debug(f"number of devices returned from the api call is: {len(device_ids)}")
    return http_request('GET', '/devices/entities/devices/v2', params={'ids': device_ids})


def behavior_to_entry_context(behavior):
    """
        Transforms a behavior to entry context representation
        :param behavior: Behavior dict in the format of crowdstrike's API response
        :return: Behavior in entry context representation
    """
    raw_entry = get_trasnformed_dict(behavior, DETECTIONS_BEHAVIORS_KEY_MAP)
    raw_entry.update(extract_transformed_dict_with_split(behavior, DETECTIONS_BEHAVIORS_SPLIT_KEY_MAP))
    return raw_entry


def get_username_uuid(username: str):
    """
    Obtain CrowdStrike user’s UUId by email.
    :param username: Username to get UUID of.
    :return: The user UUID
    """
    response = http_request('GET', '/users/queries/user-uuids-by-email/v1', params={'uid': username})
    resources: list = response.get('resources', [])
    if not resources:
        raise ValueError(f'User {username} was not found')
    return resources[0]


def resolve_detection(ids, status, assigned_to_uuid, show_in_ui, comment):
    """
        Sends a resolve detection request
        :param ids: Single or multiple ids in an array string format
        :param status: New status of the detection
        :param assigned_to_uuid: uuid to assign the detection to
        :param show_in_ui: Boolean flag in string format (true/false)
        :param comment: Optional comment to add to the detection
        :return: Resolve detection response json
    """
    payload = {
        'ids': ids
    }
    if status:
        payload['status'] = status
    if assigned_to_uuid:
        payload['assigned_to_uuid'] = assigned_to_uuid
    if show_in_ui:
        payload['show_in_ui'] = show_in_ui
    if comment:
        payload['comment'] = comment
    # We do this so show_in_ui value won't contain ""
    data = json.dumps(payload).replace('"show_in_ui": "false"', '"show_in_ui": false').replace('"show_in_ui": "true"',
                                                                                               '"show_in_ui": true')
    return http_request('PATCH', '/detects/entities/detects/v2', data=data)


<<<<<<< HEAD
def resolve_idp_detection(ids, status):
    """
        Send a request to update IDP detection status.
=======
def resolve_idp_or_mobile_detection(ids, status):
    """
        Send a request to update IDP/Mobile detection status.
>>>>>>> 90cf3b88
        :type ids: ``list``
        :param ids: The list of ids to update.
        :type status: ``str``
        :param status: The new status to set.
        :return: The response.
        :rtype ``dict``
    """
    data = {
        "action_parameters": [{"name": "update_status", "value": status}],
        "ids": ids
    }
    return http_request('PATCH', '/alerts/entities/alerts/v2', data=json.dumps(data))


def contain_host(ids):
    """
        Contains host(s) with matching ids
        :param ids: IDs of host to contain
        :return: Contain host response json
    """
    payload = {
        'ids': ids
    }
    data = json.dumps(payload)
    params = {
        'action_name': 'contain'
    }
    return http_request('POST', '/devices/entities/devices-actions/v2', data=data, params=params)


def lift_host_containment(ids):
    """
        Lifts off containment from host(s) with matchind ids
        :param ids: IDs of host to lift off containment from
        :return: Lift off containment response json
    """
    payload = {
        'ids': ids
    }
    data = json.dumps(payload)
    params = {
        'action_name': 'lift_containment'
    }
    return http_request('POST', '/devices/entities/devices-actions/v2', data=data, params=params)


def timestamp_length_equalization(timestamp1, timestamp2):
    """
        Makes sure the timestamps are of the same length.
    Args:
        timestamp1: First timestamp to compare.
        timestamp2: Second timestamp to compare.
    Returns:
        the two timestamps in the same length (the longer one)
    """
    diff_len = len(str(timestamp1)) - len(str(timestamp2))

    # no difference in length
    if diff_len == 0:
        return int(timestamp1), int(timestamp2)

    # length of timestamp1 > timestamp2
    if diff_len > 0:
        ten_times = pow(10, diff_len)
        timestamp2 = int(timestamp2) * ten_times

    # length of timestamp2 > timestamp1
    else:
        ten_times = pow(10, diff_len * -1)
        timestamp1 = int(timestamp1) * ten_times

    return int(timestamp1), int(timestamp2)


def change_host_group(is_post: bool,
                      host_group_id: str | None = None,
                      name: str | None = None,
                      group_type: str | None = None,
                      description: str | None = None,
                      assignment_rule: str | None = None) -> dict:
    method = 'POST' if is_post else 'PATCH'
    data = {'resources': [{
        'id': host_group_id,
        "name": name,
        "description": description,
        "group_type": group_type,
        "assignment_rule": assignment_rule
    }]}
    response = http_request(method=method,
                            url_suffix='/devices/entities/host-groups/v1',
                            json=data)
    return response


def change_host_group_members(action_name: str,
                              host_group_id: str,
                              host_ids: list[str]) -> dict:
    allowed_actions = {'add-hosts', 'remove-hosts'}
    if action_name not in allowed_actions:
        raise DemistoException(f'CrowdStrike Falcon error: action name should be in {allowed_actions}')
    data = {'action_parameters': [{'name': 'filter',
                                   'value': f"(device_id:{str(host_ids)})"}],
            'ids': [host_group_id]}
    response = http_request(method='POST',
                            url_suffix='/devices/entities/host-group-actions/v1',
                            params={'action_name': action_name},
                            json=data)
    return response


def host_group_members(filter: str | None,
                       host_group_id: str | None,
                       limit: str | None,
<<<<<<< HEAD
                       offset: str | None):
=======
                       offset: str | None,
                       sort: str | None):
>>>>>>> 90cf3b88
    params = {'id': host_group_id,
              'filter': filter,
              'offset': offset,
              'limit': limit,
              'sort': sort}
    response = http_request(method='GET',
                            url_suffix='/devices/combined/host-group-members/v1',
                            params=params)
    return response


<<<<<<< HEAD
def resolve_incident(ids: list[str], status: str):
    if status not in STATUS_TEXT_TO_NUM:
        raise DemistoException(f'CrowdStrike Falcon Error: '
                               f'Status given is {status} and it is not in {STATUS_TEXT_TO_NUM.keys()}')
    return update_incident_request(ids, STATUS_TEXT_TO_NUM[status], 'update_status')


def update_incident_comment(ids: list[str], comment: str):
    return update_incident_request(ids, comment, 'add_comment')


def update_incident_request(ids: list[str], value: str, action_name: str):
=======
def update_incident_request(ids: list[str], action_parameters: dict[str, Any]):
>>>>>>> 90cf3b88
    data = {
        "action_parameters": [
            {
                "name": action_name,
                "value": action_value
            } for action_name, action_value in action_parameters.items()
        ],
        "ids": ids,
    }

    return http_request(method='POST',
                        url_suffix='/incidents/entities/incident-actions/v1',
                        json=data)


def update_detection_request(ids: list[str], status: str) -> dict:
    if status not in DETECTION_STATUS:
        raise DemistoException(f'CrowdStrike Falcon Error: '
                               f'Status given is {status} and it is not in {DETECTION_STATUS}')
    return resolve_detection(ids=ids, status=status, assigned_to_uuid=None, show_in_ui=None, comment=None)


<<<<<<< HEAD
def update_idp_detection_request(ids: list[str], status: str) -> dict:
    """
        Manage the status to send to update to for IDP detections.
=======
def update_idp_or_mobile_detection_request(ids: list[str], status: str) -> dict:
    """
        Manage the status to send to update to for IDP/Mobile detections.
>>>>>>> 90cf3b88
        :type ids: ``list``
        :param ids: The list of ids to update.
        :type status: ``str``
        :param status: The new status to set.
        :return: The response.
        :rtype ``dict``
    """
<<<<<<< HEAD
    if status not in IDP_DETECTION_STATUS:
        raise DemistoException(f'CrowdStrike Falcon Error: '
                               f'Status given is {status} and it is not in {IDP_DETECTION_STATUS}')
    return resolve_idp_detection(ids=ids, status=status)
=======
    if status not in IDP_AND_MOBILE_DETECTION_STATUS:
        raise DemistoException(f'CrowdStrike Falcon Error: '
                               f'Status given is {status} and it is not in {IDP_AND_MOBILE_DETECTION_STATUS}')
    return resolve_idp_or_mobile_detection(ids=ids, status=status)
>>>>>>> 90cf3b88


def list_host_groups(filter: str | None, limit: str | None, offset: str | None) -> dict:
    params = {'filter': filter,
              'offset': offset,
              'limit': limit}
    response = http_request(method='GET',
                            url_suffix='/devices/combined/host-groups/v1',
                            params=params)
    return response


def delete_host_groups(host_group_ids: list[str]) -> dict:
    params = {'ids': host_group_ids}
    response = http_request(method='DELETE',
                            url_suffix='/devices/entities/host-groups/v1',
                            params=params)
    return response


def upload_batch_custom_ioc(ioc_batch: list[dict], timeout: float | None = None) -> dict:
    """
    Upload a list of IOC
    """
    payload = {
        'indicators': ioc_batch
    }

    return http_request('POST', '/iocs/entities/indicators/v1', json=payload, timeout=timeout)


def get_behaviors_by_incident(incident_id: str, params: dict | None = None) -> dict:
    return http_request('GET', f'/incidents/queries/behaviors/v1?filter=incident_id:"{incident_id}"', params=params)


def get_detections_by_behaviors(behaviors_id):
    try:
        body = {'ids': behaviors_id}
        return http_request('POST', '/incidents/entities/behaviors/GET/v1', json=body)
    except Exception as e:
        demisto.error(f'Error occurred when trying to get detections by behaviors: {str(e)}')
        return {}


def create_exclusion(exclusion_type: str, body: dict) -> dict:
    """
        Creates an exclusions based on a given json object.

        Args:
            exclusion_type: The exclusion type can be either ml (machine learning) or IOA`.
            exclusion_ids: A dict contains the exclusion data.
        Returns:
            Info about the created exclusion.
    """
    return http_request(method='POST', url_suffix=f'/policy/entities/{exclusion_type}-exclusions/v1', json=body)


def update_exclusion(exclusion_type: str, body: dict) -> dict:
    """
        Updates an exclusions based on its ID and a given json object.

        Args:
            exclusion_type: The exclusion type can be either ml (machine learning) or IOA`.
            exclusion_ids: A dict contains the exclusion data.
        Returns:
            Info about the updated exclusion.
    """
    return http_request('PATCH', f'/policy/entities/{exclusion_type}-exclusions/v1', json=body)


def delete_exclusion(exclusion_type: str, exclusion_ids: list) -> dict:
    """
        Deletes an exclusions based on its ID.

        Args:
            exclusion_type: The exclusion type can be either ml (machine learning) or IOA`.
            exclusion_ids: A list of exclusion IDs to delete.
        Returns:
            Info about the deleted exclusion.
    """
    return http_request(method='DELETE',
                        url_suffix=f'/policy/entities/{exclusion_type}-exclusions/v1{"?ids=" + "&ids=".join(exclusion_ids)}')


def get_exclusions(exclusion_type: str, filter_query: str | None, params: dict) -> dict:
    """
        Returns IDs of exclusions that match the filter / value

        Args:
            exclusion_type: The exclusion type can be either ml (machine learning) or IOA`.
            filter_query: Custom filter, For example `value:'<value>'`.
            params: API query params (sort, limit, offset).
        Returns:
            List of exclusion IDs.
    """
    return http_request(method='GET', url_suffix=f'/policy/queries/{exclusion_type}-exclusions/v1',
                        params=assign_params(filter=filter_query, **params))


def get_exclusion_entities(exclusion_type: str, exclusion_ids: list) -> dict:
    """
        Returns the exclusions based on a list of IDs.

        Args:
            exclusion_type: The exclusion type can be either ml (machine learning) or IOA`.
            exclusion_ids: A list of exclusion IDs to retrieve.
        Returns:
            List of exclusions.
    """
    return http_request(method='GET',
                        url_suffix=f'/policy/entities/{exclusion_type}-exclusions/v1{"?ids=" + "&ids=".join(exclusion_ids)}')


def list_quarantined_files_id(files_filter: dict | None, query: dict, pagination: dict) -> dict:
    """
        Returns the files ID's that match the filter / value.

        Args:
            files_filter: The exclusion type can be either ml (machine learning) or IOA`.
            query: The exclusion type can be either ml (machine learning) or IOA`.
            pagination: API query params for pagination (limit, offset).
        Returns:
            list: List of exclusions.
    """

    return http_request(method='GET', url_suffix='/quarantine/queries/quarantined-files/v1',
                        params=assign_params(filter=files_filter, q=build_query_params(query), **pagination))


def list_quarantined_files(ids: list) -> dict:
    """
        Returns the file's metadata based a list of IDs.

        Args:
            ids: A list of the IDs of the files.
        Returns:
            A list contains metadata about the files.
    """
    return http_request(method='POST', url_suffix='/quarantine/entities/quarantined-files/GET/v1', json={'ids': ids})


def apply_quarantined_files_action(body: dict) -> dict:
    """
        Applies action to quarantined files.

        Args:
            body: The request body with the parameters to update.
        Returns:
            A list contains metadata about the updated files.
    """
    return http_request(method='PATCH', url_suffix='/quarantine/entities/quarantined-files/v1', json=body)


''' MIRRORING COMMANDS '''


def get_remote_data_command(args: dict[str, Any]):
    """
    get-remote-data command: Returns an updated remote incident or detection.
    Args:
        args:
            id: incident or detection id to retrieve.
            lastUpdate: when was the last time we retrieved data.

    Returns:
        GetRemoteDataResponse object, which contain the incident or detection data to update.
    """
    remote_args = GetRemoteDataArgs(args)
    remote_incident_id = remote_args.remote_incident_id

    mirrored_data = {}
    entries: list = []
    try:
        demisto.debug(f'Performing get-remote-data command with incident or detection id: {remote_incident_id} '
                      f'and last_update: {remote_args.last_update}')
        incident_type = find_incident_type(remote_incident_id)
        if incident_type == IncidentType.INCIDENT:
            mirrored_data, updated_object = get_remote_incident_data(remote_incident_id)
            if updated_object:
                demisto.debug(f'Update incident {remote_incident_id} with fields: {updated_object}')
                set_xsoar_incident_entries(updated_object, entries, remote_incident_id)  # sets in place

        elif incident_type == IncidentType.DETECTION:
            mirrored_data, updated_object = get_remote_detection_data(remote_incident_id)
            if updated_object:
                demisto.debug(f'Update detection {remote_incident_id} with fields: {updated_object}')
                set_xsoar_detection_entries(updated_object, entries, remote_incident_id)  # sets in place

<<<<<<< HEAD
        elif incident_type == IncidentType.IDP_DETECTION:
            mirrored_data, updated_object = get_remote_idp_detection_data(remote_incident_id)
            if updated_object:
                demisto.debug(f'Update IDP detection {remote_incident_id} with fields: {updated_object}')
                set_xsoar_idp_detection_entries(updated_object, entries, remote_incident_id)  # sets in place
=======
        elif incident_type == IncidentType.IDP_OR_MOBILE_DETECTION:
            mirrored_data, updated_object, detection_type = get_remote_idp_or_mobile_detection_data(remote_incident_id)
            if updated_object:
                demisto.debug(f'Update {detection_type} detection {remote_incident_id} with fields: {updated_object}')
                set_xsoar_idp_or_mobile_detection_entries(
                    updated_object, entries, remote_incident_id, detection_type)  # sets in place
>>>>>>> 90cf3b88

        else:
            # this is here as prints can disrupt mirroring
            raise Exception(f'Executed get-remote-data command with undefined id: {remote_incident_id}')

        if not updated_object:
            demisto.debug(f'No delta was found for detection {remote_incident_id}.')
        return GetRemoteDataResponse(mirrored_object=updated_object, entries=entries)

    except Exception as e:
        demisto.debug(f"Error in CrowdStrike Falcon incoming mirror for incident or detection: {remote_incident_id}\n"
                      f"Error message: {str(e)}")

        if not mirrored_data:
            mirrored_data = {'id': remote_incident_id}
        mirrored_data['in_mirror_error'] = str(e)

        return GetRemoteDataResponse(mirrored_object=mirrored_data, entries=[])


def find_incident_type(remote_incident_id: str):
    if remote_incident_id[0:3] == IncidentType.INCIDENT.value:
        return IncidentType.INCIDENT
    if remote_incident_id[0:3] == IncidentType.DETECTION.value:
        return IncidentType.DETECTION
<<<<<<< HEAD
    if IncidentType.IDP_DETECTION.value in remote_incident_id:
        return IncidentType.IDP_DETECTION
=======
    if IncidentType.IDP_OR_MOBILE_DETECTION.value in remote_incident_id:
        return IncidentType.IDP_OR_MOBILE_DETECTION
>>>>>>> 90cf3b88
    return None


def get_remote_incident_data(remote_incident_id: str):
    """
    Called every time get-remote-data command runs on an incident.
    Gets the relevant incident entity from the remote system (CrowdStrike Falcon). The remote system returns a list with this
    entity in it. We take from this entity only the relevant incoming mirroring fields, in order to do the mirroring.
    """
    mirrored_data_list = get_incidents_entities([remote_incident_id]).get('resources', [])  # a list with one dict in it
    mirrored_data = mirrored_data_list[0]

    if 'status' in mirrored_data:
        mirrored_data['status'] = STATUS_NUM_TO_TEXT.get(int(str(mirrored_data.get('status'))))

    updated_object: dict[str, Any] = {'incident_type': 'incident'}
    set_updated_object(updated_object, mirrored_data, CS_FALCON_INCIDENT_INCOMING_ARGS)
    return mirrored_data, updated_object


def get_remote_detection_data(remote_incident_id: str):
    """
    Called every time get-remote-data command runs on an detection.
    Gets the relevant detection entity from the remote system (CrowdStrike Falcon). The remote system returns a list with this
    entity in it. We take from this entity only the relevant incoming mirroring fields, in order to do the mirroring.
    """
    mirrored_data_list = get_detections_entities([remote_incident_id]).get('resources', [])  # a list with one dict in it
    mirrored_data = mirrored_data_list[0]

    mirrored_data['severity'] = severity_string_to_int(mirrored_data.get('max_severity_displayname'))
    demisto.debug(f'In get_remote_detection_data {remote_incident_id=} {mirrored_data=}')

    updated_object: dict[str, Any] = {'incident_type': 'detection'}
    set_updated_object(updated_object, mirrored_data, CS_FALCON_DETECTION_INCOMING_ARGS)
    demisto.debug(f'After set_updated_object {updated_object=}')
    return mirrored_data, updated_object


<<<<<<< HEAD
def get_remote_idp_detection_data(remote_incident_id):
    """
        Gets the relevant IDP detection entity from the remote system (CrowdStrike Falcon).
=======
def get_remote_idp_or_mobile_detection_data(remote_incident_id):
    """
        Gets the relevant IDP or Mobile detection entity from the remote system (CrowdStrike Falcon).
>>>>>>> 90cf3b88

        :type remote_incident_id: ``str``
        :param remote_incident_id: The incident id to return its information.

<<<<<<< HEAD
        :return: The IDP detection entity.
        :rtype ``dict``
        :return: The object with the updated fields.
        :rtype ``dict``
    """
    mirrored_data_list = get_idp_detection_entities([remote_incident_id]).get('resources', [])  # a list with one dict in it
    mirrored_data = mirrored_data_list[0]

    if 'status' in mirrored_data:
        mirrored_data['status'] = mirrored_data.get('status')

    updated_object: dict[str, Any] = {'incident_type': IDP_DETECTION}
    set_updated_object(updated_object, mirrored_data, ['status'])
    return mirrored_data, updated_object
=======
        :return: The IDP or Mobile detection entity.
        :rtype ``dict``
        :return: The object with the updated fields.
        :rtype ``dict``
        :return: The detection type (idp or mobile).
        :rtype ``str``
    """
    mirrored_data_list = get_detection_entities([remote_incident_id]).get('resources', [])  # a list with one dict in it
    mirrored_data = mirrored_data_list[0]
    detection_type = ''
    updated_object: dict[str, Any] = {}
    if 'idp' in mirrored_data['product']:
        updated_object = {'incident_type': IDP_DETECTION}
        detection_type = 'IDP'
    if 'mobile' in mirrored_data['product']:
        updated_object = {'incident_type': MOBILE_DETECTION}
        detection_type = 'Mobile'
    set_updated_object(updated_object, mirrored_data, ['status'])
    return mirrored_data, updated_object, detection_type
>>>>>>> 90cf3b88


def set_xsoar_incident_entries(updated_object: dict[str, Any], entries: list, remote_incident_id: str):
    if demisto.params().get('close_incident'):
        if updated_object.get('status') == 'Closed':
            close_in_xsoar(entries, remote_incident_id, 'Incident')
        elif updated_object.get('status') in (set(STATUS_TEXT_TO_NUM.keys()) - {'Closed'}):
            reopen_in_xsoar(entries, remote_incident_id, 'Incident')


def set_xsoar_detection_entries(updated_object: dict[str, Any], entries: list, remote_detection_id: str):
    if demisto.params().get('close_incident'):
        if updated_object.get('status') == 'closed':
            close_in_xsoar(entries, remote_detection_id, 'Detection')
        elif updated_object.get('status') in (set(DETECTION_STATUS) - {'closed'}):
            reopen_in_xsoar(entries, remote_detection_id, 'Detection')


<<<<<<< HEAD
def set_xsoar_idp_detection_entries(updated_object: dict[str, Any], entries: list, remote_idp_detection_id: str):
=======
def set_xsoar_idp_or_mobile_detection_entries(updated_object: dict[str, Any], entries: list,
                                              remote_idp_detection_id: str, incident_type_name: str):
>>>>>>> 90cf3b88
    """
        Send the updated object to the relevant status handler

        :type updated_object: ``dict``
        :param updated_object: The updated object.
        :type entries: ``list``
        :param entries: The list of entries to add the new entry into.
        :type remote_idp_detection_id: ``str``
        :param remote_idp_detection_id: the remote idp detection id

        :return: The response.
        :rtype ``dict``
    """
    if demisto.params().get('close_incident'):
        if updated_object.get('status') == 'closed':
<<<<<<< HEAD
            close_in_xsoar(entries, remote_idp_detection_id, IDP_DETECTION)
        elif updated_object.get('status') in (set(IDP_DETECTION_STATUS) - {'closed'}):
            reopen_in_xsoar(entries, remote_idp_detection_id, IDP_DETECTION)
=======
            close_in_xsoar(entries, remote_idp_detection_id, incident_type_name)
        elif updated_object.get('status') in (set(IDP_AND_MOBILE_DETECTION_STATUS) - {'closed'}):
            reopen_in_xsoar(entries, remote_idp_detection_id, incident_type_name)
>>>>>>> 90cf3b88


def close_in_xsoar(entries: list, remote_incident_id: str, incident_type_name: str):
    demisto.debug(f'{incident_type_name} is closed: {remote_incident_id}')
    entries.append({
        'Type': EntryType.NOTE,
        'Contents': {
            'dbotIncidentClose': True,
            'closeReason': f'{incident_type_name} was closed on CrowdStrike Falcon'
        },
        'ContentsFormat': EntryFormat.JSON
    })


def reopen_in_xsoar(entries: list, remote_incident_id: str, incident_type_name: str):
    demisto.debug(f'{incident_type_name} is reopened: {remote_incident_id}')
    entries.append({
        'Type': EntryType.NOTE,
        'Contents': {
            'dbotIncidentReopen': True
        },
        'ContentsFormat': EntryFormat.JSON
    })


def set_updated_object(updated_object: dict[str, Any], mirrored_data: dict[str, Any], mirroring_fields: list[str]):
    """
    Sets the updated object (in place) for the incident or detection we want to mirror in, from the mirrored data, according to
    the mirroring fields. In the mirrored data, the mirroring fields might be nested in a dict or in a dict inside a list (if so,
    their name will have a dot in it).
    Note that the fields that we mirror right now may have only one dot in them, so we only deal with this case.

    :param updated_object: The dictionary to set its values, so it will hold the fields we want to mirror in, with their values.
    :param mirrored_data: The data of the incident or detection we want to mirror in.
    :param mirroring_fields: The mirroring fields that we want to mirror in, given according to whether we want to mirror an
        incident or a detection.
    """
    for field in mirroring_fields:
        if mirrored_data.get(field):
            updated_object[field] = mirrored_data.get(field)

        # if the field is not in mirrored_data, it might be a nested field - that has a . in its name
        elif '.' in field:
            field_name_parts = field.split('.')
            nested_mirrored_data = mirrored_data.get(field_name_parts[0])

            if isinstance(nested_mirrored_data, list):
                # if it is a list, it should hold a dictionary in it because it is a json structure
                for nested_field in nested_mirrored_data:
                    if nested_field.get(field_name_parts[1]):
                        updated_object[field] = nested_field.get(field_name_parts[1])
                        # finding the field in the first time it is satisfying
                        break
            elif isinstance(nested_mirrored_data, dict) and nested_mirrored_data.get(field_name_parts[1]):
                updated_object[field] = nested_mirrored_data.get(field_name_parts[1])


def get_modified_remote_data_command(args: dict[str, Any]):
    """
    Gets the modified remote incidents and detections IDs.
    Args:
        args:
            last_update: the last time we retrieved modified incidents and detections.

    Returns:
        GetModifiedRemoteDataResponse object, which contains a list of the retrieved incidents and detections IDs.
    """
    remote_args = GetModifiedRemoteDataArgs(args)

    last_update_utc = dateparser.parse(remote_args.last_update, settings={'TIMEZONE': 'UTC'})  # convert to utc format
    assert last_update_utc is not None, f"could not parse{remote_args.last_update}"
    last_update_timestamp = last_update_utc.strftime('%Y-%m-%dT%H:%M:%SZ')
    demisto.debug(f'Remote arguments last_update in UTC is {last_update_timestamp}')
    fetch_types = demisto.params().get('fetch_incidents_or_detections', "")
<<<<<<< HEAD

    raw_ids = []

    if 'Incidents' in fetch_types or "Endpoint Incident" in fetch_types:
        raw_ids += get_incidents_ids(last_updated_timestamp=last_update_timestamp, has_limit=False).get('resources', [])

    if 'Detections' in fetch_types or "Endpoint Detection" in fetch_types:
        raw_ids += get_fetch_detections(last_updated_timestamp=last_update_timestamp, has_limit=False).get('resources', [])

    if "IDP Detection" in fetch_types:
        raw_ids += get_idp_detections_ids(
            filter_arg=f"updated_timestamp:>'{last_update_utc.strftime(IDP_DATE_FORMAT)}'+product:'idp'"
        ).get('resources', [])

=======

    raw_ids = []

    if 'Incidents' in fetch_types or "Endpoint Incident" in fetch_types:
        raw_ids += get_incidents_ids(last_updated_timestamp=last_update_timestamp, has_limit=False).get('resources', [])

    if 'Detections' in fetch_types or "Endpoint Detection" in fetch_types:
        raw_ids += get_fetch_detections(last_updated_timestamp=last_update_timestamp, has_limit=False).get('resources', [])

    if IDP_DETECTION_FETCH_TYPE in fetch_types:
        raw_ids += get_detections_ids(
            filter_arg=f"updated_timestamp:>'{last_update_utc.strftime(DETECTION_DATE_FORMAT)}'+product:'idp'"
        ).get('resources', [])

    if MOBILE_DETECTION_FETCH_TYPE in fetch_types:
        raw_ids += get_detections_ids(
            filter_arg=f"updated_timestamp:>'{last_update_utc.strftime(DETECTION_DATE_FORMAT)}'+product:'mobile'"
        ).get('resources', [])

>>>>>>> 90cf3b88
    modified_ids_to_mirror = list(map(str, raw_ids))
    demisto.debug(f'All ids to mirror in are: {modified_ids_to_mirror}')
    return GetModifiedRemoteDataResponse(modified_ids_to_mirror)


def update_remote_system_command(args: dict[str, Any]) -> str:
    """
    Mirrors out local changes to the remote system.
    Args:
        args: A dictionary containing the data regarding a modified incident, including: data, entries, incident_changed,
         remote_incident_id, inc_status, delta

    Returns:
        The remote incident id that was modified. This is important when the incident is newly created remotely.
    """
    parsed_args = UpdateRemoteSystemArgs(args)
    delta = parsed_args.delta
    remote_incident_id = parsed_args.remote_incident_id
    demisto.debug(f'Got the following data {parsed_args.data}, and delta {delta} for the following {remote_incident_id=}.')
    if delta:
        demisto.debug(f'Got the following delta keys {list(delta.keys())}.')

    try:
        incident_type = find_incident_type(remote_incident_id)
        if parsed_args.incident_changed:
            if incident_type == IncidentType.INCIDENT:
                result = update_remote_incident(delta, parsed_args.inc_status, remote_incident_id)
                if result:
                    demisto.debug(f'Incident updated successfully. Result: {result}')

            elif incident_type == IncidentType.DETECTION:
                result = update_remote_detection(delta, parsed_args.inc_status, remote_incident_id)
                if result:
                    demisto.debug(f'Detection updated successfully. Result: {result}')

<<<<<<< HEAD
            elif incident_type == IncidentType.IDP_DETECTION:
                result = update_remote_idp_detection(delta, parsed_args.inc_status, remote_incident_id)
                if result:
                    demisto.debug(f'IDP Detection updated successfully. Result: {result}')
=======
            elif incident_type == IncidentType.IDP_OR_MOBILE_DETECTION:
                result = update_remote_idp_or_mobile_detection(delta, parsed_args.inc_status, remote_incident_id)
                if result:
                    demisto.debug(f'IDP/Mobile Detection updated successfully. Result: {result}')
>>>>>>> 90cf3b88

            else:
                raise Exception(f'Executed update-remote-system command with undefined id: {remote_incident_id}')

        else:
            demisto.debug(f"Skipping updating remote incident or detection {remote_incident_id} as it didn't change.")

    except Exception as e:
        demisto.error(f'Error in CrowdStrike Falcon outgoing mirror for incident or detection {remote_incident_id}. '
                      f'Error message: {str(e)}')

    return remote_incident_id


def close_in_cs_falcon(delta: dict[str, Any]) -> bool:
    """
    Closing in the remote system should happen only when both:
        1. The user asked for it
        2. One of the closing fields appears in the delta

    The second is mandatory so we will not send a closing request at all of the mirroring requests that happen after closing an
    incident (in case where the incident is updated so there is a delta, but it is not the status that was changed).
    """
    closing_fields = {'closeReason', 'closingUserId', 'closeNotes'}
    return demisto.params().get('close_in_cs_falcon') and any(field in delta for field in closing_fields)


def update_remote_detection(delta, inc_status: IncidentStatus, detection_id: str) -> str:
    if inc_status == IncidentStatus.DONE and close_in_cs_falcon(delta):
        demisto.debug(f'Closing detection with remote ID {detection_id} in remote system.')
        return str(update_detection_request([detection_id], 'closed'))

    # status field in CS Falcon is mapped to State field in XSOAR
    elif 'status' in delta:
        demisto.debug(f'Detection with remote ID {detection_id} status will change to "{delta.get("status")}" in remote system.')
        return str(update_detection_request([detection_id], delta.get('status')))

    return ''


<<<<<<< HEAD
def update_remote_idp_detection(delta, inc_status: IncidentStatus, detection_id: str) -> str:
    """
        Sends the request the request to update the relevant IDP detection entity.
=======
def update_remote_idp_or_mobile_detection(delta, inc_status: IncidentStatus, detection_id: str) -> str:
    """
        Sends the request the request to update the relevant IDP/Mobile detection entity.
>>>>>>> 90cf3b88

        :type delta: ``dict``
        :param delta: The modified fields.
        :type inc_status: ``IncidentStatus``
<<<<<<< HEAD
        :param inc_status: The IDP detection status.
        :type detection_id: ``str``
        :param detection_id: The IDP detection ID to update.
    """
    if inc_status == IncidentStatus.DONE and close_in_cs_falcon(delta):
        demisto.debug(f'Closing IDP detection with remote ID {detection_id} in remote system.')
        return str(update_idp_detection_request([detection_id], 'closed'))
=======
        :param inc_status: The IDP/Mobile detection status.
        :type detection_id: ``str``
        :param detection_id: The IDP/Mobile detection ID to update.
    """
    if inc_status == IncidentStatus.DONE and close_in_cs_falcon(delta):
        demisto.debug(f'Closing IDP/Mobile detection with remote ID {detection_id} in remote system.')
        return str(update_idp_or_mobile_detection_request([detection_id], 'closed'))
>>>>>>> 90cf3b88

    # status field in CS Falcon is mapped to State field in XSOAR
    elif 'status' in delta:
        demisto.debug(f'Detection with remote ID {detection_id} status will change to "{delta.get("status")}" in remote system.')
<<<<<<< HEAD
        return str(update_idp_detection_request([detection_id], delta.get('status')))
=======
        return str(update_idp_or_mobile_detection_request([detection_id], delta.get('status')))
>>>>>>> 90cf3b88

    return ''


def update_remote_incident(delta: dict[str, Any], inc_status: IncidentStatus, incident_id: str) -> str:
    result = ''
    result += update_remote_incident_tags(delta, incident_id)
    result += update_remote_incident_status(delta, inc_status, incident_id)
    return result


def update_remote_incident_status(delta, inc_status: IncidentStatus, incident_id: str) -> str:
    if inc_status == IncidentStatus.DONE and close_in_cs_falcon(delta):
        demisto.debug(f'Closing incident with remote ID {incident_id} in remote system.')
        return str(update_incident_request(ids=[incident_id], action_parameters={'update_status': STATUS_TEXT_TO_NUM['Closed']}))

    # status field in CS Falcon is mapped to Source Status field in XSOAR. Don't confuse with state field
    elif 'status' in delta:
        demisto.debug(f'Incident with remote ID {incident_id} status will change to "{delta.get("status")}" in remote system.')
        status = delta.get('status')

        if status not in STATUS_TEXT_TO_NUM:
            raise DemistoException(f'CrowdStrike Falcon Error: '
                                   f"Status '{status}' is not a valid status ({' | '.join(STATUS_TEXT_TO_NUM.keys())}).")

        return str(update_incident_request(ids=[incident_id], action_parameters={'update_status': STATUS_TEXT_TO_NUM[status]}))

    return ''


def update_remote_incident_tags(delta, incident_id: str) -> str:
    result = ''
    if 'tag' in delta:
        current_tags = set(delta.get('tag'))
        prev_tags = get_previous_tags(incident_id)
        demisto.debug(f'Current tags in XSOAR are {current_tags}, and in remote system {prev_tags}.')

        result += remote_incident_handle_tags(prev_tags - current_tags, 'delete_tag', incident_id)
        result += remote_incident_handle_tags(current_tags - prev_tags, 'add_tag', incident_id)

    return result


def get_previous_tags(remote_incident_id: str):
    incidents_entities = get_incidents_entities([remote_incident_id]).get('resources', [])  # a list with one dict in it
    return set(incidents_entities[0].get('tags', ''))


def remote_incident_handle_tags(tags: Set, request: str, incident_id: str) -> str:
    result = ''
    for tag in tags:
        demisto.debug(f'{request} will be requested for incident with remote ID {incident_id} and tag "{tag}" in remote system.')
        result += str(update_incident_request(ids=[incident_id], action_parameters={request: tag}))
    return result


def get_mapping_fields_command() -> GetMappingFieldsResponse:
    """
        Returns the list of fields to map in outgoing mirroring, for incidents and detections.
    """
    mapping_response = GetMappingFieldsResponse()

    incident_type_scheme = SchemeTypeMapping(type_name='CrowdStrike Falcon Incident')
    for argument, description in CS_FALCON_INCIDENT_OUTGOING_ARGS.items():
        incident_type_scheme.add_field(name=argument, description=description)
    mapping_response.add_scheme_type(incident_type_scheme)

    detection_type_scheme = SchemeTypeMapping(type_name='CrowdStrike Falcon Detection')
    for argument, description in CS_FALCON_DETECTION_OUTGOING_ARGS.items():
        detection_type_scheme.add_field(name=argument, description=description)
    mapping_response.add_scheme_type(detection_type_scheme)

    return mapping_response


''' COMMANDS FUNCTIONS '''


def migrate_last_run(last_run: dict[str, str] | list[dict]) -> list[dict]:
    """This function migrated from old last run object to new last run object

    Args:
        last_run (dict[str, str]): Old last run object.

    Returns:
        list[dict]: New last run object.
    """
    if isinstance(last_run, list):
        return last_run
    else:
        updated_last_run_detections: dict[str, str | None] = {}
        if (detection_time := last_run.get('first_behavior_detection_time')) and \
                (detection_time_date := dateparser.parse(detection_time)):
            updated_last_run_detections['time'] = detection_time_date.strftime(DATE_FORMAT)

        updated_last_run_incidents: dict[str, str | None] = {}
        if (incident_time := last_run.get('first_behavior_incident_time')) and \
                (incident_time_date := dateparser.parse(incident_time)):
            updated_last_run_incidents['time'] = incident_time_date.strftime(DATE_FORMAT)

        return [updated_last_run_detections, updated_last_run_incidents, {}, {}, {}]


def fetch_incidents():
    incidents: list = []
    detections: list = []
    idp_detections: list = []
    iom_incidents: list[dict[str, Any]] = []
    ioa_incidents: list[dict[str, Any]] = []
<<<<<<< HEAD
    last_run = demisto.getLastRun()
    demisto.debug(f'CrowdStrikeFalconMsg: Current last run object is {last_run}')
    if not last_run:
        last_run = [{}, {}, {}, {}, {}]
=======
    mobile_detections: list[dict[str, Any]] = []
    last_run = demisto.getLastRun()
    demisto.debug(f'CrowdStrikeFalconMsg: Current last run object is {last_run}')
    if not last_run:
        last_run = [{}, {}, {}, {}, {}, {}]
>>>>>>> 90cf3b88
    last_run = migrate_last_run(last_run)
    current_fetch_info_detections: dict = last_run[0]
    current_fetch_info_incidents: dict = last_run[1]
    current_fetch_info_idp_detections: dict = {} if len(last_run) < 3 else last_run[2]
    iom_last_run: dict = {} if len(last_run) < 4 else last_run[3]
    ioa_last_run: dict = {} if len(last_run) < 5 else last_run[4]
<<<<<<< HEAD
    fetch_incidents_or_detections = demisto.params().get('fetch_incidents_or_detections', "")
    look_back = int(demisto.params().get('look_back') or 1)
=======
    current_fetch_info_mobile_detections: dict = {} if len(last_run) < 6 else last_run[5]
    params = demisto.params()
    fetch_incidents_or_detections = params.get('fetch_incidents_or_detections', "")
    look_back = int(params.get('look_back') or 1)
>>>>>>> 90cf3b88
    fetch_limit = INCIDENTS_PER_FETCH

    demisto.debug(f"CrowdstrikeFalconMsg: Starting fetch incidents with {fetch_incidents_or_detections}")

    if 'Detections' in fetch_incidents_or_detections or "Endpoint Detection" in fetch_incidents_or_detections:
        detections_offset: int = current_fetch_info_detections.get('offset') or 0
        start_fetch_time, end_fetch_time = get_fetch_run_time_range(last_run=current_fetch_info_detections,
                                                                    first_fetch=FETCH_TIME,
                                                                    look_back=look_back,
                                                                    date_format=DETECTION_DATE_FORMAT)
        fetch_limit = current_fetch_info_detections.get('limit') or INCIDENTS_PER_FETCH
        incident_type = 'detection'
<<<<<<< HEAD
        fetch_query = demisto.params().get('fetch_query')
=======
        fetch_query = params.get('fetch_query')
>>>>>>> 90cf3b88
        if fetch_query:
            fetch_query = f"created_timestamp:>'{start_fetch_time}'+{fetch_query}"
            response = get_fetch_detections(filter_arg=fetch_query, limit=fetch_limit, offset=detections_offset)
        else:
            response = get_fetch_detections(last_created_timestamp=start_fetch_time, limit=fetch_limit, offset=detections_offset)
        detections_ids: list[dict] = demisto.get(response, "resources", [])
        total_detections = demisto.get(response, "meta.pagination.total")
        detections_offset = calculate_new_offset(detections_offset, len(detections_ids), total_detections)
        if detections_offset:
            demisto.debug(f"CrowdStrikeFalconMsg: The new detections offset is {detections_offset}")
        raw_res = get_detections_entities(detections_ids)

        if raw_res is not None and "resources" in raw_res:
            full_detections = demisto.get(raw_res, "resources")

            for detection in full_detections:
                detection['incident_type'] = incident_type
                demisto.debug(
                    f"CrowdStrikeFalconMsg: Detection {detection['detection_id']} "
                    f"was fetched which was created in {detection['created_timestamp']}")
                incident = detection_to_incident(detection)

                detections.append(incident)

        detections = filter_incidents_by_duplicates_and_limit(incidents_res=detections,
                                                              last_run=current_fetch_info_detections,
                                                              fetch_limit=INCIDENTS_PER_FETCH, id_field='name')

        for detection in detections:
            occurred = dateparser.parse(detection["occurred"])
            if occurred:
                detection["occurred"] = occurred.strftime(DETECTION_DATE_FORMAT)
                demisto.debug(f"CrowdStrikeFalconMsg: Detection {detection['name']} occurred at {detection['occurred']}")
        current_fetch_info_detections = update_last_run_object(last_run=current_fetch_info_detections,
                                                               incidents=detections,
                                                               fetch_limit=INCIDENTS_PER_FETCH,
                                                               start_fetch_time=start_fetch_time,
                                                               end_fetch_time=end_fetch_time,
                                                               look_back=look_back,
                                                               created_time_field='occurred',
                                                               id_field='name',
                                                               date_format=DETECTION_DATE_FORMAT,
                                                               new_offset=detections_offset)
        demisto.debug(f"CrowdstrikeFalconMsg: Ending fetch idp_detections. Fetched {len(detections) if detections else 0}")

    if 'Incidents' in fetch_incidents_or_detections or "Endpoint Incident" in fetch_incidents_or_detections:
        incidents_offset: int = current_fetch_info_incidents.get('offset') or 0
        start_fetch_time, end_fetch_time = get_fetch_run_time_range(last_run=current_fetch_info_incidents,
                                                                    first_fetch=FETCH_TIME,
                                                                    look_back=look_back,
                                                                    date_format=DATE_FORMAT)

        fetch_limit = current_fetch_info_incidents.get('limit') or INCIDENTS_PER_FETCH

        incident_type = 'incident'

        fetch_query = params.get('incidents_fetch_query')

        if fetch_query:
            fetch_query = f"start:>'{start_fetch_time}'+{fetch_query}"
            response = get_incidents_ids(filter_arg=fetch_query, limit=fetch_limit, offset=incidents_offset)

        else:
            response = get_incidents_ids(last_created_timestamp=start_fetch_time, limit=fetch_limit, offset=incidents_offset)
        incidents_ids: list[dict] = demisto.get(response, "resources", [])
        total_incidents = demisto.get(response, "meta.pagination.total")
        incidents_offset = calculate_new_offset(incidents_offset, len(incidents_ids), total_incidents)
        if incidents_offset:
            demisto.debug(f"CrowdStrikeFalconMsg: The new incidents offset is {incidents_offset}")

        if incidents_ids:
            raw_res = get_incidents_entities(incidents_ids)
            if raw_res is not None and "resources" in raw_res:
                full_incidents = demisto.get(raw_res, "resources")
                for incident in full_incidents:
                    incident['incident_type'] = incident_type
                    incident_to_context = incident_to_incident_context(incident)
                    incidents.append(incident_to_context)

        incidents = filter_incidents_by_duplicates_and_limit(incidents_res=incidents, last_run=current_fetch_info_incidents,
                                                             fetch_limit=INCIDENTS_PER_FETCH, id_field='name')
        for incident in incidents:
            occurred = dateparser.parse(incident["occurred"])
            if occurred:
                incident["occurred"] = occurred.strftime(DATE_FORMAT)
                demisto.debug(f"CrowdStrikeFalconMsg: Incident {incident['name']} occurred at {incident['occurred']}")

        current_fetch_info_incidents = update_last_run_object(last_run=current_fetch_info_incidents, incidents=incidents,
                                                              fetch_limit=INCIDENTS_PER_FETCH,
                                                              start_fetch_time=start_fetch_time, end_fetch_time=end_fetch_time,
                                                              look_back=look_back,
                                                              created_time_field='occurred', id_field='name',
                                                              date_format=DATE_FORMAT,
                                                              new_offset=incidents_offset)
        demisto.debug(f"CrowdstrikeFalconMsg: Ending fetch Incidents. Fetched {len(incidents)}")

<<<<<<< HEAD
    if "IDP Detection" in fetch_incidents_or_detections:
        idp_detections_offset: int = current_fetch_info_idp_detections.get('offset') or 0

        start_fetch_time, end_fetch_time = get_fetch_run_time_range(last_run=current_fetch_info_idp_detections,
                                                                    first_fetch=FETCH_TIME,
                                                                    look_back=look_back,
                                                                    date_format=IDP_DATE_FORMAT)
        fetch_limit = current_fetch_info_idp_detections.get('limit') or INCIDENTS_PER_FETCH
        fetch_query = demisto.params().get('idp_detections_fetch_query', "")
        filter = f"product:'idp'+created_timestamp:>'{start_fetch_time}'"

        if fetch_query:
            filter += f"+{fetch_query}"
        response = get_idp_detections_ids(filter_arg=filter, limit=fetch_limit, offset=idp_detections_offset)
        idp_detections_ids: list[dict] = demisto.get(response, "resources", [])
        total_idp_detections = demisto.get(response, "meta.pagination.total")
        idp_detections_offset = calculate_new_offset(idp_detections_offset, len(idp_detections_ids), total_idp_detections)
        if idp_detections_offset:
            demisto.debug(f"CrowdStrikeFalconMsg: The new idp detections offset is {idp_detections_offset}")

        if idp_detections_ids:
            raw_res = get_idp_detection_entities(idp_detections_ids)
            if "resources" in raw_res:
                full_detections = demisto.get(raw_res, "resources")
                for idp_detection in full_detections:
                    idp_detection['incident_type'] = IDP_DETECTION
                    idp_detection_to_context = idp_detection_to_incident_context(idp_detection)
                    idp_detections.append(idp_detection_to_context)

            idp_detections = filter_incidents_by_duplicates_and_limit(incidents_res=idp_detections,
                                                                      last_run=current_fetch_info_idp_detections,
                                                                      fetch_limit=INCIDENTS_PER_FETCH, id_field='name')

        current_fetch_info_idp_detections = update_last_run_object(last_run=current_fetch_info_idp_detections,
                                                                   incidents=idp_detections,
                                                                   fetch_limit=fetch_limit,
                                                                   start_fetch_time=start_fetch_time,
                                                                   end_fetch_time=end_fetch_time,
                                                                   look_back=look_back,
                                                                   created_time_field='occurred',
                                                                   id_field='name',
                                                                   date_format=IDP_DATE_FORMAT,
                                                                   new_offset=idp_detections_offset)
        demisto.debug(f"CrowdstrikeFalconMsg: Ending fetch idp_detections. Fetched {len(idp_detections)}")

    if 'Indicator of Misconfiguration' in fetch_incidents_or_detections:
        demisto.debug('Fetching Indicator of Misconfiguration incidents')
        demisto.debug(f'{iom_last_run=}')
        fetch_query = demisto.params().get('iom_fetch_query', '')
        validate_iom_fetch_query(iom_fetch_query=fetch_query)

        last_resource_ids, iom_next_token, last_scan_time, first_fetch_timestamp = get_current_fetch_data(
            last_run_object=iom_last_run, date_format=IOM_DATE_FORMAT,
            last_date_key='last_scan_time', next_token_key='iom_next_token',
            last_fetched_ids_key='last_resource_ids'
        )
        filter = create_iom_filter(
            is_paginating=bool(iom_next_token),
            last_fetch_filter=iom_last_run.get('last_fetch_filter', ''),
            last_scan_time=last_scan_time, first_fetch_timestamp=first_fetch_timestamp,
            configured_fetch_query=fetch_query)
        demisto.debug(f'IOM {filter=}')
        iom_resource_ids, iom_new_next_token = iom_ids_pagination(filter=filter,
                                                                  iom_next_token=iom_next_token,
                                                                  fetch_limit=INCIDENTS_PER_FETCH,
                                                                  api_limit=500)
        demisto.debug(f'Fetched the following IOM resource IDS: {", ".join(iom_resource_ids)}')
        iom_incidents, fetched_resource_ids, new_scan_time = parse_ioa_iom_incidents(
            fetched_data=get_iom_resources(iom_resource_ids=iom_resource_ids),
            last_date=last_scan_time,
            last_fetched_ids=last_resource_ids, date_key='scan_time',
            id_key='id', date_format=IOM_DATE_FORMAT, is_paginating=bool(iom_new_next_token or iom_next_token),
            to_incident_context=iom_resource_to_incident,
            incident_type='iom_configurations')

        iom_last_run = {'iom_next_token': iom_new_next_token, 'last_scan_time': new_scan_time,
                        'last_fetch_filter': filter,
                        'last_resource_ids': fetched_resource_ids or last_resource_ids}

    if 'Indicator of Attack' in fetch_incidents_or_detections:
        demisto.debug('Fetching Indicator of Attack incidents')
        demisto.debug(f'{ioa_last_run=}')
        fetch_query = demisto.params().get('ioa_fetch_query', '')
        validate_ioa_fetch_query(ioa_fetch_query=fetch_query)

        last_fetch_event_ids, ioa_next_token, last_date_time_since, _ = get_current_fetch_data(
            last_run_object=ioa_last_run, date_format=DATE_FORMAT,
            last_date_key='last_date_time_since', next_token_key='ioa_next_token',
            last_fetched_ids_key='last_event_ids'
        )
        ioa_fetch_query = create_ioa_query(
            is_paginating=bool(ioa_next_token),
            configured_fetch_query=fetch_query,
            last_fetch_query=ioa_last_run.get('last_fetch_query', ''),
            last_date_time_since=last_date_time_since)
        demisto.debug(f'IOA {ioa_fetch_query=}')
        ioa_events, ioa_new_next_token = ioa_events_pagination(ioa_fetch_query=ioa_fetch_query,
                                                               ioa_next_token=ioa_next_token,
                                                               fetch_limit=INCIDENTS_PER_FETCH,
                                                               api_limit=1000)
        demisto.debug(f'Fetched the following IOA event IDs: {[event.get("event_id") for event in ioa_events]}')

        ioa_incidents, ioa_event_ids, new_date_time_since = parse_ioa_iom_incidents(
            fetched_data=ioa_events, last_date=last_date_time_since,
            last_fetched_ids=last_fetch_event_ids, date_key='event_created',
            id_key='event_id', date_format=DATE_FORMAT,
            is_paginating=bool(ioa_new_next_token or ioa_next_token),
            to_incident_context=ioa_event_to_incident, incident_type='ioa_events')

        ioa_last_run = {'ioa_next_token': ioa_new_next_token, 'last_date_time_since': new_date_time_since,
                        'last_fetch_query': ioa_fetch_query, 'last_event_ids': ioa_event_ids or last_fetch_event_ids}
    demisto.setLastRun([current_fetch_info_detections, current_fetch_info_incidents, current_fetch_info_idp_detections,
                        iom_last_run, ioa_last_run])
    return incidents + detections + idp_detections + iom_incidents + ioa_incidents


def parse_ioa_iom_incidents(fetched_data: list[dict[str, Any]], last_date: str,
                            last_fetched_ids: list[str], date_key: str, id_key: str,
                            date_format: str, is_paginating: bool,
                            to_incident_context: Callable[[dict[str, Any], str], dict[str, Any]],
                            incident_type: str) -> tuple[list[dict[str, Any]], list[str], str]:
    """This function is in charge of parsing IOA, and IOM data from their respective API,
    to create incidents from them.

    Args:
        fetched_data (list[dict[str, Any]]): The fetched data.
        last_date (str): The last date saved in the last run object.
        last_fetched_ids (list[str]): The last fetched IDs.
        date_key (str): The key of the value that holds the date in the API.
        id_key (str): The key of the value that holds the ID in the API.
        date_format (str): The date format.
        is_paginating (bool): Whether we are doing pagination or not. When false, the previously fetched IDs
        will NOT be considered for duplicates removal.
        new_next_token (str | None): The next token that will be used in the next run.
        next_token (str | None): The next token that was used in the current round.
        to_incident_context (Callable[[dict[str, Any], str], dict[str, Any]]): The function that is used to convert
        data from the API to an incident.
        incident_type (str): The incident type.

=======
    if IDP_DETECTION_FETCH_TYPE in fetch_incidents_or_detections:
        idp_detections, current_fetch_info_idp_detections = fetch_idp_and_mobile_detections(
            current_fetch_info_idp_detections,
            look_back=look_back,
            fetch_query=params.get(
                'idp_detections_fetch_query', ""),
            detections_type=IDP_DETECTION,
            product_type='idp',
            detection_name_prefix=IDP_DETECTION_FETCH_TYPE,
            start_time_key='start_time')

    if MOBILE_DETECTION_FETCH_TYPE in fetch_incidents_or_detections:
        mobile_detections, current_fetch_info_mobile_detections = fetch_idp_and_mobile_detections(
            current_fetch_info_mobile_detections,
            look_back=look_back,
            fetch_query=params.get(
                'mobile_detections_fetch_query', ""),
            detections_type=MOBILE_DETECTION,
            product_type='mobile',
            detection_name_prefix=MOBILE_DETECTION_FETCH_TYPE,
            start_time_key='timestamp')

    if 'Indicator of Misconfiguration' in fetch_incidents_or_detections:
        demisto.debug('Fetching Indicator of Misconfiguration incidents')
        demisto.debug(f'{iom_last_run=}')
        fetch_query = params.get('iom_fetch_query', '')
        validate_iom_fetch_query(iom_fetch_query=fetch_query)

        last_resource_ids, iom_next_token, last_scan_time, first_fetch_timestamp = get_current_fetch_data(
            last_run_object=iom_last_run, date_format=IOM_DATE_FORMAT,
            last_date_key='last_scan_time', next_token_key='iom_next_token',
            last_fetched_ids_key='last_resource_ids'
        )
        filter = create_iom_filter(
            is_paginating=bool(iom_next_token),
            last_fetch_filter=iom_last_run.get('last_fetch_filter', ''),
            last_scan_time=last_scan_time, first_fetch_timestamp=first_fetch_timestamp,
            configured_fetch_query=fetch_query)
        demisto.debug(f'IOM {filter=}')
        iom_resource_ids, iom_new_next_token = iom_ids_pagination(filter=filter,
                                                                  iom_next_token=iom_next_token,
                                                                  fetch_limit=INCIDENTS_PER_FETCH,
                                                                  api_limit=500)
        demisto.debug(f'Fetched the following IOM resource IDS: {", ".join(iom_resource_ids)}')
        iom_incidents, fetched_resource_ids, new_scan_time = parse_ioa_iom_incidents(
            fetched_data=get_iom_resources(iom_resource_ids=iom_resource_ids),
            last_date=last_scan_time,
            last_fetched_ids=last_resource_ids, date_key='scan_time',
            id_key='id', date_format=IOM_DATE_FORMAT, is_paginating=bool(iom_new_next_token or iom_next_token),
            to_incident_context=iom_resource_to_incident,
            incident_type='iom_configurations')

        iom_last_run = {'iom_next_token': iom_new_next_token, 'last_scan_time': new_scan_time,
                        'last_fetch_filter': filter,
                        'last_resource_ids': fetched_resource_ids or last_resource_ids}

    if 'Indicator of Attack' in fetch_incidents_or_detections:
        demisto.debug('Fetching Indicator of Attack incidents')
        demisto.debug(f'{ioa_last_run=}')
        fetch_query = params.get('ioa_fetch_query', '')
        validate_ioa_fetch_query(ioa_fetch_query=fetch_query)

        last_fetch_event_ids, ioa_next_token, last_date_time_since, _ = get_current_fetch_data(
            last_run_object=ioa_last_run, date_format=DATE_FORMAT,
            last_date_key='last_date_time_since', next_token_key='ioa_next_token',
            last_fetched_ids_key='last_event_ids'
        )
        ioa_fetch_query = create_ioa_query(
            is_paginating=bool(ioa_next_token),
            configured_fetch_query=fetch_query,
            last_fetch_query=ioa_last_run.get('last_fetch_query', ''),
            last_date_time_since=last_date_time_since)
        demisto.debug(f'IOA {ioa_fetch_query=}')
        ioa_events, ioa_new_next_token = ioa_events_pagination(ioa_fetch_query=ioa_fetch_query,
                                                               ioa_next_token=ioa_next_token,
                                                               fetch_limit=INCIDENTS_PER_FETCH,
                                                               api_limit=1000)
        demisto.debug(f'Fetched the following IOA event IDs: {[event.get("event_id") for event in ioa_events]}')

        ioa_incidents, ioa_event_ids, new_date_time_since = parse_ioa_iom_incidents(
            fetched_data=ioa_events, last_date=last_date_time_since,
            last_fetched_ids=last_fetch_event_ids, date_key='event_created',
            id_key='event_id', date_format=DATE_FORMAT,
            is_paginating=bool(ioa_new_next_token or ioa_next_token),
            to_incident_context=ioa_event_to_incident, incident_type='ioa_events')

        ioa_last_run = {'ioa_next_token': ioa_new_next_token, 'last_date_time_since': new_date_time_since,
                        'last_fetch_query': ioa_fetch_query, 'last_event_ids': ioa_event_ids or last_fetch_event_ids}
    demisto.setLastRun([current_fetch_info_detections, current_fetch_info_incidents, current_fetch_info_idp_detections,
                        iom_last_run, ioa_last_run, current_fetch_info_mobile_detections])
    return incidents + detections + idp_detections + iom_incidents + ioa_incidents + mobile_detections


def fetch_idp_and_mobile_detections(current_fetch_info: dict, look_back: int, product_type: str,
                                    fetch_query: str, detections_type: str, detection_name_prefix: str,
                                    start_time_key: str) -> tuple[List, dict]:
    """The fetch logic for idp and mobile detections.

    Args:
        current_fetch_info (dict): The last run object.
        look_back (int): The number of minutes to lookback.
        product_type (str): The product_type, used for debug & query.
        fetch_query (str): The user's query param.
        detections_type (str): The detection type, used for debugging and context save.
        detection_name_prefix (str): The name prefix for the fetched incidents.
        start_time_key (str): The key to save as the incident occurred time.

    Returns:
        tuple[List, dict]: The list of the fetched incidents and the updated last object.
    """
    detections: List = []
    offset: int = current_fetch_info.get('offset') or 0

    start_fetch_time, end_fetch_time = get_fetch_run_time_range(last_run=current_fetch_info,
                                                                first_fetch=FETCH_TIME,
                                                                look_back=look_back,
                                                                date_format=DETECTION_DATE_FORMAT)
    fetch_limit = current_fetch_info.get('limit') or INCIDENTS_PER_FETCH
    filter = f"product:'{product_type}'+created_timestamp:>'{start_fetch_time}'"

    if fetch_query:
        filter += f"+{fetch_query}"
    response = get_detections_ids(filter_arg=filter, limit=fetch_limit, offset=offset, product_type=product_type)
    detections_ids: list[dict] = demisto.get(response, "resources", [])
    total_detections = demisto.get(response, "meta.pagination.total")
    offset = calculate_new_offset(offset, len(detections_ids), total_detections)
    if offset:
        demisto.debug(f"CrowdStrikeFalconMsg: The new {detections_type} offset is {offset}")

    if detections_ids:
        raw_res = get_detection_entities(detections_ids)
        if "resources" in raw_res:
            full_detections = demisto.get(raw_res, "resources")
            for detection in full_detections:
                detection['incident_type'] = detections_type
                detection_to_context = detection_to_incident_context(detection, detection_name_prefix, start_time_key)
                detections.append(detection_to_context)

        detections = filter_incidents_by_duplicates_and_limit(incidents_res=detections,
                                                              last_run=current_fetch_info,
                                                              fetch_limit=INCIDENTS_PER_FETCH, id_field='name')

    current_fetch_info = update_last_run_object(last_run=current_fetch_info,
                                                incidents=detections,
                                                fetch_limit=fetch_limit,
                                                start_fetch_time=start_fetch_time,
                                                end_fetch_time=end_fetch_time,
                                                look_back=look_back,
                                                created_time_field='occurred',
                                                id_field='name',
                                                date_format=DETECTION_DATE_FORMAT,
                                                new_offset=offset)
    demisto.debug(f"CrowdstrikeFalconMsg: Ending fetch {detections_type}. Fetched {len(detections)}")
    return detections, current_fetch_info


def parse_ioa_iom_incidents(fetched_data: list[dict[str, Any]], last_date: str,
                            last_fetched_ids: list[str], date_key: str, id_key: str,
                            date_format: str, is_paginating: bool,
                            to_incident_context: Callable[[dict[str, Any], str], dict[str, Any]],
                            incident_type: str) -> tuple[list[dict[str, Any]], list[str], str]:
    """This function is in charge of parsing IOA, and IOM data from their respective API,
    to create incidents from them.

    Args:
        fetched_data (list[dict[str, Any]]): The fetched data.
        last_date (str): The last date saved in the last run object.
        last_fetched_ids (list[str]): The last fetched IDs.
        date_key (str): The key of the value that holds the date in the API.
        id_key (str): The key of the value that holds the ID in the API.
        date_format (str): The date format.
        is_paginating (bool): Whether we are doing pagination or not. When false, the previously fetched IDs
        will NOT be considered for duplicates removal.
        new_next_token (str | None): The next token that will be used in the next run.
        next_token (str | None): The next token that was used in the current round.
        to_incident_context (Callable[[dict[str, Any], str], dict[str, Any]]): The function that is used to convert
        data from the API to an incident.
        incident_type (str): The incident type.

>>>>>>> 90cf3b88
    Returns:
        tuple[list[dict[str, Any]], list[str], str]: The fetched incidents, the fetched ids, the largest date
        found withing the fetched incidents.
    """
    incidents: list[dict[str, Any]] = []
    fetched_ids: list[str] = []
    # Hold the date_time_since of all fetched incidents, to acquire the largest date
    fetched_dates: list[datetime] = [datetime.strptime(last_date, date_format)]
    for data in fetched_data:
        data_id = data.get(id_key, '')
        if data_id not in last_fetched_ids:
            demisto.debug(f'Creating an incident for CrowdStrike CSPM ID: {data_id}')
            fetched_ids.append(data_id)
            incident_context = to_incident_context(data, incident_type)
            incidents.append(incident_context)
            event_created = reformat_timestamp(data.get(date_key, ''), date_format)
            fetched_dates.append(datetime.strptime(event_created, date_format))
        else:
            demisto.debug(f'Ignoring CSPM incident with {data_id=} - was already fetched in the previous run')
    new_last_date = max(fetched_dates).strftime(date_format)
    if is_paginating:
        demisto.debug(f'Current run did pagination, or next one will, keeping {len(last_fetched_ids)} IDs from last fetch')
        # If the next run will do pagination, or the current run did pagination, we should keep the ids from the last fetch
        # until progress is made, so we exclude them in the next fetch.
        fetched_ids.extend(last_fetched_ids)
    return incidents, fetched_ids, new_last_date


def get_current_fetch_data(last_run_object: dict[str, Any],
                           date_format: str,
                           last_date_key: str,
                           next_token_key: str,
                           last_fetched_ids_key: str,
                           ) -> tuple[list[str], str | None, str, str]:
    """Returns the last fetched ids, next token that will be used in current round, last date
    found in the last run object, and the first fetch timestamp.
<<<<<<< HEAD

    Args:
        last_run_object (dict[str, Any]): The last run object.
        date_format (str): The date format.
        last_date_key (str): The key of the value that holds the date in the last run object.
        next_token_key (str): The key of the value that holds the next token in the last run object.
        last_fetched_ids_key (str): The key of the value that holds the last fetched ids in the
        last run object.

    Returns:
        tuple[list[str], str | None, str, str]: The last fetched IDs, the next token that will be used
        in the current fetch round, the last date saved in the last run object, and the first
        fetch timestamp.
    """
    first_fetch_timestamp = reformat_timestamp(
        time=FETCH_TIME,
        date_format=date_format,
        dateparser_settings={'TIMEZONE': 'UTC', 'RETURN_AS_TIMEZONE_AWARE': True})
    last_date = last_run_object.get(
        last_date_key, first_fetch_timestamp)
    # The next token is used when not all the results have been returned from the API, therefore,
    # we would need to do pagination using the next token query parameter
    next_token = last_run_object.get(next_token_key)
    # In order to deal with duplicates, we retrieve the last resource ids of the last run, so we can
    # compare them with the newly fetched ids, and ignore any duplicates
    last_fetched_ids: list[str] = last_run_object.get(last_fetched_ids_key, [])
    return last_fetched_ids, next_token, last_date, first_fetch_timestamp


def create_iom_filter(is_paginating: bool, last_fetch_filter: str,
                      last_scan_time: str, first_fetch_timestamp: str,
                      configured_fetch_query: str) -> str:
    """Retrieve the IOM filter that will be used in the current fetch round.

    Args:
        is_paginating (bool): Whether we are doing pagination or not.
        last_fetch_filter (str): The last fetch filter that was used in the previous round.
        last_scan_time (str): The last scan time.
        first_fetch_timestamp (str): The first fetch timestamp.
        configured_fetch_query (str): The fetched query configured by the user.

    Raises:
        DemistoException: If paginating and last filter is an empty string.

    Returns:
        str: The IOM filter that will be used in the current fetch.
    """
    filter = 'scan_time:'
    if is_paginating:
        if not last_fetch_filter:
            raise DemistoException('Last fetch filter must not be empty when doing pagination')
        # Doing pagination, we need to use the same fetch query as the previous round
        filter = last_fetch_filter
        demisto.debug(f'Doing pagination, using the same query as the previous round. Filter is {filter}')
    else:
        # If entered here, that means we aren't doing pagination
        if last_scan_time == first_fetch_timestamp:
            # First fetch, we want to include resources with a scan time
            # EQUAL or GREATER than the first fetch timestamp
            filter = f"{filter} >='{last_scan_time}'"
            demisto.debug(f'First fetch, looking for scan time >= {last_scan_time=}. Filter is {filter}')
        else:
            # Not first fetch, we only want to include resources with a scan time
            # GREATER than the last configured scan time, to prevent duplicates.
            filter = f"{filter} >'{last_scan_time}'"
            demisto.debug(f'Not first fetch, only looking for scan time > {last_scan_time=}. Filter is {filter}')
    if configured_fetch_query and not is_paginating:
        # If the user entered a fetch query, then append it to the filter
        demisto.debug('User entered fetch query, appending to filter')
        filter = f"{filter}+{configured_fetch_query}"
    return filter
=======

    Args:
        last_run_object (dict[str, Any]): The last run object.
        date_format (str): The date format.
        last_date_key (str): The key of the value that holds the date in the last run object.
        next_token_key (str): The key of the value that holds the next token in the last run object.
        last_fetched_ids_key (str): The key of the value that holds the last fetched ids in the
        last run object.

    Returns:
        tuple[list[str], str | None, str, str]: The last fetched IDs, the next token that will be used
        in the current fetch round, the last date saved in the last run object, and the first
        fetch timestamp.
    """
    first_fetch_timestamp = reformat_timestamp(
        time=FETCH_TIME,
        date_format=date_format,
        dateparser_settings={'TIMEZONE': 'UTC', 'RETURN_AS_TIMEZONE_AWARE': True})
    last_date = last_run_object.get(
        last_date_key, first_fetch_timestamp)
    # The next token is used when not all the results have been returned from the API, therefore,
    # we would need to do pagination using the next token query parameter
    next_token = last_run_object.get(next_token_key)
    # In order to deal with duplicates, we retrieve the last resource ids of the last run, so we can
    # compare them with the newly fetched ids, and ignore any duplicates
    last_fetched_ids: list[str] = last_run_object.get(last_fetched_ids_key, [])
    return last_fetched_ids, next_token, last_date, first_fetch_timestamp


def create_iom_filter(is_paginating: bool, last_fetch_filter: str,
                      last_scan_time: str, first_fetch_timestamp: str,
                      configured_fetch_query: str) -> str:
    """Retrieve the IOM filter that will be used in the current fetch round.

    Args:
        is_paginating (bool): Whether we are doing pagination or not.
        last_fetch_filter (str): The last fetch filter that was used in the previous round.
        last_scan_time (str): The last scan time.
        first_fetch_timestamp (str): The first fetch timestamp.
        configured_fetch_query (str): The fetched query configured by the user.

    Raises:
        DemistoException: If paginating and last filter is an empty string.

    Returns:
        str: The IOM filter that will be used in the current fetch.
    """
    filter = 'scan_time:'
    if is_paginating:
        if not last_fetch_filter:
            raise DemistoException('Last fetch filter must not be empty when doing pagination')
        # Doing pagination, we need to use the same fetch query as the previous round
        filter = last_fetch_filter
        demisto.debug(f'Doing pagination, using the same query as the previous round. Filter is {filter}')
    else:
        # If entered here, that means we aren't doing pagination
        if last_scan_time == first_fetch_timestamp:
            # First fetch, we want to include resources with a scan time
            # EQUAL or GREATER than the first fetch timestamp
            filter = f"{filter} >='{last_scan_time}'"
            demisto.debug(f'First fetch, looking for scan time >= {last_scan_time=}. Filter is {filter}')
        else:
            # Not first fetch, we only want to include resources with a scan time
            # GREATER than the last configured scan time, to prevent duplicates.
            filter = f"{filter} >'{last_scan_time}'"
            demisto.debug(f'Not first fetch, only looking for scan time > {last_scan_time=}. Filter is {filter}')
    if configured_fetch_query and not is_paginating:
        # If the user entered a fetch query, then append it to the filter
        demisto.debug('User entered fetch query, appending to filter')
        filter = f"{filter}+{configured_fetch_query}"
    return filter


def validate_iom_fetch_query(iom_fetch_query: str) -> None:
    if 'scan_time' in iom_fetch_query:
        raise DemistoException('scan_time is not allowed as part of the IOM fetch query.')


def add_seconds_to_date(date: str, seconds_to_add: int, date_format: str) -> str:
    """Takes in a date in string format, and adds seconds to it according to seconds_to_add.

    Args:
        date (str): The date we want to add seconds to it.
        seconds_to_add (int): The amount of seconds to add to the date.
        date_format (str): The date format.

    Returns:
        str: The date with an increase in seconds.
    """
    added_datetime = datetime.strptime(date, date_format) + timedelta(seconds=seconds_to_add)
    return added_datetime.strftime(date_format)


def create_ioa_query(is_paginating: bool, last_fetch_query: str,
                     configured_fetch_query: str, last_date_time_since: str) -> str:
    """Retrieve the IOA query that will be used in the current fetch round.

    Args:
        is_paginating (bool): Whether we are doing pagination or not.
        last_fetch_query (str): The last fetch query that was used in the previous round.
        configured_fetch_query (str): The fetched query configured by the user.
        last_date_time_since (str): The last date time since.

    Raises:
        DemistoException: If paginating and last fetch query is an empty string.

    Returns:
        str: The IOA query that will be used in the current fetch.
    """
    fetch_query = configured_fetch_query
    if is_paginating:
        # If entered here, that means we are currently doing pagination, and we need to use the
        # same fetch query as the previous round
        fetch_query = last_fetch_query
        if not fetch_query:
            raise DemistoException('Last fetch query must not be empty when doing pagination')
        demisto.debug(f'Doing pagination, using the same query as the previous round. Query is {fetch_query}')
    else:
        # If entered here, that means we aren't doing pagination, and we need to use the latest
        # date_time_since time
        fetch_query = f'{fetch_query}&date_time_since={last_date_time_since}'
        demisto.debug(f'Not doing pagination. Query is {fetch_query}')
    return fetch_query


def ioa_event_to_incident(ioa_event: dict[str, Any], incident_type: str) -> dict[str, Any]:
    """Create an incident from an IOA event.

    Args:
        ioa_event (dict[str, Any]): An IOA event.
        incident_type (str): The incident type.

    Returns:
        dict[str, Any]: An incident from an IOA event.
    """
    resource = demisto.get(ioa_event, 'aggregate.resource', {})
    id = resource.get('id', [])
    uuid = resource.get('uuid', [])
    incident_metadata = assign_params(
        mirror_direction=MIRROR_DIRECTION,
        mirror_instance=INTEGRATION_INSTANCE,
        extracted_account_id=demisto.get(ioa_event, 'cloud_account_id.aws_account_id')
        or demisto.get(ioa_event, 'cloud_account_id.azure_account_id'),
        extracted_uuid=uuid[0] if uuid else None,
        extracted_resource_id=id[0] if id else None,
        incident_type=incident_type
    )
    incident_context = {
        'name': f'IOA Event ID: {ioa_event.get("event_id")}',
        'rawJSON': json.dumps(ioa_event | incident_metadata)
    }
    return incident_context


def ioa_events_pagination(ioa_fetch_query: str, api_limit: int, ioa_next_token: str | None,
                          fetch_limit: int = INCIDENTS_PER_FETCH) -> tuple[list[dict[str, Any]], str | None]:
    """This is in charge of doing the pagination process in a single fetch run, since the fetch limit can be greater than
    the api limit, in such a case, we do multiple API calls until we reach the fetch limit, or no more results are found
    by the API.

    Args:
        ioa_fetch_query (str): The IOA fetch query.
        api_limit (int): The API limit
        ioa_next_token (str | None): The IOA next token to start the pagination from.
        fetch_limit (int, optional): The fetch limit. Defaults to INCIDENTS_PER_FETCH.

    Returns:
        tuple[list[dict[str, Any]], str | None]: A tuple where the first element is the fetched events, and the second is the next
        token that will be used in the next fetch run.
    """
    total_incidents_count = 0
    ioa_new_next_token = ioa_next_token
    fetched_ioa_events: list[dict[str, Any]] = []
    continue_pagination = True
    while continue_pagination:
        demisto.debug(f'Doing IOA pagination with the arguments: {ioa_fetch_query=}, {api_limit=}, {ioa_new_next_token=},'
                      f'{fetch_limit=}')
        ioa_events, ioa_new_next_token = get_ioa_events(ioa_fetch_query=ioa_fetch_query,
                                                        ioa_next_token=ioa_new_next_token,
                                                        limit=min(api_limit, fetch_limit - total_incidents_count))
        fetched_ioa_events.extend(ioa_events)
        total_incidents_count += len(ioa_events)
        demisto.debug(f'Results of IOA pagination: {total_incidents_count=}, {ioa_new_next_token=}')
        if (ioa_new_next_token is None) or (total_incidents_count >= fetch_limit):
            demisto.debug('Number of incidents reached the fetching limit, or there are no more results, stopping pagination')
            # If the number of fetched incidents reaches the fetching limit, or there are no more results to be fetched
            # (by checking the next token variable), then we should stop the pagination process
            continue_pagination = False
    return fetched_ioa_events, ioa_new_next_token


def get_ioa_events(ioa_fetch_query: str, ioa_next_token: str | None,
                   limit: int = INCIDENTS_PER_FETCH) -> tuple[list[dict[str, Any]], str | None]:
    """Do a single API call to receive IOA events.

    Args:
        ioa_fetch_query (str): The IOA fetch query.
        ioa_next_token (int | None): The next token to be used as part of the pagination process.
        limit (int, optional): The maximum amount to fetch IOA events. Defaults to INCIDENTS_PER_FETCH.

    Returns:
        tuple[list[dict[str, Any]], str | None]: A tuple where the first element is the returned events, and the second is the
        next token that will be used in the next API call.
    """
    # The API does not support a `query` parameter, rather a set of query params
    if ioa_next_token:
        ioa_fetch_query = f'{ioa_fetch_query}&next_token={ioa_next_token}'
    ioa_fetch_query = f'{ioa_fetch_query}&limit={limit}'
    demisto.debug(f'IOA {ioa_fetch_query=}')
    raw_response = http_request(method='GET', url_suffix=f'/detects/entities/ioa/v1?{ioa_fetch_query}')
    events = demisto.get(raw_response, 'resources.events', [])
    pagination_obj = demisto.get(raw_response, 'meta.pagination', {})
    demisto.debug(f'{pagination_obj=}')
    next_token = pagination_obj.get('next_token')
    if next_token:
        # If next_token has a value, that means more pagination is needed, and the next run should use it
        demisto.debug('next_token has a value, more pagination is needed for the next run')
        return events, next_token
    else:
        demisto.debug('next_token is None, no pagination is needed for the next run')
        # If it is None, that means no more pagination is required, therefore,
        # the next token for the next run should be None
        return events, None


def validate_ioa_fetch_query(ioa_fetch_query: str) -> None:
    """Validate the IOA fetch query.

    Args:
        ioa_fetch_query (str): The IOA fetch query.

    Raises:
        DemistoException: If the param cloud_provider is not part of the query.
        DemistoException: If an unsupported parameter has been entered.
        DemistoException: If the value of a parameter is an empty string.
        DemistoException: If a query section has a wrong format
    """
    demisto.debug(f'Validating IOA {ioa_fetch_query=}')
    if 'cloud_provider' not in ioa_fetch_query:
        raise DemistoException('A cloud provider is required as part of the IOA fetch query. Options are: aws, azure')
    # The following parameters are also supported by the API: 'date_time_since', 'next_token', 'limit', but we don't
    # allow them to be as part of the original fetch query, since they are used by the fetching mechanism, internally
    supported_params = ('cloud_provider', 'account_id', 'aws_account_id', 'azure_subscription_id', 'azure_tenant_id',
                        'severity', 'region', 'service', 'state')
    # The query has a format of 'param1=val1&param2=val2'
    for section in ioa_fetch_query.split('&'):
        param_and_value = section.split('=')
        # Since each section should have a format of 'param1=val1', then when splitting by '=', we should get
        # a list of length 2, where the first element holds the parameter that we want to validate
        if param_and_value and len(param_and_value) == 2:
            if param_and_value[0] not in supported_params:
                raise DemistoException(f'An unsupported parameter has been entered, {param_and_value[0]}.'
                                       f'Use the following parameters: {supported_params}')
            if param_and_value[1] == '':
                raise DemistoException(f'The value of the parameter {param_and_value[0]} cannot be an empty string')
        else:
            raise DemistoException(f'Query section "{section}" does not match the parameter=value format')


def reformat_timestamp(time: str, date_format: str, dateparser_settings: Any | None = None) -> str:
    """Format the given time according to the supplied date format.

    Args:
        time (str): The time to format.
        date_format (str): The date format.

    Raises:
        DemistoException: If the time is not a proper date string.

    Returns:
        str: The time in the supplied format.
    """
    if parsed_scan_time := dateparser.parse(time, settings=dateparser_settings):
        return parsed_scan_time.strftime(date_format)
    else:
        raise DemistoException(f'{time=} is not a proper date string')


def iom_resource_to_incident(iom_resource: dict[str, Any], incident_type: str) -> dict[str, Any]:
    """Create an incident from an IOM entity.

    Args:
        iom_resource (dict[str, Any]): An IOM entity.
        incident_type (str): The incident type.

    Returns:
        dict[str, Any]: An incident from an IOM entity.
    """
    incident_metadata = assign_params(
        mirror_direction=MIRROR_DIRECTION,
        mirror_instance=INTEGRATION_INSTANCE,
        incident_type=incident_type
    )

    incident_context = {
        'name': f'IOM Event ID: {iom_resource.get("id")}',
        'rawJSON': json.dumps(iom_resource | incident_metadata)
    }
    return incident_context


def iom_ids_pagination(filter: str, api_limit: int, iom_next_token: str | None,
                       fetch_limit: int = INCIDENTS_PER_FETCH) -> tuple[list[str], str | None]:
    """This is in charge of doing the pagination process in a single fetch run, since the fetch limit can be greater than
    the api limit, in such a case, we do multiple API calls until we reach the fetch limit, or no more results are found by the
    API.

    Args:
        filter (str): The IOM filter query parameter.
        api_limit (int): The API limit
        iom_next_token (str | None): The IOM next token to start the pagination from.
        fetch_limit (int, optional): The fetch limit. Defaults to INCIDENTS_PER_FETCH.

    Returns:
        tuple[list[dict[str, Any]], str | None]: A tuple where the first element is the fetched resources, and the second is the
        next token that will be used in the next fetch run.
    """
    total_incidents_count = 0
    iom_new_next_token = iom_next_token
    fetched_iom_events: list[str] = []
    continue_pagination = True
    while continue_pagination:
        demisto.debug(f'Doing IOM pagination with the arguments: {filter=}, {api_limit=}, {iom_new_next_token=},'
                      f'{fetch_limit=}')
        iom_resource_ids, iom_new_next_token = get_iom_ids_for_fetch(filter=filter, iom_next_token=iom_new_next_token,
                                                                     limit=min(api_limit, fetch_limit - total_incidents_count))
        fetched_iom_events.extend(iom_resource_ids)
        total_incidents_count += len(iom_resource_ids)
        demisto.debug(f'Results of IOM pagination: {total_incidents_count=}, {iom_new_next_token=}')
        if total_incidents_count >= fetch_limit or iom_new_next_token is None:
            # If the number of fetched incidents reaches the fetching limit, or there are no more results to be fetched
            # (by checking the next token variable), then we should stop the pagination process
            continue_pagination = False
    return fetched_iom_events, iom_new_next_token


def get_iom_ids_for_fetch(filter: str, iom_next_token: str | None = None,
                          limit: int = INCIDENTS_PER_FETCH) -> tuple[list[str], str | None]:
    """Do a single API call to receive IOM resource ids.

    Args:
        filter (str | None): The filter to use when fetching IOM events.
        iom_next_token (int | None): The next token to be used as part of the pagination process.
        limit (int, optional): The maximum amount to fetch IOA events. Defaults to INCIDENTS_PER_FETCH.

    Returns:
        tuple[list[dict[str, Any]], str | None]: A tuple where the first element is the returned events, and the second is the
        next token that will be used in the next API call.
    """
    query_params = assign_params(
        filter=filter,
        limit=limit,
        next_token=iom_next_token
    )
    demisto.debug(f'IOM {query_params=}')
    raw_response = http_request(method='GET', url_suffix='/detects/queries/iom/v2', params=query_params)
    resource_ids = raw_response.get('resources', [])
    pagination_obj = demisto.get(raw_response, 'meta.pagination', {})
    demisto.debug(f'{pagination_obj=}')
    next_token = pagination_obj.get('next_token')
    if next_token:
        # If next_token has a value, that means more pagination is needed, and the next run should use it
        return resource_ids, next_token
    else:
        # If it is None, that means no more pagination is required, therefore,
        # the next token for the next run should be None
        return resource_ids, None


def get_iom_resources(iom_resource_ids: list[str]) -> list[dict[str, Any]]:
    """Get the IOM entities/details that were fetched.

    Args:
        iom_resource_ids (list[str]): The IOM resource IDs.

    Returns:
        list[dict[str, Any]]: A list of the IOM entities.
    """
    if iom_resource_ids:
        query_params = '&'.join(f'ids={resource_id}' for resource_id in iom_resource_ids)
        raw_response = http_request('GET', '/detects/entities/iom/v2',
                                    params=query_params)
        return raw_response.get('resources', [])
    else:
        return []
>>>>>>> 90cf3b88


def validate_iom_fetch_query(iom_fetch_query: str) -> None:
    if 'scan_time' in iom_fetch_query:
        raise DemistoException('scan_time is not allowed as part of the IOM fetch query.')


def add_seconds_to_date(date: str, seconds_to_add: int, date_format: str) -> str:
    """Takes in a date in string format, and adds seconds to it according to seconds_to_add.

    Args:
        date (str): The date we want to add seconds to it.
        seconds_to_add (int): The amount of seconds to add to the date.
        date_format (str): The date format.

    Returns:
        str: The date with an increase in seconds.
    """
    added_datetime = datetime.strptime(date, date_format) + timedelta(seconds=seconds_to_add)
    return added_datetime.strftime(date_format)


def create_ioa_query(is_paginating: bool, last_fetch_query: str,
                     configured_fetch_query: str, last_date_time_since: str) -> str:
    """Retrieve the IOA query that will be used in the current fetch round.

    Args:
        is_paginating (bool): Whether we are doing pagination or not.
        last_fetch_query (str): The last fetch query that was used in the previous round.
        configured_fetch_query (str): The fetched query configured by the user.
        last_date_time_since (str): The last date time since.

    Raises:
        DemistoException: If paginating and last fetch query is an empty string.

    Returns:
        str: The IOA query that will be used in the current fetch.
    """
    fetch_query = configured_fetch_query
    if is_paginating:
        # If entered here, that means we are currently doing pagination, and we need to use the
        # same fetch query as the previous round
        fetch_query = last_fetch_query
        if not fetch_query:
            raise DemistoException('Last fetch query must not be empty when doing pagination')
        demisto.debug(f'Doing pagination, using the same query as the previous round. Query is {fetch_query}')
    else:
        # If entered here, that means we aren't doing pagination, and we need to use the latest
        # date_time_since time
        fetch_query = f'{fetch_query}&date_time_since={last_date_time_since}'
        demisto.debug(f'Not doing pagination. Query is {fetch_query}')
    return fetch_query


def ioa_event_to_incident(ioa_event: dict[str, Any], incident_type: str) -> dict[str, Any]:
    """Create an incident from an IOA event.

    Args:
        ioa_event (dict[str, Any]): An IOA event.
        incident_type (str): The incident type.

    Returns:
        dict[str, Any]: An incident from an IOA event.
    """
    resource = demisto.get(ioa_event, 'aggregate.resource', {})
    id = resource.get('id', [])
    uuid = resource.get('uuid', [])
    incident_metadata = assign_params(
        mirror_direction=MIRROR_DIRECTION,
        mirror_instance=INTEGRATION_INSTANCE,
        extracted_account_id=demisto.get(ioa_event, 'cloud_account_id.aws_account_id')
        or demisto.get(ioa_event, 'cloud_account_id.azure_account_id'),
        extracted_uuid=uuid[0] if uuid else None,
        extracted_resource_id=id[0] if id else None,
        incident_type=incident_type
    )
    incident_context = {
        'name': f'IOA Event ID: {ioa_event.get("event_id")}',
        'rawJSON': json.dumps(ioa_event | incident_metadata)
    }
    return incident_context


def ioa_events_pagination(ioa_fetch_query: str, api_limit: int, ioa_next_token: str | None,
                          fetch_limit: int = INCIDENTS_PER_FETCH) -> tuple[list[dict[str, Any]], str | None]:
    """This is in charge of doing the pagination process in a single fetch run, since the fetch limit can be greater than
    the api limit, in such a case, we do multiple API calls until we reach the fetch limit, or no more results are found
    by the API.

    Args:
        ioa_fetch_query (str): The IOA fetch query.
        api_limit (int): The API limit
        ioa_next_token (str | None): The IOA next token to start the pagination from.
        fetch_limit (int, optional): The fetch limit. Defaults to INCIDENTS_PER_FETCH.

    Returns:
        tuple[list[dict[str, Any]], str | None]: A tuple where the first element is the fetched events, and the second is the next
        token that will be used in the next fetch run.
    """
    total_incidents_count = 0
    ioa_new_next_token = ioa_next_token
    fetched_ioa_events: list[dict[str, Any]] = []
    continue_pagination = True
    while continue_pagination:
        demisto.debug(f'Doing IOA pagination with the arguments: {ioa_fetch_query=}, {api_limit=}, {ioa_new_next_token=},'
                      f'{fetch_limit=}')
        ioa_events, ioa_new_next_token = get_ioa_events(ioa_fetch_query=ioa_fetch_query,
                                                        ioa_next_token=ioa_new_next_token,
                                                        limit=min(api_limit, fetch_limit - total_incidents_count))
        fetched_ioa_events.extend(ioa_events)
        total_incidents_count += len(ioa_events)
        demisto.debug(f'Results of IOA pagination: {total_incidents_count=}, {ioa_new_next_token=}')
        if (ioa_new_next_token is None) or (total_incidents_count >= fetch_limit):
            demisto.debug('Number of incidents reached the fetching limit, or there are no more results, stopping pagination')
            # If the number of fetched incidents reaches the fetching limit, or there are no more results to be fetched
            # (by checking the next token variable), then we should stop the pagination process
            continue_pagination = False
    return fetched_ioa_events, ioa_new_next_token


def get_ioa_events(ioa_fetch_query: str, ioa_next_token: str | None,
                   limit: int = INCIDENTS_PER_FETCH) -> tuple[list[dict[str, Any]], str | None]:
    """Do a single API call to receive IOA events.

    Args:
        ioa_fetch_query (str): The IOA fetch query.
        ioa_next_token (int | None): The next token to be used as part of the pagination process.
        limit (int, optional): The maximum amount to fetch IOA events. Defaults to INCIDENTS_PER_FETCH.

    Returns:
        tuple[list[dict[str, Any]], str | None]: A tuple where the first element is the returned events, and the second is the
        next token that will be used in the next API call.
    """
    # The API does not support a `query` parameter, rather a set of query params
    if ioa_next_token:
        ioa_fetch_query = f'{ioa_fetch_query}&next_token={ioa_next_token}'
    ioa_fetch_query = f'{ioa_fetch_query}&limit={limit}'
    demisto.debug(f'IOA {ioa_fetch_query=}')
    raw_response = http_request(method='GET', url_suffix=f'/detects/entities/ioa/v1?{ioa_fetch_query}')
    events = demisto.get(raw_response, 'resources.events', [])
    pagination_obj = demisto.get(raw_response, 'meta.pagination', {})
    demisto.debug(f'{pagination_obj=}')
    next_token = pagination_obj.get('next_token')
    if next_token:
        # If next_token has a value, that means more pagination is needed, and the next run should use it
        demisto.debug('next_token has a value, more pagination is needed for the next run')
        return events, next_token
    else:
        demisto.debug('next_token is None, no pagination is needed for the next run')
        # If it is None, that means no more pagination is required, therefore,
        # the next token for the next run should be None
        return events, None


def validate_ioa_fetch_query(ioa_fetch_query: str) -> None:
    """Validate the IOA fetch query.

    Args:
        ioa_fetch_query (str): The IOA fetch query.

    Raises:
        DemistoException: If the param cloud_provider is not part of the query.
        DemistoException: If an unsupported parameter has been entered.
        DemistoException: If the value of a parameter is an empty string.
        DemistoException: If a query section has a wrong format
    """
    demisto.debug(f'Validating IOA {ioa_fetch_query=}')
    if 'cloud_provider' not in ioa_fetch_query:
        raise DemistoException('A cloud provider is required as part of the IOA fetch query. Options are: aws, azure')
    # The following parameters are also supported by the API: 'date_time_since', 'next_token', 'limit', but we don't
    # allow them to be as part of the original fetch query, since they are used by the fetching mechanism, internally
    supported_params = ('cloud_provider', 'account_id', 'aws_account_id', 'azure_subscription_id', 'azure_tenant_id',
                        'severity', 'region', 'service', 'state')
    # The query has a format of 'param1=val1&param2=val2'
    for section in ioa_fetch_query.split('&'):
        param_and_value = section.split('=')
        # Since each section should have a format of 'param1=val1', then when splitting by '=', we should get
        # a list of length 2, where the first element holds the parameter that we want to validate
        if param_and_value and len(param_and_value) == 2:
            if param_and_value[0] not in supported_params:
                raise DemistoException(f'An unsupported parameter has been entered, {param_and_value[0]}.'
                                       f'Use the following parameters: {supported_params}')
            if param_and_value[1] == '':
                raise DemistoException(f'The value of the parameter {param_and_value[0]} cannot be an empty string')
        else:
            raise DemistoException(f'Query section "{section}" does not match the parameter=value format')


def reformat_timestamp(time: str, date_format: str, dateparser_settings: Any | None = None) -> str:
    """Format the given time according to the supplied date format.

    Args:
        time (str): The time to format.
        date_format (str): The date format.

    Raises:
        DemistoException: If the time is not a proper date string.

    Returns:
        str: The time in the supplied format.
    """
    if parsed_scan_time := dateparser.parse(time, settings=dateparser_settings):
        return parsed_scan_time.strftime(date_format)
    else:
        raise DemistoException(f'{time=} is not a proper date string')


def iom_resource_to_incident(iom_resource: dict[str, Any], incident_type: str) -> dict[str, Any]:
    """Create an incident from an IOM entity.

    Args:
        iom_resource (dict[str, Any]): An IOM entity.
        incident_type (str): The incident type.

    Returns:
        dict[str, Any]: An incident from an IOM entity.
    """
    incident_metadata = assign_params(
        mirror_direction=MIRROR_DIRECTION,
        mirror_instance=INTEGRATION_INSTANCE,
        incident_type=incident_type
    )

    incident_context = {
        'name': f'IOM Event ID: {iom_resource.get("id")}',
        'rawJSON': json.dumps(iom_resource | incident_metadata)
    }
    return incident_context


def iom_ids_pagination(filter: str, api_limit: int, iom_next_token: str | None,
                       fetch_limit: int = INCIDENTS_PER_FETCH) -> tuple[list[str], str | None]:
    """This is in charge of doing the pagination process in a single fetch run, since the fetch limit can be greater than
    the api limit, in such a case, we do multiple API calls until we reach the fetch limit, or no more results are found by the
    API.

    Args:
        filter (str): The IOM filter query parameter.
        api_limit (int): The API limit
        iom_next_token (str | None): The IOM next token to start the pagination from.
        fetch_limit (int, optional): The fetch limit. Defaults to INCIDENTS_PER_FETCH.

    Returns:
        tuple[list[dict[str, Any]], str | None]: A tuple where the first element is the fetched resources, and the second is the
        next token that will be used in the next fetch run.
    """
    total_incidents_count = 0
    iom_new_next_token = iom_next_token
    fetched_iom_events: list[str] = []
    continue_pagination = True
    while continue_pagination:
        demisto.debug(f'Doing IOM pagination with the arguments: {filter=}, {api_limit=}, {iom_new_next_token=},'
                      f'{fetch_limit=}')
        iom_resource_ids, iom_new_next_token = get_iom_ids_for_fetch(filter=filter, iom_next_token=iom_new_next_token,
                                                                     limit=min(api_limit, fetch_limit - total_incidents_count))
        fetched_iom_events.extend(iom_resource_ids)
        total_incidents_count += len(iom_resource_ids)
        demisto.debug(f'Results of IOM pagination: {total_incidents_count=}, {iom_new_next_token=}')
        if total_incidents_count >= fetch_limit or iom_new_next_token is None:
            # If the number of fetched incidents reaches the fetching limit, or there are no more results to be fetched
            # (by checking the next token variable), then we should stop the pagination process
            continue_pagination = False
    return fetched_iom_events, iom_new_next_token


def get_iom_ids_for_fetch(filter: str, iom_next_token: str | None = None,
                          limit: int = INCIDENTS_PER_FETCH) -> tuple[list[str], str | None]:
    """Do a single API call to receive IOM resource ids.

    Args:
        filter (str | None): The filter to use when fetching IOM events.
        iom_next_token (int | None): The next token to be used as part of the pagination process.
        limit (int, optional): The maximum amount to fetch IOA events. Defaults to INCIDENTS_PER_FETCH.

    Returns:
        tuple[list[dict[str, Any]], str | None]: A tuple where the first element is the returned events, and the second is the
        next token that will be used in the next API call.
    """
    query_params = assign_params(
        filter=filter,
        limit=limit,
        next_token=iom_next_token
    )
    demisto.debug(f'IOM {query_params=}')
    raw_response = http_request(method='GET', url_suffix='/detects/queries/iom/v2', params=query_params)
    resource_ids = raw_response.get('resources', [])
    pagination_obj = demisto.get(raw_response, 'meta.pagination', {})
    demisto.debug(f'{pagination_obj=}')
    next_token = pagination_obj.get('next_token')
    if next_token:
        # If next_token has a value, that means more pagination is needed, and the next run should use it
        return resource_ids, next_token
    else:
        # If it is None, that means no more pagination is required, therefore,
        # the next token for the next run should be None
        return resource_ids, None


def get_iom_resources(iom_resource_ids: list[str]) -> list[dict[str, Any]]:
    """Get the IOM entities/details that were fetched.

    Args:
        iom_resource_ids (list[str]): The IOM resource IDs.

    Returns:
        list[dict[str, Any]]: A list of the IOM entities.
    """
    if iom_resource_ids:
        query_params = '&'.join(f'ids={resource_id}' for resource_id in iom_resource_ids)
        raw_response = http_request('GET', '/detects/entities/iom/v2',
                                    params=query_params)
        return raw_response.get('resources', [])
    else:
        return []


def upload_ioc_command(ioc_type=None, value=None, policy=None, expiration_days=None,
                       share_level=None, description=None, source=None):
    """
    :param ioc_type: The type of the indicator:
    :param policy :The policy to enact when the value is detected on a host.
    :param share_level: The level at which the indicator will be shared.
    :param expiration_days: This represents the days the indicator should be valid for.
    :param source: The source where this indicator originated.
    :param description: A meaningful description of the indicator.
    :param value: The string representation of the indicator.
    """
    raw_res = upload_ioc(ioc_type, value, policy, expiration_days, share_level, description, source)
    handle_response_errors(raw_res)
    iocs = search_iocs(ids=f"{ioc_type}:{value}").get('resources')
    if not iocs:
        raise DemistoException("Failed to create IOC. Please try again.")
    ec = [get_trasnformed_dict(iocs[0], IOC_KEY_MAP)]
    enrich_ioc_dict_with_ids(ec)
    return create_entry_object(contents=raw_res, ec={'CrowdStrike.IOC(val.ID === obj.ID)': ec},
                               hr=tableToMarkdown('Custom IOC was created successfully', ec))


def update_ioc_command(ioc_type=None, value=None, policy=None, expiration_days=None,
                       share_level=None, description=None, source=None):
    """
    :param ioc_type: The type of the indicator:
    :param policy :The policy to enact when the value is detected on a host.
    :param share_level: The level at which the indicator will be shared.
    :param expiration_days: This represents the days the indicator should be valid for.
    :param source: The source where this indicator originated.
    :param description: A meaningful description of the indicator.
    :param value: The string representation of the indicator.
    """
    raw_res = update_ioc(ioc_type, value, policy, expiration_days, share_level, description, source)
    handle_response_errors(raw_res)
    iocs = search_iocs(ids=f"{ioc_type}:{value}").get('resources')
    ec = [get_trasnformed_dict(iocs[0], IOC_KEY_MAP)]
    enrich_ioc_dict_with_ids(ec)
    return create_entry_object(contents=raw_res, ec={'CrowdStrike.IOC(val.ID === obj.ID)': ec},
                               hr=tableToMarkdown('Custom IOC was created successfully', ec))


def search_iocs_command(types=None, values=None, policies=None, sources=None, from_expiration_date=None,
                        to_expiration_date=None, share_levels=None, limit=None, sort=None, offset=None):
    """
    :param types: A list of indicator types. Separate multiple types by comma.
    :param values: Comma-separated list of indicator values
    :param policies: Comma-separated list of indicator policies
    :param sources: Comma-separated list of IOC sources
    :param from_expiration_date: Start of date range to search (YYYY-MM-DD format).
    :param to_expiration_date: End of date range to search (YYYY-MM-DD format).
    :param share_levels: A list of share levels. Only red is supported.
    :param limit: The maximum number of records to return. The minimum is 1 and the maximum is 500. Default is 100.
    :param sort: The order of the results. Format
    :param offset: The offset to begin the list from
    """
    raw_res = search_iocs(types=types, values=values, policies=policies, sources=sources, sort=sort, offset=offset,
                          expiration_from=from_expiration_date, expiration_to=to_expiration_date,
                          share_levels=share_levels, limit=limit)
    if not raw_res:
        return create_entry_object(hr='Could not find any Indicators of Compromise.')
    handle_response_errors(raw_res)
    iocs = raw_res.get('resources')
    ec = [get_trasnformed_dict(ioc, IOC_KEY_MAP) for ioc in iocs]
    enrich_ioc_dict_with_ids(ec)
    return create_entry_object(contents=raw_res, ec={'CrowdStrike.IOC(val.ID === obj.ID)': ec},
                               hr=tableToMarkdown('Indicators of Compromise', ec))


def get_ioc_command(ioc_type: str, value: str):
    """
    :param ioc_type: The type of the indicator
    :param value: The IOC value to retrieve
    """
    raw_res = search_iocs(ids=f"{ioc_type}:{value}")
    handle_response_errors(raw_res, 'Could not find any Indicators of Compromise.')
    iocs = raw_res.get('resources')
    ec = [get_trasnformed_dict(ioc, IOC_KEY_MAP) for ioc in iocs]
    enrich_ioc_dict_with_ids(ec)
    return create_entry_object(contents=raw_res, ec={'CrowdStrike.IOC(val.ID === obj.ID)': ec},
                               hr=tableToMarkdown('Indicator of Compromise', ec))


def delete_ioc_command(ioc_type, value):
    """
    :param ioc_type: The type of the indicator
    :param value: The IOC value to delete
    """
    raw_res = delete_ioc(ioc_type, value)
    handle_response_errors(raw_res, "The server has not confirmed deletion, please manually confirm deletion.")
    ids = f"{ioc_type}:{value}"
    return create_entry_object(contents=raw_res, hr=f"Custom IOC {ids} was successfully deleted.")


def search_custom_iocs_command(
        types: list | str | None = None,
        values: list | str | None = None,
        sources: list | str | None = None,
        expiration: str | None = None,
        limit: str = '50',
        sort: str | None = None,
        offset: str | None = None,
        next_page_token: str | None = None,
) -> list[dict]:
    """
    :param types: A list of indicator types. Separate multiple types by comma.
    :param values: Comma-separated list of indicator values
    :param sources: Comma-separated list of IOC sources
    :param expiration: The date on which the indicator will become inactive. (YYYY-MM-DD format).
    :param limit: The maximum number of records to return. The minimum is 1 and the maximum is 500. Default is 100.
    :param sort: The order of the results. Format
    :param offset: The offset to begin the list from
    :param next_page_token: A pagination token used with the limit parameter to manage pagination of results.
                  On your first request, don't provide an 'after' token. On subsequent requests, provide
                  the 'after' token from the previous response to continue from that place in the results.
                  To access more than 10k indicators, use the 'after' parameter instead of 'offset'.
    """
    raw_res = search_custom_iocs(
        types=argToList(types),
        values=argToList(values),
        sources=argToList(sources),
        sort=sort,
        offset=offset,
        expiration=expiration,
        limit=limit,
        after=next_page_token,
    )
    iocs = raw_res.get('resources')
    meta = raw_res.get('meta')
    pagination_token = meta['pagination'].get('after') if meta else None
    if not iocs:
        return create_entry_object(hr='Could not find any Indicators of Compromise.')
    handle_response_errors(raw_res)
    entry_objects_list = []
    ec = [get_trasnformed_dict(ioc, IOC_KEY_MAP) for ioc in iocs]
    entry_objects_list.append(create_entry_object(
        contents=raw_res,
        ec={'CrowdStrike.IOC(val.ID === obj.ID)': ec},
        hr=tableToMarkdown('Indicators of Compromise', ec, headers=IOC_HEADERS),
    ))
    entry_objects_list.append(create_entry_object(
        contents=raw_res,
        ec={'CrowdStrike.NextPageToken': pagination_token},
        hr=tableToMarkdown('Pagination Info', pagination_token, headers=['Next Page Token']),
    ))
    return entry_objects_list


def get_custom_ioc_command(
        ioc_type: str | None = None,
        value: str | None = None,
        ioc_id: str | None = None,
) -> dict:
    """
    :param ioc_type: IOC type
    :param value: IOC value
    :param ioc_id: IOC ID
    """

    if not ioc_id and not (ioc_type and value):
        raise ValueError('Either ioc_id or ioc_type and value must be provided.')

    raw_res = get_custom_ioc(ioc_id) if ioc_id else search_custom_iocs(types=argToList(ioc_type), values=argToList(value))

    iocs = raw_res.get('resources')
    handle_response_errors(raw_res)
    if not iocs:
        return create_entry_object(hr='Could not find any Indicators of Compromise.')
    ec = [get_trasnformed_dict(ioc, IOC_KEY_MAP) for ioc in iocs]
    return create_entry_object(
        contents=raw_res,
        ec={'CrowdStrike.IOC(val.ID === obj.ID)': ec},
        hr=tableToMarkdown('Indicator of Compromise', ec, headers=IOC_HEADERS),
    )


def upload_custom_ioc_command(
        ioc_type: str,
        value: str,
        action: str,
        platforms: str,
        severity: str | None = None,
        source: str | None = None,
        description: str | None = None,
        expiration: str | None = None,
        applied_globally: bool | None = None,
        host_groups: list[str] | None = None,
        tags: list[str] | None = None,
        file_name: str | None = None,
) -> list[dict]:
    """
    :param ioc_type: The type of the indicator.
    :param value: The string representation of the indicator.
    :param action: Action to take when a host observes the custom IOC.
    :param platforms: The platforms that the indicator applies to.
    :param severity: The severity level to apply to this indicator.
    :param source: The source where this indicator originated.
    :param description: A meaningful description of the indicator.
    :param expiration: The date on which the indicator will become inactive.
    :param applied_globally: Whether the indicator is applied globally.
    :param host_groups: List of host group IDs that the indicator applies to.
    :param tags: List of tags to apply to the indicator.

    """
    if action in {'prevent', 'detect'} and not severity:
        raise ValueError(f'Severity is required for action {action}.')
    values: list[str] = argToList(value)
    applied_globally = argToBoolean(applied_globally) if applied_globally else None
    host_groups: list[str] = argToList(host_groups)
    tags = argToList(tags)
    platforms_list = argToList(platforms)

    iocs_json_batch = create_json_iocs_list(ioc_type, values, action, platforms_list, severity, source, description,
                                            expiration, applied_globally, host_groups, tags, file_name)
    raw_res = upload_batch_custom_ioc(ioc_batch=iocs_json_batch)
    handle_response_errors(raw_res)
    iocs = raw_res.get('resources', [])

    entry_objects_list = []
    for ioc in iocs:
        ec = [get_trasnformed_dict(ioc, IOC_KEY_MAP)]
        ec[0]["Filename"] = ioc.get("metadata", {}).get("filename")
        entry_objects_list.append(create_entry_object(
            contents=raw_res,
            ec={'CrowdStrike.IOC(val.ID === obj.ID)': ec},
            hr=tableToMarkdown(f"Custom IOC {ioc['value']} was created successfully", ec),
        ))
    return entry_objects_list


def update_custom_ioc_command(
        ioc_id: str,
        action: str | None = None,
        platforms: str | None = None,
        severity: str | None = None,
        source: str | None = None,
        description: str | None = None,
        expiration: str | None = None,
        file_name: str | None = None,
) -> dict:
    """
    :param ioc_id: The ID of the indicator to update.
    :param action: Action to take when a host observes the custom IOC.
    :param platforms: The platforms that the indicator applies to.
    :param severity: The severity level to apply to this indicator.
    :param source: The source where this indicator originated.
    :param description: A meaningful description of the indicator.
    :param expiration: The date on which the indicator will become inactive.
    :param file_name: The file name associated with the indicator.
    """

    raw_res = update_custom_ioc(
        ioc_id,
        action,
        argToList(platforms),
        severity,
        source,
        description,
        expiration,
        file_name,
    )
    handle_response_errors(raw_res)
    iocs = raw_res.get('resources', [])
    ec = [get_trasnformed_dict(iocs[0], IOC_KEY_MAP)]
    ec[0]["Filename"] = iocs[0].get("metadata", {}).get("filename")
    return create_entry_object(
        contents=raw_res,
        ec={'CrowdStrike.IOC(val.ID === obj.ID)': ec},
        hr=tableToMarkdown('Custom IOC was updated successfully', ec),
    )


def delete_custom_ioc_command(ioc_id: str) -> dict:
    """
    :param ioc_id: The ID of indicator to delete.
    """
    raw_res = delete_custom_ioc(ioc_id)
    handle_response_errors(raw_res, "The server has not confirmed deletion, please manually confirm deletion.")
    return create_entry_object(contents=raw_res, hr=f"Custom IOC {ioc_id} was successfully deleted.")


def get_ioc_device_count_command(ioc_type: str, value: str):
    """
    :param ioc_type: The type of the indicator
    :param value: The IOC value
    """
    raw_res = get_ioc_device_count(ioc_type, value)
    if 'No results found for' in raw_res:
        return raw_res
    else:
        handle_response_errors(raw_res)
        device_count_res = raw_res.get('resources')
        ioc_id = f"{ioc_type}:{value}"
        if not device_count_res:
            return create_entry_object(raw_res, hr=f"Could not find any devices the IOC **{ioc_id}** was detected in.")
        context = [get_trasnformed_dict(device_count, IOC_DEVICE_COUNT_MAP) for device_count in device_count_res]
        hr = f'Indicator of Compromise **{ioc_id}** device count: **{device_count_res[0].get("device_count")}**'
        return create_entry_object(contents=raw_res, ec={'CrowdStrike.IOC(val.ID === obj.ID)': context}, hr=hr)


def get_process_details_command(ids: str):
    """
    :param ids: proccess ids
    """
    ids = argToList(ids)
    raw_res = get_process_details(ids)
    handle_response_errors(raw_res)
    proc = raw_res.get('resources')
    if not proc:
        return create_entry_object(raw_res, hr="Could not find any searched processes.")
    proc_hr_ids = str(ids)[1:-1].replace('\'', '')
    title = f"Details for process{'es' if len(ids) > 1 else ''}: {proc_hr_ids}."
    return create_entry_object(contents=raw_res, hr=tableToMarkdown(title, proc),
                               ec={'CrowdStrike.Process(val.process_id === obj.process_id)': proc})


def get_proccesses_ran_on_command(ioc_type, value, device_id):
    """
    :param device_id: Device id the IOC ran on
    :param ioc_type: The type of the indicator
    :param value: The IOC value
    """
    raw_res = get_proccesses_ran_on(ioc_type, value, device_id)
    handle_response_errors(raw_res)
    proc_ids = raw_res.get('resources')
    ioc_id = f"{ioc_type}:{value}"
    if not proc_ids:
        return create_entry_object(raw_res, hr=f"Could not find any processes associated with the IOC **{ioc_id}**.")
    context = {'ID': ioc_id, 'Type': ioc_type, 'Value': value, 'Process': {'DeviceID': device_id, 'ID': proc_ids}}
    hr = tableToMarkdown(f"Processes with custom IOC {ioc_id} on device {device_id}.", proc_ids, headers="Process ID")
    return create_entry_object(contents=raw_res, hr=hr, ec={'CrowdStrike.IOC(val.ID === obj.ID)': context})


def search_device_command():
    """
        Searches for a device
        :return: EntryObject of search device command
    """
    raw_res = search_device()
    if not raw_res:
        return create_entry_object(hr='Could not find any devices.')
    devices = raw_res.get('resources')
    extended_data = argToBoolean(demisto.args().get('extended_data', False))
    command_results = []
    for single_device in devices:
        # demisto.debug(f"single device info: {single_device}")
        # status, is_isolated = generate_status_fields(single_device.get('status'), single_device.get("device_id"))
        endpoint = Common.Endpoint(
            id=single_device.get('device_id'),
            hostname=single_device.get('hostname'),
            ip_address=single_device.get('local_ip'),
            os=single_device.get('platform_name'),
            os_version=single_device.get('os_version'),
            status=get_status(single_device.get("device_id")),
            is_isolated=get_isolation_status(single_device.get('status')),
            mac_address=single_device.get('mac_address'),
            vendor=INTEGRATION_NAME)
        if not extended_data:
            entry = get_trasnformed_dict(single_device, SEARCH_DEVICE_KEY_MAP)
            headers = ['ID', 'Hostname', 'OS', 'MacAddress', 'LocalIP', 'ExternalIP', 'FirstSeen', 'LastSeen', 'Status']
        else:
            device_groups = single_device['groups']
            single_device.update({'group_names': list(enrich_groups(device_groups).values())})
            entry = get_trasnformed_dict(single_device, SEARCH_DEVICE_VERBOSE_KEY_MAP)
            headers = list(SEARCH_DEVICE_VERBOSE_KEY_MAP.values())
        command_results.append(CommandResults(
            outputs_prefix='CrowdStrike.Device',
            outputs_key_field='ID',
            outputs=entry,
            readable_output=tableToMarkdown('Devices', entry, headers=headers, headerTransform=pascalToSpace),
            raw_response=raw_res,
            indicator=endpoint,
        ))
    return command_results


def search_device_by_ip(raw_res, ip_address):
    devices = raw_res.get('resources')
    filtered_devices = []
    for single_device in devices:
        if single_device.get('local_ip') == ip_address:
            filtered_devices.append(single_device)

    if filtered_devices:
        raw_res['resources'] = filtered_devices
    else:
        raw_res = None
    return raw_res


def enrich_groups(all_group_ids) -> dict[str, Any]:
    """
        Receives a list of group_ids
        Returns a dict {group_id: group_name}
    """
    result = {}
    params = {'ids': all_group_ids}
    response_json = http_request('GET', '/devices/entities/host-groups/v1', params, status_code=404)
    for resource in response_json['resources']:
        try:
            result[resource['id']] = resource['name']
        except KeyError:
            demisto.debug(f"Could not retrieve group name for {resource=}")
    return result


def get_status(device_id):
    raw_res = http_request('GET', '/devices/entities/online-state/v1', params={'ids': device_id})
    state = raw_res.get('resources')[0].get('state', '')
    if state == 'unknown':
        demisto.debug(f"Device with id: {device_id} returned an unknown state, which indicates that the host has not"
                      f" been seen recently and we are not confident about its current state")
    return HOST_STATUS_DICT[state]


def get_isolation_status(endpoint_status):
    is_isolated = ''

    if endpoint_status == 'containment_pending':
        is_isolated = 'Pending isolation'
    elif endpoint_status == 'contained':
        is_isolated = 'Yes'
    elif endpoint_status == 'lift_containment_pending':
        is_isolated = 'Pending unisolation'
    elif endpoint_status.lower() != 'normal':
        raise DemistoException(f'Error: Unknown endpoint status was given: {endpoint_status}')
    return is_isolated


def generate_endpoint_by_contex_standard(devices):
    standard_endpoints = []
    for single_device in devices:
        # status, is_isolated = generate_status_fields(single_device.get('status'), single_device.get("device_id"))
        endpoint = Common.Endpoint(
            id=single_device.get('device_id'),
            hostname=single_device.get('hostname'),
            ip_address=single_device.get('local_ip'),
            os=single_device.get('platform_name'),
            os_version=single_device.get('os_version'),
            status=get_status(single_device.get("device_id")),
            is_isolated=get_isolation_status(single_device.get('status')),
            mac_address=single_device.get('mac_address'),
            vendor=INTEGRATION_NAME)
        standard_endpoints.append(endpoint)
    return standard_endpoints


def get_endpoint_command():
    args = demisto.args()
    if 'id' in args:
        args['ids'] = args.get('id', '')

    if not args.get('ip') and not args.get('id') and not args.get('hostname'):
        # in order not to return all the devices
        return create_entry_object(hr='Please add a filter argument - ip, hostname or id.')

    # use OR operator between filters (https://github.com/demisto/etc/issues/46353)
    raw_res = search_device(filter_operator='OR')

    if not raw_res:
        return create_entry_object(hr='Could not find any devices.')
    devices = raw_res.get('resources')

    # filter hostnames that will match the exact hostnames including case-sensitive
    if hostnames := argToList(args.get('hostname')):
        lowercase_hostnames = {hostname.lower() for hostname in hostnames}
        devices = [device for device in devices if (device.get('hostname') or '').lower() in lowercase_hostnames]

    standard_endpoints = generate_endpoint_by_contex_standard(devices)

    command_results = []
    for endpoint in standard_endpoints:
        endpoint_context = endpoint.to_context().get(Common.Endpoint.CONTEXT_PATH)
        hr = tableToMarkdown('CrowdStrike Falcon Endpoint', endpoint_context)

        command_results.append(CommandResults(
            readable_output=hr,
            raw_response=raw_res,
            indicator=endpoint
        ))
    return command_results


def get_behavior_command():
    """
        Gets a behavior by ID
        :return: EntryObject of get behavior command
    """
    behavior_id = demisto.args().get('behavior_id')
    detections_ids = demisto.get(get_detections(behavior_id=behavior_id), 'resources')
    raw_res = get_detections_entities(detections_ids)
    entries = []
    if "resources" in raw_res:
        for resource in demisto.get(raw_res, "resources"):
            for behavior in demisto.get(resource, 'behaviors'):
                entries.append(behavior_to_entry_context(behavior))
    hr = tableToMarkdown(f'Behavior ID: {behavior_id}', entries, headerTransform=pascalToSpace)
    # no dt since behavior vary by more than their ID
    ec = {'CrowdStrike.Behavior': entries}
    return create_entry_object(contents=raw_res, ec=ec, hr=hr)


def search_detections_command():
    """
        Searches for a detection
        :return: EntryObject of search detections command
    """
    d_args = demisto.args()
    detections_ids = argToList(d_args.get('ids'))
    extended_data = argToBoolean(d_args.get('extended_data', False))
    if not detections_ids:
        filter_arg = d_args.get('filter')
        if not filter_arg:
            return_error('Command Error: Please provide at least one argument.')
        detections_ids = get_detections(filter_arg=filter_arg).get('resources')
    raw_res = get_detections_entities(detections_ids)
    entries = []
    headers = ['ID', 'Status', 'System', 'ProcessStartTime', 'CustomerID', 'MaxSeverity']
    if "resources" in raw_res:
        for detection in demisto.get(raw_res, "resources"):
            detection_entry = {}

            for path, new_key in DETECTIONS_BASE_KEY_MAP.items():
                detection_entry[new_key] = demisto.get(detection, path)
            behaviors = []

            for behavior in demisto.get(detection, 'behaviors'):
                behaviors.append(behavior_to_entry_context(behavior))
            detection_entry['Behavior'] = behaviors

            if extended_data:
                detection_entry['Device'] = demisto.get(detection, 'device')
                detection_entry['BehaviorsProcessed'] = demisto.get(detection, 'behaviors_processed')

            entries.append(detection_entry)

    hr = tableToMarkdown('Detections Found:', entries, headers=headers, removeNull=True, headerTransform=pascalToSpace)

    return CommandResults(readable_output=hr,
                          outputs=entries,
                          outputs_key_field='ID',
                          outputs_prefix='CrowdStrike.Detection',
                          raw_response=raw_res)


def resolve_detection_command():
    """
        Resolves single or multiple detections
        :return: EntryObject of resolve detection command
    """
    args = demisto.args()
    ids = argToList(args.get('ids'))
    username = args.get('username')
    assigned_to_uuid = args.get('assigned_to_uuid')
    comment = args.get('comment')
    if username and assigned_to_uuid:
        raise ValueError('Only one of the arguments assigned_to_uuid or username should be provided, not both.')
    if username:
        assigned_to_uuid = get_username_uuid(username)

    status = args.get('status')
    show_in_ui = args.get('show_in_ui')
    if not (username or assigned_to_uuid or comment or status or show_in_ui):
        raise DemistoException("Please provide at least one argument to resolve the detection with.")
    raw_res = resolve_detection(ids, status, assigned_to_uuid, show_in_ui, comment)
    args.pop('ids')
    hr = f"Detection {str(ids)[1:-1]} updated\n"
    hr += 'With the following values:\n'
    for k, arg in args.items():
        hr += f'\t{k}:{arg}\n'
    return create_entry_object(contents=raw_res, hr=hr)


def contain_host_command():
    """
        Contains hosts with user arg ids
        :return: EntryObject of contain host command
    """
    ids = argToList(demisto.args().get('ids'))
    raw_res = contain_host(ids)
    hr = f"Host {str(ids)[1:-1]} contained"
    return create_entry_object(contents=raw_res, hr=hr)


def lift_host_containment_command():
    """
        Lifts containment off a host
        :return: EntryObject of lift host containment
    """
    ids = argToList(demisto.args().get('ids'))
    raw_res = lift_host_containment(ids)
    hr = f"Containment has been lift off host {str(ids)[1:-1]}"
    return create_entry_object(contents=raw_res, hr=hr)


def run_command():
    args = demisto.args()
    host_ids = argToList(args.get('host_ids'))
    command_type = args.get('command_type')
    full_command = args.get('full_command')
    scope = args.get('scope', 'read')
    target = args.get('target', 'batch')
    timeout = int(args.get('timeout', 180))

    offline = argToBoolean(args.get('queue_offline', False))

    output = []

    if target == 'batch':
        batch_id = args.get('batch_id', None) if args.get('batch_id', None) else init_rtr_batch_session(host_ids, offline)
        demisto.debug(f"{args.get('batch_id', None)=} , {batch_id=}")
        timer = Timer(300, batch_refresh_session, kwargs={'batch_id': batch_id})
        timer.start()
        try:
            if scope == 'read':
                response = run_batch_read_cmd(batch_id, command_type, full_command, timeout=timeout)
            elif scope == 'write':
                response = run_batch_write_cmd(batch_id, command_type, full_command, timeout=timeout)
            else:  # scope = admin
                response = run_batch_admin_cmd(batch_id, command_type, full_command, timeout=timeout)
        finally:
            timer.cancel()

        resources: dict = response.get('combined', {}).get('resources', {})

        for _, resource in resources.items():
            errors = resource.get('errors', [])
            if errors:
                error_message = errors[0].get('message', '')
                if not error_message:
                    error_message = f'Could not run command\n{errors}'
                return_error(error_message)
            output.append({
                'HostID': resource.get('aid'),
                'SessionID': resource.get('session_id'),
                'Stdout': resource.get('stdout'),
                'Stderr': resource.get('stderr'),
                'BaseCommand': resource.get('base_command'),
                'Command': full_command,
                'BatchID': batch_id
            })

        human_readable = tableToMarkdown(f'Command {full_command} results', output, removeNull=True)
        entry_context_batch = {
            'CrowdStrike': {
                'Command': output
            }
        }
        return create_entry_object(contents=response, ec=entry_context_batch, hr=human_readable)
    else:  # target = 'single'
        responses = []
        for host_id in host_ids:
            if scope == 'read':
                response1 = run_single_read_cmd(host_id, command_type, full_command, offline, timeout=timeout)
            elif scope == 'write':
                response1 = run_single_write_cmd(host_id, command_type, full_command, offline, timeout=timeout)
            else:  # scope = admin
                response1 = run_single_admin_cmd(host_id, command_type, full_command, offline, timeout=timeout)
            responses.append(response1)

            for resource in response1.get('resources', []):
                errors = resource.get('errors', [])
                if errors:
                    error_message = errors[0].get('message', '')
                    if not error_message:
                        error_message = f'Could not run command\n{errors}'
                    return_error(error_message)
                output.append({
                    'HostID': host_id,
                    'TaskID': resource.get('cloud_request_id'),
                    'SessionID': resource.get('session_id'),
                    'BaseCommand': command_type,
                    'Command': full_command,
                    'Complete': False,
                    'NextSequenceID': 0
                })

        human_readable = tableToMarkdown(f'Command {full_command} results', output, removeNull=True)
        entry_context_single = {
            'CrowdStrike.Command(val.TaskID === obj.TaskID)': output
        }
        return create_entry_object(contents=responses, ec=entry_context_single, hr=human_readable)


def upload_script_command():
    args = demisto.args()
    name = args.get('name')
    permission_type = args.get('permission_type', 'private')
    content = args.get('content')
    entry_id = args.get('entry_id')

    if content and entry_id:
        raise ValueError('Only one of the arguments entry_id or content should be provided, not both.')
    elif not content and not entry_id:
        raise ValueError('One of the arguments entry_id or content must be provided, none given.')

    response = upload_script(name, permission_type, content, entry_id)

    return create_entry_object(contents=response, hr='The script was uploaded successfully')


def get_script_command():
    script_id = argToList(demisto.args().get('script_id'))

    response = get_script(script_id)

    resources: list = response.get('resources', [])
    if resources and isinstance(resources, list):
        resource = resources[0]
        script = {
            'ID': resource.get('id'),
            'CreatedBy': resource.get('created_by'),
            'CreatedTime': resource.get('created_timestamp'),
            'Description': resource.get('description'),
            'ModifiedBy': resource.get('modified_by'),
            'ModifiedTime': resource.get('modified_timestamp'),
            'Name': resource.get('name'),
            'Permission': resource.get('permission_type'),
            'SHA256': resource.get('sha256'),
            'RunAttemptCount': resource.get('run_attempt_count'),
            'RunSuccessCount': resource.get('run_success_count'),
            'WriteAccess': resource.get('write_access')
        }

        human_readable = tableToMarkdown(f'CrowdStrike Falcon script {script_id}', script)

        entry_context = {
            'CrowdStrike.Script(val.ID === obj.ID)': script
        }

        script_content = resource.get('content')
        if script_content:
            demisto.results(
                fileResult(
                    f"{resource.get('name', 'script')}.ps1",
                    script_content
                )
            )

        return create_entry_object(contents=response, ec=entry_context, hr=human_readable)
    else:
        return 'No script found.'


def delete_script_command():
    script_id = demisto.args().get('script_id')

    response = delete_script(script_id)

    return create_entry_object(contents=response, hr=f'Script {script_id} was deleted successfully')


def list_scripts_command():
    response = list_scripts()

    resources: list = response.get('resources', [])

    scripts = []

    for resource in resources:
        scripts.append({
            'ID': resource.get('id'),
            'CreatedBy': resource.get('created_by'),
            'CreatedTime': resource.get('created_timestamp'),
            'Description': resource.get('description'),
            'ModifiedBy': resource.get('modified_by'),
            'ModifiedTime': resource.get('modified_timestamp'),
            'Name': resource.get('name'),
            'Permission': resource.get('permission_type'),
            'SHA256': resource.get('sha256'),
            'RunAttemptCount': resource.get('run_attempt_count'),
            'RunSuccessCount': resource.get('run_success_count'),
            'Platform': resource.get('platform'),
            'WriteAccess': resource.get('write_access')
        })

    human_readable = tableToMarkdown('CrowdStrike Falcon scripts', scripts)

    entry_context = {
        'CrowdStrike.Script(val.ID === obj.ID)': scripts
    }

    return create_entry_object(contents=response, ec=entry_context, hr=human_readable)


def upload_file_command():
    entry_id = demisto.args().get('entry_id')
    description = demisto.args().get('description', 'File uploaded from Demisto')

    response, file_name = upload_file(entry_id, description)

    return create_entry_object(contents=response, hr='File was uploaded successfully')


def delete_file_command():
    file_id = demisto.args().get('file_id')

    response = delete_file(file_id)

    return create_entry_object(contents=response, hr=f'File {file_id} was deleted successfully')


def get_file_command():
    file_id = argToList(demisto.args().get('file_id'))

    response = get_file(file_id)

    resources: list = response.get('resources', [])
    if resources and isinstance(resources, list):
        # will always be a list of one resource
        resource = resources[0]
        file_ = {
            'ID': resource.get('id'),
            'CreatedBy': resource.get('created_by'),
            'CreatedTime': resource.get('created_timestamp'),
            'Description': resource.get('description'),
            'Type': resource.get('file_type'),
            'ModifiedBy': resource.get('modified_by'),
            'ModifiedTime': resource.get('modified_timestamp'),
            'Name': resource.get('name'),
            'Permission': resource.get('permission_type'),
            'SHA256': resource.get('sha256'),
        }
        file_standard_context = {
            'Type': resource.get('file_type'),
            'Name': resource.get('name'),
            'SHA256': resource.get('sha256'),
            'Size': resource.get('size'),
        }

        human_readable = tableToMarkdown(f'CrowdStrike Falcon file {file_id}', file_)

        entry_context = {
            'CrowdStrike.File(val.ID === obj.ID)': file_,
            outputPaths['file']: file_standard_context
        }

        file_content = resource.get('content')
        if file_content:
            demisto.results(
                fileResult(
                    resource.get('name'),
                    file_content
                )
            )

        return create_entry_object(contents=response, ec=entry_context, hr=human_readable)
    else:
        return 'No file found.'


def list_files_command():
    response = list_files()

    resources: list = response.get('resources', [])

    files_output = []
    file_standard_context = []

    for resource in resources:
        files_output.append({
            'ID': resource.get('id'),
            'CreatedBy': resource.get('created_by'),
            'CreatedTime': resource.get('created_timestamp'),
            'Description': resource.get('description'),
            'Type': resource.get('file_type'),
            'ModifiedBy': resource.get('modified_by'),
            'ModifiedTime': resource.get('modified_timestamp'),
            'Name': resource.get('name'),
            'Permission': resource.get('permission_type'),
            'SHA256': resource.get('sha256'),
        })
        file_standard_context.append({
            'Type': resource.get('file_type'),
            'Name': resource.get('name'),
            'SHA256': resource.get('sha256'),
            'Size': resource.get('size'),
        })

    human_readable = tableToMarkdown('CrowdStrike Falcon files', files_output)

    entry_context = {
        'CrowdStrike.File(val.ID === obj.ID)': files_output,
        outputPaths['file']: file_standard_context
    }

    return create_entry_object(contents=response, ec=entry_context, hr=human_readable)


def run_script_command():
    args = demisto.args()
    script_name = args.get('script_name')
    raw = args.get('raw')
    host_ids = argToList(args.get('host_ids'))
    offline = argToBoolean(args.get('queue_offline', False))
    try:
        timeout = int(args.get('timeout', 30))
    except ValueError as e:
        demisto.error(str(e))
        raise ValueError('Timeout argument should be an integer, for example: 30')

    if script_name and raw:
        raise ValueError('Only one of the arguments script_name or raw should be provided, not both.')
    elif not script_name and not raw:
        raise ValueError('One of the arguments script_name or raw must be provided, none given.')
    elif script_name:
        full_command = f'runscript -CloudFile={script_name}'
    elif raw:
        full_command = f'runscript -Raw=```{raw}```'
    full_command += f' -Timeout={timeout}'

    command_type = 'runscript'

    batch_id = init_rtr_batch_session(host_ids, offline)
    timer = Timer(300, batch_refresh_session, kwargs={'batch_id': batch_id})
    timer.start()
    try:
        response = run_batch_admin_cmd(batch_id, command_type, full_command, timeout)
    finally:
        timer.cancel()

    resources: dict = response.get('combined', {}).get('resources', {})

    output = []

    for _, resource in resources.items():
        errors = resource.get('errors', [])
        if errors:
            error_message = errors[0].get('message', '')
            if not error_message:
                error_message = f'Could not run command\n{errors}'
            return_error(error_message)
        full_command = full_command.replace('`', '')
        stderr = resource.get('stderr')
        output.append({
            'HostID': resource.get('aid'),
            'SessionID': resource.get('session_id'),
            'Stdout': resource.get('stdout'),
            'Stderr': stderr,
            'BaseCommand': resource.get('base_command'),
            'Command': full_command
        })
        if stderr:
            raise DemistoException(f"cs-falcon-run-script command failed with the following error: {stderr}")

    human_readable = tableToMarkdown(f'Command {full_command} results', output)
    entry_context = {
        'CrowdStrike': {
            'Command': output
        }
    }

    return create_entry_object(contents=response, ec=entry_context, hr=human_readable)


def run_get_command(is_polling=False, offline=False):
    request_ids_for_polling = []
    args = demisto.args()
    host_ids = argToList(args.get('host_ids'))
    file_path = args.get('file_path')
    optional_hosts = argToList(args.get('optional_hosts'))
    timeout = args.get('timeout')
    timeout_duration = args.get('timeout_duration')

    timeout = timeout and int(timeout)
    response = run_batch_get_cmd(host_ids, file_path, optional_hosts, timeout, timeout_duration, offline)

    resources: dict = response.get('combined', {}).get('resources', {})

    output = []

    for _, resource in resources.items():
        errors = resource.get('errors', [])
        if errors:
            error_message = errors[0].get('message', '')
            if not error_message:
                error_message = f'Could not get command\n{errors}'
            return_error(error_message)
        output.append({
            'HostID': resource.get('aid'),
            'Stdout': resource.get('stdout'),
            'Stderr': resource.get('stderr'),
            'BaseCommand': resource.get('base_command'),
            'TaskID': resource.get('task_id'),
            'GetRequestID': response.get('batch_get_cmd_req_id'),
            'Complete': resource.get('complete') or False,
            'FilePath': file_path
        })
        request_ids_for_polling.append(
            {'RequestID': response.get('batch_get_cmd_req_id'),
             'HostID': resource.get('aid'), })

    if is_polling:
        return request_ids_for_polling

    human_readable = tableToMarkdown(f'Get command has requested for a file {file_path}', output)
    entry_context = {
        'CrowdStrike.Command(val.TaskID === obj.TaskID)': output
    }

    return create_entry_object(contents=response, ec=entry_context, hr=human_readable)


def status_get_command(args, is_polling=False):
    request_ids_for_polling = {}
    request_ids = argToList(args.get('request_ids'))
    timeout = args.get('timeout')
    timeout_duration = args.get('timeout_duration')

    timeout = timeout and int(timeout)

    responses = []
    files_output = []
    file_standard_context = []

    sha256 = ""  # Used for the polling. When this isn't empty it indicates that the status is "ready".
    for request_id in request_ids:
        response = status_get_cmd(request_id, timeout, timeout_duration)
        responses.append(response)

        resources: dict = response.get('resources', {})

        for host_id, resource in resources.items():
            errors = resource.get('errors', [])
            if errors:
                error_message = errors[0].get('message', '')
                if not error_message:
                    error_message = f'Could not get command\n{errors}'
                return_error(error_message)
            files_output.append({
                'ID': resource.get('id'),
                'TaskID': resource.get('cloud_request_id'),
                'CreatedAt': resource.get('created_at'),
                'DeletedAt': resource.get('deleted_at'),
                'UpdatedAt': resource.get('updated_at'),
                'Name': resource.get('name'),
                'Size': resource.get('size'),
                'SHA256': resource.get('sha256')
            })
            file_standard_context.append({
                'Name': resource.get('name'),
                'SHA256': resource.get('sha256'),
                'Size': resource.get('size'),
            })
            sha256 = resource.get('sha256', '')
            request_ids_for_polling[host_id] = {'SHA256': sha256}

    if is_polling:
        args['SHA256'] = sha256
        return request_ids_for_polling, args

    human_readable = tableToMarkdown('CrowdStrike Falcon files', files_output)
    entry_context = {
        'CrowdStrike.File(val.ID === obj.ID || val.TaskID === obj.TaskID)': files_output,
        outputPaths['file']: file_standard_context
    }
    if len(responses) == 1:
        return create_entry_object(contents=responses[0], ec=entry_context, hr=human_readable)
    else:
        return create_entry_object(contents=response, ec=entry_context, hr=human_readable)


def status_command():
    args = demisto.args()
    request_id = args.get('request_id')
    sequence_id = args.get('sequence_id')
    scope = args.get('scope', 'read')

    sequence_id = None if sequence_id is None else int(sequence_id)

    if scope == 'read':
        response = status_read_cmd(request_id, sequence_id)
    elif scope == 'write':
        response = status_write_cmd(request_id, sequence_id)
    else:  # scope = admin
        response = status_admin_cmd(request_id, sequence_id)

    resources: list = response.get('resources', [])

    output = []

    for resource in resources:
        errors = resource.get('errors', [])
        if errors:
            error_message = errors[0].get('message', '')
            if not error_message:
                error_message = f'Could not run command\n{errors}'
            return_error(error_message)

        sequence_id = int(resource.get('sequence_id', 0))
        output.append({
            'Complete': resource.get('complete') or False,
            'Stdout': resource.get('stdout'),
            'Stderr': resource.get('stderr'),
            'BaseCommand': resource.get('base_command'),
            'TaskID': resource.get('task_id'),
            'SequenceID': sequence_id,
            'NextSequenceID': sequence_id + 1
        })

    human_readable = tableToMarkdown('Command status results', output, removeNull=True)
    entry_context = {
        'CrowdStrike.Command(val.TaskID === obj.TaskID)': output
    }

    return create_entry_object(contents=response, ec=entry_context, hr=human_readable)


def get_extracted_file_command(args):
    host_id = args.get('host_id')
    sha256 = args.get('sha256')
    filename = args.get('filename')

    response = get_extracted_file(host_id, sha256, filename)

    # save an extracted file
    content_type = response.headers.get('Content-Type', '').lower()
    if content_type == 'application/x-7z-compressed':
        content_disposition = response.headers.get('Content-Disposition', '').lower()
        if content_disposition:
            filename = email.message_from_string(f'Content-Disposition: {content_disposition}\n\n').get_filename()

        if not filename:
            sha256 = sha256 or hashlib.sha256(response.content).hexdigest()
            filename = sha256.lower() + '.7z'

        return fileResult(filename, response.content)

    return_error('An extracted file is missing in the response')
    return None


def list_host_files_command():
    args = demisto.args()
    host_id = args.get('host_id')
    session_id = args.get('session_id')

    response = list_host_files(host_id, session_id)
    resources: list = response.get('resources', [])

    files_output = []
    file_standard_context = []
    command_output = []

    for resource in resources:
        errors = resource.get('errors', [])
        if errors:
            error_message = errors[0].get('message', '')
            if not error_message:
                error_message = f'Could not run command\n{errors}'
            return_error(error_message)
        command_output.append({
            'HostID': host_id,
            'TaskID': resource.get('cloud_request_id'),
            'SessionID': resource.get('session_id')
        })
        files_output.append({
            'ID': resource.get('id'),
            'CreatedAt': resource.get('created_at'),
            'DeletedAt': resource.get('deleted_at'),
            'UpdatedAt': resource.get('updated_at'),
            'Name': resource.get('name'),
            'SHA256': resource.get('sha256'),
            'Size': resource.get('size'),
            'Stdout': resource.get('stdout'),
            'Stderr': resource.get('stderr')
        })
        file_standard_context.append({
            'Name': resource.get('name'),
            'SHA256': resource.get('sha256'),
            'Size': resource.get('size'),
        })

    human_readable = tableToMarkdown('CrowdStrike Falcon files', files_output) if files_output else 'No result found'

    entry_context = {
        'CrowdStrike.Command(val.TaskID === obj.TaskID)': command_output,
        'CrowdStrike.File(val.ID === obj.ID)': files_output,
        outputPaths['file']: file_standard_context
    }

    return create_entry_object(contents=response, ec=entry_context, hr=human_readable)


def refresh_session_command():
    args = demisto.args()
    host_id = args.get('host_id')

    response = refresh_session(host_id)
    resources: list = response.get('resources', [])

    session_id = None
    for resource in resources:
        errors = resource.get('errors', [])
        if errors:
            error_message = errors[0].get('message', '')
            if not error_message:
                error_message = f'Could not run command\n{errors}'
            return_error(error_message)
        session_id = resource.get('session_id')

    return create_entry_object(contents=response, hr=f'CrowdStrike Session Refreshed: {session_id}')


def build_error_message(raw_res):
    if raw_res.get('errors'):
        error_data = raw_res.get('errors')[0]
    else:
        error_data = {"code": 'None', "message": 'something got wrong, please try again'}
    error_code = error_data.get('code')
    error_message = error_data.get('message')
    return f'Error: error code: {error_code}, error_message: {error_message}.'


def validate_response(raw_res):
    return 'resources' in raw_res


def get_indicator_device_id():
    args = demisto.args()
    ioc_type = args.get('type')
    ioc_value = args.get('value')
    params = assign_params(
        type=ioc_type,
        value=ioc_value
    )
    raw_res = http_request('GET', '/indicators/queries/devices/v1', params=params, status_code=404)
    errors = raw_res.get('errors', [])
    for error in errors:
        if error.get('code') == 404:
            return f'No results found for {ioc_type} - {ioc_value}'
    devices_response = []
    if validate_response(raw_res):
        devices_response = raw_res.get('resources')
    else:
        error_message = build_error_message(raw_res)
        return_error(error_message)
    ioc_id = f"{ioc_type}:{ioc_value}"
    readable_output = tableToMarkdown(f"Devices that encountered the IOC {ioc_id}", devices_response,
                                      headers='Device ID')
    outputs = {'DeviceID': devices_response,
               'DeviceIOC':
                   {
                       'Type': ioc_type,
                       'Value': ioc_value,
                       'ID': ioc_id,
                       'DeviceID': devices_response,
                   }
               }
    return CommandResults(
        readable_output=readable_output,
        outputs_prefix='CrowdStrike',
        outputs_key_field='DeviceIOC.ID',
        outputs=outputs,
        raw_response=raw_res
    )


def detections_to_human_readable(detections):
    detections_readable_outputs = []
    for detection in detections:
        readable_output = assign_params(status=detection.get('status'),
                                        max_severity=detection.get('max_severity_displayname'),
                                        detection_id=detection.get('detection_id'),
                                        created_time=detection.get('created_timestamp'))
        detections_readable_outputs.append(readable_output)
    headers = ['detection_id', 'created_time', 'status', 'max_severity']
    human_readable = tableToMarkdown('CrowdStrike Detections', detections_readable_outputs, headers, removeNull=True)
    return human_readable


def list_detection_summaries_command():
    args = demisto.args()
    fetch_query = args.get('fetch_query')

    args_ids = args.get('ids')
    if args_ids:
        detections_ids = argToList(args_ids)
    elif fetch_query:
        fetch_query = f"{fetch_query}"
        detections_ids = demisto.get(get_fetch_detections(filter_arg=fetch_query), 'resources')
    else:
        detections_ids = demisto.get(get_fetch_detections(), 'resources')
    detections_response_data = get_detections_entities(detections_ids)
    detections = list(detections_response_data.get('resources')) if detections_response_data else []
    detections_human_readable = detections_to_human_readable(detections)

    return CommandResults(
        readable_output=detections_human_readable,
        outputs_prefix='CrowdStrike.Detections',
        outputs_key_field='detection_id',
        outputs=detections
    )


def incidents_to_human_readable(incidents):
    incidents_readable_outputs = []
    for incident in incidents:
        readable_output = assign_params(description=incident.get('description'), state=incident.get('state'),
                                        name=incident.get('name'), tags=incident.get('tags'),
                                        incident_id=incident.get('incident_id'), created_time=incident.get('created'),
                                        status=STATUS_NUM_TO_TEXT.get(incident.get('status')))
        incidents_readable_outputs.append(readable_output)
    headers = ['incident_id', 'created_time', 'name', 'description', 'status', 'state', 'tags']
    human_readable = tableToMarkdown('CrowdStrike Incidents', incidents_readable_outputs, headers, removeNull=True)
    return human_readable


def list_incident_summaries_command():
    args = demisto.args()
    fetch_query = args.get('fetch_query')

    args_ids = args.get('ids')
    if args_ids:
        ids = argToList(args_ids)
    else:
        if fetch_query:
            fetch_query = f"{fetch_query}"
            incidents_ids = get_incidents_ids(filter_arg=fetch_query)
        else:
            incidents_ids = get_incidents_ids()
        handle_response_errors(incidents_ids)
        ids = incidents_ids.get('resources')
    if not ids:
        return CommandResults(readable_output='No incidents were found.')
    incidents_response_data = get_incidents_entities(ids)
    incidents = list(incidents_response_data.get('resources'))
    incidents_human_readable = incidents_to_human_readable(incidents)
    return CommandResults(
        readable_output=incidents_human_readable,
        outputs_prefix='CrowdStrike.Incidents',
        outputs_key_field='incident_id',
        outputs=incidents
    )


def create_host_group_command(name: str,
                              group_type: str | None = None,
                              description: str | None = None,
                              assignment_rule: str | None = None) -> CommandResults:
    response = change_host_group(is_post=True,
                                 name=name,
                                 group_type=group_type,
                                 description=description,
                                 assignment_rule=assignment_rule)
    host_groups = response.get('resources')
    return CommandResults(outputs_prefix='CrowdStrike.HostGroup',
                          outputs_key_field='id',
                          outputs=host_groups,
                          readable_output=tableToMarkdown('Host Groups', host_groups, headers=HOST_GROUP_HEADERS),
                          raw_response=response)


def update_host_group_command(host_group_id: str,
                              name: str | None = None,
                              description: str | None = None,
                              assignment_rule: str | None = None) -> CommandResults:
    response = change_host_group(is_post=False,
                                 host_group_id=host_group_id,
                                 name=name,
                                 description=description,
                                 assignment_rule=assignment_rule)
    host_groups = response.get('resources')
    return CommandResults(outputs_prefix='CrowdStrike.HostGroup',
                          outputs_key_field='id',
                          outputs=host_groups,
                          readable_output=tableToMarkdown('Host Groups', host_groups, headers=HOST_GROUP_HEADERS),
                          raw_response=response)


def list_host_group_members_command(host_group_id: str | None = None,
                                    filter: str | None = None,
                                    offset: str | None = None,
<<<<<<< HEAD
                                    limit: str | None = None) -> CommandResults:
    response = host_group_members(filter, host_group_id, limit, offset)
=======
                                    limit: str | None = None,
                                    sort: str | None = None) -> CommandResults:
    response = host_group_members(filter, host_group_id, limit, offset, sort)
>>>>>>> 90cf3b88
    devices = response.get('resources')
    if not devices:
        return CommandResults(readable_output='No hosts are found',
                              raw_response=response)
    headers = list(SEARCH_DEVICE_KEY_MAP.values())
    outputs = [get_trasnformed_dict(single_device, SEARCH_DEVICE_KEY_MAP) for single_device in devices]
    return CommandResults(
        outputs_prefix='CrowdStrike.Device',
        outputs_key_field='ID',
        outputs=outputs,
        readable_output=tableToMarkdown('Devices', outputs, headers=headers, headerTransform=pascalToSpace),
        raw_response=response
    )


def add_host_group_members_command(host_group_id: str, host_ids: list[str]) -> CommandResults:
    response = change_host_group_members(action_name='add-hosts',
                                         host_group_id=host_group_id,
                                         host_ids=host_ids)
    host_groups = response.get('resources')
    return CommandResults(outputs_prefix='CrowdStrike.HostGroup',
                          outputs_key_field='id',
                          outputs=host_groups,
                          readable_output=tableToMarkdown('Host Groups', host_groups, headers=HOST_GROUP_HEADERS),
                          raw_response=response)


def remove_host_group_members_command(host_group_id: str, host_ids: list[str]) -> CommandResults:
    response = change_host_group_members(action_name='remove-hosts',
                                         host_group_id=host_group_id,
                                         host_ids=host_ids)
    host_groups = response.get('resources')
    return CommandResults(outputs_prefix='CrowdStrike.HostGroup',
                          outputs_key_field='id',
                          outputs=host_groups,
                          readable_output=tableToMarkdown('Host Groups', host_groups, headers=HOST_GROUP_HEADERS),
                          raw_response=response)


<<<<<<< HEAD
def resolve_incident_command(ids: list[str], status: str):
    resolve_incident(ids, status)
    readable = '\n'.join([f'{incident_id} changed successfully to {status}' for incident_id in ids])
    return CommandResults(readable_output=readable)


def update_incident_comment_command(ids: list[str], comment: str):
    update_incident_comment(ids, comment)
    readable = '\n'.join([f'{incident_id} updated successfully with comment \"{comment}\"' for incident_id in ids])
    return CommandResults(readable_output=readable)


=======
def resolve_incident_command(ids: list[str], status: str | None = None, user_uuid: str | None = None,
                             user_name: str | None = None, add_comment: str | None = None, add_tag: str | None = None,
                             remove_tag: str | None = None) -> CommandResults:
    if not any([status, user_uuid, user_name, add_comment, add_tag, remove_tag]):
        raise DemistoException('At least one of the following arguments must be provided:'
                               'status, assigned_to_uuid, username, add_tag, remove_tag, add_comment')

    if user_name and not user_uuid:
        user_uuid = get_username_uuid(username=user_name)

    action_parameters = {}
    readable_output = f"Incident IDs '{', '.join(ids)}' have been updated successfully:\n"

    if status:
        action_parameters['update_status'] = STATUS_TEXT_TO_NUM[status]
        readable_output += f"Status has been updated to '{status}'.\n"

    if user_uuid:
        action_parameters['update_assigned_to_v2'] = user_uuid
        readable_output += f"Assigned user has been updated to '{user_uuid}'.\n"

    if add_tag:
        action_parameters['add_tag'] = add_tag
        readable_output += f"Tag '{add_tag}' has been added.\n"

    if remove_tag:
        action_parameters['delete_tag'] = remove_tag
        readable_output += f"Tag '{remove_tag}' has been removed.\n"

    if add_comment:
        action_parameters['add_comment'] = add_comment
        readable_output += f"Comment '{add_comment}' has been added.\n"

    update_incident_request(ids=ids,
                            action_parameters=action_parameters)

    return CommandResults(readable_output=readable_output)


def update_incident_comment_command(ids: list[str], comment: str):
    update_incident_request(ids=ids, action_parameters={'add_comment': comment})
    readable = '\n'.join([f'{incident_id} updated successfully with comment \"{comment}\"' for incident_id in ids])
    return CommandResults(readable_output=readable)


>>>>>>> 90cf3b88
def list_host_groups_command(filter: str | None = None, offset: str | None = None, limit: str | None = None) \
        -> CommandResults:
    response = list_host_groups(filter, limit, offset)
    host_groups = response.get('resources')
    return CommandResults(outputs_prefix='CrowdStrike.HostGroup',
                          outputs_key_field='id',
                          outputs=host_groups,
                          readable_output=tableToMarkdown('Host Groups', host_groups, headers=HOST_GROUP_HEADERS),
                          raw_response=response)


def delete_host_groups_command(host_group_ids: list[str]) -> CommandResults:
    response = delete_host_groups(host_group_ids)
    deleted_ids = response.get('resources')
    readable = '\n'.join([f'Host groups {host_group_id} deleted successfully' for host_group_id in deleted_ids]) \
        if deleted_ids else f'Host groups {host_group_ids} are not deleted'
    return CommandResults(readable_output=readable,
                          raw_response=response)


def upload_batch_custom_ioc_command(
        multiple_indicators_json: str | None = None, timeout: str = '180',
) -> list[dict]:
    """
    :param multiple_indicators_json: A JSON object with list of CS Falcon indicators to upload.

    """
    batch_json = safe_load_json(multiple_indicators_json)
    raw_res = upload_batch_custom_ioc(batch_json, timeout=float(timeout))
    handle_response_errors(raw_res)
    iocs = raw_res.get('resources', [])
    entry_objects_list = []
    for ioc in iocs:
        ec = [get_trasnformed_dict(ioc, IOC_KEY_MAP)]
        entry_objects_list.append(create_entry_object(
            contents=raw_res,
            ec={'CrowdStrike.IOC(val.ID === obj.ID)': ec},
            hr=tableToMarkdown(f"Custom IOC {ioc['value']} was created successfully", ec),
        ))
    return entry_objects_list


def module_test():
    try:
        get_token(new_token=True)
    except ValueError:
        return 'Connection Error: The URL or The API key you entered is probably incorrect, please try again.'
    if demisto.params().get('isFetch'):
        try:
            fetch_incidents()
        except ValueError:
            return 'Error: Something is wrong with the filters you entered for the fetch incident, please try again.'
    return 'ok'


def rtr_kill_process_command(args: dict) -> CommandResults:
    host_id = args.get('host_id')
    process_ids = remove_duplicates_from_list_arg(args, 'process_ids')
    command_type = "kill"
    raw_response = []
    host_ids = [host_id]
    offline = argToBoolean(args.get('queue_offline', False))
    batch_id = init_rtr_batch_session(host_ids, offline)
    timeout = arg_to_number(args.get('timeout'))
    outputs = []

    for process_id in process_ids:
        full_command = f"{command_type} {process_id}"
        response = execute_run_batch_write_cmd_with_timer(batch_id, command_type, full_command, timeout=timeout)
        outputs.extend(parse_rtr_command_response(response, host_ids, process_id=process_id))
        raw_response.append(response)

    human_readable = tableToMarkdown(
        f'{INTEGRATION_NAME} {command_type} command on host {host_id}:', outputs, headers=["ProcessID", "Error"])
    human_readable += get_human_readable_for_failed_command(outputs, process_ids, "ProcessID")
    return CommandResults(raw_response=raw_response, readable_output=human_readable, outputs=outputs,
                          outputs_prefix="CrowdStrike.Command.kill", outputs_key_field="ProcessID")


def get_human_readable_for_failed_command(outputs, required_elements, element_id):
    failed_elements = {}
    for output in outputs:
        if output.get('Error') != 'Success':
            failed_elements[output.get(element_id)] = output.get('Error')
    return add_error_message(failed_hosts=failed_elements, all_requested_hosts=required_elements)


def parse_rtr_command_response(response, host_ids, process_id=None) -> list:
    outputs = []
    resources: dict = response.get('combined', {}).get('resources', {})

    for host_id, host_data in resources.items():
        current_error = ""
        errors = host_data.get('errors')  # API errors
        stderr = host_data.get('stderr')  # host command error (as path does not exist and more)
        command_failed_with_error = errors or stderr  # API errors are "stronger" that host stderr
        if command_failed_with_error:
            if errors:
                current_error = errors[0].get('message', '')
            elif stderr:
                current_error = stderr
        outputs_data = {'HostID': host_id, 'Error': current_error if current_error else "Success", }
        if process_id:
            outputs_data.update({'ProcessID': process_id})

        outputs.append(outputs_data)

    found_host_ids = {host.get('HostID') for host in outputs}
    not_found_host_ids = set(host_ids) - found_host_ids

    for not_found_host in not_found_host_ids:
        outputs.append({
            'HostID': not_found_host,
            'Error': "The host ID was not found.",
        })
    return outputs


def match_remove_command_for_os(operating_system, file_path):
    if operating_system == 'Windows':
        return f"rm '{file_path}' --force"
    elif operating_system == 'Linux' or operating_system == 'Mac':
        return f"rm '{file_path}' -r -d"
    else:
        return ""


def rtr_remove_file_command(args: dict) -> CommandResults:
    file_path = args.get('file_path')
    host_ids = remove_duplicates_from_list_arg(args, 'host_ids')
    offline = argToBoolean(args.get('queue_offline', False))
    operating_system = args.get('os')
    timeout = arg_to_number(args.get('timeout'))
    full_command = match_remove_command_for_os(operating_system, file_path)
    command_type = "rm"

    batch_id = init_rtr_batch_session(host_ids, offline)
    response = execute_run_batch_write_cmd_with_timer(batch_id, command_type, full_command, host_ids, timeout)
    outputs = parse_rtr_command_response(response, host_ids)
    human_readable = tableToMarkdown(
        f'{INTEGRATION_NAME} {command_type} over the file: {file_path}', outputs, headers=["HostID", "Error"])
    human_readable += get_human_readable_for_failed_command(outputs, host_ids, "HostID")
    return CommandResults(raw_response=response, readable_output=human_readable, outputs=outputs,
                          outputs_prefix="CrowdStrike.Command.rm", outputs_key_field="HostID")


def execute_run_batch_write_cmd_with_timer(batch_id, command_type, full_command, host_ids=None, timeout=None):
    """
    Executes a timer for keeping the session refreshed
    """
    timer = Timer(300, batch_refresh_session, kwargs={'batch_id': batch_id})
    timer.start()
    try:
        response = run_batch_write_cmd(batch_id, command_type=command_type, full_command=full_command,
                                       optional_hosts=host_ids, timeout=timeout)
    finally:
        timer.cancel()
    return response


def execute_run_batch_admin_cmd_with_timer(batch_id, command_type, full_command, host_ids=None, timeout=None):
    timer = Timer(300, batch_refresh_session, kwargs={'batch_id': batch_id})
    timer.start()
    try:
        response = run_batch_admin_cmd(batch_id, command_type=command_type, full_command=full_command,
                                       optional_hosts=host_ids, timeout=timeout)
    finally:
        timer.cancel()
    return response


def rtr_general_command_on_hosts(host_ids: list, command: str, full_command: str, get_session_function: Callable,
                                 write_to_context=True, offline=False, timeout=None) -> \
        list[CommandResults | dict]:  # type:ignore
    """
    General function to run RTR commands depending on the given command.
    """
    batch_id = init_rtr_batch_session(host_ids, offline)
    response = get_session_function(batch_id, command_type=command, full_command=full_command,
                                    host_ids=host_ids, timeout=timeout)  # type:ignore
    output, file, not_found_hosts = parse_rtr_stdout_response(host_ids, response, command)

    human_readable = tableToMarkdown(
        f'{INTEGRATION_NAME} {command} command on host {host_ids[0]}:', output, headers="Stdout")
    human_readable += add_error_message(not_found_hosts, host_ids)

    if write_to_context:
        outputs = {"Filename": file[0].get('File')}
        return [CommandResults(raw_response=response, readable_output=human_readable, outputs=outputs,
                               outputs_prefix=f"CrowdStrike.Command.{command}",
                               outputs_key_field="Filename"), file]

    return [CommandResults(raw_response=response, readable_output=human_readable), file]


def parse_rtr_stdout_response(host_ids, response, command, file_name_suffix=""):
    resources: dict = response.get('combined', {}).get('resources', {})
    outputs = []
    files = []

    for host_id, resource in resources.items():
        current_error = ""
        errors = resource.get('errors')
        stderr = resource.get('stderr')
        command_failed_with_error = errors or stderr
        if command_failed_with_error:
            if errors:
                current_error = errors[0].get('message', '')
            elif stderr:
                current_error = stderr
            return_error(current_error)
        stdout = resource.get('stdout', "")
        file_name = f"{command}-{host_id}{file_name_suffix}"
        outputs.append({'Stdout': stdout, "FileName": file_name})
        files.append(fileResult(file_name, stdout))

    not_found_hosts = set(host_ids) - resources.keys()
    return outputs, files, not_found_hosts


def rtr_read_registry_keys_command(args: dict):
    host_ids = remove_duplicates_from_list_arg(args, 'host_ids')
    offline = argToBoolean(args.get('queue_offline', False))
    registry_keys = remove_duplicates_from_list_arg(args, 'registry_keys')
    timeout = arg_to_number(args.get('timeout'))
    command_type = "reg"
    raw_response = []
    batch_id = init_rtr_batch_session(host_ids, offline)
    outputs = []
    files = []
    not_found_hosts = set()

    for registry_key in registry_keys:
        full_command = f"{command_type} query {registry_key}"
        response = execute_run_batch_write_cmd_with_timer(batch_id, command_type, full_command, host_ids=host_ids,
                                                          timeout=timeout)
        output, file, not_found_host = parse_rtr_stdout_response(host_ids, response, command_type,
                                                                 file_name_suffix=registry_key)
        not_found_hosts.update(not_found_host)
        outputs.extend(output)
        files.append(file)
        raw_response.append(response)

    human_readable = tableToMarkdown(f'{INTEGRATION_NAME} {command_type} command on hosts {host_ids}:', outputs)
    human_readable += add_error_message(not_found_hosts, host_ids)
    return [CommandResults(raw_response=raw_response, readable_output=human_readable), files]


def add_error_message(failed_hosts, all_requested_hosts):
    human_readable = ""
    if failed_hosts:
        if len(all_requested_hosts) == len(failed_hosts):
            raise DemistoException(f"{INTEGRATION_NAME} The command was failed with the errors: {failed_hosts}")
        human_readable = "Note: you don't see the following IDs in the results as the request was failed " \
                         "for them. \n"
        for host_id in failed_hosts:
            human_readable += f'ID {host_id} failed as it was not found. \n'
    return human_readable


def rtr_polling_retrieve_file_command(args: dict):
    """
    This function is generically handling the polling flow.
    In this case, the polling flow is:
    1. run the "cs-falcon-run-get-command" command to get the request id.
    2. run the "cs-falcon-status-get-command" command to get the status of the first "get" command by the request id.
    2.1 start polling - wait for the 2nd step to be finished (when we get at least sha256 one time).
    3. run the "cs-falcon-get-extracted-file" command to get the extracted file.
    Args:
        args: the arguments required to the command being called, under cmd
    Returns:
        The return value is:
        1. All the extracted files.
        2. A list of dictionaries. Each dict includes a host id and a file name.
    """
    cmd = "cs-falcon-rtr-retrieve-file"
    ScheduledCommand.raise_error_if_not_supported()
    interval_in_secs = int(args.get('interval_in_seconds', 60))

    if 'hosts_and_requests_ids' not in args:
        # this is the very first time we call the polling function. We don't wont to call this function more that
        # one time, so we store that arg between the different runs
        offline = argToBoolean(args.get('queue_offline', False))
        # run the first command to retrieve file
        args['hosts_and_requests_ids'] = run_get_command(is_polling=True, offline=offline)

    # we are here after we ran the cs-falcon-run-get-command command at the current run or in previous
    if not args.get('SHA256'):
        # this means that we don't have status yet (i.e we didn't get sha256)
        hosts_and_requests_ids = args.pop('hosts_and_requests_ids')
        args['request_ids'] = [res.get('RequestID') for res in hosts_and_requests_ids]
        get_status_response, args = status_get_command(args, is_polling=True)

        if args.get('SHA256'):
            # the status is ready, we can get the extracted files
            args.pop('SHA256')
            return rtr_get_extracted_file(get_status_response, args.get('filename'))  # type:ignore

        else:
            # we should call the polling on status, cause the status is not ready
            args['hosts_and_requests_ids'] = hosts_and_requests_ids
            args.pop('request_ids')
            args.pop('SHA256')
            polling_timeout = arg_to_number(args.get('polling_timeout', 600))
            scheduled_command = ScheduledCommand(
                command=cmd,
                next_run_in_seconds=interval_in_secs,
                args=args,
                timeout_in_seconds=polling_timeout)
            command_results = CommandResults(scheduled_command=scheduled_command,
                                             readable_output="Waiting for the polling execution")
            return command_results
    return None


def rtr_get_extracted_file(args_to_get_files: dict, file_name: str):
    files = []
    outputs_data = []

    for host_id, values in args_to_get_files.items():
        arg = {'host_id': host_id, 'sha256': values.get('SHA256'), 'filename': file_name}
        file = get_extracted_file_command(arg)
        files.append(file)
        outputs_data.append(
            {'HostID': arg.get('host_id'),
             'FileName': file.get('File')
             })
    return [CommandResults(readable_output="CrowdStrike Falcon files", outputs=outputs_data,
                           outputs_prefix="CrowdStrike.File"), files]


def get_detection_for_incident_command(incident_id: str) -> CommandResults:
    behavior_res = get_behaviors_by_incident(incident_id)
    behaviors_id = behavior_res.get('resources')

    if not behaviors_id or behavior_res.get('meta', {}).get('pagination', {}).get('total', 0) == 0:
        return CommandResults(readable_output=f'Could not find behaviors for incident {incident_id}')

    detection_res = get_detections_by_behaviors(behaviors_id).get('resources', {})
    outputs = []

    for detection in detection_res:
        outputs.append({
            'incident_id': detection.get('incident_id'),
            'behavior_id': detection.get('behavior_id'),
            'detection_ids': detection.get('detection_ids'),

        })
    return CommandResults(outputs_prefix='CrowdStrike.IncidentDetection',
                          outputs=outputs,
                          readable_output=tableToMarkdown('Detection For Incident', outputs),
                          raw_response=detection_res)


def build_url_filter(values: list[str] | str | None):
    return 'cve.id:[\'' + "','".join(argToList(values)) + '\']'


def cs_falcon_spotlight_search_vulnerability_request(aid: list[str] | None, cve_id: list[str] | None,
                                                     cve_severity: list[str] | None, tags: list[str] | None,
                                                     status: list[str] | None, platform_name: str | None,
                                                     host_group: list[str] | None, host_type: list[str] | None,
                                                     last_seen_within: str | None, is_suppressed: str | None, filter_: str,
                                                     remediation: bool | None, evaluation_logic: bool | None,
                                                     host_info: bool | None, limit: str | None) -> dict:
    input_arg_dict = {'aid': aid,
                      'cve.id': cve_id,
                      'host_info.tags': tags,
                      'status': status,
                      'host_info.groups': host_group,
                      'last_seen_within': last_seen_within,
                      'suppression_info.is_suppressed': is_suppressed}
    input_arg_dict['cve.severity'] = [severity.upper() for severity in cve_severity] if cve_severity else None
    input_arg_dict['host_info.platform_name'] = platform_name.capitalize() if platform_name else None
    input_arg_dict['host_info.product_type_desc'] = [host_type_.capitalize() for host_type_ in host_type] if host_type else None
    remove_nulls_from_dictionary(input_arg_dict)
    # In Falcon Query Language, '+' (after decode '%2B) stands for AND and ',' for OR
    # (https://falcon.crowdstrike.com/documentation/45/falcon-query-language-fql)
    url_filter = filter_.replace('+', '%2B')
    if not any((input_arg_dict, url_filter)):
        raise DemistoException('Please add a at least one filter argument')
    for key, arg in input_arg_dict.items():
        if url_filter:
            url_filter += '%2B'
        if isinstance(arg, list):
            url_filter += f'{key}:[\'' + "','".join(arg) + '\']'
        else:
            url_filter += f"{key}:'{arg}'"  # All args should be a list. this is a fallback
    url_facet = '&facet=cve'
    for argument, url_value in (
        ('remediation', remediation),
        ('evaluation_logic', evaluation_logic),
        ('host_info', host_info),
    ):
        if argToBoolean(url_value):
            url_facet += f"&facet={argument}"
    # The url is hardcoded since facet is a parameter that can have serval values, therefore we can't use a dict
    suffix_url = f'/spotlight/combined/vulnerabilities/v1?filter={url_filter}{url_facet}&limit={limit}'
    return http_request('GET', suffix_url)


def cs_falcon_spotlight_list_host_by_vulnerability_request(cve_ids: list[str] | None, limit: str) -> dict:
    url_filter = build_url_filter(cve_ids)
    params = {'filter': url_filter, 'facet': 'host_info', 'limit': limit}
    return http_request('GET', '/spotlight/combined/vulnerabilities/v1', params=params)


def cve_request(cve_id: list[str] | None) -> dict:
    url_filter = build_url_filter(cve_id)
    return http_request('GET', '/spotlight/combined/vulnerabilities/v1',
                        params={'filter': url_filter, 'facet': 'cve'})


def cs_falcon_spotlight_search_vulnerability_command(args: dict) -> CommandResults:
    """
        Get a list of vulnerability by spotlight
        : args: filter which include params or filter param.
        : return: a list of vulnerabilities according to the user.
    """

    vulnerability_response = cs_falcon_spotlight_search_vulnerability_request(argToList(args.get('aid')),
                                                                              argToList(args.get('cve_id')),
                                                                              argToList(args.get('cve_severity')),
                                                                              argToList(args.get('tags')),
                                                                              argToList(args.get('status')),
                                                                              args.get('platform_name'),
                                                                              argToList(args.get('host_group')),
                                                                              argToList(args.get('host_type')),
                                                                              args.get('last_seen_within'),
                                                                              args.get('is_suppressed'),
                                                                              args.get('filter', ''),
                                                                              args.get('display_remediation_info'),
                                                                              args.get('display_evaluation_logic_info'),
                                                                              args.get('display_host_info'),
                                                                              args.get('limit'))
    headers = ['ID', 'Severity', 'Status', 'Base Score', 'Published Date', 'Impact Score',
               'Exploitability Score', 'Vector']
    outputs = []
    for vulnerability in vulnerability_response.get('resources', {}):
        outputs.append({'ID': vulnerability.get('cve', {}).get('id'),
                        'Severity': vulnerability.get('cve', {}).get('severity'),
                        'Status': vulnerability.get('status'),
                        'Base Score': vulnerability.get('cve', {}).get('base_score'),
                        'Published Date': vulnerability.get('cve', {}).get('published_date'),
                        'Impact Score': vulnerability.get('cve', {}).get('impact_score'),
                        'Exploitability Score': vulnerability.get('cve', {}).get('exploitability_score'),
                        'Vector': vulnerability.get('cve', {}).get('vector')
                        })
    human_readable = tableToMarkdown('List Vulnerabilities', outputs, removeNull=True, headers=headers)
    return CommandResults(raw_response=vulnerability_response,
                          readable_output=human_readable, outputs=vulnerability_response.get('resources'),
                          outputs_prefix="CrowdStrike.Vulnerability", outputs_key_field="id")


def cs_falcon_spotlight_list_host_by_vulnerability_command(args: dict) -> CommandResults:
    """
        Get a list of vulnerability by spotlight
        : args: filter which include params or filter param.
        : return: a list of vulnerabilities according to the user.
    """
    cve_ids = args.get('cve_ids')
    limit = args.get('limit', '50')
    vulnerability_response = cs_falcon_spotlight_list_host_by_vulnerability_request(cve_ids, limit)
    headers = ['CVE ID', 'hostname', 'os Version', 'Product Type Desc',
               'Local IP', 'ou', 'Machine Domain', 'Site Name',
               'CVE Exploitability Score', 'CVE Vector']
    outputs = []
    for vulnerability in vulnerability_response.get('resources', {}):
        outputs.append({'CVE ID': vulnerability.get('cve', {}).get('id'),
                        'hostname': vulnerability.get('host_info', {}).get('hostname'),
                        'os Version': vulnerability.get('host_info', {}).get('os_version'),
                        'Product Type Desc': vulnerability.get('host_info', {}).get('product_type_desc'),
                        'Local IP': vulnerability.get('host_info', {}).get('local_ip'),
                        'ou': vulnerability.get('host_info', {}).get('ou'),
                        'Machine Domain': vulnerability.get('host_info', {}).get('machine_domain'),
                        'Site Name': vulnerability.get('host_info', {}).get('site_name')})
    human_readable = tableToMarkdown('List Vulnerabilities For Host', outputs, removeNull=True, headers=headers)
    return CommandResults(raw_response=vulnerability_response,
                          readable_output=human_readable, outputs=vulnerability_response.get('resources'),
                          outputs_prefix="CrowdStrike.VulnerabilityHost", outputs_key_field="id")


<<<<<<< HEAD
def get_cve_command(args: dict) -> list[CommandResults]:
=======
def get_cve_command(args: dict) -> list[dict[str, Any]]:
>>>>>>> 90cf3b88
    """
        Get a list of vulnerabilities by spotlight
        : args: filter which include params or filter param.
        : return: a list of cve indicators according to the user.
    """
    cve = args.get("cve") or args.get('cve_id')
    if not cve:
        raise DemistoException('Please add a filter argument "cve".')
    command_results_list = []
    http_response = cve_request(cve)
    raw_cve = [res_element.get('cve') for res_element in http_response.get('resources', [])]
    for cve in raw_cve:
        relationships_list = create_relationships(cve)
        cve_dbot_score = create_dbot_Score(cve=cve, reliability=args.get('Reliability', 'A+ - 3rd party enrichment'))
        cve_indicator = Common.CVE(id=cve.get('id'),
                                   cvss='',
                                   published=cve.get('published_date'),
                                   modified='',
                                   description=cve.get('description'),
                                   cvss_score=cve.get('base_score'),
                                   cvss_vector=cve.get('vector'),
                                   dbot_score=cve_dbot_score,
                                   publications=create_publications(cve),
                                   relationships=relationships_list)
        cve_human_readable = {'ID': cve.get('id'),
                              'Description': cve.get('description'),
                              'Published Date': cve.get('published_date'),
                              'Base Score': cve.get('base_score')}
        human_readable = tableToMarkdown('CrowdStrike Falcon CVE', cve_human_readable,
                                         headers=['ID', 'Description', 'Published Date', 'Base Score'])
<<<<<<< HEAD
        command_results_list.append(CommandResults(raw_response=cve,
                                                   readable_output=human_readable,
                                                   relationships=relationships_list,
                                                   indicator=cve_indicator))
=======
        command_results = CommandResults(raw_response=cve, readable_output=human_readable, relationships=relationships_list,
                                         indicator=cve_indicator).to_context()
        if command_results not in command_results_list:
            command_results_list.append(command_results)
>>>>>>> 90cf3b88
    return command_results_list


def create_ml_exclusion_command(args: dict) -> CommandResults:
    """Creates a machine learning exclusion.

    Args:
        args: Arguments to create the exclusion from.

    Returns:
        The created exclusion meta data.

    """
    create_args = assign_params(
        value=args.get('value'),
        excluded_from=argToList(args.get('excluded_from')),
        comment=args.get('comment'),
        groups=argToList(args.get('groups', 'all'))
    )

    exclusion = create_exclusion('ml', create_args).get('resources')
    human_readable = tableToMarkdown('CrowdStrike Falcon machine learning exclusion', exclusion, sort_headers=False,
                                     headerTransform=underscoreToCamelCase, is_auto_json_transform=True, removeNull=True)
<<<<<<< HEAD
=======

    return CommandResults(
        outputs_prefix='CrowdStrike.MLExclusion',
        outputs_key_field='id',
        outputs=exclusion,
        readable_output=human_readable,
    )


def update_ml_exclusion_command(args: dict) -> CommandResults:
    """Updates a machine learning exclusion by providing an ID.

    Args:
        args: Arguments for updating the exclusion.

    Returns:
        The updated exclusion meta data.

    """
    update_args = assign_params(
        value=args.get('value'),
        comment=args.get('comment'),
        groups=argToList(args.get('groups'))
    )
    if not update_args:
        raise Exception('At least one argument (besides the id argument) should be provided to update the exclusion.')
    update_args.update({'id': args.get('id')})

    exclusion = update_exclusion('ml', update_args).get('resources')
    human_readable = tableToMarkdown('CrowdStrike Falcon machine learning exclusion', exclusion, sort_headers=False,
                                     headerTransform=underscoreToCamelCase, is_auto_json_transform=True, removeNull=True)

    return CommandResults(
        outputs_prefix='CrowdStrike.MLExclusion',
        outputs_key_field='id',
        outputs=exclusion,
        readable_output=human_readable,
    )


def delete_ml_exclusion_command(args: dict) -> CommandResults:
    """Delete a machine learning exclusion by providing an ID.

    Args:
        args: Arguments for deleting the exclusion (in particular only the id is needed).

    Returns:
        A message that the exclusion has been deleted.

    """
    ids = argToList(args.get('ids'))

    delete_exclusion('ml', ids)

    return CommandResults(
        readable_output=f'The machine learning exclusions with IDs {" ".join(ids)} was successfully deleted.'
    )


def search_ml_exclusion_command(args: dict) -> CommandResults:
    """Searches machine learning exclusions by providing an ID / value / cusotm-filter.

    Args:
        args: Arguments for searching the exclusions.

    Returns:
        The exclusions meta data.

    """
    if not (ids := argToList(args.get('ids'))):
        search_args = assign_params(
            sort=args.get('sort'),
            limit=args.get('limit'),
            offset=args.get('offset'),
        )
        if value := args.get('value'):
            ids = get_exclusions('ml', f"value:'{value}'", search_args).get('resources')
        else:
            ids = get_exclusions('ml', args.get('filter'), search_args).get('resources')

    if not ids:
        return CommandResults(
            readable_output='The arguments/filters you provided did not match any exclusion.'
        )

    exclusions = get_exclusion_entities('ml', ids).get('resources')
    human_readable = tableToMarkdown('CrowdStrike Falcon machine learning exclusions', exclusions, sort_headers=False,
                                     headerTransform=underscoreToCamelCase, is_auto_json_transform=True, removeNull=True)

    return CommandResults(
        outputs_prefix='CrowdStrike.MLExclusion',
        outputs_key_field='id',
        outputs=exclusions,
        readable_output=human_readable,
    )


def create_ioa_exclusion_command(args: dict) -> CommandResults:
    """Creates an IOA exclusion.

    Args:
        args: Arguments to create the exclusion from.

    Returns:
        The created exclusion meta data.

    """
    create_args = assign_params(
        name=args.get('exclusion_name'),
        pattern_id=args.get('pattern_id'),
        pattern_name=args.get('pattern_name'),
        cl_regex=args.get('cl_regex'),
        ifn_regex=args.get('ifn_regex'),
        comment=args.get('comment'),
        description=args.get('description'),
        groups=argToList(args.get('groups', 'all')),
        detection_json=args.get('detection_json')
    )

    exclusion = create_exclusion('ioa', create_args).get('resources')
    human_readable = tableToMarkdown('CrowdStrike Falcon IOA exclusion', exclusion, is_auto_json_transform=True,
                                     headerTransform=underscoreToCamelCase, sort_headers=False, removeNull=True)

    return CommandResults(
        outputs_prefix='CrowdStrike.IOAExclusion',
        outputs_key_field='id',
        outputs=exclusion,
        readable_output=human_readable,
    )


def update_ioa_exclusion_command(args: dict) -> CommandResults:
    """Updates an IOA exclusion by providing an ID.

    Args:
        args: Arguments for updating the exclusion.

    Returns:
        The updated exclusion meta data.

    """
    update_args = assign_params(
        name=args.get('exclusion_name'),
        pattern_id=args.get('pattern_id'),
        pattern_name=args.get('pattern_name'),
        cl_regex=args.get('cl_regex'),
        ifn_regex=args.get('ifn_regex'),
        comment=args.get('comment'),
        description=args.get('description'),
        groups=argToList(args.get('groups')),
        detection_json=args.get('detection_json')
    )
    if not update_args:
        raise Exception('At least one argument (besides the id argument) should be provided to update the exclusion.')
    update_args.update({'id': args.get('id')})

    exclusion = update_exclusion('ioa', update_args).get('resources')
    human_readable = tableToMarkdown('CrowdStrike Falcon IOA exclusion', exclusion, is_auto_json_transform=True,
                                     headerTransform=underscoreToCamelCase, removeNull=True, sort_headers=False)

    return CommandResults(
        outputs_prefix='CrowdStrike.IOAExclusion',
        outputs_key_field='id',
        outputs=exclusion,
        readable_output=human_readable,
    )


def delete_ioa_exclusion_command(args: dict) -> CommandResults:
    """Delete an IOA exclusion by providing an ID.

    Args:
        args: Arguments for deleting the exclusion (in particular only the id is needed).

    Returns:
        A message that the exclusion has been deleted.

    """
    ids = argToList(args.get('ids'))

    delete_exclusion('ioa', ids)

    return CommandResults(
        readable_output=f'The IOA exclusions with IDs {" ".join(ids)} was successfully deleted.'
    )


def search_ioa_exclusion_command(args: dict) -> CommandResults:
    """Searches IOA exclusions by providing an ID / name / cusotm-filter.

    Args:
        args: Arguments for searching the exclusions.

    Returns:
        The exclusions meta data.

    """
    exclusion_name = args.get('name')
    if not (ids := argToList(args.get('ids'))):
        search_args = assign_params(
            limit=args.get('limit'),
            offset=args.get('offset')
        )
        if exclusion_name:
            ids = get_exclusions('ioa', f"name:~'{exclusion_name}'", search_args).get('resources')
        else:
            ids = get_exclusions('ioa', args.get('filter'), search_args).get('resources')

    if not ids:
        return CommandResults(
            readable_output='The arguments/filters you provided did not match any exclusion.'
        )

    exclusions = get_exclusion_entities('ioa', ids).get('resources', [])
    if exclusion_name and exclusions:
        exclusions = list(filter(lambda x: x.get('name') == exclusion_name, exclusions))
    human_readable = tableToMarkdown('CrowdStrike Falcon IOA exclusions', exclusions, is_auto_json_transform=True,
                                     headerTransform=underscoreToCamelCase, removeNull=True, sort_headers=False)

    return CommandResults(
        outputs_prefix='CrowdStrike.IOAExclusion',
        outputs_key_field='id',
        outputs=exclusions,
        readable_output=human_readable,
    )


def list_quarantined_file_command(args: dict) -> CommandResults:
    """Get quarantine file metadata by specified IDs / custom-filter.

    Args:
        args: Arguments for searching the quarantine files.

    Returns:
        The quarantine files meta data.

    """
    if not (ids := argToList(args.get('ids'))):
        pagination_args = assign_params(
            limit=args.get('limit', '50'),
            offset=args.get('offset')
        )
        search_args = assign_params(
            state=args.get('state'),
            sha256=argToList(args.get('sha256')),
            filename=argToList(args.get('filename')),
            hostname=argToList(args.get('hostname')),
            username=argToList(args.get('username')),
        )

        ids = list_quarantined_files_id(args.get('filter'), search_args, pagination_args).get('resources')

    if not ids:
        return CommandResults(
            readable_output='The arguments/filters you provided did not match any files.'
        )

    files = list_quarantined_files(ids).get('resources')
    human_readable = tableToMarkdown('CrowdStrike Falcon Quarantined File', files, is_auto_json_transform=True,
                                     headerTransform=underscoreToCamelCase, sort_headers=False, removeNull=True)

    return CommandResults(
        outputs_prefix='CrowdStrike.QuarantinedFile',
        outputs_key_field='id',
        outputs=files,
        readable_output=human_readable,
    )


def apply_quarantine_file_action_command(args: dict) -> CommandResults:
    """Apply action to quarantine file.

    Args:
        args: Arguments for searching and applying action to the quarantine files.

    Returns:
        The applied quarantined files meta data.

    """
    if not (ids := argToList(args.get('ids'))):
        pagination_args = assign_params(
            limit=args.get('limit', '50'),
            offset=args.get('offset')
        )
        search_args = assign_params(
            state=args.get('state'),
            sha256=argToList(args.get('sha256')),
            filename=argToList(args.get('filename')),
            hostname=argToList(args.get('hostname')),
            username=argToList(args.get('username')),
        )
        if not search_args:
            raise Exception('At least one search argument (filename, hostname, sha256, state, username, ids, or filter)'
                            ' is required to update the quarantine file.')

        ids = list_quarantined_files_id(args.get('filter'), search_args, pagination_args).get('resources')

    update_args = assign_params(
        ids=ids,
        action=args.get('action'),
        comment=args.get('comment'),
    )
    if not update_args:
        raise Exception('At least one update argument (action, comment) should be provided to update the quarantine file.')

    apply_quarantined_files_action(update_args).get('resources')

    return CommandResults(
        readable_output=f'The Quarantined File with IDs {ids} was successfully updated.',
    )


def build_cs_falcon_filter(custom_filter: str | None = None, **filter_args) -> str:
    """Creates an FQL syntax filter from a dictionary and a custom built filter

    :custom_filter: custom filter from user (will take priority if conflicts with dictionary), defaults to None
    :filter_args: args to translate to FQL format.

    :return: FQL syntax filter.
    """

    custom_filter_list = custom_filter.split('+') if custom_filter else []
    arguments = [f'{key}:{argToList(value)}' for key, value in filter_args.items() if value]
    # custom_filter takes priority because it is first
    return "%2B".join(custom_filter_list + arguments)


def ODS_query_scans_request(**query_params) -> dict:

    remove_nulls_from_dictionary(query_params)
    # http_request messes up the params, so they were put directly in the url:
    url_params = "&".join(f"{k}={v}" for k, v in query_params.items())
    return http_request('GET', f'/ods/queries/scans/v1?{url_params}')


def ODS_get_scans_by_id_request(ids: list[str]) -> dict:

    url_params = '&'.join(f'ids={query_id}' for query_id in ids)
    return http_request('GET', f'/ods/entities/scans/v1?{url_params}')


def map_scan_resource_to_UI(resource: dict) -> dict:

    output = {
        'ID': resource.get('id'),
        'Status': resource.get('status'),
        'Severity': resource.get('severity'),
        # Every host in resource.metadata has a "filecount" which is a dictionary
        # that counts the files traversed, skipped, found to be malicious and the like.
        'File Count': '\n-\n'.join('\n'.join(f'{k}: {v}' for k, v in filecount.items())
                                   for host in resource.get('metadata', []) if (filecount := host.get('filecount', {}))),
        'Description': resource.get('description'),
        'Hosts/Host groups': resource.get('hosts') or resource.get('host_groups'),
        'Start time': resource.get('scan_started_on'),
        'End time': resource.get('scan_completed_on'),
        'Run by': resource.get('created_by')
    }
    return output


def ODS_get_scan_resources_to_human_readable(resources: list[dict]) -> str:

    human_readable = tableToMarkdown(
        'CrowdStrike Falcon ODS Scans',
        [map_scan_resource_to_UI(resource) for resource in resources],
        headers=['ID', 'Status', 'Severity', 'File Count', 'Description',
                 'Hosts/Host groups', 'End time', 'Start time', 'Run by']
    )

    return human_readable


def get_ODS_scan_ids(args: dict) -> list[str] | None:

    demisto.debug('Fetching IDs from query api')

    query_filter = build_cs_falcon_filter(
        custom_filter=args.get('filter'),
        initiated_from=args.get('initiated_from'),
        status=args.get('status'),
        severity=args.get('severity'),
        scan_started_on=args.get('scan_started_on'),
        scan_completed_on=args.get('scan_completed_on'),
    )

    raw_response = ODS_query_scans_request(
        filter=query_filter,
        offset=args.get('offset'),
        limit=args.get('limit'),
    )

    return raw_response.get('resources')


@polling_function(
    'cs-falcon-ods-query-scan',
    poll_message='Retrieving scan results:',
    polling_arg_name='wait_for_result',
    interval=arg_to_number(dict_safe_get(demisto.args(), ['interval_in_seconds'], 0, (int, str))),
    timeout=arg_to_number(dict_safe_get(demisto.args(), ['timeout_in_seconds'], 0, (int, str))),
)
def cs_falcon_ODS_query_scans_command(args: dict) -> PollResult:
    # call the query api if no ids given
    ids = argToList(args.get('ids')) or get_ODS_scan_ids(args)

    if not ids:
        command_results = CommandResults(readable_output='No scans match the arguments/filter.')
        scan_in_progress = False

    else:
        response = ODS_get_scans_by_id_request(ids)
        resources = response.get('resources', [])

        scan_in_progress = (
            len(resources) == 1
            and dict_safe_get(resources, [0, 'status']) in ('pending', 'running')
        )

        human_readable = ODS_get_scan_resources_to_human_readable(resources)
        command_results = CommandResults(
            raw_response=response,
            outputs_prefix='CrowdStrike.ODSScan',
            outputs_key_field='id',
            outputs=resources,
            readable_output=human_readable,
        )

    return PollResult(response=command_results,
                      continue_to_poll=scan_in_progress,
                      args_for_next_run=args)


def ODS_query_scheduled_scans_request(**query_params) -> dict:
    remove_nulls_from_dictionary(query_params)
    # http_request messes up the params, so they were put directly in the url:
    url_params = "&".join(f"{k}={v}" for k, v in query_params.items())
    return http_request('GET', f'/ods/queries/scheduled-scans/v1?{url_params}')


def ODS_get_scheduled_scans_by_id_request(ids: list[str]) -> dict:
    url_params = '&'.join(f'ids={query_id}' for query_id in ids)
    return http_request('GET', f'/ods/entities/scheduled-scans/v1?{url_params}')


def map_scheduled_scan_resource_to_UI(resource: dict) -> dict:
    output = {
        'ID': resource.get('id'),
        'Hosts targeted': len(resource.get('metadata', [])),
        'Description': resource.get('description'),
        'Host groups': resource.get('host_groups'),
        'Start time': resource.get('schedule', {}).get('start_timestamp'),
        'Created by': resource.get('created_by'),
    }
    return output


def ODS_get_scheduled_scan_resources_to_human_readable(resources: list[dict]) -> str:

    human_readable = tableToMarkdown(
        'CrowdStrike Falcon ODS Scheduled Scans',
        [map_scheduled_scan_resource_to_UI(resource) for resource in resources],
        headers=['ID', 'Hosts targeted', 'Description',
                 'Host groups', 'Start time', 'Created by'],
    )

    return human_readable


def get_ODS_scheduled_scan_ids(args: dict) -> list[str] | None:

    demisto.debug('Fetching IDs from query api')

    query_filter = build_cs_falcon_filter(**{
        'custom_filter': args.get('filter'),
        'initiated_from': args.get('initiated_from'),
        'status': args.get('status'),
        'created_on': args.get('created_on'),
        'created_by': args.get('created_by'),
        'schedule.start_timestamp': args.get('start_timestamp'),
        'deleted': args.get('deleted'),
    })

    raw_response = ODS_query_scheduled_scans_request(
        filter=query_filter,
        offset=args.get('offset'),
        limit=args.get('limit'),
    )

    return raw_response.get('resources')


def cs_falcon_ODS_query_scheduled_scan_command(args: dict) -> CommandResults:
    # call the query api if no ids given
    ids = argToList(args.get('ids')) or get_ODS_scheduled_scan_ids(args)

    if not ids:
        return CommandResults(readable_output='No scheduled scans match the arguments/filter.')

    response = ODS_get_scheduled_scans_by_id_request(ids)
    resources = response.get('resources', [])
    human_readable = ODS_get_scheduled_scan_resources_to_human_readable(resources)

    command_results = CommandResults(
        raw_response=response,
        outputs_prefix='CrowdStrike.ODSScheduledScan',
        outputs_key_field='id',
        outputs=resources,
        readable_output=human_readable,
    )

    return command_results


def ODS_query_scan_hosts_request(**query_params) -> dict:
    remove_nulls_from_dictionary(query_params)
    # http_request messes up the params, so they were put directly in the url:
    url_params = "&".join(f"{k}={v}" for k, v in query_params.items())
    return http_request('GET', f'/ods/queries/scan-hosts/v1?{url_params}')


def ODS_get_scan_hosts_by_id_request(ids: list[str]) -> dict:

    url_params = '&'.join(f'ids={query_id}' for query_id in ids)
    return http_request('GET', f'/ods/entities/scan-hosts/v1?{url_params}')


def get_ODS_scan_host_ids(args: dict) -> list[str]:

    query_filter = build_cs_falcon_filter(
        custom_filter=args.get('filter'),
        host_id=args.get('host_ids'),
        scan_id=args.get('scan_ids'),
        status=args.get('status'),
        started_on=args.get('started_on'),
        completed_on=args.get('completed_on'),
    )

    raw_response = ODS_query_scan_hosts_request(
        filter=query_filter,
        offset=args.get('offset'),
        limit=args.get('limit'),
    )

    return raw_response.get('resources', [])


def map_scan_host_resource_to_UI(resource: dict) -> dict:
    output = {
        'ID': resource.get('id'),
        'Scan ID': resource.get('scan_id'),
        'Host ID': resource.get('host_id'),
        'Filecount': resource.get('filecount'),
        'Status': resource.get('status'),
        'Severity': resource.get('severity'),
        'Started on': resource.get('started_on'),
    }
    return output


def ODS_get_scan_hosts_resources_to_human_readable(resources: list[dict]) -> str:

    human_readable = tableToMarkdown(
        'CrowdStrike Falcon ODS Scan Hosts',
        [map_scan_host_resource_to_UI(resource) for resource in resources],
        headers=['ID', 'Scan ID', 'Host ID',
                 'Filecount', 'Status',
                 'Severity', 'Started on'],
    )

    return human_readable


def cs_falcon_ods_query_scan_host_command(args: dict) -> CommandResults:

    ids = get_ODS_scan_host_ids(args)

    if not ids:
        return CommandResults(readable_output='No hosts to display.')

    response = ODS_get_scan_hosts_by_id_request(ids)
    resources = response.get('resources', [])
    human_readable = ODS_get_scan_hosts_resources_to_human_readable(resources)

    command_results = CommandResults(
        raw_response=response,
        outputs_prefix='CrowdStrike.ODSScanHost',
        outputs_key_field='id',
        outputs=resources,
        readable_output=human_readable,
    )

    return command_results


def ODS_query_malicious_files_request(**query_params) -> dict:
    remove_nulls_from_dictionary(query_params)
    # http_request messes up the params, so they were put directly in the url:
    url_params = "&".join(f"{k}={v}" for k, v in query_params.items())
    return http_request('GET', f'/ods/queries/malicious-files/v1?{url_params}')


def ODS_get_malicious_files_by_id_request(ids: list[str]) -> dict:

    url_params = '&'.join(f'ids={query_id}' for query_id in ids)
    return http_request('GET', f'/ods/entities/malicious-files/v1?{url_params}')


def map_malicious_file_resource_to_UI(resource: dict) -> dict:
    output = {
        'ID': resource.get('id'),
        'Scan id': resource.get('scan_id'),
        'Filename': resource.get('filename'),
        'Hash': resource.get('hash'),
        'Severity': resource.get('severity'),
        'Last updated': resource.get('last_updated'),
    }
    return output


def ODS_get_malicious_files_resources_to_human_readable(resources: list[dict]) -> str:

    human_readable = tableToMarkdown(
        'CrowdStrike Falcon ODS Malicious Files',
        [map_malicious_file_resource_to_UI(resource) for resource in resources],
        headers=['ID', 'Scan id', 'Filename', 'Hash', 'Severity', 'Last updated'],
    )

    return human_readable


def get_ODS_malicious_files_ids(args: dict) -> list[str] | None:

    demisto.debug('Fetching IDs from query api')

    query_filter = build_cs_falcon_filter(
        custom_filter=args.get('filter'),
        host_id=args.get('host_ids'),
        scan_id=args.get('scan_ids'),
        filepath=args.get('file_paths'),
        filename=args.get('file_names'),
        hash=args.get('hash'),
    )

    raw_response = ODS_query_malicious_files_request(
        filter=query_filter,
        offset=args.get('offset'),
        limit=args.get('limit'),
    )

    return raw_response.get('resources')


def cs_falcon_ODS_query_malicious_files_command(args: dict) -> CommandResults:
    # call the query api if no file_ids given
    ids = argToList(args.get('file_ids')) or get_ODS_malicious_files_ids(args)

    if not ids:
        return CommandResults(readable_output='No malicious files match the arguments/filter.')

    response = ODS_get_malicious_files_by_id_request(ids)
    resources = response.get('resources', [])
    human_readable = ODS_get_malicious_files_resources_to_human_readable(resources)

    command_results = CommandResults(
        raw_response=response,
        outputs_prefix='CrowdStrike.ODSMaliciousFile',
        outputs_key_field='id',
        outputs=resources,
        readable_output=human_readable,
    )

    return command_results


def make_create_scan_request_body(args: dict, is_scheduled: bool) -> dict:

    result = {
        'host_groups': argToList(args.get('host_groups')),
        'file_paths': argToList(args.get('file_paths')),
        'scan_exclusions': argToList(args.get('scan_exclusions')),
        'scan_inclusions': argToList(args.get('scan_inclusions')),
        'initiated_from': args.get('initiated_from'),
        'cpu_priority': CPU_UTILITY_STR_TO_INT_KEY_MAP.get(args.get('cpu_priority')),  # type: ignore[arg-type]
        'description': args.get('description'),
        'quarantine': argToBoolean(args.get('quarantine')) if args.get('quarantine') is not None else None,
        'pause_duration': arg_to_number(args.get('pause_duration')),
        'sensor_ml_level_detection': arg_to_number(args.get('sensor_ml_level_detection')),
        'sensor_ml_level_prevention': arg_to_number(args.get('sensor_ml_level_prevention')),
        'cloud_ml_level_detection': arg_to_number(args.get('cloud_ml_level_detection')),
        'cloud_ml_level_prevention': arg_to_number(args.get('cloud_ml_level_prevention')),
        'max_duration': arg_to_number(args.get('max_duration')),
    }

    if is_scheduled:
        result['schedule'] = {
            'interval': SCHEDULE_INTERVAL_STR_TO_INT.get(args['schedule_interval'].lower()),
            'start_timestamp': (
                dateparser.parse(args['schedule_start_timestamp'])
                or return_error('Invalid start_timestamp.')
            ).strftime("%Y-%m-%dT%H:%M"),
        }

    else:
        result['hosts'] = argToList(args.get('hosts'))

    return result


def ODS_create_scan_request(args: dict, is_scheduled: bool) -> dict:
    body = make_create_scan_request_body(args, is_scheduled)
    remove_nulls_from_dictionary(body)
    return http_request('POST', f'/ods/entities/{"scheduled-"*is_scheduled}scans/v1', json=body)


def ODS_verify_create_scan_command(args: dict) -> None:

    if not (args.get('hosts') or args.get('host_groups')):
        raise DemistoException('MUST set either hosts OR host_groups.')

    if not (args.get('file_paths') or args.get('scan_inclusions')):
        raise DemistoException('MUST set either file_paths OR scan_inclusions.')


def ods_create_scan(args: dict, is_scheduled: bool) -> dict:

    ODS_verify_create_scan_command(args)

    response = ODS_create_scan_request(args, is_scheduled)
    resource = dict_safe_get(response, ('resources', 0), return_type=dict, raise_return_type=False)

    if not (resource and resource.get('id')):
        raise DemistoException('Unexpected response from CrowdStrike Falcon')

    return resource


def cs_falcon_ods_create_scan_command(args: dict) -> CommandResults:

    resource = ods_create_scan(args, is_scheduled=False)
    scan_id = resource.get('id')

    query_scan_args = {
        'ids': scan_id,
        'wait_for_result': True,
        'interval_in_seconds': args.get('interval_in_seconds'),
        'timeout_in_seconds': args.get('timeout_in_seconds'),
    }

    return cs_falcon_ODS_query_scans_command(query_scan_args)


def cs_falcon_ods_create_scheduled_scan_command(args: dict) -> CommandResults:

    resource = ods_create_scan(args, is_scheduled=True)

    human_readable = f'Successfully created scheduled scan with ID: {resource.get("id")}'

    command_results = CommandResults(
        raw_response=resource,
        outputs_prefix='CrowdStrike.ODSScheduledScan',
        outputs_key_field='id',
        outputs=resource,
        readable_output=human_readable,
    )

    return command_results


def ODS_delete_scheduled_scans_request(ids: list[str], scan_filter: str | None = None) -> dict:
    ids_params = [f'ids={scan_id}' for scan_id in ids]
    filter_param = [f'filter={scan_filter.replace("+", "%2B")}'] if scan_filter else []
    url_params = '&'.join(ids_params + filter_param)
    return http_request('DELETE', f'/ods/entities/scheduled-scans/v1?{url_params}', status_code=500)


def cs_falcon_ods_delete_scheduled_scan_command(args: dict) -> CommandResults:

    ids, scan_filter = argToList(args.get('ids')), args.get('filter')
    response = ODS_delete_scheduled_scans_request(ids, scan_filter)

    if dict_safe_get(response, ['errors', 0, 'code']) == 500:
        raise DemistoException(
            'CS Falcon returned an error.\n'
            'Code: 500\n'
            f'Message: {dict_safe_get(response, ["errors", 0, "message"])}\n'
            'Perhaps there are no scans to delete?'
        )

    human_readable = tableToMarkdown('Deleted Scans:', response.get('resources', []), headers=['Scan ID'])

    command_results = CommandResults(
        raw_response=response,
        readable_output=human_readable,
    )

    return command_results


def list_identity_entities_command(args: dict) -> CommandResults:
    """List identity entities
    Args:
        args: The demisto.args() dict object.
    Returns:
        The command result object.
    """
    client = create_gql_client()
    args_keys_ls = ["sort_key", "sort_order", "max_risk_score_severity", "min_risk_score_severity"]
    ls_args_keys_ls = ["type", "entity_id", "primary_display_name", "secondary_display_name", "email"]
    variables = {}
    for key in args_keys_ls:
        if key in args:
            variables[key] = args.get(key)
    for key in ls_args_keys_ls:
        if key in args:
            variables[key] = args.get(key, "").split(",")
    if "enabled" in args:
        variables["enabled"] = argToBoolean(args.get("enabled"))
    idp_query = gql("""
    query ($sort_key: EntitySortKey, $type: [EntityType!], $sort_order: SortOrder, $entity_id: [UUID!],
           $primary_display_name: [String!], $secondary_display_name: [String!], $max_risk_score_severity: ScoreSeverity,
           $min_risk_score_severity: ScoreSeverity, $enabled: Boolean, $email: [String!], $first: Int, $after: Cursor) {
        entities(types: $type, sortKey: $sort_key, sortOrder: $sort_order, entityIds: $entity_id, enabled: $enabled,
                 primaryDisplayNames: $primary_display_name, secondaryDisplayNames: $secondary_display_name,
                 maxRiskScoreSeverity: $max_risk_score_severity, minRiskScoreSeverity: $min_risk_score_severity,
                 emailAddresses: $email, first: $first, after: $after) {
            pageInfo{
                hasNextPage
                endCursor
            }
            nodes{
                primaryDisplayName
                secondaryDisplayName
                isHuman:hasRole(type: HumanUserAccountRole)
                isProgrammatic:hasRole(type: ProgrammaticUserAccountRole)
                ...
                on
                UserEntity{
                    emailAddresses
                }
                riskScore
                riskScoreSeverity
                riskFactors{
                    type
                    severity
                }
            }
        }
    }
""")
    identity_entities_ls = []
    next_token = args.get("next_token", "")
    limit = arg_to_number(args.get("limit", "50")) or 50
    page = arg_to_number(args.get("page", "0"))
    page_size = arg_to_number(args.get("page_size", "50"))
    res_ls = []
    has_next_page = True
    if page:
        variables["first"] = page_size
        while has_next_page and page:
            if next_token:
                variables["after"] = next_token
            res = client.execute(idp_query, variable_values=variables)
            res_ls.append(res)
            page -= 1
            pageInfo = res.get("entities", {}).get("pageInfo", {})
            has_next_page = pageInfo.get("hasNextPage", False)
            if page == 0:
                identity_entities_ls.extend(res.get("entities", {}).get("nodes", []))
            if has_next_page:
                next_token = pageInfo.get("endCursor", "")
    else:
        while has_next_page and limit > 0:
            variables["first"] = min(1000, limit)
            if next_token:
                variables["after"] = next_token
            res = client.execute(idp_query, variable_values=variables)
            res_ls.append(res)
            pageInfo = res.get("entities", {}).get("pageInfo", {})
            has_next_page = pageInfo.get("hasNextPage", False)
            identity_entities_ls.extend(res.get("entities", {}).get("nodes", []))
            if has_next_page:
                next_token = pageInfo.get("endCursor", "")
            limit -= 1000
    headers = ["primaryDisplayName", "secondaryDisplayName", "isHuman", "isProgrammatic", "isAdmin", "emailAddresses",
               "riskScore", "riskScoreSeverity", "riskFactors"]

    return CommandResults(
        outputs_prefix='CrowdStrike.IDPEntity',
        outputs=createContext(response_to_context(identity_entities_ls), removeNull=True),
        readable_output=tableToMarkdown("Identity entities", identity_entities_ls, headers=headers, removeNull=True,
                                        headerTransform=pascalToSpace),
        raw_response=res_ls,
    )


def create_gql_client(url_suffix="identity-protection/combined/graphql/v1"):
    """
        Creates a gql client to handle the gql requests.
    Args:
        url_suffix: The url suffix for the request.
    Returns:
        The created client.
    """
    url_suffix = url_suffix['url'][1:] if url_suffix.startswith('/') else url_suffix
    kwargs = {
        'url': f"{SERVER}/{url_suffix}",
        'verify': USE_SSL,
        'retries': 3,
        'headers': {'Authorization': f'Bearer {get_token()}',
                    "Accept": "application/json",
                    "Content-Type": "application/json"}
    }
    transport = RequestsHTTPTransport(**kwargs)
    handle_proxy()
    client = Client(
        transport=transport,
        fetch_schema_from_transport=True,
    )
    return client


def cspm_list_policy_details_request(policy_ids: list[str]) -> dict[str, Any]:
    """Do an API call to retrieve policy details.

    Args:
        policy_ids (list[str]): The policy ids.

    Returns:
        dict[str, Any]: The raw response of the API.
    """
    query_params = '&'.join(f'ids={policy_id}' for policy_id in policy_ids)
    # Status codes of 500 and 400 are sometimes returned when the policy IDs given do not exist, therefore we want
    # to catch this case so we can return a proper message to the user
    # Status code of 207 is returned when the API returns data about the policy IDs that were found,
    # and an error for the policy IDs that were not found, in the same response
    return http_request(method='GET', url_suffix='/settings/entities/policy-details/v1',
                        params=query_params, status_code=[500, 400, 207])


def cs_falcon_cspm_list_policy_details_command(args: dict[str, Any]) -> CommandResults:
    """Command to list policy details.

    Args:
        args (dict[str, Any]): The arguments of the command

    Raises:
        DemistoException: If a status code of 500 is returned.

    Returns:
        CommandResults: The command results object.
    """
    policy_ids = argToList(args.get('policy_ids'))
    raw_response = cspm_list_policy_details_request(policy_ids=policy_ids)
    # The API returns errors in the form of a list, under the key 'errors'
    if errors := raw_response.get('errors', []):
        if errors[0].get('code', '') == 500:
            raise DemistoException(
                'CS Falcon CSPM returned an error.\n'
                'Code: 500\n'
                f'Message: {dict_safe_get(raw_response, ["errors", 0, "message"])}\n'
                'Perhaps the policy IDs are invalid?'
            )
        for error in errors:
            if error.get('code') == 400:
                return_warning(
                    'CS Falcon CSPM returned an error.\n'
                    f'Code:  {error.get("code")}\n'
                    f'Message: {error.get("message")}\n'
                )

    if resources := raw_response.get('resources', []):
        human_readable = tableToMarkdown('CSPM Policy Details:', resources,
                                         headers=['ID', 'description',
                                                  'policy_statement', 'policy_remediation', 'cloud_service_subtype',
                                                  'cloud_platform_type', 'cloud_service_type', 'default_severity',
                                                  'policy_type', 'tactic', 'technique'],
                                         headerTransform=string_to_table_header)
        return CommandResults(readable_output=human_readable,
                              outputs=resources,
                              outputs_key_field='ID',
                              outputs_prefix='CrowdStrike.CSPMPolicy',
                              raw_response=raw_response)
    return CommandResults(readable_output='No policy details were found for the given policy IDs.')


def cspm_list_service_policy_settings_request(policy_id: str, cloud_platform: str, service: str) -> dict[str, Any]:
    """Do an API call to retrieve the policy settings.

    Args:
        policy_id (str): The policy ID.
        cloud_platform (str): The cloud platform to filter by.
        service (str): The service type to filter by.

    Returns:
        dict[str, Any]: The raw response of the API.
    """
    query_params: dict[str, Any] = assign_params(service=service)
    if policy_id:
        query_params['policy-id'] = policy_id
    if cloud_platform:
        query_params['cloud-platform'] = cloud_platform
    return http_request(method='GET', url_suffix='/settings/entities/policy/v1', params=query_params,
                        status_code=[207])


def cs_falcon_cspm_list_service_policy_settings_command(args: dict[str, Any]) -> CommandResults:
    """Command to list service policy settings.

    Args:
        args (dict[str, Any]): The arguments of the command.

    Returns:
        CommandResults: The command results object.
    """
    policy_id = args.get('policy_id', '')
    cloud_platform = args.get('cloud_platform', '')
    service = args.get('service', '')
    limit = arg_to_number(args.get('limit')) or 50

    raw_response = cspm_list_service_policy_settings_request(policy_id=policy_id, cloud_platform=cloud_platform,
                                                             service=service)
    if resources := raw_response.get('resources', []):
        # The API does not support pagination, therefore we have to do it manually
        paginated_resources = resources[:limit]
        human_readable = tableToMarkdown('CSPM Policy Settings:', paginated_resources,
                                         headers=['policy_id', 'is_remediable',
                                                  'remediation_summary', 'name', 'policy_type',
                                                  'cloud_service_subtype', 'cloud_service', 'default_severity'],
                                         headerTransform=string_to_table_header)
        return CommandResults(readable_output=human_readable,
                              outputs=paginated_resources,
                              outputs_key_field='policy_id',
                              outputs_prefix='CrowdStrike.CSPMPolicySetting',
                              raw_response=raw_response)
    return CommandResults(readable_output='No policy settings were found for the given arguments.')


def cspm_update_policy_settings_request(account_id: str, enabled: bool, policy_id: int, regions: list[str],
                                        severity: str, tag_excluded: bool | None) -> dict[str, Any]:
    """Do an API call to update the policy settings.

    Args:
        account_id (str): The account ID.
        enabled (bool): Whether to enable the policy or not.
        policy_id (int): The policy ID.
        regions (list[str]): The regions of the policy.
        severity (str): The severity of the policy.
        tag_excluded (bool | None): Whether to exclude tag or not.

    Returns:
        dict[str, Any]: The raw response of the API.
    """
    # https://assets.falcon.crowdstrike.com/support/api/swagger.html#/cspm-registration/UpdateCSPMPolicySettings
    # You have to be logged into https://falcon.crowdstrike.com/
    resources_body: dict[str, Any] = {
        'resources': [
            assign_params(
                account_id=account_id,
                enabled=enabled,
                policy_id=policy_id,
                regions=regions,
                severity=severity,
                tag_excluded=tag_excluded,
            )
        ]
    }
    return http_request(method='PATCH', url_suffix='/settings/entities/policy/v1',
                        json=resources_body, status_code=500)


def cs_falcon_cspm_update_policy_settings_command(args: dict[str, Any]) -> CommandResults:
    """Command to update policy settings.

    Args:
        args (dict[str, Any]): The arguments of the command.

    Raises:
        DemistoException: If the policy ID is not an integer.
        DemistoException: If a status code 500 is returned.

    Returns:
        CommandResults: The command results object.
    """
    account_id = args.get('account_id', '')
    enabled = argToBoolean(args.get('enabled', 'true'))
    policy_id = arg_to_number(args.get('policy_id'))
    if policy_id is None:
        raise DemistoException('policy_id must be an integer')
    regions = argToList(args.get('regions', []))
    severity = args.get('severity', '')
    tag_excluded = args.get('tag_excluded')
    tag_excluded = argToBoolean(tag_excluded) if tag_excluded else tag_excluded
    raw_response = cspm_update_policy_settings_request(account_id=account_id, enabled=enabled, policy_id=policy_id,
                                                       regions=regions, severity=severity, tag_excluded=tag_excluded)
    if (errors := raw_response.get('errors', [])) and errors[0].get('code', '') == 500:
        raise DemistoException(
            'CS Falcon CSPM returned an error.\n'
            'Code: 500\n'
            f'Message: {dict_safe_get(raw_response, ["errors", 0, "message"])}\n'
            'Perhaps the policy ID or account ID are invalid?'
        )
    return CommandResults(readable_output=f'Policy {policy_id} was updated successfully')


def resolve_detections_prepare_body_request(ids: list[str],
                                            action_params_values: dict[str, Any]) -> dict[str, Any]:
    """Create the body of the request to resolve detections.

    Args:
        ids (list[str]): The IDs of the detections.
        action_params_values (dict[str, Any]): A dictionary that holds key-value pairs corresponding
        to the action_parameters object of the API request.

    Returns:
        dict[str, Any]: The body of the request.
    """
    # Values need to be in the form {'name': name_of_key, 'value': value_of_key}, as can be seen here
    # https://assets.falcon.crowdstrike.com/support/api/swagger.html#/Alerts/PatchEntitiesAlertsV2

    # Implemented the same as:
    # https://github.com/CrowdStrike/falconpy/blob/main/src/falconpy/_payload/_alerts.py#L40
    action_params = []
    for key, value in action_params_values.items():
        if value:
            param = {"name": key, "value": value}
            action_params.append(param)
    return {'action_parameters': action_params, 'ids': ids}


def resolve_detections_request(ids: list[str], **kwargs) -> dict[str, Any]:
    """Do an API call to resolve detections.

    Args:
        ids (list[str]): The IDs of the detections.

    Returns:
        dict[str, Any]: The raw response of the API.
    """
    body_payload = resolve_detections_prepare_body_request(ids=ids, action_params_values=kwargs)
    return http_request(method='PATCH', url_suffix='/alerts/entities/alerts/v2', json=body_payload)


def cs_falcon_resolve_identity_detection(args: dict[str, Any]) -> CommandResults:
    """Command to resolve identity detections.

    Args:
        args (dict[str, Any]): The arguments of the command.

    Returns:
        CommandResults: The command results object.
    """
    return handle_resolve_detections(args, 'IDP Detection(s) {} were successfully updated')


def cs_falcon_resolve_mobile_detection(args: dict[str, Any]) -> CommandResults:
    """Command to resolve mobile detections.

    Args:
        args (dict[str, Any]): The arguments of the command.

    Returns:
        CommandResults: The command results object.
    """
    return handle_resolve_detections(args, 'Mobile Detection(s) {} were successfully updated')


def handle_resolve_detections(args: dict[str, Any], hr_template: str) -> CommandResults:
    """Handle the mobile & identity detections resolve commands.

    Args:
        args (dict[str, Any]): The arguments of the command.

    Returns:
        CommandResults: The command results object.
    """
    ids = argToList(args.get('ids', '')) or []
    update_status = args.get('update_status', '')
    assign_to_name = args.get('assign_to_name', '')
    assign_to_uuid = args.get('assign_to_uuid', '')

    # This argument is sent to the API in the form of a string, having the values 'true' or 'false'
    unassign = args.get('unassign', '')

    append_comment = args.get('append_comment', '')
    add_tag = args.get('add_tag', '')
    remove_tag = args.get('remove_tag', '')

    # This argument is sent to the API in the form of a string, having the values 'true' or 'false'
    show_in_ui = args.get('show_in_ui', '')
    # We pass the arguments in the form of **kwargs, since we also need the arguments' names for the API,
    # and it easier to achieve that using **kwargs
    resolve_detections_request(ids=ids, update_status=update_status, assign_to_name=assign_to_name,
                               assign_to_uuid=assign_to_uuid, unassign=unassign, append_comment=append_comment,
                               add_tag=add_tag, remove_tag=remove_tag, show_in_ui=show_in_ui)
    return CommandResults(readable_output=hr_template.format(", ".join(ids)))


def cs_falcon_list_users_command(args: dict[str, Any]) -> CommandResults:
    users_ids = argToList(args.get('id'))
    offset = arg_to_number(args.get('offset')) or 0
    limit = arg_to_number(args.get('limit')) or 50
    query_filter = args.get('filter')

    if not users_ids:
        users_api_response = get_users(offset=offset, limit=limit, query_filter=query_filter)
        users_ids = users_api_response.get('resources', [])

        if not users_ids:
            return CommandResults(readable_output='No matching results found.')

    users_data_api_response = get_users_data(user_ids=users_ids)
    users_data = users_data_api_response.get('resources', [])

    def table_headers_transformer(header: str) -> str:
        mapping = {
            'uuid': 'UUID',
            'first_name': 'First Name',
            'last_name': 'Last Name',
            'uid': 'E-Mail (UID)',
            'last_login_at': 'Last Login',
        }

        return mapping.get(header, header)

    return CommandResults(
        outputs_prefix='CrowdStrike.Users',
        outputs_key_field='uuid',
        outputs=users_data,
        readable_output=tableToMarkdown(
            name='CrowdStrike Users',
            t=users_data,
            headers=['uuid', 'first_name', 'last_name', 'uid', 'last_login_at'],
            headerTransform=table_headers_transformer,
            sort_headers=False,
        ),
        raw_response=users_data_api_response,
    )


def get_incident_behavior_command(args: dict) -> CommandResults:
    behavior_ids = argToList(args['behavior_ids'])
    raw_response = get_behaviors(behavior_ids=behavior_ids)

    results = raw_response.get('resources', [])

    def table_headers_transformer(header: str) -> str:
        mapping = {
            'behavior_id': 'Behavior ID',
            'incident_ids': 'Incident IDs',
            'cid': 'CID',
            'aid': 'AID',
            'pattern_id': 'Pattern ID',
            'timestamp': 'Timestamp',
            'cmdline': 'Command Line',
            'filepath': 'File Path',
            'sha256': 'SHA256',
            'tactic': 'Tactic',
            'technique': 'Technique',
            'display_name': 'Display Name',
            'objective': 'Objective',
        }

        return mapping.get(header, header)

    return CommandResults(
        outputs_prefix='CrowdStrike.IncidentBehavior',
        outputs_key_field='behavior_id',
        outputs=results,
        readable_output=tableToMarkdown(
            name='CrowdStrike Incident Behavior',
            t=results,
            headers=['behavior_id', 'incident_ids', 'cid', 'aid', 'pattern_id', 'timestamp', 'cmdline', 'filepath',
                     'sha256', 'tactic', 'technique', 'display_name', 'objective'],
            headerTransform=table_headers_transformer,
            removeNull=True,
            sort_headers=False,
        ),
        raw_response=raw_response,
    )


def get_ioarules_command(args: dict) -> CommandResults:
    rule_ids = argToList(args['rule_ids'])
    ioarules_response_data = get_ioarules(rule_ids)

    ioarules = ioarules_response_data.get('resources', [])

    return CommandResults(
        outputs_prefix='CrowdStrike.IOARules',
        outputs_key_field='instance_id',
        outputs=ioarules,
        readable_output=tableToMarkdown(
            name='CrowdStrike IOA Rules',
            t=ioarules,
            headers=['instance_id', 'description', 'enabled', 'name', 'pattern_id'],
            headerTransform=string_to_table_header,
            removeNull=True,
            sort_headers=False,
        ),
        raw_response=ioarules_response_data,
    )


def main():
    command = demisto.command()
    args = demisto.args()
    demisto.debug(f'Command being called is {command}')

    try:
        if command == 'test-module':
            result = module_test()
            return_results(result)
        elif command == 'fetch-incidents':
            demisto.incidents(fetch_incidents())

        elif command in ('cs-device-ran-on', 'cs-falcon-device-ran-on'):
            return_results(get_indicator_device_id())
        elif demisto.command() == 'cs-falcon-search-device':
            return_results(search_device_command())
        elif command == 'cs-falcon-get-behavior':
            demisto.results(get_behavior_command())
        elif command == 'cs-falcon-search-detection':
            return_results(search_detections_command())
        elif command == 'cs-falcon-resolve-detection':
            demisto.results(resolve_detection_command())
        elif command == 'cs-falcon-contain-host':
            demisto.results(contain_host_command())
        elif command == 'cs-falcon-lift-host-containment':
            demisto.results(lift_host_containment_command())
        elif command == 'cs-falcon-run-command':
            demisto.results(run_command())
        elif command == 'cs-falcon-upload-script':
            demisto.results(upload_script_command())
        elif command == 'cs-falcon-get-script':
            demisto.results(get_script_command())
        elif command == 'cs-falcon-delete-script':
            demisto.results(delete_script_command())
        elif command == 'cs-falcon-list-scripts':
            demisto.results(list_scripts_command())
        elif command == 'cs-falcon-upload-file':
            demisto.results(upload_file_command())
        elif command == 'cs-falcon-delete-file':
            demisto.results(delete_file_command())
        elif command == 'cs-falcon-get-file':
            demisto.results(get_file_command())
        elif command == 'cs-falcon-list-files':
            demisto.results(list_files_command())
        elif command == 'cs-falcon-run-script':
            demisto.results(run_script_command())
        elif command == 'cs-falcon-run-get-command':
            demisto.results(run_get_command())
        elif command == 'cs-falcon-status-get-command':
            demisto.results(status_get_command(demisto.args()))
        elif command == 'cs-falcon-status-command':
            demisto.results(status_command())
        elif command == 'cs-falcon-get-extracted-file':
            demisto.results(get_extracted_file_command(demisto.args()))
        elif command == 'cs-falcon-list-host-files':
            demisto.results(list_host_files_command())
        elif command == 'cs-falcon-refresh-session':
            demisto.results(refresh_session_command())
        elif command == 'cs-falcon-list-detection-summaries':
            return_results(list_detection_summaries_command())
        elif command == 'cs-falcon-list-incident-summaries':
            return_results(list_incident_summaries_command())
        elif command == 'cs-falcon-search-iocs':
            return_results(search_iocs_command(**args))
        elif command == 'cs-falcon-get-ioc':
            return_results(get_ioc_command(ioc_type=args.get('type'), value=args.get('value')))
        elif command == 'cs-falcon-upload-ioc':
            return_results(upload_ioc_command(**args))
        elif command == 'cs-falcon-update-ioc':
            return_results(update_ioc_command(**args))
        elif command == 'cs-falcon-delete-ioc':
            return_results(delete_ioc_command(ioc_type=args.get('type'), value=args.get('value')))
        elif command == 'cs-falcon-search-custom-iocs':
            return_results(search_custom_iocs_command(**args))
        elif command == 'cs-falcon-get-custom-ioc':
            return_results(get_custom_ioc_command(
                ioc_type=args.get('type'), value=args.get('value'), ioc_id=args.get('ioc_id')))
        elif command == 'cs-falcon-upload-custom-ioc':
            return_results(upload_custom_ioc_command(**args))
        elif command == 'cs-falcon-update-custom-ioc':
            return_results(update_custom_ioc_command(**args))
        elif command == 'cs-falcon-delete-custom-ioc':
            return_results(delete_custom_ioc_command(ioc_id=args.get('ioc_id')))
        elif command == 'cs-falcon-device-count-ioc':
            return_results(get_ioc_device_count_command(ioc_type=args.get('type'), value=args.get('value')))
        elif command == 'cs-falcon-process-details':
            return_results(get_process_details_command(**args))
        elif command == 'cs-falcon-processes-ran-on':
            return_results(
                get_proccesses_ran_on_command(
                    ioc_type=args.get('type'),
                    value=args.get('value'),
                    device_id=args.get('device_id')
                )
            )
        elif command == 'endpoint':
            return_results(get_endpoint_command())
        elif command == 'cs-falcon-create-host-group':
            return_results(create_host_group_command(**args))
        elif command == 'cs-falcon-update-host-group':
            return_results(update_host_group_command(**args))
        elif command == 'cs-falcon-list-host-groups':
            return_results(list_host_groups_command(**args))
        elif command == 'cs-falcon-delete-host-groups':
            return_results(delete_host_groups_command(host_group_ids=argToList(args.get('host_group_id'))))
        elif command == 'cs-falcon-list-host-group-members':
            return_results(list_host_group_members_command(**args))
        elif command == 'cs-falcon-add-host-group-members':
            return_results(add_host_group_members_command(host_group_id=args.get('host_group_id'),
                                                          host_ids=argToList(args.get('host_ids'))))
        elif command == 'cs-falcon-remove-host-group-members':
            return_results(remove_host_group_members_command(host_group_id=args.get('host_group_id'),
                                                             host_ids=argToList(args.get('host_ids'))))
        elif command == 'cs-falcon-resolve-incident':
            return_results(resolve_incident_command(ids=argToList(args.get('ids')),
                                                    status=args.get('status'),
                                                    user_uuid=args.get('assigned_to_uuid'),
                                                    user_name=args.get('username'),
                                                    add_comment=args.get('add_comment'),
                                                    add_tag=args.get('add_tag'),
                                                    remove_tag=args.get('remove_tag'),
                                                    ))
        elif command == 'cs-falcon-update-incident-comment':
            return_results(update_incident_comment_command(comment=args.get('comment'),
                                                           ids=argToList(args.get('ids'))))
        elif command == 'cs-falcon-batch-upload-custom-ioc':
            return_results(upload_batch_custom_ioc_command(**args))
>>>>>>> 90cf3b88

    return CommandResults(
        outputs_prefix='CrowdStrike.MLExclusion',
        outputs_key_field='id',
        outputs=exclusion,
        readable_output=human_readable,
    )


<<<<<<< HEAD
def update_ml_exclusion_command(args: dict) -> CommandResults:
    """Updates a machine learning exclusion by providing an ID.

    Args:
        args: Arguments for updating the exclusion.

    Returns:
        The updated exclusion meta data.

    """
    update_args = assign_params(
        value=args.get('value'),
        comment=args.get('comment'),
        groups=argToList(args.get('groups'))
    )
    if not update_args:
        raise Exception('At least one argument (besides the id argument) should be provided to update the exclusion.')
    update_args.update({'id': args.get('id')})

    exclusion = update_exclusion('ml', update_args).get('resources')
    human_readable = tableToMarkdown('CrowdStrike Falcon machine learning exclusion', exclusion, sort_headers=False,
                                     headerTransform=underscoreToCamelCase, is_auto_json_transform=True, removeNull=True)

    return CommandResults(
        outputs_prefix='CrowdStrike.MLExclusion',
        outputs_key_field='id',
        outputs=exclusion,
        readable_output=human_readable,
    )


def delete_ml_exclusion_command(args: dict) -> CommandResults:
    """Delete a machine learning exclusion by providing an ID.

    Args:
        args: Arguments for deleting the exclusion (in particular only the id is needed).

    Returns:
        A message that the exclusion has been deleted.

    """
    ids = argToList(args.get('ids'))

    delete_exclusion('ml', ids)

    return CommandResults(
        readable_output=f'The machine learning exclusions with IDs {" ".join(ids)} was successfully deleted.'
    )


def search_ml_exclusion_command(args: dict) -> CommandResults:
    """Searches machine learning exclusions by providing an ID / value / cusotm-filter.

    Args:
        args: Arguments for searching the exclusions.

    Returns:
        The exclusions meta data.

    """
    if not (ids := argToList(args.get('ids'))):
        search_args = assign_params(
            sort=args.get('sort'),
            limit=args.get('limit'),
            offset=args.get('offset'),
        )
        if value := args.get('value'):
            ids = get_exclusions('ml', f"value:'{value}'", search_args).get('resources')
        else:
            ids = get_exclusions('ml', args.get('filter'), search_args).get('resources')

    if not ids:
        return CommandResults(
            readable_output='The arguments/filters you provided did not match any exclusion.'
        )

    exclusions = get_exclusion_entities('ml', ids).get('resources')
    human_readable = tableToMarkdown('CrowdStrike Falcon machine learning exclusions', exclusions, sort_headers=False,
                                     headerTransform=underscoreToCamelCase, is_auto_json_transform=True, removeNull=True)

    return CommandResults(
        outputs_prefix='CrowdStrike.MLExclusion',
        outputs_key_field='id',
        outputs=exclusions,
        readable_output=human_readable,
    )


def create_ioa_exclusion_command(args: dict) -> CommandResults:
    """Creates an IOA exclusion.

    Args:
        args: Arguments to create the exclusion from.

    Returns:
        The created exclusion meta data.

    """
    create_args = assign_params(
        name=args.get('exclusion_name'),
        pattern_id=args.get('pattern_id'),
        pattern_name=args.get('pattern_name'),
        cl_regex=args.get('cl_regex'),
        ifn_regex=args.get('ifn_regex'),
        comment=args.get('comment'),
        description=args.get('description'),
        groups=argToList(args.get('groups', 'all')),
        detection_json=args.get('detection_json')
    )

    exclusion = create_exclusion('ioa', create_args).get('resources')
    human_readable = tableToMarkdown('CrowdStrike Falcon IOA exclusion', exclusion, is_auto_json_transform=True,
                                     headerTransform=underscoreToCamelCase, sort_headers=False, removeNull=True)

    return CommandResults(
        outputs_prefix='CrowdStrike.IOAExclusion',
        outputs_key_field='id',
        outputs=exclusion,
        readable_output=human_readable,
    )


def update_ioa_exclusion_command(args: dict) -> CommandResults:
    """Updates an IOA exclusion by providing an ID.

    Args:
        args: Arguments for updating the exclusion.

    Returns:
        The updated exclusion meta data.

    """
    update_args = assign_params(
        name=args.get('exclusion_name'),
        pattern_id=args.get('pattern_id'),
        pattern_name=args.get('pattern_name'),
        cl_regex=args.get('cl_regex'),
        ifn_regex=args.get('ifn_regex'),
        comment=args.get('comment'),
        description=args.get('description'),
        groups=argToList(args.get('groups')),
        detection_json=args.get('detection_json')
    )
    if not update_args:
        raise Exception('At least one argument (besides the id argument) should be provided to update the exclusion.')
    update_args.update({'id': args.get('id')})

    exclusion = update_exclusion('ioa', update_args).get('resources')
    human_readable = tableToMarkdown('CrowdStrike Falcon IOA exclusion', exclusion, is_auto_json_transform=True,
                                     headerTransform=underscoreToCamelCase, removeNull=True, sort_headers=False)

    return CommandResults(
        outputs_prefix='CrowdStrike.IOAExclusion',
        outputs_key_field='id',
        outputs=exclusion,
        readable_output=human_readable,
    )


def delete_ioa_exclusion_command(args: dict) -> CommandResults:
    """Delete an IOA exclusion by providing an ID.

    Args:
        args: Arguments for deleting the exclusion (in particular only the id is needed).

    Returns:
        A message that the exclusion has been deleted.

    """
    ids = argToList(args.get('ids'))

    delete_exclusion('ioa', ids)

    return CommandResults(
        readable_output=f'The IOA exclusions with IDs {" ".join(ids)} was successfully deleted.'
    )


def search_ioa_exclusion_command(args: dict) -> CommandResults:
    """Searches IOA exclusions by providing an ID / name / cusotm-filter.

    Args:
        args: Arguments for searching the exclusions.

    Returns:
        The exclusions meta data.

    """
    exclusion_name = args.get('name')
    if not (ids := argToList(args.get('ids'))):
        search_args = assign_params(
            limit=args.get('limit'),
            offset=args.get('offset')
        )
        if exclusion_name:
            ids = get_exclusions('ioa', f"name:~'{exclusion_name}'", search_args).get('resources')
        else:
            ids = get_exclusions('ioa', args.get('filter'), search_args).get('resources')

    if not ids:
        return CommandResults(
            readable_output='The arguments/filters you provided did not match any exclusion.'
        )

    exclusions = get_exclusion_entities('ioa', ids).get('resources', [])
    if exclusion_name and exclusions:
        exclusions = list(filter(lambda x: x.get('name') == exclusion_name, exclusions))
    human_readable = tableToMarkdown('CrowdStrike Falcon IOA exclusions', exclusions, is_auto_json_transform=True,
                                     headerTransform=underscoreToCamelCase, removeNull=True, sort_headers=False)

    return CommandResults(
        outputs_prefix='CrowdStrike.IOAExclusion',
        outputs_key_field='id',
        outputs=exclusions,
        readable_output=human_readable,
    )


def list_quarantined_file_command(args: dict) -> CommandResults:
    """Get quarantine file metadata by specified IDs / custom-filter.

    Args:
        args: Arguments for searching the quarantine files.

    Returns:
        The quarantine files meta data.

    """
    if not (ids := argToList(args.get('ids'))):
        pagination_args = assign_params(
            limit=args.get('limit', '50'),
            offset=args.get('offset')
        )
        search_args = assign_params(
            state=args.get('state'),
            sha256=argToList(args.get('sha256')),
            filename=argToList(args.get('filename')),
            hostname=argToList(args.get('hostname')),
            username=argToList(args.get('username')),
        )

        ids = list_quarantined_files_id(args.get('filter'), search_args, pagination_args).get('resources')

    if not ids:
        return CommandResults(
            readable_output='The arguments/filters you provided did not match any files.'
        )

    files = list_quarantined_files(ids).get('resources')
    human_readable = tableToMarkdown('CrowdStrike Falcon Quarantined File', files, is_auto_json_transform=True,
                                     headerTransform=underscoreToCamelCase, sort_headers=False, removeNull=True)

    return CommandResults(
        outputs_prefix='CrowdStrike.QuarantinedFile',
        outputs_key_field='id',
        outputs=files,
        readable_output=human_readable,
    )


def apply_quarantine_file_action_command(args: dict) -> CommandResults:
    """Apply action to quarantine file.

    Args:
        args: Arguments for searching and applying action to the quarantine files.

    Returns:
        The applied quarantined files meta data.

    """
    if not (ids := argToList(args.get('ids'))):
        pagination_args = assign_params(
            limit=args.get('limit', '50'),
            offset=args.get('offset')
        )
        search_args = assign_params(
            state=args.get('state'),
            sha256=argToList(args.get('sha256')),
            filename=argToList(args.get('filename')),
            hostname=argToList(args.get('hostname')),
            username=argToList(args.get('username')),
        )
        if not search_args:
            raise Exception('At least one search argument (filename, hostname, sha256, state, username, ids, or filter)'
                            ' is required to update the quarantine file.')

        ids = list_quarantined_files_id(args.get('filter'), search_args, pagination_args).get('resources')

    update_args = assign_params(
        ids=ids,
        action=args.get('action'),
        comment=args.get('comment'),
    )
    if not update_args:
        raise Exception('At least one update argument (action, comment) should be provided to update the quarantine file.')

    apply_quarantined_files_action(update_args).get('resources')

    return CommandResults(
        readable_output=f'The Quarantined File with IDs {ids} was successfully updated.',
    )


def build_cs_falcon_filter(custom_filter: str | None = None, **filter_args) -> str:
    """Creates an FQL syntax filter from a dictionary and a custom built filter

    :custom_filter: custom filter from user (will take priority if conflicts with dictionary), defaults to None
    :filter_args: args to translate to FQL format.

    :return: FQL syntax filter.
    """

    custom_filter_list = custom_filter.split('+') if custom_filter else []
    arguments = [f'{key}:{argToList(value)}' for key, value in filter_args.items() if value]
    # custom_filter takes priority because it is first
    return "%2B".join(custom_filter_list + arguments)


def ODS_query_scans_request(**query_params) -> dict:

    remove_nulls_from_dictionary(query_params)
    # http_request messes up the params, so they were put directly in the url:
    url_params = "&".join(f"{k}={v}" for k, v in query_params.items())
    return http_request('GET', f'/ods/queries/scans/v1?{url_params}')


def ODS_get_scans_by_id_request(ids: list[str]) -> dict:

    url_params = '&'.join(f'ids={query_id}' for query_id in ids)
    return http_request('GET', f'/ods/entities/scans/v1?{url_params}')


def map_scan_resource_to_UI(resource: dict) -> dict:

    output = {
        'ID': resource.get('id'),
        'Status': resource.get('status'),
        'Severity': resource.get('severity'),
        # Every host in resource.metadata has a "filecount" which is a dictionary
        # that counts the files traversed, skipped, found to be malicious and the like.
        'File Count': '\n-\n'.join('\n'.join(f'{k}: {v}' for k, v in filecount.items())
                                   for host in resource.get('metadata', []) if (filecount := host.get('filecount', {}))),
        'Description': resource.get('description'),
        'Hosts/Host groups': resource.get('hosts') or resource.get('host_groups'),
        'Start time': resource.get('scan_started_on'),
        'End time': resource.get('scan_completed_on'),
        'Run by': resource.get('created_by')
    }
    return output


def ODS_get_scan_resources_to_human_readable(resources: list[dict]) -> str:

    human_readable = tableToMarkdown(
        'CrowdStrike Falcon ODS Scans',
        [map_scan_resource_to_UI(resource) for resource in resources],
        headers=['ID', 'Status', 'Severity', 'File Count', 'Description',
                 'Hosts/Host groups', 'End time', 'Start time', 'Run by']
    )

    return human_readable


def get_ODS_scan_ids(args: dict) -> list[str] | None:

    demisto.debug('Fetching IDs from query api')

    query_filter = build_cs_falcon_filter(
        custom_filter=args.get('filter'),
        initiated_from=args.get('initiated_from'),
        status=args.get('status'),
        severity=args.get('severity'),
        scan_started_on=args.get('scan_started_on'),
        scan_completed_on=args.get('scan_completed_on'),
    )

    raw_response = ODS_query_scans_request(
        filter=query_filter,
        offset=args.get('offset'),
        limit=args.get('limit'),
    )

    return raw_response.get('resources')


@polling_function(
    'cs-falcon-ods-query-scan',
    poll_message='Retrieving scan results:',
    polling_arg_name='wait_for_result',
    interval=arg_to_number(dict_safe_get(demisto.args(), ['interval_in_seconds'], 0, (int, str))),
    timeout=arg_to_number(dict_safe_get(demisto.args(), ['timeout_in_seconds'], 0, (int, str))),
)
def cs_falcon_ODS_query_scans_command(args: dict) -> PollResult:
    # call the query api if no ids given
    ids = argToList(args.get('ids')) or get_ODS_scan_ids(args)

    if not ids:
        command_results = CommandResults(readable_output='No scans match the arguments/filter.')
        scan_in_progress = False

    else:
        response = ODS_get_scans_by_id_request(ids)
        resources = response.get('resources', [])

        scan_in_progress = (
            len(resources) == 1
            and dict_safe_get(resources, [0, 'status']) in ('pending', 'running')
        )

        human_readable = ODS_get_scan_resources_to_human_readable(resources)
        command_results = CommandResults(
            raw_response=response,
            outputs_prefix='CrowdStrike.ODSScan',
            outputs_key_field='id',
            outputs=resources,
            readable_output=human_readable,
        )

    return PollResult(response=command_results,
                      continue_to_poll=scan_in_progress,
                      args_for_next_run=args)


def ODS_query_scheduled_scans_request(**query_params) -> dict:
    remove_nulls_from_dictionary(query_params)
    # http_request messes up the params, so they were put directly in the url:
    url_params = "&".join(f"{k}={v}" for k, v in query_params.items())
    return http_request('GET', f'/ods/queries/scheduled-scans/v1?{url_params}')


def ODS_get_scheduled_scans_by_id_request(ids: list[str]) -> dict:
    url_params = '&'.join(f'ids={query_id}' for query_id in ids)
    return http_request('GET', f'/ods/entities/scheduled-scans/v1?{url_params}')


def map_scheduled_scan_resource_to_UI(resource: dict) -> dict:
    output = {
        'ID': resource.get('id'),
        'Hosts targeted': len(resource.get('metadata', [])),
        'Description': resource.get('description'),
        'Host groups': resource.get('host_groups'),
        'Start time': resource.get('schedule', {}).get('start_timestamp'),
        'Created by': resource.get('created_by'),
    }
    return output


def ODS_get_scheduled_scan_resources_to_human_readable(resources: list[dict]) -> str:

    human_readable = tableToMarkdown(
        'CrowdStrike Falcon ODS Scheduled Scans',
        [map_scheduled_scan_resource_to_UI(resource) for resource in resources],
        headers=['ID', 'Hosts targeted', 'Description',
                 'Host groups', 'Start time', 'Created by'],
    )

    return human_readable


def get_ODS_scheduled_scan_ids(args: dict) -> list[str] | None:

    demisto.debug('Fetching IDs from query api')

    query_filter = build_cs_falcon_filter(**{
        'custom_filter': args.get('filter'),
        'initiated_from': args.get('initiated_from'),
        'status': args.get('status'),
        'created_on': args.get('created_on'),
        'created_by': args.get('created_by'),
        'schedule.start_timestamp': args.get('start_timestamp'),
        'deleted': args.get('deleted'),
    })

    raw_response = ODS_query_scheduled_scans_request(
        filter=query_filter,
        offset=args.get('offset'),
        limit=args.get('limit'),
    )

    return raw_response.get('resources')


def cs_falcon_ODS_query_scheduled_scan_command(args: dict) -> CommandResults:
    # call the query api if no ids given
    ids = argToList(args.get('ids')) or get_ODS_scheduled_scan_ids(args)

    if not ids:
        return CommandResults(readable_output='No scheduled scans match the arguments/filter.')

    response = ODS_get_scheduled_scans_by_id_request(ids)
    resources = response.get('resources', [])
    human_readable = ODS_get_scheduled_scan_resources_to_human_readable(resources)

    command_results = CommandResults(
        raw_response=response,
        outputs_prefix='CrowdStrike.ODSScheduledScan',
        outputs_key_field='id',
        outputs=resources,
        readable_output=human_readable,
    )

    return command_results


def ODS_query_scan_hosts_request(**query_params) -> dict:
    remove_nulls_from_dictionary(query_params)
    # http_request messes up the params, so they were put directly in the url:
    url_params = "&".join(f"{k}={v}" for k, v in query_params.items())
    return http_request('GET', f'/ods/queries/scan-hosts/v1?{url_params}')


def ODS_get_scan_hosts_by_id_request(ids: list[str]) -> dict:

    url_params = '&'.join(f'ids={query_id}' for query_id in ids)
    return http_request('GET', f'/ods/entities/scan-hosts/v1?{url_params}')


def get_ODS_scan_host_ids(args: dict) -> list[str]:

    query_filter = build_cs_falcon_filter(
        custom_filter=args.get('filter'),
        host_id=args.get('host_ids'),
        scan_id=args.get('scan_ids'),
        status=args.get('status'),
        started_on=args.get('started_on'),
        completed_on=args.get('completed_on'),
    )

    raw_response = ODS_query_scan_hosts_request(
        filter=query_filter,
        offset=args.get('offset'),
        limit=args.get('limit'),
    )

    return raw_response.get('resources', [])


def map_scan_host_resource_to_UI(resource: dict) -> dict:
    output = {
        'ID': resource.get('id'),
        'Scan ID': resource.get('scan_id'),
        'Host ID': resource.get('host_id'),
        'Filecount': resource.get('filecount'),
        'Status': resource.get('status'),
        'Severity': resource.get('severity'),
        'Started on': resource.get('started_on'),
    }
    return output


def ODS_get_scan_hosts_resources_to_human_readable(resources: list[dict]) -> str:

    human_readable = tableToMarkdown(
        'CrowdStrike Falcon ODS Scan Hosts',
        [map_scan_host_resource_to_UI(resource) for resource in resources],
        headers=['ID', 'Scan ID', 'Host ID',
                 'Filecount', 'Status',
                 'Severity', 'Started on'],
    )

    return human_readable


def cs_falcon_ods_query_scan_host_command(args: dict) -> CommandResults:

    ids = get_ODS_scan_host_ids(args)

    if not ids:
        return CommandResults(readable_output='No hosts to display.')

    response = ODS_get_scan_hosts_by_id_request(ids)
    resources = response.get('resources', [])
    human_readable = ODS_get_scan_hosts_resources_to_human_readable(resources)

    command_results = CommandResults(
        raw_response=response,
        outputs_prefix='CrowdStrike.ODSScanHost',
        outputs_key_field='id',
        outputs=resources,
        readable_output=human_readable,
    )

    return command_results


def ODS_query_malicious_files_request(**query_params) -> dict:
    remove_nulls_from_dictionary(query_params)
    # http_request messes up the params, so they were put directly in the url:
    url_params = "&".join(f"{k}={v}" for k, v in query_params.items())
    return http_request('GET', f'/ods/queries/malicious-files/v1?{url_params}')


def ODS_get_malicious_files_by_id_request(ids: list[str]) -> dict:

    url_params = '&'.join(f'ids={query_id}' for query_id in ids)
    return http_request('GET', f'/ods/entities/malicious-files/v1?{url_params}')


def map_malicious_file_resource_to_UI(resource: dict) -> dict:
    output = {
        'ID': resource.get('id'),
        'Scan id': resource.get('scan_id'),
        'Filename': resource.get('filename'),
        'Hash': resource.get('hash'),
        'Severity': resource.get('severity'),
        'Last updated': resource.get('last_updated'),
    }
    return output


def ODS_get_malicious_files_resources_to_human_readable(resources: list[dict]) -> str:

    human_readable = tableToMarkdown(
        'CrowdStrike Falcon ODS Malicious Files',
        [map_malicious_file_resource_to_UI(resource) for resource in resources],
        headers=['ID', 'Scan id', 'Filename', 'Hash', 'Severity', 'Last updated'],
    )

    return human_readable


def get_ODS_malicious_files_ids(args: dict) -> list[str] | None:

    demisto.debug('Fetching IDs from query api')

    query_filter = build_cs_falcon_filter(
        custom_filter=args.get('filter'),
        host_id=args.get('host_ids'),
        scan_id=args.get('scan_ids'),
        filepath=args.get('file_paths'),
        filename=args.get('file_names'),
        hash=args.get('hash'),
    )

    raw_response = ODS_query_malicious_files_request(
        filter=query_filter,
        offset=args.get('offset'),
        limit=args.get('limit'),
    )

    return raw_response.get('resources')


def cs_falcon_ODS_query_malicious_files_command(args: dict) -> CommandResults:
    # call the query api if no file_ids given
    ids = argToList(args.get('file_ids')) or get_ODS_malicious_files_ids(args)

    if not ids:
        return CommandResults(readable_output='No malicious files match the arguments/filter.')

    response = ODS_get_malicious_files_by_id_request(ids)
    resources = response.get('resources', [])
    human_readable = ODS_get_malicious_files_resources_to_human_readable(resources)

    command_results = CommandResults(
        raw_response=response,
        outputs_prefix='CrowdStrike.ODSMaliciousFile',
        outputs_key_field='id',
        outputs=resources,
        readable_output=human_readable,
    )

    return command_results


def make_create_scan_request_body(args: dict, is_scheduled: bool) -> dict:

    result = {
        'host_groups': argToList(args.get('host_groups')),
        'file_paths': argToList(args.get('file_paths')),
        'scan_exclusions': argToList(args.get('scan_exclusions')),
        'scan_inclusions': argToList(args.get('scan_inclusions')),
        'initiated_from': args.get('initiated_from'),
        'cpu_priority': CPU_UTILITY_STR_TO_INT_KEY_MAP.get(args.get('cpu_priority')),  # type: ignore[arg-type]
        'description': args.get('description'),
        'quarantine': argToBoolean(args.get('quarantine')) if args.get('quarantine') is not None else None,
        'pause_duration': arg_to_number(args.get('pause_duration')),
        'sensor_ml_level_detection': arg_to_number(args.get('sensor_ml_level_detection')),
        'sensor_ml_level_prevention': arg_to_number(args.get('sensor_ml_level_prevention')),
        'cloud_ml_level_detection': arg_to_number(args.get('cloud_ml_level_detection')),
        'cloud_ml_level_prevention': arg_to_number(args.get('cloud_ml_level_prevention')),
        'max_duration': arg_to_number(args.get('max_duration')),
    }

    if is_scheduled:
        result['schedule'] = {
            'interval': SCHEDULE_INTERVAL_STR_TO_INT.get(args['schedule_interval'].lower()),
            'start_timestamp': (
                dateparser.parse(args['schedule_start_timestamp'])
                or return_error('Invalid start_timestamp.')
            ).strftime("%Y-%m-%dT%H:%M"),
        }

    else:
        result['hosts'] = argToList(args.get('hosts'))

    return result


def ODS_create_scan_request(args: dict, is_scheduled: bool) -> dict:
    body = make_create_scan_request_body(args, is_scheduled)
    remove_nulls_from_dictionary(body)
    return http_request('POST', f'/ods/entities/{"scheduled-"*is_scheduled}scans/v1', json=body)


def ODS_verify_create_scan_command(args: dict) -> None:

    if not (args.get('hosts') or args.get('host_groups')):
        raise DemistoException('MUST set either hosts OR host_groups.')

    if not (args.get('file_paths') or args.get('scan_inclusions')):
        raise DemistoException('MUST set either file_paths OR scan_inclusions.')


def ods_create_scan(args: dict, is_scheduled: bool) -> dict:

    ODS_verify_create_scan_command(args)

    response = ODS_create_scan_request(args, is_scheduled)
    resource = dict_safe_get(response, ('resources', 0), return_type=dict, raise_return_type=False)

    if not (resource and resource.get('id')):
        raise DemistoException('Unexpected response from CrowdStrike Falcon')

    return resource


def cs_falcon_ods_create_scan_command(args: dict) -> CommandResults:

    resource = ods_create_scan(args, is_scheduled=False)
    scan_id = resource.get('id')

    query_scan_args = {
        'ids': scan_id,
        'wait_for_result': True,
        'interval_in_seconds': args.get('interval_in_seconds'),
        'timeout_in_seconds': args.get('timeout_in_seconds'),
    }

    return cs_falcon_ODS_query_scans_command(query_scan_args)


def cs_falcon_ods_create_scheduled_scan_command(args: dict) -> CommandResults:

    resource = ods_create_scan(args, is_scheduled=True)

    human_readable = f'Successfully created scheduled scan with ID: {resource.get("id")}'

    command_results = CommandResults(
        raw_response=resource,
        outputs_prefix='CrowdStrike.ODSScheduledScan',
        outputs_key_field='id',
        outputs=resource,
        readable_output=human_readable,
    )

    return command_results


def ODS_delete_scheduled_scans_request(ids: list[str], scan_filter: str | None = None) -> dict:
    ids_params = [f'ids={scan_id}' for scan_id in ids]
    filter_param = [f'filter={scan_filter.replace("+", "%2B")}'] if scan_filter else []
    url_params = '&'.join(ids_params + filter_param)
    return http_request('DELETE', f'/ods/entities/scheduled-scans/v1?{url_params}', status_code=500)


def cs_falcon_ods_delete_scheduled_scan_command(args: dict) -> CommandResults:

    ids, scan_filter = argToList(args.get('ids')), args.get('filter')
    response = ODS_delete_scheduled_scans_request(ids, scan_filter)

    if dict_safe_get(response, ['errors', 0, 'code']) == 500:
        raise DemistoException(
            'CS Falcon returned an error.\n'
            'Code: 500\n'
            f'Message: {dict_safe_get(response, ["errors", 0, "message"])}\n'
            'Perhaps there are no scans to delete?'
        )

    human_readable = tableToMarkdown('Deleted Scans:', response.get('resources', []), headers=['Scan ID'])

    command_results = CommandResults(
        raw_response=response,
        readable_output=human_readable,
    )

    return command_results


def list_identity_entities_command(args: dict) -> CommandResults:
    """List identity entities
    Args:
        args: The demisto.args() dict object.
    Returns:
        The command result object.
    """
    client = create_gql_client()
    args_keys_ls = ["sort_key", "sort_order", "max_risk_score_severity", "min_risk_score_severity"]
    ls_args_keys_ls = ["type", "entity_id", "primary_display_name", "secondary_display_name", "email"]
    variables = {}
    for key in args_keys_ls:
        if key in args:
            variables[key] = args.get(key)
    for key in ls_args_keys_ls:
        if key in args:
            variables[key] = args.get(key, "").split(",")
    if "enabled" in args:
        variables["enabled"] = argToBoolean(args.get("enabled"))
    idp_query = gql("""
    query ($sort_key: EntitySortKey, $type: [EntityType!], $sort_order: SortOrder, $entity_id: [UUID!],
           $primary_display_name: [String!], $secondary_display_name: [String!], $max_risk_score_severity: ScoreSeverity,
           $min_risk_score_severity: ScoreSeverity, $enabled: Boolean, $email: [String!], $first: Int, $after: Cursor) {
        entities(types: $type, sortKey: $sort_key, sortOrder: $sort_order, entityIds: $entity_id, enabled: $enabled,
                 primaryDisplayNames: $primary_display_name, secondaryDisplayNames: $secondary_display_name,
                 maxRiskScoreSeverity: $max_risk_score_severity, minRiskScoreSeverity: $min_risk_score_severity,
                 emailAddresses: $email, first: $first, after: $after) {
            pageInfo{
                hasNextPage
                endCursor
            }
            nodes{
                primaryDisplayName
                secondaryDisplayName
                isHuman:hasRole(type: HumanUserAccountRole)
                isProgrammatic:hasRole(type: ProgrammaticUserAccountRole)
                ...
                on
                UserEntity{
                    emailAddresses
                }
                riskScore
                riskScoreSeverity
                riskFactors{
                    type
                    severity
                }
            }
        }
    }
""")
    identity_entities_ls = []
    next_token = args.get("next_token", "")
    limit = arg_to_number(args.get("limit", "50")) or 50
    page = arg_to_number(args.get("page", "0"))
    page_size = arg_to_number(args.get("page_size", "50"))
    res_ls = []
    has_next_page = True
    if page:
        variables["first"] = page_size
        while has_next_page and page:
            if next_token:
                variables["after"] = next_token
            res = client.execute(idp_query, variable_values=variables)
            res_ls.append(res)
            page -= 1
            pageInfo = res.get("entities", {}).get("pageInfo", {})
            has_next_page = pageInfo.get("hasNextPage", False)
            if page == 0:
                identity_entities_ls.extend(res.get("entities", {}).get("nodes", []))
            if has_next_page:
                next_token = pageInfo.get("endCursor", "")
    else:
        while has_next_page and limit > 0:
            variables["first"] = min(1000, limit)
            if next_token:
                variables["after"] = next_token
            res = client.execute(idp_query, variable_values=variables)
            res_ls.append(res)
            pageInfo = res.get("entities", {}).get("pageInfo", {})
            has_next_page = pageInfo.get("hasNextPage", False)
            identity_entities_ls.extend(res.get("entities", {}).get("nodes", []))
            if has_next_page:
                next_token = pageInfo.get("endCursor", "")
            limit -= 1000
    headers = ["primaryDisplayName", "secondaryDisplayName", "isHuman", "isProgrammatic", "isAdmin", "emailAddresses",
               "riskScore", "riskScoreSeverity", "riskFactors"]

    return CommandResults(
        outputs_prefix='CrowdStrike.IDPEntity',
        outputs=createContext(response_to_context(identity_entities_ls), removeNull=True),
        readable_output=tableToMarkdown("Identity entities", identity_entities_ls, headers=headers, removeNull=True,
                                        headerTransform=pascalToSpace),
        raw_response=res_ls,
    )


def create_gql_client(url_suffix="identity-protection/combined/graphql/v1"):
    """
        Creates a gql client to handle the gql requests.
    Args:
        url_suffix: The url suffix for the request.
    Returns:
        The created client.
    """
    url_suffix = url_suffix['url'][1:] if url_suffix.startswith('/') else url_suffix
    kwargs = {
        'url': f"{SERVER}/{url_suffix}",
        'verify': USE_SSL,
        'retries': 3,
        'headers': {'Authorization': f'Bearer {get_token()}',
                    "Accept": "application/json",
                    "Content-Type": "application/json"}
    }
    transport = RequestsHTTPTransport(**kwargs)
    handle_proxy()
    client = Client(
        transport=transport,
        fetch_schema_from_transport=True,
    )
    return client


def cspm_list_policy_details_request(policy_ids: list[str]) -> dict[str, Any]:
    """Do an API call to retrieve policy details.

    Args:
        policy_ids (list[str]): The policy ids.

    Returns:
        dict[str, Any]: The raw response of the API.
    """
    query_params = '&'.join(f'ids={policy_id}' for policy_id in policy_ids)
    # Status codes of 500 and 400 are sometimes returned when the policy IDs given do not exist, therefore we want
    # to catch this case so we can return a proper message to the user
    # Status code of 207 is returned when the API returns data about the policy IDs that were found,
    # and an error for the policy IDs that were not found, in the same response
    return http_request(method='GET', url_suffix='/settings/entities/policy-details/v1',
                        params=query_params, status_code=[500, 400, 207])


def cs_falcon_cspm_list_policy_details_command(args: dict[str, Any]) -> CommandResults:
    """Command to list policy details.

    Args:
        args (dict[str, Any]): The arguments of the command

    Raises:
        DemistoException: If a status code of 500 is returned.

    Returns:
        CommandResults: The command results object.
    """
    policy_ids = argToList(args.get('policy_ids'))
    raw_response = cspm_list_policy_details_request(policy_ids=policy_ids)
    # The API returns errors in the form of a list, under the key 'errors'
    if errors := raw_response.get('errors', []):
        if errors[0].get('code', '') == 500:
            raise DemistoException(
                'CS Falcon CSPM returned an error.\n'
                'Code: 500\n'
                f'Message: {dict_safe_get(raw_response, ["errors", 0, "message"])}\n'
                'Perhaps the policy IDs are invalid?'
            )
        for error in errors:
            if error.get('code') == 400:
                return_warning(
                    'CS Falcon CSPM returned an error.\n'
                    f'Code:  {error.get("code")}\n'
                    f'Message: {error.get("message")}\n'
                )

    if resources := raw_response.get('resources', []):
        human_readable = tableToMarkdown('CSPM Policy Details:', resources,
                                         headers=['ID', 'description',
                                                  'policy_statement', 'policy_remediation', 'cloud_service_subtype',
                                                  'cloud_platform_type', 'cloud_service_type', 'default_severity',
                                                  'policy_type', 'tactic', 'technique'],
                                         headerTransform=string_to_table_header)
        return CommandResults(readable_output=human_readable,
                              outputs=resources,
                              outputs_key_field='ID',
                              outputs_prefix='CrowdStrike.CSPMPolicy',
                              raw_response=raw_response)
    return CommandResults(readable_output='No policy details were found for the given policy IDs.')


def cspm_list_service_policy_settings_request(policy_id: str, cloud_platform: str, service: str) -> dict[str, Any]:
    """Do an API call to retrieve the policy settings.

    Args:
        policy_id (str): The policy ID.
        cloud_platform (str): The cloud platform to filter by.
        service (str): The service type to filter by.

    Returns:
        dict[str, Any]: The raw response of the API.
    """
    query_params: dict[str, Any] = assign_params(service=service)
    if policy_id:
        query_params['policy-id'] = policy_id
    if cloud_platform:
        query_params['cloud-platform'] = cloud_platform
    return http_request(method='GET', url_suffix='/settings/entities/policy/v1', params=query_params,
                        status_code=[207])


def cs_falcon_cspm_list_service_policy_settings_command(args: dict[str, Any]) -> CommandResults:
    """Command to list service policy settings.

    Args:
        args (dict[str, Any]): The arguments of the command.

    Returns:
        CommandResults: The command results object.
    """
    policy_id = args.get('policy_id', '')
    cloud_platform = args.get('cloud_platform', '')
    service = args.get('service', '')
    limit = arg_to_number(args.get('limit')) or 50

    raw_response = cspm_list_service_policy_settings_request(policy_id=policy_id, cloud_platform=cloud_platform,
                                                             service=service)
    if resources := raw_response.get('resources', []):
        # The API does not support pagination, therefore we have to do it manually
        paginated_resources = resources[:limit]
        human_readable = tableToMarkdown('CSPM Policy Settings:', paginated_resources,
                                         headers=['policy_id', 'is_remediable',
                                                  'remediation_summary', 'name', 'policy_type',
                                                  'cloud_service_subtype', 'cloud_service', 'default_severity'],
                                         headerTransform=string_to_table_header)
        return CommandResults(readable_output=human_readable,
                              outputs=paginated_resources,
                              outputs_key_field='policy_id',
                              outputs_prefix='CrowdStrike.CSPMPolicySetting',
                              raw_response=raw_response)
    return CommandResults(readable_output='No policy settings were found for the given arguments.')


def cspm_update_policy_settings_request(account_id: str, enabled: bool, policy_id: int, regions: list[str],
                                        severity: str, tag_excluded: bool | None) -> dict[str, Any]:
    """Do an API call to update the policy settings.

    Args:
        account_id (str): The account ID.
        enabled (bool): Whether to enable the policy or not.
        policy_id (int): The policy ID.
        regions (list[str]): The regions of the policy.
        severity (str): The severity of the policy.
        tag_excluded (bool | None): Whether to exclude tag or not.

    Returns:
        dict[str, Any]: The raw response of the API.
    """
    # https://assets.falcon.crowdstrike.com/support/api/swagger.html#/cspm-registration/UpdateCSPMPolicySettings
    # You have to be logged into https://falcon.crowdstrike.com/
    resources_body: dict[str, Any] = {
        'resources': [
            assign_params(
                account_id=account_id,
                enabled=enabled,
                policy_id=policy_id,
                regions=regions,
                severity=severity,
                tag_excluded=tag_excluded,
            )
        ]
    }
    return http_request(method='PATCH', url_suffix='/settings/entities/policy/v1',
                        json=resources_body, status_code=500)


def cs_falcon_cspm_update_policy_settings_command(args: dict[str, Any]) -> CommandResults:
    """Command to update policy settings.

    Args:
        args (dict[str, Any]): The arguments of the command.

    Raises:
        DemistoException: If the policy ID is not an integer.
        DemistoException: If a status code 500 is returned.

    Returns:
        CommandResults: The command results object.
    """
    account_id = args.get('account_id', '')
    enabled = argToBoolean(args.get('enabled', 'true'))
    policy_id = arg_to_number(args.get('policy_id'))
    if policy_id is None:
        raise DemistoException('policy_id must be an integer')
    regions = argToList(args.get('regions', []))
    severity = args.get('severity', '')
    tag_excluded = args.get('tag_excluded')
    tag_excluded = argToBoolean(tag_excluded) if tag_excluded else tag_excluded
    raw_response = cspm_update_policy_settings_request(account_id=account_id, enabled=enabled, policy_id=policy_id,
                                                       regions=regions, severity=severity, tag_excluded=tag_excluded)
    if (errors := raw_response.get('errors', [])) and errors[0].get('code', '') == 500:
        raise DemistoException(
            'CS Falcon CSPM returned an error.\n'
            'Code: 500\n'
            f'Message: {dict_safe_get(raw_response, ["errors", 0, "message"])}\n'
            'Perhaps the policy ID or account ID are invalid?'
        )
    return CommandResults(readable_output=f'Policy {policy_id} was updated successfully')


def resolve_identity_detection_prepare_body_request(ids: list[str],
                                                    action_params_values: dict[str, Any]) -> dict[str, Any]:
    """Create the body of the request to resolve an identity detection.

    Args:
        ids (list[str]): The IDs of the detections.
        action_params_values (dict[str, Any]): A dictionary that holds key-value pairs corresponding
        to the action_parameters object of the API request.

    Returns:
        dict[str, Any]: The body of the request.
    """
    # Values need to be in the form {'name': name_of_key, 'value': value_of_key}, as can be seen here
    # https://assets.falcon.crowdstrike.com/support/api/swagger.html#/Alerts/PatchEntitiesAlertsV2

    # Implemented the same as:
    # https://github.com/CrowdStrike/falconpy/blob/main/src/falconpy/_payload/_alerts.py#L40
    action_params = []
    for key, value in action_params_values.items():
        if value:
            param = {"name": key, "value": value}
            action_params.append(param)
    return {'action_parameters': action_params, 'ids': ids}


def resolve_identity_detection_request(ids: list[str], **kwargs) -> dict[str, Any]:
    """Do an API call to resolve an identity detection.

    Args:
        ids (list[str]): The IDs of the detections.

    Returns:
        dict[str, Any]: The raw response of the API.
    """
    body_payload = resolve_identity_detection_prepare_body_request(ids=ids, action_params_values=kwargs)
    return http_request(method='PATCH', url_suffix='/alerts/entities/alerts/v2', json=body_payload)


def cs_falcon_resolve_identity_detection(args: dict[str, Any]) -> CommandResults:
    """Command to resolve idenetiy detections.

    Args:
        args (dict[str, Any]): The arguments of the command.

    Returns:
        CommandResults: The command results object.
    """
    ids = argToList(args.get('ids', '')) or []
    update_status = args.get('update_status', '')
    assign_to_name = args.get('assign_to_name', '')
    assign_to_uuid = args.get('assign_to_uuid', '')

    # This argument is sent to the API in the form of a string, having the values 'true' or 'false'
    unassign = args.get('unassign', '')

    append_comment = args.get('append_comment', '')
    add_tag = args.get('add_tag', '')
    remove_tag = args.get('remove_tag', '')

    # This argument is sent to the API in the form of a string, having the values 'true' or 'false'
    show_in_ui = args.get('show_in_ui', '')
    # We pass the arguments in the form of **kwargs, since we also need the arguments' names for the API,
    # and it easier to achieve that using **kwargs
    resolve_identity_detection_request(ids=ids, update_status=update_status, assign_to_name=assign_to_name,
                                       assign_to_uuid=assign_to_uuid, unassign=unassign, append_comment=append_comment,
                                       add_tag=add_tag, remove_tag=remove_tag, show_in_ui=show_in_ui)
    return CommandResults(readable_output=f'IDP Detection(s) {", ".join(ids)} were successfully updated')


''' COMMANDS MANAGER / SWITCH PANEL '''


LOG(f'Command being called is {demisto.command()}')


def main():
    command = demisto.command()
    args = demisto.args()
    try:
        if command == 'test-module':
            result = test_module()
            return_results(result)
        elif command == 'fetch-incidents':
            demisto.incidents(fetch_incidents())

        elif command in ('cs-device-ran-on', 'cs-falcon-device-ran-on'):
            return_results(get_indicator_device_id())
        elif demisto.command() == 'cs-falcon-search-device':
            return_results(search_device_command())
        elif command == 'cs-falcon-get-behavior':
            demisto.results(get_behavior_command())
        elif command == 'cs-falcon-search-detection':
            return_results(search_detections_command())
        elif command == 'cs-falcon-resolve-detection':
            demisto.results(resolve_detection_command())
        elif command == 'cs-falcon-contain-host':
            demisto.results(contain_host_command())
        elif command == 'cs-falcon-lift-host-containment':
            demisto.results(lift_host_containment_command())
        elif command == 'cs-falcon-run-command':
            demisto.results(run_command())
        elif command == 'cs-falcon-upload-script':
            demisto.results(upload_script_command())
        elif command == 'cs-falcon-get-script':
            demisto.results(get_script_command())
        elif command == 'cs-falcon-delete-script':
            demisto.results(delete_script_command())
        elif command == 'cs-falcon-list-scripts':
            demisto.results(list_scripts_command())
        elif command == 'cs-falcon-upload-file':
            demisto.results(upload_file_command())
        elif command == 'cs-falcon-delete-file':
            demisto.results(delete_file_command())
        elif command == 'cs-falcon-get-file':
            demisto.results(get_file_command())
        elif command == 'cs-falcon-list-files':
            demisto.results(list_files_command())
        elif command == 'cs-falcon-run-script':
            demisto.results(run_script_command())
        elif command == 'cs-falcon-run-get-command':
            demisto.results(run_get_command())
        elif command == 'cs-falcon-status-get-command':
            demisto.results(status_get_command(demisto.args()))
        elif command == 'cs-falcon-status-command':
            demisto.results(status_command())
        elif command == 'cs-falcon-get-extracted-file':
            demisto.results(get_extracted_file_command(demisto.args()))
        elif command == 'cs-falcon-list-host-files':
            demisto.results(list_host_files_command())
        elif command == 'cs-falcon-refresh-session':
            demisto.results(refresh_session_command())
        elif command == 'cs-falcon-list-detection-summaries':
            return_results(list_detection_summaries_command())
        elif command == 'cs-falcon-list-incident-summaries':
            return_results(list_incident_summaries_command())
        elif command == 'cs-falcon-search-iocs':
            return_results(search_iocs_command(**args))
        elif command == 'cs-falcon-get-ioc':
            return_results(get_ioc_command(ioc_type=args.get('type'), value=args.get('value')))
        elif command == 'cs-falcon-upload-ioc':
            return_results(upload_ioc_command(**args))
        elif command == 'cs-falcon-update-ioc':
            return_results(update_ioc_command(**args))
        elif command == 'cs-falcon-delete-ioc':
            return_results(delete_ioc_command(ioc_type=args.get('type'), value=args.get('value')))
        elif command == 'cs-falcon-search-custom-iocs':
            return_results(search_custom_iocs_command(**args))
        elif command == 'cs-falcon-get-custom-ioc':
            return_results(get_custom_ioc_command(
                ioc_type=args.get('type'), value=args.get('value'), ioc_id=args.get('ioc_id')))
        elif command == 'cs-falcon-upload-custom-ioc':
            return_results(upload_custom_ioc_command(**args))
        elif command == 'cs-falcon-update-custom-ioc':
            return_results(update_custom_ioc_command(**args))
        elif command == 'cs-falcon-delete-custom-ioc':
            return_results(delete_custom_ioc_command(ioc_id=args.get('ioc_id')))
        elif command == 'cs-falcon-device-count-ioc':
            return_results(get_ioc_device_count_command(ioc_type=args.get('type'), value=args.get('value')))
        elif command == 'cs-falcon-process-details':
            return_results(get_process_details_command(**args))
        elif command == 'cs-falcon-processes-ran-on':
            return_results(
                get_proccesses_ran_on_command(
                    ioc_type=args.get('type'),
                    value=args.get('value'),
                    device_id=args.get('device_id')
                )
            )
        elif command == 'endpoint':
            return_results(get_endpoint_command())
        elif command == 'cs-falcon-create-host-group':
            return_results(create_host_group_command(**args))
        elif command == 'cs-falcon-update-host-group':
            return_results(update_host_group_command(**args))
        elif command == 'cs-falcon-list-host-groups':
            return_results(list_host_groups_command(**args))
        elif command == 'cs-falcon-delete-host-groups':
            return_results(delete_host_groups_command(host_group_ids=argToList(args.get('host_group_id'))))
        elif command == 'cs-falcon-list-host-group-members':
            return_results(list_host_group_members_command(**args))
        elif command == 'cs-falcon-add-host-group-members':
            return_results(add_host_group_members_command(host_group_id=args.get('host_group_id'),
                                                          host_ids=argToList(args.get('host_ids'))))
        elif command == 'cs-falcon-remove-host-group-members':
            return_results(remove_host_group_members_command(host_group_id=args.get('host_group_id'),
                                                             host_ids=argToList(args.get('host_ids'))))
        elif command == 'cs-falcon-resolve-incident':
            return_results(resolve_incident_command(status=args.get('status'),
                                                    ids=argToList(args.get('ids'))))
        elif command == 'cs-falcon-update-incident-comment':
            return_results(update_incident_comment_command(comment=args.get('comment'),
                                                           ids=argToList(args.get('ids'))))
        elif command == 'cs-falcon-batch-upload-custom-ioc':
            return_results(upload_batch_custom_ioc_command(**args))

        elif command == 'cs-falcon-rtr-kill-process':
            return_results(rtr_kill_process_command(args))

        elif command == 'cs-falcon-rtr-remove-file':
            return_results(rtr_remove_file_command(args))

        elif command == 'cs-falcon-rtr-list-processes':
            host_id = args.get('host_id')
            offline = argToBoolean(args.get('queue_offline', False))
            timeout = arg_to_number(args.get('timeout'))
            return_results(
                rtr_general_command_on_hosts([host_id], "ps", "ps", execute_run_batch_write_cmd_with_timer, True, offline,
                                             timeout=timeout))

=======
        elif command == 'cs-falcon-rtr-list-processes':
            host_id = args.get('host_id')
            offline = argToBoolean(args.get('queue_offline', False))
            timeout = arg_to_number(args.get('timeout'))
            return_results(
                rtr_general_command_on_hosts([host_id], "ps", "ps", execute_run_batch_write_cmd_with_timer, True, offline,
                                             timeout=timeout))

>>>>>>> 90cf3b88
        elif command == 'cs-falcon-rtr-list-network-stats':
            host_id = args.get('host_id')
            offline = argToBoolean(args.get('queue_offline', False))
            timeout = arg_to_number(args.get('timeout'))
            return_results(
                rtr_general_command_on_hosts([host_id], "netstat", "netstat", execute_run_batch_write_cmd_with_timer,
                                             True, offline, timeout=timeout))

        elif command == 'cs-falcon-rtr-read-registry':
            return_results(rtr_read_registry_keys_command(args))

        elif command == 'cs-falcon-rtr-list-scheduled-tasks':
            full_command = f'runscript -Raw=```schtasks /query /fo LIST /v```'  # noqa: F541
            host_ids = argToList(args.get('host_ids'))
            offline = argToBoolean(args.get('queue_offline', False))
            timeout = arg_to_number(args.get('timeout'))
            return_results(rtr_general_command_on_hosts(host_ids, "runscript", full_command,
                                                        execute_run_batch_admin_cmd_with_timer, offline, timeout=timeout))
        elif command == 'cs-falcon-rtr-retrieve-file':
            return_results(rtr_polling_retrieve_file_command(args))
        elif command == 'cs-falcon-get-detections-for-incident':
            return_results(get_detection_for_incident_command(args.get('incident_id')))
        # Mirroring commands
        elif command == 'get-remote-data':
            return_results(get_remote_data_command(args))
        elif demisto.command() == 'get-modified-remote-data':
            return_results(get_modified_remote_data_command(args))
        elif command == 'update-remote-system':
            return_results(update_remote_system_command(args))

        elif demisto.command() == 'get-mapping-fields':
            return_results(get_mapping_fields_command())
        elif command == 'cs-falcon-spotlight-search-vulnerability':
            return_results(cs_falcon_spotlight_search_vulnerability_command(args))
        elif command == 'cs-falcon-spotlight-list-host-by-vulnerability':
            return_results(cs_falcon_spotlight_list_host_by_vulnerability_command(args))
        elif command == 'cve':
            return_results(get_cve_command(args))
        elif command == 'cs-falcon-create-ml-exclusion':
            return_results(create_ml_exclusion_command(args))
        elif command == 'cs-falcon-update-ml-exclusion':
            return_results(update_ml_exclusion_command(args))
        elif command == 'cs-falcon-delete-ml-exclusion':
            return_results(delete_ml_exclusion_command(args))
        elif command == 'cs-falcon-search-ml-exclusion':
            return_results(search_ml_exclusion_command(args))
        elif command == 'cs-falcon-create-ioa-exclusion':
            return_results(create_ioa_exclusion_command(args))
        elif command == 'cs-falcon-update-ioa-exclusion':
            return_results(update_ioa_exclusion_command(args))
        elif command == 'cs-falcon-delete-ioa-exclusion':
            return_results(delete_ioa_exclusion_command(args))
        elif command == 'cs-falcon-search-ioa-exclusion':
            return_results(search_ioa_exclusion_command(args))
        elif command == 'cs-falcon-list-quarantined-file':
            return_results(list_quarantined_file_command(args))
        elif command == 'cs-falcon-apply-quarantine-file-action':
            return_results(apply_quarantine_file_action_command(args))
        elif command == 'cs-falcon-ods-query-scan':
            return_results(cs_falcon_ODS_query_scans_command(args))
        elif command == 'cs-falcon-ods-query-scheduled-scan':
            return_results(cs_falcon_ODS_query_scheduled_scan_command(args))
        elif command == 'cs-falcon-ods-query-scan-host':
            return_results(cs_falcon_ods_query_scan_host_command(args))
        elif command == 'cs-falcon-ods-query-malicious-files':
            return_results(cs_falcon_ODS_query_malicious_files_command(args))
        elif command == 'cs-falcon-ods-create-scan':
            return_results(cs_falcon_ods_create_scan_command(args))
        elif command == 'cs-falcon-ods-create-scheduled-scan':
            return_results(cs_falcon_ods_create_scheduled_scan_command(args))
        elif command == 'cs-falcon-ods-delete-scheduled-scan':
            return_results(cs_falcon_ods_delete_scheduled_scan_command(args))
        elif command == 'cs-falcon-list-identity-entities':
            return_results(list_identity_entities_command(args))
        # New commands
        elif command == 'cs-falcon-cspm-list-policy-details':
            return_results(cs_falcon_cspm_list_policy_details_command(args=args))
        elif command == 'cs-falcon-cspm-list-service-policy-settings':
            return_results(cs_falcon_cspm_list_service_policy_settings_command(args=args))
        elif command == 'cs-falcon-cspm-update-policy_settings':
            return_results(cs_falcon_cspm_update_policy_settings_command(args=args))
        elif command == 'cs-falcon-resolve-identity-detection':
            return_results(cs_falcon_resolve_identity_detection(args=args))
<<<<<<< HEAD
=======
        elif command == 'cs-falcon-resolve-mobile-detection':
            return_results(cs_falcon_resolve_mobile_detection(args=args))
        elif command == 'cs-falcon-list-users':
            return_results(cs_falcon_list_users_command(args=args))
        elif command == 'cs-falcon-get-incident-behavior':
            return_results(get_incident_behavior_command(args=args))
        elif command == 'cs-falcon-get-ioarules':
            return_results(get_ioarules_command(args=args))
>>>>>>> 90cf3b88
        else:
            raise NotImplementedError(f'CrowdStrike Falcon error: '
                                      f'command {command} is not implemented')
    except Exception as e:
        return_error(str(e))


if __name__ in ('__main__', 'builtin', 'builtins'):
    main()<|MERGE_RESOLUTION|>--- conflicted
+++ resolved
@@ -20,12 +20,6 @@
 ''' GLOBALS/PARAMS '''
 INTEGRATION_NAME = 'CrowdStrike Falcon'
 IDP_DETECTION = "IDP detection"
-<<<<<<< HEAD
-CLIENT_ID = demisto.params().get('credentials', {}).get('identifier') or demisto.params().get('client_id')
-SECRET = demisto.params().get('credentials', {}).get('password') or demisto.params().get('secret')
-# Remove trailing slash to prevent wrong URL path to service
-SERVER = demisto.params()['url'].removesuffix('/')
-=======
 MOBILE_DETECTION = "MOBILE detection"
 IDP_DETECTION_FETCH_TYPE = "IDP Detection"
 MOBILE_DETECTION_FETCH_TYPE = "Mobile Detection"
@@ -34,15 +28,10 @@
 SECRET = PARAMS.get('credentials', {}).get('password') or PARAMS.get('secret')
 # Remove trailing slash to prevent wrong URL path to service
 SERVER = PARAMS['url'].removesuffix('/')
->>>>>>> 90cf3b88
 # Should we use SSL
 USE_SSL = not PARAMS.get('insecure', False)
 # How many time before the first fetch to retrieve incidents
-<<<<<<< HEAD
-FETCH_TIME = demisto.params().get('fetch_time', '3 days')
-=======
 FETCH_TIME = PARAMS.get('fetch_time', '3 days')
->>>>>>> 90cf3b88
 BYTE_CREDS = f'{CLIENT_ID}:{SECRET}'.encode()
 # Headers to be sent in requests
 HEADERS = {
@@ -54,11 +43,7 @@
 TOKEN_LIFE_TIME = 28
 INCIDENTS_PER_FETCH = int(PARAMS.get('incidents_per_fetch', 15))
 DATE_FORMAT = '%Y-%m-%dT%H:%M:%SZ'
-<<<<<<< HEAD
-DETECTION_DATE_FORMAT = IDP_DATE_FORMAT = IOM_DATE_FORMAT = '%Y-%m-%dT%H:%M:%S.%fZ'
-=======
 DETECTION_DATE_FORMAT = IOM_DATE_FORMAT = '%Y-%m-%dT%H:%M:%S.%fZ'
->>>>>>> 90cf3b88
 DEFAULT_TIMEOUT = 30
 # Remove proxy if not set to true in params
 handle_proxy()
@@ -247,11 +232,7 @@
 ''' MIRRORING DICTIONARIES & PARAMS '''
 
 DETECTION_STATUS = {'new', 'in_progress', 'true_positive', 'false_positive', 'ignored', 'closed', 'reopened'}
-<<<<<<< HEAD
-IDP_DETECTION_STATUS = {'new', 'in_progress', 'closed', 'reopened'}
-=======
 IDP_AND_MOBILE_DETECTION_STATUS = {'new', 'in_progress', 'closed', 'reopened'}
->>>>>>> 90cf3b88
 
 CS_FALCON_DETECTION_OUTGOING_ARGS = {'status': f'Updated detection status, one of {"/".join(DETECTION_STATUS)}'}
 
@@ -262,11 +243,7 @@
                                      'behaviors.technique', 'device.hostname', 'detection_id', 'behaviors.display_name']
 
 CS_FALCON_INCIDENT_INCOMING_ARGS = ['state', 'fine_score', 'status', 'tactics', 'techniques', 'objectives',
-<<<<<<< HEAD
-                                    'tags', 'hosts.hostname']
-=======
                                     'tags', 'hosts.hostname', 'incident_id']
->>>>>>> 90cf3b88
 
 MIRROR_DIRECTION_DICT = {
     'None': None,
@@ -306,11 +283,7 @@
 class IncidentType(Enum):
     INCIDENT = 'inc'
     DETECTION = 'ldt'
-<<<<<<< HEAD
-    IDP_DETECTION = ':ind:'
-=======
     IDP_OR_MOBILE_DETECTION = ':ind:'
->>>>>>> 90cf3b88
     IOM_CONFIGURATIONS = 'iom_configurations'
     IOA_EVENTS = 'ioa_events'
 
@@ -598,28 +571,6 @@
     return incident_context
 
 
-<<<<<<< HEAD
-def idp_detection_to_incident_context(idp_detection):
-    """
-            Creates an incident context of an IDP detection.
-
-            :type idp_detection: ``dict``
-            :param idp_detection: Single IDP detection object
-
-            :return: Incident context representation of an IDP detection.
-            :rtype ``dict``
-        """
-    add_mirroring_fields(idp_detection)
-    if status := idp_detection.get('status'):
-        idp_detection['status'] = status
-
-    incident_context = {
-        'name': f'IDP Detection ID: {idp_detection.get("composite_id")}',
-        'occurred': idp_detection.get('start_time'),
-        'last_updated': idp_detection.get('updated_timestamp'),
-        'rawJSON': json.dumps(idp_detection)
-    }
-=======
 def detection_to_incident_context(detection, detection_type, start_time_key: str = 'start_time'):
     """
         Creates an incident context of an IDP/Mobile detection.
@@ -642,7 +593,6 @@
     elif detection_type == MOBILE_DETECTION_FETCH_TYPE:
         incident_context['name'] = f'{detection_type} ID: {detection.get("mobile_detection_id")}'
         incident_context['severity'] = detection.get('severity')
->>>>>>> 90cf3b88
     return incident_context
 
 
@@ -1453,11 +1403,7 @@
     return response
 
 
-<<<<<<< HEAD
-def get_idp_detections_ids(filter_arg=None, offset: int = 0, limit=INCIDENTS_PER_FETCH):
-=======
 def get_detections_ids(filter_arg=None, offset: int = 0, limit=INCIDENTS_PER_FETCH, product_type='idp'):
->>>>>>> 90cf3b88
     """
         Send a request to retrieve IDP detections IDs.
 
@@ -1480,11 +1426,7 @@
         params['limit'] = limit
     endpoint_url = "/alerts/queries/alerts/v1"
     response = http_request('GET', endpoint_url, params)
-<<<<<<< HEAD
-    demisto.debug(f"CrowdStrikeFalconMsg: Getting idp detections from {endpoint_url} with {params=}. {response=}")
-=======
     demisto.debug(f"CrowdStrikeFalconMsg: Getting {product_type} detections from {endpoint_url} with {params=}. {response=}")
->>>>>>> 90cf3b88
 
     return response
 
@@ -1499,15 +1441,9 @@
     return response
 
 
-<<<<<<< HEAD
-def get_idp_detection_entities(incidents_ids: list):
-    """
-        Send a request to retrieve IDP detection entities.
-=======
 def get_detection_entities(incidents_ids: list):
     """
         Send a request to retrieve IDP and mobile detection entities.
->>>>>>> 90cf3b88
 
         :type incidents_ids: ``list``
         :param incidents_ids: The list of ids to search their entities.
@@ -1522,8 +1458,6 @@
     )
 
 
-<<<<<<< HEAD
-=======
 def get_users(offset: int, limit: int, query_filter: str | None = None) -> dict:
     """
     Get a list of users using pagination.
@@ -1592,7 +1526,6 @@
     )
 
 
->>>>>>> 90cf3b88
 def upload_ioc(ioc_type, value, policy=None, expiration_days=None,
                share_level=None, description=None, source=None):
     """
@@ -1919,15 +1852,9 @@
     return http_request('PATCH', '/detects/entities/detects/v2', data=data)
 
 
-<<<<<<< HEAD
-def resolve_idp_detection(ids, status):
-    """
-        Send a request to update IDP detection status.
-=======
 def resolve_idp_or_mobile_detection(ids, status):
     """
         Send a request to update IDP/Mobile detection status.
->>>>>>> 90cf3b88
         :type ids: ``list``
         :param ids: The list of ids to update.
         :type status: ``str``
@@ -2041,12 +1968,8 @@
 def host_group_members(filter: str | None,
                        host_group_id: str | None,
                        limit: str | None,
-<<<<<<< HEAD
-                       offset: str | None):
-=======
                        offset: str | None,
                        sort: str | None):
->>>>>>> 90cf3b88
     params = {'id': host_group_id,
               'filter': filter,
               'offset': offset,
@@ -2058,22 +1981,7 @@
     return response
 
 
-<<<<<<< HEAD
-def resolve_incident(ids: list[str], status: str):
-    if status not in STATUS_TEXT_TO_NUM:
-        raise DemistoException(f'CrowdStrike Falcon Error: '
-                               f'Status given is {status} and it is not in {STATUS_TEXT_TO_NUM.keys()}')
-    return update_incident_request(ids, STATUS_TEXT_TO_NUM[status], 'update_status')
-
-
-def update_incident_comment(ids: list[str], comment: str):
-    return update_incident_request(ids, comment, 'add_comment')
-
-
-def update_incident_request(ids: list[str], value: str, action_name: str):
-=======
 def update_incident_request(ids: list[str], action_parameters: dict[str, Any]):
->>>>>>> 90cf3b88
     data = {
         "action_parameters": [
             {
@@ -2096,15 +2004,9 @@
     return resolve_detection(ids=ids, status=status, assigned_to_uuid=None, show_in_ui=None, comment=None)
 
 
-<<<<<<< HEAD
-def update_idp_detection_request(ids: list[str], status: str) -> dict:
-    """
-        Manage the status to send to update to for IDP detections.
-=======
 def update_idp_or_mobile_detection_request(ids: list[str], status: str) -> dict:
     """
         Manage the status to send to update to for IDP/Mobile detections.
->>>>>>> 90cf3b88
         :type ids: ``list``
         :param ids: The list of ids to update.
         :type status: ``str``
@@ -2112,17 +2014,10 @@
         :return: The response.
         :rtype ``dict``
     """
-<<<<<<< HEAD
-    if status not in IDP_DETECTION_STATUS:
-        raise DemistoException(f'CrowdStrike Falcon Error: '
-                               f'Status given is {status} and it is not in {IDP_DETECTION_STATUS}')
-    return resolve_idp_detection(ids=ids, status=status)
-=======
     if status not in IDP_AND_MOBILE_DETECTION_STATUS:
         raise DemistoException(f'CrowdStrike Falcon Error: '
                                f'Status given is {status} and it is not in {IDP_AND_MOBILE_DETECTION_STATUS}')
     return resolve_idp_or_mobile_detection(ids=ids, status=status)
->>>>>>> 90cf3b88
 
 
 def list_host_groups(filter: str | None, limit: str | None, offset: str | None) -> dict:
@@ -2311,20 +2206,12 @@
                 demisto.debug(f'Update detection {remote_incident_id} with fields: {updated_object}')
                 set_xsoar_detection_entries(updated_object, entries, remote_incident_id)  # sets in place
 
-<<<<<<< HEAD
-        elif incident_type == IncidentType.IDP_DETECTION:
-            mirrored_data, updated_object = get_remote_idp_detection_data(remote_incident_id)
-            if updated_object:
-                demisto.debug(f'Update IDP detection {remote_incident_id} with fields: {updated_object}')
-                set_xsoar_idp_detection_entries(updated_object, entries, remote_incident_id)  # sets in place
-=======
         elif incident_type == IncidentType.IDP_OR_MOBILE_DETECTION:
             mirrored_data, updated_object, detection_type = get_remote_idp_or_mobile_detection_data(remote_incident_id)
             if updated_object:
                 demisto.debug(f'Update {detection_type} detection {remote_incident_id} with fields: {updated_object}')
                 set_xsoar_idp_or_mobile_detection_entries(
                     updated_object, entries, remote_incident_id, detection_type)  # sets in place
->>>>>>> 90cf3b88
 
         else:
             # this is here as prints can disrupt mirroring
@@ -2350,13 +2237,8 @@
         return IncidentType.INCIDENT
     if remote_incident_id[0:3] == IncidentType.DETECTION.value:
         return IncidentType.DETECTION
-<<<<<<< HEAD
-    if IncidentType.IDP_DETECTION.value in remote_incident_id:
-        return IncidentType.IDP_DETECTION
-=======
     if IncidentType.IDP_OR_MOBILE_DETECTION.value in remote_incident_id:
         return IncidentType.IDP_OR_MOBILE_DETECTION
->>>>>>> 90cf3b88
     return None
 
 
@@ -2395,35 +2277,13 @@
     return mirrored_data, updated_object
 
 
-<<<<<<< HEAD
-def get_remote_idp_detection_data(remote_incident_id):
-    """
-        Gets the relevant IDP detection entity from the remote system (CrowdStrike Falcon).
-=======
 def get_remote_idp_or_mobile_detection_data(remote_incident_id):
     """
         Gets the relevant IDP or Mobile detection entity from the remote system (CrowdStrike Falcon).
->>>>>>> 90cf3b88
 
         :type remote_incident_id: ``str``
         :param remote_incident_id: The incident id to return its information.
 
-<<<<<<< HEAD
-        :return: The IDP detection entity.
-        :rtype ``dict``
-        :return: The object with the updated fields.
-        :rtype ``dict``
-    """
-    mirrored_data_list = get_idp_detection_entities([remote_incident_id]).get('resources', [])  # a list with one dict in it
-    mirrored_data = mirrored_data_list[0]
-
-    if 'status' in mirrored_data:
-        mirrored_data['status'] = mirrored_data.get('status')
-
-    updated_object: dict[str, Any] = {'incident_type': IDP_DETECTION}
-    set_updated_object(updated_object, mirrored_data, ['status'])
-    return mirrored_data, updated_object
-=======
         :return: The IDP or Mobile detection entity.
         :rtype ``dict``
         :return: The object with the updated fields.
@@ -2443,7 +2303,6 @@
         detection_type = 'Mobile'
     set_updated_object(updated_object, mirrored_data, ['status'])
     return mirrored_data, updated_object, detection_type
->>>>>>> 90cf3b88
 
 
 def set_xsoar_incident_entries(updated_object: dict[str, Any], entries: list, remote_incident_id: str):
@@ -2462,12 +2321,8 @@
             reopen_in_xsoar(entries, remote_detection_id, 'Detection')
 
 
-<<<<<<< HEAD
-def set_xsoar_idp_detection_entries(updated_object: dict[str, Any], entries: list, remote_idp_detection_id: str):
-=======
 def set_xsoar_idp_or_mobile_detection_entries(updated_object: dict[str, Any], entries: list,
                                               remote_idp_detection_id: str, incident_type_name: str):
->>>>>>> 90cf3b88
     """
         Send the updated object to the relevant status handler
 
@@ -2483,15 +2338,9 @@
     """
     if demisto.params().get('close_incident'):
         if updated_object.get('status') == 'closed':
-<<<<<<< HEAD
-            close_in_xsoar(entries, remote_idp_detection_id, IDP_DETECTION)
-        elif updated_object.get('status') in (set(IDP_DETECTION_STATUS) - {'closed'}):
-            reopen_in_xsoar(entries, remote_idp_detection_id, IDP_DETECTION)
-=======
             close_in_xsoar(entries, remote_idp_detection_id, incident_type_name)
         elif updated_object.get('status') in (set(IDP_AND_MOBILE_DETECTION_STATUS) - {'closed'}):
             reopen_in_xsoar(entries, remote_idp_detection_id, incident_type_name)
->>>>>>> 90cf3b88
 
 
 def close_in_xsoar(entries: list, remote_incident_id: str, incident_type_name: str):
@@ -2566,22 +2415,6 @@
     last_update_timestamp = last_update_utc.strftime('%Y-%m-%dT%H:%M:%SZ')
     demisto.debug(f'Remote arguments last_update in UTC is {last_update_timestamp}')
     fetch_types = demisto.params().get('fetch_incidents_or_detections', "")
-<<<<<<< HEAD
-
-    raw_ids = []
-
-    if 'Incidents' in fetch_types or "Endpoint Incident" in fetch_types:
-        raw_ids += get_incidents_ids(last_updated_timestamp=last_update_timestamp, has_limit=False).get('resources', [])
-
-    if 'Detections' in fetch_types or "Endpoint Detection" in fetch_types:
-        raw_ids += get_fetch_detections(last_updated_timestamp=last_update_timestamp, has_limit=False).get('resources', [])
-
-    if "IDP Detection" in fetch_types:
-        raw_ids += get_idp_detections_ids(
-            filter_arg=f"updated_timestamp:>'{last_update_utc.strftime(IDP_DATE_FORMAT)}'+product:'idp'"
-        ).get('resources', [])
-
-=======
 
     raw_ids = []
 
@@ -2601,7 +2434,6 @@
             filter_arg=f"updated_timestamp:>'{last_update_utc.strftime(DETECTION_DATE_FORMAT)}'+product:'mobile'"
         ).get('resources', [])
 
->>>>>>> 90cf3b88
     modified_ids_to_mirror = list(map(str, raw_ids))
     demisto.debug(f'All ids to mirror in are: {modified_ids_to_mirror}')
     return GetModifiedRemoteDataResponse(modified_ids_to_mirror)
@@ -2637,17 +2469,10 @@
                 if result:
                     demisto.debug(f'Detection updated successfully. Result: {result}')
 
-<<<<<<< HEAD
-            elif incident_type == IncidentType.IDP_DETECTION:
-                result = update_remote_idp_detection(delta, parsed_args.inc_status, remote_incident_id)
-                if result:
-                    demisto.debug(f'IDP Detection updated successfully. Result: {result}')
-=======
             elif incident_type == IncidentType.IDP_OR_MOBILE_DETECTION:
                 result = update_remote_idp_or_mobile_detection(delta, parsed_args.inc_status, remote_incident_id)
                 if result:
                     demisto.debug(f'IDP/Mobile Detection updated successfully. Result: {result}')
->>>>>>> 90cf3b88
 
             else:
                 raise Exception(f'Executed update-remote-system command with undefined id: {remote_incident_id}')
@@ -2688,28 +2513,13 @@
     return ''
 
 
-<<<<<<< HEAD
-def update_remote_idp_detection(delta, inc_status: IncidentStatus, detection_id: str) -> str:
-    """
-        Sends the request the request to update the relevant IDP detection entity.
-=======
 def update_remote_idp_or_mobile_detection(delta, inc_status: IncidentStatus, detection_id: str) -> str:
     """
         Sends the request the request to update the relevant IDP/Mobile detection entity.
->>>>>>> 90cf3b88
 
         :type delta: ``dict``
         :param delta: The modified fields.
         :type inc_status: ``IncidentStatus``
-<<<<<<< HEAD
-        :param inc_status: The IDP detection status.
-        :type detection_id: ``str``
-        :param detection_id: The IDP detection ID to update.
-    """
-    if inc_status == IncidentStatus.DONE and close_in_cs_falcon(delta):
-        demisto.debug(f'Closing IDP detection with remote ID {detection_id} in remote system.')
-        return str(update_idp_detection_request([detection_id], 'closed'))
-=======
         :param inc_status: The IDP/Mobile detection status.
         :type detection_id: ``str``
         :param detection_id: The IDP/Mobile detection ID to update.
@@ -2717,16 +2527,11 @@
     if inc_status == IncidentStatus.DONE and close_in_cs_falcon(delta):
         demisto.debug(f'Closing IDP/Mobile detection with remote ID {detection_id} in remote system.')
         return str(update_idp_or_mobile_detection_request([detection_id], 'closed'))
->>>>>>> 90cf3b88
 
     # status field in CS Falcon is mapped to State field in XSOAR
     elif 'status' in delta:
         demisto.debug(f'Detection with remote ID {detection_id} status will change to "{delta.get("status")}" in remote system.')
-<<<<<<< HEAD
-        return str(update_idp_detection_request([detection_id], delta.get('status')))
-=======
         return str(update_idp_or_mobile_detection_request([detection_id], delta.get('status')))
->>>>>>> 90cf3b88
 
     return ''
 
@@ -2836,33 +2641,21 @@
     idp_detections: list = []
     iom_incidents: list[dict[str, Any]] = []
     ioa_incidents: list[dict[str, Any]] = []
-<<<<<<< HEAD
-    last_run = demisto.getLastRun()
-    demisto.debug(f'CrowdStrikeFalconMsg: Current last run object is {last_run}')
-    if not last_run:
-        last_run = [{}, {}, {}, {}, {}]
-=======
     mobile_detections: list[dict[str, Any]] = []
     last_run = demisto.getLastRun()
     demisto.debug(f'CrowdStrikeFalconMsg: Current last run object is {last_run}')
     if not last_run:
         last_run = [{}, {}, {}, {}, {}, {}]
->>>>>>> 90cf3b88
     last_run = migrate_last_run(last_run)
     current_fetch_info_detections: dict = last_run[0]
     current_fetch_info_incidents: dict = last_run[1]
     current_fetch_info_idp_detections: dict = {} if len(last_run) < 3 else last_run[2]
     iom_last_run: dict = {} if len(last_run) < 4 else last_run[3]
     ioa_last_run: dict = {} if len(last_run) < 5 else last_run[4]
-<<<<<<< HEAD
-    fetch_incidents_or_detections = demisto.params().get('fetch_incidents_or_detections', "")
-    look_back = int(demisto.params().get('look_back') or 1)
-=======
     current_fetch_info_mobile_detections: dict = {} if len(last_run) < 6 else last_run[5]
     params = demisto.params()
     fetch_incidents_or_detections = params.get('fetch_incidents_or_detections', "")
     look_back = int(params.get('look_back') or 1)
->>>>>>> 90cf3b88
     fetch_limit = INCIDENTS_PER_FETCH
 
     demisto.debug(f"CrowdstrikeFalconMsg: Starting fetch incidents with {fetch_incidents_or_detections}")
@@ -2875,11 +2668,7 @@
                                                                     date_format=DETECTION_DATE_FORMAT)
         fetch_limit = current_fetch_info_detections.get('limit') or INCIDENTS_PER_FETCH
         incident_type = 'detection'
-<<<<<<< HEAD
-        fetch_query = demisto.params().get('fetch_query')
-=======
         fetch_query = params.get('fetch_query')
->>>>>>> 90cf3b88
         if fetch_query:
             fetch_query = f"created_timestamp:>'{start_fetch_time}'+{fetch_query}"
             response = get_fetch_detections(filter_arg=fetch_query, limit=fetch_limit, offset=detections_offset)
@@ -2976,56 +2765,32 @@
                                                               new_offset=incidents_offset)
         demisto.debug(f"CrowdstrikeFalconMsg: Ending fetch Incidents. Fetched {len(incidents)}")
 
-<<<<<<< HEAD
-    if "IDP Detection" in fetch_incidents_or_detections:
-        idp_detections_offset: int = current_fetch_info_idp_detections.get('offset') or 0
-
-        start_fetch_time, end_fetch_time = get_fetch_run_time_range(last_run=current_fetch_info_idp_detections,
-                                                                    first_fetch=FETCH_TIME,
-                                                                    look_back=look_back,
-                                                                    date_format=IDP_DATE_FORMAT)
-        fetch_limit = current_fetch_info_idp_detections.get('limit') or INCIDENTS_PER_FETCH
-        fetch_query = demisto.params().get('idp_detections_fetch_query', "")
-        filter = f"product:'idp'+created_timestamp:>'{start_fetch_time}'"
-
-        if fetch_query:
-            filter += f"+{fetch_query}"
-        response = get_idp_detections_ids(filter_arg=filter, limit=fetch_limit, offset=idp_detections_offset)
-        idp_detections_ids: list[dict] = demisto.get(response, "resources", [])
-        total_idp_detections = demisto.get(response, "meta.pagination.total")
-        idp_detections_offset = calculate_new_offset(idp_detections_offset, len(idp_detections_ids), total_idp_detections)
-        if idp_detections_offset:
-            demisto.debug(f"CrowdStrikeFalconMsg: The new idp detections offset is {idp_detections_offset}")
-
-        if idp_detections_ids:
-            raw_res = get_idp_detection_entities(idp_detections_ids)
-            if "resources" in raw_res:
-                full_detections = demisto.get(raw_res, "resources")
-                for idp_detection in full_detections:
-                    idp_detection['incident_type'] = IDP_DETECTION
-                    idp_detection_to_context = idp_detection_to_incident_context(idp_detection)
-                    idp_detections.append(idp_detection_to_context)
-
-            idp_detections = filter_incidents_by_duplicates_and_limit(incidents_res=idp_detections,
-                                                                      last_run=current_fetch_info_idp_detections,
-                                                                      fetch_limit=INCIDENTS_PER_FETCH, id_field='name')
-
-        current_fetch_info_idp_detections = update_last_run_object(last_run=current_fetch_info_idp_detections,
-                                                                   incidents=idp_detections,
-                                                                   fetch_limit=fetch_limit,
-                                                                   start_fetch_time=start_fetch_time,
-                                                                   end_fetch_time=end_fetch_time,
-                                                                   look_back=look_back,
-                                                                   created_time_field='occurred',
-                                                                   id_field='name',
-                                                                   date_format=IDP_DATE_FORMAT,
-                                                                   new_offset=idp_detections_offset)
-        demisto.debug(f"CrowdstrikeFalconMsg: Ending fetch idp_detections. Fetched {len(idp_detections)}")
+    if IDP_DETECTION_FETCH_TYPE in fetch_incidents_or_detections:
+        idp_detections, current_fetch_info_idp_detections = fetch_idp_and_mobile_detections(
+            current_fetch_info_idp_detections,
+            look_back=look_back,
+            fetch_query=params.get(
+                'idp_detections_fetch_query', ""),
+            detections_type=IDP_DETECTION,
+            product_type='idp',
+            detection_name_prefix=IDP_DETECTION_FETCH_TYPE,
+            start_time_key='start_time')
+
+    if MOBILE_DETECTION_FETCH_TYPE in fetch_incidents_or_detections:
+        mobile_detections, current_fetch_info_mobile_detections = fetch_idp_and_mobile_detections(
+            current_fetch_info_mobile_detections,
+            look_back=look_back,
+            fetch_query=params.get(
+                'mobile_detections_fetch_query', ""),
+            detections_type=MOBILE_DETECTION,
+            product_type='mobile',
+            detection_name_prefix=MOBILE_DETECTION_FETCH_TYPE,
+            start_time_key='timestamp')
 
     if 'Indicator of Misconfiguration' in fetch_incidents_or_detections:
         demisto.debug('Fetching Indicator of Misconfiguration incidents')
         demisto.debug(f'{iom_last_run=}')
-        fetch_query = demisto.params().get('iom_fetch_query', '')
+        fetch_query = params.get('iom_fetch_query', '')
         validate_iom_fetch_query(iom_fetch_query=fetch_query)
 
         last_resource_ids, iom_next_token, last_scan_time, first_fetch_timestamp = get_current_fetch_data(
@@ -3059,7 +2824,7 @@
     if 'Indicator of Attack' in fetch_incidents_or_detections:
         demisto.debug('Fetching Indicator of Attack incidents')
         demisto.debug(f'{ioa_last_run=}')
-        fetch_query = demisto.params().get('ioa_fetch_query', '')
+        fetch_query = params.get('ioa_fetch_query', '')
         validate_ioa_fetch_query(ioa_fetch_query=fetch_query)
 
         last_fetch_event_ids, ioa_next_token, last_date_time_since, _ = get_current_fetch_data(
@@ -3089,8 +2854,71 @@
         ioa_last_run = {'ioa_next_token': ioa_new_next_token, 'last_date_time_since': new_date_time_since,
                         'last_fetch_query': ioa_fetch_query, 'last_event_ids': ioa_event_ids or last_fetch_event_ids}
     demisto.setLastRun([current_fetch_info_detections, current_fetch_info_incidents, current_fetch_info_idp_detections,
-                        iom_last_run, ioa_last_run])
-    return incidents + detections + idp_detections + iom_incidents + ioa_incidents
+                        iom_last_run, ioa_last_run, current_fetch_info_mobile_detections])
+    return incidents + detections + idp_detections + iom_incidents + ioa_incidents + mobile_detections
+
+
+def fetch_idp_and_mobile_detections(current_fetch_info: dict, look_back: int, product_type: str,
+                                    fetch_query: str, detections_type: str, detection_name_prefix: str,
+                                    start_time_key: str) -> tuple[List, dict]:
+    """The fetch logic for idp and mobile detections.
+
+    Args:
+        current_fetch_info (dict): The last run object.
+        look_back (int): The number of minutes to lookback.
+        product_type (str): The product_type, used for debug & query.
+        fetch_query (str): The user's query param.
+        detections_type (str): The detection type, used for debugging and context save.
+        detection_name_prefix (str): The name prefix for the fetched incidents.
+        start_time_key (str): The key to save as the incident occurred time.
+
+    Returns:
+        tuple[List, dict]: The list of the fetched incidents and the updated last object.
+    """
+    detections: List = []
+    offset: int = current_fetch_info.get('offset') or 0
+
+    start_fetch_time, end_fetch_time = get_fetch_run_time_range(last_run=current_fetch_info,
+                                                                first_fetch=FETCH_TIME,
+                                                                look_back=look_back,
+                                                                date_format=DETECTION_DATE_FORMAT)
+    fetch_limit = current_fetch_info.get('limit') or INCIDENTS_PER_FETCH
+    filter = f"product:'{product_type}'+created_timestamp:>'{start_fetch_time}'"
+
+    if fetch_query:
+        filter += f"+{fetch_query}"
+    response = get_detections_ids(filter_arg=filter, limit=fetch_limit, offset=offset, product_type=product_type)
+    detections_ids: list[dict] = demisto.get(response, "resources", [])
+    total_detections = demisto.get(response, "meta.pagination.total")
+    offset = calculate_new_offset(offset, len(detections_ids), total_detections)
+    if offset:
+        demisto.debug(f"CrowdStrikeFalconMsg: The new {detections_type} offset is {offset}")
+
+    if detections_ids:
+        raw_res = get_detection_entities(detections_ids)
+        if "resources" in raw_res:
+            full_detections = demisto.get(raw_res, "resources")
+            for detection in full_detections:
+                detection['incident_type'] = detections_type
+                detection_to_context = detection_to_incident_context(detection, detection_name_prefix, start_time_key)
+                detections.append(detection_to_context)
+
+        detections = filter_incidents_by_duplicates_and_limit(incidents_res=detections,
+                                                              last_run=current_fetch_info,
+                                                              fetch_limit=INCIDENTS_PER_FETCH, id_field='name')
+
+    current_fetch_info = update_last_run_object(last_run=current_fetch_info,
+                                                incidents=detections,
+                                                fetch_limit=fetch_limit,
+                                                start_fetch_time=start_fetch_time,
+                                                end_fetch_time=end_fetch_time,
+                                                look_back=look_back,
+                                                created_time_field='occurred',
+                                                id_field='name',
+                                                date_format=DETECTION_DATE_FORMAT,
+                                                new_offset=offset)
+    demisto.debug(f"CrowdstrikeFalconMsg: Ending fetch {detections_type}. Fetched {len(detections)}")
+    return detections, current_fetch_info
 
 
 def parse_ioa_iom_incidents(fetched_data: list[dict[str, Any]], last_date: str,
@@ -3116,187 +2944,6 @@
         data from the API to an incident.
         incident_type (str): The incident type.
 
-=======
-    if IDP_DETECTION_FETCH_TYPE in fetch_incidents_or_detections:
-        idp_detections, current_fetch_info_idp_detections = fetch_idp_and_mobile_detections(
-            current_fetch_info_idp_detections,
-            look_back=look_back,
-            fetch_query=params.get(
-                'idp_detections_fetch_query', ""),
-            detections_type=IDP_DETECTION,
-            product_type='idp',
-            detection_name_prefix=IDP_DETECTION_FETCH_TYPE,
-            start_time_key='start_time')
-
-    if MOBILE_DETECTION_FETCH_TYPE in fetch_incidents_or_detections:
-        mobile_detections, current_fetch_info_mobile_detections = fetch_idp_and_mobile_detections(
-            current_fetch_info_mobile_detections,
-            look_back=look_back,
-            fetch_query=params.get(
-                'mobile_detections_fetch_query', ""),
-            detections_type=MOBILE_DETECTION,
-            product_type='mobile',
-            detection_name_prefix=MOBILE_DETECTION_FETCH_TYPE,
-            start_time_key='timestamp')
-
-    if 'Indicator of Misconfiguration' in fetch_incidents_or_detections:
-        demisto.debug('Fetching Indicator of Misconfiguration incidents')
-        demisto.debug(f'{iom_last_run=}')
-        fetch_query = params.get('iom_fetch_query', '')
-        validate_iom_fetch_query(iom_fetch_query=fetch_query)
-
-        last_resource_ids, iom_next_token, last_scan_time, first_fetch_timestamp = get_current_fetch_data(
-            last_run_object=iom_last_run, date_format=IOM_DATE_FORMAT,
-            last_date_key='last_scan_time', next_token_key='iom_next_token',
-            last_fetched_ids_key='last_resource_ids'
-        )
-        filter = create_iom_filter(
-            is_paginating=bool(iom_next_token),
-            last_fetch_filter=iom_last_run.get('last_fetch_filter', ''),
-            last_scan_time=last_scan_time, first_fetch_timestamp=first_fetch_timestamp,
-            configured_fetch_query=fetch_query)
-        demisto.debug(f'IOM {filter=}')
-        iom_resource_ids, iom_new_next_token = iom_ids_pagination(filter=filter,
-                                                                  iom_next_token=iom_next_token,
-                                                                  fetch_limit=INCIDENTS_PER_FETCH,
-                                                                  api_limit=500)
-        demisto.debug(f'Fetched the following IOM resource IDS: {", ".join(iom_resource_ids)}')
-        iom_incidents, fetched_resource_ids, new_scan_time = parse_ioa_iom_incidents(
-            fetched_data=get_iom_resources(iom_resource_ids=iom_resource_ids),
-            last_date=last_scan_time,
-            last_fetched_ids=last_resource_ids, date_key='scan_time',
-            id_key='id', date_format=IOM_DATE_FORMAT, is_paginating=bool(iom_new_next_token or iom_next_token),
-            to_incident_context=iom_resource_to_incident,
-            incident_type='iom_configurations')
-
-        iom_last_run = {'iom_next_token': iom_new_next_token, 'last_scan_time': new_scan_time,
-                        'last_fetch_filter': filter,
-                        'last_resource_ids': fetched_resource_ids or last_resource_ids}
-
-    if 'Indicator of Attack' in fetch_incidents_or_detections:
-        demisto.debug('Fetching Indicator of Attack incidents')
-        demisto.debug(f'{ioa_last_run=}')
-        fetch_query = params.get('ioa_fetch_query', '')
-        validate_ioa_fetch_query(ioa_fetch_query=fetch_query)
-
-        last_fetch_event_ids, ioa_next_token, last_date_time_since, _ = get_current_fetch_data(
-            last_run_object=ioa_last_run, date_format=DATE_FORMAT,
-            last_date_key='last_date_time_since', next_token_key='ioa_next_token',
-            last_fetched_ids_key='last_event_ids'
-        )
-        ioa_fetch_query = create_ioa_query(
-            is_paginating=bool(ioa_next_token),
-            configured_fetch_query=fetch_query,
-            last_fetch_query=ioa_last_run.get('last_fetch_query', ''),
-            last_date_time_since=last_date_time_since)
-        demisto.debug(f'IOA {ioa_fetch_query=}')
-        ioa_events, ioa_new_next_token = ioa_events_pagination(ioa_fetch_query=ioa_fetch_query,
-                                                               ioa_next_token=ioa_next_token,
-                                                               fetch_limit=INCIDENTS_PER_FETCH,
-                                                               api_limit=1000)
-        demisto.debug(f'Fetched the following IOA event IDs: {[event.get("event_id") for event in ioa_events]}')
-
-        ioa_incidents, ioa_event_ids, new_date_time_since = parse_ioa_iom_incidents(
-            fetched_data=ioa_events, last_date=last_date_time_since,
-            last_fetched_ids=last_fetch_event_ids, date_key='event_created',
-            id_key='event_id', date_format=DATE_FORMAT,
-            is_paginating=bool(ioa_new_next_token or ioa_next_token),
-            to_incident_context=ioa_event_to_incident, incident_type='ioa_events')
-
-        ioa_last_run = {'ioa_next_token': ioa_new_next_token, 'last_date_time_since': new_date_time_since,
-                        'last_fetch_query': ioa_fetch_query, 'last_event_ids': ioa_event_ids or last_fetch_event_ids}
-    demisto.setLastRun([current_fetch_info_detections, current_fetch_info_incidents, current_fetch_info_idp_detections,
-                        iom_last_run, ioa_last_run, current_fetch_info_mobile_detections])
-    return incidents + detections + idp_detections + iom_incidents + ioa_incidents + mobile_detections
-
-
-def fetch_idp_and_mobile_detections(current_fetch_info: dict, look_back: int, product_type: str,
-                                    fetch_query: str, detections_type: str, detection_name_prefix: str,
-                                    start_time_key: str) -> tuple[List, dict]:
-    """The fetch logic for idp and mobile detections.
-
-    Args:
-        current_fetch_info (dict): The last run object.
-        look_back (int): The number of minutes to lookback.
-        product_type (str): The product_type, used for debug & query.
-        fetch_query (str): The user's query param.
-        detections_type (str): The detection type, used for debugging and context save.
-        detection_name_prefix (str): The name prefix for the fetched incidents.
-        start_time_key (str): The key to save as the incident occurred time.
-
-    Returns:
-        tuple[List, dict]: The list of the fetched incidents and the updated last object.
-    """
-    detections: List = []
-    offset: int = current_fetch_info.get('offset') or 0
-
-    start_fetch_time, end_fetch_time = get_fetch_run_time_range(last_run=current_fetch_info,
-                                                                first_fetch=FETCH_TIME,
-                                                                look_back=look_back,
-                                                                date_format=DETECTION_DATE_FORMAT)
-    fetch_limit = current_fetch_info.get('limit') or INCIDENTS_PER_FETCH
-    filter = f"product:'{product_type}'+created_timestamp:>'{start_fetch_time}'"
-
-    if fetch_query:
-        filter += f"+{fetch_query}"
-    response = get_detections_ids(filter_arg=filter, limit=fetch_limit, offset=offset, product_type=product_type)
-    detections_ids: list[dict] = demisto.get(response, "resources", [])
-    total_detections = demisto.get(response, "meta.pagination.total")
-    offset = calculate_new_offset(offset, len(detections_ids), total_detections)
-    if offset:
-        demisto.debug(f"CrowdStrikeFalconMsg: The new {detections_type} offset is {offset}")
-
-    if detections_ids:
-        raw_res = get_detection_entities(detections_ids)
-        if "resources" in raw_res:
-            full_detections = demisto.get(raw_res, "resources")
-            for detection in full_detections:
-                detection['incident_type'] = detections_type
-                detection_to_context = detection_to_incident_context(detection, detection_name_prefix, start_time_key)
-                detections.append(detection_to_context)
-
-        detections = filter_incidents_by_duplicates_and_limit(incidents_res=detections,
-                                                              last_run=current_fetch_info,
-                                                              fetch_limit=INCIDENTS_PER_FETCH, id_field='name')
-
-    current_fetch_info = update_last_run_object(last_run=current_fetch_info,
-                                                incidents=detections,
-                                                fetch_limit=fetch_limit,
-                                                start_fetch_time=start_fetch_time,
-                                                end_fetch_time=end_fetch_time,
-                                                look_back=look_back,
-                                                created_time_field='occurred',
-                                                id_field='name',
-                                                date_format=DETECTION_DATE_FORMAT,
-                                                new_offset=offset)
-    demisto.debug(f"CrowdstrikeFalconMsg: Ending fetch {detections_type}. Fetched {len(detections)}")
-    return detections, current_fetch_info
-
-
-def parse_ioa_iom_incidents(fetched_data: list[dict[str, Any]], last_date: str,
-                            last_fetched_ids: list[str], date_key: str, id_key: str,
-                            date_format: str, is_paginating: bool,
-                            to_incident_context: Callable[[dict[str, Any], str], dict[str, Any]],
-                            incident_type: str) -> tuple[list[dict[str, Any]], list[str], str]:
-    """This function is in charge of parsing IOA, and IOM data from their respective API,
-    to create incidents from them.
-
-    Args:
-        fetched_data (list[dict[str, Any]]): The fetched data.
-        last_date (str): The last date saved in the last run object.
-        last_fetched_ids (list[str]): The last fetched IDs.
-        date_key (str): The key of the value that holds the date in the API.
-        id_key (str): The key of the value that holds the ID in the API.
-        date_format (str): The date format.
-        is_paginating (bool): Whether we are doing pagination or not. When false, the previously fetched IDs
-        will NOT be considered for duplicates removal.
-        new_next_token (str | None): The next token that will be used in the next run.
-        next_token (str | None): The next token that was used in the current round.
-        to_incident_context (Callable[[dict[str, Any], str], dict[str, Any]]): The function that is used to convert
-        data from the API to an incident.
-        incident_type (str): The incident type.
-
->>>>>>> 90cf3b88
     Returns:
         tuple[list[dict[str, Any]], list[str], str]: The fetched incidents, the fetched ids, the largest date
         found withing the fetched incidents.
@@ -3333,7 +2980,6 @@
                            ) -> tuple[list[str], str | None, str, str]:
     """Returns the last fetched ids, next token that will be used in current round, last date
     found in the last run object, and the first fetch timestamp.
-<<<<<<< HEAD
 
     Args:
         last_run_object (dict[str, Any]): The last run object.
@@ -3405,393 +3051,6 @@
         demisto.debug('User entered fetch query, appending to filter')
         filter = f"{filter}+{configured_fetch_query}"
     return filter
-=======
-
-    Args:
-        last_run_object (dict[str, Any]): The last run object.
-        date_format (str): The date format.
-        last_date_key (str): The key of the value that holds the date in the last run object.
-        next_token_key (str): The key of the value that holds the next token in the last run object.
-        last_fetched_ids_key (str): The key of the value that holds the last fetched ids in the
-        last run object.
-
-    Returns:
-        tuple[list[str], str | None, str, str]: The last fetched IDs, the next token that will be used
-        in the current fetch round, the last date saved in the last run object, and the first
-        fetch timestamp.
-    """
-    first_fetch_timestamp = reformat_timestamp(
-        time=FETCH_TIME,
-        date_format=date_format,
-        dateparser_settings={'TIMEZONE': 'UTC', 'RETURN_AS_TIMEZONE_AWARE': True})
-    last_date = last_run_object.get(
-        last_date_key, first_fetch_timestamp)
-    # The next token is used when not all the results have been returned from the API, therefore,
-    # we would need to do pagination using the next token query parameter
-    next_token = last_run_object.get(next_token_key)
-    # In order to deal with duplicates, we retrieve the last resource ids of the last run, so we can
-    # compare them with the newly fetched ids, and ignore any duplicates
-    last_fetched_ids: list[str] = last_run_object.get(last_fetched_ids_key, [])
-    return last_fetched_ids, next_token, last_date, first_fetch_timestamp
-
-
-def create_iom_filter(is_paginating: bool, last_fetch_filter: str,
-                      last_scan_time: str, first_fetch_timestamp: str,
-                      configured_fetch_query: str) -> str:
-    """Retrieve the IOM filter that will be used in the current fetch round.
-
-    Args:
-        is_paginating (bool): Whether we are doing pagination or not.
-        last_fetch_filter (str): The last fetch filter that was used in the previous round.
-        last_scan_time (str): The last scan time.
-        first_fetch_timestamp (str): The first fetch timestamp.
-        configured_fetch_query (str): The fetched query configured by the user.
-
-    Raises:
-        DemistoException: If paginating and last filter is an empty string.
-
-    Returns:
-        str: The IOM filter that will be used in the current fetch.
-    """
-    filter = 'scan_time:'
-    if is_paginating:
-        if not last_fetch_filter:
-            raise DemistoException('Last fetch filter must not be empty when doing pagination')
-        # Doing pagination, we need to use the same fetch query as the previous round
-        filter = last_fetch_filter
-        demisto.debug(f'Doing pagination, using the same query as the previous round. Filter is {filter}')
-    else:
-        # If entered here, that means we aren't doing pagination
-        if last_scan_time == first_fetch_timestamp:
-            # First fetch, we want to include resources with a scan time
-            # EQUAL or GREATER than the first fetch timestamp
-            filter = f"{filter} >='{last_scan_time}'"
-            demisto.debug(f'First fetch, looking for scan time >= {last_scan_time=}. Filter is {filter}')
-        else:
-            # Not first fetch, we only want to include resources with a scan time
-            # GREATER than the last configured scan time, to prevent duplicates.
-            filter = f"{filter} >'{last_scan_time}'"
-            demisto.debug(f'Not first fetch, only looking for scan time > {last_scan_time=}. Filter is {filter}')
-    if configured_fetch_query and not is_paginating:
-        # If the user entered a fetch query, then append it to the filter
-        demisto.debug('User entered fetch query, appending to filter')
-        filter = f"{filter}+{configured_fetch_query}"
-    return filter
-
-
-def validate_iom_fetch_query(iom_fetch_query: str) -> None:
-    if 'scan_time' in iom_fetch_query:
-        raise DemistoException('scan_time is not allowed as part of the IOM fetch query.')
-
-
-def add_seconds_to_date(date: str, seconds_to_add: int, date_format: str) -> str:
-    """Takes in a date in string format, and adds seconds to it according to seconds_to_add.
-
-    Args:
-        date (str): The date we want to add seconds to it.
-        seconds_to_add (int): The amount of seconds to add to the date.
-        date_format (str): The date format.
-
-    Returns:
-        str: The date with an increase in seconds.
-    """
-    added_datetime = datetime.strptime(date, date_format) + timedelta(seconds=seconds_to_add)
-    return added_datetime.strftime(date_format)
-
-
-def create_ioa_query(is_paginating: bool, last_fetch_query: str,
-                     configured_fetch_query: str, last_date_time_since: str) -> str:
-    """Retrieve the IOA query that will be used in the current fetch round.
-
-    Args:
-        is_paginating (bool): Whether we are doing pagination or not.
-        last_fetch_query (str): The last fetch query that was used in the previous round.
-        configured_fetch_query (str): The fetched query configured by the user.
-        last_date_time_since (str): The last date time since.
-
-    Raises:
-        DemistoException: If paginating and last fetch query is an empty string.
-
-    Returns:
-        str: The IOA query that will be used in the current fetch.
-    """
-    fetch_query = configured_fetch_query
-    if is_paginating:
-        # If entered here, that means we are currently doing pagination, and we need to use the
-        # same fetch query as the previous round
-        fetch_query = last_fetch_query
-        if not fetch_query:
-            raise DemistoException('Last fetch query must not be empty when doing pagination')
-        demisto.debug(f'Doing pagination, using the same query as the previous round. Query is {fetch_query}')
-    else:
-        # If entered here, that means we aren't doing pagination, and we need to use the latest
-        # date_time_since time
-        fetch_query = f'{fetch_query}&date_time_since={last_date_time_since}'
-        demisto.debug(f'Not doing pagination. Query is {fetch_query}')
-    return fetch_query
-
-
-def ioa_event_to_incident(ioa_event: dict[str, Any], incident_type: str) -> dict[str, Any]:
-    """Create an incident from an IOA event.
-
-    Args:
-        ioa_event (dict[str, Any]): An IOA event.
-        incident_type (str): The incident type.
-
-    Returns:
-        dict[str, Any]: An incident from an IOA event.
-    """
-    resource = demisto.get(ioa_event, 'aggregate.resource', {})
-    id = resource.get('id', [])
-    uuid = resource.get('uuid', [])
-    incident_metadata = assign_params(
-        mirror_direction=MIRROR_DIRECTION,
-        mirror_instance=INTEGRATION_INSTANCE,
-        extracted_account_id=demisto.get(ioa_event, 'cloud_account_id.aws_account_id')
-        or demisto.get(ioa_event, 'cloud_account_id.azure_account_id'),
-        extracted_uuid=uuid[0] if uuid else None,
-        extracted_resource_id=id[0] if id else None,
-        incident_type=incident_type
-    )
-    incident_context = {
-        'name': f'IOA Event ID: {ioa_event.get("event_id")}',
-        'rawJSON': json.dumps(ioa_event | incident_metadata)
-    }
-    return incident_context
-
-
-def ioa_events_pagination(ioa_fetch_query: str, api_limit: int, ioa_next_token: str | None,
-                          fetch_limit: int = INCIDENTS_PER_FETCH) -> tuple[list[dict[str, Any]], str | None]:
-    """This is in charge of doing the pagination process in a single fetch run, since the fetch limit can be greater than
-    the api limit, in such a case, we do multiple API calls until we reach the fetch limit, or no more results are found
-    by the API.
-
-    Args:
-        ioa_fetch_query (str): The IOA fetch query.
-        api_limit (int): The API limit
-        ioa_next_token (str | None): The IOA next token to start the pagination from.
-        fetch_limit (int, optional): The fetch limit. Defaults to INCIDENTS_PER_FETCH.
-
-    Returns:
-        tuple[list[dict[str, Any]], str | None]: A tuple where the first element is the fetched events, and the second is the next
-        token that will be used in the next fetch run.
-    """
-    total_incidents_count = 0
-    ioa_new_next_token = ioa_next_token
-    fetched_ioa_events: list[dict[str, Any]] = []
-    continue_pagination = True
-    while continue_pagination:
-        demisto.debug(f'Doing IOA pagination with the arguments: {ioa_fetch_query=}, {api_limit=}, {ioa_new_next_token=},'
-                      f'{fetch_limit=}')
-        ioa_events, ioa_new_next_token = get_ioa_events(ioa_fetch_query=ioa_fetch_query,
-                                                        ioa_next_token=ioa_new_next_token,
-                                                        limit=min(api_limit, fetch_limit - total_incidents_count))
-        fetched_ioa_events.extend(ioa_events)
-        total_incidents_count += len(ioa_events)
-        demisto.debug(f'Results of IOA pagination: {total_incidents_count=}, {ioa_new_next_token=}')
-        if (ioa_new_next_token is None) or (total_incidents_count >= fetch_limit):
-            demisto.debug('Number of incidents reached the fetching limit, or there are no more results, stopping pagination')
-            # If the number of fetched incidents reaches the fetching limit, or there are no more results to be fetched
-            # (by checking the next token variable), then we should stop the pagination process
-            continue_pagination = False
-    return fetched_ioa_events, ioa_new_next_token
-
-
-def get_ioa_events(ioa_fetch_query: str, ioa_next_token: str | None,
-                   limit: int = INCIDENTS_PER_FETCH) -> tuple[list[dict[str, Any]], str | None]:
-    """Do a single API call to receive IOA events.
-
-    Args:
-        ioa_fetch_query (str): The IOA fetch query.
-        ioa_next_token (int | None): The next token to be used as part of the pagination process.
-        limit (int, optional): The maximum amount to fetch IOA events. Defaults to INCIDENTS_PER_FETCH.
-
-    Returns:
-        tuple[list[dict[str, Any]], str | None]: A tuple where the first element is the returned events, and the second is the
-        next token that will be used in the next API call.
-    """
-    # The API does not support a `query` parameter, rather a set of query params
-    if ioa_next_token:
-        ioa_fetch_query = f'{ioa_fetch_query}&next_token={ioa_next_token}'
-    ioa_fetch_query = f'{ioa_fetch_query}&limit={limit}'
-    demisto.debug(f'IOA {ioa_fetch_query=}')
-    raw_response = http_request(method='GET', url_suffix=f'/detects/entities/ioa/v1?{ioa_fetch_query}')
-    events = demisto.get(raw_response, 'resources.events', [])
-    pagination_obj = demisto.get(raw_response, 'meta.pagination', {})
-    demisto.debug(f'{pagination_obj=}')
-    next_token = pagination_obj.get('next_token')
-    if next_token:
-        # If next_token has a value, that means more pagination is needed, and the next run should use it
-        demisto.debug('next_token has a value, more pagination is needed for the next run')
-        return events, next_token
-    else:
-        demisto.debug('next_token is None, no pagination is needed for the next run')
-        # If it is None, that means no more pagination is required, therefore,
-        # the next token for the next run should be None
-        return events, None
-
-
-def validate_ioa_fetch_query(ioa_fetch_query: str) -> None:
-    """Validate the IOA fetch query.
-
-    Args:
-        ioa_fetch_query (str): The IOA fetch query.
-
-    Raises:
-        DemistoException: If the param cloud_provider is not part of the query.
-        DemistoException: If an unsupported parameter has been entered.
-        DemistoException: If the value of a parameter is an empty string.
-        DemistoException: If a query section has a wrong format
-    """
-    demisto.debug(f'Validating IOA {ioa_fetch_query=}')
-    if 'cloud_provider' not in ioa_fetch_query:
-        raise DemistoException('A cloud provider is required as part of the IOA fetch query. Options are: aws, azure')
-    # The following parameters are also supported by the API: 'date_time_since', 'next_token', 'limit', but we don't
-    # allow them to be as part of the original fetch query, since they are used by the fetching mechanism, internally
-    supported_params = ('cloud_provider', 'account_id', 'aws_account_id', 'azure_subscription_id', 'azure_tenant_id',
-                        'severity', 'region', 'service', 'state')
-    # The query has a format of 'param1=val1&param2=val2'
-    for section in ioa_fetch_query.split('&'):
-        param_and_value = section.split('=')
-        # Since each section should have a format of 'param1=val1', then when splitting by '=', we should get
-        # a list of length 2, where the first element holds the parameter that we want to validate
-        if param_and_value and len(param_and_value) == 2:
-            if param_and_value[0] not in supported_params:
-                raise DemistoException(f'An unsupported parameter has been entered, {param_and_value[0]}.'
-                                       f'Use the following parameters: {supported_params}')
-            if param_and_value[1] == '':
-                raise DemistoException(f'The value of the parameter {param_and_value[0]} cannot be an empty string')
-        else:
-            raise DemistoException(f'Query section "{section}" does not match the parameter=value format')
-
-
-def reformat_timestamp(time: str, date_format: str, dateparser_settings: Any | None = None) -> str:
-    """Format the given time according to the supplied date format.
-
-    Args:
-        time (str): The time to format.
-        date_format (str): The date format.
-
-    Raises:
-        DemistoException: If the time is not a proper date string.
-
-    Returns:
-        str: The time in the supplied format.
-    """
-    if parsed_scan_time := dateparser.parse(time, settings=dateparser_settings):
-        return parsed_scan_time.strftime(date_format)
-    else:
-        raise DemistoException(f'{time=} is not a proper date string')
-
-
-def iom_resource_to_incident(iom_resource: dict[str, Any], incident_type: str) -> dict[str, Any]:
-    """Create an incident from an IOM entity.
-
-    Args:
-        iom_resource (dict[str, Any]): An IOM entity.
-        incident_type (str): The incident type.
-
-    Returns:
-        dict[str, Any]: An incident from an IOM entity.
-    """
-    incident_metadata = assign_params(
-        mirror_direction=MIRROR_DIRECTION,
-        mirror_instance=INTEGRATION_INSTANCE,
-        incident_type=incident_type
-    )
-
-    incident_context = {
-        'name': f'IOM Event ID: {iom_resource.get("id")}',
-        'rawJSON': json.dumps(iom_resource | incident_metadata)
-    }
-    return incident_context
-
-
-def iom_ids_pagination(filter: str, api_limit: int, iom_next_token: str | None,
-                       fetch_limit: int = INCIDENTS_PER_FETCH) -> tuple[list[str], str | None]:
-    """This is in charge of doing the pagination process in a single fetch run, since the fetch limit can be greater than
-    the api limit, in such a case, we do multiple API calls until we reach the fetch limit, or no more results are found by the
-    API.
-
-    Args:
-        filter (str): The IOM filter query parameter.
-        api_limit (int): The API limit
-        iom_next_token (str | None): The IOM next token to start the pagination from.
-        fetch_limit (int, optional): The fetch limit. Defaults to INCIDENTS_PER_FETCH.
-
-    Returns:
-        tuple[list[dict[str, Any]], str | None]: A tuple where the first element is the fetched resources, and the second is the
-        next token that will be used in the next fetch run.
-    """
-    total_incidents_count = 0
-    iom_new_next_token = iom_next_token
-    fetched_iom_events: list[str] = []
-    continue_pagination = True
-    while continue_pagination:
-        demisto.debug(f'Doing IOM pagination with the arguments: {filter=}, {api_limit=}, {iom_new_next_token=},'
-                      f'{fetch_limit=}')
-        iom_resource_ids, iom_new_next_token = get_iom_ids_for_fetch(filter=filter, iom_next_token=iom_new_next_token,
-                                                                     limit=min(api_limit, fetch_limit - total_incidents_count))
-        fetched_iom_events.extend(iom_resource_ids)
-        total_incidents_count += len(iom_resource_ids)
-        demisto.debug(f'Results of IOM pagination: {total_incidents_count=}, {iom_new_next_token=}')
-        if total_incidents_count >= fetch_limit or iom_new_next_token is None:
-            # If the number of fetched incidents reaches the fetching limit, or there are no more results to be fetched
-            # (by checking the next token variable), then we should stop the pagination process
-            continue_pagination = False
-    return fetched_iom_events, iom_new_next_token
-
-
-def get_iom_ids_for_fetch(filter: str, iom_next_token: str | None = None,
-                          limit: int = INCIDENTS_PER_FETCH) -> tuple[list[str], str | None]:
-    """Do a single API call to receive IOM resource ids.
-
-    Args:
-        filter (str | None): The filter to use when fetching IOM events.
-        iom_next_token (int | None): The next token to be used as part of the pagination process.
-        limit (int, optional): The maximum amount to fetch IOA events. Defaults to INCIDENTS_PER_FETCH.
-
-    Returns:
-        tuple[list[dict[str, Any]], str | None]: A tuple where the first element is the returned events, and the second is the
-        next token that will be used in the next API call.
-    """
-    query_params = assign_params(
-        filter=filter,
-        limit=limit,
-        next_token=iom_next_token
-    )
-    demisto.debug(f'IOM {query_params=}')
-    raw_response = http_request(method='GET', url_suffix='/detects/queries/iom/v2', params=query_params)
-    resource_ids = raw_response.get('resources', [])
-    pagination_obj = demisto.get(raw_response, 'meta.pagination', {})
-    demisto.debug(f'{pagination_obj=}')
-    next_token = pagination_obj.get('next_token')
-    if next_token:
-        # If next_token has a value, that means more pagination is needed, and the next run should use it
-        return resource_ids, next_token
-    else:
-        # If it is None, that means no more pagination is required, therefore,
-        # the next token for the next run should be None
-        return resource_ids, None
-
-
-def get_iom_resources(iom_resource_ids: list[str]) -> list[dict[str, Any]]:
-    """Get the IOM entities/details that were fetched.
-
-    Args:
-        iom_resource_ids (list[str]): The IOM resource IDs.
-
-    Returns:
-        list[dict[str, Any]]: A list of the IOM entities.
-    """
-    if iom_resource_ids:
-        query_params = '&'.join(f'ids={resource_id}' for resource_id in iom_resource_ids)
-        raw_response = http_request('GET', '/detects/entities/iom/v2',
-                                    params=query_params)
-        return raw_response.get('resources', [])
-    else:
-        return []
->>>>>>> 90cf3b88
 
 
 def validate_iom_fetch_query(iom_fetch_query: str) -> None:
@@ -5481,14 +4740,9 @@
 def list_host_group_members_command(host_group_id: str | None = None,
                                     filter: str | None = None,
                                     offset: str | None = None,
-<<<<<<< HEAD
-                                    limit: str | None = None) -> CommandResults:
-    response = host_group_members(filter, host_group_id, limit, offset)
-=======
                                     limit: str | None = None,
                                     sort: str | None = None) -> CommandResults:
     response = host_group_members(filter, host_group_id, limit, offset, sort)
->>>>>>> 90cf3b88
     devices = response.get('resources')
     if not devices:
         return CommandResults(readable_output='No hosts are found',
@@ -5528,20 +4782,6 @@
                           raw_response=response)
 
 
-<<<<<<< HEAD
-def resolve_incident_command(ids: list[str], status: str):
-    resolve_incident(ids, status)
-    readable = '\n'.join([f'{incident_id} changed successfully to {status}' for incident_id in ids])
-    return CommandResults(readable_output=readable)
-
-
-def update_incident_comment_command(ids: list[str], comment: str):
-    update_incident_comment(ids, comment)
-    readable = '\n'.join([f'{incident_id} updated successfully with comment \"{comment}\"' for incident_id in ids])
-    return CommandResults(readable_output=readable)
-
-
-=======
 def resolve_incident_command(ids: list[str], status: str | None = None, user_uuid: str | None = None,
                              user_name: str | None = None, add_comment: str | None = None, add_tag: str | None = None,
                              remove_tag: str | None = None) -> CommandResults:
@@ -5587,7 +4827,6 @@
     return CommandResults(readable_output=readable)
 
 
->>>>>>> 90cf3b88
 def list_host_groups_command(filter: str | None = None, offset: str | None = None, limit: str | None = None) \
         -> CommandResults:
     response = list_host_groups(filter, limit, offset)
@@ -6070,11 +5309,7 @@
                           outputs_prefix="CrowdStrike.VulnerabilityHost", outputs_key_field="id")
 
 
-<<<<<<< HEAD
-def get_cve_command(args: dict) -> list[CommandResults]:
-=======
 def get_cve_command(args: dict) -> list[dict[str, Any]]:
->>>>>>> 90cf3b88
     """
         Get a list of vulnerabilities by spotlight
         : args: filter which include params or filter param.
@@ -6105,17 +5340,10 @@
                               'Base Score': cve.get('base_score')}
         human_readable = tableToMarkdown('CrowdStrike Falcon CVE', cve_human_readable,
                                          headers=['ID', 'Description', 'Published Date', 'Base Score'])
-<<<<<<< HEAD
-        command_results_list.append(CommandResults(raw_response=cve,
-                                                   readable_output=human_readable,
-                                                   relationships=relationships_list,
-                                                   indicator=cve_indicator))
-=======
         command_results = CommandResults(raw_response=cve, readable_output=human_readable, relationships=relationships_list,
                                          indicator=cve_indicator).to_context()
         if command_results not in command_results_list:
             command_results_list.append(command_results)
->>>>>>> 90cf3b88
     return command_results_list
 
 
@@ -6139,8 +5367,6 @@
     exclusion = create_exclusion('ml', create_args).get('resources')
     human_readable = tableToMarkdown('CrowdStrike Falcon machine learning exclusion', exclusion, sort_headers=False,
                                      headerTransform=underscoreToCamelCase, is_auto_json_transform=True, removeNull=True)
-<<<<<<< HEAD
-=======
 
     return CommandResults(
         outputs_prefix='CrowdStrike.MLExclusion',
@@ -7571,1306 +6797,6 @@
                                                            ids=argToList(args.get('ids'))))
         elif command == 'cs-falcon-batch-upload-custom-ioc':
             return_results(upload_batch_custom_ioc_command(**args))
->>>>>>> 90cf3b88
-
-    return CommandResults(
-        outputs_prefix='CrowdStrike.MLExclusion',
-        outputs_key_field='id',
-        outputs=exclusion,
-        readable_output=human_readable,
-    )
-
-
-<<<<<<< HEAD
-def update_ml_exclusion_command(args: dict) -> CommandResults:
-    """Updates a machine learning exclusion by providing an ID.
-
-    Args:
-        args: Arguments for updating the exclusion.
-
-    Returns:
-        The updated exclusion meta data.
-
-    """
-    update_args = assign_params(
-        value=args.get('value'),
-        comment=args.get('comment'),
-        groups=argToList(args.get('groups'))
-    )
-    if not update_args:
-        raise Exception('At least one argument (besides the id argument) should be provided to update the exclusion.')
-    update_args.update({'id': args.get('id')})
-
-    exclusion = update_exclusion('ml', update_args).get('resources')
-    human_readable = tableToMarkdown('CrowdStrike Falcon machine learning exclusion', exclusion, sort_headers=False,
-                                     headerTransform=underscoreToCamelCase, is_auto_json_transform=True, removeNull=True)
-
-    return CommandResults(
-        outputs_prefix='CrowdStrike.MLExclusion',
-        outputs_key_field='id',
-        outputs=exclusion,
-        readable_output=human_readable,
-    )
-
-
-def delete_ml_exclusion_command(args: dict) -> CommandResults:
-    """Delete a machine learning exclusion by providing an ID.
-
-    Args:
-        args: Arguments for deleting the exclusion (in particular only the id is needed).
-
-    Returns:
-        A message that the exclusion has been deleted.
-
-    """
-    ids = argToList(args.get('ids'))
-
-    delete_exclusion('ml', ids)
-
-    return CommandResults(
-        readable_output=f'The machine learning exclusions with IDs {" ".join(ids)} was successfully deleted.'
-    )
-
-
-def search_ml_exclusion_command(args: dict) -> CommandResults:
-    """Searches machine learning exclusions by providing an ID / value / cusotm-filter.
-
-    Args:
-        args: Arguments for searching the exclusions.
-
-    Returns:
-        The exclusions meta data.
-
-    """
-    if not (ids := argToList(args.get('ids'))):
-        search_args = assign_params(
-            sort=args.get('sort'),
-            limit=args.get('limit'),
-            offset=args.get('offset'),
-        )
-        if value := args.get('value'):
-            ids = get_exclusions('ml', f"value:'{value}'", search_args).get('resources')
-        else:
-            ids = get_exclusions('ml', args.get('filter'), search_args).get('resources')
-
-    if not ids:
-        return CommandResults(
-            readable_output='The arguments/filters you provided did not match any exclusion.'
-        )
-
-    exclusions = get_exclusion_entities('ml', ids).get('resources')
-    human_readable = tableToMarkdown('CrowdStrike Falcon machine learning exclusions', exclusions, sort_headers=False,
-                                     headerTransform=underscoreToCamelCase, is_auto_json_transform=True, removeNull=True)
-
-    return CommandResults(
-        outputs_prefix='CrowdStrike.MLExclusion',
-        outputs_key_field='id',
-        outputs=exclusions,
-        readable_output=human_readable,
-    )
-
-
-def create_ioa_exclusion_command(args: dict) -> CommandResults:
-    """Creates an IOA exclusion.
-
-    Args:
-        args: Arguments to create the exclusion from.
-
-    Returns:
-        The created exclusion meta data.
-
-    """
-    create_args = assign_params(
-        name=args.get('exclusion_name'),
-        pattern_id=args.get('pattern_id'),
-        pattern_name=args.get('pattern_name'),
-        cl_regex=args.get('cl_regex'),
-        ifn_regex=args.get('ifn_regex'),
-        comment=args.get('comment'),
-        description=args.get('description'),
-        groups=argToList(args.get('groups', 'all')),
-        detection_json=args.get('detection_json')
-    )
-
-    exclusion = create_exclusion('ioa', create_args).get('resources')
-    human_readable = tableToMarkdown('CrowdStrike Falcon IOA exclusion', exclusion, is_auto_json_transform=True,
-                                     headerTransform=underscoreToCamelCase, sort_headers=False, removeNull=True)
-
-    return CommandResults(
-        outputs_prefix='CrowdStrike.IOAExclusion',
-        outputs_key_field='id',
-        outputs=exclusion,
-        readable_output=human_readable,
-    )
-
-
-def update_ioa_exclusion_command(args: dict) -> CommandResults:
-    """Updates an IOA exclusion by providing an ID.
-
-    Args:
-        args: Arguments for updating the exclusion.
-
-    Returns:
-        The updated exclusion meta data.
-
-    """
-    update_args = assign_params(
-        name=args.get('exclusion_name'),
-        pattern_id=args.get('pattern_id'),
-        pattern_name=args.get('pattern_name'),
-        cl_regex=args.get('cl_regex'),
-        ifn_regex=args.get('ifn_regex'),
-        comment=args.get('comment'),
-        description=args.get('description'),
-        groups=argToList(args.get('groups')),
-        detection_json=args.get('detection_json')
-    )
-    if not update_args:
-        raise Exception('At least one argument (besides the id argument) should be provided to update the exclusion.')
-    update_args.update({'id': args.get('id')})
-
-    exclusion = update_exclusion('ioa', update_args).get('resources')
-    human_readable = tableToMarkdown('CrowdStrike Falcon IOA exclusion', exclusion, is_auto_json_transform=True,
-                                     headerTransform=underscoreToCamelCase, removeNull=True, sort_headers=False)
-
-    return CommandResults(
-        outputs_prefix='CrowdStrike.IOAExclusion',
-        outputs_key_field='id',
-        outputs=exclusion,
-        readable_output=human_readable,
-    )
-
-
-def delete_ioa_exclusion_command(args: dict) -> CommandResults:
-    """Delete an IOA exclusion by providing an ID.
-
-    Args:
-        args: Arguments for deleting the exclusion (in particular only the id is needed).
-
-    Returns:
-        A message that the exclusion has been deleted.
-
-    """
-    ids = argToList(args.get('ids'))
-
-    delete_exclusion('ioa', ids)
-
-    return CommandResults(
-        readable_output=f'The IOA exclusions with IDs {" ".join(ids)} was successfully deleted.'
-    )
-
-
-def search_ioa_exclusion_command(args: dict) -> CommandResults:
-    """Searches IOA exclusions by providing an ID / name / cusotm-filter.
-
-    Args:
-        args: Arguments for searching the exclusions.
-
-    Returns:
-        The exclusions meta data.
-
-    """
-    exclusion_name = args.get('name')
-    if not (ids := argToList(args.get('ids'))):
-        search_args = assign_params(
-            limit=args.get('limit'),
-            offset=args.get('offset')
-        )
-        if exclusion_name:
-            ids = get_exclusions('ioa', f"name:~'{exclusion_name}'", search_args).get('resources')
-        else:
-            ids = get_exclusions('ioa', args.get('filter'), search_args).get('resources')
-
-    if not ids:
-        return CommandResults(
-            readable_output='The arguments/filters you provided did not match any exclusion.'
-        )
-
-    exclusions = get_exclusion_entities('ioa', ids).get('resources', [])
-    if exclusion_name and exclusions:
-        exclusions = list(filter(lambda x: x.get('name') == exclusion_name, exclusions))
-    human_readable = tableToMarkdown('CrowdStrike Falcon IOA exclusions', exclusions, is_auto_json_transform=True,
-                                     headerTransform=underscoreToCamelCase, removeNull=True, sort_headers=False)
-
-    return CommandResults(
-        outputs_prefix='CrowdStrike.IOAExclusion',
-        outputs_key_field='id',
-        outputs=exclusions,
-        readable_output=human_readable,
-    )
-
-
-def list_quarantined_file_command(args: dict) -> CommandResults:
-    """Get quarantine file metadata by specified IDs / custom-filter.
-
-    Args:
-        args: Arguments for searching the quarantine files.
-
-    Returns:
-        The quarantine files meta data.
-
-    """
-    if not (ids := argToList(args.get('ids'))):
-        pagination_args = assign_params(
-            limit=args.get('limit', '50'),
-            offset=args.get('offset')
-        )
-        search_args = assign_params(
-            state=args.get('state'),
-            sha256=argToList(args.get('sha256')),
-            filename=argToList(args.get('filename')),
-            hostname=argToList(args.get('hostname')),
-            username=argToList(args.get('username')),
-        )
-
-        ids = list_quarantined_files_id(args.get('filter'), search_args, pagination_args).get('resources')
-
-    if not ids:
-        return CommandResults(
-            readable_output='The arguments/filters you provided did not match any files.'
-        )
-
-    files = list_quarantined_files(ids).get('resources')
-    human_readable = tableToMarkdown('CrowdStrike Falcon Quarantined File', files, is_auto_json_transform=True,
-                                     headerTransform=underscoreToCamelCase, sort_headers=False, removeNull=True)
-
-    return CommandResults(
-        outputs_prefix='CrowdStrike.QuarantinedFile',
-        outputs_key_field='id',
-        outputs=files,
-        readable_output=human_readable,
-    )
-
-
-def apply_quarantine_file_action_command(args: dict) -> CommandResults:
-    """Apply action to quarantine file.
-
-    Args:
-        args: Arguments for searching and applying action to the quarantine files.
-
-    Returns:
-        The applied quarantined files meta data.
-
-    """
-    if not (ids := argToList(args.get('ids'))):
-        pagination_args = assign_params(
-            limit=args.get('limit', '50'),
-            offset=args.get('offset')
-        )
-        search_args = assign_params(
-            state=args.get('state'),
-            sha256=argToList(args.get('sha256')),
-            filename=argToList(args.get('filename')),
-            hostname=argToList(args.get('hostname')),
-            username=argToList(args.get('username')),
-        )
-        if not search_args:
-            raise Exception('At least one search argument (filename, hostname, sha256, state, username, ids, or filter)'
-                            ' is required to update the quarantine file.')
-
-        ids = list_quarantined_files_id(args.get('filter'), search_args, pagination_args).get('resources')
-
-    update_args = assign_params(
-        ids=ids,
-        action=args.get('action'),
-        comment=args.get('comment'),
-    )
-    if not update_args:
-        raise Exception('At least one update argument (action, comment) should be provided to update the quarantine file.')
-
-    apply_quarantined_files_action(update_args).get('resources')
-
-    return CommandResults(
-        readable_output=f'The Quarantined File with IDs {ids} was successfully updated.',
-    )
-
-
-def build_cs_falcon_filter(custom_filter: str | None = None, **filter_args) -> str:
-    """Creates an FQL syntax filter from a dictionary and a custom built filter
-
-    :custom_filter: custom filter from user (will take priority if conflicts with dictionary), defaults to None
-    :filter_args: args to translate to FQL format.
-
-    :return: FQL syntax filter.
-    """
-
-    custom_filter_list = custom_filter.split('+') if custom_filter else []
-    arguments = [f'{key}:{argToList(value)}' for key, value in filter_args.items() if value]
-    # custom_filter takes priority because it is first
-    return "%2B".join(custom_filter_list + arguments)
-
-
-def ODS_query_scans_request(**query_params) -> dict:
-
-    remove_nulls_from_dictionary(query_params)
-    # http_request messes up the params, so they were put directly in the url:
-    url_params = "&".join(f"{k}={v}" for k, v in query_params.items())
-    return http_request('GET', f'/ods/queries/scans/v1?{url_params}')
-
-
-def ODS_get_scans_by_id_request(ids: list[str]) -> dict:
-
-    url_params = '&'.join(f'ids={query_id}' for query_id in ids)
-    return http_request('GET', f'/ods/entities/scans/v1?{url_params}')
-
-
-def map_scan_resource_to_UI(resource: dict) -> dict:
-
-    output = {
-        'ID': resource.get('id'),
-        'Status': resource.get('status'),
-        'Severity': resource.get('severity'),
-        # Every host in resource.metadata has a "filecount" which is a dictionary
-        # that counts the files traversed, skipped, found to be malicious and the like.
-        'File Count': '\n-\n'.join('\n'.join(f'{k}: {v}' for k, v in filecount.items())
-                                   for host in resource.get('metadata', []) if (filecount := host.get('filecount', {}))),
-        'Description': resource.get('description'),
-        'Hosts/Host groups': resource.get('hosts') or resource.get('host_groups'),
-        'Start time': resource.get('scan_started_on'),
-        'End time': resource.get('scan_completed_on'),
-        'Run by': resource.get('created_by')
-    }
-    return output
-
-
-def ODS_get_scan_resources_to_human_readable(resources: list[dict]) -> str:
-
-    human_readable = tableToMarkdown(
-        'CrowdStrike Falcon ODS Scans',
-        [map_scan_resource_to_UI(resource) for resource in resources],
-        headers=['ID', 'Status', 'Severity', 'File Count', 'Description',
-                 'Hosts/Host groups', 'End time', 'Start time', 'Run by']
-    )
-
-    return human_readable
-
-
-def get_ODS_scan_ids(args: dict) -> list[str] | None:
-
-    demisto.debug('Fetching IDs from query api')
-
-    query_filter = build_cs_falcon_filter(
-        custom_filter=args.get('filter'),
-        initiated_from=args.get('initiated_from'),
-        status=args.get('status'),
-        severity=args.get('severity'),
-        scan_started_on=args.get('scan_started_on'),
-        scan_completed_on=args.get('scan_completed_on'),
-    )
-
-    raw_response = ODS_query_scans_request(
-        filter=query_filter,
-        offset=args.get('offset'),
-        limit=args.get('limit'),
-    )
-
-    return raw_response.get('resources')
-
-
-@polling_function(
-    'cs-falcon-ods-query-scan',
-    poll_message='Retrieving scan results:',
-    polling_arg_name='wait_for_result',
-    interval=arg_to_number(dict_safe_get(demisto.args(), ['interval_in_seconds'], 0, (int, str))),
-    timeout=arg_to_number(dict_safe_get(demisto.args(), ['timeout_in_seconds'], 0, (int, str))),
-)
-def cs_falcon_ODS_query_scans_command(args: dict) -> PollResult:
-    # call the query api if no ids given
-    ids = argToList(args.get('ids')) or get_ODS_scan_ids(args)
-
-    if not ids:
-        command_results = CommandResults(readable_output='No scans match the arguments/filter.')
-        scan_in_progress = False
-
-    else:
-        response = ODS_get_scans_by_id_request(ids)
-        resources = response.get('resources', [])
-
-        scan_in_progress = (
-            len(resources) == 1
-            and dict_safe_get(resources, [0, 'status']) in ('pending', 'running')
-        )
-
-        human_readable = ODS_get_scan_resources_to_human_readable(resources)
-        command_results = CommandResults(
-            raw_response=response,
-            outputs_prefix='CrowdStrike.ODSScan',
-            outputs_key_field='id',
-            outputs=resources,
-            readable_output=human_readable,
-        )
-
-    return PollResult(response=command_results,
-                      continue_to_poll=scan_in_progress,
-                      args_for_next_run=args)
-
-
-def ODS_query_scheduled_scans_request(**query_params) -> dict:
-    remove_nulls_from_dictionary(query_params)
-    # http_request messes up the params, so they were put directly in the url:
-    url_params = "&".join(f"{k}={v}" for k, v in query_params.items())
-    return http_request('GET', f'/ods/queries/scheduled-scans/v1?{url_params}')
-
-
-def ODS_get_scheduled_scans_by_id_request(ids: list[str]) -> dict:
-    url_params = '&'.join(f'ids={query_id}' for query_id in ids)
-    return http_request('GET', f'/ods/entities/scheduled-scans/v1?{url_params}')
-
-
-def map_scheduled_scan_resource_to_UI(resource: dict) -> dict:
-    output = {
-        'ID': resource.get('id'),
-        'Hosts targeted': len(resource.get('metadata', [])),
-        'Description': resource.get('description'),
-        'Host groups': resource.get('host_groups'),
-        'Start time': resource.get('schedule', {}).get('start_timestamp'),
-        'Created by': resource.get('created_by'),
-    }
-    return output
-
-
-def ODS_get_scheduled_scan_resources_to_human_readable(resources: list[dict]) -> str:
-
-    human_readable = tableToMarkdown(
-        'CrowdStrike Falcon ODS Scheduled Scans',
-        [map_scheduled_scan_resource_to_UI(resource) for resource in resources],
-        headers=['ID', 'Hosts targeted', 'Description',
-                 'Host groups', 'Start time', 'Created by'],
-    )
-
-    return human_readable
-
-
-def get_ODS_scheduled_scan_ids(args: dict) -> list[str] | None:
-
-    demisto.debug('Fetching IDs from query api')
-
-    query_filter = build_cs_falcon_filter(**{
-        'custom_filter': args.get('filter'),
-        'initiated_from': args.get('initiated_from'),
-        'status': args.get('status'),
-        'created_on': args.get('created_on'),
-        'created_by': args.get('created_by'),
-        'schedule.start_timestamp': args.get('start_timestamp'),
-        'deleted': args.get('deleted'),
-    })
-
-    raw_response = ODS_query_scheduled_scans_request(
-        filter=query_filter,
-        offset=args.get('offset'),
-        limit=args.get('limit'),
-    )
-
-    return raw_response.get('resources')
-
-
-def cs_falcon_ODS_query_scheduled_scan_command(args: dict) -> CommandResults:
-    # call the query api if no ids given
-    ids = argToList(args.get('ids')) or get_ODS_scheduled_scan_ids(args)
-
-    if not ids:
-        return CommandResults(readable_output='No scheduled scans match the arguments/filter.')
-
-    response = ODS_get_scheduled_scans_by_id_request(ids)
-    resources = response.get('resources', [])
-    human_readable = ODS_get_scheduled_scan_resources_to_human_readable(resources)
-
-    command_results = CommandResults(
-        raw_response=response,
-        outputs_prefix='CrowdStrike.ODSScheduledScan',
-        outputs_key_field='id',
-        outputs=resources,
-        readable_output=human_readable,
-    )
-
-    return command_results
-
-
-def ODS_query_scan_hosts_request(**query_params) -> dict:
-    remove_nulls_from_dictionary(query_params)
-    # http_request messes up the params, so they were put directly in the url:
-    url_params = "&".join(f"{k}={v}" for k, v in query_params.items())
-    return http_request('GET', f'/ods/queries/scan-hosts/v1?{url_params}')
-
-
-def ODS_get_scan_hosts_by_id_request(ids: list[str]) -> dict:
-
-    url_params = '&'.join(f'ids={query_id}' for query_id in ids)
-    return http_request('GET', f'/ods/entities/scan-hosts/v1?{url_params}')
-
-
-def get_ODS_scan_host_ids(args: dict) -> list[str]:
-
-    query_filter = build_cs_falcon_filter(
-        custom_filter=args.get('filter'),
-        host_id=args.get('host_ids'),
-        scan_id=args.get('scan_ids'),
-        status=args.get('status'),
-        started_on=args.get('started_on'),
-        completed_on=args.get('completed_on'),
-    )
-
-    raw_response = ODS_query_scan_hosts_request(
-        filter=query_filter,
-        offset=args.get('offset'),
-        limit=args.get('limit'),
-    )
-
-    return raw_response.get('resources', [])
-
-
-def map_scan_host_resource_to_UI(resource: dict) -> dict:
-    output = {
-        'ID': resource.get('id'),
-        'Scan ID': resource.get('scan_id'),
-        'Host ID': resource.get('host_id'),
-        'Filecount': resource.get('filecount'),
-        'Status': resource.get('status'),
-        'Severity': resource.get('severity'),
-        'Started on': resource.get('started_on'),
-    }
-    return output
-
-
-def ODS_get_scan_hosts_resources_to_human_readable(resources: list[dict]) -> str:
-
-    human_readable = tableToMarkdown(
-        'CrowdStrike Falcon ODS Scan Hosts',
-        [map_scan_host_resource_to_UI(resource) for resource in resources],
-        headers=['ID', 'Scan ID', 'Host ID',
-                 'Filecount', 'Status',
-                 'Severity', 'Started on'],
-    )
-
-    return human_readable
-
-
-def cs_falcon_ods_query_scan_host_command(args: dict) -> CommandResults:
-
-    ids = get_ODS_scan_host_ids(args)
-
-    if not ids:
-        return CommandResults(readable_output='No hosts to display.')
-
-    response = ODS_get_scan_hosts_by_id_request(ids)
-    resources = response.get('resources', [])
-    human_readable = ODS_get_scan_hosts_resources_to_human_readable(resources)
-
-    command_results = CommandResults(
-        raw_response=response,
-        outputs_prefix='CrowdStrike.ODSScanHost',
-        outputs_key_field='id',
-        outputs=resources,
-        readable_output=human_readable,
-    )
-
-    return command_results
-
-
-def ODS_query_malicious_files_request(**query_params) -> dict:
-    remove_nulls_from_dictionary(query_params)
-    # http_request messes up the params, so they were put directly in the url:
-    url_params = "&".join(f"{k}={v}" for k, v in query_params.items())
-    return http_request('GET', f'/ods/queries/malicious-files/v1?{url_params}')
-
-
-def ODS_get_malicious_files_by_id_request(ids: list[str]) -> dict:
-
-    url_params = '&'.join(f'ids={query_id}' for query_id in ids)
-    return http_request('GET', f'/ods/entities/malicious-files/v1?{url_params}')
-
-
-def map_malicious_file_resource_to_UI(resource: dict) -> dict:
-    output = {
-        'ID': resource.get('id'),
-        'Scan id': resource.get('scan_id'),
-        'Filename': resource.get('filename'),
-        'Hash': resource.get('hash'),
-        'Severity': resource.get('severity'),
-        'Last updated': resource.get('last_updated'),
-    }
-    return output
-
-
-def ODS_get_malicious_files_resources_to_human_readable(resources: list[dict]) -> str:
-
-    human_readable = tableToMarkdown(
-        'CrowdStrike Falcon ODS Malicious Files',
-        [map_malicious_file_resource_to_UI(resource) for resource in resources],
-        headers=['ID', 'Scan id', 'Filename', 'Hash', 'Severity', 'Last updated'],
-    )
-
-    return human_readable
-
-
-def get_ODS_malicious_files_ids(args: dict) -> list[str] | None:
-
-    demisto.debug('Fetching IDs from query api')
-
-    query_filter = build_cs_falcon_filter(
-        custom_filter=args.get('filter'),
-        host_id=args.get('host_ids'),
-        scan_id=args.get('scan_ids'),
-        filepath=args.get('file_paths'),
-        filename=args.get('file_names'),
-        hash=args.get('hash'),
-    )
-
-    raw_response = ODS_query_malicious_files_request(
-        filter=query_filter,
-        offset=args.get('offset'),
-        limit=args.get('limit'),
-    )
-
-    return raw_response.get('resources')
-
-
-def cs_falcon_ODS_query_malicious_files_command(args: dict) -> CommandResults:
-    # call the query api if no file_ids given
-    ids = argToList(args.get('file_ids')) or get_ODS_malicious_files_ids(args)
-
-    if not ids:
-        return CommandResults(readable_output='No malicious files match the arguments/filter.')
-
-    response = ODS_get_malicious_files_by_id_request(ids)
-    resources = response.get('resources', [])
-    human_readable = ODS_get_malicious_files_resources_to_human_readable(resources)
-
-    command_results = CommandResults(
-        raw_response=response,
-        outputs_prefix='CrowdStrike.ODSMaliciousFile',
-        outputs_key_field='id',
-        outputs=resources,
-        readable_output=human_readable,
-    )
-
-    return command_results
-
-
-def make_create_scan_request_body(args: dict, is_scheduled: bool) -> dict:
-
-    result = {
-        'host_groups': argToList(args.get('host_groups')),
-        'file_paths': argToList(args.get('file_paths')),
-        'scan_exclusions': argToList(args.get('scan_exclusions')),
-        'scan_inclusions': argToList(args.get('scan_inclusions')),
-        'initiated_from': args.get('initiated_from'),
-        'cpu_priority': CPU_UTILITY_STR_TO_INT_KEY_MAP.get(args.get('cpu_priority')),  # type: ignore[arg-type]
-        'description': args.get('description'),
-        'quarantine': argToBoolean(args.get('quarantine')) if args.get('quarantine') is not None else None,
-        'pause_duration': arg_to_number(args.get('pause_duration')),
-        'sensor_ml_level_detection': arg_to_number(args.get('sensor_ml_level_detection')),
-        'sensor_ml_level_prevention': arg_to_number(args.get('sensor_ml_level_prevention')),
-        'cloud_ml_level_detection': arg_to_number(args.get('cloud_ml_level_detection')),
-        'cloud_ml_level_prevention': arg_to_number(args.get('cloud_ml_level_prevention')),
-        'max_duration': arg_to_number(args.get('max_duration')),
-    }
-
-    if is_scheduled:
-        result['schedule'] = {
-            'interval': SCHEDULE_INTERVAL_STR_TO_INT.get(args['schedule_interval'].lower()),
-            'start_timestamp': (
-                dateparser.parse(args['schedule_start_timestamp'])
-                or return_error('Invalid start_timestamp.')
-            ).strftime("%Y-%m-%dT%H:%M"),
-        }
-
-    else:
-        result['hosts'] = argToList(args.get('hosts'))
-
-    return result
-
-
-def ODS_create_scan_request(args: dict, is_scheduled: bool) -> dict:
-    body = make_create_scan_request_body(args, is_scheduled)
-    remove_nulls_from_dictionary(body)
-    return http_request('POST', f'/ods/entities/{"scheduled-"*is_scheduled}scans/v1', json=body)
-
-
-def ODS_verify_create_scan_command(args: dict) -> None:
-
-    if not (args.get('hosts') or args.get('host_groups')):
-        raise DemistoException('MUST set either hosts OR host_groups.')
-
-    if not (args.get('file_paths') or args.get('scan_inclusions')):
-        raise DemistoException('MUST set either file_paths OR scan_inclusions.')
-
-
-def ods_create_scan(args: dict, is_scheduled: bool) -> dict:
-
-    ODS_verify_create_scan_command(args)
-
-    response = ODS_create_scan_request(args, is_scheduled)
-    resource = dict_safe_get(response, ('resources', 0), return_type=dict, raise_return_type=False)
-
-    if not (resource and resource.get('id')):
-        raise DemistoException('Unexpected response from CrowdStrike Falcon')
-
-    return resource
-
-
-def cs_falcon_ods_create_scan_command(args: dict) -> CommandResults:
-
-    resource = ods_create_scan(args, is_scheduled=False)
-    scan_id = resource.get('id')
-
-    query_scan_args = {
-        'ids': scan_id,
-        'wait_for_result': True,
-        'interval_in_seconds': args.get('interval_in_seconds'),
-        'timeout_in_seconds': args.get('timeout_in_seconds'),
-    }
-
-    return cs_falcon_ODS_query_scans_command(query_scan_args)
-
-
-def cs_falcon_ods_create_scheduled_scan_command(args: dict) -> CommandResults:
-
-    resource = ods_create_scan(args, is_scheduled=True)
-
-    human_readable = f'Successfully created scheduled scan with ID: {resource.get("id")}'
-
-    command_results = CommandResults(
-        raw_response=resource,
-        outputs_prefix='CrowdStrike.ODSScheduledScan',
-        outputs_key_field='id',
-        outputs=resource,
-        readable_output=human_readable,
-    )
-
-    return command_results
-
-
-def ODS_delete_scheduled_scans_request(ids: list[str], scan_filter: str | None = None) -> dict:
-    ids_params = [f'ids={scan_id}' for scan_id in ids]
-    filter_param = [f'filter={scan_filter.replace("+", "%2B")}'] if scan_filter else []
-    url_params = '&'.join(ids_params + filter_param)
-    return http_request('DELETE', f'/ods/entities/scheduled-scans/v1?{url_params}', status_code=500)
-
-
-def cs_falcon_ods_delete_scheduled_scan_command(args: dict) -> CommandResults:
-
-    ids, scan_filter = argToList(args.get('ids')), args.get('filter')
-    response = ODS_delete_scheduled_scans_request(ids, scan_filter)
-
-    if dict_safe_get(response, ['errors', 0, 'code']) == 500:
-        raise DemistoException(
-            'CS Falcon returned an error.\n'
-            'Code: 500\n'
-            f'Message: {dict_safe_get(response, ["errors", 0, "message"])}\n'
-            'Perhaps there are no scans to delete?'
-        )
-
-    human_readable = tableToMarkdown('Deleted Scans:', response.get('resources', []), headers=['Scan ID'])
-
-    command_results = CommandResults(
-        raw_response=response,
-        readable_output=human_readable,
-    )
-
-    return command_results
-
-
-def list_identity_entities_command(args: dict) -> CommandResults:
-    """List identity entities
-    Args:
-        args: The demisto.args() dict object.
-    Returns:
-        The command result object.
-    """
-    client = create_gql_client()
-    args_keys_ls = ["sort_key", "sort_order", "max_risk_score_severity", "min_risk_score_severity"]
-    ls_args_keys_ls = ["type", "entity_id", "primary_display_name", "secondary_display_name", "email"]
-    variables = {}
-    for key in args_keys_ls:
-        if key in args:
-            variables[key] = args.get(key)
-    for key in ls_args_keys_ls:
-        if key in args:
-            variables[key] = args.get(key, "").split(",")
-    if "enabled" in args:
-        variables["enabled"] = argToBoolean(args.get("enabled"))
-    idp_query = gql("""
-    query ($sort_key: EntitySortKey, $type: [EntityType!], $sort_order: SortOrder, $entity_id: [UUID!],
-           $primary_display_name: [String!], $secondary_display_name: [String!], $max_risk_score_severity: ScoreSeverity,
-           $min_risk_score_severity: ScoreSeverity, $enabled: Boolean, $email: [String!], $first: Int, $after: Cursor) {
-        entities(types: $type, sortKey: $sort_key, sortOrder: $sort_order, entityIds: $entity_id, enabled: $enabled,
-                 primaryDisplayNames: $primary_display_name, secondaryDisplayNames: $secondary_display_name,
-                 maxRiskScoreSeverity: $max_risk_score_severity, minRiskScoreSeverity: $min_risk_score_severity,
-                 emailAddresses: $email, first: $first, after: $after) {
-            pageInfo{
-                hasNextPage
-                endCursor
-            }
-            nodes{
-                primaryDisplayName
-                secondaryDisplayName
-                isHuman:hasRole(type: HumanUserAccountRole)
-                isProgrammatic:hasRole(type: ProgrammaticUserAccountRole)
-                ...
-                on
-                UserEntity{
-                    emailAddresses
-                }
-                riskScore
-                riskScoreSeverity
-                riskFactors{
-                    type
-                    severity
-                }
-            }
-        }
-    }
-""")
-    identity_entities_ls = []
-    next_token = args.get("next_token", "")
-    limit = arg_to_number(args.get("limit", "50")) or 50
-    page = arg_to_number(args.get("page", "0"))
-    page_size = arg_to_number(args.get("page_size", "50"))
-    res_ls = []
-    has_next_page = True
-    if page:
-        variables["first"] = page_size
-        while has_next_page and page:
-            if next_token:
-                variables["after"] = next_token
-            res = client.execute(idp_query, variable_values=variables)
-            res_ls.append(res)
-            page -= 1
-            pageInfo = res.get("entities", {}).get("pageInfo", {})
-            has_next_page = pageInfo.get("hasNextPage", False)
-            if page == 0:
-                identity_entities_ls.extend(res.get("entities", {}).get("nodes", []))
-            if has_next_page:
-                next_token = pageInfo.get("endCursor", "")
-    else:
-        while has_next_page and limit > 0:
-            variables["first"] = min(1000, limit)
-            if next_token:
-                variables["after"] = next_token
-            res = client.execute(idp_query, variable_values=variables)
-            res_ls.append(res)
-            pageInfo = res.get("entities", {}).get("pageInfo", {})
-            has_next_page = pageInfo.get("hasNextPage", False)
-            identity_entities_ls.extend(res.get("entities", {}).get("nodes", []))
-            if has_next_page:
-                next_token = pageInfo.get("endCursor", "")
-            limit -= 1000
-    headers = ["primaryDisplayName", "secondaryDisplayName", "isHuman", "isProgrammatic", "isAdmin", "emailAddresses",
-               "riskScore", "riskScoreSeverity", "riskFactors"]
-
-    return CommandResults(
-        outputs_prefix='CrowdStrike.IDPEntity',
-        outputs=createContext(response_to_context(identity_entities_ls), removeNull=True),
-        readable_output=tableToMarkdown("Identity entities", identity_entities_ls, headers=headers, removeNull=True,
-                                        headerTransform=pascalToSpace),
-        raw_response=res_ls,
-    )
-
-
-def create_gql_client(url_suffix="identity-protection/combined/graphql/v1"):
-    """
-        Creates a gql client to handle the gql requests.
-    Args:
-        url_suffix: The url suffix for the request.
-    Returns:
-        The created client.
-    """
-    url_suffix = url_suffix['url'][1:] if url_suffix.startswith('/') else url_suffix
-    kwargs = {
-        'url': f"{SERVER}/{url_suffix}",
-        'verify': USE_SSL,
-        'retries': 3,
-        'headers': {'Authorization': f'Bearer {get_token()}',
-                    "Accept": "application/json",
-                    "Content-Type": "application/json"}
-    }
-    transport = RequestsHTTPTransport(**kwargs)
-    handle_proxy()
-    client = Client(
-        transport=transport,
-        fetch_schema_from_transport=True,
-    )
-    return client
-
-
-def cspm_list_policy_details_request(policy_ids: list[str]) -> dict[str, Any]:
-    """Do an API call to retrieve policy details.
-
-    Args:
-        policy_ids (list[str]): The policy ids.
-
-    Returns:
-        dict[str, Any]: The raw response of the API.
-    """
-    query_params = '&'.join(f'ids={policy_id}' for policy_id in policy_ids)
-    # Status codes of 500 and 400 are sometimes returned when the policy IDs given do not exist, therefore we want
-    # to catch this case so we can return a proper message to the user
-    # Status code of 207 is returned when the API returns data about the policy IDs that were found,
-    # and an error for the policy IDs that were not found, in the same response
-    return http_request(method='GET', url_suffix='/settings/entities/policy-details/v1',
-                        params=query_params, status_code=[500, 400, 207])
-
-
-def cs_falcon_cspm_list_policy_details_command(args: dict[str, Any]) -> CommandResults:
-    """Command to list policy details.
-
-    Args:
-        args (dict[str, Any]): The arguments of the command
-
-    Raises:
-        DemistoException: If a status code of 500 is returned.
-
-    Returns:
-        CommandResults: The command results object.
-    """
-    policy_ids = argToList(args.get('policy_ids'))
-    raw_response = cspm_list_policy_details_request(policy_ids=policy_ids)
-    # The API returns errors in the form of a list, under the key 'errors'
-    if errors := raw_response.get('errors', []):
-        if errors[0].get('code', '') == 500:
-            raise DemistoException(
-                'CS Falcon CSPM returned an error.\n'
-                'Code: 500\n'
-                f'Message: {dict_safe_get(raw_response, ["errors", 0, "message"])}\n'
-                'Perhaps the policy IDs are invalid?'
-            )
-        for error in errors:
-            if error.get('code') == 400:
-                return_warning(
-                    'CS Falcon CSPM returned an error.\n'
-                    f'Code:  {error.get("code")}\n'
-                    f'Message: {error.get("message")}\n'
-                )
-
-    if resources := raw_response.get('resources', []):
-        human_readable = tableToMarkdown('CSPM Policy Details:', resources,
-                                         headers=['ID', 'description',
-                                                  'policy_statement', 'policy_remediation', 'cloud_service_subtype',
-                                                  'cloud_platform_type', 'cloud_service_type', 'default_severity',
-                                                  'policy_type', 'tactic', 'technique'],
-                                         headerTransform=string_to_table_header)
-        return CommandResults(readable_output=human_readable,
-                              outputs=resources,
-                              outputs_key_field='ID',
-                              outputs_prefix='CrowdStrike.CSPMPolicy',
-                              raw_response=raw_response)
-    return CommandResults(readable_output='No policy details were found for the given policy IDs.')
-
-
-def cspm_list_service_policy_settings_request(policy_id: str, cloud_platform: str, service: str) -> dict[str, Any]:
-    """Do an API call to retrieve the policy settings.
-
-    Args:
-        policy_id (str): The policy ID.
-        cloud_platform (str): The cloud platform to filter by.
-        service (str): The service type to filter by.
-
-    Returns:
-        dict[str, Any]: The raw response of the API.
-    """
-    query_params: dict[str, Any] = assign_params(service=service)
-    if policy_id:
-        query_params['policy-id'] = policy_id
-    if cloud_platform:
-        query_params['cloud-platform'] = cloud_platform
-    return http_request(method='GET', url_suffix='/settings/entities/policy/v1', params=query_params,
-                        status_code=[207])
-
-
-def cs_falcon_cspm_list_service_policy_settings_command(args: dict[str, Any]) -> CommandResults:
-    """Command to list service policy settings.
-
-    Args:
-        args (dict[str, Any]): The arguments of the command.
-
-    Returns:
-        CommandResults: The command results object.
-    """
-    policy_id = args.get('policy_id', '')
-    cloud_platform = args.get('cloud_platform', '')
-    service = args.get('service', '')
-    limit = arg_to_number(args.get('limit')) or 50
-
-    raw_response = cspm_list_service_policy_settings_request(policy_id=policy_id, cloud_platform=cloud_platform,
-                                                             service=service)
-    if resources := raw_response.get('resources', []):
-        # The API does not support pagination, therefore we have to do it manually
-        paginated_resources = resources[:limit]
-        human_readable = tableToMarkdown('CSPM Policy Settings:', paginated_resources,
-                                         headers=['policy_id', 'is_remediable',
-                                                  'remediation_summary', 'name', 'policy_type',
-                                                  'cloud_service_subtype', 'cloud_service', 'default_severity'],
-                                         headerTransform=string_to_table_header)
-        return CommandResults(readable_output=human_readable,
-                              outputs=paginated_resources,
-                              outputs_key_field='policy_id',
-                              outputs_prefix='CrowdStrike.CSPMPolicySetting',
-                              raw_response=raw_response)
-    return CommandResults(readable_output='No policy settings were found for the given arguments.')
-
-
-def cspm_update_policy_settings_request(account_id: str, enabled: bool, policy_id: int, regions: list[str],
-                                        severity: str, tag_excluded: bool | None) -> dict[str, Any]:
-    """Do an API call to update the policy settings.
-
-    Args:
-        account_id (str): The account ID.
-        enabled (bool): Whether to enable the policy or not.
-        policy_id (int): The policy ID.
-        regions (list[str]): The regions of the policy.
-        severity (str): The severity of the policy.
-        tag_excluded (bool | None): Whether to exclude tag or not.
-
-    Returns:
-        dict[str, Any]: The raw response of the API.
-    """
-    # https://assets.falcon.crowdstrike.com/support/api/swagger.html#/cspm-registration/UpdateCSPMPolicySettings
-    # You have to be logged into https://falcon.crowdstrike.com/
-    resources_body: dict[str, Any] = {
-        'resources': [
-            assign_params(
-                account_id=account_id,
-                enabled=enabled,
-                policy_id=policy_id,
-                regions=regions,
-                severity=severity,
-                tag_excluded=tag_excluded,
-            )
-        ]
-    }
-    return http_request(method='PATCH', url_suffix='/settings/entities/policy/v1',
-                        json=resources_body, status_code=500)
-
-
-def cs_falcon_cspm_update_policy_settings_command(args: dict[str, Any]) -> CommandResults:
-    """Command to update policy settings.
-
-    Args:
-        args (dict[str, Any]): The arguments of the command.
-
-    Raises:
-        DemistoException: If the policy ID is not an integer.
-        DemistoException: If a status code 500 is returned.
-
-    Returns:
-        CommandResults: The command results object.
-    """
-    account_id = args.get('account_id', '')
-    enabled = argToBoolean(args.get('enabled', 'true'))
-    policy_id = arg_to_number(args.get('policy_id'))
-    if policy_id is None:
-        raise DemistoException('policy_id must be an integer')
-    regions = argToList(args.get('regions', []))
-    severity = args.get('severity', '')
-    tag_excluded = args.get('tag_excluded')
-    tag_excluded = argToBoolean(tag_excluded) if tag_excluded else tag_excluded
-    raw_response = cspm_update_policy_settings_request(account_id=account_id, enabled=enabled, policy_id=policy_id,
-                                                       regions=regions, severity=severity, tag_excluded=tag_excluded)
-    if (errors := raw_response.get('errors', [])) and errors[0].get('code', '') == 500:
-        raise DemistoException(
-            'CS Falcon CSPM returned an error.\n'
-            'Code: 500\n'
-            f'Message: {dict_safe_get(raw_response, ["errors", 0, "message"])}\n'
-            'Perhaps the policy ID or account ID are invalid?'
-        )
-    return CommandResults(readable_output=f'Policy {policy_id} was updated successfully')
-
-
-def resolve_identity_detection_prepare_body_request(ids: list[str],
-                                                    action_params_values: dict[str, Any]) -> dict[str, Any]:
-    """Create the body of the request to resolve an identity detection.
-
-    Args:
-        ids (list[str]): The IDs of the detections.
-        action_params_values (dict[str, Any]): A dictionary that holds key-value pairs corresponding
-        to the action_parameters object of the API request.
-
-    Returns:
-        dict[str, Any]: The body of the request.
-    """
-    # Values need to be in the form {'name': name_of_key, 'value': value_of_key}, as can be seen here
-    # https://assets.falcon.crowdstrike.com/support/api/swagger.html#/Alerts/PatchEntitiesAlertsV2
-
-    # Implemented the same as:
-    # https://github.com/CrowdStrike/falconpy/blob/main/src/falconpy/_payload/_alerts.py#L40
-    action_params = []
-    for key, value in action_params_values.items():
-        if value:
-            param = {"name": key, "value": value}
-            action_params.append(param)
-    return {'action_parameters': action_params, 'ids': ids}
-
-
-def resolve_identity_detection_request(ids: list[str], **kwargs) -> dict[str, Any]:
-    """Do an API call to resolve an identity detection.
-
-    Args:
-        ids (list[str]): The IDs of the detections.
-
-    Returns:
-        dict[str, Any]: The raw response of the API.
-    """
-    body_payload = resolve_identity_detection_prepare_body_request(ids=ids, action_params_values=kwargs)
-    return http_request(method='PATCH', url_suffix='/alerts/entities/alerts/v2', json=body_payload)
-
-
-def cs_falcon_resolve_identity_detection(args: dict[str, Any]) -> CommandResults:
-    """Command to resolve idenetiy detections.
-
-    Args:
-        args (dict[str, Any]): The arguments of the command.
-
-    Returns:
-        CommandResults: The command results object.
-    """
-    ids = argToList(args.get('ids', '')) or []
-    update_status = args.get('update_status', '')
-    assign_to_name = args.get('assign_to_name', '')
-    assign_to_uuid = args.get('assign_to_uuid', '')
-
-    # This argument is sent to the API in the form of a string, having the values 'true' or 'false'
-    unassign = args.get('unassign', '')
-
-    append_comment = args.get('append_comment', '')
-    add_tag = args.get('add_tag', '')
-    remove_tag = args.get('remove_tag', '')
-
-    # This argument is sent to the API in the form of a string, having the values 'true' or 'false'
-    show_in_ui = args.get('show_in_ui', '')
-    # We pass the arguments in the form of **kwargs, since we also need the arguments' names for the API,
-    # and it easier to achieve that using **kwargs
-    resolve_identity_detection_request(ids=ids, update_status=update_status, assign_to_name=assign_to_name,
-                                       assign_to_uuid=assign_to_uuid, unassign=unassign, append_comment=append_comment,
-                                       add_tag=add_tag, remove_tag=remove_tag, show_in_ui=show_in_ui)
-    return CommandResults(readable_output=f'IDP Detection(s) {", ".join(ids)} were successfully updated')
-
-
-''' COMMANDS MANAGER / SWITCH PANEL '''
-
-
-LOG(f'Command being called is {demisto.command()}')
-
-
-def main():
-    command = demisto.command()
-    args = demisto.args()
-    try:
-        if command == 'test-module':
-            result = test_module()
-            return_results(result)
-        elif command == 'fetch-incidents':
-            demisto.incidents(fetch_incidents())
-
-        elif command in ('cs-device-ran-on', 'cs-falcon-device-ran-on'):
-            return_results(get_indicator_device_id())
-        elif demisto.command() == 'cs-falcon-search-device':
-            return_results(search_device_command())
-        elif command == 'cs-falcon-get-behavior':
-            demisto.results(get_behavior_command())
-        elif command == 'cs-falcon-search-detection':
-            return_results(search_detections_command())
-        elif command == 'cs-falcon-resolve-detection':
-            demisto.results(resolve_detection_command())
-        elif command == 'cs-falcon-contain-host':
-            demisto.results(contain_host_command())
-        elif command == 'cs-falcon-lift-host-containment':
-            demisto.results(lift_host_containment_command())
-        elif command == 'cs-falcon-run-command':
-            demisto.results(run_command())
-        elif command == 'cs-falcon-upload-script':
-            demisto.results(upload_script_command())
-        elif command == 'cs-falcon-get-script':
-            demisto.results(get_script_command())
-        elif command == 'cs-falcon-delete-script':
-            demisto.results(delete_script_command())
-        elif command == 'cs-falcon-list-scripts':
-            demisto.results(list_scripts_command())
-        elif command == 'cs-falcon-upload-file':
-            demisto.results(upload_file_command())
-        elif command == 'cs-falcon-delete-file':
-            demisto.results(delete_file_command())
-        elif command == 'cs-falcon-get-file':
-            demisto.results(get_file_command())
-        elif command == 'cs-falcon-list-files':
-            demisto.results(list_files_command())
-        elif command == 'cs-falcon-run-script':
-            demisto.results(run_script_command())
-        elif command == 'cs-falcon-run-get-command':
-            demisto.results(run_get_command())
-        elif command == 'cs-falcon-status-get-command':
-            demisto.results(status_get_command(demisto.args()))
-        elif command == 'cs-falcon-status-command':
-            demisto.results(status_command())
-        elif command == 'cs-falcon-get-extracted-file':
-            demisto.results(get_extracted_file_command(demisto.args()))
-        elif command == 'cs-falcon-list-host-files':
-            demisto.results(list_host_files_command())
-        elif command == 'cs-falcon-refresh-session':
-            demisto.results(refresh_session_command())
-        elif command == 'cs-falcon-list-detection-summaries':
-            return_results(list_detection_summaries_command())
-        elif command == 'cs-falcon-list-incident-summaries':
-            return_results(list_incident_summaries_command())
-        elif command == 'cs-falcon-search-iocs':
-            return_results(search_iocs_command(**args))
-        elif command == 'cs-falcon-get-ioc':
-            return_results(get_ioc_command(ioc_type=args.get('type'), value=args.get('value')))
-        elif command == 'cs-falcon-upload-ioc':
-            return_results(upload_ioc_command(**args))
-        elif command == 'cs-falcon-update-ioc':
-            return_results(update_ioc_command(**args))
-        elif command == 'cs-falcon-delete-ioc':
-            return_results(delete_ioc_command(ioc_type=args.get('type'), value=args.get('value')))
-        elif command == 'cs-falcon-search-custom-iocs':
-            return_results(search_custom_iocs_command(**args))
-        elif command == 'cs-falcon-get-custom-ioc':
-            return_results(get_custom_ioc_command(
-                ioc_type=args.get('type'), value=args.get('value'), ioc_id=args.get('ioc_id')))
-        elif command == 'cs-falcon-upload-custom-ioc':
-            return_results(upload_custom_ioc_command(**args))
-        elif command == 'cs-falcon-update-custom-ioc':
-            return_results(update_custom_ioc_command(**args))
-        elif command == 'cs-falcon-delete-custom-ioc':
-            return_results(delete_custom_ioc_command(ioc_id=args.get('ioc_id')))
-        elif command == 'cs-falcon-device-count-ioc':
-            return_results(get_ioc_device_count_command(ioc_type=args.get('type'), value=args.get('value')))
-        elif command == 'cs-falcon-process-details':
-            return_results(get_process_details_command(**args))
-        elif command == 'cs-falcon-processes-ran-on':
-            return_results(
-                get_proccesses_ran_on_command(
-                    ioc_type=args.get('type'),
-                    value=args.get('value'),
-                    device_id=args.get('device_id')
-                )
-            )
-        elif command == 'endpoint':
-            return_results(get_endpoint_command())
-        elif command == 'cs-falcon-create-host-group':
-            return_results(create_host_group_command(**args))
-        elif command == 'cs-falcon-update-host-group':
-            return_results(update_host_group_command(**args))
-        elif command == 'cs-falcon-list-host-groups':
-            return_results(list_host_groups_command(**args))
-        elif command == 'cs-falcon-delete-host-groups':
-            return_results(delete_host_groups_command(host_group_ids=argToList(args.get('host_group_id'))))
-        elif command == 'cs-falcon-list-host-group-members':
-            return_results(list_host_group_members_command(**args))
-        elif command == 'cs-falcon-add-host-group-members':
-            return_results(add_host_group_members_command(host_group_id=args.get('host_group_id'),
-                                                          host_ids=argToList(args.get('host_ids'))))
-        elif command == 'cs-falcon-remove-host-group-members':
-            return_results(remove_host_group_members_command(host_group_id=args.get('host_group_id'),
-                                                             host_ids=argToList(args.get('host_ids'))))
-        elif command == 'cs-falcon-resolve-incident':
-            return_results(resolve_incident_command(status=args.get('status'),
-                                                    ids=argToList(args.get('ids'))))
-        elif command == 'cs-falcon-update-incident-comment':
-            return_results(update_incident_comment_command(comment=args.get('comment'),
-                                                           ids=argToList(args.get('ids'))))
-        elif command == 'cs-falcon-batch-upload-custom-ioc':
-            return_results(upload_batch_custom_ioc_command(**args))
 
         elif command == 'cs-falcon-rtr-kill-process':
             return_results(rtr_kill_process_command(args))
@@ -8886,16 +6812,6 @@
                 rtr_general_command_on_hosts([host_id], "ps", "ps", execute_run_batch_write_cmd_with_timer, True, offline,
                                              timeout=timeout))
 
-=======
-        elif command == 'cs-falcon-rtr-list-processes':
-            host_id = args.get('host_id')
-            offline = argToBoolean(args.get('queue_offline', False))
-            timeout = arg_to_number(args.get('timeout'))
-            return_results(
-                rtr_general_command_on_hosts([host_id], "ps", "ps", execute_run_batch_write_cmd_with_timer, True, offline,
-                                             timeout=timeout))
-
->>>>>>> 90cf3b88
         elif command == 'cs-falcon-rtr-list-network-stats':
             host_id = args.get('host_id')
             offline = argToBoolean(args.get('queue_offline', False))
@@ -8979,8 +6895,6 @@
             return_results(cs_falcon_cspm_update_policy_settings_command(args=args))
         elif command == 'cs-falcon-resolve-identity-detection':
             return_results(cs_falcon_resolve_identity_detection(args=args))
-<<<<<<< HEAD
-=======
         elif command == 'cs-falcon-resolve-mobile-detection':
             return_results(cs_falcon_resolve_mobile_detection(args=args))
         elif command == 'cs-falcon-list-users':
@@ -8989,7 +6903,6 @@
             return_results(get_incident_behavior_command(args=args))
         elif command == 'cs-falcon-get-ioarules':
             return_results(get_ioarules_command(args=args))
->>>>>>> 90cf3b88
         else:
             raise NotImplementedError(f'CrowdStrike Falcon error: '
                                       f'command {command} is not implemented')
