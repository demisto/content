import demistomock as demisto  # noqa: F401
from CommonServerPython import *  # noqa: F401

''' IMPORTS '''
import base64
import email
import hashlib
import json
from enum import Enum
from threading import Timer
from typing import Any
from collections.abc import Callable
import requests
from gql import Client, gql
from gql.transport.requests import RequestsHTTPTransport
# Disable insecure warnings
import urllib3
urllib3.disable_warnings()

''' GLOBALS/PARAMS '''
INTEGRATION_NAME = 'CrowdStrike Falcon'
IDP_DETECTION = "IDP detection"
CLIENT_ID = demisto.params().get('credentials', {}).get('identifier') or demisto.params().get('client_id')
SECRET = demisto.params().get('credentials', {}).get('password') or demisto.params().get('secret')
# Remove trailing slash to prevent wrong URL path to service
SERVER = demisto.params()['url'][:-1] if (demisto.params()['url'] and demisto.params()['url'].endswith('/')) else \
    demisto.params()['url']
# Should we use SSL
USE_SSL = not demisto.params().get('insecure', False)
# How many time before the first fetch to retrieve incidents
FETCH_TIME = demisto.params().get('fetch_time', '3 days')
BYTE_CREDS = f'{CLIENT_ID}:{SECRET}'.encode()
# Headers to be sent in requests
HEADERS = {
    'Content-Type': 'application/json',
    'Accept': 'application/json',
    'Authorization': f'Basic {base64.b64encode(BYTE_CREDS).decode()}'
}
# Note: True life time of token is actually 30 mins
TOKEN_LIFE_TIME = 28
INCIDENTS_PER_FETCH = int(demisto.params().get('incidents_per_fetch', 15))
DATE_FORMAT = '%Y-%m-%dT%H:%M:%SZ'
IDP_DATE_FORMAT = '%Y-%m-%dT%H:%M:%S.%fZ'
# Remove proxy if not set to true in params
handle_proxy()

''' KEY DICTIONARY '''

DETECTIONS_BASE_KEY_MAP = {
    'device.hostname': 'System',
    'device.cid': 'CustomerID',
    'hostinfo.domain': 'MachineDomain',
    'detection_id': 'ID',
    'created_timestamp': 'ProcessStartTime',
    'max_severity': 'MaxSeverity',
    'show_in_ui': 'ShowInUi',
    'status': 'Status',
    'first_behavior': 'FirstBehavior',
    'last_behavior': 'LastBehavior',
    'max_confidence': 'MaxConfidence',
}

DETECTIONS_BEHAVIORS_KEY_MAP = {
    'filename': 'FileName',
    'scenario': 'Scenario',
    'md5': 'MD5',
    'sha256': 'SHA256',
    'ioc_type': 'IOCType',
    'ioc_value': 'IOCValue',
    'cmdline': 'CommandLine',
    'user_name': 'UserName',
    'behavior_id': 'ID',
    'alleged_filetype': 'AllegedFiletype',
    'confidence': 'Confidence',
    'description': 'Description',
    'display_name': 'DisplayName',
    'filepath': 'Filepath',
    'parent_md5': 'ParentMD5',
    'parent_sha256': 'ParentSHA256',
    'pattern_disposition': 'PatternDisposition',
    'pattern_disposition_details': 'PatternDispositionDetails',
    'tactic': 'Tactic',
    'tactic_id': 'TacticID',
    'technique': 'Technique',
    'technique_id': 'TechniqueId',
}

IOC_KEY_MAP = {
    'type': 'Type',
    'value': 'Value',
    'policy': 'Policy',
    'source': 'Source',
    'share_level': 'ShareLevel',
    'expiration': 'Expiration',
    'description': 'Description',
    'created_on': 'CreatedTime',
    'created_by': 'CreatedBy',
    'modified_on': 'ModifiedTime',
    'modified_by': 'ModifiedBy',
    'id': 'ID',
    'platforms': 'Platforms',
    'action': 'Action',
    'severity': 'Severity',
    'tags': 'Tags',
}

IOC_HEADERS = ['ID', 'Action', 'Severity', 'Type', 'Value', 'Expiration', 'CreatedBy', 'CreatedTime', 'Description',
               'ModifiedBy', 'ModifiedTime', 'Platforms', 'Policy', 'ShareLevel', 'Source', 'Tags']

IOC_DEVICE_COUNT_MAP = {
    'id': 'ID',
    'type': 'Type',
    'value': 'Value',
    'device_count': 'DeviceCount'
}

SEARCH_DEVICE_KEY_MAP = {
    'device_id': 'ID',
    'external_ip': 'ExternalIP',
    'local_ip': 'LocalIP',
    'hostname': 'Hostname',
    'os_version': 'OS',
    'mac_address': 'MacAddress',
    'first_seen': 'FirstSeen',
    'last_seen': 'LastSeen',
    'status': 'Status',
}

SEARCH_DEVICE_VERBOSE_KEY_MAP = {
    'agent_load_flags': 'AgentLoadFlags',
    'agent_local_time': 'AgentLocalTime',
    'agent_version': 'AgentVersion',
    'bios_manufacturer': 'BiosManufacturer',
    'bios_version': 'BiosVersion',
    'cid': 'CID',
    'config_id_base': 'ConfigIdBase',
    'config_id_build': 'ConfigIdBuild',
    'config_id_platform': 'ConfigIdPlatform',
    'connection_ip': 'ConnectionIp',
    'connection_mac_address': 'ConnectionMacAddress',
    'cpu_signature': 'CpuSignature',
    'default_gateway_ip': 'DefaultGatewayIP',
    'device_id': 'ID',
    'device_policies': 'DevicePolicies',
    'external_ip': 'ExternalIP',
    'first_seen': 'FirstSeen',
    'group_hash': 'GroupHash',
    'group_name': 'GroupName',
    'group_names': 'GroupNames',
    'groups': 'Groups',
    'hostname': 'Hostname',
    'kernel_version': 'KernelVersion',
    'last_seen': 'LastSeen',
    'local_ip': 'LocalIP',
    'mac_address': 'MacAddress',
    'major_version': 'MajorVersion',
    'meta': 'Meta',
    'minor_version': 'MinorVersion',
    'modified_timestamp': 'ModifiedTimestamp',
    'os_version': 'OS',
    'platform_id': 'PlatformID',
    'platform_name': 'PlatformName',
    'policies': 'Policies',
    'product_type_desc': 'ProductTypeDesc',
    'provision_status': 'ProvisionStatus',
    'reduced_functionality_mode': 'ReducedFunctionalityMode',
    'serial_number': 'SerialNumber',
    'status': 'Status',
    'system_manufacturer': 'SystemManufacturer',
    'system_product_name': 'SystemProductName',
    'tags': 'Tags'
}

ENDPOINT_KEY_MAP = {
    'device_id': 'ID',
    'local_ip': 'IPAddress',
    'os_version': 'OS',
    'hostname': 'Hostname',
    'status': 'Status',
}

''' SPLIT KEY DICTIONARY '''

"""
    Pattern:
    {
        'Path': 'Path to item',
        'NewKey': 'Value of output key',
        'Delim': 'Delimiter char',
        'Index': Split Array Index
    }
"""
DETECTIONS_BEHAVIORS_SPLIT_KEY_MAP = [
    {
        'Path': 'parent_details.parent_process_graph_id',
        'NewKey': 'SensorID',
        'Delim': ':',
        'Index': 1
    },
    {
        'Path': 'parent_details.parent_process_graph_id',
        'NewKey': 'ParentProcessID',
        'Delim': ':',
        'Index': 2
    },
    {
        'Path': 'triggering_process_graph_id',
        'NewKey': 'ProcessID',
        'Delim': ':',
        'Index': 2
    },
]

HOST_GROUP_HEADERS = ['id', 'name', 'group_type', 'description', 'assignment_rule',
                      'created_by', 'created_timestamp',
                      'modified_by', 'modified_timestamp']

STATUS_TEXT_TO_NUM = {'New': "20",
                      'Reopened': "25",
                      'In Progress': "30",
                      'Closed': "40"}

STATUS_NUM_TO_TEXT = {20: 'New',
                      25: 'Reopened',
                      30: 'In Progress',
                      40: 'Closed'}

''' MIRRORING DICTIONARIES & PARAMS '''

DETECTION_STATUS = {'new', 'in_progress', 'true_positive', 'false_positive', 'ignored', 'closed', 'reopened'}
IDP_DETECTION_STATUS = {'new', 'in_progress', 'closed', 'reopened'}

CS_FALCON_DETECTION_OUTGOING_ARGS = {'status': f'Updated detection status, one of {"/".join(DETECTION_STATUS)}'}

CS_FALCON_INCIDENT_OUTGOING_ARGS = {'tag': 'A tag that have been added or removed from the incident',
                                    'status': f'Updated incident status, one of {"/".join(STATUS_TEXT_TO_NUM.keys())}'}

CS_FALCON_DETECTION_INCOMING_ARGS = ['status', 'severity', 'behaviors.tactic', 'behaviors.scenario', 'behaviors.objective',
                                     'behaviors.technique', 'device.hostname']

CS_FALCON_INCIDENT_INCOMING_ARGS = ['state', 'status', 'tactics', 'techniques', 'objectives', 'tags', 'hosts.hostname']

MIRROR_DIRECTION_DICT = {
    'None': None,
    'Incoming': 'In',
    'Outgoing': 'Out',
    'Incoming And Outgoing': 'Both'
}

HOST_STATUS_DICT = {
    'online': 'Online',
    'offline': 'Offline',
    'unknown': 'Unknown'
}


CPU_UTILITY_INT_TO_STR_KEY_MAP = {
    1: 'Lowest',
    2: 'Low',
    3: 'Medium',
    4: 'High',
    5: 'Highest',
}
CPU_UTILITY_STR_TO_INT_KEY_MAP = {
    value: key for key, value in CPU_UTILITY_INT_TO_STR_KEY_MAP.items()}


SCHEDULE_INTERVAL_STR_TO_INT = {
    'never': 0,
    'daily': 1,
    'weekly': 7,
    'every other week': 14,
    'every four weeks': 28,
    'monthly': 30,
}


class IncidentType(Enum):
    INCIDENT = 'inc'
    DETECTION = 'ldt'
    IDP_DETECTION = ':ind:'


MIRROR_DIRECTION = MIRROR_DIRECTION_DICT.get(demisto.params().get('mirror_direction'))
INTEGRATION_INSTANCE = demisto.integrationInstance()


''' HELPER FUNCTIONS '''


def http_request(method, url_suffix, params=None, data=None, files=None, headers=HEADERS, safe=False,
                 get_token_flag=True, no_json=False, json=None, status_code=None, timeout=None):
    """
        A wrapper for requests lib to send our requests and handle requests and responses better.

        :param json: JSON body
        :type json ``dict`` or ``list``

        :type method: ``str``
        :param method: HTTP method for the request.

        :type url_suffix: ``str``
        :param url_suffix: The suffix of the URL (endpoint)

        :type params: ``dict``
        :param params: The URL params to be passed.

        :type data: ``str``
        :param data: The body data of the request.

        :type headers: ``dict``
        :param headers: Request headers

        :type safe: ``bool``
        :param safe: If set to true will return None in case of http error

        :type get_token_flag: ``bool``
        :param get_token_flag: If set to True will call get_token()

        :type no_json: ``bool``
        :param no_json: If set to true will not parse the content and will return the raw response object for successful
        response

        :type status_code: ``int``
        :param: status_code: The request codes to accept as OK.

        :type timeout: ``float``
        :param: timeout: The timeout for the request.

        :return: Returns the http request response json
        :rtype: ``dict``
    """
    if get_token_flag:
        token = get_token()
        headers['Authorization'] = f'Bearer {token}'
    url = SERVER + url_suffix

    headers['User-Agent'] = 'PANW-XSOAR'

    try:
        res = requests.request(
            method,
            url,
            verify=USE_SSL,
            params=params,
            data=data,
            headers=headers,
            files=files,
            json=json,
            timeout=timeout,
        )
    except requests.exceptions.RequestException as e:
        return_error(f'Error in connection to the server. Please make sure you entered the URL correctly.'
                     f' Exception is {str(e)}.')
    try:
        valid_status_codes = {200, 201, 202, 204}
        # Handling a case when we want to return an entry for 404 status code.
        if status_code:
            valid_status_codes.add(status_code)
        if res.status_code not in valid_status_codes:
            res_json = res.json()
            reason = res.reason
            resources = res_json.get('resources', {})
            if resources:
                if isinstance(resources, list):
                    reason += f'\n{str(resources)}'
                else:
                    for host_id, resource in resources.items():
                        errors = resource.get('errors', [])
                        if errors:
                            error_message = errors[0].get('message')
                            reason += f'\nHost ID {host_id} - {error_message}'
            elif res_json.get('errors'):
                errors = res_json.get('errors', [])
                for error in errors:
                    reason += f"\n{error.get('message')}"
            err_msg = 'Error in API call to CrowdStrike Falcon: code: {code} - reason: {reason}'.format(
                code=res.status_code,
                reason=reason
            )
            # try to create a new token
            if res.status_code in (401, 403) and get_token_flag:
                LOG(err_msg)
                token = get_token(new_token=True)
                headers['Authorization'] = f'Bearer {token}'
                return http_request(
                    method=method,
                    url_suffix=url_suffix,
                    params=params,
                    data=data,
                    headers=headers,
                    files=files,
                    json=json,
                    safe=safe,
                    get_token_flag=False,
                    status_code=status_code,
                    no_json=no_json,
                    timeout=timeout,
                )
            elif safe:
                return None
            raise DemistoException(err_msg)
        return res if no_json else res.json()
    except ValueError as exception:
        raise ValueError(
            f'Failed to parse json object from response: {exception} - {res.content}')  # type: ignore[str-bytes-safe]


def create_relationships(cve: dict) -> list:
    """
        creates relationships between the cve and each actor from 'actors' field
        : args: cve contains the cve id and the actors field if it is exists.
        : return: a list of relationships by type THREAT_ACTOR.
    """
    list_with_actors_field = []
    if not cve.get('actors'):
        return []
    for actor in cve.get('actors', {}):
        list_with_actors_field.append(actor)
    relationships_list: list[EntityRelationship] = []
    # need to create entity
    for entity_b in list_with_actors_field:
        relationships_list.append(EntityRelationship(entity_a=cve.get('id'),
                                                     entity_a_type=FeedIndicatorType.CVE,
                                                     name=EntityRelationship.Relationships.TARGETED_BY,
                                                     entity_b=entity_b,
                                                     entity_b_type=ThreatIntel.ObjectsNames.THREAT_ACTOR,
                                                     brand=INTEGRATION_NAME,
                                                     reverse_name=EntityRelationship.Relationships.TARGETS))

    return relationships_list


def create_dbot_Score(cve: dict, reliability: str) -> Common.DBotScore:
    """
        Creates DBotScore CVE indicator, for get_cve_command.
    """
    return Common.DBotScore(indicator=cve.get('id'),
                            indicator_type=DBotScoreType.CVE,
                            integration_name=INTEGRATION_NAME,
                            score=Common.DBotScore.NONE,
                            reliability=reliability)


def create_publications(cve: dict) -> list:
    """
        Creates publications list from CVE, while using get_cve_command.
    """
    publications = []
    if cve.get('references'):
        for reference in cve.get('references', {}):
            publications.append(Common.Publications(title='references', link=reference))
    if cve.get('vendor_advisory'):
        for vendor_advisory in cve.get('vendor_advisory', {}):
            publications.append(Common.Publications(title='vendor_advisory', link=vendor_advisory))
    return publications


def build_query_params(query_params: dict) -> str:
    """
        Gets a dict of {property: value} and return a string to use as a query param in the requests of exclusion entities.
        For example: {'name': 'test', 'os_name': 'WINDOWS'} => '?name=test+os_name=WINDOWS'

        Args:
            query_params: dict of exclusion property: value.
        Returns:
            String to use as a query param in the requests of exclusion.
    """
    query = ''

    for key, value in query_params.items():
        if query:
            query += '+'
        query += f"{key}:'{value}'"

    return query


''' API FUNCTIONS '''


def create_entry_object(contents: list[Any] | dict[str, Any] = {}, ec: list[Any] | dict[str, Any] | None = None,
                        hr: str = ''):
    """
        Creates an entry object

        :type contents: ``dict``
        :param contents: Raw response to output

        :type ec: ``dict``
        :param ec: Entry context of the entry object

        :type hr: ``str``
        :param hr: Human readable

        :return: Entry object
        :rtype: ``dict``
    """
    return {
        'Type': entryTypes['note'],
        'Contents': contents,
        'ContentsFormat': formats['json'],
        'ReadableContentsFormat': formats['markdown'],
        'HumanReadable': hr,
        'EntryContext': ec
    }


def add_mirroring_fields(incident: dict):
    """
        Updates the given incident to hold the needed mirroring fields.
    """
    incident['mirror_direction'] = MIRROR_DIRECTION
    incident['mirror_instance'] = INTEGRATION_INSTANCE


def detection_to_incident(detection):
    """
        Creates an incident of a detection.

        :type detection: ``dict``
        :param detection: Single detection object

        :return: Incident representation of a detection
        :rtype ``dict``
    """
    add_mirroring_fields(detection)

    incident = {
        'name': 'Detection ID: ' + str(detection.get('detection_id')),
        'occurred': str(detection.get('created_timestamp')),
        'rawJSON': json.dumps(detection),
        'severity': severity_string_to_int(detection.get('max_severity_displayname'))
    }
    return incident


def incident_to_incident_context(incident):
    """
            Creates an incident context of a incident.

            :type incident: ``dict``
            :param incident: Single detection object

            :return: Incident context representation of a incident
            :rtype ``dict``
        """
    add_mirroring_fields(incident)
    if incident.get('status'):
        incident['status'] = STATUS_NUM_TO_TEXT.get(incident.get('status'))

    incident_id = str(incident.get('incident_id'))
    incident_context = {
        'name': f'Incident ID: {incident_id}',
        'occurred': str(incident.get('start')),
        'rawJSON': json.dumps(incident)
    }
    return incident_context


def idp_detection_to_incident_context(idp_detection):
    """
            Creates an incident context of an IDP detection.

            :type idp_detection: ``dict``
            :param idp_detection: Single IDP detection object

            :return: Incident context representation of an IDP detection.
            :rtype ``dict``
        """
    add_mirroring_fields(idp_detection)
    if status := idp_detection.get('status'):
        idp_detection['status'] = status

    incident_context = {
        'name': f'IDP Detection ID: {idp_detection.get("composite_id")}',
        'occurred': idp_detection.get('start_time'),
        'last_updated': idp_detection.get('updated_timestamp'),
        'rawJSON': json.dumps(idp_detection)
    }
    return incident_context


def severity_string_to_int(severity):
    """
        Converts a severity string to DBot score representation

        :type severity: ``str``
        :param severity: String representation of a severity

        :return: DBot score representation of the severity
        :rtype ``int``
    """
    if severity in ('Critical', 'High'):
        return 3
    elif severity in ('Medium', 'Low'):
        return 2
    return 0


def get_trasnformed_dict(old_dict, transformation_dict):
    """
        Returns a dictionary with the same values as old_dict, with the correlating key:value in transformation_dict

        :type old_dict: ``dict``
        :param old_dict: Old dictionary to pull values from

        :type transformation_dict: ``dict``
        :param transformation_dict: Transformation dictionary that contains oldkeys:newkeys

        :return Transformed dictionart (according to transformation_dict values)
        :rtype ``dict``
    """
    new_dict = {}
    for k in list(old_dict.keys()):
        if k in transformation_dict:
            new_dict[transformation_dict[k]] = old_dict[k]
    return new_dict


def extract_transformed_dict_with_split(old_dict, transformation_dict_arr):
    """
        Extracts new values out of old_dict using a json structure of:
        {'Path': 'Path to item', 'NewKey': 'Value of output key', 'Delim': 'Delimiter char', 'Index': Split Array Index}
    """
    new_dict = {}
    for trans_dict in transformation_dict_arr:
        try:
            val = demisto.get(old_dict, trans_dict['Path'])
            if 'split' in dir(val):
                i = trans_dict['Index']
                new_dict[trans_dict['NewKey']] = val.split(trans_dict['Delim'])[i]
        except Exception as ex:
            LOG(f'Error {ex} with: {trans_dict}')
    return new_dict


def get_passed_mins(start_time, end_time_str):
    """
        Returns the time passed in mins
        :param start_time: Start time in datetime
        :param end_time_str: End time in str
        :return: The passed mins in int
    """
    time_delta = start_time - datetime.fromtimestamp(end_time_str)
    return time_delta.seconds / 60


def handle_response_errors(raw_res: dict, err_msg: str | None = None):
    """
    Raise exception if raw_res is empty or contains errors
    """
    if not err_msg:
        err_msg = "The server was unable to return a result, please run the command again."
    if not raw_res:
        raise DemistoException(err_msg)
    if raw_res.get('errors'):
        raise DemistoException(raw_res.get('errors'))


def create_json_iocs_list(
        ioc_type: str,
        iocs_value: list[str],
        action: str,
        platforms: list[str],
        severity: str | None = None,
        source: str | None = None,
        description: str | None = None,
        expiration: str | None = None,
        applied_globally: bool | None = None,
        host_groups: list[str] | None = None,
        tags: list[str] | None = None) -> list[dict]:
    """
    Get a list of iocs values and create a list of Json objects with the iocs data.
    This function is used for uploading multiple indicator with same arguments with different values.
    :param ioc_type: The type of the indicator.
    :param iocs_value: List of the indicator.
    :param action: Action to take when a host observes the custom IOC.
    :param platforms: The platforms that the indicator applies to.
    :param severity: The severity level to apply to this indicator.
    :param source: The source where this indicator originated.
    :param description: A meaningful description of the indicator.
    :param expiration: The date on which the indicator will become inactive.
    :param applied_globally: Whether the indicator is applied globally.
    :param host_groups: List of host group IDs that the indicator applies to.
    :param tags: List of tags to apply to the indicator.

    """
    iocs_list = []
    for ioc_value in iocs_value:
        iocs_list.append(assign_params(
            type=ioc_type,
            value=ioc_value,
            action=action,
            platforms=platforms,
            severity=severity,
            source=source,
            description=description,
            expiration=expiration,
            applied_globally=applied_globally,
            host_groups=host_groups,
            tags=tags,
        ))

    return iocs_list


''' COMMAND SPECIFIC FUNCTIONS '''


def init_rtr_single_session(host_id: str, queue_offline: bool = False) -> str:
    """
        Start a session with single host.
        :param host_id: Host agent ID to initialize a RTR session on.
        :return: The session ID to execute the command on
    """
    endpoint_url = '/real-time-response/entities/sessions/v1'
    body = json.dumps({
        'device_id': host_id,
        'queue_offline': queue_offline
    })
    response = http_request('POST', endpoint_url, data=body)
    resources = response.get('resources')
    if resources and isinstance(resources, list) and isinstance(resources[0], dict):
        session_id = resources[0].get('session_id')
        if isinstance(session_id, str):
            return session_id
    raise ValueError('No session id found in the response')


def init_rtr_batch_session(host_ids: list, offline=False) -> str:
    """
        Start a session with one or more hosts
        :param host_ids: List of host agent ID’s to initialize a RTR session on.
        :return: The session batch ID to execute the command on
    """
    endpoint_url = '/real-time-response/combined/batch-init-session/v1'
    body = json.dumps({
        'host_ids': host_ids,
        'queue_offline': offline
    })
    response = http_request('POST', endpoint_url, data=body)
    return response.get('batch_id')


def refresh_session(host_id: str) -> dict:
    """
        Refresh a session timeout on a single host.
        :param host_id: Host agent ID to run RTR command on.
        :return: Response JSON which contains errors (if exist) and retrieved resources
    """
    endpoint_url = '/real-time-response/entities/refresh-session/v1'

    body = json.dumps({
        'device_id': host_id
    })
    response = http_request('POST', endpoint_url, data=body)
    return response


def batch_refresh_session(batch_id: str) -> None:
    """
        Batch refresh a RTR session on multiple hosts.
        :param batch_id:  Batch ID to execute the command on.
    """
    demisto.debug('Starting session refresh')
    endpoint_url = '/real-time-response/combined/batch-refresh-session/v1'

    body = json.dumps({
        'batch_id': batch_id
    })
    response = http_request('POST', endpoint_url, data=body)
    demisto.debug(f'Refresh session response: {response}')
    demisto.debug('Finished session refresh')


def run_batch_read_cmd(batch_id: str, command_type: str, full_command: str, timeout: int = 30) -> dict:
    """
        Sends RTR command scope with read access
        :param batch_id:  Batch ID to execute the command on.
        :param command_type: Read-only command type we are going to execute, for example: ls or cd.
        :param full_command: Full command string for the command.
        :param timeout: The timeout for the request.
        :return: Response JSON which contains errors (if exist) and retrieved resources
    """
    endpoint_url = '/real-time-response/combined/batch-command/v1'

    body = json.dumps({
        'base_command': command_type,
        'batch_id': batch_id,
        'command_string': full_command
    })
    params = {
        'timeout': timeout
    }
    response = http_request('POST', endpoint_url, data=body, params=params, timeout=timeout)
    return response


def run_batch_write_cmd(batch_id: str, command_type: str, full_command: str, optional_hosts: list | None = None,
                        timeout: int = 30) -> dict:
    """
        Sends RTR command scope with write access
        :param batch_id:  Batch ID to execute the command on.
        :param command_type: Read-only command type we are going to execute, for example: ls or cd.
        :param full_command: Full command string for the command.
        :param optional_hosts: The hosts ids to run the command on.
        :param timeout: The timeout for the request.
        :return: Response JSON which contains errors (if exist) and retrieved resources
    """
    endpoint_url = '/real-time-response/combined/batch-active-responder-command/v1'

    default_body = {
        'base_command': command_type,
        'batch_id': batch_id,
        'command_string': full_command
    }
    params = {
        'timeout': timeout
    }
    if optional_hosts:
        default_body['optional_hosts'] = optional_hosts  # type:ignore

    body = json.dumps(default_body)
    response = http_request('POST', endpoint_url, data=body, timeout=timeout, params=params)
    return response


def run_batch_admin_cmd(batch_id: str, command_type: str, full_command: str, timeout: int = 30,
                        optional_hosts: list | None = None) -> dict:
    """
        Sends RTR command scope with write access
        :param batch_id:  Batch ID to execute the command on.
        :param command_type: Read-only command type we are going to execute, for example: ls or cd.
        :param full_command: Full command string for the command.
        :param timeout: Timeout for how long to wait for the request in seconds.
        :param optional_hosts: The hosts ids to run the command on.
        :return: Response JSON which contains errors (if exist) and retrieved resources
    """
    endpoint_url = '/real-time-response/combined/batch-admin-command/v1'

    params = {
        'timeout': timeout
    }

    default_body = {
        'base_command': command_type,
        'batch_id': batch_id,
        'command_string': full_command
    }
    if optional_hosts:
        default_body['optional_hosts'] = optional_hosts  # type:ignore

    body = json.dumps(default_body)
    response = http_request('POST', endpoint_url, data=body, params=params, timeout=timeout)
    return response


def run_batch_get_cmd(host_ids: list, file_path: str, optional_hosts: list | None = None, timeout: int | None = None,
                      timeout_duration: str | None = None, offline: bool = False) -> dict:
    """
        Batch executes `get` command across hosts to retrieve files.
        After this call is made `/real-time-response/combined/batch-get-command/v1` is used to query for the results.

      :param host_ids: List of host agent ID’s to run RTR command on.
      :param file_path: Full path to the file that is to be retrieved from each host in the batch.
      :param optional_hosts: List of a subset of hosts we want to run the command on.
                             If this list is supplied, only these hosts will receive the command.
      :param timeout: Timeout for how long to wait for the request in seconds
      :param timeout_duration: Timeout duration for for how long to wait for the request in duration syntax
      :param offline: Whether the command will run against an offline-queued session for execution when the host comes online.
      :return: Response JSON which contains errors (if exist) and retrieved resources
    """
    endpoint_url = '/real-time-response/combined/batch-get-command/v1'
    batch_id = init_rtr_batch_session(host_ids, offline)

    body = assign_params(batch_id=batch_id, file_path=f'"{file_path}"', optional_hosts=optional_hosts)
    params = assign_params(timeout=timeout, timeout_duration=timeout_duration)
    response = http_request('POST', endpoint_url, data=json.dumps(body), params=params)
    return response


def status_get_cmd(request_id: str, timeout: int | None = None, timeout_duration: str | None = None) -> dict:
    """
        Retrieves the status of the specified batch get command. Will return successful files when they are finished processing.

      :param request_id: ID to the request of `get` command.
      :param timeout: Timeout for how long to wait for the request in seconds
      :param timeout_duration: Timeout duration for how long to wait for the request in duration syntax
      :return: Response JSON which contains errors (if exist) and retrieved resources
    """
    endpoint_url = '/real-time-response/combined/batch-get-command/v1'

    params = assign_params(timeout=timeout, timeout_duration=timeout_duration, batch_get_cmd_req_id=request_id)
    response = http_request('GET', endpoint_url, params=params)
    return response


def run_single_read_cmd(host_id: str, command_type: str, full_command: str, queue_offline: bool,
                        timeout: int = 30) -> dict:
    """
        Sends RTR command scope with read access
        :param host_id: Host agent ID to run RTR command on.
        :param command_type: Active-Responder command type we are going to execute, for example: get or cp.
        :param full_command: Full command string for the command.
        :param queue_offline: Whether the command will run against an offline-queued session and be queued for execution
                              when the host comes online.  # noqa: E501
        :param timeout: The timeout for the request.
        :return: Response JSON which contains errors (if exist) and retrieved resources
    """
    endpoint_url = '/real-time-response/entities/command/v1'
    session_id = init_rtr_single_session(host_id, queue_offline)

    body = json.dumps({
        'base_command': command_type,
        'command_string': full_command,
        'session_id': session_id
    })
    params = {
        'timeout': timeout
    }
    response = http_request('POST', endpoint_url, data=body, timeout=timeout, params=params)
    return response


def run_single_write_cmd(host_id: str, command_type: str, full_command: str, queue_offline: bool,
                         timeout: int = 30) -> dict:
    """
        Sends RTR command scope with write access
        :param host_id: Host agent ID to run RTR command on.
        :param command_type: Active-Responder command type we are going to execute, for example: get or cp.
        :param full_command: Full command string for the command.
        :param queue_offline: Whether the command will run against an offline-queued session and be queued for execution
                              when the host comes online.  # noqa: E501
        :param timeout: The timeout for the request.
        :return: Response JSON which contains errors (if exist) and retrieved resources
    """
    endpoint_url = '/real-time-response/entities/active-responder-command/v1'
    session_id = init_rtr_single_session(host_id, queue_offline)
    body = json.dumps({
        'base_command': command_type,
        'command_string': full_command,
        'session_id': session_id
    })
    params = {
        'timeout': timeout
    }
    response = http_request('POST', endpoint_url, data=body, timeout=timeout, params=params)
    return response


def run_single_admin_cmd(host_id: str, command_type: str, full_command: str, queue_offline: bool,
                         timeout: int = 30) -> dict:
    """
        Sends RTR command scope with admin access
        :param host_id: Host agent ID to run RTR command on.
        :param command_type: Active-Responder command type we are going to execute, for example: get or cp.
        :param full_command: Full command string for the command.
<<<<<<< HEAD
        :param queue_offline: Whether the command will run against an offline-queued session and be queued for
                              execution when the host comes online.  # noqa: E501
=======
        :param queue_offline: Whether the command will run against an offline-queued session and be queued for execution
                              when the host comes online.  # noqa: E501
>>>>>>> e53c671c
        :param timeout: The timeout for the request.
        :return: Response JSON which contains errors (if exist) and retrieved resources
    """
    endpoint_url = '/real-time-response/entities/admin-command/v1'
    session_id = init_rtr_single_session(host_id, queue_offline)

    body = json.dumps({
        'base_command': command_type,
        'command_string': full_command,
        'session_id': session_id
    })
    params = {
        'timeout': timeout
    }
    response = http_request('POST', endpoint_url, data=body, timeout=timeout, params=params)
    return response


def status_read_cmd(request_id: str, sequence_id: int | None) -> dict:
    """
        Get status of an executed command with read access on a single host.

        :param request_id: Cloud Request ID of the executed command to query
        :param sequence_id: Sequence ID that we want to retrieve. Command responses are chunked across sequences
    """
    endpoint_url = '/real-time-response/entities/command/v1'

    params = {
        'cloud_request_id': request_id,
        'sequence_id': sequence_id or 0
    }

    response = http_request('GET', endpoint_url, params=params)
    return response


def status_write_cmd(request_id: str, sequence_id: int | None) -> dict:
    """
        Get status of an executed command with write access on a single host.

        :param request_id: Cloud Request ID of the executed command to query
        :param sequence_id: Sequence ID that we want to retrieve. Command responses are chunked across sequences
    """
    endpoint_url = '/real-time-response/entities/active-responder-command/v1'

    params = {
        'cloud_request_id': request_id,
        'sequence_id': sequence_id or 0
    }

    response = http_request('GET', endpoint_url, params=params)
    return response


def status_admin_cmd(request_id: str, sequence_id: int | None) -> dict:
    """
        Get status of an executed command with admin access on a single host.

        :param request_id: Cloud Request ID of the executed command to query
        :param sequence_id: Sequence ID that we want to retrieve. Command responses are chunked across sequences
    """
    endpoint_url = '/real-time-response/entities/admin-command/v1'

    params = {
        'cloud_request_id': request_id,
        'sequence_id': sequence_id or 0
    }

    response = http_request('GET', endpoint_url, params=params)
    return response


def list_host_files(host_id: str, session_id: str | None = None) -> dict:
    """
        Get a list of files for the specified RTR session on a host.
        :param host_id: Host agent ID to run RTR command on.
        :param session_id: optional session_id for the command, if not provided a new session_id will generate
        :return: Response JSON which contains errors (if exist) and retrieved resources
    """
    endpoint_url = '/real-time-response/entities/file/v2'
    if not session_id:
        session_id = init_rtr_single_session(host_id)

    params = {
        'session_id': session_id
    }
    response = http_request('GET', endpoint_url, params=params)
    return response


def upload_script(name: str, permission_type: str, content: str, entry_id: str) -> dict:
    """
        Uploads a script by either given content or file
        :param name: Script name to upload
        :param permission_type: Permissions type of script to upload
        :param content: PowerShell script content
        :param entry_id: Script file to upload
        :return: Response JSON which contains errors (if exist) and how many resources were affected
    """
    endpoint_url = '/real-time-response/entities/scripts/v1'
    body: dict[str, tuple[Any, Any]] = {
        'name': (None, name),
        'permission_type': (None, permission_type)
    }
    temp_file = None
    try:
        if content:
            body['content'] = (None, content)
        else:  # entry_id was provided
            file_ = demisto.getFilePath(entry_id)
            file_name = file_.get('name')  # pylint: disable=E1101
            temp_file = open(file_.get('path'), 'rb')  # pylint: disable=E1101
            body['file'] = (file_name, temp_file)

        headers = {
            'Authorization': HEADERS['Authorization'],
            'Accept': 'application/json'
        }

        response = http_request('POST', endpoint_url, files=body, headers=headers)

        return response
    finally:
        if temp_file:
            temp_file.close()


def get_script(script_id: list) -> dict:
    """
        Retrieves a script given its ID
        :param script_id: ID of script to get
        :return: Response JSON which contains errors (if exist) and retrieved resource
    """
    endpoint_url = '/real-time-response/entities/scripts/v2'
    params = {
        'ids': script_id
    }
    response = http_request('GET', endpoint_url, params=params)
    return response


def delete_script(script_id: str) -> dict:
    """
        Deletes a script given its ID
        :param script_id: ID of script to delete
        :return: Response JSON which contains errors (if exist) and how many resources were affected
    """
    endpoint_url = '/real-time-response/entities/scripts/v1'
    params = {
        'ids': script_id
    }
    response = http_request('DELETE', endpoint_url, params=params)
    return response


def list_scripts() -> dict:
    """
        Retrieves list of scripts
        :return: Response JSON which contains errors (if exist) and retrieved resources
    """
    endpoint_url = '/real-time-response/entities/scripts/v2'
    response = http_request('GET', endpoint_url)
    return response


def get_extracted_file(host_id: str, sha256: str, filename: str | None = None):
    """
        Get RTR extracted file contents for specified session and sha256.
        :param host_id: The host agent ID to initialize the RTR session on.
        :param sha256: Extracted SHA256
        :param filename: Filename to use for the archive name and the file within the archive.
    """
    endpoint_url = '/real-time-response/entities/extracted-file-contents/v1'
    session_id = init_rtr_single_session(host_id)
    params = {
        'session_id': session_id,
        'sha256': sha256
    }
    if filename:
        params['filename'] = filename

    response = http_request('GET', endpoint_url, params=params, no_json=True)
    return response


def upload_file(entry_id: str, description: str) -> tuple:
    """
        Uploads a file given entry ID
        :param entry_id: The entry ID of the file to upload
        :param description: String description of file to upload
        :return: Response JSON which contains errors (if exist) and how many resources were affected and the file name
    """
    endpoint_url = '/real-time-response/entities/put-files/v1'
    temp_file = None
    try:
        file_ = demisto.getFilePath(entry_id)
        file_name = file_.get('name')  # pylint: disable=E1101
        temp_file = open(file_.get('path'), 'rb')  # pylint: disable=E1101
        body = {
            'name': (None, file_name),
            'description': (None, description),
            'file': (file_name, temp_file)
        }
        headers = {
            'Authorization': HEADERS['Authorization'],
            'Accept': 'application/json'
        }
        response = http_request('POST', endpoint_url, files=body, headers=headers)
        return response, file_name
    finally:
        if temp_file:
            temp_file.close()


def delete_file(file_id: str) -> dict:
    """
        Delete a put-file based on the ID given
        :param file_id: ID of file to delete
        :return: Response JSON which contains errors (if exist) and how many resources were affected
    """
    endpoint_url = '/real-time-response/entities/put-files/v1'
    params = {
        'ids': file_id
    }
    response = http_request('DELETE', endpoint_url, params=params)
    return response


def get_file(file_id: list) -> dict:
    """
        Get put-files based on the ID's given
        :param file_id: ID of file to get
        :return: Response JSON which contains errors (if exist) and retrieved resources
    """
    endpoint_url = '/real-time-response/entities/put-files/v2'
    params = {
        'ids': file_id
    }
    response = http_request('GET', endpoint_url, params=params)
    return response


def list_files() -> dict:
    """
        Get a list of put-file ID's that are available to the user for the put command.
        :return: Response JSON which contains errors (if exist) and retrieved resources
    """
    endpoint_url = '/real-time-response/entities/put-files/v2'
    response = http_request('GET', endpoint_url)
    return response


def get_token(new_token=False):
    """
        Retrieves the token from the server if it's expired and updates the global HEADERS to include it

        :param new_token: If set to True will generate a new token regardless of time passed

        :rtype: ``str``
        :return: Token
    """
    now = datetime.now()
    ctx = demisto.getIntegrationContext()
    if ctx and not new_token:
        passed_mins = get_passed_mins(now, ctx.get('time'))
        if passed_mins >= TOKEN_LIFE_TIME:
            # token expired
            auth_token = get_token_request()
            demisto.setIntegrationContext({'auth_token': auth_token, 'time': date_to_timestamp(now) / 1000})
        else:
            # token hasn't expired
            auth_token = ctx.get('auth_token')
    else:
        # there is no token
        auth_token = get_token_request()
        demisto.setIntegrationContext({'auth_token': auth_token, 'time': date_to_timestamp(now) / 1000})
    return auth_token


def get_token_request():
    """
        Sends token request

        :rtype ``str``
        :return: Access token
    """
    body = {
        'client_id': CLIENT_ID,
        'client_secret': SECRET
    }
    headers = {
        'Content-Type': 'application/x-www-form-urlencoded'
    }
    token_res = http_request('POST', '/oauth2/token', data=body, headers=headers, safe=True,
                             get_token_flag=False)
    if not token_res:
        err_msg = 'Authorization Error: User has no authorization to create a token. Please make sure you entered the' \
                  ' credentials correctly.'
        raise Exception(err_msg)
    return token_res.get('access_token')


def get_detections(last_behavior_time=None, behavior_id=None, filter_arg=None):
    """
        Sends detections request. The function will ignore the arguments passed according to priority:
        filter_arg > behavior_id > last_behavior_time

        :param last_behavior_time: 3rd priority. The last behavior time of results will be greater than this value
        :param behavior_id: 2nd priority. The result will only contain the detections with matching behavior id
        :param filter_arg: 1st priority. The result will be filtered using this argument.
        :return: Response json of the get detection endpoint (IDs of the detections)
    """
    endpoint_url = '/detects/queries/detects/v1'
    params = {
        'sort': 'first_behavior.asc'
    }
    if filter_arg:
        params['filter'] = filter_arg
    elif behavior_id:
        params['filter'] = f"behaviors.behavior_id:'{behavior_id}'"
    elif last_behavior_time:
        params['filter'] = f"first_behavior:>'{last_behavior_time}'"

    response = http_request('GET', endpoint_url, params)
    return response


def get_fetch_detections(last_created_timestamp=None, filter_arg=None, offset: int = 0, last_updated_timestamp=None,
                         has_limit=True, limit: int = INCIDENTS_PER_FETCH):
    """ Sends detection request, based on the created_timestamp field. Used for fetch-incidents
    Args:
        last_created_timestamp: last created timestamp of the results will be greater than this value.
        filter_arg: The result will be filtered using this argument.
    Returns:
        Response json of the get detection endpoint (IDs of the detections)
    """
    endpoint_url = '/detects/queries/detects/v1'
    params = {
        'sort': 'first_behavior.asc',
        'offset': offset,
    }
    if has_limit:
        params['limit'] = limit

    if filter_arg:
        params['filter'] = filter_arg
    elif last_created_timestamp:
        params['filter'] = f"created_timestamp:>'{last_created_timestamp}'"
    elif last_updated_timestamp:
        params['filter'] = f"date_updated:>'{last_updated_timestamp}'"

    response = http_request('GET', endpoint_url, params)

    return response


def get_detections_entities(detections_ids: list):
    """
        Sends detection entities request
        :param detections_ids: IDs of the requested detections.
        :return: Response json of the get detection entities endpoint (detection objects)
    """
    ids_json = {'ids': detections_ids}
    if detections_ids:
        response = http_request(
            'POST',
            '/detects/entities/summaries/GET/v1',
            data=json.dumps(ids_json)
        )
        return response
    return detections_ids


def get_incidents_ids(last_created_timestamp=None, filter_arg=None, offset: int = 0, last_updated_timestamp=None, has_limit=True,
                      limit=INCIDENTS_PER_FETCH):
    get_incidents_endpoint = '/incidents/queries/incidents/v1'
    params = {
        'sort': 'start.asc',
        'offset': offset,
    }
    if has_limit:
        params['limit'] = limit

    if filter_arg:
        params['filter'] = filter_arg
    elif last_created_timestamp:
        params['filter'] = f"start:>'{last_created_timestamp}'"
    elif last_updated_timestamp:
        params['filter'] = f"modified_timestamp:>'{last_updated_timestamp}'"

    response = http_request('GET', get_incidents_endpoint, params)

    return response


<<<<<<< HEAD
def get_idp_detections_ids(filter_arg=None, offset: int = 0, limit=INCIDENTS_PER_FETCH):
    """
        Send a request to retrieve IDP detections IDs.

        :type filter_arg: ``str``
        :param filter_arg: The filter to add to the query.
        :type offset: ``int``
        :param offset: The offset for the query.
        :type limit: ``int``
        :param limit: limit of idp detections to retrieve each request.

        :return: The response.
        :rtype ``dict``
    """
    params = {
        'sort': 'created_timestamp.asc',
        'offset': offset,
        'filter': filter_arg
    }
    if limit:
        params['limit'] = limit

    response = http_request('GET', '/alerts/queries/alerts/v1', params)
    return response


=======
>>>>>>> e53c671c
def get_incidents_entities(incidents_ids: list):
    ids_json = {'ids': incidents_ids}
    response = http_request(
        'POST',
        '/incidents/entities/incidents/GET/v1',
        data=json.dumps(ids_json)
    )
    return response


def get_idp_detection_entities(incidents_ids: list):
    """
        Send a request to retrieve IDP detection entities.

        :type incidents_ids: ``list``
        :param incidents_ids: The list of ids to search their entities.

        :return: The response.
        :rtype ``dict``
    """
    return http_request(
        'POST',
        '/alerts/entities/alerts/v1',
        data=json.dumps({'ids': incidents_ids})
    )


def upload_ioc(ioc_type, value, policy=None, expiration_days=None,
               share_level=None, description=None, source=None):
    """
    Create a new IOC (or replace an existing one)
    """
    payload = assign_params(
        type=ioc_type,
        value=value,
        policy=policy,
        share_level=share_level,
        expiration_days=expiration_days,
        source=source,
        description=description,
    )

    return http_request('POST', '/indicators/entities/iocs/v1', json=[payload])


def update_ioc(ioc_type, value, policy=None, expiration_days=None,
               share_level=None, description=None, source=None):
    """
    Update an existing IOC
    """
    body = assign_params(
        type=ioc_type,
        value=value,
        policy=policy,
        share_level=share_level,
        expiration_days=expiration_days,
        source=source,
        description=description,
    )
    params = assign_params(
        type=ioc_type,
        value=value
    )

    return http_request('PATCH', '/indicators/entities/iocs/v1', json=body, params=params)


def search_iocs(types=None, values=None, policies=None, sources=None, expiration_from=None,
                expiration_to=None, limit=None, share_levels=None, ids=None, sort=None, offset=None):
    """
    :param types: A list of indicator types. Separate multiple types by comma.
    :param values: Comma-separated list of indicator values
    :param policies: Comma-separated list of indicator policies
    :param sources: Comma-separated list of IOC sources
    :param expiration_from: Start of date range to search (YYYY-MM-DD format).
    :param expiration_to: End of date range to search (YYYY-MM-DD format).
    :param share_levels: A list of share levels. Only red is supported.
    :param limit: The maximum number of records to return. The minimum is 1 and the maximum is 500. Default is 100.
    :param sort: The order of the results. Format
    :param offset: The offset to begin the list from
    """
    if not ids:
        payload = assign_params(
            types=argToList(types),
            values=argToList(values),
            policies=argToList(policies),
            sources=argToList(sources),
            share_levels=argToList(share_levels),
            sort=sort,
            offset=offset,
            limit=limit or '50',
        )
        if expiration_from:
            payload['from.expiration_timestamp'] = expiration_from
        if expiration_to:
            payload['to.expiration_timestamp'] = expiration_to

        ids = http_request('GET', '/indicators/queries/iocs/v1', payload).get('resources')
        if not ids:
            return None
    else:
        ids = str(ids)
    payload = {
        'ids': ids
    }
    return http_request('GET', '/indicators/entities/iocs/v1', params=payload)


def enrich_ioc_dict_with_ids(ioc_dict):
    """
        Enriches the provided ioc_dict with IOC ID
        :param ioc_dict: IOC dict transformed using the SEARCH_IOC_KEY_MAP
        :return: ioc_dict with its ID key:value updated
    """
    for ioc in ioc_dict:
        ioc['ID'] = '{type}:{val}'.format(type=ioc.get('Type'), val=ioc.get('Value'))
    return ioc_dict


def delete_ioc(ioc_type, value):
    """
    Delete an IOC
    """
    payload = assign_params(
        type=ioc_type,
        value=value
    )
    return http_request('DELETE', '/indicators/entities/iocs/v1', payload)


def search_custom_iocs(
        types: list | str | None = None,
        values: list | str | None = None,
        sources: list | str | None = None,
        expiration: str | None = None,
        limit: str = '50',
        sort: str | None = None,
        offset: str | None = None,
        after: str | None = None,
) -> dict:
    """
    :param types: A list of indicator types. Separate multiple types by comma.
    :param values: Comma-separated list of indicator values
    :param sources: Comma-separated list of IOC sources
    :param expiration: The date on which the indicator will become inactive. (YYYY-MM-DD format).
    :param limit: The maximum number of records to return. The minimum is 1 and the maximum is 500. Default is 100.
    :param sort: The order of the results. Format
    :param offset: The offset to begin the list from
    :param after: A pagination token used with the limit parameter to manage pagination of results.
                  On your first request, don't provide an 'after' token. On subsequent requests, provide
                  the 'after' token from the previous response to continue from that place in the results.
                  To access more than 10k indicators, use the 'after' parameter instead of 'offset'.
    """
    filter_list = []
    if types:
        filter_list.append(f'type:{types}')
    if values:
        filter_list.append(f'value:{values}')
    if sources:
        filter_list.append(f'source:{sources}')
    if expiration:
        filter_list.append(f'expiration:"{expiration}"')

    params = {
        'filter': '+'.join(filter_list),
        'sort': sort,
        'offset': offset,
        'limit': limit,
        'after': after,
    }

    return http_request('GET', '/iocs/combined/indicator/v1', params=params)


def get_custom_ioc(ioc_id: str) -> dict:
    params = {'ids': ioc_id}
    return http_request('GET', '/iocs/entities/indicators/v1', params=params)


def update_custom_ioc(
        ioc_id: str,
        action: str | None = None,
        platforms: str | None = None,
        severity: str | None = None,
        source: str | None = None,
        description: str | None = None,
        expiration: str | None = None,
) -> dict:
    """
    Update an IOC
    """
    payload = {
        'indicators': [{'id': ioc_id, } | assign_params(
            action=action,
            platforms=platforms,
            severity=severity,
            source=source,
            description=description,
            expiration=expiration,
        )]
    }

    return http_request('PATCH', '/iocs/entities/indicators/v1', json=payload)


def delete_custom_ioc(ids: str) -> dict:
    """
    Delete an IOC
    """
    params = {'ids': ids}
    return http_request('DELETE', '/iocs/entities/indicators/v1', params=params)


def get_ioc_device_count(ioc_type, value):
    """
    Gets the devices that encountered the IOC
    """
    payload = assign_params(
        type=ioc_type,
        value=value
    )
    response = http_request('GET', '/indicators/aggregates/devices-count/v1', payload, status_code=404)
    errors = response.get('errors', [])
    for error in errors:
        if error.get('code') == 404:
            return f'No results found for {ioc_type} - {value}'
    return response


def get_process_details(ids):
    """
    Get given processes details
    """
    payload = assign_params(ids=ids)
    return http_request('GET', '/processes/entities/processes/v1', payload)


def get_proccesses_ran_on(ioc_type, value, device_id):
    """
    Get processes ids that ran on the given device_id that encountered the ioc
    """
    payload = assign_params(
        type=ioc_type,
        value=value,
        device_id=device_id
    )
    return http_request('GET', '/indicators/queries/processes/v1', payload)


def search_device(filter_operator='AND'):
    """
        Searches for devices using the argument provided by the command execution. Returns empty
        result if no device was found

        :param: filter_operator: the operator that should be used between filters, default is 'AND'
        :param: exact_hostname: Whether to return exact hostname

        :return: Search device response json
    """
    args = demisto.args()
    input_arg_dict = {
        'device_id': str(args.get('ids', '')).split(','),
        'status': str(args.get('status', '')).split(','),
        'hostname': str(args.get('hostname', '')).split(','),
        'platform_name': str(args.get('platform_name', '')).split(','),
        'site_name': str(args.get('site_name', '')).split(','),
        'local_ip': str(args.get('ip', '')).split(',')
    }
    url_filter = '{}'.format(str(args.get('filter', '')))
    op = ',' if filter_operator == 'OR' else '+'
    # In Falcon Query Language, '+' stands for AND and ',' for OR
    # (https://falcon.crowdstrike.com/documentation/45/falcon-query-language-fql)

    for k, arg in input_arg_dict.items():
        if arg:
            if type(arg) is list:
                arg_filter = ''
                for arg_elem in arg:
                    if arg_elem:
                        first_arg = f'{arg_filter},{k}' if arg_filter else k
                        arg_filter = f"{first_arg}:'{arg_elem}'"
                if arg_filter:
                    url_filter = "{url_filter}{arg_filter}".format(url_filter=url_filter + op if url_filter else '',
                                                                   arg_filter=arg_filter)
            else:
                # All args should be a list. this is a fallback
                url_filter = "{url_filter}{operator}{inp_arg}:'{arg_val}'".format(url_filter=url_filter, operator=op,
                                                                                  inp_arg=k, arg_val=arg)
    raw_res = http_request('GET', '/devices/queries/devices/v1', params={'filter': url_filter})
    device_ids = raw_res.get('resources')
    if not device_ids:
        return None
    demisto.debug(f"number of devices returned from the api call is: {len(device_ids)}")
    return http_request('GET', '/devices/entities/devices/v2', params={'ids': device_ids})


def behavior_to_entry_context(behavior):
    """
        Transforms a behavior to entry context representation
        :param behavior: Behavior dict in the format of crowdstrike's API response
        :return: Behavior in entry context representation
    """
    raw_entry = get_trasnformed_dict(behavior, DETECTIONS_BEHAVIORS_KEY_MAP)
    raw_entry.update(extract_transformed_dict_with_split(behavior, DETECTIONS_BEHAVIORS_SPLIT_KEY_MAP))
    return raw_entry


def get_username_uuid(username: str):
    """
    Obtain CrowdStrike user’s UUId by email.
    :param username: Username to get UUID of.
    :return: The user UUID
    """
    response = http_request('GET', '/users/queries/user-uuids-by-email/v1', params={'uid': username})
    resources: list = response.get('resources', [])
    if not resources:
        raise ValueError(f'User {username} was not found')
    return resources[0]


def resolve_detection(ids, status, assigned_to_uuid, show_in_ui, comment):
    """
        Sends a resolve detection request
        :param ids: Single or multiple ids in an array string format
        :param status: New status of the detection
        :param assigned_to_uuid: uuid to assign the detection to
        :param show_in_ui: Boolean flag in string format (true/false)
        :param comment: Optional comment to add to the detection
        :return: Resolve detection response json
    """
    payload = {
        'ids': ids
    }
    if status:
        payload['status'] = status
    if assigned_to_uuid:
        payload['assigned_to_uuid'] = assigned_to_uuid
    if show_in_ui:
        payload['show_in_ui'] = show_in_ui
    if comment:
        payload['comment'] = comment
    # We do this so show_in_ui value won't contain ""
    data = json.dumps(payload).replace('"show_in_ui": "false"', '"show_in_ui": false').replace('"show_in_ui": "true"',
                                                                                               '"show_in_ui": true')
    return http_request('PATCH', '/detects/entities/detects/v2', data=data)


def resolve_idp_detection(ids, status):
    """
        Send a request to update IDP detection status.
        :type ids: ``list``
        :param ids: The list of ids to update.
        :type status: ``str``
        :param status: The new status to set.
        :return: The response.
        :rtype ``dict``
    """
    data = {
        "action_parameters": [{"name": "update_status", "value": status}],
        "ids": ids
    }
    return http_request('PATCH', '/alerts/entities/alerts/v2', data=json.dumps(data))


def contain_host(ids):
    """
        Contains host(s) with matching ids
        :param ids: IDs of host to contain
        :return: Contain host response json
    """
    payload = {
        'ids': ids
    }
    data = json.dumps(payload)
    params = {
        'action_name': 'contain'
    }
    return http_request('POST', '/devices/entities/devices-actions/v2', data=data, params=params)


def lift_host_containment(ids):
    """
        Lifts off containment from host(s) with matchind ids
        :param ids: IDs of host to lift off containment from
        :return: Lift off containment response json
    """
    payload = {
        'ids': ids
    }
    data = json.dumps(payload)
    params = {
        'action_name': 'lift_containment'
    }
    return http_request('POST', '/devices/entities/devices-actions/v2', data=data, params=params)


def timestamp_length_equalization(timestamp1, timestamp2):
    """
        Makes sure the timestamps are of the same length.
    Args:
        timestamp1: First timestamp to compare.
        timestamp2: Second timestamp to compare.
    Returns:
        the two timestamps in the same length (the longer one)
    """
    diff_len = len(str(timestamp1)) - len(str(timestamp2))

    # no difference in length
    if diff_len == 0:
        return int(timestamp1), int(timestamp2)

    # length of timestamp1 > timestamp2
    if diff_len > 0:
        ten_times = pow(10, diff_len)
        timestamp2 = int(timestamp2) * ten_times

    # length of timestamp2 > timestamp1
    else:
        ten_times = pow(10, diff_len * -1)
        timestamp1 = int(timestamp1) * ten_times

    return int(timestamp1), int(timestamp2)


def change_host_group(is_post: bool,
                      host_group_id: str | None = None,
                      name: str | None = None,
                      group_type: str | None = None,
                      description: str | None = None,
                      assignment_rule: str | None = None) -> dict:
    method = 'POST' if is_post else 'PATCH'
    data = {'resources': [{
        'id': host_group_id,
        "name": name,
        "description": description,
        "group_type": group_type,
        "assignment_rule": assignment_rule
    }]}
    response = http_request(method=method,
                            url_suffix='/devices/entities/host-groups/v1',
                            json=data)
    return response


def change_host_group_members(action_name: str,
                              host_group_id: str,
                              host_ids: list[str]) -> dict:
    allowed_actions = {'add-hosts', 'remove-hosts'}
    if action_name not in allowed_actions:
        raise DemistoException(f'CrowdStrike Falcon error: action name should be in {allowed_actions}')
    data = {'action_parameters': [{'name': 'filter',
                                   'value': f"(device_id:{str(host_ids)})"}],
            'ids': [host_group_id]}
    response = http_request(method='POST',
                            url_suffix='/devices/entities/host-group-actions/v1',
                            params={'action_name': action_name},
                            json=data)
    return response


def host_group_members(filter: str | None,
                       host_group_id: str | None,
                       limit: str | None,
                       offset: str | None):
    params = {'id': host_group_id,
              'filter': filter,
              'offset': offset,
              'limit': limit}
    response = http_request(method='GET',
                            url_suffix='/devices/combined/host-group-members/v1',
                            params=params)
    return response


def resolve_incident(ids: list[str], status: str):
    if status not in STATUS_TEXT_TO_NUM:
        raise DemistoException(f'CrowdStrike Falcon Error: '
                               f'Status given is {status} and it is not in {STATUS_TEXT_TO_NUM.keys()}')
    return update_incident_request(ids, STATUS_TEXT_TO_NUM[status], 'update_status')


def update_incident_comment(ids: list[str], comment: str):
    return update_incident_request(ids, comment, 'add_comment')


def update_incident_request(ids: list[str], value: str, action_name: str):
    data = {
        "action_parameters": [
            {
                "name": action_name,
                "value": value
            }
        ],
        "ids": ids
    }
    return http_request(method='POST',
                        url_suffix='/incidents/entities/incident-actions/v1',
                        json=data)


def update_detection_request(ids: list[str], status: str) -> dict:
    if status not in DETECTION_STATUS:
        raise DemistoException(f'CrowdStrike Falcon Error: '
                               f'Status given is {status} and it is not in {DETECTION_STATUS}')
    return resolve_detection(ids=ids, status=status, assigned_to_uuid=None, show_in_ui=None, comment=None)


<<<<<<< HEAD
def update_idp_detection_request(ids: list[str], status: str) -> dict:
    """
        Manage the status to send to update to for IDP detections.
        :type ids: ``list``
        :param ids: The list of ids to update.
        :type status: ``str``
        :param status: The new status to set.
        :return: The response.
        :rtype ``dict``
    """
    if status not in IDP_DETECTION_STATUS:
        raise DemistoException(f'CrowdStrike Falcon Error: '
                               f'Status given is {status} and it is not in {IDP_DETECTION_STATUS}')
    return resolve_idp_detection(ids=ids, status=status)


=======
>>>>>>> e53c671c
def list_host_groups(filter: str | None, limit: str | None, offset: str | None) -> dict:
    params = {'filter': filter,
              'offset': offset,
              'limit': limit}
    response = http_request(method='GET',
                            url_suffix='/devices/combined/host-groups/v1',
                            params=params)
    return response


def delete_host_groups(host_group_ids: list[str]) -> dict:
    params = {'ids': host_group_ids}
    response = http_request(method='DELETE',
                            url_suffix='/devices/entities/host-groups/v1',
                            params=params)
    return response


def upload_batch_custom_ioc(ioc_batch: list[dict], timeout: float | None = None) -> dict:
    """
    Upload a list of IOC
    """
    payload = {
        'indicators': ioc_batch
    }

    return http_request('POST', '/iocs/entities/indicators/v1', json=payload, timeout=timeout)


def get_behaviors_by_incident(incident_id: str, params: dict | None = None) -> dict:
    return http_request('GET', f'/incidents/queries/behaviors/v1?filter=incident_id:"{incident_id}"', params=params)


def get_detections_by_behaviors(behaviors_id):
    try:
        body = {'ids': behaviors_id}
        return http_request('POST', '/incidents/entities/behaviors/GET/v1', json=body)
    except Exception as e:
        demisto.error(f'Error occurred when trying to get detections by behaviors: {str(e)}')
        return {}


def create_exclusion(exclusion_type: str, body: dict) -> dict:
    """
        Creates an exclusions based on a given json object.

        Args:
            exclusion_type: The exclusion type can be either ml (machine learning) or IOA`.
            exclusion_ids: A dict contains the exclusion data.
        Returns:
            Info about the created exclusion.
    """
    return http_request(method='POST', url_suffix=f'/policy/entities/{exclusion_type}-exclusions/v1', json=body)


def update_exclusion(exclusion_type: str, body: dict) -> dict:
    """
        Updates an exclusions based on its ID and a given json object.

        Args:
            exclusion_type: The exclusion type can be either ml (machine learning) or IOA`.
            exclusion_ids: A dict contains the exclusion data.
        Returns:
            Info about the updated exclusion.
    """
    return http_request('PATCH', f'/policy/entities/{exclusion_type}-exclusions/v1', json=body)


def delete_exclusion(exclusion_type: str, exclusion_ids: list) -> dict:
    """
        Deletes an exclusions based on its ID.

        Args:
            exclusion_type: The exclusion type can be either ml (machine learning) or IOA`.
            exclusion_ids: A list of exclusion IDs to delete.
        Returns:
            Info about the deleted exclusion.
    """
    return http_request(method='DELETE',
                        url_suffix=f'/policy/entities/{exclusion_type}-exclusions/v1{"?ids=" + "&ids=".join(exclusion_ids)}')


def get_exclusions(exclusion_type: str, filter_query: str | None, params: dict) -> dict:
    """
        Returns IDs of exclusions that match the filter / value

        Args:
            exclusion_type: The exclusion type can be either ml (machine learning) or IOA`.
            filter_query: Custom filter, For example `value:'<value>'`.
            params: API query params (sort, limit, offset).
        Returns:
            List of exclusion IDs.
    """
    return http_request(method='GET', url_suffix=f'/policy/queries/{exclusion_type}-exclusions/v1',
                        params=assign_params(filter=filter_query, **params))


def get_exclusion_entities(exclusion_type: str, exclusion_ids: list) -> dict:
    """
        Returns the exclusions based on a list of IDs.

        Args:
            exclusion_type: The exclusion type can be either ml (machine learning) or IOA`.
            exclusion_ids: A list of exclusion IDs to retrieve.
        Returns:
            List of exclusions.
    """
    return http_request(method='GET',
                        url_suffix=f'/policy/entities/{exclusion_type}-exclusions/v1{"?ids=" + "&ids=".join(exclusion_ids)}')


def list_quarantined_files_id(files_filter: dict | None, query: dict, pagination: dict) -> dict:
    """
        Returns the files ID's that match the filter / value.

        Args:
            files_filter: The exclusion type can be either ml (machine learning) or IOA`.
            query: The exclusion type can be either ml (machine learning) or IOA`.
            pagination: API query params for pagination (limit, offset).
        Returns:
            list: List of exclusions.
    """

    return http_request(method='GET', url_suffix='/quarantine/queries/quarantined-files/v1',
                        params=assign_params(filter=files_filter, q=build_query_params(query), **pagination))


def list_quarantined_files(ids: list) -> dict:
    """
        Returns the file's metadata based a list of IDs.

        Args:
            ids: A list of the IDs of the files.
        Returns:
            A list contains metadata about the files.
    """
    return http_request(method='POST', url_suffix='/quarantine/entities/quarantined-files/GET/v1', json={'ids': ids})


def apply_quarantined_files_action(body: dict) -> dict:
    """
        Applies action to quarantined files.

        Args:
            body: The request body with the parameters to update.
        Returns:
            A list contains metadata about the updated files.
    """
    return http_request(method='PATCH', url_suffix='/quarantine/entities/quarantined-files/v1', json=body)


''' MIRRORING COMMANDS '''


def get_remote_data_command(args: dict[str, Any]):
    """
    get-remote-data command: Returns an updated remote incident or detection.
    Args:
        args:
            id: incident or detection id to retrieve.
            lastUpdate: when was the last time we retrieved data.

    Returns:
        GetRemoteDataResponse object, which contain the incident or detection data to update.
    """
    remote_args = GetRemoteDataArgs(args)
    remote_incident_id = remote_args.remote_incident_id

    mirrored_data = {}
    entries: list = []
    try:
        demisto.debug(f'Performing get-remote-data command with incident or detection id: {remote_incident_id} '
                      f'and last_update: {remote_args.last_update}')
        incident_type = find_incident_type(remote_incident_id)
        if incident_type == IncidentType.INCIDENT:
            mirrored_data, updated_object = get_remote_incident_data(remote_incident_id)
            if updated_object:
                demisto.debug(f'Update incident {remote_incident_id} with fields: {updated_object}')
                set_xsoar_incident_entries(updated_object, entries, remote_incident_id)  # sets in place

        elif incident_type == IncidentType.DETECTION:
            mirrored_data, updated_object = get_remote_detection_data(remote_incident_id)
            if updated_object:
                demisto.debug(f'Update detection {remote_incident_id} with fields: {updated_object}')
                set_xsoar_detection_entries(updated_object, entries, remote_incident_id)  # sets in place

        elif incident_type == IncidentType.IDP_DETECTION:
            mirrored_data, updated_object = get_remote_idp_detection_data(remote_incident_id)
            if updated_object:
                demisto.debug(f'Update IDP detection {remote_incident_id} with fields: {updated_object}')
                set_xsoar_idp_detection_entries(updated_object, entries, remote_incident_id)  # sets in place

        else:
            # this is here as prints can disrupt mirroring
            raise Exception(f'Executed get-remote-data command with undefined id: {remote_incident_id}')

        if not updated_object:
            demisto.debug(f'No delta was found for detection {remote_incident_id}.')
        return GetRemoteDataResponse(mirrored_object=updated_object, entries=entries)

    except Exception as e:
        demisto.debug(f"Error in CrowdStrike Falcon incoming mirror for incident or detection: {remote_incident_id}\n"
                      f"Error message: {str(e)}")

        if not mirrored_data:
            mirrored_data = {'id': remote_incident_id}
        mirrored_data['in_mirror_error'] = str(e)

        return GetRemoteDataResponse(mirrored_object=mirrored_data, entries=[])


def find_incident_type(remote_incident_id: str):
    if remote_incident_id[0:3] == IncidentType.INCIDENT.value:
        return IncidentType.INCIDENT
    if remote_incident_id[0:3] == IncidentType.DETECTION.value:
        return IncidentType.DETECTION
<<<<<<< HEAD
    if IncidentType.IDP_DETECTION.value in remote_incident_id:
        return IncidentType.IDP_DETECTION
=======
>>>>>>> e53c671c
    return None


def get_remote_incident_data(remote_incident_id: str):
    """
    Called every time get-remote-data command runs on an incident.
    Gets the relevant incident entity from the remote system (CrowdStrike Falcon). The remote system returns a list with this
    entity in it. We take from this entity only the relevant incoming mirroring fields, in order to do the mirroring.
    """
    mirrored_data_list = get_incidents_entities([remote_incident_id]).get('resources', [])  # a list with one dict in it
    mirrored_data = mirrored_data_list[0]

    if 'status' in mirrored_data:
        mirrored_data['status'] = STATUS_NUM_TO_TEXT.get(int(str(mirrored_data.get('status'))))

    updated_object: dict[str, Any] = {'incident_type': 'incident'}
    set_updated_object(updated_object, mirrored_data, CS_FALCON_INCIDENT_INCOMING_ARGS)
    return mirrored_data, updated_object


def get_remote_detection_data(remote_incident_id: str):
    """
    Called every time get-remote-data command runs on an detection.
    Gets the relevant detection entity from the remote system (CrowdStrike Falcon). The remote system returns a list with this
    entity in it. We take from this entity only the relevant incoming mirroring fields, in order to do the mirroring.
    """
    mirrored_data_list = get_detections_entities([remote_incident_id]).get('resources', [])  # a list with one dict in it
    mirrored_data = mirrored_data_list[0]

    mirrored_data['severity'] = severity_string_to_int(mirrored_data.get('max_severity_displayname'))

    updated_object: dict[str, Any] = {'incident_type': 'detection'}
    set_updated_object(updated_object, mirrored_data, CS_FALCON_DETECTION_INCOMING_ARGS)
    return mirrored_data, updated_object


<<<<<<< HEAD
def get_remote_idp_detection_data(remote_incident_id):
    """
        Gets the relevant IDP detection entity from the remote system (CrowdStrike Falcon).

        :type remote_incident_id: ``str``
        :param remote_incident_id: The incident id to return its information.

        :return: The IDP detection entity.
        :rtype ``dict``
        :return: The object with the updated fields.
        :rtype ``dict``
    """
    mirrored_data_list = get_idp_detection_entities([remote_incident_id]).get('resources', [])  # a list with one dict in it
    mirrored_data = mirrored_data_list[0]

    if 'status' in mirrored_data:
        mirrored_data['status'] = mirrored_data.get('status')

    updated_object: dict[str, Any] = {'incident_type': IDP_DETECTION}
    set_updated_object(updated_object, mirrored_data, ['status'])
    return mirrored_data, updated_object


=======
>>>>>>> e53c671c
def set_xsoar_incident_entries(updated_object: dict[str, Any], entries: list, remote_incident_id: str):
    if demisto.params().get('close_incident'):
        if updated_object.get('status') == 'Closed':
            close_in_xsoar(entries, remote_incident_id, 'Incident')
        elif updated_object.get('status') in (set(STATUS_TEXT_TO_NUM.keys()) - {'Closed'}):
            reopen_in_xsoar(entries, remote_incident_id, 'Incident')


def set_xsoar_detection_entries(updated_object: dict[str, Any], entries: list, remote_detection_id: str):
    if demisto.params().get('close_incident'):
        if updated_object.get('status') == 'closed':
            close_in_xsoar(entries, remote_detection_id, 'Detection')
        elif updated_object.get('status') in (set(DETECTION_STATUS) - {'closed'}):
            reopen_in_xsoar(entries, remote_detection_id, 'Detection')


<<<<<<< HEAD
def set_xsoar_idp_detection_entries(updated_object: dict[str, Any], entries: list, remote_idp_detection_id: str):
    """
        Send the updated object to the relevant status handler

        :type updated_object: ``dict``
        :param updated_object: The updated object.
        :type entries: ``list``
        :param entries: The list of entries to add the new entry into.
        :type remote_idp_detection_id: ``str``
        :param remote_idp_detection_id: the remote idp detection id

        :return: The response.
        :rtype ``dict``
    """
    if demisto.params().get('close_incident'):
        if updated_object.get('status') == 'closed':
            close_in_xsoar(entries, remote_idp_detection_id, IDP_DETECTION)
        elif updated_object.get('status') in (set(IDP_DETECTION_STATUS) - {'closed'}):
            reopen_in_xsoar(entries, remote_idp_detection_id, IDP_DETECTION)


=======
>>>>>>> e53c671c
def close_in_xsoar(entries: list, remote_incident_id: str, incident_type_name: str):
    demisto.debug(f'{incident_type_name} is closed: {remote_incident_id}')
    entries.append({
        'Type': EntryType.NOTE,
        'Contents': {
            'dbotIncidentClose': True,
            'closeReason': f'{incident_type_name} was closed on CrowdStrike Falcon'
        },
        'ContentsFormat': EntryFormat.JSON
    })


def reopen_in_xsoar(entries: list, remote_incident_id: str, incident_type_name: str):
    demisto.debug(f'{incident_type_name} is reopened: {remote_incident_id}')
    entries.append({
        'Type': EntryType.NOTE,
        'Contents': {
            'dbotIncidentReopen': True
        },
        'ContentsFormat': EntryFormat.JSON
    })


def set_updated_object(updated_object: dict[str, Any], mirrored_data: dict[str, Any], mirroring_fields: list[str]):
    """
    Sets the updated object (in place) for the incident or detection we want to mirror in, from the mirrored data, according to
    the mirroring fields. In the mirrored data, the mirroring fields might be nested in a dict or in a dict inside a list (if so,
    their name will have a dot in it).
    Note that the fields that we mirror right now may have only one dot in them, so we only deal with this case.

    :param updated_object: The dictionary to set its values, so it will hold the fields we want to mirror in, with their values.
    :param mirrored_data: The data of the incident or detection we want to mirror in.
    :param mirroring_fields: The mirroring fields that we want to mirror in, given according to whether we want to mirror an
        incident or a detection.
    """
    for field in mirroring_fields:
        if mirrored_data.get(field):
            updated_object[field] = mirrored_data.get(field)

        # if the field is not in mirrored_data, it might be a nested field - that has a . in its name
        elif '.' in field:
            field_name_parts = field.split('.')
            nested_mirrored_data = mirrored_data.get(field_name_parts[0])

            if isinstance(nested_mirrored_data, list):
                # if it is a list, it should hold a dictionary in it because it is a json structure
                for nested_field in nested_mirrored_data:
                    if nested_field.get(field_name_parts[1]):
                        updated_object[field] = nested_field.get(field_name_parts[1])
                        # finding the field in the first time it is satisfying
                        break
            elif isinstance(nested_mirrored_data, dict) and nested_mirrored_data.get(field_name_parts[1]):
                updated_object[field] = nested_mirrored_data.get(field_name_parts[1])


def get_modified_remote_data_command(args: dict[str, Any]):
    """
    Gets the modified remote incidents and detections IDs.
    Args:
        args:
            last_update: the last time we retrieved modified incidents and detections.

    Returns:
        GetModifiedRemoteDataResponse object, which contains a list of the retrieved incidents and detections IDs.
    """
    remote_args = GetModifiedRemoteDataArgs(args)

    last_update_utc = dateparser.parse(remote_args.last_update, settings={'TIMEZONE': 'UTC'})  # convert to utc format
    assert last_update_utc is not None, f"could not parse{remote_args.last_update}"
    last_update_timestamp = last_update_utc.strftime('%Y-%m-%dT%H:%M:%SZ')
    demisto.debug(f'Remote arguments last_update in UTC is {last_update_timestamp}')

    modified_ids_to_mirror = []

    raw_incidents = get_incidents_ids(last_updated_timestamp=last_update_timestamp, has_limit=False).get('resources', [])
    for incident_id in raw_incidents:
        modified_ids_to_mirror.append(str(incident_id))

    raw_detections = get_fetch_detections(last_updated_timestamp=last_update_timestamp, has_limit=False).get('resources', [])
    for detection_id in raw_detections:
        modified_ids_to_mirror.append(str(detection_id))
    last_update_timestamp_idp_detections = last_update_utc.strftime(IDP_DATE_FORMAT)
    raw_idp_detections = get_idp_detections_ids(filter_arg=f"updated_timestamp:>'{last_update_timestamp_idp_detections}'"
                                                "+product:'idp'").get('resources', [])
    for raw_idp_detection in raw_idp_detections:
        modified_ids_to_mirror.append(str(raw_idp_detection))

    demisto.debug(f'All ids to mirror in are: {modified_ids_to_mirror}')
    return GetModifiedRemoteDataResponse(modified_ids_to_mirror)


def update_remote_system_command(args: dict[str, Any]) -> str:
    """
    Mirrors out local changes to the remote system.
    Args:
        args: A dictionary containing the data regarding a modified incident, including: data, entries, incident_changed,
         remote_incident_id, inc_status, delta

    Returns:
        The remote incident id that was modified. This is important when the incident is newly created remotely.
    """
    parsed_args = UpdateRemoteSystemArgs(args)
    delta = parsed_args.delta
    remote_incident_id = parsed_args.remote_incident_id
    demisto.debug(f'Got the following data {parsed_args.data}, and delta {delta} for the following {remote_incident_id=}.')
    if delta:
        demisto.debug(f'Got the following delta keys {list(delta.keys())}.')

    try:
        incident_type = find_incident_type(remote_incident_id)
        if parsed_args.incident_changed:
            if incident_type == IncidentType.INCIDENT:
                result = update_remote_incident(delta, parsed_args.inc_status, remote_incident_id)
                if result:
                    demisto.debug(f'Incident updated successfully. Result: {result}')

            elif incident_type == IncidentType.DETECTION:
                result = update_remote_detection(delta, parsed_args.inc_status, remote_incident_id)
                if result:
                    demisto.debug(f'Detection updated successfully. Result: {result}')

            elif incident_type == IncidentType.IDP_DETECTION:
                result = update_remote_idp_detection(delta, parsed_args.inc_status, remote_incident_id)
                if result:
                    demisto.debug(f'IDP Detection updated successfully. Result: {result}')

            else:
                raise Exception(f'Executed update-remote-system command with undefined id: {remote_incident_id}')

        else:
            demisto.debug(f"Skipping updating remote incident or detection {remote_incident_id} as it didn't change.")

    except Exception as e:
        demisto.error(f'Error in CrowdStrike Falcon outgoing mirror for incident or detection {remote_incident_id}. '
                      f'Error message: {str(e)}')

    return remote_incident_id


def close_in_cs_falcon(delta: dict[str, Any]) -> bool:
    """
    Closing in the remote system should happen only when both:
        1. The user asked for it
        2. One of the closing fields appears in the delta

    The second is mandatory so we will not send a closing request at all of the mirroring requests that happen after closing an
    incident (in case where the incident is updated so there is a delta, but it is not the status that was changed).
    """
    closing_fields = {'closeReason', 'closingUserId', 'closeNotes'}
    return demisto.params().get('close_in_cs_falcon') and any(field in delta for field in closing_fields)


def update_remote_detection(delta, inc_status: IncidentStatus, detection_id: str) -> str:
    if inc_status == IncidentStatus.DONE and close_in_cs_falcon(delta):
        demisto.debug(f'Closing detection with remote ID {detection_id} in remote system.')
        return str(update_detection_request([detection_id], 'closed'))

    # status field in CS Falcon is mapped to State field in XSOAR
    elif 'status' in delta:
        demisto.debug(f'Detection with remote ID {detection_id} status will change to "{delta.get("status")}" in remote system.')
        return str(update_detection_request([detection_id], delta.get('status')))

    return ''


<<<<<<< HEAD
def update_remote_idp_detection(delta, inc_status: IncidentStatus, detection_id: str) -> str:
    """
        Sends the request the request to update the relevant IDP detection entity.

        :type delta: ``dict``
        :param delta: The modified fields.
        :type inc_status: ``IncidentStatus``
        :param inc_status: The IDP detection status.
        :type detection_id: ``str``
        :param detection_id: The IDP detection ID to update.
    """
    if inc_status == IncidentStatus.DONE and close_in_cs_falcon(delta):
        demisto.debug(f'Closing IDP detection with remote ID {detection_id} in remote system.')
        return str(update_idp_detection_request([detection_id], 'closed'))

    # status field in CS Falcon is mapped to State field in XSOAR
    elif 'status' in delta:
        demisto.debug(f'Detection with remote ID {detection_id} status will change to "{delta.get("status")}" in remote system.')
        return str(update_idp_detection_request([detection_id], delta.get('status')))

    return ''


=======
>>>>>>> e53c671c
def update_remote_incident(delta: dict[str, Any], inc_status: IncidentStatus, incident_id: str) -> str:
    result = ''
    result += update_remote_incident_tags(delta, incident_id)
    result += update_remote_incident_status(delta, inc_status, incident_id)
    return result


def update_remote_incident_status(delta, inc_status: IncidentStatus, incident_id: str) -> str:
    if inc_status == IncidentStatus.DONE and close_in_cs_falcon(delta):
        demisto.debug(f'Closing incident with remote ID {incident_id} in remote system.')
        return str(resolve_incident([incident_id], 'Closed'))

    # status field in CS Falcon is mapped to Source Status field in XSOAR. Don't confuse with state field
    elif 'status' in delta:
        demisto.debug(f'Incident with remote ID {incident_id} status will change to "{delta.get("status")}" in remote system.')
        return str(resolve_incident([incident_id], delta.get('status')))

    return ''


def update_remote_incident_tags(delta, incident_id: str) -> str:
    result = ''
    if 'tag' in delta:
        current_tags = set(delta.get('tag'))
        prev_tags = get_previous_tags(incident_id)
        demisto.debug(f'Current tags in XSOAR are {current_tags}, and in remote system {prev_tags}.')

        result += remote_incident_handle_tags(prev_tags - current_tags, 'delete_tag', incident_id)
        result += remote_incident_handle_tags(current_tags - prev_tags, 'add_tag', incident_id)

    return result


def get_previous_tags(remote_incident_id: str):
    incidents_entities = get_incidents_entities([remote_incident_id]).get('resources', [])  # a list with one dict in it
    return set(incidents_entities[0].get('tags', ''))


def remote_incident_handle_tags(tags: Set, request: str, incident_id: str) -> str:
    result = ''
    for tag in tags:
        demisto.debug(f'{request} will be requested for incident with remote ID {incident_id} and tag "{tag}" in remote system.')
        result += str(update_incident_request([incident_id], tag, request))
    return result


def get_mapping_fields_command() -> GetMappingFieldsResponse:
    """
        Returns the list of fields to map in outgoing mirroring, for incidents and detections.
    """
    mapping_response = GetMappingFieldsResponse()

    incident_type_scheme = SchemeTypeMapping(type_name='CrowdStrike Falcon Incident')
    for argument, description in CS_FALCON_INCIDENT_OUTGOING_ARGS.items():
        incident_type_scheme.add_field(name=argument, description=description)
    mapping_response.add_scheme_type(incident_type_scheme)

    detection_type_scheme = SchemeTypeMapping(type_name='CrowdStrike Falcon Detection')
    for argument, description in CS_FALCON_DETECTION_OUTGOING_ARGS.items():
        detection_type_scheme.add_field(name=argument, description=description)
    mapping_response.add_scheme_type(detection_type_scheme)

    return mapping_response


''' COMMANDS FUNCTIONS '''


def migrate_last_run(last_run: dict[str, str]) -> list[dict]:
    """This function migrated from old last run object to new last run object

    Args:
        last_run (dict[str, str]): Old last run object.

    Returns:
        list[dict]: New last run object.
    """
    updated_last_run_detections: dict[str, str | None] = {}
    if (detection_time := last_run.get('first_behavior_detection_time')) and \
       (detection_time_date := dateparser.parse(detection_time)):
        updated_last_run_detections['time'] = detection_time_date.strftime(DATE_FORMAT)

    updated_last_run_incidents: dict[str, str | None] = {}
    if (incident_time := last_run.get('first_behavior_incident_time')) and \
       (incident_time_date := dateparser.parse(incident_time)):
        updated_last_run_incidents['time'] = incident_time_date.strftime(DATE_FORMAT)

    return [updated_last_run_detections, updated_last_run_incidents, {}]


def fetch_incidents():
    incidents: list = []
    detections: list = []
    idp_detections: list = []
    last_run = demisto.getLastRun()
    demisto.debug(f'CrowdStrikeFalconMsg: Current last run object is {last_run}')
    if not last_run:
        last_run = [{}, {}, {}]
    if not isinstance(last_run, list):
        last_run = migrate_last_run(last_run)
    current_fetch_info_detections: dict = last_run[0]
    current_fetch_info_detections.pop("offset", None)

    current_fetch_info_incidents: dict = last_run[1]
    current_fetch_info_incidents.pop("offset", None)

    current_fetch_info_idp_detections: dict = {} if len(last_run) < 3 else last_run[2]
    current_fetch_info_idp_detections.pop("offset", None)

    fetch_incidents_or_detections = demisto.params().get('fetch_incidents_or_detections')
    look_back = int(demisto.params().get('look_back', 0))
    fetch_limit = INCIDENTS_PER_FETCH

    demisto.debug(f"CrowdstrikeFalconMsg: Starting fetch incidents with {fetch_incidents_or_detections}")

    if 'Detections' in fetch_incidents_or_detections or "Endpoint Detection" in fetch_incidents_or_detections:
        start_fetch_time, end_fetch_time = get_fetch_run_time_range(last_run=current_fetch_info_detections,
                                                                    first_fetch=FETCH_TIME,
                                                                    look_back=look_back)
        fetch_limit = current_fetch_info_detections.get('limit') or INCIDENTS_PER_FETCH
        incident_type = 'detection'
        fetch_query = demisto.params().get('fetch_query')
        if fetch_query:
<<<<<<< HEAD
            fetch_query = f"created_timestamp:>'{start_fetch_time}'+{fetch_query}"
            detections_ids = demisto.get(get_fetch_detections(filter_arg=fetch_query, limit=fetch_limit), 'resources')
=======
            fetch_query = f"created_timestamp:>'{last_fetch_time}'+{fetch_query}"
            detections_ids = demisto.get(get_fetch_detections(filter_arg=fetch_query, offset=offset), 'resources')
>>>>>>> e53c671c
        else:
            detections_ids = demisto.get(get_fetch_detections(last_created_timestamp=start_fetch_time, limit=fetch_limit),
                                         'resources')

        if detections_ids:
            raw_res = get_detections_entities(detections_ids)

            if "resources" in raw_res:
                for detection in demisto.get(raw_res, "resources"):
                    detection['incident_type'] = incident_type
                    incident = detection_to_incident(detection)

                    detections.append(incident)

            detections = filter_incidents_by_duplicates_and_limit(incidents_res=detections,
                                                                  last_run=current_fetch_info_detections,
                                                                  fetch_limit=fetch_limit, id_field='name')

            for detection in detections:
                occurred = dateparser.parse(detection["occurred"])
                if occurred:
                    detection["occurred"] = occurred.strftime(DATE_FORMAT)
                    demisto.debug(f"CrowdStrikeFalconMsg: Detection {detection['name']} occurred at {detection['occurred']}")
            last_run = update_last_run_object(last_run=current_fetch_info_detections, incidents=detections,
                                              fetch_limit=fetch_limit,
                                              start_fetch_time=start_fetch_time, end_fetch_time=end_fetch_time,
                                              look_back=look_back,
                                              created_time_field='occurred', id_field='name', date_format=DATE_FORMAT)
            current_fetch_info_detections.update(last_run)

    if 'Incidents' in fetch_incidents_or_detections or "Endpoint Incident" in fetch_incidents_or_detections:
        start_fetch_time, end_fetch_time = get_fetch_run_time_range(last_run=current_fetch_info_incidents,
                                                                    first_fetch=FETCH_TIME,
                                                                    look_back=look_back)
        fetch_limit = current_fetch_info_incidents.get('limit') or INCIDENTS_PER_FETCH

        incident_type = 'incident'

        fetch_query = demisto.params().get('incidents_fetch_query')

        if fetch_query:
<<<<<<< HEAD
            fetch_query = f"start:>'{start_fetch_time}'+{fetch_query}"
            incidents_ids = demisto.get(get_incidents_ids(filter_arg=fetch_query, limit=fetch_limit), 'resources')
=======
            fetch_query = f"start:>'{last_fetch_time}'+{fetch_query}"
            incidents_ids = demisto.get(get_incidents_ids(filter_arg=fetch_query, offset=offset), 'resources')
>>>>>>> e53c671c

        else:
            incidents_ids = demisto.get(get_incidents_ids(last_created_timestamp=start_fetch_time, limit=fetch_limit),
                                        'resources')

        if incidents_ids:
            raw_res = get_incidents_entities(incidents_ids)
            if "resources" in raw_res:
                for incident in demisto.get(raw_res, "resources"):
                    incident['incident_type'] = incident_type
                    incident_to_context = incident_to_incident_context(incident)
                    incidents.append(incident_to_context)

            incidents = filter_incidents_by_duplicates_and_limit(incidents_res=incidents, last_run=current_fetch_info_incidents,
                                                                 fetch_limit=fetch_limit, id_field='name')
            for incident in incidents:
                occurred = dateparser.parse(incident["occurred"])
                if occurred:
                    incident["occurred"] = occurred.strftime(DATE_FORMAT)
                    demisto.debug(f"CrowdStrikeFalconMsg: Incident {incident['name']} occurred at {incident['occurred']}")
            last_run = update_last_run_object(last_run=current_fetch_info_incidents, incidents=incidents,
                                              fetch_limit=fetch_limit,
                                              start_fetch_time=start_fetch_time, end_fetch_time=end_fetch_time,
                                              look_back=look_back,
                                              created_time_field='occurred', id_field='name', date_format=DATE_FORMAT)
            current_fetch_info_incidents.update(last_run)
        demisto.debug(f"CrowdstrikeFalconMsg: Ending fetch incidents. Fetched {len(incidents)}")

    if "IDP Detection" in fetch_incidents_or_detections:
        start_fetch_time, end_fetch_time = get_fetch_run_time_range(last_run=current_fetch_info_idp_detections,
                                                                    first_fetch=FETCH_TIME,
                                                                    look_back=look_back,
                                                                    date_format=IDP_DATE_FORMAT)
        fetch_limit = current_fetch_info_idp_detections.get('limit') or INCIDENTS_PER_FETCH
        fetch_query = demisto.params().get('idp_detections_fetch_query', "")
        filter = f"product:'idp'+created_timestamp:>'{start_fetch_time}'"

        if fetch_query:
            filter += f"+{fetch_query}"
        idp_detections_ids = demisto.get(get_idp_detections_ids(filter_arg=filter, limit=fetch_limit), 'resources')
        if idp_detections_ids:
            raw_res = get_idp_detection_entities(idp_detections_ids)
            if "resources" in raw_res:
                for idp_detection in demisto.get(raw_res, "resources"):
                    idp_detection['incident_type'] = IDP_DETECTION
                    idp_detection_to_context = idp_detection_to_incident_context(idp_detection)
                    idp_detections.append(idp_detection_to_context)

            idp_detections = filter_incidents_by_duplicates_and_limit(incidents_res=idp_detections,
                                                                      last_run=current_fetch_info_idp_detections,
                                                                      fetch_limit=fetch_limit, id_field='name')
            last_run = update_last_run_object(last_run=current_fetch_info_idp_detections, incidents=idp_detections,
                                              fetch_limit=fetch_limit,
                                              start_fetch_time=start_fetch_time, end_fetch_time=end_fetch_time,
                                              look_back=look_back,
                                              created_time_field='occurred', id_field='name', date_format=IDP_DATE_FORMAT)
            current_fetch_info_idp_detections.update(last_run)
            demisto.debug(f"CrowdstrikeFalconMsg: Ending fetch idp_detections. Fetched {len(idp_detections)}")

    demisto.setLastRun([current_fetch_info_detections, current_fetch_info_incidents, current_fetch_info_idp_detections])
    return incidents + detections + idp_detections


def upload_ioc_command(ioc_type=None, value=None, policy=None, expiration_days=None,
                       share_level=None, description=None, source=None):
    """
    :param ioc_type: The type of the indicator:
    :param policy :The policy to enact when the value is detected on a host.
    :param share_level: The level at which the indicator will be shared.
    :param expiration_days: This represents the days the indicator should be valid for.
    :param source: The source where this indicator originated.
    :param description: A meaningful description of the indicator.
    :param value: The string representation of the indicator.
    """
    raw_res = upload_ioc(ioc_type, value, policy, expiration_days, share_level, description, source)
    handle_response_errors(raw_res)
    iocs = search_iocs(ids=f"{ioc_type}:{value}").get('resources')
    if not iocs:
        raise DemistoException("Failed to create IOC. Please try again.")
    ec = [get_trasnformed_dict(iocs[0], IOC_KEY_MAP)]
    enrich_ioc_dict_with_ids(ec)
    return create_entry_object(contents=raw_res, ec={'CrowdStrike.IOC(val.ID === obj.ID)': ec},
                               hr=tableToMarkdown('Custom IOC was created successfully', ec))


def update_ioc_command(ioc_type=None, value=None, policy=None, expiration_days=None,
                       share_level=None, description=None, source=None):
    """
    :param ioc_type: The type of the indicator:
    :param policy :The policy to enact when the value is detected on a host.
    :param share_level: The level at which the indicator will be shared.
    :param expiration_days: This represents the days the indicator should be valid for.
    :param source: The source where this indicator originated.
    :param description: A meaningful description of the indicator.
    :param value: The string representation of the indicator.
    """
    raw_res = update_ioc(ioc_type, value, policy, expiration_days, share_level, description, source)
    handle_response_errors(raw_res)
    iocs = search_iocs(ids=f"{ioc_type}:{value}").get('resources')
    ec = [get_trasnformed_dict(iocs[0], IOC_KEY_MAP)]
    enrich_ioc_dict_with_ids(ec)
    return create_entry_object(contents=raw_res, ec={'CrowdStrike.IOC(val.ID === obj.ID)': ec},
                               hr=tableToMarkdown('Custom IOC was created successfully', ec))


def search_iocs_command(types=None, values=None, policies=None, sources=None, from_expiration_date=None,
                        to_expiration_date=None, share_levels=None, limit=None, sort=None, offset=None):
    """
    :param types: A list of indicator types. Separate multiple types by comma.
    :param values: Comma-separated list of indicator values
    :param policies: Comma-separated list of indicator policies
    :param sources: Comma-separated list of IOC sources
    :param from_expiration_date: Start of date range to search (YYYY-MM-DD format).
    :param to_expiration_date: End of date range to search (YYYY-MM-DD format).
    :param share_levels: A list of share levels. Only red is supported.
    :param limit: The maximum number of records to return. The minimum is 1 and the maximum is 500. Default is 100.
    :param sort: The order of the results. Format
    :param offset: The offset to begin the list from
    """
    raw_res = search_iocs(types=types, values=values, policies=policies, sources=sources, sort=sort, offset=offset,
                          expiration_from=from_expiration_date, expiration_to=to_expiration_date,
                          share_levels=share_levels, limit=limit)
    if not raw_res:
        return create_entry_object(hr='Could not find any Indicators of Compromise.')
    handle_response_errors(raw_res)
    iocs = raw_res.get('resources')
    ec = [get_trasnformed_dict(ioc, IOC_KEY_MAP) for ioc in iocs]
    enrich_ioc_dict_with_ids(ec)
    return create_entry_object(contents=raw_res, ec={'CrowdStrike.IOC(val.ID === obj.ID)': ec},
                               hr=tableToMarkdown('Indicators of Compromise', ec))


def get_ioc_command(ioc_type: str, value: str):
    """
    :param ioc_type: The type of the indicator
    :param value: The IOC value to retrieve
    """
    raw_res = search_iocs(ids=f"{ioc_type}:{value}")
    handle_response_errors(raw_res, 'Could not find any Indicators of Compromise.')
    iocs = raw_res.get('resources')
    ec = [get_trasnformed_dict(ioc, IOC_KEY_MAP) for ioc in iocs]
    enrich_ioc_dict_with_ids(ec)
    return create_entry_object(contents=raw_res, ec={'CrowdStrike.IOC(val.ID === obj.ID)': ec},
                               hr=tableToMarkdown('Indicator of Compromise', ec))


def delete_ioc_command(ioc_type, value):
    """
    :param ioc_type: The type of the indicator
    :param value: The IOC value to delete
    """
    raw_res = delete_ioc(ioc_type, value)
    handle_response_errors(raw_res, "The server has not confirmed deletion, please manually confirm deletion.")
    ids = f"{ioc_type}:{value}"
    return create_entry_object(contents=raw_res, hr=f"Custom IOC {ids} was successfully deleted.")


def search_custom_iocs_command(
        types: list | str | None = None,
        values: list | str | None = None,
        sources: list | str | None = None,
        expiration: str | None = None,
        limit: str = '50',
        sort: str | None = None,
        offset: str | None = None,
        next_page_token: str | None = None,
) -> list[dict]:
    """
    :param types: A list of indicator types. Separate multiple types by comma.
    :param values: Comma-separated list of indicator values
    :param sources: Comma-separated list of IOC sources
    :param expiration: The date on which the indicator will become inactive. (YYYY-MM-DD format).
    :param limit: The maximum number of records to return. The minimum is 1 and the maximum is 500. Default is 100.
    :param sort: The order of the results. Format
    :param offset: The offset to begin the list from
    :param next_page_token: A pagination token used with the limit parameter to manage pagination of results.
                  On your first request, don't provide an 'after' token. On subsequent requests, provide
                  the 'after' token from the previous response to continue from that place in the results.
                  To access more than 10k indicators, use the 'after' parameter instead of 'offset'.
    """
    raw_res = search_custom_iocs(
        types=argToList(types),
        values=argToList(values),
        sources=argToList(sources),
        sort=sort,
        offset=offset,
        expiration=expiration,
        limit=limit,
        after=next_page_token,
    )
    iocs = raw_res.get('resources')
    meta = raw_res.get('meta')
    pagination_token = meta['pagination'].get('after') if meta else None
    if not iocs:
        return create_entry_object(hr='Could not find any Indicators of Compromise.')
    handle_response_errors(raw_res)
    entry_objects_list = []
    ec = [get_trasnformed_dict(ioc, IOC_KEY_MAP) for ioc in iocs]
    entry_objects_list.append(create_entry_object(
        contents=raw_res,
        ec={'CrowdStrike.IOC(val.ID === obj.ID)': ec},
        hr=tableToMarkdown('Indicators of Compromise', ec, headers=IOC_HEADERS),
    ))
    entry_objects_list.append(create_entry_object(
        contents=raw_res,
        ec={'CrowdStrike.NextPageToken': pagination_token},
        hr=tableToMarkdown('Pagination Info', pagination_token, headers=['Next Page Token']),
    ))
    return entry_objects_list


def get_custom_ioc_command(
        ioc_type: str | None = None,
        value: str | None = None,
        ioc_id: str | None = None,
) -> dict:
    """
    :param ioc_type: IOC type
    :param value: IOC value
    :param ioc_id: IOC ID
    """

    if not ioc_id and not (ioc_type and value):
        raise ValueError('Either ioc_id or ioc_type and value must be provided.')

    raw_res = get_custom_ioc(ioc_id) if ioc_id else search_custom_iocs(types=argToList(ioc_type), values=argToList(value))

    iocs = raw_res.get('resources')
    handle_response_errors(raw_res)
    if not iocs:
        return create_entry_object(hr='Could not find any Indicators of Compromise.')
    ec = [get_trasnformed_dict(ioc, IOC_KEY_MAP) for ioc in iocs]
    return create_entry_object(
        contents=raw_res,
        ec={'CrowdStrike.IOC(val.ID === obj.ID)': ec},
        hr=tableToMarkdown('Indicator of Compromise', ec, headers=IOC_HEADERS),
    )


def upload_custom_ioc_command(
        ioc_type: str,
        value: str,
        action: str,
        platforms: str,
        severity: str | None = None,
        source: str | None = None,
        description: str | None = None,
        expiration: str | None = None,
        applied_globally: bool | None = None,
        host_groups: list[str] | None = None,
        tags: list[str] | None = None,
) -> list[dict]:
    """
    :param ioc_type: The type of the indicator.
    :param value: The string representation of the indicator.
    :param action: Action to take when a host observes the custom IOC.
    :param platforms: The platforms that the indicator applies to.
    :param severity: The severity level to apply to this indicator.
    :param source: The source where this indicator originated.
    :param description: A meaningful description of the indicator.
    :param expiration: The date on which the indicator will become inactive.
    :param applied_globally: Whether the indicator is applied globally.
    :param host_groups: List of host group IDs that the indicator applies to.
    :param tags: List of tags to apply to the indicator.

    """
    if action in {'prevent', 'detect'} and not severity:
        raise ValueError(f'Severity is required for action {action}.')
    values: list[str] = argToList(value)
    applied_globally = argToBoolean(applied_globally) if applied_globally else None
    host_groups: list[str] = argToList(host_groups)
    tags = argToList(tags)
    platforms_list = argToList(platforms)

    iocs_json_batch = create_json_iocs_list(ioc_type, values, action, platforms_list, severity, source, description,
                                            expiration, applied_globally, host_groups, tags)
    raw_res = upload_batch_custom_ioc(ioc_batch=iocs_json_batch)
    handle_response_errors(raw_res)
    iocs = raw_res.get('resources', [])

    entry_objects_list = []
    for ioc in iocs:
        ec = [get_trasnformed_dict(ioc, IOC_KEY_MAP)]
        entry_objects_list.append(create_entry_object(
            contents=raw_res,
            ec={'CrowdStrike.IOC(val.ID === obj.ID)': ec},
            hr=tableToMarkdown(f"Custom IOC {ioc['value']} was created successfully", ec),
        ))
    return entry_objects_list


def update_custom_ioc_command(
        ioc_id: str,
        action: str | None = None,
        platforms: str | None = None,
        severity: str | None = None,
        source: str | None = None,
        description: str | None = None,
        expiration: str | None = None,
) -> dict:
    """
    :param ioc_id: The ID of the indicator to update.
    :param action: Action to take when a host observes the custom IOC.
    :param platforms: The platforms that the indicator applies to.
    :param severity: The severity level to apply to this indicator.
    :param source: The source where this indicator originated.
    :param description: A meaningful description of the indicator.
    :param expiration: The date on which the indicator will become inactive.
    """

    raw_res = update_custom_ioc(
        ioc_id,
        action,
        argToList(platforms),
        severity,
        source,
        description,
        expiration,
    )
    handle_response_errors(raw_res)
    iocs = raw_res.get('resources', [])
    ec = [get_trasnformed_dict(iocs[0], IOC_KEY_MAP)]
    return create_entry_object(
        contents=raw_res,
        ec={'CrowdStrike.IOC(val.ID === obj.ID)': ec},
        hr=tableToMarkdown('Custom IOC was updated successfully', ec),
    )


def delete_custom_ioc_command(ioc_id: str) -> dict:
    """
    :param ioc_id: The ID of indicator to delete.
    """
    raw_res = delete_custom_ioc(ioc_id)
    handle_response_errors(raw_res, "The server has not confirmed deletion, please manually confirm deletion.")
    return create_entry_object(contents=raw_res, hr=f"Custom IOC {ioc_id} was successfully deleted.")


def get_ioc_device_count_command(ioc_type: str, value: str):
    """
    :param ioc_type: The type of the indicator
    :param value: The IOC value
    """
    raw_res = get_ioc_device_count(ioc_type, value)
    if 'No results found for' in raw_res:
        return raw_res
    else:
        handle_response_errors(raw_res)
        device_count_res = raw_res.get('resources')
        ioc_id = f"{ioc_type}:{value}"
        if not device_count_res:
            return create_entry_object(raw_res, hr=f"Could not find any devices the IOC **{ioc_id}** was detected in.")
        context = [get_trasnformed_dict(device_count, IOC_DEVICE_COUNT_MAP) for device_count in device_count_res]
        hr = f'Indicator of Compromise **{ioc_id}** device count: **{device_count_res[0].get("device_count")}**'
        return create_entry_object(contents=raw_res, ec={'CrowdStrike.IOC(val.ID === obj.ID)': context}, hr=hr)


def get_process_details_command(ids: str):
    """
    :param ids: proccess ids
    """
    ids = argToList(ids)
    raw_res = get_process_details(ids)
    handle_response_errors(raw_res)
    proc = raw_res.get('resources')
    if not proc:
        return create_entry_object(raw_res, hr="Could not find any searched processes.")
    proc_hr_ids = str(ids)[1:-1].replace('\'', '')
    title = f"Details for process{'es' if len(ids) > 1 else ''}: {proc_hr_ids}."
    return create_entry_object(contents=raw_res, hr=tableToMarkdown(title, proc),
                               ec={'CrowdStrike.Process(val.process_id === obj.process_id)': proc})


def get_proccesses_ran_on_command(ioc_type, value, device_id):
    """
    :param device_id: Device id the IOC ran on
    :param ioc_type: The type of the indicator
    :param value: The IOC value
    """
    raw_res = get_proccesses_ran_on(ioc_type, value, device_id)
    handle_response_errors(raw_res)
    proc_ids = raw_res.get('resources')
    ioc_id = f"{ioc_type}:{value}"
    if not proc_ids:
        return create_entry_object(raw_res, hr=f"Could not find any processes associated with the IOC **{ioc_id}**.")
    context = {'ID': ioc_id, 'Type': ioc_type, 'Value': value, 'Process': {'DeviceID': device_id, 'ID': proc_ids}}
    hr = tableToMarkdown(f"Processes with custom IOC {ioc_id} on device {device_id}.", proc_ids, headers="Process ID")
    return create_entry_object(contents=raw_res, hr=hr, ec={'CrowdStrike.IOC(val.ID === obj.ID)': context})


def search_device_command():
    """
        Searches for a device
        :return: EntryObject of search device command
    """
    raw_res = search_device()
    if not raw_res:
        return create_entry_object(hr='Could not find any devices.')
    devices = raw_res.get('resources')
    extended_data = argToBoolean(demisto.args().get('extended_data', False))
    command_results = []
    for single_device in devices:
        # demisto.debug(f"single device info: {single_device}")
        # status, is_isolated = generate_status_fields(single_device.get('status'), single_device.get("device_id"))
        endpoint = Common.Endpoint(
            id=single_device.get('device_id'),
            hostname=single_device.get('hostname'),
            ip_address=single_device.get('local_ip'),
            os=single_device.get('platform_name'),
            os_version=single_device.get('os_version'),
            status=get_status(single_device.get("device_id")),
            is_isolated=get_isolation_status(single_device.get('status')),
            mac_address=single_device.get('mac_address'),
            vendor=INTEGRATION_NAME)
        if not extended_data:
            entry = get_trasnformed_dict(single_device, SEARCH_DEVICE_KEY_MAP)
            headers = ['ID', 'Hostname', 'OS', 'MacAddress', 'LocalIP', 'ExternalIP', 'FirstSeen', 'LastSeen', 'Status']
        else:
            device_groups = single_device['groups']
            single_device.update({'group_names': list(enrich_groups(device_groups).values())})
            entry = get_trasnformed_dict(single_device, SEARCH_DEVICE_VERBOSE_KEY_MAP)
            headers = list(SEARCH_DEVICE_VERBOSE_KEY_MAP.values())
        command_results.append(CommandResults(
            outputs_prefix='CrowdStrike.Device',
            outputs_key_field='ID',
            outputs=entry,
            readable_output=tableToMarkdown('Devices', entry, headers=headers, headerTransform=pascalToSpace),
            raw_response=raw_res,
            indicator=endpoint,
        ))
    return command_results


def search_device_by_ip(raw_res, ip_address):
    devices = raw_res.get('resources')
    filtered_devices = []
    for single_device in devices:
        if single_device.get('local_ip') == ip_address:
            filtered_devices.append(single_device)

    if filtered_devices:
        raw_res['resources'] = filtered_devices
    else:
        raw_res = None
    return raw_res


def enrich_groups(all_group_ids) -> dict[str, Any]:
    """
        Receives a list of group_ids
        Returns a dict {group_id: group_name}
    """
    result = {}
    params = {'ids': all_group_ids}
    response_json = http_request('GET', '/devices/entities/host-groups/v1', params, status_code=404)
    for resource in response_json['resources']:
        try:
            result[resource['id']] = resource['name']
        except KeyError:
            demisto.debug(f"Could not retrieve group name for {resource=}")
    return result


def get_status(device_id):
    raw_res = http_request('GET', '/devices/entities/online-state/v1', params={'ids': device_id})
    state = raw_res.get('resources')[0].get('state', '')
    if state == 'unknown':
        demisto.debug(f"Device with id: {device_id} returned an unknown state, which indicates that the host has not"
                      f" been seen recently and we are not confident about its current state")
    return HOST_STATUS_DICT[state]


def get_isolation_status(endpoint_status):
    is_isolated = ''

    if endpoint_status == 'containment_pending':
        is_isolated = 'Pending isolation'
    elif endpoint_status == 'contained':
        is_isolated = 'Yes'
    elif endpoint_status == 'lift_containment_pending':
        is_isolated = 'Pending unisolation'
    elif endpoint_status.lower() != 'normal':
        raise DemistoException(f'Error: Unknown endpoint status was given: {endpoint_status}')
    return is_isolated


def generate_endpoint_by_contex_standard(devices):
    standard_endpoints = []
    for single_device in devices:
        # status, is_isolated = generate_status_fields(single_device.get('status'), single_device.get("device_id"))
        endpoint = Common.Endpoint(
            id=single_device.get('device_id'),
            hostname=single_device.get('hostname'),
            ip_address=single_device.get('local_ip'),
            os=single_device.get('platform_name'),
            os_version=single_device.get('os_version'),
            status=get_status(single_device.get("device_id")),
            is_isolated=get_isolation_status(single_device.get('status')),
            mac_address=single_device.get('mac_address'),
            vendor=INTEGRATION_NAME)
        standard_endpoints.append(endpoint)
    return standard_endpoints


def get_endpoint_command():
    args = demisto.args()
    if 'id' in args:
        args['ids'] = args.get('id', '')

    if not args.get('ip') and not args.get('id') and not args.get('hostname'):
        # in order not to return all the devices
        return create_entry_object(hr='Please add a filter argument - ip, hostname or id.')

    # use OR operator between filters (https://github.com/demisto/etc/issues/46353)
    raw_res = search_device(filter_operator='OR')

    if not raw_res:
        return create_entry_object(hr='Could not find any devices.')
    devices = raw_res.get('resources')

    # filter hostnames that will match the exact hostnames including case-sensitive
    if hostnames := argToList(args.get('hostname')):
        lowercase_hostnames = {hostname.lower() for hostname in hostnames}
        devices = [device for device in devices if (device.get('hostname') or '').lower() in lowercase_hostnames]

    standard_endpoints = generate_endpoint_by_contex_standard(devices)

    command_results = []
    for endpoint in standard_endpoints:
        endpoint_context = endpoint.to_context().get(Common.Endpoint.CONTEXT_PATH)
        hr = tableToMarkdown('CrowdStrike Falcon Endpoint', endpoint_context)

        command_results.append(CommandResults(
            readable_output=hr,
            raw_response=raw_res,
            indicator=endpoint
        ))
    return command_results


def get_behavior_command():
    """
        Gets a behavior by ID
        :return: EntryObject of get behavior command
    """
    behavior_id = demisto.args().get('behavior_id')
    detections_ids = demisto.get(get_detections(behavior_id=behavior_id), 'resources')
    raw_res = get_detections_entities(detections_ids)
    entries = []
    if "resources" in raw_res:
        for resource in demisto.get(raw_res, "resources"):
            for behavior in demisto.get(resource, 'behaviors'):
                entries.append(behavior_to_entry_context(behavior))
    hr = tableToMarkdown(f'Behavior ID: {behavior_id}', entries, headerTransform=pascalToSpace)
    # no dt since behavior vary by more than their ID
    ec = {'CrowdStrike.Behavior': entries}
    return create_entry_object(contents=raw_res, ec=ec, hr=hr)


def search_detections_command():
    """
        Searches for a detection
        :return: EntryObject of search detections command
    """
    d_args = demisto.args()
    detections_ids = argToList(d_args.get('ids'))
    extended_data = argToBoolean(d_args.get('extended_data', False))
    if not detections_ids:
        filter_arg = d_args.get('filter')
        if not filter_arg:
            return_error('Command Error: Please provide at least one argument.')
        detections_ids = get_detections(filter_arg=filter_arg).get('resources')
    raw_res = get_detections_entities(detections_ids)
    entries = []
    headers = ['ID', 'Status', 'System', 'ProcessStartTime', 'CustomerID', 'MaxSeverity']
    if "resources" in raw_res:
        for detection in demisto.get(raw_res, "resources"):
            detection_entry = {}

            for path, new_key in DETECTIONS_BASE_KEY_MAP.items():
                detection_entry[new_key] = demisto.get(detection, path)
            behaviors = []

            for behavior in demisto.get(detection, 'behaviors'):
                behaviors.append(behavior_to_entry_context(behavior))
            detection_entry['Behavior'] = behaviors

            if extended_data:
                detection_entry['Device'] = demisto.get(detection, 'device')
                detection_entry['BehaviorsProcessed'] = demisto.get(detection, 'behaviors_processed')

            entries.append(detection_entry)

    hr = tableToMarkdown('Detections Found:', entries, headers=headers, removeNull=True, headerTransform=pascalToSpace)

    return CommandResults(readable_output=hr,
                          outputs=entries,
                          outputs_key_field='ID',
                          outputs_prefix='CrowdStrike.Detection',
                          raw_response=raw_res)


def resolve_detection_command():
    """
        Resolves single or multiple detections
        :return: EntryObject of resolve detection command
    """
    args = demisto.args()
    ids = argToList(args.get('ids'))
    username = args.get('username')
    assigned_to_uuid = args.get('assigned_to_uuid')
    comment = args.get('comment')
    if username and assigned_to_uuid:
        raise ValueError('Only one of the arguments assigned_to_uuid or username should be provided, not both.')
    if username:
        assigned_to_uuid = get_username_uuid(username)

    status = args.get('status')
    show_in_ui = args.get('show_in_ui')
    if not (username or assigned_to_uuid or comment or status or show_in_ui):
        raise DemistoException("Please provide at least one argument to resolve the detection with.")
    raw_res = resolve_detection(ids, status, assigned_to_uuid, show_in_ui, comment)
    args.pop('ids')
    hr = f"Detection {str(ids)[1:-1]} updated\n"
    hr += 'With the following values:\n'
    for k, arg in args.items():
        hr += f'\t{k}:{arg}\n'
    return create_entry_object(contents=raw_res, hr=hr)


def contain_host_command():
    """
        Contains hosts with user arg ids
        :return: EntryObject of contain host command
    """
    ids = argToList(demisto.args().get('ids'))
    raw_res = contain_host(ids)
    hr = f"Host {str(ids)[1:-1]} contained"
    return create_entry_object(contents=raw_res, hr=hr)


def lift_host_containment_command():
    """
        Lifts containment off a host
        :return: EntryObject of lift host containment
    """
    ids = argToList(demisto.args().get('ids'))
    raw_res = lift_host_containment(ids)
    hr = f"Containment has been lift off host {str(ids)[1:-1]}"
    return create_entry_object(contents=raw_res, hr=hr)


def run_command():
    args = demisto.args()
    host_ids = argToList(args.get('host_ids'))
    command_type = args.get('command_type')
    full_command = args.get('full_command')
    scope = args.get('scope', 'read')
    target = args.get('target', 'batch')
    timeout = int(args.get('timeout', 180))

    offline = argToBoolean(args.get('queue_offline', False))

    output = []

    if target == 'batch':
        batch_id = init_rtr_batch_session(host_ids, offline)
        timer = Timer(300, batch_refresh_session, kwargs={'batch_id': batch_id})
        timer.start()
        try:
            if scope == 'read':
                response = run_batch_read_cmd(batch_id, command_type, full_command, timeout=timeout)
            elif scope == 'write':
                response = run_batch_write_cmd(batch_id, command_type, full_command, timeout=timeout)
            else:  # scope = admin
                response = run_batch_admin_cmd(batch_id, command_type, full_command, timeout=timeout)
        finally:
            timer.cancel()

        resources: dict = response.get('combined', {}).get('resources', {})

        for _, resource in resources.items():
            errors = resource.get('errors', [])
            if errors:
                error_message = errors[0].get('message', '')
                if not error_message:
                    error_message = f'Could not run command\n{errors}'
                return_error(error_message)
            output.append({
                'HostID': resource.get('aid'),
                'SessionID': resource.get('session_id'),
                'Stdout': resource.get('stdout'),
                'Stderr': resource.get('stderr'),
                'BaseCommand': resource.get('base_command'),
                'Command': full_command
            })

        human_readable = tableToMarkdown(f'Command {full_command} results', output, removeNull=True)
        entry_context_batch = {
            'CrowdStrike': {
                'Command': output
            }
        }
        return create_entry_object(contents=response, ec=entry_context_batch, hr=human_readable)
    else:  # target = 'single'
        responses = []
        for host_id in host_ids:
            if scope == 'read':
                response1 = run_single_read_cmd(host_id, command_type, full_command, offline, timeout=timeout)
            elif scope == 'write':
                response1 = run_single_write_cmd(host_id, command_type, full_command, offline, timeout=timeout)
            else:  # scope = admin
                response1 = run_single_admin_cmd(host_id, command_type, full_command, offline, timeout=timeout)
            responses.append(response1)

            for resource in response1.get('resources', []):
                errors = resource.get('errors', [])
                if errors:
                    error_message = errors[0].get('message', '')
                    if not error_message:
                        error_message = f'Could not run command\n{errors}'
                    return_error(error_message)
                output.append({
                    'HostID': host_id,
                    'TaskID': resource.get('cloud_request_id'),
                    'SessionID': resource.get('session_id'),
                    'BaseCommand': command_type,
                    'Command': full_command,
                    'Complete': False,
                    'NextSequenceID': 0
                })

        human_readable = tableToMarkdown(f'Command {full_command} results', output, removeNull=True)
        entry_context_single = {
            'CrowdStrike.Command(val.TaskID === obj.TaskID)': output
        }
        return create_entry_object(contents=responses, ec=entry_context_single, hr=human_readable)


def upload_script_command():
    args = demisto.args()
    name = args.get('name')
    permission_type = args.get('permission_type', 'private')
    content = args.get('content')
    entry_id = args.get('entry_id')

    if content and entry_id:
        raise ValueError('Only one of the arguments entry_id or content should be provided, not both.')
    elif not content and not entry_id:
        raise ValueError('One of the arguments entry_id or content must be provided, none given.')

    response = upload_script(name, permission_type, content, entry_id)

    return create_entry_object(contents=response, hr='The script was uploaded successfully')


def get_script_command():
    script_id = argToList(demisto.args().get('script_id'))

    response = get_script(script_id)

    resources: list = response.get('resources', [])
    if resources and isinstance(resources, list):
        resource = resources[0]
        script = {
            'ID': resource.get('id'),
            'CreatedBy': resource.get('created_by'),
            'CreatedTime': resource.get('created_timestamp'),
            'Description': resource.get('description'),
            'ModifiedBy': resource.get('modified_by'),
            'ModifiedTime': resource.get('modified_timestamp'),
            'Name': resource.get('name'),
            'Permission': resource.get('permission_type'),
            'SHA256': resource.get('sha256'),
            'RunAttemptCount': resource.get('run_attempt_count'),
            'RunSuccessCount': resource.get('run_success_count'),
            'WriteAccess': resource.get('write_access')
        }

        human_readable = tableToMarkdown(f'CrowdStrike Falcon script {script_id}', script)

        entry_context = {
            'CrowdStrike.Script(val.ID === obj.ID)': script
        }

        script_content = resource.get('content')
        if script_content:
            demisto.results(
                fileResult(
                    f"{resource.get('name', 'script')}.ps1",
                    script_content
                )
            )

        return create_entry_object(contents=response, ec=entry_context, hr=human_readable)
    else:
        return 'No script found.'


def delete_script_command():
    script_id = demisto.args().get('script_id')

    response = delete_script(script_id)

    return create_entry_object(contents=response, hr=f'Script {script_id} was deleted successfully')


def list_scripts_command():
    response = list_scripts()

    resources: list = response.get('resources', [])

    scripts = []

    for resource in resources:
        scripts.append({
            'ID': resource.get('id'),
            'CreatedBy': resource.get('created_by'),
            'CreatedTime': resource.get('created_timestamp'),
            'Description': resource.get('description'),
            'ModifiedBy': resource.get('modified_by'),
            'ModifiedTime': resource.get('modified_timestamp'),
            'Name': resource.get('name'),
            'Permission': resource.get('permission_type'),
            'SHA256': resource.get('sha256'),
            'RunAttemptCount': resource.get('run_attempt_count'),
            'RunSuccessCount': resource.get('run_success_count'),
            'Platform': resource.get('platform'),
            'WriteAccess': resource.get('write_access')
        })

    human_readable = tableToMarkdown('CrowdStrike Falcon scripts', scripts)

    entry_context = {
        'CrowdStrike.Script(val.ID === obj.ID)': scripts
    }

    return create_entry_object(contents=response, ec=entry_context, hr=human_readable)


def upload_file_command():
    entry_id = demisto.args().get('entry_id')
    description = demisto.args().get('description', 'File uploaded from Demisto')

    response, file_name = upload_file(entry_id, description)

    return create_entry_object(contents=response, hr='File was uploaded successfully')


def delete_file_command():
    file_id = demisto.args().get('file_id')

    response = delete_file(file_id)

    return create_entry_object(contents=response, hr=f'File {file_id} was deleted successfully')


def get_file_command():
    file_id = argToList(demisto.args().get('file_id'))

    response = get_file(file_id)

    resources: list = response.get('resources', [])
    if resources and isinstance(resources, list):
        # will always be a list of one resource
        resource = resources[0]
        file_ = {
            'ID': resource.get('id'),
            'CreatedBy': resource.get('created_by'),
            'CreatedTime': resource.get('created_timestamp'),
            'Description': resource.get('description'),
            'Type': resource.get('file_type'),
            'ModifiedBy': resource.get('modified_by'),
            'ModifiedTime': resource.get('modified_timestamp'),
            'Name': resource.get('name'),
            'Permission': resource.get('permission_type'),
            'SHA256': resource.get('sha256'),
        }
        file_standard_context = {
            'Type': resource.get('file_type'),
            'Name': resource.get('name'),
            'SHA256': resource.get('sha256'),
            'Size': resource.get('size'),
        }

        human_readable = tableToMarkdown(f'CrowdStrike Falcon file {file_id}', file_)

        entry_context = {
            'CrowdStrike.File(val.ID === obj.ID)': file_,
            outputPaths['file']: file_standard_context
        }

        file_content = resource.get('content')
        if file_content:
            demisto.results(
                fileResult(
                    resource.get('name'),
                    file_content
                )
            )

        return create_entry_object(contents=response, ec=entry_context, hr=human_readable)
    else:
        return 'No file found.'


def list_files_command():
    response = list_files()

    resources: list = response.get('resources', [])

    files_output = []
    file_standard_context = []

    for resource in resources:
        files_output.append({
            'ID': resource.get('id'),
            'CreatedBy': resource.get('created_by'),
            'CreatedTime': resource.get('created_timestamp'),
            'Description': resource.get('description'),
            'Type': resource.get('file_type'),
            'ModifiedBy': resource.get('modified_by'),
            'ModifiedTime': resource.get('modified_timestamp'),
            'Name': resource.get('name'),
            'Permission': resource.get('permission_type'),
            'SHA256': resource.get('sha256'),
        })
        file_standard_context.append({
            'Type': resource.get('file_type'),
            'Name': resource.get('name'),
            'SHA256': resource.get('sha256'),
            'Size': resource.get('size'),
        })

    human_readable = tableToMarkdown('CrowdStrike Falcon files', files_output)

    entry_context = {
        'CrowdStrike.File(val.ID === obj.ID)': files_output,
        outputPaths['file']: file_standard_context
    }

    return create_entry_object(contents=response, ec=entry_context, hr=human_readable)


def run_script_command():
    args = demisto.args()
    script_name = args.get('script_name')
    raw = args.get('raw')
    host_ids = argToList(args.get('host_ids'))
    offline = argToBoolean(args.get('queue_offline', False))
    try:
        timeout = int(args.get('timeout', 30))
    except ValueError as e:
        demisto.error(str(e))
        raise ValueError('Timeout argument should be an integer, for example: 30')

    if script_name and raw:
        raise ValueError('Only one of the arguments script_name or raw should be provided, not both.')
    elif not script_name and not raw:
        raise ValueError('One of the arguments script_name or raw must be provided, none given.')
    elif script_name:
        full_command = f'runscript -CloudFile={script_name}'
    elif raw:
        full_command = f'runscript -Raw=```{raw}```'
    full_command += f' -Timeout={timeout}'

    command_type = 'runscript'

    batch_id = init_rtr_batch_session(host_ids, offline)
    timer = Timer(300, batch_refresh_session, kwargs={'batch_id': batch_id})
    timer.start()
    try:
        response = run_batch_admin_cmd(batch_id, command_type, full_command, timeout)
    finally:
        timer.cancel()

    resources: dict = response.get('combined', {}).get('resources', {})

    output = []

    for _, resource in resources.items():
        errors = resource.get('errors', [])
        if errors:
            error_message = errors[0].get('message', '')
            if not error_message:
                error_message = f'Could not run command\n{errors}'
            return_error(error_message)
        full_command = full_command.replace('`', '')
        stderr = resource.get('stderr')
        output.append({
            'HostID': resource.get('aid'),
            'SessionID': resource.get('session_id'),
            'Stdout': resource.get('stdout'),
            'Stderr': stderr,
            'BaseCommand': resource.get('base_command'),
            'Command': full_command
        })
        if stderr:
            raise DemistoException(f"cs-falcon-run-script command failed with the following error: {stderr}")

    human_readable = tableToMarkdown(f'Command {full_command} results', output)
    entry_context = {
        'CrowdStrike': {
            'Command': output
        }
    }

    return create_entry_object(contents=response, ec=entry_context, hr=human_readable)


def run_get_command(is_polling=False, offline=False):
    request_ids_for_polling = []
    args = demisto.args()
    host_ids = argToList(args.get('host_ids'))
    file_path = args.get('file_path')
    optional_hosts = argToList(args.get('optional_hosts'))
    timeout = args.get('timeout')
    timeout_duration = args.get('timeout_duration')

    timeout = timeout and int(timeout)
    response = run_batch_get_cmd(host_ids, file_path, optional_hosts, timeout, timeout_duration, offline)

    resources: dict = response.get('combined', {}).get('resources', {})

    output = []

    for _, resource in resources.items():
        errors = resource.get('errors', [])
        if errors:
            error_message = errors[0].get('message', '')
            if not error_message:
                error_message = f'Could not get command\n{errors}'
            return_error(error_message)
        output.append({
            'HostID': resource.get('aid'),
            'Stdout': resource.get('stdout'),
            'Stderr': resource.get('stderr'),
            'BaseCommand': resource.get('base_command'),
            'TaskID': resource.get('task_id'),
            'GetRequestID': response.get('batch_get_cmd_req_id'),
            'Complete': resource.get('complete') or False,
            'FilePath': file_path
        })
        request_ids_for_polling.append(
            {'RequestID': response.get('batch_get_cmd_req_id'),
             'HostID': resource.get('aid'), })

    if is_polling:
        return request_ids_for_polling

    human_readable = tableToMarkdown(f'Get command has requested for a file {file_path}', output)
    entry_context = {
        'CrowdStrike.Command(val.TaskID === obj.TaskID)': output
    }

    return create_entry_object(contents=response, ec=entry_context, hr=human_readable)


def status_get_command(args, is_polling=False):
    request_ids_for_polling = {}
    request_ids = argToList(args.get('request_ids'))
    timeout = args.get('timeout')
    timeout_duration = args.get('timeout_duration')

    timeout = timeout and int(timeout)

    responses = []
    files_output = []
    file_standard_context = []

    sha256 = ""  # Used for the polling. When this isn't empty it indicates that the status is "ready".
    for request_id in request_ids:
        response = status_get_cmd(request_id, timeout, timeout_duration)
        responses.append(response)

        resources: dict = response.get('resources', {})

        for host_id, resource in resources.items():
            errors = resource.get('errors', [])
            if errors:
                error_message = errors[0].get('message', '')
                if not error_message:
                    error_message = f'Could not get command\n{errors}'
                return_error(error_message)
            files_output.append({
                'ID': resource.get('id'),
                'TaskID': resource.get('cloud_request_id'),
                'CreatedAt': resource.get('created_at'),
                'DeletedAt': resource.get('deleted_at'),
                'UpdatedAt': resource.get('updated_at'),
                'Name': resource.get('name'),
                'Size': resource.get('size'),
                'SHA256': resource.get('sha256')
            })
            file_standard_context.append({
                'Name': resource.get('name'),
                'SHA256': resource.get('sha256'),
                'Size': resource.get('size'),
            })
            sha256 = resource.get('sha256', '')
            request_ids_for_polling[host_id] = {'SHA256': sha256}

    if is_polling:
        args['SHA256'] = sha256
        return request_ids_for_polling, args

    human_readable = tableToMarkdown('CrowdStrike Falcon files', files_output)
    entry_context = {
        'CrowdStrike.File(val.ID === obj.ID || val.TaskID === obj.TaskID)': files_output,
        outputPaths['file']: file_standard_context
    }
    if len(responses) == 1:
        return create_entry_object(contents=responses[0], ec=entry_context, hr=human_readable)
    else:
        return create_entry_object(contents=response, ec=entry_context, hr=human_readable)


def status_command():
    args = demisto.args()
    request_id = args.get('request_id')
    sequence_id = args.get('sequence_id')
    scope = args.get('scope', 'read')

    sequence_id = None if sequence_id is None else int(sequence_id)

    if scope == 'read':
        response = status_read_cmd(request_id, sequence_id)
    elif scope == 'write':
        response = status_write_cmd(request_id, sequence_id)
    else:  # scope = admin
        response = status_admin_cmd(request_id, sequence_id)

    resources: list = response.get('resources', [])

    output = []

    for resource in resources:
        errors = resource.get('errors', [])
        if errors:
            error_message = errors[0].get('message', '')
            if not error_message:
                error_message = f'Could not run command\n{errors}'
            return_error(error_message)

        sequence_id = int(resource.get('sequence_id', 0))
        output.append({
            'Complete': resource.get('complete') or False,
            'Stdout': resource.get('stdout'),
            'Stderr': resource.get('stderr'),
            'BaseCommand': resource.get('base_command'),
            'TaskID': resource.get('task_id'),
            'SequenceID': sequence_id,
            'NextSequenceID': sequence_id + 1
        })

    human_readable = tableToMarkdown('Command status results', output, removeNull=True)
    entry_context = {
        'CrowdStrike.Command(val.TaskID === obj.TaskID)': output
    }

    return create_entry_object(contents=response, ec=entry_context, hr=human_readable)


def get_extracted_file_command(args):
    host_id = args.get('host_id')
    sha256 = args.get('sha256')
    filename = args.get('filename')

    response = get_extracted_file(host_id, sha256, filename)

    # save an extracted file
    content_type = response.headers.get('Content-Type', '').lower()
    if content_type == 'application/x-7z-compressed':
        content_disposition = response.headers.get('Content-Disposition', '').lower()
        if content_disposition:
            filename = email.message_from_string(f'Content-Disposition: {content_disposition}\n\n').get_filename()

        if not filename:
            sha256 = sha256 or hashlib.sha256(response.content).hexdigest()
            filename = sha256.lower() + '.7z'

        return fileResult(filename, response.content)

    return_error('An extracted file is missing in the response')
    return None


def list_host_files_command():
    args = demisto.args()
    host_id = args.get('host_id')
    session_id = args.get('session_id')

    response = list_host_files(host_id, session_id)
    resources: list = response.get('resources', [])

    files_output = []
    file_standard_context = []
    command_output = []

    for resource in resources:
        errors = resource.get('errors', [])
        if errors:
            error_message = errors[0].get('message', '')
            if not error_message:
                error_message = f'Could not run command\n{errors}'
            return_error(error_message)
        command_output.append({
            'HostID': host_id,
            'TaskID': resource.get('cloud_request_id'),
            'SessionID': resource.get('session_id')
        })
        files_output.append({
            'ID': resource.get('id'),
            'CreatedAt': resource.get('created_at'),
            'DeletedAt': resource.get('deleted_at'),
            'UpdatedAt': resource.get('updated_at'),
            'Name': resource.get('name'),
            'SHA256': resource.get('sha256'),
            'Size': resource.get('size'),
            'Stdout': resource.get('stdout'),
            'Stderr': resource.get('stderr')
        })
        file_standard_context.append({
            'Name': resource.get('name'),
            'SHA256': resource.get('sha256'),
            'Size': resource.get('size'),
        })

    human_readable = tableToMarkdown('CrowdStrike Falcon files', files_output) if files_output else 'No result found'

    entry_context = {
        'CrowdStrike.Command(val.TaskID === obj.TaskID)': command_output,
        'CrowdStrike.File(val.ID === obj.ID)': files_output,
        outputPaths['file']: file_standard_context
    }

    return create_entry_object(contents=response, ec=entry_context, hr=human_readable)


def refresh_session_command():
    args = demisto.args()
    host_id = args.get('host_id')

    response = refresh_session(host_id)
    resources: list = response.get('resources', [])

    session_id = None
    for resource in resources:
        errors = resource.get('errors', [])
        if errors:
            error_message = errors[0].get('message', '')
            if not error_message:
                error_message = f'Could not run command\n{errors}'
            return_error(error_message)
        session_id = resource.get('session_id')

    return create_entry_object(contents=response, hr=f'CrowdStrike Session Refreshed: {session_id}')


def build_error_message(raw_res):
    if raw_res.get('errors'):
        error_data = raw_res.get('errors')[0]
    else:
        error_data = {"code": 'None', "message": 'something got wrong, please try again'}
    error_code = error_data.get('code')
    error_message = error_data.get('message')
    return f'Error: error code: {error_code}, error_message: {error_message}.'


def validate_response(raw_res):
    return 'resources' in raw_res


def get_indicator_device_id():
    args = demisto.args()
    ioc_type = args.get('type')
    ioc_value = args.get('value')
    params = assign_params(
        type=ioc_type,
        value=ioc_value
    )
    raw_res = http_request('GET', '/indicators/queries/devices/v1', params=params, status_code=404)
    errors = raw_res.get('errors', [])
    for error in errors:
        if error.get('code') == 404:
            return f'No results found for {ioc_type} - {ioc_value}'
    devices_response = []
    if validate_response(raw_res):
        devices_response = raw_res.get('resources')
    else:
        error_message = build_error_message(raw_res)
        return_error(error_message)
    ioc_id = f"{ioc_type}:{ioc_value}"
    readable_output = tableToMarkdown(f"Devices that encountered the IOC {ioc_id}", devices_response,
                                      headers='Device ID')
    outputs = {'DeviceID': devices_response,
               'DeviceIOC':
                   {
                       'Type': ioc_type,
                       'Value': ioc_value,
                       'ID': ioc_id,
                       'DeviceID': devices_response,
                   }
               }
    return CommandResults(
        readable_output=readable_output,
        outputs_prefix='CrowdStrike',
        outputs_key_field='DeviceIOC.ID',
        outputs=outputs,
        raw_response=raw_res
    )


def detections_to_human_readable(detections):
    detections_readable_outputs = []
    for detection in detections:
        readable_output = assign_params(status=detection.get('status'),
                                        max_severity=detection.get('max_severity_displayname'),
                                        detection_id=detection.get('detection_id'),
                                        created_time=detection.get('created_timestamp'))
        detections_readable_outputs.append(readable_output)
    headers = ['detection_id', 'created_time', 'status', 'max_severity']
    human_readable = tableToMarkdown('CrowdStrike Detections', detections_readable_outputs, headers, removeNull=True)
    return human_readable


def list_detection_summaries_command():
    args = demisto.args()
    fetch_query = args.get('fetch_query')

    args_ids = args.get('ids')
    if args_ids:
        detections_ids = argToList(args_ids)
    elif fetch_query:
        fetch_query = f"{fetch_query}"
        detections_ids = demisto.get(get_fetch_detections(filter_arg=fetch_query), 'resources')
    else:
        detections_ids = demisto.get(get_fetch_detections(), 'resources')
    detections_response_data = get_detections_entities(detections_ids)
    detections = list(detections_response_data.get('resources'))
    detections_human_readable = detections_to_human_readable(detections)

    return CommandResults(
        readable_output=detections_human_readable,
        outputs_prefix='CrowdStrike.Detections',
        outputs_key_field='detection_id',
        outputs=detections
    )


def incidents_to_human_readable(incidents):
    incidents_readable_outputs = []
    for incident in incidents:
        readable_output = assign_params(description=incident.get('description'), state=incident.get('state'),
                                        name=incident.get('name'), tags=incident.get('tags'),
                                        incident_id=incident.get('incident_id'), created_time=incident.get('created'),
                                        status=STATUS_NUM_TO_TEXT.get(incident.get('status')))
        incidents_readable_outputs.append(readable_output)
    headers = ['incident_id', 'created_time', 'name', 'description', 'status', 'state', 'tags']
    human_readable = tableToMarkdown('CrowdStrike Incidents', incidents_readable_outputs, headers, removeNull=True)
    return human_readable


def list_incident_summaries_command():
    args = demisto.args()
    fetch_query = args.get('fetch_query')

    args_ids = args.get('ids')
    if args_ids:
        ids = argToList(args_ids)
    else:
        if fetch_query:
            fetch_query = f"{fetch_query}"
            incidents_ids = get_incidents_ids(filter_arg=fetch_query)
        else:
            incidents_ids = get_incidents_ids()
        handle_response_errors(incidents_ids)
        ids = incidents_ids.get('resources')
    if not ids:
        return CommandResults(readable_output='No incidents were found.')
    incidents_response_data = get_incidents_entities(ids)
    incidents = list(incidents_response_data.get('resources'))
    incidents_human_readable = incidents_to_human_readable(incidents)
    return CommandResults(
        readable_output=incidents_human_readable,
        outputs_prefix='CrowdStrike.Incidents',
        outputs_key_field='incident_id',
        outputs=incidents
    )


def create_host_group_command(name: str,
                              group_type: str | None = None,
                              description: str | None = None,
                              assignment_rule: str | None = None) -> CommandResults:
    response = change_host_group(is_post=True,
                                 name=name,
                                 group_type=group_type,
                                 description=description,
                                 assignment_rule=assignment_rule)
    host_groups = response.get('resources')
    return CommandResults(outputs_prefix='CrowdStrike.HostGroup',
                          outputs_key_field='id',
                          outputs=host_groups,
                          readable_output=tableToMarkdown('Host Groups', host_groups, headers=HOST_GROUP_HEADERS),
                          raw_response=response)


def update_host_group_command(host_group_id: str,
                              name: str | None = None,
                              description: str | None = None,
                              assignment_rule: str | None = None) -> CommandResults:
    response = change_host_group(is_post=False,
                                 host_group_id=host_group_id,
                                 name=name,
                                 description=description,
                                 assignment_rule=assignment_rule)
    host_groups = response.get('resources')
    return CommandResults(outputs_prefix='CrowdStrike.HostGroup',
                          outputs_key_field='id',
                          outputs=host_groups,
                          readable_output=tableToMarkdown('Host Groups', host_groups, headers=HOST_GROUP_HEADERS),
                          raw_response=response)


def list_host_group_members_command(host_group_id: str | None = None,
                                    filter: str | None = None,
                                    offset: str | None = None,
                                    limit: str | None = None) -> CommandResults:
    response = host_group_members(filter, host_group_id, limit, offset)
    devices = response.get('resources')
    if not devices:
        return CommandResults(readable_output='No hosts are found',
                              raw_response=response)
    headers = list(SEARCH_DEVICE_KEY_MAP.values())
    outputs = [get_trasnformed_dict(single_device, SEARCH_DEVICE_KEY_MAP) for single_device in devices]
    return CommandResults(
        outputs_prefix='CrowdStrike.Device',
        outputs_key_field='ID',
        outputs=outputs,
        readable_output=tableToMarkdown('Devices', outputs, headers=headers, headerTransform=pascalToSpace),
        raw_response=response
    )


def add_host_group_members_command(host_group_id: str, host_ids: list[str]) -> CommandResults:
    response = change_host_group_members(action_name='add-hosts',
                                         host_group_id=host_group_id,
                                         host_ids=host_ids)
    host_groups = response.get('resources')
    return CommandResults(outputs_prefix='CrowdStrike.HostGroup',
                          outputs_key_field='id',
                          outputs=host_groups,
                          readable_output=tableToMarkdown('Host Groups', host_groups, headers=HOST_GROUP_HEADERS),
                          raw_response=response)


def remove_host_group_members_command(host_group_id: str, host_ids: list[str]) -> CommandResults:
    response = change_host_group_members(action_name='remove-hosts',
                                         host_group_id=host_group_id,
                                         host_ids=host_ids)
    host_groups = response.get('resources')
    return CommandResults(outputs_prefix='CrowdStrike.HostGroup',
                          outputs_key_field='id',
                          outputs=host_groups,
                          readable_output=tableToMarkdown('Host Groups', host_groups, headers=HOST_GROUP_HEADERS),
                          raw_response=response)


def resolve_incident_command(ids: list[str], status: str):
    resolve_incident(ids, status)
    readable = '\n'.join([f'{incident_id} changed successfully to {status}' for incident_id in ids])
    return CommandResults(readable_output=readable)


def update_incident_comment_command(ids: list[str], comment: str):
    update_incident_comment(ids, comment)
    readable = '\n'.join([f'{incident_id} updated successfully with comment \"{comment}\"' for incident_id in ids])
    return CommandResults(readable_output=readable)


def list_host_groups_command(filter: str | None = None, offset: str | None = None, limit: str | None = None) \
        -> CommandResults:
    response = list_host_groups(filter, limit, offset)
    host_groups = response.get('resources')
    return CommandResults(outputs_prefix='CrowdStrike.HostGroup',
                          outputs_key_field='id',
                          outputs=host_groups,
                          readable_output=tableToMarkdown('Host Groups', host_groups, headers=HOST_GROUP_HEADERS),
                          raw_response=response)


def delete_host_groups_command(host_group_ids: list[str]) -> CommandResults:
    response = delete_host_groups(host_group_ids)
    deleted_ids = response.get('resources')
    readable = '\n'.join([f'Host groups {host_group_id} deleted successfully' for host_group_id in deleted_ids]) \
        if deleted_ids else f'Host groups {host_group_ids} are not deleted'
    return CommandResults(readable_output=readable,
                          raw_response=response)


def upload_batch_custom_ioc_command(
        multiple_indicators_json: str | None = None, timeout: str = '180',
) -> list[dict]:
    """
    :param multiple_indicators_json: A JSON object with list of CS Falcon indicators to upload.

    """
    batch_json = safe_load_json(multiple_indicators_json)
    raw_res = upload_batch_custom_ioc(batch_json, timeout=float(timeout))
    handle_response_errors(raw_res)
    iocs = raw_res.get('resources', [])
    entry_objects_list = []
    for ioc in iocs:
        ec = [get_trasnformed_dict(ioc, IOC_KEY_MAP)]
        entry_objects_list.append(create_entry_object(
            contents=raw_res,
            ec={'CrowdStrike.IOC(val.ID === obj.ID)': ec},
            hr=tableToMarkdown(f"Custom IOC {ioc['value']} was created successfully", ec),
        ))
    return entry_objects_list


def test_module():
    try:
        get_token(new_token=True)
    except ValueError:
        return 'Connection Error: The URL or The API key you entered is probably incorrect, please try again.'
    if demisto.params().get('isFetch'):
        try:
            fetch_incidents()
        except ValueError:
            return 'Error: Something is wrong with the filters you entered for the fetch incident, please try again.'
    return 'ok'


def rtr_kill_process_command(args: dict) -> CommandResults:
    host_id = args.get('host_id')
    process_ids = remove_duplicates_from_list_arg(args, 'process_ids')
    command_type = "kill"
    raw_response = []
    host_ids = [host_id]
    offline = argToBoolean(args.get('queue_offline', False))
    batch_id = init_rtr_batch_session(host_ids, offline)
    outputs = []

    for process_id in process_ids:
        full_command = f"{command_type} {process_id}"
        response = execute_run_batch_write_cmd_with_timer(batch_id, command_type, full_command)
        outputs.extend(parse_rtr_command_response(response, host_ids, process_id=process_id))
        raw_response.append(response)

    human_readable = tableToMarkdown(
        f'{INTEGRATION_NAME} {command_type} command on host {host_id}:', outputs, headers=["ProcessID", "Error"])
    human_readable += get_human_readable_for_failed_command(outputs, process_ids, "ProcessID")
    return CommandResults(raw_response=raw_response, readable_output=human_readable, outputs=outputs,
                          outputs_prefix="CrowdStrike.Command.kill", outputs_key_field="ProcessID")


def get_human_readable_for_failed_command(outputs, required_elements, element_id):
    failed_elements = {}
    for output in outputs:
        if output.get('Error') != 'Success':
            failed_elements[output.get(element_id)] = output.get('Error')
    return add_error_message(failed_hosts=failed_elements, all_requested_hosts=required_elements)


def parse_rtr_command_response(response, host_ids, process_id=None) -> list:
    outputs = []
    resources: dict = response.get('combined', {}).get('resources', {})

    for host_id, host_data in resources.items():
        current_error = ""
        errors = host_data.get('errors')  # API errors
        stderr = host_data.get('stderr')  # host command error (as path does not exist and more)
        command_failed_with_error = errors or stderr  # API errors are "stronger" that host stderr
        if command_failed_with_error:
            if errors:
                current_error = errors[0].get('message', '')
            elif stderr:
                current_error = stderr
        outputs_data = {'HostID': host_id, 'Error': current_error if current_error else "Success", }
        if process_id:
            outputs_data.update({'ProcessID': process_id})

        outputs.append(outputs_data)

    found_host_ids = {host.get('HostID') for host in outputs}
    not_found_host_ids = set(host_ids) - found_host_ids

    for not_found_host in not_found_host_ids:
        outputs.append({
            'HostID': not_found_host,
            'Error': "The host ID was not found.",
        })
    return outputs


def match_remove_command_for_os(operating_system, file_path):
    if operating_system == 'Windows':
        return f"rm '{file_path}' --force"
    elif operating_system == 'Linux' or operating_system == 'Mac':
        return f"rm '{file_path}' -r -d"
    else:
        return ""


def rtr_remove_file_command(args: dict) -> CommandResults:
    file_path = args.get('file_path')
    host_ids = remove_duplicates_from_list_arg(args, 'host_ids')
    offline = argToBoolean(args.get('queue_offline', False))
    operating_system = args.get('os')
    full_command = match_remove_command_for_os(operating_system, file_path)
    command_type = "rm"

    batch_id = init_rtr_batch_session(host_ids, offline)
    response = execute_run_batch_write_cmd_with_timer(batch_id, command_type, full_command, host_ids)
    outputs = parse_rtr_command_response(response, host_ids)
    human_readable = tableToMarkdown(
        f'{INTEGRATION_NAME} {command_type} over the file: {file_path}', outputs, headers=["HostID", "Error"])
    human_readable += get_human_readable_for_failed_command(outputs, host_ids, "HostID")
    return CommandResults(raw_response=response, readable_output=human_readable, outputs=outputs,
                          outputs_prefix="CrowdStrike.Command.rm", outputs_key_field="HostID")


def execute_run_batch_write_cmd_with_timer(batch_id, command_type, full_command, host_ids=None):
    """
    Executes a timer for keeping the session refreshed
    """
    timer = Timer(300, batch_refresh_session, kwargs={'batch_id': batch_id})
    timer.start()
    try:
        response = run_batch_write_cmd(batch_id, command_type=command_type, full_command=full_command,
                                       optional_hosts=host_ids)
    finally:
        timer.cancel()
    return response


def execute_run_batch_admin_cmd_with_timer(batch_id, command_type, full_command, host_ids=None):
    timer = Timer(300, batch_refresh_session, kwargs={'batch_id': batch_id})
    timer.start()
    try:
        response = run_batch_admin_cmd(batch_id, command_type=command_type, full_command=full_command,
                                       optional_hosts=host_ids)
    finally:
        timer.cancel()
    return response


def rtr_general_command_on_hosts(host_ids: list, command: str, full_command: str, get_session_function: Callable,
                                 write_to_context=True, offline=False) -> \
        list[CommandResults | dict]:  # type:ignore
    """
    General function to run RTR commands depending on the given command.
    """
    batch_id = init_rtr_batch_session(host_ids, offline)
    response = get_session_function(batch_id, command_type=command, full_command=full_command,
                                    host_ids=host_ids)  # type:ignore
    output, file, not_found_hosts = parse_rtr_stdout_response(host_ids, response, command)

    human_readable = tableToMarkdown(
        f'{INTEGRATION_NAME} {command} command on host {host_ids[0]}:', output, headers="Stdout")
    human_readable += add_error_message(not_found_hosts, host_ids)

    if write_to_context:
        outputs = {"Filename": file[0].get('File')}
        return [CommandResults(raw_response=response, readable_output=human_readable, outputs=outputs,
                               outputs_prefix=f"CrowdStrike.Command.{command}",
                               outputs_key_field="Filename"), file]

    return [CommandResults(raw_response=response, readable_output=human_readable), file]


def parse_rtr_stdout_response(host_ids, response, command, file_name_suffix=""):
    resources: dict = response.get('combined', {}).get('resources', {})
    outputs = []
    files = []

    for host_id, resource in resources.items():
        current_error = ""
        errors = resource.get('errors')
        stderr = resource.get('stderr')
        command_failed_with_error = errors or stderr
        if command_failed_with_error:
            if errors:
                current_error = errors[0].get('message', '')
            elif stderr:
                current_error = stderr
            return_error(current_error)
        stdout = resource.get('stdout', "")
        file_name = f"{command}-{host_id}{file_name_suffix}"
        outputs.append({'Stdout': stdout, "FileName": file_name})
        files.append(fileResult(file_name, stdout))

    not_found_hosts = set(host_ids) - resources.keys()
    return outputs, files, not_found_hosts


def rtr_read_registry_keys_command(args: dict):
    host_ids = remove_duplicates_from_list_arg(args, 'host_ids')
    offline = argToBoolean(args.get('queue_offline', False))
    registry_keys = remove_duplicates_from_list_arg(args, 'registry_keys')
    command_type = "reg"
    raw_response = []
    batch_id = init_rtr_batch_session(host_ids, offline)
    outputs = []
    files = []
    not_found_hosts = set()

    for registry_key in registry_keys:
        full_command = f"{command_type} query {registry_key}"
        response = execute_run_batch_write_cmd_with_timer(batch_id, command_type, full_command, host_ids=host_ids)
        output, file, not_found_host = parse_rtr_stdout_response(host_ids, response, command_type,
                                                                 file_name_suffix=registry_key)
        not_found_hosts.update(not_found_host)
        outputs.extend(output)
        files.append(file)
        raw_response.append(response)

    human_readable = tableToMarkdown(f'{INTEGRATION_NAME} {command_type} command on hosts {host_ids}:', outputs)
    human_readable += add_error_message(not_found_hosts, host_ids)
    return [CommandResults(raw_response=raw_response, readable_output=human_readable), files]


def add_error_message(failed_hosts, all_requested_hosts):
    human_readable = ""
    if failed_hosts:
        if len(all_requested_hosts) == len(failed_hosts):
            raise DemistoException(f"{INTEGRATION_NAME} The command was failed with the errors: {failed_hosts}")
        human_readable = "Note: you don't see the following IDs in the results as the request was failed " \
                         "for them. \n"
        for host_id in failed_hosts:
            human_readable += f'ID {host_id} failed as it was not found. \n'
    return human_readable


def rtr_polling_retrieve_file_command(args: dict):
    """
    This function is generically handling the polling flow.
    In this case, the polling flow is:
    1. run the "cs-falcon-run-get-command" command to get the request id.
    2. run the "cs-falcon-status-get-command" command to get the status of the first "get" command by the request id.
    2.1 start polling - wait for the 2nd step to be finished (when we get at least sha256 one time).
    3. run the "cs-falcon-get-extracted-file" command to get the extracted file.
    Args:
        args: the arguments required to the command being called, under cmd
    Returns:
        The return value is:
        1. All the extracted files.
        2. A list of dictionaries. Each dict includes a host id and a file name.
    """
    cmd = "cs-falcon-rtr-retrieve-file"
    ScheduledCommand.raise_error_if_not_supported()
    interval_in_secs = int(args.get('interval_in_seconds', 60))

    if 'hosts_and_requests_ids' not in args:
        # this is the very first time we call the polling function. We don't wont to call this function more that
        # one time, so we store that arg between the different runs
        offline = argToBoolean(args.get('queue_offline', False))
        # run the first command to retrieve file
        args['hosts_and_requests_ids'] = run_get_command(is_polling=True, offline=offline)

    # we are here after we ran the cs-falcon-run-get-command command at the current run or in previous
    if not args.get('SHA256'):
        # this means that we don't have status yet (i.e we didn't get sha256)
        hosts_and_requests_ids = args.pop('hosts_and_requests_ids')
        args['request_ids'] = [res.get('RequestID') for res in hosts_and_requests_ids]
        get_status_response, args = status_get_command(args, is_polling=True)

        if args.get('SHA256'):
            # the status is ready, we can get the extracted files
            args.pop('SHA256')
            return rtr_get_extracted_file(get_status_response, args.get('filename'))  # type:ignore

        else:
            # we should call the polling on status, cause the status is not ready
            args['hosts_and_requests_ids'] = hosts_and_requests_ids
            args.pop('request_ids')
            args.pop('SHA256')
            scheduled_command = ScheduledCommand(
                command=cmd,
                next_run_in_seconds=interval_in_secs,
                args=args,
                timeout_in_seconds=600)
            command_results = CommandResults(scheduled_command=scheduled_command,
                                             readable_output="Waiting for the polling execution")
            return command_results
    return None


def rtr_get_extracted_file(args_to_get_files: dict, file_name: str):
    files = []
    outputs_data = []

    for host_id, values in args_to_get_files.items():
        arg = {'host_id': host_id, 'sha256': values.get('SHA256'), 'filename': file_name}
        file = get_extracted_file_command(arg)
        files.append(file)
        outputs_data.append(
            {'HostID': arg.get('host_id'),
             'FileName': file.get('File')
             })
    return [CommandResults(readable_output="CrowdStrike Falcon files", outputs=outputs_data,
                           outputs_prefix="CrowdStrike.File"), files]


def get_detection_for_incident_command(incident_id: str) -> CommandResults:
    behavior_res = get_behaviors_by_incident(incident_id)
    behaviors_id = behavior_res.get('resources')

    if not behaviors_id or behavior_res.get('meta', {}).get('pagination', {}).get('total', 0) == 0:
        return CommandResults(readable_output=f'Could not find behaviors for incident {incident_id}')

    detection_res = get_detections_by_behaviors(behaviors_id).get('resources', {})
    outputs = []

    for detection in detection_res:
        outputs.append({
            'incident_id': detection.get('incident_id'),
            'behavior_id': detection.get('behavior_id'),
            'detection_ids': detection.get('detection_ids'),

        })
    return CommandResults(outputs_prefix='CrowdStrike.IncidentDetection',
                          outputs=outputs,
                          readable_output=tableToMarkdown('Detection For Incident', outputs),
                          raw_response=detection_res)


def build_url_filter(values: list[str] | str | None):
    return 'cve.id:[\'' + "','".join(argToList(values)) + '\']'


def cs_falcon_spotlight_search_vulnerability_request(aid: list[str] | None, cve_id: list[str] | None,
                                                     cve_severity: list[str] | None, tags: list[str] | None,
                                                     status: list[str] | None, platform_name: str | None,
                                                     host_group: list[str] | None, host_type: list[str] | None,
                                                     last_seen_within: str | None, is_suppressed: str | None, filter_: str,
                                                     remediation: bool | None, evaluation_logic: bool | None,
                                                     host_info: bool | None, limit: str | None) -> dict:
    input_arg_dict = {'aid': aid,
                      'cve.id': cve_id,
                      'host_info.tags': tags,
                      'status': status,
                      'host_info.groups': host_group,
                      'last_seen_within': last_seen_within,
                      'suppression_info.is_suppressed': is_suppressed}
    input_arg_dict['cve.severity'] = [severity.upper() for severity in cve_severity] if cve_severity else None
    input_arg_dict['host_info.platform_name'] = platform_name.capitalize() if platform_name else None
    input_arg_dict['host_info.product_type_desc'] = [host_type_.capitalize() for host_type_ in host_type] if host_type else None
    remove_nulls_from_dictionary(input_arg_dict)
    # In Falcon Query Language, '+' (after decode '%2B) stands for AND and ',' for OR
    # (https://falcon.crowdstrike.com/documentation/45/falcon-query-language-fql)
    url_filter = filter_.replace('+', '%2B')
    if not any((input_arg_dict, url_filter)):
        raise DemistoException('Please add a at least one filter argument')
    for key, arg in input_arg_dict.items():
        if url_filter:
            url_filter += '%2B'
        if isinstance(arg, list):
            url_filter += f'{key}:[\'' + "','".join(arg) + '\']'
        else:
            url_filter += f"{key}:'{arg}'"  # All args should be a list. this is a fallback
    url_facet = '&facet=cve'
    for argument, url_value in (
        ('remediation', remediation),
        ('evaluation_logic', evaluation_logic),
        ('host_info', host_info),
    ):
        if argToBoolean(url_value):
            url_facet += f"&facet={argument}"
    # The url is hardcoded since facet is a parameter that can have serval values, therefore we can't use a dict
    suffix_url = f'/spotlight/combined/vulnerabilities/v1?filter={url_filter}{url_facet}&limit={limit}'
    return http_request('GET', suffix_url)


def cs_falcon_spotlight_list_host_by_vulnerability_request(cve_ids: list[str] | None, limit: str) -> dict:
    url_filter = build_url_filter(cve_ids)
    params = {'filter': url_filter, 'facet': 'host_info', 'limit': limit}
    return http_request('GET', '/spotlight/combined/vulnerabilities/v1', params=params)


def cve_request(cve_id: list[str] | None) -> dict:
    url_filter = build_url_filter(cve_id)
    return http_request('GET', '/spotlight/combined/vulnerabilities/v1',
                        params={'filter': url_filter, 'facet': 'cve'})


def cs_falcon_spotlight_search_vulnerability_command(args: dict) -> CommandResults:
    """
        Get a list of vulnerability by spotlight
        : args: filter which include params or filter param.
        : return: a list of vulnerabilities according to the user.
    """

    vulnerability_response = cs_falcon_spotlight_search_vulnerability_request(argToList(args.get('aid')),
                                                                              argToList(args.get('cve_id')),
                                                                              argToList(args.get('cve_severity')),
                                                                              argToList(args.get('tags')),
                                                                              argToList(args.get('status')),
                                                                              args.get('platform_name'),
                                                                              argToList(args.get('host_group')),
                                                                              argToList(args.get('host_type')),
                                                                              args.get('last_seen_within'),
                                                                              args.get('is_suppressed'),
                                                                              args.get('filter', ''),
                                                                              args.get('display_remediation_info'),
                                                                              args.get('display_evaluation_logic_info'),
                                                                              args.get('display_host_info'),
                                                                              args.get('limit'))
    headers = ['ID', 'Severity', 'Status', 'Base Score', 'Published Date', 'Impact Score',
               'Exploitability Score', 'Vector']
    outputs = []
    for vulnerability in vulnerability_response.get('resources', {}):
        outputs.append({'ID': vulnerability.get('cve', {}).get('id'),
                        'Severity': vulnerability.get('cve', {}).get('severity'),
                        'Status': vulnerability.get('status'),
                        'Base Score': vulnerability.get('cve', {}).get('base_score'),
                        'Published Date': vulnerability.get('cve', {}).get('published_date'),
                        'Impact Score': vulnerability.get('cve', {}).get('impact_score'),
                        'Exploitability Score': vulnerability.get('cve', {}).get('exploitability_score'),
                        'Vector': vulnerability.get('cve', {}).get('vector')
                        })
    human_readable = tableToMarkdown('List Vulnerabilities', outputs, removeNull=True, headers=headers)
    return CommandResults(raw_response=vulnerability_response,
                          readable_output=human_readable, outputs=vulnerability_response.get('resources'),
                          outputs_prefix="CrowdStrike.Vulnerability", outputs_key_field="id")


def cs_falcon_spotlight_list_host_by_vulnerability_command(args: dict) -> CommandResults:
    """
        Get a list of vulnerability by spotlight
        : args: filter which include params or filter param.
        : return: a list of vulnerabilities according to the user.
    """
    cve_ids = args.get('cve_ids')
    limit = args.get('limit', '50')
    vulnerability_response = cs_falcon_spotlight_list_host_by_vulnerability_request(cve_ids, limit)
    headers = ['CVE ID', 'hostname', 'os Version', 'Product Type Desc',
               'Local IP', 'ou', 'Machine Domain', 'Site Name',
               'CVE Exploitability Score', 'CVE Vector']
    outputs = []
    for vulnerability in vulnerability_response.get('resources', {}):
        outputs.append({'CVE ID': vulnerability.get('cve', {}).get('id'),
                        'hostname': vulnerability.get('host_info', {}).get('hostname'),
                        'os Version': vulnerability.get('host_info', {}).get('os_version'),
                        'Product Type Desc': vulnerability.get('host_info', {}).get('product_type_desc'),
                        'Local IP': vulnerability.get('host_info', {}).get('local_ip'),
                        'ou': vulnerability.get('host_info', {}).get('ou'),
                        'Machine Domain': vulnerability.get('host_info', {}).get('machine_domain'),
                        'Site Name': vulnerability.get('host_info', {}).get('site_name')})
    human_readable = tableToMarkdown('List Vulnerabilities For Host', outputs, removeNull=True, headers=headers)
    return CommandResults(raw_response=vulnerability_response,
                          readable_output=human_readable, outputs=vulnerability_response.get('resources'),
                          outputs_prefix="CrowdStrike.VulnerabilityHost", outputs_key_field="id")


def get_cve_command(args: dict) -> list[CommandResults]:
    """
        Get a list of vulnerabilities by spotlight
        : args: filter which include params or filter param.
        : return: a list of cve indicators according to the user.
    """
    cve = args.get("cve") or args.get('cve_id')
    if not cve:
        raise DemistoException('Please add a filter argument "cve".')
    command_results_list = []
    http_response = cve_request(cve)
    raw_cve = [res_element.get('cve') for res_element in http_response.get('resources', [])]
    for cve in raw_cve:
        relationships_list = create_relationships(cve)
        cve_dbot_score = create_dbot_Score(cve=cve, reliability=args.get('Reliability', 'A+ - 3rd party enrichment'))
        cve_indicator = Common.CVE(id=cve.get('id'),
                                   cvss='',
                                   published=cve.get('published_date'),
                                   modified='',
                                   description=cve.get('description'),
                                   cvss_score=cve.get('base_score'),
                                   cvss_vector=cve.get('vector'),
                                   dbot_score=cve_dbot_score,
                                   publications=create_publications(cve),
                                   relationships=relationships_list)
        cve_human_readable = {'ID': cve.get('id'),
                              'Description': cve.get('description'),
                              'Published Date': cve.get('published_date'),
                              'Base Score': cve.get('base_score')}
        human_readable = tableToMarkdown('CrowdStrike Falcon CVE', cve_human_readable,
                                         headers=['ID', 'Description', 'Published Date', 'Base Score'])
        command_results_list.append(CommandResults(raw_response=cve,
                                                   readable_output=human_readable,
                                                   relationships=relationships_list,
                                                   indicator=cve_indicator))
    return command_results_list


def create_ml_exclusion_command(args: dict) -> CommandResults:
    """Creates a machine learning exclusion.

    Args:
        args: Arguments to create the exclusion from.

    Returns:
        The created exclusion meta data.

    """
    create_args = assign_params(
        value=args.get('value'),
        excluded_from=argToList(args.get('excluded_from')),
        comment=args.get('comment'),
        groups=argToList(args.get('groups', 'all'))
    )

    exclusion = create_exclusion('ml', create_args).get('resources')
    human_readable = tableToMarkdown('CrowdStrike Falcon machine learning exclusion', exclusion, sort_headers=False,
                                     headerTransform=underscoreToCamelCase, is_auto_json_transform=True, removeNull=True)

    return CommandResults(
        outputs_prefix='CrowdStrike.MLExclusion',
        outputs_key_field='id',
        outputs=exclusion,
        readable_output=human_readable,
    )


def update_ml_exclusion_command(args: dict) -> CommandResults:
    """Updates a machine learning exclusion by providing an ID.

    Args:
        args: Arguments for updating the exclusion.

    Returns:
        The updated exclusion meta data.

    """
    update_args = assign_params(
        value=args.get('value'),
        comment=args.get('comment'),
        groups=argToList(args.get('groups'))
    )
    if not update_args:
        raise Exception('At least one argument (besides the id argument) should be provided to update the exclusion.')
    update_args.update({'id': args.get('id')})

    exclusion = update_exclusion('ml', update_args).get('resources')
    human_readable = tableToMarkdown('CrowdStrike Falcon machine learning exclusion', exclusion, sort_headers=False,
                                     headerTransform=underscoreToCamelCase, is_auto_json_transform=True, removeNull=True)

    return CommandResults(
        outputs_prefix='CrowdStrike.MLExclusion',
        outputs_key_field='id',
        outputs=exclusion,
        readable_output=human_readable,
    )


def delete_ml_exclusion_command(args: dict) -> CommandResults:
    """Delete a machine learning exclusion by providing an ID.

    Args:
        args: Arguments for deleting the exclusion (in particular only the id is needed).

    Returns:
        A message that the exclusion has been deleted.

    """
    ids = argToList(args.get('ids'))

    delete_exclusion('ml', ids)

    return CommandResults(
        readable_output=f'The machine learning exclusions with IDs {" ".join(ids)} was successfully deleted.'
    )


def search_ml_exclusion_command(args: dict) -> CommandResults:
    """Searches machine learning exclusions by providing an ID / value / cusotm-filter.

    Args:
        args: Arguments for searching the exclusions.

    Returns:
        The exclusions meta data.

    """
    if not (ids := argToList(args.get('ids'))):
        search_args = assign_params(
            sort=args.get('sort'),
            limit=args.get('limit'),
            offset=args.get('offset'),
        )
        if value := args.get('value'):
            ids = get_exclusions('ml', f"value:'{value}'", search_args).get('resources')
        else:
            ids = get_exclusions('ml', args.get('filter'), search_args).get('resources')

    if not ids:
        return CommandResults(
            readable_output='The arguments/filters you provided did not match any exclusion.'
        )

    exclusions = get_exclusion_entities('ml', ids).get('resources')
    human_readable = tableToMarkdown('CrowdStrike Falcon machine learning exclusions', exclusions, sort_headers=False,
                                     headerTransform=underscoreToCamelCase, is_auto_json_transform=True, removeNull=True)

    return CommandResults(
        outputs_prefix='CrowdStrike.MLExclusion',
        outputs_key_field='id',
        outputs=exclusions,
        readable_output=human_readable,
    )


def create_ioa_exclusion_command(args: dict) -> CommandResults:
    """Creates an IOA exclusion.

    Args:
        args: Arguments to create the exclusion from.

    Returns:
        The created exclusion meta data.

    """
    create_args = assign_params(
        name=args.get('exclusion_name'),
        pattern_id=args.get('pattern_id'),
        pattern_name=args.get('pattern_name'),
        cl_regex=args.get('cl_regex'),
        ifn_regex=args.get('ifn_regex'),
        comment=args.get('comment'),
        description=args.get('description'),
        groups=argToList(args.get('groups', 'all')),
        detection_json=args.get('detection_json')
    )

    exclusion = create_exclusion('ioa', create_args).get('resources')
    human_readable = tableToMarkdown('CrowdStrike Falcon IOA exclusion', exclusion, is_auto_json_transform=True,
                                     headerTransform=underscoreToCamelCase, sort_headers=False, removeNull=True)

    return CommandResults(
        outputs_prefix='CrowdStrike.IOAExclusion',
        outputs_key_field='id',
        outputs=exclusion,
        readable_output=human_readable,
    )


def update_ioa_exclusion_command(args: dict) -> CommandResults:
    """Updates an IOA exclusion by providing an ID.

    Args:
        args: Arguments for updating the exclusion.

    Returns:
        The updated exclusion meta data.

    """
    update_args = assign_params(
        name=args.get('exclusion_name'),
        pattern_id=args.get('pattern_id'),
        pattern_name=args.get('pattern_name'),
        cl_regex=args.get('cl_regex'),
        ifn_regex=args.get('ifn_regex'),
        comment=args.get('comment'),
        description=args.get('description'),
        groups=argToList(args.get('groups')),
        detection_json=args.get('detection_json')
    )
    if not update_args:
        raise Exception('At least one argument (besides the id argument) should be provided to update the exclusion.')
    update_args.update({'id': args.get('id')})

    exclusion = update_exclusion('ioa', update_args).get('resources')
    human_readable = tableToMarkdown('CrowdStrike Falcon IOA exclusion', exclusion, is_auto_json_transform=True,
                                     headerTransform=underscoreToCamelCase, removeNull=True, sort_headers=False)

    return CommandResults(
        outputs_prefix='CrowdStrike.IOAExclusion',
        outputs_key_field='id',
        outputs=exclusion,
        readable_output=human_readable,
    )


def delete_ioa_exclusion_command(args: dict) -> CommandResults:
    """Delete an IOA exclusion by providing an ID.

    Args:
        args: Arguments for deleting the exclusion (in particular only the id is needed).

    Returns:
        A message that the exclusion has been deleted.

    """
    ids = argToList(args.get('ids'))

    delete_exclusion('ioa', ids)

    return CommandResults(
        readable_output=f'The IOA exclusions with IDs {" ".join(ids)} was successfully deleted.'
    )


def search_ioa_exclusion_command(args: dict) -> CommandResults:
    """Searches IOA exclusions by providing an ID / name / cusotm-filter.

    Args:
        args: Arguments for searching the exclusions.

    Returns:
        The exclusions meta data.

    """
    exclusion_name = args.get('name')
    if not (ids := argToList(args.get('ids'))):
        search_args = assign_params(
            limit=args.get('limit'),
            offset=args.get('offset')
        )
        if exclusion_name:
            ids = get_exclusions('ioa', f"name:~'{exclusion_name}'", search_args).get('resources')
        else:
            ids = get_exclusions('ioa', args.get('filter'), search_args).get('resources')

    if not ids:
        return CommandResults(
            readable_output='The arguments/filters you provided did not match any exclusion.'
        )

    exclusions = get_exclusion_entities('ioa', ids).get('resources', [])
    if exclusion_name and exclusions:
        exclusions = list(filter(lambda x: x.get('name') == exclusion_name, exclusions))
    human_readable = tableToMarkdown('CrowdStrike Falcon IOA exclusions', exclusions, is_auto_json_transform=True,
                                     headerTransform=underscoreToCamelCase, removeNull=True, sort_headers=False)

    return CommandResults(
        outputs_prefix='CrowdStrike.IOAExclusion',
        outputs_key_field='id',
        outputs=exclusions,
        readable_output=human_readable,
    )


def list_quarantined_file_command(args: dict) -> CommandResults:
    """Get quarantine file metadata by specified IDs / custom-filter.

    Args:
        args: Arguments for searching the quarantine files.

    Returns:
        The quarantine files meta data.

    """
    if not (ids := argToList(args.get('ids'))):
        pagination_args = assign_params(
            limit=args.get('limit', '50'),
            offset=args.get('offset')
        )
        search_args = assign_params(
            state=args.get('state'),
            sha256=argToList(args.get('sha256')),
            filename=argToList(args.get('filename')),
            hostname=argToList(args.get('hostname')),
            username=argToList(args.get('username')),
        )

        ids = list_quarantined_files_id(args.get('filter'), search_args, pagination_args).get('resources')

    if not ids:
        return CommandResults(
            readable_output='The arguments/filters you provided did not match any files.'
        )

    files = list_quarantined_files(ids).get('resources')
    human_readable = tableToMarkdown('CrowdStrike Falcon Quarantined File', files, is_auto_json_transform=True,
                                     headerTransform=underscoreToCamelCase, sort_headers=False, removeNull=True)

    return CommandResults(
        outputs_prefix='CrowdStrike.QuarantinedFile',
        outputs_key_field='id',
        outputs=files,
        readable_output=human_readable,
    )


def apply_quarantine_file_action_command(args: dict) -> CommandResults:
    """Apply action to quarantine file.

    Args:
        args: Arguments for searching and applying action to the quarantine files.

    Returns:
        The applied quarantined files meta data.

    """
    if not (ids := argToList(args.get('ids'))):
        pagination_args = assign_params(
            limit=args.get('limit', '50'),
            offset=args.get('offset')
        )
        search_args = assign_params(
            state=args.get('state'),
            sha256=argToList(args.get('sha256')),
            filename=argToList(args.get('filename')),
            hostname=argToList(args.get('hostname')),
            username=argToList(args.get('username')),
        )
        if not search_args:
            raise Exception('At least one search argument (filename, hostname, sha256, state, username, ids, or filter)'
                            ' is required to update the quarantine file.')

        ids = list_quarantined_files_id(args.get('filter'), search_args, pagination_args).get('resources')

    update_args = assign_params(
        ids=ids,
        action=args.get('action'),
        comment=args.get('comment'),
    )
    if not update_args:
        raise Exception('At least one update argument (action, comment) should be provided to update the quarantine file.')

    apply_quarantined_files_action(update_args).get('resources')

    return CommandResults(
        readable_output=f'The Quarantined File with IDs {ids} was successfully updated.',
    )


def build_cs_falcon_filter(custom_filter: str | None = None, **filter_args) -> str:
    """Creates an FQL syntax filter from a dictionary and a custom built filter

    :custom_filter: custom filter from user (will take priority if conflicts with dictionary), defaults to None
    :filter_args: args to translate to FQL format.

    :return: FQL syntax filter.
    """

    custom_filter_list = custom_filter.split('+') if custom_filter else []
    arguments = [f'{key}:{argToList(value)}' for key, value in filter_args.items() if value]
    # custom_filter takes priority because it is first
    return "%2B".join(custom_filter_list + arguments)


def ODS_query_scans_request(**query_params) -> dict:

    remove_nulls_from_dictionary(query_params)
    # http_request messes up the params, so they were put directly in the url:
    url_params = "&".join(f"{k}={v}" for k, v in query_params.items())
    return http_request('GET', f'/ods/queries/scans/v1?{url_params}')


def ODS_get_scans_by_id_request(ids: list[str]) -> dict:

    url_params = '&'.join(f'ids={query_id}' for query_id in ids)
    return http_request('GET', f'/ods/entities/scans/v1?{url_params}')


def map_scan_resource_to_UI(resource: dict) -> dict:

    output = {
        'ID': resource.get('id'),
        'Status': resource.get('status'),
        'Severity': resource.get('severity'),
        # Every host in resource.metadata has a "filecount" which is a dictionary
        # that counts the files traversed, skipped, found to be malicious and the like.
        'File Count': '\n-\n'.join('\n'.join(f'{k}: {v}' for k, v in filecount.items())
                                   for host in resource.get('metadata', []) if (filecount := host.get('filecount', {}))),
        'Description': resource.get('description'),
        'Hosts/Host groups': resource.get('hosts') or resource.get('host_groups'),
        'Start time': resource.get('scan_started_on'),
        'End time': resource.get('scan_completed_on'),
        'Run by': resource.get('created_by')
    }
    return output


def ODS_get_scan_resources_to_human_readable(resources: list[dict]) -> str:

    human_readable = tableToMarkdown(
        'CrowdStrike Falcon ODS Scans',
        [map_scan_resource_to_UI(resource) for resource in resources],
        headers=['ID', 'Status', 'Severity', 'File Count', 'Description',
                 'Hosts/Host groups', 'End time', 'Start time', 'Run by']
    )

    return human_readable


def get_ODS_scan_ids(args: dict) -> list[str] | None:

    demisto.debug('Fetching IDs from query api')

    query_filter = build_cs_falcon_filter(
        custom_filter=args.get('filter'),
        initiated_from=args.get('initiated_from'),
        status=args.get('status'),
        severity=args.get('severity'),
        scan_started_on=args.get('scan_started_on'),
        scan_completed_on=args.get('scan_completed_on'),
    )

    raw_response = ODS_query_scans_request(
        filter=query_filter,
        offset=args.get('offset'),
        limit=args.get('limit'),
    )

    return raw_response.get('resources')


@polling_function(
    'cs-falcon-ods-query-scan',
    poll_message='Retrieving scan results:',
    polling_arg_name='wait_for_result',
    interval=arg_to_number(dict_safe_get(demisto.args(), ['interval_in_seconds'], 0, (int, str))),
    timeout=arg_to_number(dict_safe_get(demisto.args(), ['timeout_in_seconds'], 0, (int, str))),
)
def cs_falcon_ODS_query_scans_command(args: dict) -> PollResult:
    # call the query api if no ids given
    ids = argToList(args.get('ids')) or get_ODS_scan_ids(args)

    if not ids:
        command_results = CommandResults(readable_output='No scans match the arguments/filter.')
        scan_in_progress = False

    else:
        response = ODS_get_scans_by_id_request(ids)
        resources = response.get('resources', [])

        scan_in_progress = (
            len(resources) == 1
            and dict_safe_get(resources, [0, 'status']) in ('pending', 'running')
        )

        human_readable = ODS_get_scan_resources_to_human_readable(resources)
        command_results = CommandResults(
            raw_response=response,
            outputs_prefix='CrowdStrike.ODSScan',
            outputs_key_field='id',
            outputs=resources,
            readable_output=human_readable,
        )

    return PollResult(response=command_results,
                      continue_to_poll=scan_in_progress,
                      args_for_next_run=args)


def ODS_query_scheduled_scans_request(**query_params) -> dict:
    remove_nulls_from_dictionary(query_params)
    # http_request messes up the params, so they were put directly in the url:
    url_params = "&".join(f"{k}={v}" for k, v in query_params.items())
    return http_request('GET', f'/ods/queries/scheduled-scans/v1?{url_params}')


def ODS_get_scheduled_scans_by_id_request(ids: list[str]) -> dict:
    url_params = '&'.join(f'ids={query_id}' for query_id in ids)
    return http_request('GET', f'/ods/entities/scheduled-scans/v1?{url_params}')


def map_scheduled_scan_resource_to_UI(resource: dict) -> dict:
    output = {
        'ID': resource.get('id'),
        'Hosts targeted': len(resource.get('metadata', [])),
        'Description': resource.get('description'),
        'Host groups': resource.get('host_groups'),
        'Start time': resource.get('schedule', {}).get('start_timestamp'),
        'Created by': resource.get('created_by'),
    }
    return output


def ODS_get_scheduled_scan_resources_to_human_readable(resources: list[dict]) -> str:

    human_readable = tableToMarkdown(
        'CrowdStrike Falcon ODS Scheduled Scans',
        [map_scheduled_scan_resource_to_UI(resource) for resource in resources],
        headers=['ID', 'Hosts targeted', 'Description',
                 'Host groups', 'Start time', 'Created by'],
    )

    return human_readable


def get_ODS_scheduled_scan_ids(args: dict) -> list[str] | None:

    demisto.debug('Fetching IDs from query api')

    query_filter = build_cs_falcon_filter(**{
        'custom_filter': args.get('filter'),
        'initiated_from': args.get('initiated_from'),
        'status': args.get('status'),
        'created_on': args.get('created_on'),
        'created_by': args.get('created_by'),
        'schedule.start_timestamp': args.get('start_timestamp'),
        'deleted': args.get('deleted'),
    })

    raw_response = ODS_query_scheduled_scans_request(
        filter=query_filter,
        offset=args.get('offset'),
        limit=args.get('limit'),
    )

    return raw_response.get('resources')


def cs_falcon_ODS_query_scheduled_scan_command(args: dict) -> CommandResults:
    # call the query api if no ids given
    ids = argToList(args.get('ids')) or get_ODS_scheduled_scan_ids(args)

    if not ids:
        return CommandResults(readable_output='No scheduled scans match the arguments/filter.')

    response = ODS_get_scheduled_scans_by_id_request(ids)
    resources = response.get('resources', [])
    human_readable = ODS_get_scheduled_scan_resources_to_human_readable(resources)

    command_results = CommandResults(
        raw_response=response,
        outputs_prefix='CrowdStrike.ODSScheduledScan',
        outputs_key_field='id',
        outputs=resources,
        readable_output=human_readable,
    )

    return command_results


def ODS_query_scan_hosts_request(**query_params) -> dict:
    remove_nulls_from_dictionary(query_params)
    # http_request messes up the params, so they were put directly in the url:
    url_params = "&".join(f"{k}={v}" for k, v in query_params.items())
    return http_request('GET', f'/ods/queries/scan-hosts/v1?{url_params}')


def ODS_get_scan_hosts_by_id_request(ids: list[str]) -> dict:

    url_params = '&'.join(f'ids={query_id}' for query_id in ids)
    return http_request('GET', f'/ods/entities/scan-hosts/v1?{url_params}')


def get_ODS_scan_host_ids(args: dict) -> list[str]:

    query_filter = build_cs_falcon_filter(
        custom_filter=args.get('filter'),
        host_id=args.get('host_ids'),
        scan_id=args.get('scan_ids'),
        status=args.get('status'),
        started_on=args.get('started_on'),
        completed_on=args.get('completed_on'),
    )

    raw_response = ODS_query_scan_hosts_request(
        filter=query_filter,
        offset=args.get('offset'),
        limit=args.get('limit'),
    )

    return raw_response.get('resources', [])


def map_scan_host_resource_to_UI(resource: dict) -> dict:
    output = {
        'ID': resource.get('id'),
        'Scan ID': resource.get('scan_id'),
        'Host ID': resource.get('host_id'),
        'Filecount': resource.get('filecount'),
        'Status': resource.get('status'),
        'Severity': resource.get('severity'),
        'Started on': resource.get('started_on'),
    }
    return output


def ODS_get_scan_hosts_resources_to_human_readable(resources: list[dict]) -> str:

    human_readable = tableToMarkdown(
        'CrowdStrike Falcon ODS Scan Hosts',
        [map_scan_host_resource_to_UI(resource) for resource in resources],
        headers=['ID', 'Scan ID', 'Host ID',
                 'Filecount', 'Status',
                 'Severity', 'Started on'],
    )

    return human_readable


def cs_falcon_ods_query_scan_host_command(args: dict) -> CommandResults:

    ids = get_ODS_scan_host_ids(args)

    if not ids:
        return CommandResults(readable_output='No hosts to display.')

    response = ODS_get_scan_hosts_by_id_request(ids)
    resources = response.get('resources', [])
    human_readable = ODS_get_scan_hosts_resources_to_human_readable(resources)

    command_results = CommandResults(
        raw_response=response,
        outputs_prefix='CrowdStrike.ODSScanHost',
        outputs_key_field='id',
        outputs=resources,
        readable_output=human_readable,
    )

    return command_results


def ODS_query_malicious_files_request(**query_params) -> dict:
    remove_nulls_from_dictionary(query_params)
    # http_request messes up the params, so they were put directly in the url:
    url_params = "&".join(f"{k}={v}" for k, v in query_params.items())
    return http_request('GET', f'/ods/queries/malicious-files/v1?{url_params}')


def ODS_get_malicious_files_by_id_request(ids: list[str]) -> dict:

    url_params = '&'.join(f'ids={query_id}' for query_id in ids)
    return http_request('GET', f'/ods/entities/malicious-files/v1?{url_params}')


def map_malicious_file_resource_to_UI(resource: dict) -> dict:
    output = {
        'ID': resource.get('id'),
        'Scan id': resource.get('scan_id'),
        'Filename': resource.get('filename'),
        'Hash': resource.get('hash'),
        'Severity': resource.get('severity'),
        'Last updated': resource.get('last_updated'),
    }
    return output


def ODS_get_malicious_files_resources_to_human_readable(resources: list[dict]) -> str:

    human_readable = tableToMarkdown(
        'CrowdStrike Falcon ODS Malicious Files',
        [map_malicious_file_resource_to_UI(resource) for resource in resources],
        headers=['ID', 'Scan id', 'Filename', 'Hash', 'Severity', 'Last updated'],
    )

    return human_readable


def get_ODS_malicious_files_ids(args: dict) -> list[str] | None:

    demisto.debug('Fetching IDs from query api')

    query_filter = build_cs_falcon_filter(
        custom_filter=args.get('filter'),
        host_id=args.get('host_ids'),
        scan_id=args.get('scan_ids'),
        filepath=args.get('file_paths'),
        filename=args.get('file_names'),
        hash=args.get('hash'),
    )

    raw_response = ODS_query_malicious_files_request(
        filter=query_filter,
        offset=args.get('offset'),
        limit=args.get('limit'),
    )

    return raw_response.get('resources')


def cs_falcon_ODS_query_malicious_files_command(args: dict) -> CommandResults:
    # call the query api if no file_ids given
    ids = argToList(args.get('file_ids')) or get_ODS_malicious_files_ids(args)

    if not ids:
        return CommandResults(readable_output='No malicious files match the arguments/filter.')

    response = ODS_get_malicious_files_by_id_request(ids)
    resources = response.get('resources', [])
    human_readable = ODS_get_malicious_files_resources_to_human_readable(resources)

    command_results = CommandResults(
        raw_response=response,
        outputs_prefix='CrowdStrike.ODSMaliciousFile',
        outputs_key_field='id',
        outputs=resources,
        readable_output=human_readable,
    )

    return command_results


def make_create_scan_request_body(args: dict, is_scheduled: bool) -> dict:

    result = {
        'host_groups': argToList(args.get('host_groups')),
        'file_paths': argToList(args.get('file_paths')),
        'scan_exclusions': argToList(args.get('scan_exclusions')),
        'scan_inclusions': argToList(args.get('scan_inclusions')),
        'initiated_from': args.get('initiated_from'),
        'cpu_priority': CPU_UTILITY_STR_TO_INT_KEY_MAP.get(args.get('cpu_priority')),  # type: ignore[arg-type]
        'description': args.get('description'),
        'quarantine': argToBoolean(args.get('quarantine')) if args.get('quarantine') is not None else None,
        'pause_duration': arg_to_number(args.get('pause_duration')),
        'sensor_ml_level_detection': arg_to_number(args.get('sensor_ml_level_detection')),
        'sensor_ml_level_prevention': arg_to_number(args.get('sensor_ml_level_prevention')),
        'cloud_ml_level_detection': arg_to_number(args.get('cloud_ml_level_detection')),
        'cloud_ml_level_prevention': arg_to_number(args.get('cloud_ml_level_prevention')),
        'max_duration': arg_to_number(args.get('max_duration')),
    }

    if is_scheduled:
        result['schedule'] = {
            'interval': SCHEDULE_INTERVAL_STR_TO_INT.get(args['schedule_interval'].lower()),
            'start_timestamp': (
                dateparser.parse(args['schedule_start_timestamp'])
                or return_error('Invalid start_timestamp.')
            ).strftime("%Y-%m-%dT%H:%M"),
        }

    else:
        result['hosts'] = argToList(args.get('hosts'))

    return result


def ODS_create_scan_request(args: dict, is_scheduled: bool) -> dict:
    body = make_create_scan_request_body(args, is_scheduled)
    remove_nulls_from_dictionary(body)
    return http_request('POST', f'/ods/entities/{"scheduled-"*is_scheduled}scans/v1', json=body)


def ODS_verify_create_scan_command(args: dict) -> None:

    if not (args.get('hosts') or args.get('host_groups')):
        raise DemistoException('MUST set either hosts OR host_groups.')

    if not (args.get('file_paths') or args.get('scan_inclusions')):
        raise DemistoException('MUST set either file_paths OR scan_inclusions.')


def ods_create_scan(args: dict, is_scheduled: bool) -> dict:

    ODS_verify_create_scan_command(args)

    response = ODS_create_scan_request(args, is_scheduled)
    resource = dict_safe_get(response, ('resources', 0), return_type=dict, raise_return_type=False)

    if not (resource and resource.get('id')):
        raise DemistoException('Unexpected response from CrowdStrike Falcon')

    return resource


def cs_falcon_ods_create_scan_command(args: dict) -> CommandResults:

    resource = ods_create_scan(args, is_scheduled=False)
    scan_id = resource.get('id')

    query_scan_args = {
        'ids': scan_id,
        'wait_for_result': True,
        'interval_in_seconds': args.get('interval_in_seconds'),
        'timeout_in_seconds': args.get('timeout_in_seconds'),
    }

    return cs_falcon_ODS_query_scans_command(query_scan_args)


def cs_falcon_ods_create_scheduled_scan_command(args: dict) -> CommandResults:

    resource = ods_create_scan(args, is_scheduled=True)

    human_readable = f'Successfully created scheduled scan with ID: {resource.get("id")}'

    command_results = CommandResults(
        raw_response=resource,
        outputs_prefix='CrowdStrike.ODSScheduledScan',
        outputs_key_field='id',
        outputs=resource,
        readable_output=human_readable,
    )

    return command_results


def ODS_delete_scheduled_scans_request(ids: list[str], scan_filter: str | None = None) -> dict:
    ids_params = [f'ids={scan_id}' for scan_id in ids]
    filter_param = [f'filter={scan_filter.replace("+", "%2B")}'] if scan_filter else []
    url_params = '&'.join(ids_params + filter_param)
    return http_request('DELETE', f'/ods/entities/scheduled-scans/v1?{url_params}', status_code=500)


def cs_falcon_ods_delete_scheduled_scan_command(args: dict) -> CommandResults:

    ids, scan_filter = argToList(args.get('ids')), args.get('filter')
    response = ODS_delete_scheduled_scans_request(ids, scan_filter)

    if dict_safe_get(response, ['errors', 0, 'code']) == 500:
        raise DemistoException(
            'CS Falcon returned an error.\n'
            'Code: 500\n'
            f'Message: {dict_safe_get(response, ["errors", 0, "message"])}\n'
            'Perhaps there are no scans to delete?'
        )

    human_readable = tableToMarkdown('Deleted Scans:', response.get('resources', []), headers=['Scan ID'])

    command_results = CommandResults(
        raw_response=response,
        readable_output=human_readable,
    )

    return command_results


def list_identity_entities_command(args: dict) -> CommandResults:
    """List identity entities
    Args:
        args: The demisto.args() dict object.
    Returns:
        The command result object.
    """
    client = create_gql_client()
    args_keys_ls = ["sort_key", "sort_order", "max_risk_score_severity", "min_risk_score_severity"]
    ls_args_keys_ls = ["type", "entity_id", "primary_display_name", "secondary_display_name", "email"]
    variables = {}
    for key in args_keys_ls:
        if key in args:
            variables[key] = args.get(key)
    for key in ls_args_keys_ls:
        if key in args:
            variables[key] = args.get(key, "").split(",")
    if "enabled" in args:
        variables["enabled"] = argToBoolean(args.get("enabled"))
    idp_query = gql("""
    query ($sort_key: EntitySortKey, $type: [EntityType!], $sort_order: SortOrder, $entity_id: [UUID!],
           $primary_display_name: [String!], $secondary_display_name: [String!], $max_risk_score_severity: ScoreSeverity,
           $min_risk_score_severity: ScoreSeverity, $enabled: Boolean, $email: [String!], $first: Int, $after: Cursor) {
        entities(types: $type, sortKey: $sort_key, sortOrder: $sort_order, entityIds: $entity_id, enabled: $enabled,
                 primaryDisplayNames: $primary_display_name, secondaryDisplayNames: $secondary_display_name,
                 maxRiskScoreSeverity: $max_risk_score_severity, minRiskScoreSeverity: $min_risk_score_severity,
                 emailAddresses: $email, first: $first, after: $after) {
            pageInfo{
                hasNextPage
                endCursor
            }
            nodes{
                primaryDisplayName
                secondaryDisplayName
                isHuman:hasRole(type: HumanUserAccountRole)
                isProgrammatic:hasRole(type: ProgrammaticUserAccountRole)
                ...
                on
                UserEntity{
                    emailAddresses
                }
                riskScore
                riskScoreSeverity
                riskFactors{
                    type
                    severity
                }
            }
        }
    }
""")
    identity_entities_ls = []
    next_token = args.get("next_token", "")
    limit = arg_to_number(args.get("limit", "50")) or 50
    page = arg_to_number(args.get("page", "0"))
    page_size = arg_to_number(args.get("page_size", "50"))
    res_ls = []
    has_next_page = True
    if page:
        variables["first"] = page_size
        while has_next_page and page:
            if next_token:
                variables["after"] = next_token
            res = client.execute(idp_query, variable_values=variables)
            res_ls.append(res)
            page -= 1
            pageInfo = res.get("entities", {}).get("pageInfo", {})
            has_next_page = pageInfo.get("hasNextPage", False)
            if page == 0:
                identity_entities_ls.extend(res.get("entities", {}).get("nodes", []))
            if has_next_page:
                next_token = pageInfo.get("endCursor", "")
    else:
        while has_next_page and limit > 0:
            variables["first"] = min(1000, limit)
            if next_token:
                variables["after"] = next_token
            res = client.execute(idp_query, variable_values=variables)
            res_ls.append(res)
            pageInfo = res.get("entities", {}).get("pageInfo", {})
            has_next_page = pageInfo.get("hasNextPage", False)
            identity_entities_ls.extend(res.get("entities", {}).get("nodes", []))
            if has_next_page:
                next_token = pageInfo.get("endCursor", "")
            limit -= 1000
    headers = ["primaryDisplayName", "secondaryDisplayName", "isHuman", "isProgrammatic", "isAdmin", "emailAddresses",
               "riskScore", "riskScoreSeverity", "riskFactors"]

    return CommandResults(
        outputs_prefix='CrowdStrike.IDPEntity',
        outputs=createContext(response_to_context(identity_entities_ls), removeNull=True),
        readable_output=tableToMarkdown("Identity entities", identity_entities_ls, headers=headers, removeNull=True,
                                        headerTransform=pascalToSpace),
        raw_response=res_ls,
    )


def create_gql_client(url_suffix="identity-protection/combined/graphql/v1"):
    """
        Creates a gql client to handle the gql requests.
    Args:
        url_suffix: The url suffix for the request.
    Returns:
        The created client.
    """
    url_suffix = url_suffix['url'][1:] if url_suffix.startswith('/') else url_suffix
    kwargs = {
        'url': f"{SERVER}/{url_suffix}",
        'verify': USE_SSL,
        'retries': 3,
        'headers': {'Authorization': f'Bearer {get_token()}',
                    "Accept": "application/json",
                    "Content-Type": "application/json"}
    }
    transport = RequestsHTTPTransport(**kwargs)
    handle_proxy()
    client = Client(
        transport=transport,
        fetch_schema_from_transport=True,
    )
    return client


''' COMMANDS MANAGER / SWITCH PANEL '''


LOG(f'Command being called is {demisto.command()}')


def main():
    command = demisto.command()
    args = demisto.args()
    try:
        if command == 'test-module':
            result = test_module()
            return_results(result)
        elif command == 'fetch-incidents':
            demisto.incidents(fetch_incidents())

        elif command in ('cs-device-ran-on', 'cs-falcon-device-ran-on'):
            return_results(get_indicator_device_id())
        elif demisto.command() == 'cs-falcon-search-device':
            return_results(search_device_command())
        elif command == 'cs-falcon-get-behavior':
            demisto.results(get_behavior_command())
        elif command == 'cs-falcon-search-detection':
            return_results(search_detections_command())
        elif command == 'cs-falcon-resolve-detection':
            demisto.results(resolve_detection_command())
        elif command == 'cs-falcon-contain-host':
            demisto.results(contain_host_command())
        elif command == 'cs-falcon-lift-host-containment':
            demisto.results(lift_host_containment_command())
        elif command == 'cs-falcon-run-command':
            demisto.results(run_command())
        elif command == 'cs-falcon-upload-script':
            demisto.results(upload_script_command())
        elif command == 'cs-falcon-get-script':
            demisto.results(get_script_command())
        elif command == 'cs-falcon-delete-script':
            demisto.results(delete_script_command())
        elif command == 'cs-falcon-list-scripts':
            demisto.results(list_scripts_command())
        elif command == 'cs-falcon-upload-file':
            demisto.results(upload_file_command())
        elif command == 'cs-falcon-delete-file':
            demisto.results(delete_file_command())
        elif command == 'cs-falcon-get-file':
            demisto.results(get_file_command())
        elif command == 'cs-falcon-list-files':
            demisto.results(list_files_command())
        elif command == 'cs-falcon-run-script':
            demisto.results(run_script_command())
        elif command == 'cs-falcon-run-get-command':
            demisto.results(run_get_command())
        elif command == 'cs-falcon-status-get-command':
            demisto.results(status_get_command(demisto.args()))
        elif command == 'cs-falcon-status-command':
            demisto.results(status_command())
        elif command == 'cs-falcon-get-extracted-file':
            demisto.results(get_extracted_file_command(demisto.args()))
        elif command == 'cs-falcon-list-host-files':
            demisto.results(list_host_files_command())
        elif command == 'cs-falcon-refresh-session':
            demisto.results(refresh_session_command())
        elif command == 'cs-falcon-list-detection-summaries':
            return_results(list_detection_summaries_command())
        elif command == 'cs-falcon-list-incident-summaries':
            return_results(list_incident_summaries_command())
        elif command == 'cs-falcon-search-iocs':
            return_results(search_iocs_command(**args))
        elif command == 'cs-falcon-get-ioc':
            return_results(get_ioc_command(ioc_type=args.get('type'), value=args.get('value')))
        elif command == 'cs-falcon-upload-ioc':
            return_results(upload_ioc_command(**args))
        elif command == 'cs-falcon-update-ioc':
            return_results(update_ioc_command(**args))
        elif command == 'cs-falcon-delete-ioc':
            return_results(delete_ioc_command(ioc_type=args.get('type'), value=args.get('value')))
        elif command == 'cs-falcon-search-custom-iocs':
            return_results(search_custom_iocs_command(**args))
        elif command == 'cs-falcon-get-custom-ioc':
            return_results(get_custom_ioc_command(
                ioc_type=args.get('type'), value=args.get('value'), ioc_id=args.get('ioc_id')))
        elif command == 'cs-falcon-upload-custom-ioc':
            return_results(upload_custom_ioc_command(**args))
        elif command == 'cs-falcon-update-custom-ioc':
            return_results(update_custom_ioc_command(**args))
        elif command == 'cs-falcon-delete-custom-ioc':
            return_results(delete_custom_ioc_command(ioc_id=args.get('ioc_id')))
        elif command == 'cs-falcon-device-count-ioc':
            return_results(get_ioc_device_count_command(ioc_type=args.get('type'), value=args.get('value')))
        elif command == 'cs-falcon-process-details':
            return_results(get_process_details_command(**args))
        elif command == 'cs-falcon-processes-ran-on':
            return_results(
                get_proccesses_ran_on_command(
                    ioc_type=args.get('type'),
                    value=args.get('value'),
                    device_id=args.get('device_id')
                )
            )
        elif command == 'endpoint':
            return_results(get_endpoint_command())
        elif command == 'cs-falcon-create-host-group':
            return_results(create_host_group_command(**args))
        elif command == 'cs-falcon-update-host-group':
            return_results(update_host_group_command(**args))
        elif command == 'cs-falcon-list-host-groups':
            return_results(list_host_groups_command(**args))
        elif command == 'cs-falcon-delete-host-groups':
            return_results(delete_host_groups_command(host_group_ids=argToList(args.get('host_group_id'))))
        elif command == 'cs-falcon-list-host-group-members':
            return_results(list_host_group_members_command(**args))
        elif command == 'cs-falcon-add-host-group-members':
            return_results(add_host_group_members_command(host_group_id=args.get('host_group_id'),
                                                          host_ids=argToList(args.get('host_ids'))))
        elif command == 'cs-falcon-remove-host-group-members':
            return_results(remove_host_group_members_command(host_group_id=args.get('host_group_id'),
                                                             host_ids=argToList(args.get('host_ids'))))
        elif command == 'cs-falcon-resolve-incident':
            return_results(resolve_incident_command(status=args.get('status'),
                                                    ids=argToList(args.get('ids'))))
        elif command == 'cs-falcon-update-incident-comment':
            return_results(update_incident_comment_command(comment=args.get('comment'),
                                                           ids=argToList(args.get('ids'))))
        elif command == 'cs-falcon-batch-upload-custom-ioc':
            return_results(upload_batch_custom_ioc_command(**args))

        elif command == 'cs-falcon-rtr-kill-process':
            return_results(rtr_kill_process_command(args))

        elif command == 'cs-falcon-rtr-remove-file':
            return_results(rtr_remove_file_command(args))

        elif command == 'cs-falcon-rtr-list-processes':
            host_id = args.get('host_id')
            offline = argToBoolean(args.get('queue_offline', False))
            return_results(
                rtr_general_command_on_hosts([host_id], "ps", "ps", execute_run_batch_write_cmd_with_timer, True, offline))

        elif command == 'cs-falcon-rtr-list-network-stats':
            host_id = args.get('host_id')
            offline = argToBoolean(args.get('queue_offline', False))
            return_results(
                rtr_general_command_on_hosts([host_id], "netstat", "netstat", execute_run_batch_write_cmd_with_timer,
                                             True, offline))

        elif command == 'cs-falcon-rtr-read-registry':
            return_results(rtr_read_registry_keys_command(args))

        elif command == 'cs-falcon-rtr-list-scheduled-tasks':
            full_command = f'runscript -Raw=```schtasks /query /fo LIST /v```'  # noqa: F541
            host_ids = argToList(args.get('host_ids'))
            offline = argToBoolean(args.get('queue_offline', False))
            return_results(rtr_general_command_on_hosts(host_ids, "runscript", full_command,
                                                        execute_run_batch_admin_cmd_with_timer, offline))
        elif command == 'cs-falcon-rtr-retrieve-file':
            return_results(rtr_polling_retrieve_file_command(args))
        elif command == 'cs-falcon-get-detections-for-incident':
            return_results(get_detection_for_incident_command(args.get('incident_id')))
        elif command == 'get-remote-data':
            return_results(get_remote_data_command(args))
        elif demisto.command() == 'get-modified-remote-data':
            return_results(get_modified_remote_data_command(args))
        elif command == 'update-remote-system':
            return_results(update_remote_system_command(args))
        elif demisto.command() == 'get-mapping-fields':
            return_results(get_mapping_fields_command())
        elif command == 'cs-falcon-spotlight-search-vulnerability':
            return_results(cs_falcon_spotlight_search_vulnerability_command(args))
        elif command == 'cs-falcon-spotlight-list-host-by-vulnerability':
            return_results(cs_falcon_spotlight_list_host_by_vulnerability_command(args))
        elif command == 'cve':
            return_results(get_cve_command(args))
        elif command == 'cs-falcon-create-ml-exclusion':
            return_results(create_ml_exclusion_command(args))
        elif command == 'cs-falcon-update-ml-exclusion':
            return_results(update_ml_exclusion_command(args))
        elif command == 'cs-falcon-delete-ml-exclusion':
            return_results(delete_ml_exclusion_command(args))
        elif command == 'cs-falcon-search-ml-exclusion':
            return_results(search_ml_exclusion_command(args))
        elif command == 'cs-falcon-create-ioa-exclusion':
            return_results(create_ioa_exclusion_command(args))
        elif command == 'cs-falcon-update-ioa-exclusion':
            return_results(update_ioa_exclusion_command(args))
        elif command == 'cs-falcon-delete-ioa-exclusion':
            return_results(delete_ioa_exclusion_command(args))
        elif command == 'cs-falcon-search-ioa-exclusion':
            return_results(search_ioa_exclusion_command(args))
        elif command == 'cs-falcon-list-quarantined-file':
            return_results(list_quarantined_file_command(args))
        elif command == 'cs-falcon-apply-quarantine-file-action':
            return_results(apply_quarantine_file_action_command(args))
        elif command == 'cs-falcon-ods-query-scan':
            return_results(cs_falcon_ODS_query_scans_command(args))
        elif command == 'cs-falcon-ods-query-scheduled-scan':
            return_results(cs_falcon_ODS_query_scheduled_scan_command(args))
        elif command == 'cs-falcon-ods-query-scan-host':
            return_results(cs_falcon_ods_query_scan_host_command(args))
        elif command == 'cs-falcon-ods-query-malicious-files':
            return_results(cs_falcon_ODS_query_malicious_files_command(args))
        elif command == 'cs-falcon-ods-create-scan':
            return_results(cs_falcon_ods_create_scan_command(args))
        elif command == 'cs-falcon-ods-create-scheduled-scan':
            return_results(cs_falcon_ods_create_scheduled_scan_command(args))
        elif command == 'cs-falcon-ods-delete-scheduled-scan':
            return_results(cs_falcon_ods_delete_scheduled_scan_command(args))
        elif command == 'cs-falcon-list-identity-entities':
            return_results(list_identity_entities_command(args))
        else:
            raise NotImplementedError(f'CrowdStrike Falcon error: '
                                      f'command {command} is not implemented')
    except Exception as e:
        return_error(str(e))


if __name__ in ('__main__', 'builtin', 'builtins'):
    main()<|MERGE_RESOLUTION|>--- conflicted
+++ resolved
@@ -956,13 +956,8 @@
         :param host_id: Host agent ID to run RTR command on.
         :param command_type: Active-Responder command type we are going to execute, for example: get or cp.
         :param full_command: Full command string for the command.
-<<<<<<< HEAD
-        :param queue_offline: Whether the command will run against an offline-queued session and be queued for
-                              execution when the host comes online.  # noqa: E501
-=======
         :param queue_offline: Whether the command will run against an offline-queued session and be queued for execution
                               when the host comes online.  # noqa: E501
->>>>>>> e53c671c
         :param timeout: The timeout for the request.
         :return: Response JSON which contains errors (if exist) and retrieved resources
     """
@@ -1358,7 +1353,6 @@
     return response
 
 
-<<<<<<< HEAD
 def get_idp_detections_ids(filter_arg=None, offset: int = 0, limit=INCIDENTS_PER_FETCH):
     """
         Send a request to retrieve IDP detections IDs.
@@ -1385,8 +1379,6 @@
     return response
 
 
-=======
->>>>>>> e53c671c
 def get_incidents_entities(incidents_ids: list):
     ids_json = {'ids': incidents_ids}
     response = http_request(
@@ -1894,7 +1886,6 @@
     return resolve_detection(ids=ids, status=status, assigned_to_uuid=None, show_in_ui=None, comment=None)
 
 
-<<<<<<< HEAD
 def update_idp_detection_request(ids: list[str], status: str) -> dict:
     """
         Manage the status to send to update to for IDP detections.
@@ -1911,8 +1902,6 @@
     return resolve_idp_detection(ids=ids, status=status)
 
 
-=======
->>>>>>> e53c671c
 def list_host_groups(filter: str | None, limit: str | None, offset: str | None) -> dict:
     params = {'filter': filter,
               'offset': offset,
@@ -2129,11 +2118,8 @@
         return IncidentType.INCIDENT
     if remote_incident_id[0:3] == IncidentType.DETECTION.value:
         return IncidentType.DETECTION
-<<<<<<< HEAD
     if IncidentType.IDP_DETECTION.value in remote_incident_id:
         return IncidentType.IDP_DETECTION
-=======
->>>>>>> e53c671c
     return None
 
 
@@ -2170,7 +2156,6 @@
     return mirrored_data, updated_object
 
 
-<<<<<<< HEAD
 def get_remote_idp_detection_data(remote_incident_id):
     """
         Gets the relevant IDP detection entity from the remote system (CrowdStrike Falcon).
@@ -2194,8 +2179,6 @@
     return mirrored_data, updated_object
 
 
-=======
->>>>>>> e53c671c
 def set_xsoar_incident_entries(updated_object: dict[str, Any], entries: list, remote_incident_id: str):
     if demisto.params().get('close_incident'):
         if updated_object.get('status') == 'Closed':
@@ -2212,7 +2195,6 @@
             reopen_in_xsoar(entries, remote_detection_id, 'Detection')
 
 
-<<<<<<< HEAD
 def set_xsoar_idp_detection_entries(updated_object: dict[str, Any], entries: list, remote_idp_detection_id: str):
     """
         Send the updated object to the relevant status handler
@@ -2234,8 +2216,6 @@
             reopen_in_xsoar(entries, remote_idp_detection_id, IDP_DETECTION)
 
 
-=======
->>>>>>> e53c671c
 def close_in_xsoar(entries: list, remote_incident_id: str, incident_type_name: str):
     demisto.debug(f'{incident_type_name} is closed: {remote_incident_id}')
     entries.append({
@@ -2401,7 +2381,6 @@
     return ''
 
 
-<<<<<<< HEAD
 def update_remote_idp_detection(delta, inc_status: IncidentStatus, detection_id: str) -> str:
     """
         Sends the request the request to update the relevant IDP detection entity.
@@ -2425,8 +2404,6 @@
     return ''
 
 
-=======
->>>>>>> e53c671c
 def update_remote_incident(delta: dict[str, Any], inc_status: IncidentStatus, incident_id: str) -> str:
     result = ''
     result += update_remote_incident_tags(delta, incident_id)
@@ -2550,13 +2527,8 @@
         incident_type = 'detection'
         fetch_query = demisto.params().get('fetch_query')
         if fetch_query:
-<<<<<<< HEAD
             fetch_query = f"created_timestamp:>'{start_fetch_time}'+{fetch_query}"
             detections_ids = demisto.get(get_fetch_detections(filter_arg=fetch_query, limit=fetch_limit), 'resources')
-=======
-            fetch_query = f"created_timestamp:>'{last_fetch_time}'+{fetch_query}"
-            detections_ids = demisto.get(get_fetch_detections(filter_arg=fetch_query, offset=offset), 'resources')
->>>>>>> e53c671c
         else:
             detections_ids = demisto.get(get_fetch_detections(last_created_timestamp=start_fetch_time, limit=fetch_limit),
                                          'resources')
@@ -2598,13 +2570,8 @@
         fetch_query = demisto.params().get('incidents_fetch_query')
 
         if fetch_query:
-<<<<<<< HEAD
             fetch_query = f"start:>'{start_fetch_time}'+{fetch_query}"
             incidents_ids = demisto.get(get_incidents_ids(filter_arg=fetch_query, limit=fetch_limit), 'resources')
-=======
-            fetch_query = f"start:>'{last_fetch_time}'+{fetch_query}"
-            incidents_ids = demisto.get(get_incidents_ids(filter_arg=fetch_query, offset=offset), 'resources')
->>>>>>> e53c671c
 
         else:
             incidents_ids = demisto.get(get_incidents_ids(last_created_timestamp=start_fetch_time, limit=fetch_limit),
