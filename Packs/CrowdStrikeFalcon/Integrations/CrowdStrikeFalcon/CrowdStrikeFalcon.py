--- conflicted
+++ resolved
@@ -10,12 +10,9 @@
 from threading import Timer
 from typing import Any, Callable, Dict, List, Optional, Tuple, Union
 import requests
-<<<<<<< HEAD
 from dateutil.parser import parse
 from gql import Client, gql
 from gql.transport.requests import RequestsHTTPTransport
-=======
->>>>>>> 1f0fd5c6
 # Disable insecure warnings
 import urllib3
 urllib3.disable_warnings()
@@ -2480,12 +2477,9 @@
     current_fetch_info_detections.pop("offset", None)
 
     current_fetch_info_incidents: dict = last_run[1]
-<<<<<<< HEAD
     current_fetch_info_idp_detections: dict = last_run[2]
-=======
     current_fetch_info_incidents.pop("offset", None)
     
->>>>>>> 1f0fd5c6
     fetch_incidents_or_detections = demisto.params().get('fetch_incidents_or_detections')
     look_back = int(demisto.params().get('look_back', 0))
     fetch_limit = INCIDENTS_PER_FETCH
@@ -2494,20 +2488,9 @@
                                                                 look_back=look_back)
 
     demisto.debug(f"CrowdstrikeFalconMsg: Starting fetch incidents with {fetch_incidents_or_detections}")
-<<<<<<< HEAD
 
     if 'Detections' in fetch_incidents_or_detections or "Endpoint Detection" in fetch_incidents_or_detections:
         incident_type = 'detection'
-        last_fetch_time, offset, _, last_fetch_timestamp = get_fetch_times_and_offset(current_fetch_info_detections)
-
-=======
-    if 'Detections' in fetch_incidents_or_detections:
-        start_fetch_time, end_fetch_time = get_fetch_run_time_range(last_run=current_fetch_info_detections,
-                                                                    first_fetch=FETCH_TIME,
-                                                                    look_back=look_back)
-        fetch_limit = current_fetch_info_detections.get('limit') or INCIDENTS_PER_FETCH
-        incident_type = 'detection'
->>>>>>> 1f0fd5c6
         fetch_query = demisto.params().get('fetch_query')
         if fetch_query:
             fetch_query = "created_timestamp:>'{time}'+{query}".format(time=start_fetch_time, query=fetch_query)
@@ -2542,15 +2525,6 @@
                                               created_time_field='occurred', id_field='name', date_format=DATE_FORMAT)
             current_fetch_info_detections.update(last_run)
 
-<<<<<<< HEAD
-    if 'Incidents' in fetch_incidents_or_detections or "Endpoint Incident" in fetch_incidents_or_detections:
-        incident_type = 'incident'
-
-        last_fetch_time, offset, _, last_fetch_timestamp = get_fetch_times_and_offset(current_fetch_info_incidents)
-        last_incident_fetched = current_fetch_info_incidents.get('last_fetched_incident')
-        new_last_incident_fetched = ''
-
-=======
     if 'Incidents' in fetch_incidents_or_detections:
         start_fetch_time, end_fetch_time = get_fetch_run_time_range(last_run=current_fetch_info_incidents,
                                                                     first_fetch=FETCH_TIME,
@@ -2559,7 +2533,6 @@
 
         incident_type = 'incident'
 
->>>>>>> 1f0fd5c6
         fetch_query = demisto.params().get('incidents_fetch_query')
 
         if fetch_query:
@@ -2595,7 +2568,6 @@
 
     if "IDP Detection" in fetch_incidents_or_detections:
         latest_fetched_idp_detection = None
-        last_fetch_time, offset, _, last_fetch_timestamp = get_fetch_times_and_offset(current_fetch_info_idp_detections)
         last_idp_detection_fetched = current_fetch_info_incidents.get('last_fetched_idp_detection')
         fetch_query = demisto.params().get('idp_detections_fetch_query', "")
         filter = f"product:'idp'+created_timestamp:>'{last_fetch_time}'"
