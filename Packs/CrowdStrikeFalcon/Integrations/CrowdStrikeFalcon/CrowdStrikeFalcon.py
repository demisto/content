--- conflicted
+++ resolved
@@ -3233,11 +3233,7 @@
                                                                 date_format=DETECTION_DATE_FORMAT)
     fetch_limit = current_fetch_info.get('limit') or INCIDENTS_PER_FETCH
     filter = f"product:'{product_type}'+created_timestamp:>'{start_fetch_time}'"
-<<<<<<< HEAD
-    if product_type in {'ods', 'ofp'}:
-=======
     if product_type in {IncidentType.ON_DEMAND.value, IncidentType.OFP.value}:
->>>>>>> 0020d8d5
         filter = filter.replace('product:', 'type:')
 
     if fetch_query:
@@ -3261,11 +3257,7 @@
                 detection['incident_type'] = detections_type
                 detection_to_context = detection_to_incident_context(detection, detection_name_prefix, start_time_key)
                 detections.append(detection_to_context)
-<<<<<<< HEAD
-        detections = truncate_long_time_str(detections, 'occurred') if product_type in {'ods', 'ofp'} else detections
-=======
         detections = truncate_long_time_str(detections, 'occurred') if product_type in {IncidentType.ON_DEMAND.value, IncidentType.OFP.value} else detections
->>>>>>> 0020d8d5
         detections = filter_incidents_by_duplicates_and_limit(incidents_res=detections,
                                                               last_run=current_fetch_info,
                                                               fetch_limit=INCIDENTS_PER_FETCH, id_field='name')
