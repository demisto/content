--- conflicted
+++ resolved
@@ -1452,8 +1452,6 @@
     )
 
 
-<<<<<<< HEAD
-=======
 def get_users(offset: int, limit: int, query_filter: str | None = None) -> dict:
     """
     Get a list of users using pagination.
@@ -1522,7 +1520,6 @@
     )
 
 
->>>>>>> 9d6c5180
 def upload_ioc(ioc_type, value, policy=None, expiration_days=None,
                share_level=None, description=None, source=None):
     """
@@ -1972,22 +1969,7 @@
     return response
 
 
-<<<<<<< HEAD
-def resolve_incident(ids: list[str], status: str):
-    if status not in STATUS_TEXT_TO_NUM:
-        raise DemistoException(f'CrowdStrike Falcon Error: '
-                               f'Status given is {status} and it is not in {STATUS_TEXT_TO_NUM.keys()}')
-    return update_incident_request(ids, STATUS_TEXT_TO_NUM[status], 'update_status')
-
-
-def update_incident_comment(ids: list[str], comment: str):
-    return update_incident_request(ids, comment, 'add_comment')
-
-
-def update_incident_request(ids: list[str], value: str, action_name: str):
-=======
 def update_incident_request(ids: list[str], action_parameters: dict[str, Any]):
->>>>>>> 9d6c5180
     data = {
         "action_parameters": [
             {
@@ -2764,7 +2746,6 @@
         fetch_limit = current_fetch_info_idp_detections.get('limit') or INCIDENTS_PER_FETCH
         fetch_query = demisto.params().get('idp_detections_fetch_query', "")
         filter = f"product:'idp'+created_timestamp:>'{start_fetch_time}'"
-<<<<<<< HEAD
 
         if fetch_query:
             filter += f"+{fetch_query}"
@@ -3001,243 +2982,6 @@
         demisto.debug('User entered fetch query, appending to filter')
         filter = f"{filter}+{configured_fetch_query}"
     return filter
-=======
-
-        if fetch_query:
-            filter += f"+{fetch_query}"
-        response = get_idp_detections_ids(filter_arg=filter, limit=fetch_limit, offset=idp_detections_offset)
-        idp_detections_ids: list[dict] = demisto.get(response, "resources", [])
-        total_idp_detections = demisto.get(response, "meta.pagination.total")
-        idp_detections_offset = calculate_new_offset(idp_detections_offset, len(idp_detections_ids), total_idp_detections)
-        if idp_detections_offset:
-            demisto.debug(f"CrowdStrikeFalconMsg: The new idp detections offset is {idp_detections_offset}")
-
-        if idp_detections_ids:
-            raw_res = get_idp_detection_entities(idp_detections_ids)
-            if "resources" in raw_res:
-                full_detections = demisto.get(raw_res, "resources")
-                for idp_detection in full_detections:
-                    idp_detection['incident_type'] = IDP_DETECTION
-                    idp_detection_to_context = idp_detection_to_incident_context(idp_detection)
-                    idp_detections.append(idp_detection_to_context)
-
-            idp_detections = filter_incidents_by_duplicates_and_limit(incidents_res=idp_detections,
-                                                                      last_run=current_fetch_info_idp_detections,
-                                                                      fetch_limit=INCIDENTS_PER_FETCH, id_field='name')
-
-        current_fetch_info_idp_detections = update_last_run_object(last_run=current_fetch_info_idp_detections,
-                                                                   incidents=idp_detections,
-                                                                   fetch_limit=fetch_limit,
-                                                                   start_fetch_time=start_fetch_time,
-                                                                   end_fetch_time=end_fetch_time,
-                                                                   look_back=look_back,
-                                                                   created_time_field='occurred',
-                                                                   id_field='name',
-                                                                   date_format=IDP_DATE_FORMAT,
-                                                                   new_offset=idp_detections_offset)
-        demisto.debug(f"CrowdstrikeFalconMsg: Ending fetch idp_detections. Fetched {len(idp_detections)}")
-
-    if 'Indicator of Misconfiguration' in fetch_incidents_or_detections:
-        demisto.debug('Fetching Indicator of Misconfiguration incidents')
-        demisto.debug(f'{iom_last_run=}')
-        fetch_query = demisto.params().get('iom_fetch_query', '')
-        validate_iom_fetch_query(iom_fetch_query=fetch_query)
-
-        last_resource_ids, iom_next_token, last_scan_time, first_fetch_timestamp = get_current_fetch_data(
-            last_run_object=iom_last_run, date_format=IOM_DATE_FORMAT,
-            last_date_key='last_scan_time', next_token_key='iom_next_token',
-            last_fetched_ids_key='last_resource_ids'
-        )
-        filter = create_iom_filter(
-            is_paginating=bool(iom_next_token),
-            last_fetch_filter=iom_last_run.get('last_fetch_filter', ''),
-            last_scan_time=last_scan_time, first_fetch_timestamp=first_fetch_timestamp,
-            configured_fetch_query=fetch_query)
-        demisto.debug(f'IOM {filter=}')
-        iom_resource_ids, iom_new_next_token = iom_ids_pagination(filter=filter,
-                                                                  iom_next_token=iom_next_token,
-                                                                  fetch_limit=INCIDENTS_PER_FETCH,
-                                                                  api_limit=500)
-        demisto.debug(f'Fetched the following IOM resource IDS: {", ".join(iom_resource_ids)}')
-        iom_incidents, fetched_resource_ids, new_scan_time = parse_ioa_iom_incidents(
-            fetched_data=get_iom_resources(iom_resource_ids=iom_resource_ids),
-            last_date=last_scan_time,
-            last_fetched_ids=last_resource_ids, date_key='scan_time',
-            id_key='id', date_format=IOM_DATE_FORMAT, is_paginating=bool(iom_new_next_token or iom_next_token),
-            to_incident_context=iom_resource_to_incident,
-            incident_type='iom_configurations')
-
-        iom_last_run = {'iom_next_token': iom_new_next_token, 'last_scan_time': new_scan_time,
-                        'last_fetch_filter': filter,
-                        'last_resource_ids': fetched_resource_ids or last_resource_ids}
-
-    if 'Indicator of Attack' in fetch_incidents_or_detections:
-        demisto.debug('Fetching Indicator of Attack incidents')
-        demisto.debug(f'{ioa_last_run=}')
-        fetch_query = demisto.params().get('ioa_fetch_query', '')
-        validate_ioa_fetch_query(ioa_fetch_query=fetch_query)
-
-        last_fetch_event_ids, ioa_next_token, last_date_time_since, _ = get_current_fetch_data(
-            last_run_object=ioa_last_run, date_format=DATE_FORMAT,
-            last_date_key='last_date_time_since', next_token_key='ioa_next_token',
-            last_fetched_ids_key='last_event_ids'
-        )
-        ioa_fetch_query = create_ioa_query(
-            is_paginating=bool(ioa_next_token),
-            configured_fetch_query=fetch_query,
-            last_fetch_query=ioa_last_run.get('last_fetch_query', ''),
-            last_date_time_since=last_date_time_since)
-        demisto.debug(f'IOA {ioa_fetch_query=}')
-        ioa_events, ioa_new_next_token = ioa_events_pagination(ioa_fetch_query=ioa_fetch_query,
-                                                               ioa_next_token=ioa_next_token,
-                                                               fetch_limit=INCIDENTS_PER_FETCH,
-                                                               api_limit=1000)
-        demisto.debug(f'Fetched the following IOA event IDs: {[event.get("event_id") for event in ioa_events]}')
-
-        ioa_incidents, ioa_event_ids, new_date_time_since = parse_ioa_iom_incidents(
-            fetched_data=ioa_events, last_date=last_date_time_since,
-            last_fetched_ids=last_fetch_event_ids, date_key='event_created',
-            id_key='event_id', date_format=DATE_FORMAT,
-            is_paginating=bool(ioa_new_next_token or ioa_next_token),
-            to_incident_context=ioa_event_to_incident, incident_type='ioa_events')
-
-        ioa_last_run = {'ioa_next_token': ioa_new_next_token, 'last_date_time_since': new_date_time_since,
-                        'last_fetch_query': ioa_fetch_query, 'last_event_ids': ioa_event_ids or last_fetch_event_ids}
-    demisto.setLastRun([current_fetch_info_detections, current_fetch_info_incidents, current_fetch_info_idp_detections,
-                        iom_last_run, ioa_last_run])
-    return incidents + detections + idp_detections + iom_incidents + ioa_incidents
-
-
-def parse_ioa_iom_incidents(fetched_data: list[dict[str, Any]], last_date: str,
-                            last_fetched_ids: list[str], date_key: str, id_key: str,
-                            date_format: str, is_paginating: bool,
-                            to_incident_context: Callable[[dict[str, Any], str], dict[str, Any]],
-                            incident_type: str) -> tuple[list[dict[str, Any]], list[str], str]:
-    """This function is in charge of parsing IOA, and IOM data from their respective API,
-    to create incidents from them.
-
-    Args:
-        fetched_data (list[dict[str, Any]]): The fetched data.
-        last_date (str): The last date saved in the last run object.
-        last_fetched_ids (list[str]): The last fetched IDs.
-        date_key (str): The key of the value that holds the date in the API.
-        id_key (str): The key of the value that holds the ID in the API.
-        date_format (str): The date format.
-        is_paginating (bool): Whether we are doing pagination or not. When false, the previously fetched IDs
-        will NOT be considered for duplicates removal.
-        new_next_token (str | None): The next token that will be used in the next run.
-        next_token (str | None): The next token that was used in the current round.
-        to_incident_context (Callable[[dict[str, Any], str], dict[str, Any]]): The function that is used to convert
-        data from the API to an incident.
-        incident_type (str): The incident type.
-
-    Returns:
-        tuple[list[dict[str, Any]], list[str], str]: The fetched incidents, the fetched ids, the largest date
-        found withing the fetched incidents.
-    """
-    incidents: list[dict[str, Any]] = []
-    fetched_ids: list[str] = []
-    # Hold the date_time_since of all fetched incidents, to acquire the largest date
-    fetched_dates: list[datetime] = [datetime.strptime(last_date, date_format)]
-    for data in fetched_data:
-        data_id = data.get(id_key, '')
-        if data_id not in last_fetched_ids:
-            demisto.debug(f'Creating an incident for CrowdStrike CSPM ID: {data_id}')
-            fetched_ids.append(data_id)
-            incident_context = to_incident_context(data, incident_type)
-            incidents.append(incident_context)
-            event_created = reformat_timestamp(data.get(date_key, ''), date_format)
-            fetched_dates.append(datetime.strptime(event_created, date_format))
-        else:
-            demisto.debug(f'Ignoring CSPM incident with {data_id=} - was already fetched in the previous run')
-    new_last_date = max(fetched_dates).strftime(date_format)
-    if is_paginating:
-        demisto.debug(f'Current run did pagination, or next one will, keeping {len(last_fetched_ids)} IDs from last fetch')
-        # If the next run will do pagination, or the current run did pagination, we should keep the ids from the last fetch
-        # until progress is made, so we exclude them in the next fetch.
-        fetched_ids.extend(last_fetched_ids)
-    return incidents, fetched_ids, new_last_date
-
-
-def get_current_fetch_data(last_run_object: dict[str, Any],
-                           date_format: str,
-                           last_date_key: str,
-                           next_token_key: str,
-                           last_fetched_ids_key: str,
-                           ) -> tuple[list[str], str | None, str, str]:
-    """Returns the last fetched ids, next token that will be used in current round, last date
-    found in the last run object, and the first fetch timestamp.
-
-    Args:
-        last_run_object (dict[str, Any]): The last run object.
-        date_format (str): The date format.
-        last_date_key (str): The key of the value that holds the date in the last run object.
-        next_token_key (str): The key of the value that holds the next token in the last run object.
-        last_fetched_ids_key (str): The key of the value that holds the last fetched ids in the
-        last run object.
-
-    Returns:
-        tuple[list[str], str | None, str, str]: The last fetched IDs, the next token that will be used
-        in the current fetch round, the last date saved in the last run object, and the first
-        fetch timestamp.
-    """
-    first_fetch_timestamp = reformat_timestamp(
-        time=FETCH_TIME,
-        date_format=date_format,
-        dateparser_settings={'TIMEZONE': 'UTC', 'RETURN_AS_TIMEZONE_AWARE': True})
-    last_date = last_run_object.get(
-        last_date_key, first_fetch_timestamp)
-    # The next token is used when not all the results have been returned from the API, therefore,
-    # we would need to do pagination using the next token query parameter
-    next_token = last_run_object.get(next_token_key)
-    # In order to deal with duplicates, we retrieve the last resource ids of the last run, so we can
-    # compare them with the newly fetched ids, and ignore any duplicates
-    last_fetched_ids: list[str] = last_run_object.get(last_fetched_ids_key, [])
-    return last_fetched_ids, next_token, last_date, first_fetch_timestamp
-
-
-def create_iom_filter(is_paginating: bool, last_fetch_filter: str,
-                      last_scan_time: str, first_fetch_timestamp: str,
-                      configured_fetch_query: str) -> str:
-    """Retrieve the IOM filter that will be used in the current fetch round.
-
-    Args:
-        is_paginating (bool): Whether we are doing pagination or not.
-        last_fetch_filter (str): The last fetch filter that was used in the previous round.
-        last_scan_time (str): The last scan time.
-        first_fetch_timestamp (str): The first fetch timestamp.
-        configured_fetch_query (str): The fetched query configured by the user.
-
-    Raises:
-        DemistoException: If paginating and last filter is an empty string.
-
-    Returns:
-        str: The IOM filter that will be used in the current fetch.
-    """
-    filter = 'scan_time:'
-    if is_paginating:
-        if not last_fetch_filter:
-            raise DemistoException('Last fetch filter must not be empty when doing pagination')
-        # Doing pagination, we need to use the same fetch query as the previous round
-        filter = last_fetch_filter
-        demisto.debug(f'Doing pagination, using the same query as the previous round. Filter is {filter}')
-    else:
-        # If entered here, that means we aren't doing pagination
-        if last_scan_time == first_fetch_timestamp:
-            # First fetch, we want to include resources with a scan time
-            # EQUAL or GREATER than the first fetch timestamp
-            filter = f"{filter} >='{last_scan_time}'"
-            demisto.debug(f'First fetch, looking for scan time >= {last_scan_time=}. Filter is {filter}')
-        else:
-            # Not first fetch, we only want to include resources with a scan time
-            # GREATER than the last configured scan time, to prevent duplicates.
-            filter = f"{filter} >'{last_scan_time}'"
-            demisto.debug(f'Not first fetch, only looking for scan time > {last_scan_time=}. Filter is {filter}')
-    if configured_fetch_query and not is_paginating:
-        # If the user entered a fetch query, then append it to the filter
-        demisto.debug('User entered fetch query, appending to filter')
-        filter = f"{filter}+{configured_fetch_query}"
-    return filter
 
 
 def validate_iom_fetch_query(iom_fetch_query: str) -> None:
@@ -3552,7 +3296,6 @@
         return raw_response.get('resources', [])
     else:
         return []
->>>>>>> 9d6c5180
 
 
 def validate_iom_fetch_query(iom_fetch_query: str) -> None:
@@ -5283,20 +5026,6 @@
                           raw_response=response)
 
 
-<<<<<<< HEAD
-def resolve_incident_command(ids: list[str], status: str):
-    resolve_incident(ids, status)
-    readable = '\n'.join([f'{incident_id} changed successfully to {status}' for incident_id in ids])
-    return CommandResults(readable_output=readable)
-
-
-def update_incident_comment_command(ids: list[str], comment: str):
-    update_incident_comment(ids, comment)
-    readable = '\n'.join([f'{incident_id} updated successfully with comment \"{comment}\"' for incident_id in ids])
-    return CommandResults(readable_output=readable)
-
-
-=======
 def resolve_incident_command(ids: list[str], status: str | None = None, user_uuid: str | None = None,
                              user_name: str | None = None, add_comment: str | None = None, add_tag: str | None = None,
                              remove_tag: str | None = None) -> CommandResults:
@@ -5342,7 +5071,6 @@
     return CommandResults(readable_output=readable)
 
 
->>>>>>> 9d6c5180
 def list_host_groups_command(filter: str | None = None, offset: str | None = None, limit: str | None = None) \
         -> CommandResults:
     response = list_host_groups(filter, limit, offset)
@@ -5882,8 +5610,6 @@
     exclusion = create_exclusion('ml', create_args).get('resources')
     human_readable = tableToMarkdown('CrowdStrike Falcon machine learning exclusion', exclusion, sort_headers=False,
                                      headerTransform=underscoreToCamelCase, is_auto_json_transform=True, removeNull=True)
-<<<<<<< HEAD
-=======
 
     return CommandResults(
         outputs_prefix='CrowdStrike.MLExclusion',
@@ -7290,7 +7016,6 @@
                                                            ids=argToList(args.get('ids'))))
         elif command == 'cs-falcon-batch-upload-custom-ioc':
             return_results(upload_batch_custom_ioc_command(**args))
->>>>>>> 9d6c5180
 
     return CommandResults(
         outputs_prefix='CrowdStrike.MLExclusion',
@@ -7299,1303 +7024,6 @@
         readable_output=human_readable,
     )
 
-
-<<<<<<< HEAD
-def update_ml_exclusion_command(args: dict) -> CommandResults:
-    """Updates a machine learning exclusion by providing an ID.
-
-    Args:
-        args: Arguments for updating the exclusion.
-
-    Returns:
-        The updated exclusion meta data.
-
-    """
-    update_args = assign_params(
-        value=args.get('value'),
-        comment=args.get('comment'),
-        groups=argToList(args.get('groups'))
-    )
-    if not update_args:
-        raise Exception('At least one argument (besides the id argument) should be provided to update the exclusion.')
-    update_args.update({'id': args.get('id')})
-
-    exclusion = update_exclusion('ml', update_args).get('resources')
-    human_readable = tableToMarkdown('CrowdStrike Falcon machine learning exclusion', exclusion, sort_headers=False,
-                                     headerTransform=underscoreToCamelCase, is_auto_json_transform=True, removeNull=True)
-
-    return CommandResults(
-        outputs_prefix='CrowdStrike.MLExclusion',
-        outputs_key_field='id',
-        outputs=exclusion,
-        readable_output=human_readable,
-    )
-
-
-def delete_ml_exclusion_command(args: dict) -> CommandResults:
-    """Delete a machine learning exclusion by providing an ID.
-
-    Args:
-        args: Arguments for deleting the exclusion (in particular only the id is needed).
-
-    Returns:
-        A message that the exclusion has been deleted.
-
-    """
-    ids = argToList(args.get('ids'))
-
-    delete_exclusion('ml', ids)
-
-    return CommandResults(
-        readable_output=f'The machine learning exclusions with IDs {" ".join(ids)} was successfully deleted.'
-    )
-
-
-def search_ml_exclusion_command(args: dict) -> CommandResults:
-    """Searches machine learning exclusions by providing an ID / value / cusotm-filter.
-
-    Args:
-        args: Arguments for searching the exclusions.
-
-    Returns:
-        The exclusions meta data.
-
-    """
-    if not (ids := argToList(args.get('ids'))):
-        search_args = assign_params(
-            sort=args.get('sort'),
-            limit=args.get('limit'),
-            offset=args.get('offset'),
-        )
-        if value := args.get('value'):
-            ids = get_exclusions('ml', f"value:'{value}'", search_args).get('resources')
-        else:
-            ids = get_exclusions('ml', args.get('filter'), search_args).get('resources')
-
-    if not ids:
-        return CommandResults(
-            readable_output='The arguments/filters you provided did not match any exclusion.'
-        )
-
-    exclusions = get_exclusion_entities('ml', ids).get('resources')
-    human_readable = tableToMarkdown('CrowdStrike Falcon machine learning exclusions', exclusions, sort_headers=False,
-                                     headerTransform=underscoreToCamelCase, is_auto_json_transform=True, removeNull=True)
-
-    return CommandResults(
-        outputs_prefix='CrowdStrike.MLExclusion',
-        outputs_key_field='id',
-        outputs=exclusions,
-        readable_output=human_readable,
-    )
-
-
-def create_ioa_exclusion_command(args: dict) -> CommandResults:
-    """Creates an IOA exclusion.
-
-    Args:
-        args: Arguments to create the exclusion from.
-
-    Returns:
-        The created exclusion meta data.
-
-    """
-    create_args = assign_params(
-        name=args.get('exclusion_name'),
-        pattern_id=args.get('pattern_id'),
-        pattern_name=args.get('pattern_name'),
-        cl_regex=args.get('cl_regex'),
-        ifn_regex=args.get('ifn_regex'),
-        comment=args.get('comment'),
-        description=args.get('description'),
-        groups=argToList(args.get('groups', 'all')),
-        detection_json=args.get('detection_json')
-    )
-
-    exclusion = create_exclusion('ioa', create_args).get('resources')
-    human_readable = tableToMarkdown('CrowdStrike Falcon IOA exclusion', exclusion, is_auto_json_transform=True,
-                                     headerTransform=underscoreToCamelCase, sort_headers=False, removeNull=True)
-
-    return CommandResults(
-        outputs_prefix='CrowdStrike.IOAExclusion',
-        outputs_key_field='id',
-        outputs=exclusion,
-        readable_output=human_readable,
-    )
-
-
-def update_ioa_exclusion_command(args: dict) -> CommandResults:
-    """Updates an IOA exclusion by providing an ID.
-
-    Args:
-        args: Arguments for updating the exclusion.
-
-    Returns:
-        The updated exclusion meta data.
-
-    """
-    update_args = assign_params(
-        name=args.get('exclusion_name'),
-        pattern_id=args.get('pattern_id'),
-        pattern_name=args.get('pattern_name'),
-        cl_regex=args.get('cl_regex'),
-        ifn_regex=args.get('ifn_regex'),
-        comment=args.get('comment'),
-        description=args.get('description'),
-        groups=argToList(args.get('groups')),
-        detection_json=args.get('detection_json')
-    )
-    if not update_args:
-        raise Exception('At least one argument (besides the id argument) should be provided to update the exclusion.')
-    update_args.update({'id': args.get('id')})
-
-    exclusion = update_exclusion('ioa', update_args).get('resources')
-    human_readable = tableToMarkdown('CrowdStrike Falcon IOA exclusion', exclusion, is_auto_json_transform=True,
-                                     headerTransform=underscoreToCamelCase, removeNull=True, sort_headers=False)
-
-    return CommandResults(
-        outputs_prefix='CrowdStrike.IOAExclusion',
-        outputs_key_field='id',
-        outputs=exclusion,
-        readable_output=human_readable,
-    )
-
-
-def delete_ioa_exclusion_command(args: dict) -> CommandResults:
-    """Delete an IOA exclusion by providing an ID.
-
-    Args:
-        args: Arguments for deleting the exclusion (in particular only the id is needed).
-
-    Returns:
-        A message that the exclusion has been deleted.
-
-    """
-    ids = argToList(args.get('ids'))
-
-    delete_exclusion('ioa', ids)
-
-    return CommandResults(
-        readable_output=f'The IOA exclusions with IDs {" ".join(ids)} was successfully deleted.'
-    )
-
-
-def search_ioa_exclusion_command(args: dict) -> CommandResults:
-    """Searches IOA exclusions by providing an ID / name / cusotm-filter.
-
-    Args:
-        args: Arguments for searching the exclusions.
-
-    Returns:
-        The exclusions meta data.
-
-    """
-    exclusion_name = args.get('name')
-    if not (ids := argToList(args.get('ids'))):
-        search_args = assign_params(
-            limit=args.get('limit'),
-            offset=args.get('offset')
-        )
-        if exclusion_name:
-            ids = get_exclusions('ioa', f"name:~'{exclusion_name}'", search_args).get('resources')
-        else:
-            ids = get_exclusions('ioa', args.get('filter'), search_args).get('resources')
-
-    if not ids:
-        return CommandResults(
-            readable_output='The arguments/filters you provided did not match any exclusion.'
-        )
-
-    exclusions = get_exclusion_entities('ioa', ids).get('resources', [])
-    if exclusion_name and exclusions:
-        exclusions = list(filter(lambda x: x.get('name') == exclusion_name, exclusions))
-    human_readable = tableToMarkdown('CrowdStrike Falcon IOA exclusions', exclusions, is_auto_json_transform=True,
-                                     headerTransform=underscoreToCamelCase, removeNull=True, sort_headers=False)
-
-    return CommandResults(
-        outputs_prefix='CrowdStrike.IOAExclusion',
-        outputs_key_field='id',
-        outputs=exclusions,
-        readable_output=human_readable,
-    )
-
-
-def list_quarantined_file_command(args: dict) -> CommandResults:
-    """Get quarantine file metadata by specified IDs / custom-filter.
-
-    Args:
-        args: Arguments for searching the quarantine files.
-
-    Returns:
-        The quarantine files meta data.
-
-    """
-    if not (ids := argToList(args.get('ids'))):
-        pagination_args = assign_params(
-            limit=args.get('limit', '50'),
-            offset=args.get('offset')
-        )
-        search_args = assign_params(
-            state=args.get('state'),
-            sha256=argToList(args.get('sha256')),
-            filename=argToList(args.get('filename')),
-            hostname=argToList(args.get('hostname')),
-            username=argToList(args.get('username')),
-        )
-
-        ids = list_quarantined_files_id(args.get('filter'), search_args, pagination_args).get('resources')
-
-    if not ids:
-        return CommandResults(
-            readable_output='The arguments/filters you provided did not match any files.'
-        )
-
-    files = list_quarantined_files(ids).get('resources')
-    human_readable = tableToMarkdown('CrowdStrike Falcon Quarantined File', files, is_auto_json_transform=True,
-                                     headerTransform=underscoreToCamelCase, sort_headers=False, removeNull=True)
-
-    return CommandResults(
-        outputs_prefix='CrowdStrike.QuarantinedFile',
-        outputs_key_field='id',
-        outputs=files,
-        readable_output=human_readable,
-    )
-
-
-def apply_quarantine_file_action_command(args: dict) -> CommandResults:
-    """Apply action to quarantine file.
-
-    Args:
-        args: Arguments for searching and applying action to the quarantine files.
-
-    Returns:
-        The applied quarantined files meta data.
-
-    """
-    if not (ids := argToList(args.get('ids'))):
-        pagination_args = assign_params(
-            limit=args.get('limit', '50'),
-            offset=args.get('offset')
-        )
-        search_args = assign_params(
-            state=args.get('state'),
-            sha256=argToList(args.get('sha256')),
-            filename=argToList(args.get('filename')),
-            hostname=argToList(args.get('hostname')),
-            username=argToList(args.get('username')),
-        )
-        if not search_args:
-            raise Exception('At least one search argument (filename, hostname, sha256, state, username, ids, or filter)'
-                            ' is required to update the quarantine file.')
-
-        ids = list_quarantined_files_id(args.get('filter'), search_args, pagination_args).get('resources')
-
-    update_args = assign_params(
-        ids=ids,
-        action=args.get('action'),
-        comment=args.get('comment'),
-    )
-    if not update_args:
-        raise Exception('At least one update argument (action, comment) should be provided to update the quarantine file.')
-
-    apply_quarantined_files_action(update_args).get('resources')
-
-    return CommandResults(
-        readable_output=f'The Quarantined File with IDs {ids} was successfully updated.',
-    )
-
-
-def build_cs_falcon_filter(custom_filter: str | None = None, **filter_args) -> str:
-    """Creates an FQL syntax filter from a dictionary and a custom built filter
-
-    :custom_filter: custom filter from user (will take priority if conflicts with dictionary), defaults to None
-    :filter_args: args to translate to FQL format.
-
-    :return: FQL syntax filter.
-    """
-
-    custom_filter_list = custom_filter.split('+') if custom_filter else []
-    arguments = [f'{key}:{argToList(value)}' for key, value in filter_args.items() if value]
-    # custom_filter takes priority because it is first
-    return "%2B".join(custom_filter_list + arguments)
-
-
-def ODS_query_scans_request(**query_params) -> dict:
-
-    remove_nulls_from_dictionary(query_params)
-    # http_request messes up the params, so they were put directly in the url:
-    url_params = "&".join(f"{k}={v}" for k, v in query_params.items())
-    return http_request('GET', f'/ods/queries/scans/v1?{url_params}')
-
-
-def ODS_get_scans_by_id_request(ids: list[str]) -> dict:
-
-    url_params = '&'.join(f'ids={query_id}' for query_id in ids)
-    return http_request('GET', f'/ods/entities/scans/v1?{url_params}')
-
-
-def map_scan_resource_to_UI(resource: dict) -> dict:
-
-    output = {
-        'ID': resource.get('id'),
-        'Status': resource.get('status'),
-        'Severity': resource.get('severity'),
-        # Every host in resource.metadata has a "filecount" which is a dictionary
-        # that counts the files traversed, skipped, found to be malicious and the like.
-        'File Count': '\n-\n'.join('\n'.join(f'{k}: {v}' for k, v in filecount.items())
-                                   for host in resource.get('metadata', []) if (filecount := host.get('filecount', {}))),
-        'Description': resource.get('description'),
-        'Hosts/Host groups': resource.get('hosts') or resource.get('host_groups'),
-        'Start time': resource.get('scan_started_on'),
-        'End time': resource.get('scan_completed_on'),
-        'Run by': resource.get('created_by')
-    }
-    return output
-
-
-def ODS_get_scan_resources_to_human_readable(resources: list[dict]) -> str:
-
-    human_readable = tableToMarkdown(
-        'CrowdStrike Falcon ODS Scans',
-        [map_scan_resource_to_UI(resource) for resource in resources],
-        headers=['ID', 'Status', 'Severity', 'File Count', 'Description',
-                 'Hosts/Host groups', 'End time', 'Start time', 'Run by']
-    )
-
-    return human_readable
-
-
-def get_ODS_scan_ids(args: dict) -> list[str] | None:
-
-    demisto.debug('Fetching IDs from query api')
-
-    query_filter = build_cs_falcon_filter(
-        custom_filter=args.get('filter'),
-        initiated_from=args.get('initiated_from'),
-        status=args.get('status'),
-        severity=args.get('severity'),
-        scan_started_on=args.get('scan_started_on'),
-        scan_completed_on=args.get('scan_completed_on'),
-    )
-
-    raw_response = ODS_query_scans_request(
-        filter=query_filter,
-        offset=args.get('offset'),
-        limit=args.get('limit'),
-    )
-
-    return raw_response.get('resources')
-
-
-@polling_function(
-    'cs-falcon-ods-query-scan',
-    poll_message='Retrieving scan results:',
-    polling_arg_name='wait_for_result',
-    interval=arg_to_number(dict_safe_get(demisto.args(), ['interval_in_seconds'], 0, (int, str))),
-    timeout=arg_to_number(dict_safe_get(demisto.args(), ['timeout_in_seconds'], 0, (int, str))),
-)
-def cs_falcon_ODS_query_scans_command(args: dict) -> PollResult:
-    # call the query api if no ids given
-    ids = argToList(args.get('ids')) or get_ODS_scan_ids(args)
-
-    if not ids:
-        command_results = CommandResults(readable_output='No scans match the arguments/filter.')
-        scan_in_progress = False
-
-    else:
-        response = ODS_get_scans_by_id_request(ids)
-        resources = response.get('resources', [])
-
-        scan_in_progress = (
-            len(resources) == 1
-            and dict_safe_get(resources, [0, 'status']) in ('pending', 'running')
-        )
-
-        human_readable = ODS_get_scan_resources_to_human_readable(resources)
-        command_results = CommandResults(
-            raw_response=response,
-            outputs_prefix='CrowdStrike.ODSScan',
-            outputs_key_field='id',
-            outputs=resources,
-            readable_output=human_readable,
-        )
-
-    return PollResult(response=command_results,
-                      continue_to_poll=scan_in_progress,
-                      args_for_next_run=args)
-
-
-def ODS_query_scheduled_scans_request(**query_params) -> dict:
-    remove_nulls_from_dictionary(query_params)
-    # http_request messes up the params, so they were put directly in the url:
-    url_params = "&".join(f"{k}={v}" for k, v in query_params.items())
-    return http_request('GET', f'/ods/queries/scheduled-scans/v1?{url_params}')
-
-
-def ODS_get_scheduled_scans_by_id_request(ids: list[str]) -> dict:
-    url_params = '&'.join(f'ids={query_id}' for query_id in ids)
-    return http_request('GET', f'/ods/entities/scheduled-scans/v1?{url_params}')
-
-
-def map_scheduled_scan_resource_to_UI(resource: dict) -> dict:
-    output = {
-        'ID': resource.get('id'),
-        'Hosts targeted': len(resource.get('metadata', [])),
-        'Description': resource.get('description'),
-        'Host groups': resource.get('host_groups'),
-        'Start time': resource.get('schedule', {}).get('start_timestamp'),
-        'Created by': resource.get('created_by'),
-    }
-    return output
-
-
-def ODS_get_scheduled_scan_resources_to_human_readable(resources: list[dict]) -> str:
-
-    human_readable = tableToMarkdown(
-        'CrowdStrike Falcon ODS Scheduled Scans',
-        [map_scheduled_scan_resource_to_UI(resource) for resource in resources],
-        headers=['ID', 'Hosts targeted', 'Description',
-                 'Host groups', 'Start time', 'Created by'],
-    )
-
-    return human_readable
-
-
-def get_ODS_scheduled_scan_ids(args: dict) -> list[str] | None:
-
-    demisto.debug('Fetching IDs from query api')
-
-    query_filter = build_cs_falcon_filter(**{
-        'custom_filter': args.get('filter'),
-        'initiated_from': args.get('initiated_from'),
-        'status': args.get('status'),
-        'created_on': args.get('created_on'),
-        'created_by': args.get('created_by'),
-        'schedule.start_timestamp': args.get('start_timestamp'),
-        'deleted': args.get('deleted'),
-    })
-
-    raw_response = ODS_query_scheduled_scans_request(
-        filter=query_filter,
-        offset=args.get('offset'),
-        limit=args.get('limit'),
-    )
-
-    return raw_response.get('resources')
-
-
-def cs_falcon_ODS_query_scheduled_scan_command(args: dict) -> CommandResults:
-    # call the query api if no ids given
-    ids = argToList(args.get('ids')) or get_ODS_scheduled_scan_ids(args)
-
-    if not ids:
-        return CommandResults(readable_output='No scheduled scans match the arguments/filter.')
-
-    response = ODS_get_scheduled_scans_by_id_request(ids)
-    resources = response.get('resources', [])
-    human_readable = ODS_get_scheduled_scan_resources_to_human_readable(resources)
-
-    command_results = CommandResults(
-        raw_response=response,
-        outputs_prefix='CrowdStrike.ODSScheduledScan',
-        outputs_key_field='id',
-        outputs=resources,
-        readable_output=human_readable,
-    )
-
-    return command_results
-
-
-def ODS_query_scan_hosts_request(**query_params) -> dict:
-    remove_nulls_from_dictionary(query_params)
-    # http_request messes up the params, so they were put directly in the url:
-    url_params = "&".join(f"{k}={v}" for k, v in query_params.items())
-    return http_request('GET', f'/ods/queries/scan-hosts/v1?{url_params}')
-
-
-def ODS_get_scan_hosts_by_id_request(ids: list[str]) -> dict:
-
-    url_params = '&'.join(f'ids={query_id}' for query_id in ids)
-    return http_request('GET', f'/ods/entities/scan-hosts/v1?{url_params}')
-
-
-def get_ODS_scan_host_ids(args: dict) -> list[str]:
-
-    query_filter = build_cs_falcon_filter(
-        custom_filter=args.get('filter'),
-        host_id=args.get('host_ids'),
-        scan_id=args.get('scan_ids'),
-        status=args.get('status'),
-        started_on=args.get('started_on'),
-        completed_on=args.get('completed_on'),
-    )
-
-    raw_response = ODS_query_scan_hosts_request(
-        filter=query_filter,
-        offset=args.get('offset'),
-        limit=args.get('limit'),
-    )
-
-    return raw_response.get('resources', [])
-
-
-def map_scan_host_resource_to_UI(resource: dict) -> dict:
-    output = {
-        'ID': resource.get('id'),
-        'Scan ID': resource.get('scan_id'),
-        'Host ID': resource.get('host_id'),
-        'Filecount': resource.get('filecount'),
-        'Status': resource.get('status'),
-        'Severity': resource.get('severity'),
-        'Started on': resource.get('started_on'),
-    }
-    return output
-
-
-def ODS_get_scan_hosts_resources_to_human_readable(resources: list[dict]) -> str:
-
-    human_readable = tableToMarkdown(
-        'CrowdStrike Falcon ODS Scan Hosts',
-        [map_scan_host_resource_to_UI(resource) for resource in resources],
-        headers=['ID', 'Scan ID', 'Host ID',
-                 'Filecount', 'Status',
-                 'Severity', 'Started on'],
-    )
-
-    return human_readable
-
-
-def cs_falcon_ods_query_scan_host_command(args: dict) -> CommandResults:
-
-    ids = get_ODS_scan_host_ids(args)
-
-    if not ids:
-        return CommandResults(readable_output='No hosts to display.')
-
-    response = ODS_get_scan_hosts_by_id_request(ids)
-    resources = response.get('resources', [])
-    human_readable = ODS_get_scan_hosts_resources_to_human_readable(resources)
-
-    command_results = CommandResults(
-        raw_response=response,
-        outputs_prefix='CrowdStrike.ODSScanHost',
-        outputs_key_field='id',
-        outputs=resources,
-        readable_output=human_readable,
-    )
-
-    return command_results
-
-
-def ODS_query_malicious_files_request(**query_params) -> dict:
-    remove_nulls_from_dictionary(query_params)
-    # http_request messes up the params, so they were put directly in the url:
-    url_params = "&".join(f"{k}={v}" for k, v in query_params.items())
-    return http_request('GET', f'/ods/queries/malicious-files/v1?{url_params}')
-
-
-def ODS_get_malicious_files_by_id_request(ids: list[str]) -> dict:
-
-    url_params = '&'.join(f'ids={query_id}' for query_id in ids)
-    return http_request('GET', f'/ods/entities/malicious-files/v1?{url_params}')
-
-
-def map_malicious_file_resource_to_UI(resource: dict) -> dict:
-    output = {
-        'ID': resource.get('id'),
-        'Scan id': resource.get('scan_id'),
-        'Filename': resource.get('filename'),
-        'Hash': resource.get('hash'),
-        'Severity': resource.get('severity'),
-        'Last updated': resource.get('last_updated'),
-    }
-    return output
-
-
-def ODS_get_malicious_files_resources_to_human_readable(resources: list[dict]) -> str:
-
-    human_readable = tableToMarkdown(
-        'CrowdStrike Falcon ODS Malicious Files',
-        [map_malicious_file_resource_to_UI(resource) for resource in resources],
-        headers=['ID', 'Scan id', 'Filename', 'Hash', 'Severity', 'Last updated'],
-    )
-
-    return human_readable
-
-
-def get_ODS_malicious_files_ids(args: dict) -> list[str] | None:
-
-    demisto.debug('Fetching IDs from query api')
-
-    query_filter = build_cs_falcon_filter(
-        custom_filter=args.get('filter'),
-        host_id=args.get('host_ids'),
-        scan_id=args.get('scan_ids'),
-        filepath=args.get('file_paths'),
-        filename=args.get('file_names'),
-        hash=args.get('hash'),
-    )
-
-    raw_response = ODS_query_malicious_files_request(
-        filter=query_filter,
-        offset=args.get('offset'),
-        limit=args.get('limit'),
-    )
-
-    return raw_response.get('resources')
-
-
-def cs_falcon_ODS_query_malicious_files_command(args: dict) -> CommandResults:
-    # call the query api if no file_ids given
-    ids = argToList(args.get('file_ids')) or get_ODS_malicious_files_ids(args)
-
-    if not ids:
-        return CommandResults(readable_output='No malicious files match the arguments/filter.')
-
-    response = ODS_get_malicious_files_by_id_request(ids)
-    resources = response.get('resources', [])
-    human_readable = ODS_get_malicious_files_resources_to_human_readable(resources)
-
-    command_results = CommandResults(
-        raw_response=response,
-        outputs_prefix='CrowdStrike.ODSMaliciousFile',
-        outputs_key_field='id',
-        outputs=resources,
-        readable_output=human_readable,
-    )
-
-    return command_results
-
-
-def make_create_scan_request_body(args: dict, is_scheduled: bool) -> dict:
-
-    result = {
-        'host_groups': argToList(args.get('host_groups')),
-        'file_paths': argToList(args.get('file_paths')),
-        'scan_exclusions': argToList(args.get('scan_exclusions')),
-        'scan_inclusions': argToList(args.get('scan_inclusions')),
-        'initiated_from': args.get('initiated_from'),
-        'cpu_priority': CPU_UTILITY_STR_TO_INT_KEY_MAP.get(args.get('cpu_priority')),  # type: ignore[arg-type]
-        'description': args.get('description'),
-        'quarantine': argToBoolean(args.get('quarantine')) if args.get('quarantine') is not None else None,
-        'pause_duration': arg_to_number(args.get('pause_duration')),
-        'sensor_ml_level_detection': arg_to_number(args.get('sensor_ml_level_detection')),
-        'sensor_ml_level_prevention': arg_to_number(args.get('sensor_ml_level_prevention')),
-        'cloud_ml_level_detection': arg_to_number(args.get('cloud_ml_level_detection')),
-        'cloud_ml_level_prevention': arg_to_number(args.get('cloud_ml_level_prevention')),
-        'max_duration': arg_to_number(args.get('max_duration')),
-    }
-
-    if is_scheduled:
-        result['schedule'] = {
-            'interval': SCHEDULE_INTERVAL_STR_TO_INT.get(args['schedule_interval'].lower()),
-            'start_timestamp': (
-                dateparser.parse(args['schedule_start_timestamp'])
-                or return_error('Invalid start_timestamp.')
-            ).strftime("%Y-%m-%dT%H:%M"),
-        }
-
-    else:
-        result['hosts'] = argToList(args.get('hosts'))
-
-    return result
-
-
-def ODS_create_scan_request(args: dict, is_scheduled: bool) -> dict:
-    body = make_create_scan_request_body(args, is_scheduled)
-    remove_nulls_from_dictionary(body)
-    return http_request('POST', f'/ods/entities/{"scheduled-"*is_scheduled}scans/v1', json=body)
-
-
-def ODS_verify_create_scan_command(args: dict) -> None:
-
-    if not (args.get('hosts') or args.get('host_groups')):
-        raise DemistoException('MUST set either hosts OR host_groups.')
-
-    if not (args.get('file_paths') or args.get('scan_inclusions')):
-        raise DemistoException('MUST set either file_paths OR scan_inclusions.')
-
-
-def ods_create_scan(args: dict, is_scheduled: bool) -> dict:
-
-    ODS_verify_create_scan_command(args)
-
-    response = ODS_create_scan_request(args, is_scheduled)
-    resource = dict_safe_get(response, ('resources', 0), return_type=dict, raise_return_type=False)
-
-    if not (resource and resource.get('id')):
-        raise DemistoException('Unexpected response from CrowdStrike Falcon')
-
-    return resource
-
-
-def cs_falcon_ods_create_scan_command(args: dict) -> CommandResults:
-
-    resource = ods_create_scan(args, is_scheduled=False)
-    scan_id = resource.get('id')
-
-    query_scan_args = {
-        'ids': scan_id,
-        'wait_for_result': True,
-        'interval_in_seconds': args.get('interval_in_seconds'),
-        'timeout_in_seconds': args.get('timeout_in_seconds'),
-    }
-
-    return cs_falcon_ODS_query_scans_command(query_scan_args)
-
-
-def cs_falcon_ods_create_scheduled_scan_command(args: dict) -> CommandResults:
-
-    resource = ods_create_scan(args, is_scheduled=True)
-
-    human_readable = f'Successfully created scheduled scan with ID: {resource.get("id")}'
-
-    command_results = CommandResults(
-        raw_response=resource,
-        outputs_prefix='CrowdStrike.ODSScheduledScan',
-        outputs_key_field='id',
-        outputs=resource,
-        readable_output=human_readable,
-    )
-
-    return command_results
-
-
-def ODS_delete_scheduled_scans_request(ids: list[str], scan_filter: str | None = None) -> dict:
-    ids_params = [f'ids={scan_id}' for scan_id in ids]
-    filter_param = [f'filter={scan_filter.replace("+", "%2B")}'] if scan_filter else []
-    url_params = '&'.join(ids_params + filter_param)
-    return http_request('DELETE', f'/ods/entities/scheduled-scans/v1?{url_params}', status_code=500)
-
-
-def cs_falcon_ods_delete_scheduled_scan_command(args: dict) -> CommandResults:
-
-    ids, scan_filter = argToList(args.get('ids')), args.get('filter')
-    response = ODS_delete_scheduled_scans_request(ids, scan_filter)
-
-    if dict_safe_get(response, ['errors', 0, 'code']) == 500:
-        raise DemistoException(
-            'CS Falcon returned an error.\n'
-            'Code: 500\n'
-            f'Message: {dict_safe_get(response, ["errors", 0, "message"])}\n'
-            'Perhaps there are no scans to delete?'
-        )
-
-    human_readable = tableToMarkdown('Deleted Scans:', response.get('resources', []), headers=['Scan ID'])
-
-    command_results = CommandResults(
-        raw_response=response,
-        readable_output=human_readable,
-    )
-
-    return command_results
-
-
-def list_identity_entities_command(args: dict) -> CommandResults:
-    """List identity entities
-    Args:
-        args: The demisto.args() dict object.
-    Returns:
-        The command result object.
-    """
-    client = create_gql_client()
-    args_keys_ls = ["sort_key", "sort_order", "max_risk_score_severity", "min_risk_score_severity"]
-    ls_args_keys_ls = ["type", "entity_id", "primary_display_name", "secondary_display_name", "email"]
-    variables = {}
-    for key in args_keys_ls:
-        if key in args:
-            variables[key] = args.get(key)
-    for key in ls_args_keys_ls:
-        if key in args:
-            variables[key] = args.get(key, "").split(",")
-    if "enabled" in args:
-        variables["enabled"] = argToBoolean(args.get("enabled"))
-    idp_query = gql("""
-    query ($sort_key: EntitySortKey, $type: [EntityType!], $sort_order: SortOrder, $entity_id: [UUID!],
-           $primary_display_name: [String!], $secondary_display_name: [String!], $max_risk_score_severity: ScoreSeverity,
-           $min_risk_score_severity: ScoreSeverity, $enabled: Boolean, $email: [String!], $first: Int, $after: Cursor) {
-        entities(types: $type, sortKey: $sort_key, sortOrder: $sort_order, entityIds: $entity_id, enabled: $enabled,
-                 primaryDisplayNames: $primary_display_name, secondaryDisplayNames: $secondary_display_name,
-                 maxRiskScoreSeverity: $max_risk_score_severity, minRiskScoreSeverity: $min_risk_score_severity,
-                 emailAddresses: $email, first: $first, after: $after) {
-            pageInfo{
-                hasNextPage
-                endCursor
-            }
-            nodes{
-                primaryDisplayName
-                secondaryDisplayName
-                isHuman:hasRole(type: HumanUserAccountRole)
-                isProgrammatic:hasRole(type: ProgrammaticUserAccountRole)
-                ...
-                on
-                UserEntity{
-                    emailAddresses
-                }
-                riskScore
-                riskScoreSeverity
-                riskFactors{
-                    type
-                    severity
-                }
-            }
-        }
-    }
-""")
-    identity_entities_ls = []
-    next_token = args.get("next_token", "")
-    limit = arg_to_number(args.get("limit", "50")) or 50
-    page = arg_to_number(args.get("page", "0"))
-    page_size = arg_to_number(args.get("page_size", "50"))
-    res_ls = []
-    has_next_page = True
-    if page:
-        variables["first"] = page_size
-        while has_next_page and page:
-            if next_token:
-                variables["after"] = next_token
-            res = client.execute(idp_query, variable_values=variables)
-            res_ls.append(res)
-            page -= 1
-            pageInfo = res.get("entities", {}).get("pageInfo", {})
-            has_next_page = pageInfo.get("hasNextPage", False)
-            if page == 0:
-                identity_entities_ls.extend(res.get("entities", {}).get("nodes", []))
-            if has_next_page:
-                next_token = pageInfo.get("endCursor", "")
-    else:
-        while has_next_page and limit > 0:
-            variables["first"] = min(1000, limit)
-            if next_token:
-                variables["after"] = next_token
-            res = client.execute(idp_query, variable_values=variables)
-            res_ls.append(res)
-            pageInfo = res.get("entities", {}).get("pageInfo", {})
-            has_next_page = pageInfo.get("hasNextPage", False)
-            identity_entities_ls.extend(res.get("entities", {}).get("nodes", []))
-            if has_next_page:
-                next_token = pageInfo.get("endCursor", "")
-            limit -= 1000
-    headers = ["primaryDisplayName", "secondaryDisplayName", "isHuman", "isProgrammatic", "isAdmin", "emailAddresses",
-               "riskScore", "riskScoreSeverity", "riskFactors"]
-
-    return CommandResults(
-        outputs_prefix='CrowdStrike.IDPEntity',
-        outputs=createContext(response_to_context(identity_entities_ls), removeNull=True),
-        readable_output=tableToMarkdown("Identity entities", identity_entities_ls, headers=headers, removeNull=True,
-                                        headerTransform=pascalToSpace),
-        raw_response=res_ls,
-    )
-
-
-def create_gql_client(url_suffix="identity-protection/combined/graphql/v1"):
-    """
-        Creates a gql client to handle the gql requests.
-    Args:
-        url_suffix: The url suffix for the request.
-    Returns:
-        The created client.
-    """
-    url_suffix = url_suffix['url'][1:] if url_suffix.startswith('/') else url_suffix
-    kwargs = {
-        'url': f"{SERVER}/{url_suffix}",
-        'verify': USE_SSL,
-        'retries': 3,
-        'headers': {'Authorization': f'Bearer {get_token()}',
-                    "Accept": "application/json",
-                    "Content-Type": "application/json"}
-    }
-    transport = RequestsHTTPTransport(**kwargs)
-    handle_proxy()
-    client = Client(
-        transport=transport,
-        fetch_schema_from_transport=True,
-    )
-    return client
-
-
-def cspm_list_policy_details_request(policy_ids: list[str]) -> dict[str, Any]:
-    """Do an API call to retrieve policy details.
-
-    Args:
-        policy_ids (list[str]): The policy ids.
-
-    Returns:
-        dict[str, Any]: The raw response of the API.
-    """
-    query_params = '&'.join(f'ids={policy_id}' for policy_id in policy_ids)
-    # Status codes of 500 and 400 are sometimes returned when the policy IDs given do not exist, therefore we want
-    # to catch this case so we can return a proper message to the user
-    # Status code of 207 is returned when the API returns data about the policy IDs that were found,
-    # and an error for the policy IDs that were not found, in the same response
-    return http_request(method='GET', url_suffix='/settings/entities/policy-details/v1',
-                        params=query_params, status_code=[500, 400, 207])
-
-
-def cs_falcon_cspm_list_policy_details_command(args: dict[str, Any]) -> CommandResults:
-    """Command to list policy details.
-
-    Args:
-        args (dict[str, Any]): The arguments of the command
-
-    Raises:
-        DemistoException: If a status code of 500 is returned.
-
-    Returns:
-        CommandResults: The command results object.
-    """
-    policy_ids = argToList(args.get('policy_ids'))
-    raw_response = cspm_list_policy_details_request(policy_ids=policy_ids)
-    # The API returns errors in the form of a list, under the key 'errors'
-    if errors := raw_response.get('errors', []):
-        if errors[0].get('code', '') == 500:
-            raise DemistoException(
-                'CS Falcon CSPM returned an error.\n'
-                'Code: 500\n'
-                f'Message: {dict_safe_get(raw_response, ["errors", 0, "message"])}\n'
-                'Perhaps the policy IDs are invalid?'
-            )
-        for error in errors:
-            if error.get('code') == 400:
-                return_warning(
-                    'CS Falcon CSPM returned an error.\n'
-                    f'Code:  {error.get("code")}\n'
-                    f'Message: {error.get("message")}\n'
-                )
-
-    if resources := raw_response.get('resources', []):
-        human_readable = tableToMarkdown('CSPM Policy Details:', resources,
-                                         headers=['ID', 'description',
-                                                  'policy_statement', 'policy_remediation', 'cloud_service_subtype',
-                                                  'cloud_platform_type', 'cloud_service_type', 'default_severity',
-                                                  'policy_type', 'tactic', 'technique'],
-                                         headerTransform=string_to_table_header)
-        return CommandResults(readable_output=human_readable,
-                              outputs=resources,
-                              outputs_key_field='ID',
-                              outputs_prefix='CrowdStrike.CSPMPolicy',
-                              raw_response=raw_response)
-    return CommandResults(readable_output='No policy details were found for the given policy IDs.')
-
-
-def cspm_list_service_policy_settings_request(policy_id: str, cloud_platform: str, service: str) -> dict[str, Any]:
-    """Do an API call to retrieve the policy settings.
-
-    Args:
-        policy_id (str): The policy ID.
-        cloud_platform (str): The cloud platform to filter by.
-        service (str): The service type to filter by.
-
-    Returns:
-        dict[str, Any]: The raw response of the API.
-    """
-    query_params: dict[str, Any] = assign_params(service=service)
-    if policy_id:
-        query_params['policy-id'] = policy_id
-    if cloud_platform:
-        query_params['cloud-platform'] = cloud_platform
-    return http_request(method='GET', url_suffix='/settings/entities/policy/v1', params=query_params,
-                        status_code=[207])
-
-
-def cs_falcon_cspm_list_service_policy_settings_command(args: dict[str, Any]) -> CommandResults:
-    """Command to list service policy settings.
-
-    Args:
-        args (dict[str, Any]): The arguments of the command.
-
-    Returns:
-        CommandResults: The command results object.
-    """
-    policy_id = args.get('policy_id', '')
-    cloud_platform = args.get('cloud_platform', '')
-    service = args.get('service', '')
-    limit = arg_to_number(args.get('limit')) or 50
-
-    raw_response = cspm_list_service_policy_settings_request(policy_id=policy_id, cloud_platform=cloud_platform,
-                                                             service=service)
-    if resources := raw_response.get('resources', []):
-        # The API does not support pagination, therefore we have to do it manually
-        paginated_resources = resources[:limit]
-        human_readable = tableToMarkdown('CSPM Policy Settings:', paginated_resources,
-                                         headers=['policy_id', 'is_remediable',
-                                                  'remediation_summary', 'name', 'policy_type',
-                                                  'cloud_service_subtype', 'cloud_service', 'default_severity'],
-                                         headerTransform=string_to_table_header)
-        return CommandResults(readable_output=human_readable,
-                              outputs=paginated_resources,
-                              outputs_key_field='policy_id',
-                              outputs_prefix='CrowdStrike.CSPMPolicySetting',
-                              raw_response=raw_response)
-    return CommandResults(readable_output='No policy settings were found for the given arguments.')
-
-
-def cspm_update_policy_settings_request(account_id: str, enabled: bool, policy_id: int, regions: list[str],
-                                        severity: str, tag_excluded: bool | None) -> dict[str, Any]:
-    """Do an API call to update the policy settings.
-
-    Args:
-        account_id (str): The account ID.
-        enabled (bool): Whether to enable the policy or not.
-        policy_id (int): The policy ID.
-        regions (list[str]): The regions of the policy.
-        severity (str): The severity of the policy.
-        tag_excluded (bool | None): Whether to exclude tag or not.
-
-    Returns:
-        dict[str, Any]: The raw response of the API.
-    """
-    # https://assets.falcon.crowdstrike.com/support/api/swagger.html#/cspm-registration/UpdateCSPMPolicySettings
-    # You have to be logged into https://falcon.crowdstrike.com/
-    resources_body: dict[str, Any] = {
-        'resources': [
-            assign_params(
-                account_id=account_id,
-                enabled=enabled,
-                policy_id=policy_id,
-                regions=regions,
-                severity=severity,
-                tag_excluded=tag_excluded,
-            )
-        ]
-    }
-    return http_request(method='PATCH', url_suffix='/settings/entities/policy/v1',
-                        json=resources_body, status_code=500)
-
-
-def cs_falcon_cspm_update_policy_settings_command(args: dict[str, Any]) -> CommandResults:
-    """Command to update policy settings.
-
-    Args:
-        args (dict[str, Any]): The arguments of the command.
-
-    Raises:
-        DemistoException: If the policy ID is not an integer.
-        DemistoException: If a status code 500 is returned.
-
-    Returns:
-        CommandResults: The command results object.
-    """
-    account_id = args.get('account_id', '')
-    enabled = argToBoolean(args.get('enabled', 'true'))
-    policy_id = arg_to_number(args.get('policy_id'))
-    if policy_id is None:
-        raise DemistoException('policy_id must be an integer')
-    regions = argToList(args.get('regions', []))
-    severity = args.get('severity', '')
-    tag_excluded = args.get('tag_excluded')
-    tag_excluded = argToBoolean(tag_excluded) if tag_excluded else tag_excluded
-    raw_response = cspm_update_policy_settings_request(account_id=account_id, enabled=enabled, policy_id=policy_id,
-                                                       regions=regions, severity=severity, tag_excluded=tag_excluded)
-    if (errors := raw_response.get('errors', [])) and errors[0].get('code', '') == 500:
-        raise DemistoException(
-            'CS Falcon CSPM returned an error.\n'
-            'Code: 500\n'
-            f'Message: {dict_safe_get(raw_response, ["errors", 0, "message"])}\n'
-            'Perhaps the policy ID or account ID are invalid?'
-        )
-    return CommandResults(readable_output=f'Policy {policy_id} was updated successfully')
-
-
-def resolve_identity_detection_prepare_body_request(ids: list[str],
-                                                    action_params_values: dict[str, Any]) -> dict[str, Any]:
-    """Create the body of the request to resolve an identity detection.
-
-    Args:
-        ids (list[str]): The IDs of the detections.
-        action_params_values (dict[str, Any]): A dictionary that holds key-value pairs corresponding
-        to the action_parameters object of the API request.
-
-    Returns:
-        dict[str, Any]: The body of the request.
-    """
-    # Values need to be in the form {'name': name_of_key, 'value': value_of_key}, as can be seen here
-    # https://assets.falcon.crowdstrike.com/support/api/swagger.html#/Alerts/PatchEntitiesAlertsV2
-
-    # Implemented the same as:
-    # https://github.com/CrowdStrike/falconpy/blob/main/src/falconpy/_payload/_alerts.py#L40
-    action_params = []
-    for key, value in action_params_values.items():
-        if value:
-            param = {"name": key, "value": value}
-            action_params.append(param)
-    return {'action_parameters': action_params, 'ids': ids}
-
-
-def resolve_identity_detection_request(ids: list[str], **kwargs) -> dict[str, Any]:
-    """Do an API call to resolve an identity detection.
-
-    Args:
-        ids (list[str]): The IDs of the detections.
-
-    Returns:
-        dict[str, Any]: The raw response of the API.
-    """
-    body_payload = resolve_identity_detection_prepare_body_request(ids=ids, action_params_values=kwargs)
-    return http_request(method='PATCH', url_suffix='/alerts/entities/alerts/v2', json=body_payload)
-
-
-def cs_falcon_resolve_identity_detection(args: dict[str, Any]) -> CommandResults:
-    """Command to resolve idenetiy detections.
-
-    Args:
-        args (dict[str, Any]): The arguments of the command.
-
-    Returns:
-        CommandResults: The command results object.
-    """
-    ids = argToList(args.get('ids', '')) or []
-    update_status = args.get('update_status', '')
-    assign_to_name = args.get('assign_to_name', '')
-    assign_to_uuid = args.get('assign_to_uuid', '')
-
-    # This argument is sent to the API in the form of a string, having the values 'true' or 'false'
-    unassign = args.get('unassign', '')
-
-    append_comment = args.get('append_comment', '')
-    add_tag = args.get('add_tag', '')
-    remove_tag = args.get('remove_tag', '')
-
-    # This argument is sent to the API in the form of a string, having the values 'true' or 'false'
-    show_in_ui = args.get('show_in_ui', '')
-    # We pass the arguments in the form of **kwargs, since we also need the arguments' names for the API,
-    # and it easier to achieve that using **kwargs
-    resolve_identity_detection_request(ids=ids, update_status=update_status, assign_to_name=assign_to_name,
-                                       assign_to_uuid=assign_to_uuid, unassign=unassign, append_comment=append_comment,
-                                       add_tag=add_tag, remove_tag=remove_tag, show_in_ui=show_in_ui)
-    return CommandResults(readable_output=f'IDP Detection(s) {", ".join(ids)} were successfully updated')
-
-
-''' COMMANDS MANAGER / SWITCH PANEL '''
-
-
-LOG(f'Command being called is {demisto.command()}')
-
-
-def main():
-    command = demisto.command()
-    args = demisto.args()
-    try:
-        if command == 'test-module':
-            result = test_module()
-            return_results(result)
-        elif command == 'fetch-incidents':
-            demisto.incidents(fetch_incidents())
-
-        elif command in ('cs-device-ran-on', 'cs-falcon-device-ran-on'):
-            return_results(get_indicator_device_id())
-        elif demisto.command() == 'cs-falcon-search-device':
-            return_results(search_device_command())
-        elif command == 'cs-falcon-get-behavior':
-            demisto.results(get_behavior_command())
-        elif command == 'cs-falcon-search-detection':
-            return_results(search_detections_command())
-        elif command == 'cs-falcon-resolve-detection':
-            demisto.results(resolve_detection_command())
-        elif command == 'cs-falcon-contain-host':
-            demisto.results(contain_host_command())
-        elif command == 'cs-falcon-lift-host-containment':
-            demisto.results(lift_host_containment_command())
-        elif command == 'cs-falcon-run-command':
-            demisto.results(run_command())
-        elif command == 'cs-falcon-upload-script':
-            demisto.results(upload_script_command())
-        elif command == 'cs-falcon-get-script':
-            demisto.results(get_script_command())
-        elif command == 'cs-falcon-delete-script':
-            demisto.results(delete_script_command())
-        elif command == 'cs-falcon-list-scripts':
-            demisto.results(list_scripts_command())
-        elif command == 'cs-falcon-upload-file':
-            demisto.results(upload_file_command())
-        elif command == 'cs-falcon-delete-file':
-            demisto.results(delete_file_command())
-        elif command == 'cs-falcon-get-file':
-            demisto.results(get_file_command())
-        elif command == 'cs-falcon-list-files':
-            demisto.results(list_files_command())
-        elif command == 'cs-falcon-run-script':
-            demisto.results(run_script_command())
-        elif command == 'cs-falcon-run-get-command':
-            demisto.results(run_get_command())
-        elif command == 'cs-falcon-status-get-command':
-            demisto.results(status_get_command(demisto.args()))
-        elif command == 'cs-falcon-status-command':
-            demisto.results(status_command())
-        elif command == 'cs-falcon-get-extracted-file':
-            demisto.results(get_extracted_file_command(demisto.args()))
-        elif command == 'cs-falcon-list-host-files':
-            demisto.results(list_host_files_command())
-        elif command == 'cs-falcon-refresh-session':
-            demisto.results(refresh_session_command())
-        elif command == 'cs-falcon-list-detection-summaries':
-            return_results(list_detection_summaries_command())
-        elif command == 'cs-falcon-list-incident-summaries':
-            return_results(list_incident_summaries_command())
-        elif command == 'cs-falcon-search-iocs':
-            return_results(search_iocs_command(**args))
-        elif command == 'cs-falcon-get-ioc':
-            return_results(get_ioc_command(ioc_type=args.get('type'), value=args.get('value')))
-        elif command == 'cs-falcon-upload-ioc':
-            return_results(upload_ioc_command(**args))
-        elif command == 'cs-falcon-update-ioc':
-            return_results(update_ioc_command(**args))
-        elif command == 'cs-falcon-delete-ioc':
-            return_results(delete_ioc_command(ioc_type=args.get('type'), value=args.get('value')))
-        elif command == 'cs-falcon-search-custom-iocs':
-            return_results(search_custom_iocs_command(**args))
-        elif command == 'cs-falcon-get-custom-ioc':
-            return_results(get_custom_ioc_command(
-                ioc_type=args.get('type'), value=args.get('value'), ioc_id=args.get('ioc_id')))
-        elif command == 'cs-falcon-upload-custom-ioc':
-            return_results(upload_custom_ioc_command(**args))
-        elif command == 'cs-falcon-update-custom-ioc':
-            return_results(update_custom_ioc_command(**args))
-        elif command == 'cs-falcon-delete-custom-ioc':
-            return_results(delete_custom_ioc_command(ioc_id=args.get('ioc_id')))
-        elif command == 'cs-falcon-device-count-ioc':
-            return_results(get_ioc_device_count_command(ioc_type=args.get('type'), value=args.get('value')))
-        elif command == 'cs-falcon-process-details':
-            return_results(get_process_details_command(**args))
-        elif command == 'cs-falcon-processes-ran-on':
-            return_results(
-                get_proccesses_ran_on_command(
-                    ioc_type=args.get('type'),
-                    value=args.get('value'),
-                    device_id=args.get('device_id')
-                )
-            )
-        elif command == 'endpoint':
-            return_results(get_endpoint_command())
-        elif command == 'cs-falcon-create-host-group':
-            return_results(create_host_group_command(**args))
-        elif command == 'cs-falcon-update-host-group':
-            return_results(update_host_group_command(**args))
-        elif command == 'cs-falcon-list-host-groups':
-            return_results(list_host_groups_command(**args))
-        elif command == 'cs-falcon-delete-host-groups':
-            return_results(delete_host_groups_command(host_group_ids=argToList(args.get('host_group_id'))))
-        elif command == 'cs-falcon-list-host-group-members':
-            return_results(list_host_group_members_command(**args))
-        elif command == 'cs-falcon-add-host-group-members':
-            return_results(add_host_group_members_command(host_group_id=args.get('host_group_id'),
-                                                          host_ids=argToList(args.get('host_ids'))))
-        elif command == 'cs-falcon-remove-host-group-members':
-            return_results(remove_host_group_members_command(host_group_id=args.get('host_group_id'),
-                                                             host_ids=argToList(args.get('host_ids'))))
-        elif command == 'cs-falcon-resolve-incident':
-            return_results(resolve_incident_command(status=args.get('status'),
-                                                    ids=argToList(args.get('ids'))))
-        elif command == 'cs-falcon-update-incident-comment':
-            return_results(update_incident_comment_command(comment=args.get('comment'),
-                                                           ids=argToList(args.get('ids'))))
-        elif command == 'cs-falcon-batch-upload-custom-ioc':
-            return_results(upload_batch_custom_ioc_command(**args))
-
-        elif command == 'cs-falcon-rtr-kill-process':
-            return_results(rtr_kill_process_command(args))
-
-        elif command == 'cs-falcon-rtr-remove-file':
-            return_results(rtr_remove_file_command(args))
 
         elif command == 'cs-falcon-rtr-list-processes':
             host_id = args.get('host_id')
@@ -8605,16 +7033,6 @@
                 rtr_general_command_on_hosts([host_id], "ps", "ps", execute_run_batch_write_cmd_with_timer, True, offline,
                                              timeout=timeout))
 
-=======
-        elif command == 'cs-falcon-rtr-list-processes':
-            host_id = args.get('host_id')
-            offline = argToBoolean(args.get('queue_offline', False))
-            timeout = arg_to_number(args.get('timeout'))
-            return_results(
-                rtr_general_command_on_hosts([host_id], "ps", "ps", execute_run_batch_write_cmd_with_timer, True, offline,
-                                             timeout=timeout))
-
->>>>>>> 9d6c5180
         elif command == 'cs-falcon-rtr-list-network-stats':
             host_id = args.get('host_id')
             offline = argToBoolean(args.get('queue_offline', False))
@@ -8698,15 +7116,12 @@
             return_results(cs_falcon_cspm_update_policy_settings_command(args=args))
         elif command == 'cs-falcon-resolve-identity-detection':
             return_results(cs_falcon_resolve_identity_detection(args=args))
-<<<<<<< HEAD
-=======
         elif command == 'cs-falcon-list-users':
             return_results(cs_falcon_list_users_command(args=args))
         elif command == 'cs-falcon-get-incident-behavior':
             return_results(get_incident_behavior_command(args=args))
         elif command == 'cs-falcon-get-ioarules':
             return_results(get_ioarules_command(args=args))
->>>>>>> 9d6c5180
         else:
             raise NotImplementedError(f'CrowdStrike Falcon error: '
                                       f'command {command} is not implemented')
