--- conflicted
+++ resolved
@@ -11,11 +11,8 @@
 from collections.abc import Callable
 from typing import Any
 import requests
-<<<<<<< HEAD
 from gql import Client, gql
 from gql.transport.requests import RequestsHTTPTransport
-=======
->>>>>>> 0199d7a6
 # Disable insecure warnings
 import urllib3
 urllib3.disable_warnings()
@@ -2475,11 +2472,8 @@
 ''' COMMANDS FUNCTIONS '''
 
 
-<<<<<<< HEAD
-def migrate_last_run(last_run: dict[str, str]) -> list[dict]:
-=======
+
 def migrate_last_run(last_run: dict[str, str] | list[dict]) -> list[dict]:
->>>>>>> 0199d7a6
     """This function migrated from old last run object to new last run object
 
     Args:
@@ -2488,19 +2482,6 @@
     Returns:
         list[dict]: New last run object.
     """
-<<<<<<< HEAD
-    updated_last_run_detections: dict[str, str | None] = {}
-    if (detection_time := last_run.get('first_behavior_detection_time')) and \
-       (detection_time_date := dateparser.parse(detection_time)):
-        updated_last_run_detections['time'] = detection_time_date.strftime(DATE_FORMAT)
-
-    updated_last_run_incidents: dict[str, str | None] = {}
-    if (incident_time := last_run.get('first_behavior_incident_time')) and \
-       (incident_time_date := dateparser.parse(incident_time)):
-        updated_last_run_incidents['time'] = incident_time_date.strftime(DATE_FORMAT)
-
-    return [updated_last_run_detections, updated_last_run_incidents, {}]
-=======
     if isinstance(last_run, list):
         for last_run_type in last_run:
             last_run_type.pop("offset", None)
@@ -2516,8 +2497,7 @@
                 (incident_time_date := dateparser.parse(incident_time)):
             updated_last_run_incidents['time'] = incident_time_date.strftime(DATE_FORMAT)
 
-        return [updated_last_run_detections, updated_last_run_incidents]
->>>>>>> 0199d7a6
+        return [updated_last_run_detections, updated_last_run_incidents, {}]
 
 
 def fetch_incidents():
@@ -2527,29 +2507,17 @@
     last_run = demisto.getLastRun()
     demisto.debug(f'CrowdStrikeFalconMsg: Current last run object is {last_run}')
     if not last_run:
-<<<<<<< HEAD
         last_run = [{}, {}, {}]
-    if not isinstance(last_run, list):
-        last_run = migrate_last_run(last_run)
-=======
-        last_run = [{}, {}]
     last_run = migrate_last_run(last_run)
->>>>>>> 0199d7a6
     current_fetch_info_detections: dict = last_run[0]
     current_fetch_info_detections.pop("offset", None)
 
     current_fetch_info_incidents: dict = last_run[1]
-<<<<<<< HEAD
     current_fetch_info_incidents.pop("offset", None)
 
     current_fetch_info_idp_detections: dict = {} if len(last_run) < 3 else last_run[2]
     current_fetch_info_idp_detections.pop("offset", None)
-
-    fetch_incidents_or_detections = demisto.params().get('fetch_incidents_or_detections')
-=======
-
     fetch_incidents_or_detections = demisto.params().get('fetch_incidents_or_detections', "")
->>>>>>> 0199d7a6
     look_back = int(demisto.params().get('look_back', 0))
     fetch_limit = INCIDENTS_PER_FETCH
 
@@ -2558,12 +2526,8 @@
     if 'Detections' in fetch_incidents_or_detections or "Endpoint Detection" in fetch_incidents_or_detections:
         start_fetch_time, end_fetch_time = get_fetch_run_time_range(last_run=current_fetch_info_detections,
                                                                     first_fetch=FETCH_TIME,
-<<<<<<< HEAD
-                                                                    look_back=look_back)
-=======
                                                                     look_back=look_back,
                                                                     date_format=DATE_FORMAT)
->>>>>>> 0199d7a6
         fetch_limit = current_fetch_info_detections.get('limit') or INCIDENTS_PER_FETCH
         incident_type = 'detection'
         fetch_query = demisto.params().get('fetch_query')
@@ -2574,33 +2538,6 @@
             detections_ids = demisto.get(get_fetch_detections(last_created_timestamp=start_fetch_time, limit=fetch_limit),
                                          'resources')
 
-<<<<<<< HEAD
-        if detections_ids:
-            raw_res = get_detections_entities(detections_ids)
-
-            if "resources" in raw_res:
-                for detection in demisto.get(raw_res, "resources"):
-                    detection['incident_type'] = incident_type
-                    incident = detection_to_incident(detection)
-
-                    detections.append(incident)
-
-            detections = filter_incidents_by_duplicates_and_limit(incidents_res=detections,
-                                                                  last_run=current_fetch_info_detections,
-                                                                  fetch_limit=fetch_limit, id_field='name')
-
-            for detection in detections:
-                occurred = dateparser.parse(detection["occurred"])
-                if occurred:
-                    detection["occurred"] = occurred.strftime(DATE_FORMAT)
-                    demisto.debug(f"CrowdStrikeFalconMsg: Detection {detection['name']} occurred at {detection['occurred']}")
-            last_run = update_last_run_object(last_run=current_fetch_info_detections, incidents=detections,
-                                              fetch_limit=fetch_limit,
-                                              start_fetch_time=start_fetch_time, end_fetch_time=end_fetch_time,
-                                              look_back=look_back,
-                                              created_time_field='occurred', id_field='name', date_format=DATE_FORMAT)
-            current_fetch_info_detections.update(last_run)
-=======
         raw_res = get_detections_entities(detections_ids)
 
         if raw_res is not None and "resources" in raw_res:
@@ -2629,17 +2566,12 @@
                                                   created_time_field='occurred', id_field='name', date_format=DATE_FORMAT)
         demisto.debug(f"updated last run is {updated_last_run}")
         current_fetch_info_detections = updated_last_run
->>>>>>> 0199d7a6
 
     if 'Incidents' in fetch_incidents_or_detections or "Endpoint Incident" in fetch_incidents_or_detections:
         start_fetch_time, end_fetch_time = get_fetch_run_time_range(last_run=current_fetch_info_incidents,
                                                                     first_fetch=FETCH_TIME,
-<<<<<<< HEAD
-                                                                    look_back=look_back)
-=======
                                                                     look_back=look_back,
                                                                     date_format=DATE_FORMAT)
->>>>>>> 0199d7a6
         fetch_limit = current_fetch_info_incidents.get('limit') or INCIDENTS_PER_FETCH
 
         incident_type = 'incident'
@@ -2654,39 +2586,6 @@
             incidents_ids = demisto.get(get_incidents_ids(last_created_timestamp=start_fetch_time, limit=fetch_limit),
                                         'resources')
 
-<<<<<<< HEAD
-        if incidents_ids:
-            raw_res = get_incidents_entities(incidents_ids)
-            if "resources" in raw_res:
-                for incident in demisto.get(raw_res, "resources"):
-                    incident['incident_type'] = incident_type
-                    incident_to_context = incident_to_incident_context(incident)
-                    incidents.append(incident_to_context)
-
-            incidents = filter_incidents_by_duplicates_and_limit(incidents_res=incidents, last_run=current_fetch_info_incidents,
-                                                                 fetch_limit=fetch_limit, id_field='name')
-            for incident in incidents:
-                occurred = dateparser.parse(incident["occurred"])
-                if occurred:
-                    incident["occurred"] = occurred.strftime(DATE_FORMAT)
-                    demisto.debug(f"CrowdStrikeFalconMsg: Incident {incident['name']} occurred at {incident['occurred']}")
-            last_run = update_last_run_object(last_run=current_fetch_info_incidents, incidents=incidents,
-                                              fetch_limit=fetch_limit,
-                                              start_fetch_time=start_fetch_time, end_fetch_time=end_fetch_time,
-                                              look_back=look_back,
-                                              created_time_field='occurred', id_field='name', date_format=DATE_FORMAT)
-            current_fetch_info_incidents.update(last_run)
-        demisto.debug(f"CrowdstrikeFalconMsg: Ending fetch incidents. Fetched {len(incidents)}")
-
-    if "IDP Detection" in fetch_incidents_or_detections:
-        start_fetch_time, end_fetch_time = get_fetch_run_time_range(last_run=current_fetch_info_idp_detections,
-                                                                    first_fetch=FETCH_TIME,
-                                                                    look_back=look_back,
-                                                                    date_format=IDP_DATE_FORMAT)
-        fetch_limit = current_fetch_info_idp_detections.get('limit') or INCIDENTS_PER_FETCH
-        fetch_query = demisto.params().get('idp_detections_fetch_query', "")
-        filter = f"product:'idp'+created_timestamp:>'{start_fetch_time}'"
-=======
         raw_res = get_incidents_entities(incidents_ids)
         if raw_res is not None and "resources" in raw_res:
             for incident in demisto.get(raw_res, "resources"):
@@ -2707,7 +2606,16 @@
                                                   look_back=look_back,
                                                   created_time_field='occurred', id_field='name', date_format=DATE_FORMAT)
         current_fetch_info_incidents = updated_last_run
->>>>>>> 0199d7a6
+        demisto.debug(f"CrowdstrikeFalconMsg: Ending fetch incidents. Fetched {len(incidents)}")
+
+    if "IDP Detection" in fetch_incidents_or_detections:
+        start_fetch_time, end_fetch_time = get_fetch_run_time_range(last_run=current_fetch_info_idp_detections,
+                                                                    first_fetch=FETCH_TIME,
+                                                                    look_back=look_back,
+                                                                    date_format=IDP_DATE_FORMAT)
+        fetch_limit = current_fetch_info_idp_detections.get('limit') or INCIDENTS_PER_FETCH
+        fetch_query = demisto.params().get('idp_detections_fetch_query', "")
+        filter = f"product:'idp'+created_timestamp:>'{start_fetch_time}'"
 
         if fetch_query:
             filter += f"+{fetch_query}"
