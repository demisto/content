import demistomock as demisto  # noqa: F401
from CommonServerPython import *  # noqa: F401

''' IMPORTS '''
import base64
import email
import hashlib
import json
from enum import Enum
from threading import Timer
from typing import Any
from collections.abc import Callable
import requests
from gql import Client, gql
from gql.transport.requests import RequestsHTTPTransport
# Disable insecure warnings
import urllib3
urllib3.disable_warnings()

''' GLOBALS/PARAMS '''
INTEGRATION_NAME = 'CrowdStrike Falcon'
IDP_DETECTION = "IDP detection"
CLIENT_ID = demisto.params().get('credentials', {}).get('identifier') or demisto.params().get('client_id')
SECRET = demisto.params().get('credentials', {}).get('password') or demisto.params().get('secret')
# Remove trailing slash to prevent wrong URL path to service
SERVER = demisto.params()['url'][:-1] if (demisto.params()['url'] and demisto.params()['url'].endswith('/')) else \
    demisto.params()['url']
# Should we use SSL
USE_SSL = not demisto.params().get('insecure', False)
# How many time before the first fetch to retrieve incidents
FETCH_TIME = demisto.params().get('fetch_time', '3 days')
BYTE_CREDS = f'{CLIENT_ID}:{SECRET}'.encode()
# Headers to be sent in requests
HEADERS = {
    'Content-Type': 'application/json',
    'Accept': 'application/json',
    'Authorization': f'Basic {base64.b64encode(BYTE_CREDS).decode()}'
}
# Note: True life time of token is actually 30 mins
TOKEN_LIFE_TIME = 28
INCIDENTS_PER_FETCH = int(demisto.params().get('incidents_per_fetch', 15))
DATE_FORMAT = '%Y-%m-%dT%H:%M:%SZ'
IDP_DATE_FORMAT = '%Y-%m-%dT%H:%M:%S.%fZ'
# Remove proxy if not set to true in params
handle_proxy()

''' KEY DICTIONARY '''

DETECTIONS_BASE_KEY_MAP = {
    'device.hostname': 'System',
    'device.cid': 'CustomerID',
    'hostinfo.domain': 'MachineDomain',
    'detection_id': 'ID',
    'created_timestamp': 'ProcessStartTime',
    'max_severity': 'MaxSeverity',
    'show_in_ui': 'ShowInUi',
    'status': 'Status',
    'first_behavior': 'FirstBehavior',
    'last_behavior': 'LastBehavior',
    'max_confidence': 'MaxConfidence',
}

DETECTIONS_BEHAVIORS_KEY_MAP = {
    'filename': 'FileName',
    'scenario': 'Scenario',
    'md5': 'MD5',
    'sha256': 'SHA256',
    'ioc_type': 'IOCType',
    'ioc_value': 'IOCValue',
    'cmdline': 'CommandLine',
    'user_name': 'UserName',
    'behavior_id': 'ID',
    'alleged_filetype': 'AllegedFiletype',
    'confidence': 'Confidence',
    'description': 'Description',
    'display_name': 'DisplayName',
    'filepath': 'Filepath',
    'parent_md5': 'ParentMD5',
    'parent_sha256': 'ParentSHA256',
    'pattern_disposition': 'PatternDisposition',
    'pattern_disposition_details': 'PatternDispositionDetails',
    'tactic': 'Tactic',
    'tactic_id': 'TacticID',
    'technique': 'Technique',
    'technique_id': 'TechniqueId',
}

IOC_KEY_MAP = {
    'type': 'Type',
    'value': 'Value',
    'policy': 'Policy',
    'source': 'Source',
    'share_level': 'ShareLevel',
    'expiration': 'Expiration',
    'description': 'Description',
    'created_on': 'CreatedTime',
    'created_by': 'CreatedBy',
    'modified_on': 'ModifiedTime',
    'modified_by': 'ModifiedBy',
    'id': 'ID',
    'platforms': 'Platforms',
    'action': 'Action',
    'severity': 'Severity',
    'tags': 'Tags',
}

IOC_HEADERS = ['ID', 'Action', 'Severity', 'Type', 'Value', 'Expiration', 'CreatedBy', 'CreatedTime', 'Description',
               'ModifiedBy', 'ModifiedTime', 'Platforms', 'Policy', 'ShareLevel', 'Source', 'Tags']

IOC_DEVICE_COUNT_MAP = {
    'id': 'ID',
    'type': 'Type',
    'value': 'Value',
    'device_count': 'DeviceCount'
}

SEARCH_DEVICE_KEY_MAP = {
    'device_id': 'ID',
    'external_ip': 'ExternalIP',
    'local_ip': 'LocalIP',
    'hostname': 'Hostname',
    'os_version': 'OS',
    'mac_address': 'MacAddress',
    'first_seen': 'FirstSeen',
    'last_seen': 'LastSeen',
    'status': 'Status',
}

SEARCH_DEVICE_VERBOSE_KEY_MAP = {
    'agent_load_flags': 'AgentLoadFlags',
    'agent_local_time': 'AgentLocalTime',
    'agent_version': 'AgentVersion',
    'bios_manufacturer': 'BiosManufacturer',
    'bios_version': 'BiosVersion',
    'cid': 'CID',
    'config_id_base': 'ConfigIdBase',
    'config_id_build': 'ConfigIdBuild',
    'config_id_platform': 'ConfigIdPlatform',
    'connection_ip': 'ConnectionIp',
    'connection_mac_address': 'ConnectionMacAddress',
    'cpu_signature': 'CpuSignature',
    'default_gateway_ip': 'DefaultGatewayIP',
    'device_id': 'ID',
    'device_policies': 'DevicePolicies',
    'external_ip': 'ExternalIP',
    'first_seen': 'FirstSeen',
    'group_hash': 'GroupHash',
    'group_name': 'GroupName',
    'group_names': 'GroupNames',
    'groups': 'Groups',
    'hostname': 'Hostname',
    'kernel_version': 'KernelVersion',
    'last_seen': 'LastSeen',
    'local_ip': 'LocalIP',
    'mac_address': 'MacAddress',
    'major_version': 'MajorVersion',
    'meta': 'Meta',
    'minor_version': 'MinorVersion',
    'modified_timestamp': 'ModifiedTimestamp',
    'os_version': 'OS',
    'platform_id': 'PlatformID',
    'platform_name': 'PlatformName',
    'policies': 'Policies',
    'product_type_desc': 'ProductTypeDesc',
    'provision_status': 'ProvisionStatus',
    'reduced_functionality_mode': 'ReducedFunctionalityMode',
    'serial_number': 'SerialNumber',
    'status': 'Status',
    'system_manufacturer': 'SystemManufacturer',
    'system_product_name': 'SystemProductName',
    'tags': 'Tags'
}

ENDPOINT_KEY_MAP = {
    'device_id': 'ID',
    'local_ip': 'IPAddress',
    'os_version': 'OS',
    'hostname': 'Hostname',
    'status': 'Status',
}

''' SPLIT KEY DICTIONARY '''

"""
    Pattern:
    {
        'Path': 'Path to item',
        'NewKey': 'Value of output key',
        'Delim': 'Delimiter char',
        'Index': Split Array Index
    }
"""
DETECTIONS_BEHAVIORS_SPLIT_KEY_MAP = [
    {
        'Path': 'parent_details.parent_process_graph_id',
        'NewKey': 'SensorID',
        'Delim': ':',
        'Index': 1
    },
    {
        'Path': 'parent_details.parent_process_graph_id',
        'NewKey': 'ParentProcessID',
        'Delim': ':',
        'Index': 2
    },
    {
        'Path': 'triggering_process_graph_id',
        'NewKey': 'ProcessID',
        'Delim': ':',
        'Index': 2
    },
]

HOST_GROUP_HEADERS = ['id', 'name', 'group_type', 'description', 'assignment_rule',
                      'created_by', 'created_timestamp',
                      'modified_by', 'modified_timestamp']

STATUS_TEXT_TO_NUM = {'New': "20",
                      'Reopened': "25",
                      'In Progress': "30",
                      'Closed': "40"}

STATUS_NUM_TO_TEXT = {20: 'New',
                      25: 'Reopened',
                      30: 'In Progress',
                      40: 'Closed'}

''' MIRRORING DICTIONARIES & PARAMS '''

DETECTION_STATUS = {'new', 'in_progress', 'true_positive', 'false_positive', 'ignored', 'closed', 'reopened'}
IDP_DETECTION_STATUS = {'new', 'in_progress', 'closed', 'reopened'}

CS_FALCON_DETECTION_OUTGOING_ARGS = {'status': f'Updated detection status, one of {"/".join(DETECTION_STATUS)}'}

CS_FALCON_INCIDENT_OUTGOING_ARGS = {'tag': 'A tag that have been added or removed from the incident',
                                    'status': f'Updated incident status, one of {"/".join(STATUS_TEXT_TO_NUM.keys())}'}

CS_FALCON_DETECTION_INCOMING_ARGS = ['status', 'severity', 'behaviors.tactic', 'behaviors.scenario', 'behaviors.objective',
                                     'behaviors.technique', 'device.hostname']

CS_FALCON_INCIDENT_INCOMING_ARGS = ['state', 'status', 'tactics', 'techniques', 'objectives', 'tags', 'hosts.hostname']

MIRROR_DIRECTION_DICT = {
    'None': None,
    'Incoming': 'In',
    'Outgoing': 'Out',
    'Incoming And Outgoing': 'Both'
}

HOST_STATUS_DICT = {
    'online': 'Online',
    'offline': 'Offline',
    'unknown': 'Unknown'
}


CPU_UTILITY_INT_TO_STR_KEY_MAP = {
    1: 'Lowest',
    2: 'Low',
    3: 'Medium',
    4: 'High',
    5: 'Highest',
}
CPU_UTILITY_STR_TO_INT_KEY_MAP = {
    value: key for key, value in CPU_UTILITY_INT_TO_STR_KEY_MAP.items()}


SCHEDULE_INTERVAL_STR_TO_INT = {
    'never': 0,
    'daily': 1,
    'weekly': 7,
    'every other week': 14,
    'every four weeks': 28,
    'monthly': 30,
}


class IncidentType(Enum):
    INCIDENT = 'inc'
    DETECTION = 'ldt'
    IDP_DETECTION = ':ind:'


MIRROR_DIRECTION = MIRROR_DIRECTION_DICT.get(demisto.params().get('mirror_direction'))
INTEGRATION_INSTANCE = demisto.integrationInstance()


''' HELPER FUNCTIONS '''


def http_request(method, url_suffix, params=None, data=None, files=None, headers=HEADERS, safe=False,
                 get_token_flag=True, no_json=False, json=None, status_code=None, timeout=None):
    """
        A wrapper for requests lib to send our requests and handle requests and responses better.

        :param json: JSON body
        :type json ``dict`` or ``list``

        :type method: ``str``
        :param method: HTTP method for the request.

        :type url_suffix: ``str``
        :param url_suffix: The suffix of the URL (endpoint)

        :type params: ``dict``
        :param params: The URL params to be passed.

        :type data: ``str``
        :param data: The body data of the request.

        :type headers: ``dict``
        :param headers: Request headers

        :type safe: ``bool``
        :param safe: If set to true will return None in case of http error

        :type get_token_flag: ``bool``
        :param get_token_flag: If set to True will call get_token()

        :type no_json: ``bool``
        :param no_json: If set to true will not parse the content and will return the raw response object for successful
        response

        :type status_code: ``int``
        :param: status_code: The request codes to accept as OK.

        :type timeout: ``float``
        :param: timeout: The timeout for the request.

        :return: Returns the http request response json
        :rtype: ``dict``
    """
    if get_token_flag:
        token = get_token()
        headers['Authorization'] = f'Bearer {token}'
    url = SERVER + url_suffix

    headers['User-Agent'] = 'PANW-XSOAR'

    try:
        res = requests.request(
            method,
            url,
            verify=USE_SSL,
            params=params,
            data=data,
            headers=headers,
            files=files,
            json=json,
            timeout=timeout,
        )
    except requests.exceptions.RequestException as e:
        return_error(f'Error in connection to the server. Please make sure you entered the URL correctly.'
                     f' Exception is {str(e)}.')
    try:
        valid_status_codes = {200, 201, 202, 204}
        # Handling a case when we want to return an entry for 404 status code.
        if status_code:
            valid_status_codes.add(status_code)
        if res.status_code not in valid_status_codes:
            res_json = res.json()
            reason = res.reason
            resources = res_json.get('resources', {})
            if resources:
                if isinstance(resources, list):
                    reason += f'\n{str(resources)}'
                else:
                    for host_id, resource in resources.items():
                        errors = resource.get('errors', [])
                        if errors:
                            error_message = errors[0].get('message')
                            reason += f'\nHost ID {host_id} - {error_message}'
            elif res_json.get('errors'):
                errors = res_json.get('errors', [])
                for error in errors:
                    reason += f"\n{error.get('message')}"
            err_msg = 'Error in API call to CrowdStrike Falcon: code: {code} - reason: {reason}'.format(
                code=res.status_code,
                reason=reason
            )
            # try to create a new token
            if res.status_code in (401, 403) and get_token_flag:
                LOG(err_msg)
                token = get_token(new_token=True)
                headers['Authorization'] = f'Bearer {token}'
                return http_request(
                    method=method,
                    url_suffix=url_suffix,
                    params=params,
                    data=data,
                    headers=headers,
                    files=files,
                    json=json,
                    safe=safe,
                    get_token_flag=False,
                    status_code=status_code,
                    no_json=no_json,
                    timeout=timeout,
                )
            elif safe:
                return None
            raise DemistoException(err_msg)
        return res if no_json else res.json()
    except ValueError as exception:
        raise ValueError(
            f'Failed to parse json object from response: {exception} - {res.content}')  # type: ignore[str-bytes-safe]


def create_relationships(cve: dict) -> list:
    """
        creates relationships between the cve and each actor from 'actors' field
        : args: cve contains the cve id and the actors field if it is exists.
        : return: a list of relationships by type THREAT_ACTOR.
    """
    list_with_actors_field = []
    if not cve.get('actors'):
        return []
    for actor in cve.get('actors', {}):
        list_with_actors_field.append(actor)
    relationships_list: list[EntityRelationship] = []
    # need to create entity
    for entity_b in list_with_actors_field:
        relationships_list.append(EntityRelationship(entity_a=cve.get('id'),
                                                     entity_a_type=FeedIndicatorType.CVE,
                                                     name=EntityRelationship.Relationships.TARGETED_BY,
                                                     entity_b=entity_b,
                                                     entity_b_type=ThreatIntel.ObjectsNames.THREAT_ACTOR,
                                                     brand=INTEGRATION_NAME,
                                                     reverse_name=EntityRelationship.Relationships.TARGETS))

    return relationships_list


def create_dbot_Score(cve: dict, reliability: str) -> Common.DBotScore:
    """
        Creates DBotScore CVE indicator, for get_cve_command.
    """
    return Common.DBotScore(indicator=cve.get('id'),
                            indicator_type=DBotScoreType.CVE,
                            integration_name=INTEGRATION_NAME,
                            score=Common.DBotScore.NONE,
                            reliability=reliability)


def create_publications(cve: dict) -> list:
    """
        Creates publications list from CVE, while using get_cve_command.
    """
    publications = []
    if cve.get('references'):
        for reference in cve.get('references', {}):
            publications.append(Common.Publications(title='references', link=reference))
    if cve.get('vendor_advisory'):
        for vendor_advisory in cve.get('vendor_advisory', {}):
            publications.append(Common.Publications(title='vendor_advisory', link=vendor_advisory))
    return publications


def build_query_params(query_params: dict) -> str:
    """
        Gets a dict of {property: value} and return a string to use as a query param in the requests of exclusion entities.
        For example: {'name': 'test', 'os_name': 'WINDOWS'} => '?name=test+os_name=WINDOWS'

        Args:
            query_params: dict of exclusion property: value.
        Returns:
            String to use as a query param in the requests of exclusion.
    """
    query = ''

    for key, value in query_params.items():
        if query:
            query += '+'
        query += f"{key}:'{value}'"

    return query


''' API FUNCTIONS '''


def create_entry_object(contents: list[Any] | dict[str, Any] = {}, ec: list[Any] | dict[str, Any] | None = None,
                        hr: str = ''):
    """
        Creates an entry object

        :type contents: ``dict``
        :param contents: Raw response to output

        :type ec: ``dict``
        :param ec: Entry context of the entry object

        :type hr: ``str``
        :param hr: Human readable

        :return: Entry object
        :rtype: ``dict``
    """
    return {
        'Type': entryTypes['note'],
        'Contents': contents,
        'ContentsFormat': formats['json'],
        'ReadableContentsFormat': formats['markdown'],
        'HumanReadable': hr,
        'EntryContext': ec
    }


def add_mirroring_fields(incident: dict):
    """
        Updates the given incident to hold the needed mirroring fields.
    """
    incident['mirror_direction'] = MIRROR_DIRECTION
    incident['mirror_instance'] = INTEGRATION_INSTANCE


def detection_to_incident(detection):
    """
        Creates an incident of a detection.

        :type detection: ``dict``
        :param detection: Single detection object

        :return: Incident representation of a detection
        :rtype ``dict``
    """
    add_mirroring_fields(detection)

    incident = {
        'name': 'Detection ID: ' + str(detection.get('detection_id')),
        'occurred': str(detection.get('created_timestamp')),
        'rawJSON': json.dumps(detection),
        'severity': severity_string_to_int(detection.get('max_severity_displayname'))
    }
    return incident


def incident_to_incident_context(incident):
    """
            Creates an incident context of a incident.

            :type incident: ``dict``
            :param incident: Single detection object

            :return: Incident context representation of a incident
            :rtype ``dict``
        """
    add_mirroring_fields(incident)
    if incident.get('status'):
        incident['status'] = STATUS_NUM_TO_TEXT.get(incident.get('status'))

    incident_id = str(incident.get('incident_id'))
    incident_context = {
        'name': f'Incident ID: {incident_id}',
        'occurred': str(incident.get('start')),
        'rawJSON': json.dumps(incident)
    }
    return incident_context


def idp_detection_to_incident_context(idp_detection):
    """
            Creates an incident context of an IDP detection.

            :type idp_detection: ``dict``
            :param idp_detection: Single IDP detection object

            :return: Incident context representation of an IDP detection.
            :rtype ``dict``
        """
    add_mirroring_fields(idp_detection)
    if status := idp_detection.get('status'):
        idp_detection['status'] = status

    incident_context = {
        'name': f'IDP Detection ID: {idp_detection.get("composite_id")}',
        'occurred': idp_detection.get('start_time'),
        'last_updated': idp_detection.get('updated_timestamp'),
        'rawJSON': json.dumps(idp_detection)
    }
    return incident_context


def severity_string_to_int(severity):
    """
        Converts a severity string to DBot score representation

        :type severity: ``str``
        :param severity: String representation of a severity

        :return: DBot score representation of the severity
        :rtype ``int``
    """
    if severity in ('Critical', 'High'):
        return 3
    elif severity in ('Medium', 'Low'):
        return 2
    return 0


def get_trasnformed_dict(old_dict, transformation_dict):
    """
        Returns a dictionary with the same values as old_dict, with the correlating key:value in transformation_dict

        :type old_dict: ``dict``
        :param old_dict: Old dictionary to pull values from

        :type transformation_dict: ``dict``
        :param transformation_dict: Transformation dictionary that contains oldkeys:newkeys

        :return Transformed dictionart (according to transformation_dict values)
        :rtype ``dict``
    """
    new_dict = {}
    for k in list(old_dict.keys()):
        if k in transformation_dict:
            new_dict[transformation_dict[k]] = old_dict[k]
    return new_dict


def extract_transformed_dict_with_split(old_dict, transformation_dict_arr):
    """
        Extracts new values out of old_dict using a json structure of:
        {'Path': 'Path to item', 'NewKey': 'Value of output key', 'Delim': 'Delimiter char', 'Index': Split Array Index}
    """
    new_dict = {}
    for trans_dict in transformation_dict_arr:
        try:
            val = demisto.get(old_dict, trans_dict['Path'])
            if 'split' in dir(val):
                i = trans_dict['Index']
                new_dict[trans_dict['NewKey']] = val.split(trans_dict['Delim'])[i]
        except Exception as ex:
            LOG(f'Error {ex} with: {trans_dict}')
    return new_dict


def get_passed_mins(start_time, end_time_str):
    """
        Returns the time passed in mins
        :param start_time: Start time in datetime
        :param end_time_str: End time in str
        :return: The passed mins in int
    """
    time_delta = start_time - datetime.fromtimestamp(end_time_str)
    return time_delta.seconds / 60


def handle_response_errors(raw_res: dict, err_msg: str | None = None):
    """
    Raise exception if raw_res is empty or contains errors
    """
    if not err_msg:
        err_msg = "The server was unable to return a result, please run the command again."
    if not raw_res:
        raise DemistoException(err_msg)
    if raw_res.get('errors'):
        raise DemistoException(raw_res.get('errors'))


def create_json_iocs_list(
        ioc_type: str,
        iocs_value: list[str],
        action: str,
        platforms: list[str],
        severity: str | None = None,
        source: str | None = None,
        description: str | None = None,
        expiration: str | None = None,
        applied_globally: bool | None = None,
        host_groups: list[str] | None = None,
        tags: list[str] | None = None) -> list[dict]:
    """
    Get a list of iocs values and create a list of Json objects with the iocs data.
    This function is used for uploading multiple indicator with same arguments with different values.
    :param ioc_type: The type of the indicator.
    :param iocs_value: List of the indicator.
    :param action: Action to take when a host observes the custom IOC.
    :param platforms: The platforms that the indicator applies to.
    :param severity: The severity level to apply to this indicator.
    :param source: The source where this indicator originated.
    :param description: A meaningful description of the indicator.
    :param expiration: The date on which the indicator will become inactive.
    :param applied_globally: Whether the indicator is applied globally.
    :param host_groups: List of host group IDs that the indicator applies to.
    :param tags: List of tags to apply to the indicator.

    """
    iocs_list = []
    for ioc_value in iocs_value:
        iocs_list.append(assign_params(
            type=ioc_type,
            value=ioc_value,
            action=action,
            platforms=platforms,
            severity=severity,
            source=source,
            description=description,
            expiration=expiration,
            applied_globally=applied_globally,
            host_groups=host_groups,
            tags=tags,
        ))

    return iocs_list


''' COMMAND SPECIFIC FUNCTIONS '''


def init_rtr_single_session(host_id: str, queue_offline: bool = False) -> str:
    """
        Start a session with single host.
        :param host_id: Host agent ID to initialize a RTR session on.
        :return: The session ID to execute the command on
    """
    endpoint_url = '/real-time-response/entities/sessions/v1'
    body = json.dumps({
        'device_id': host_id,
        'queue_offline': queue_offline
    })
    response = http_request('POST', endpoint_url, data=body)
    resources = response.get('resources')
    if resources and isinstance(resources, list) and isinstance(resources[0], dict):
        session_id = resources[0].get('session_id')
        if isinstance(session_id, str):
            return session_id
    raise ValueError('No session id found in the response')


def init_rtr_batch_session(host_ids: list, offline=False) -> str:
    """
        Start a session with one or more hosts
        :param host_ids: List of host agent ID’s to initialize a RTR session on.
        :return: The session batch ID to execute the command on
    """
    endpoint_url = '/real-time-response/combined/batch-init-session/v1'
    body = json.dumps({
        'host_ids': host_ids,
        'queue_offline': offline
    })
    response = http_request('POST', endpoint_url, data=body)
    return response.get('batch_id')


def refresh_session(host_id: str) -> dict:
    """
        Refresh a session timeout on a single host.
        :param host_id: Host agent ID to run RTR command on.
        :return: Response JSON which contains errors (if exist) and retrieved resources
    """
    endpoint_url = '/real-time-response/entities/refresh-session/v1'

    body = json.dumps({
        'device_id': host_id
    })
    response = http_request('POST', endpoint_url, data=body)
    return response


def batch_refresh_session(batch_id: str) -> None:
    """
        Batch refresh a RTR session on multiple hosts.
        :param batch_id:  Batch ID to execute the command on.
    """
    demisto.debug('Starting session refresh')
    endpoint_url = '/real-time-response/combined/batch-refresh-session/v1'

    body = json.dumps({
        'batch_id': batch_id
    })
    response = http_request('POST', endpoint_url, data=body)
    demisto.debug(f'Refresh session response: {response}')
    demisto.debug('Finished session refresh')


<<<<<<< HEAD
def run_batch_read_cmd(batch_id: str, command_type: str, full_command: str) -> dict:
=======
def run_batch_read_cmd(batch_id: str, command_type: str, full_command: str, timeout: int = 30) -> Dict:
>>>>>>> ab69d6ac
    """
        Sends RTR command scope with read access
        :param batch_id:  Batch ID to execute the command on.
        :param command_type: Read-only command type we are going to execute, for example: ls or cd.
        :param full_command: Full command string for the command.
        :param timeout: The timeout for the request.
        :return: Response JSON which contains errors (if exist) and retrieved resources
    """
    endpoint_url = '/real-time-response/combined/batch-command/v1'

    body = json.dumps({
        'base_command': command_type,
        'batch_id': batch_id,
        'command_string': full_command
    })
    params = {
        'timeout': timeout
    }
    response = http_request('POST', endpoint_url, data=body, params=params, timeout=timeout)
    return response


<<<<<<< HEAD
def run_batch_write_cmd(batch_id: str, command_type: str, full_command: str, optional_hosts: list | None = None) -> dict:
=======
def run_batch_write_cmd(batch_id: str, command_type: str, full_command: str, optional_hosts: list | None = None,
                        timeout: int = 30) -> Dict:
>>>>>>> ab69d6ac
    """
        Sends RTR command scope with write access
        :param batch_id:  Batch ID to execute the command on.
        :param command_type: Read-only command type we are going to execute, for example: ls or cd.
        :param full_command: Full command string for the command.
        :param optional_hosts: The hosts ids to run the command on.
        :param timeout: The timeout for the request.
        :return: Response JSON which contains errors (if exist) and retrieved resources
    """
    endpoint_url = '/real-time-response/combined/batch-active-responder-command/v1'

    default_body = {
        'base_command': command_type,
        'batch_id': batch_id,
        'command_string': full_command
    }
    params = {
        'timeout': timeout
    }
    if optional_hosts:
        default_body['optional_hosts'] = optional_hosts  # type:ignore

    body = json.dumps(default_body)
    response = http_request('POST', endpoint_url, data=body, timeout=timeout, params=params)
    return response


def run_batch_admin_cmd(batch_id: str, command_type: str, full_command: str, timeout: int = 30,
                        optional_hosts: list | None = None) -> dict:
    """
        Sends RTR command scope with write access
        :param batch_id:  Batch ID to execute the command on.
        :param command_type: Read-only command type we are going to execute, for example: ls or cd.
        :param full_command: Full command string for the command.
        :param timeout: Timeout for how long to wait for the request in seconds.
        :param optional_hosts: The hosts ids to run the command on.
        :return: Response JSON which contains errors (if exist) and retrieved resources
    """
    endpoint_url = '/real-time-response/combined/batch-admin-command/v1'

    params = {
        'timeout': timeout
    }

    default_body = {
        'base_command': command_type,
        'batch_id': batch_id,
        'command_string': full_command
    }
    if optional_hosts:
        default_body['optional_hosts'] = optional_hosts  # type:ignore

    body = json.dumps(default_body)
    response = http_request('POST', endpoint_url, data=body, params=params, timeout=timeout)
    return response


def run_batch_get_cmd(host_ids: list, file_path: str, optional_hosts: list | None = None, timeout: int | None = None,
                      timeout_duration: str | None = None, offline: bool = False) -> dict:
    """
        Batch executes `get` command across hosts to retrieve files.
        After this call is made `/real-time-response/combined/batch-get-command/v1` is used to query for the results.

      :param host_ids: List of host agent ID’s to run RTR command on.
      :param file_path: Full path to the file that is to be retrieved from each host in the batch.
      :param optional_hosts: List of a subset of hosts we want to run the command on.
                             If this list is supplied, only these hosts will receive the command.
      :param timeout: Timeout for how long to wait for the request in seconds
      :param timeout_duration: Timeout duration for for how long to wait for the request in duration syntax
      :param offline: Whether the command will run against an offline-queued session for execution when the host comes online.
      :return: Response JSON which contains errors (if exist) and retrieved resources
    """
    endpoint_url = '/real-time-response/combined/batch-get-command/v1'
    batch_id = init_rtr_batch_session(host_ids, offline)

    body = assign_params(batch_id=batch_id, file_path=f'"{file_path}"', optional_hosts=optional_hosts)
    params = assign_params(timeout=timeout, timeout_duration=timeout_duration)
    response = http_request('POST', endpoint_url, data=json.dumps(body), params=params)
    return response


def status_get_cmd(request_id: str, timeout: int | None = None, timeout_duration: str | None = None) -> dict:
    """
        Retrieves the status of the specified batch get command. Will return successful files when they are finished processing.

      :param request_id: ID to the request of `get` command.
      :param timeout: Timeout for how long to wait for the request in seconds
      :param timeout_duration: Timeout duration for how long to wait for the request in duration syntax
      :return: Response JSON which contains errors (if exist) and retrieved resources
    """
    endpoint_url = '/real-time-response/combined/batch-get-command/v1'

    params = assign_params(timeout=timeout, timeout_duration=timeout_duration, batch_get_cmd_req_id=request_id)
    response = http_request('GET', endpoint_url, params=params)
    return response


<<<<<<< HEAD
def run_single_read_cmd(host_id: str, command_type: str, full_command: str, queue_offline: bool) -> dict:
=======
def run_single_read_cmd(host_id: str, command_type: str, full_command: str, queue_offline: bool,
                        timeout: int = 30) -> Dict:
>>>>>>> ab69d6ac
    """
        Sends RTR command scope with read access
        :param host_id: Host agent ID to run RTR command on.
        :param command_type: Active-Responder command type we are going to execute, for example: get or cp.
        :param full_command: Full command string for the command.
        :param queue_offline: Whether the command will run against an offline-queued session and be queued for execution when the host comes online.  # noqa: E501
        :param timeout: The timeout for the request.
        :return: Response JSON which contains errors (if exist) and retrieved resources
    """
    endpoint_url = '/real-time-response/entities/command/v1'
    session_id = init_rtr_single_session(host_id, queue_offline)

    body = json.dumps({
        'base_command': command_type,
        'command_string': full_command,
        'session_id': session_id
    })
    params = {
        'timeout': timeout
    }
    response = http_request('POST', endpoint_url, data=body, timeout=timeout, params=params)
    return response


<<<<<<< HEAD
def run_single_write_cmd(host_id: str, command_type: str, full_command: str, queue_offline: bool) -> dict:
=======
def run_single_write_cmd(host_id: str, command_type: str, full_command: str, queue_offline: bool,
                         timeout: int = 30) -> Dict:
>>>>>>> ab69d6ac
    """
        Sends RTR command scope with write access
        :param host_id: Host agent ID to run RTR command on.
        :param command_type: Active-Responder command type we are going to execute, for example: get or cp.
        :param full_command: Full command string for the command.
        :param queue_offline: Whether the command will run against an offline-queued session and be queued for execution when the host comes online.  # noqa: E501
        :param timeout: The timeout for the request.
        :return: Response JSON which contains errors (if exist) and retrieved resources
    """
    endpoint_url = '/real-time-response/entities/active-responder-command/v1'
    session_id = init_rtr_single_session(host_id, queue_offline)
    body = json.dumps({
        'base_command': command_type,
        'command_string': full_command,
        'session_id': session_id
    })
    params = {
        'timeout': timeout
    }
    response = http_request('POST', endpoint_url, data=body, timeout=timeout, params=params)
    return response


<<<<<<< HEAD
def run_single_admin_cmd(host_id: str, command_type: str, full_command: str, queue_offline: bool) -> dict:
=======
def run_single_admin_cmd(host_id: str, command_type: str, full_command: str, queue_offline: bool,
                         timeout: int = 30) -> Dict:
>>>>>>> ab69d6ac
    """
        Sends RTR command scope with admin access
        :param host_id: Host agent ID to run RTR command on.
        :param command_type: Active-Responder command type we are going to execute, for example: get or cp.
        :param full_command: Full command string for the command.
        :param queue_offline: Whether the command will run against an offline-queued session and be queued for execution when the host comes online.  # noqa: E501
        :param timeout: The timeout for the request.
        :return: Response JSON which contains errors (if exist) and retrieved resources
    """
    endpoint_url = '/real-time-response/entities/admin-command/v1'
    session_id = init_rtr_single_session(host_id, queue_offline)

    body = json.dumps({
        'base_command': command_type,
        'command_string': full_command,
        'session_id': session_id
    })
    params = {
        'timeout': timeout
    }
    response = http_request('POST', endpoint_url, data=body, timeout=timeout, params=params)
    return response


def status_read_cmd(request_id: str, sequence_id: int | None) -> dict:
    """
        Get status of an executed command with read access on a single host.

        :param request_id: Cloud Request ID of the executed command to query
        :param sequence_id: Sequence ID that we want to retrieve. Command responses are chunked across sequences
    """
    endpoint_url = '/real-time-response/entities/command/v1'

    params = {
        'cloud_request_id': request_id,
        'sequence_id': sequence_id or 0
    }

    response = http_request('GET', endpoint_url, params=params)
    return response


def status_write_cmd(request_id: str, sequence_id: int | None) -> dict:
    """
        Get status of an executed command with write access on a single host.

        :param request_id: Cloud Request ID of the executed command to query
        :param sequence_id: Sequence ID that we want to retrieve. Command responses are chunked across sequences
    """
    endpoint_url = '/real-time-response/entities/active-responder-command/v1'

    params = {
        'cloud_request_id': request_id,
        'sequence_id': sequence_id or 0
    }

    response = http_request('GET', endpoint_url, params=params)
    return response


def status_admin_cmd(request_id: str, sequence_id: int | None) -> dict:
    """
        Get status of an executed command with admin access on a single host.

        :param request_id: Cloud Request ID of the executed command to query
        :param sequence_id: Sequence ID that we want to retrieve. Command responses are chunked across sequences
    """
    endpoint_url = '/real-time-response/entities/admin-command/v1'

    params = {
        'cloud_request_id': request_id,
        'sequence_id': sequence_id or 0
    }

    response = http_request('GET', endpoint_url, params=params)
    return response


def list_host_files(host_id: str, session_id: str | None = None) -> dict:
    """
        Get a list of files for the specified RTR session on a host.
        :param host_id: Host agent ID to run RTR command on.
        :param session_id: optional session_id for the command, if not provided a new session_id will generate
        :return: Response JSON which contains errors (if exist) and retrieved resources
    """
    endpoint_url = '/real-time-response/entities/file/v2'
    if not session_id:
        session_id = init_rtr_single_session(host_id)

    params = {
        'session_id': session_id
    }
    response = http_request('GET', endpoint_url, params=params)
    return response


def upload_script(name: str, permission_type: str, content: str, entry_id: str) -> dict:
    """
        Uploads a script by either given content or file
        :param name: Script name to upload
        :param permission_type: Permissions type of script to upload
        :param content: PowerShell script content
        :param entry_id: Script file to upload
        :return: Response JSON which contains errors (if exist) and how many resources were affected
    """
    endpoint_url = '/real-time-response/entities/scripts/v1'
    body: dict[str, tuple[Any, Any]] = {
        'name': (None, name),
        'permission_type': (None, permission_type)
    }
    temp_file = None
    try:
        if content:
            body['content'] = (None, content)
        else:  # entry_id was provided
            file_ = demisto.getFilePath(entry_id)
            file_name = file_.get('name')  # pylint: disable=E1101
            temp_file = open(file_.get('path'), 'rb')  # pylint: disable=E1101
            body['file'] = (file_name, temp_file)

        headers = {
            'Authorization': HEADERS['Authorization'],
            'Accept': 'application/json'
        }

        response = http_request('POST', endpoint_url, files=body, headers=headers)

        return response
    finally:
        if temp_file:
            temp_file.close()


def get_script(script_id: list) -> dict:
    """
        Retrieves a script given its ID
        :param script_id: ID of script to get
        :return: Response JSON which contains errors (if exist) and retrieved resource
    """
    endpoint_url = '/real-time-response/entities/scripts/v2'
    params = {
        'ids': script_id
    }
    response = http_request('GET', endpoint_url, params=params)
    return response


def delete_script(script_id: str) -> dict:
    """
        Deletes a script given its ID
        :param script_id: ID of script to delete
        :return: Response JSON which contains errors (if exist) and how many resources were affected
    """
    endpoint_url = '/real-time-response/entities/scripts/v1'
    params = {
        'ids': script_id
    }
    response = http_request('DELETE', endpoint_url, params=params)
    return response


def list_scripts() -> dict:
    """
        Retrieves list of scripts
        :return: Response JSON which contains errors (if exist) and retrieved resources
    """
    endpoint_url = '/real-time-response/entities/scripts/v2'
    response = http_request('GET', endpoint_url)
    return response


def get_extracted_file(host_id: str, sha256: str, filename: str | None = None):
    """
        Get RTR extracted file contents for specified session and sha256.
        :param host_id: The host agent ID to initialize the RTR session on.
        :param sha256: Extracted SHA256
        :param filename: Filename to use for the archive name and the file within the archive.
    """
    endpoint_url = '/real-time-response/entities/extracted-file-contents/v1'
    session_id = init_rtr_single_session(host_id)
    params = {
        'session_id': session_id,
        'sha256': sha256
    }
    if filename:
        params['filename'] = filename

    response = http_request('GET', endpoint_url, params=params, no_json=True)
    return response


def upload_file(entry_id: str, description: str) -> tuple:
    """
        Uploads a file given entry ID
        :param entry_id: The entry ID of the file to upload
        :param description: String description of file to upload
        :return: Response JSON which contains errors (if exist) and how many resources were affected and the file name
    """
    endpoint_url = '/real-time-response/entities/put-files/v1'
    temp_file = None
    try:
        file_ = demisto.getFilePath(entry_id)
        file_name = file_.get('name')  # pylint: disable=E1101
        temp_file = open(file_.get('path'), 'rb')  # pylint: disable=E1101
        body = {
            'name': (None, file_name),
            'description': (None, description),
            'file': (file_name, temp_file)
        }
        headers = {
            'Authorization': HEADERS['Authorization'],
            'Accept': 'application/json'
        }
        response = http_request('POST', endpoint_url, files=body, headers=headers)
        return response, file_name
    finally:
        if temp_file:
            temp_file.close()


def delete_file(file_id: str) -> dict:
    """
        Delete a put-file based on the ID given
        :param file_id: ID of file to delete
        :return: Response JSON which contains errors (if exist) and how many resources were affected
    """
    endpoint_url = '/real-time-response/entities/put-files/v1'
    params = {
        'ids': file_id
    }
    response = http_request('DELETE', endpoint_url, params=params)
    return response


def get_file(file_id: list) -> dict:
    """
        Get put-files based on the ID's given
        :param file_id: ID of file to get
        :return: Response JSON which contains errors (if exist) and retrieved resources
    """
    endpoint_url = '/real-time-response/entities/put-files/v2'
    params = {
        'ids': file_id
    }
    response = http_request('GET', endpoint_url, params=params)
    return response


def list_files() -> dict:
    """
        Get a list of put-file ID's that are available to the user for the put command.
        :return: Response JSON which contains errors (if exist) and retrieved resources
    """
    endpoint_url = '/real-time-response/entities/put-files/v2'
    response = http_request('GET', endpoint_url)
    return response


def get_token(new_token=False):
    """
        Retrieves the token from the server if it's expired and updates the global HEADERS to include it

        :param new_token: If set to True will generate a new token regardless of time passed

        :rtype: ``str``
        :return: Token
    """
    now = datetime.now()
    ctx = demisto.getIntegrationContext()
    if ctx and not new_token:
        passed_mins = get_passed_mins(now, ctx.get('time'))
        if passed_mins >= TOKEN_LIFE_TIME:
            # token expired
            auth_token = get_token_request()
            demisto.setIntegrationContext({'auth_token': auth_token, 'time': date_to_timestamp(now) / 1000})
        else:
            # token hasn't expired
            auth_token = ctx.get('auth_token')
    else:
        # there is no token
        auth_token = get_token_request()
        demisto.setIntegrationContext({'auth_token': auth_token, 'time': date_to_timestamp(now) / 1000})
    return auth_token


def get_token_request():
    """
        Sends token request

        :rtype ``str``
        :return: Access token
    """
    body = {
        'client_id': CLIENT_ID,
        'client_secret': SECRET
    }
    headers = {
        'Content-Type': 'application/x-www-form-urlencoded'
    }
    token_res = http_request('POST', '/oauth2/token', data=body, headers=headers, safe=True,
                             get_token_flag=False)
    if not token_res:
        err_msg = 'Authorization Error: User has no authorization to create a token. Please make sure you entered the' \
                  ' credentials correctly.'
        raise Exception(err_msg)
    return token_res.get('access_token')


def get_detections(last_behavior_time=None, behavior_id=None, filter_arg=None):
    """
        Sends detections request. The function will ignore the arguments passed according to priority:
        filter_arg > behavior_id > last_behavior_time

        :param last_behavior_time: 3rd priority. The last behavior time of results will be greater than this value
        :param behavior_id: 2nd priority. The result will only contain the detections with matching behavior id
        :param filter_arg: 1st priority. The result will be filtered using this argument.
        :return: Response json of the get detection endpoint (IDs of the detections)
    """
    endpoint_url = '/detects/queries/detects/v1'
    params = {
        'sort': 'first_behavior.asc'
    }
    if filter_arg:
        params['filter'] = filter_arg
    elif behavior_id:
        params['filter'] = f"behaviors.behavior_id:'{behavior_id}'"
    elif last_behavior_time:
        params['filter'] = f"first_behavior:>'{last_behavior_time}'"

    response = http_request('GET', endpoint_url, params)
    return response


def get_fetch_detections(last_created_timestamp=None, filter_arg=None, offset: int = 0, last_updated_timestamp=None,
                         has_limit=True, limit: int = INCIDENTS_PER_FETCH):
    """ Sends detection request, based on the created_timestamp field. Used for fetch-incidents
    Args:
        last_created_timestamp: last created timestamp of the results will be greater than this value.
        filter_arg: The result will be filtered using this argument.
    Returns:
        Response json of the get detection endpoint (IDs of the detections)
    """
    endpoint_url = '/detects/queries/detects/v1'
    params = {
        'sort': 'first_behavior.asc',
        'offset': offset,
    }
    if has_limit:
        params['limit'] = limit

    if filter_arg:
        params['filter'] = filter_arg
    elif last_created_timestamp:
        params['filter'] = f"created_timestamp:>'{last_created_timestamp}'"
    elif last_updated_timestamp:
        params['filter'] = f"date_updated:>'{last_updated_timestamp}'"

    response = http_request('GET', endpoint_url, params)

    return response


def get_detections_entities(detections_ids: list):
    """
        Sends detection entities request
        :param detections_ids: IDs of the requested detections.
        :return: Response json of the get detection entities endpoint (detection objects)
    """
    ids_json = {'ids': detections_ids}
    if detections_ids:
        response = http_request(
            'POST',
            '/detects/entities/summaries/GET/v1',
            data=json.dumps(ids_json)
        )
        return response
    return detections_ids


def get_incidents_ids(last_created_timestamp=None, filter_arg=None, offset: int = 0, last_updated_timestamp=None, has_limit=True,
                      limit=INCIDENTS_PER_FETCH):
    get_incidents_endpoint = '/incidents/queries/incidents/v1'
    params = {
        'sort': 'start.asc',
        'offset': offset,
    }
    if has_limit:
        params['limit'] = limit

    if filter_arg:
        params['filter'] = filter_arg
    elif last_created_timestamp:
        params['filter'] = f"start:>'{last_created_timestamp}'"
    elif last_updated_timestamp:
        params['filter'] = f"modified_timestamp:>'{last_updated_timestamp}'"

    response = http_request('GET', get_incidents_endpoint, params)

    return response


def get_idp_detections_ids(filter_arg=None, offset: int = 0, limit=INCIDENTS_PER_FETCH):
    """
        Send a request to retrieve IDP detections IDs.

        :type filter_arg: ``str``
        :param filter_arg: The filter to add to the query.
        :type offset: ``int``
        :param offset: The offset for the query.
        :type limit: ``int``
        :param limit: limit of idp detections to retrieve each request.

        :return: The response.
        :rtype ``dict``
    """
    params = {
        'sort': 'created_timestamp.asc',
        'offset': offset,
        'filter': filter_arg
    }
    if limit:
        params['limit'] = limit

    response = http_request('GET', '/alerts/queries/alerts/v1', params)
    return response


def get_incidents_entities(incidents_ids: list):
    ids_json = {'ids': incidents_ids}
    response = http_request(
        'POST',
        '/incidents/entities/incidents/GET/v1',
        data=json.dumps(ids_json)
    )
    return response


def get_idp_detection_entities(incidents_ids: list):
    """
        Send a request to retrieve IDP detection entities.

        :type incidents_ids: ``list``
        :param incidents_ids: The list of ids to search their entities.

        :return: The response.
        :rtype ``dict``
    """
    return http_request(
        'POST',
        '/alerts/entities/alerts/v1',
        data=json.dumps({'ids': incidents_ids})
    )


def upload_ioc(ioc_type, value, policy=None, expiration_days=None,
               share_level=None, description=None, source=None):
    """
    Create a new IOC (or replace an existing one)
    """
    payload = assign_params(
        type=ioc_type,
        value=value,
        policy=policy,
        share_level=share_level,
        expiration_days=expiration_days,
        source=source,
        description=description,
    )

    return http_request('POST', '/indicators/entities/iocs/v1', json=[payload])


def update_ioc(ioc_type, value, policy=None, expiration_days=None,
               share_level=None, description=None, source=None):
    """
    Update an existing IOC
    """
    body = assign_params(
        type=ioc_type,
        value=value,
        policy=policy,
        share_level=share_level,
        expiration_days=expiration_days,
        source=source,
        description=description,
    )
    params = assign_params(
        type=ioc_type,
        value=value
    )

    return http_request('PATCH', '/indicators/entities/iocs/v1', json=body, params=params)


def search_iocs(types=None, values=None, policies=None, sources=None, expiration_from=None,
                expiration_to=None, limit=None, share_levels=None, ids=None, sort=None, offset=None):
    """
    :param types: A list of indicator types. Separate multiple types by comma.
    :param values: Comma-separated list of indicator values
    :param policies: Comma-separated list of indicator policies
    :param sources: Comma-separated list of IOC sources
    :param expiration_from: Start of date range to search (YYYY-MM-DD format).
    :param expiration_to: End of date range to search (YYYY-MM-DD format).
    :param share_levels: A list of share levels. Only red is supported.
    :param limit: The maximum number of records to return. The minimum is 1 and the maximum is 500. Default is 100.
    :param sort: The order of the results. Format
    :param offset: The offset to begin the list from
    """
    if not ids:
        payload = assign_params(
            types=argToList(types),
            values=argToList(values),
            policies=argToList(policies),
            sources=argToList(sources),
            share_levels=argToList(share_levels),
            sort=sort,
            offset=offset,
            limit=limit or '50',
        )
        if expiration_from:
            payload['from.expiration_timestamp'] = expiration_from
        if expiration_to:
            payload['to.expiration_timestamp'] = expiration_to

        ids = http_request('GET', '/indicators/queries/iocs/v1', payload).get('resources')
        if not ids:
            return None
    else:
        ids = str(ids)
    payload = {
        'ids': ids
    }
    return http_request('GET', '/indicators/entities/iocs/v1', params=payload)


def enrich_ioc_dict_with_ids(ioc_dict):
    """
        Enriches the provided ioc_dict with IOC ID
        :param ioc_dict: IOC dict transformed using the SEARCH_IOC_KEY_MAP
        :return: ioc_dict with its ID key:value updated
    """
    for ioc in ioc_dict:
        ioc['ID'] = '{type}:{val}'.format(type=ioc.get('Type'), val=ioc.get('Value'))
    return ioc_dict


def delete_ioc(ioc_type, value):
    """
    Delete an IOC
    """
    payload = assign_params(
        type=ioc_type,
        value=value
    )
    return http_request('DELETE', '/indicators/entities/iocs/v1', payload)


def search_custom_iocs(
        types: list | str | None = None,
        values: list | str | None = None,
        sources: list | str | None = None,
        expiration: str | None = None,
        limit: str = '50',
        sort: str | None = None,
        offset: str | None = None,
        after: str | None = None,
) -> dict:
    """
    :param types: A list of indicator types. Separate multiple types by comma.
    :param values: Comma-separated list of indicator values
    :param sources: Comma-separated list of IOC sources
    :param expiration: The date on which the indicator will become inactive. (YYYY-MM-DD format).
    :param limit: The maximum number of records to return. The minimum is 1 and the maximum is 500. Default is 100.
    :param sort: The order of the results. Format
    :param offset: The offset to begin the list from
    :param after: A pagination token used with the limit parameter to manage pagination of results.
                  On your first request, don't provide an 'after' token. On subsequent requests, provide
                  the 'after' token from the previous response to continue from that place in the results.
                  To access more than 10k indicators, use the 'after' parameter instead of 'offset'.
    """
    filter_list = []
    if types:
        filter_list.append(f'type:{types}')
    if values:
        filter_list.append(f'value:{values}')
    if sources:
        filter_list.append(f'source:{sources}')
    if expiration:
        filter_list.append(f'expiration:"{expiration}"')

    params = {
        'filter': '+'.join(filter_list),
        'sort': sort,
        'offset': offset,
        'limit': limit,
        'after': after,
    }

    return http_request('GET', '/iocs/combined/indicator/v1', params=params)


def get_custom_ioc(ioc_id: str) -> dict:
    params = {'ids': ioc_id}
    return http_request('GET', '/iocs/entities/indicators/v1', params=params)


def update_custom_ioc(
        ioc_id: str,
        action: str | None = None,
        platforms: str | None = None,
        severity: str | None = None,
        source: str | None = None,
        description: str | None = None,
        expiration: str | None = None,
) -> dict:
    """
    Update an IOC
    """
    payload = {
        'indicators': [{'id': ioc_id, } | assign_params(
            action=action,
            platforms=platforms,
            severity=severity,
            source=source,
            description=description,
            expiration=expiration,
        )]
    }

    return http_request('PATCH', '/iocs/entities/indicators/v1', json=payload)


def delete_custom_ioc(ids: str) -> dict:
    """
    Delete an IOC
    """
    params = {'ids': ids}
    return http_request('DELETE', '/iocs/entities/indicators/v1', params=params)


def get_ioc_device_count(ioc_type, value):
    """
    Gets the devices that encountered the IOC
    """
    payload = assign_params(
        type=ioc_type,
        value=value
    )
    response = http_request('GET', '/indicators/aggregates/devices-count/v1', payload, status_code=404)
    errors = response.get('errors', [])
    for error in errors:
        if error.get('code') == 404:
            return f'No results found for {ioc_type} - {value}'
    return response


def get_process_details(ids):
    """
    Get given processes details
    """
    payload = assign_params(ids=ids)
    return http_request('GET', '/processes/entities/processes/v1', payload)


def get_proccesses_ran_on(ioc_type, value, device_id):
    """
    Get processes ids that ran on the given device_id that encountered the ioc
    """
    payload = assign_params(
        type=ioc_type,
        value=value,
        device_id=device_id
    )
    return http_request('GET', '/indicators/queries/processes/v1', payload)


def search_device(filter_operator='AND'):
    """
        Searches for devices using the argument provided by the command execution. Returns empty
        result if no device was found

        :param: filter_operator: the operator that should be used between filters, default is 'AND'
        :param: exact_hostname: Whether to return exact hostname

        :return: Search device response json
    """
    args = demisto.args()
    input_arg_dict = {
        'device_id': str(args.get('ids', '')).split(','),
        'status': str(args.get('status', '')).split(','),
        'hostname': str(args.get('hostname', '')).split(','),
        'platform_name': str(args.get('platform_name', '')).split(','),
        'site_name': str(args.get('site_name', '')).split(','),
        'local_ip': str(args.get('ip', '')).split(',')
    }
    url_filter = '{}'.format(str(args.get('filter', '')))
    op = ',' if filter_operator == 'OR' else '+'
    # In Falcon Query Language, '+' stands for AND and ',' for OR
    # (https://falcon.crowdstrike.com/documentation/45/falcon-query-language-fql)

    for k, arg in input_arg_dict.items():
        if arg:
            if type(arg) is list:
                arg_filter = ''
                for arg_elem in arg:
                    if arg_elem:
                        first_arg = f'{arg_filter},{k}' if arg_filter else k
                        arg_filter = f"{first_arg}:'{arg_elem}'"
                if arg_filter:
                    url_filter = "{url_filter}{arg_filter}".format(url_filter=url_filter + op if url_filter else '',
                                                                   arg_filter=arg_filter)
            else:
                # All args should be a list. this is a fallback
                url_filter = "{url_filter}{operator}{inp_arg}:'{arg_val}'".format(url_filter=url_filter, operator=op,
                                                                                  inp_arg=k, arg_val=arg)
    raw_res = http_request('GET', '/devices/queries/devices/v1', params={'filter': url_filter})
    device_ids = raw_res.get('resources')
    if not device_ids:
        return None
    demisto.debug(f"number of devices returned from the api call is: {len(device_ids)}")
    return http_request('GET', '/devices/entities/devices/v2', params={'ids': device_ids})


def behavior_to_entry_context(behavior):
    """
        Transforms a behavior to entry context representation
        :param behavior: Behavior dict in the format of crowdstrike's API response
        :return: Behavior in entry context representation
    """
    raw_entry = get_trasnformed_dict(behavior, DETECTIONS_BEHAVIORS_KEY_MAP)
    raw_entry.update(extract_transformed_dict_with_split(behavior, DETECTIONS_BEHAVIORS_SPLIT_KEY_MAP))
    return raw_entry


def get_username_uuid(username: str):
    """
    Obtain CrowdStrike user’s UUId by email.
    :param username: Username to get UUID of.
    :return: The user UUID
    """
    response = http_request('GET', '/users/queries/user-uuids-by-email/v1', params={'uid': username})
    resources: list = response.get('resources', [])
    if not resources:
        raise ValueError(f'User {username} was not found')
    return resources[0]


def resolve_detection(ids, status, assigned_to_uuid, show_in_ui, comment):
    """
        Sends a resolve detection request
        :param ids: Single or multiple ids in an array string format
        :param status: New status of the detection
        :param assigned_to_uuid: uuid to assign the detection to
        :param show_in_ui: Boolean flag in string format (true/false)
        :param comment: Optional comment to add to the detection
        :return: Resolve detection response json
    """
    payload = {
        'ids': ids
    }
    if status:
        payload['status'] = status
    if assigned_to_uuid:
        payload['assigned_to_uuid'] = assigned_to_uuid
    if show_in_ui:
        payload['show_in_ui'] = show_in_ui
    if comment:
        payload['comment'] = comment
    # We do this so show_in_ui value won't contain ""
    data = json.dumps(payload).replace('"show_in_ui": "false"', '"show_in_ui": false').replace('"show_in_ui": "true"',
                                                                                               '"show_in_ui": true')
    return http_request('PATCH', '/detects/entities/detects/v2', data=data)


def resolve_idp_detection(ids, status):
    """
        Send a request to update IDP detection status.
        :type ids: ``list``
        :param ids: The list of ids to update.
        :type status: ``str``
        :param status: The new status to set.
        :return: The response.
        :rtype ``dict``
    """
    data = {
        "action_parameters": [{"name": "update_status", "value": status}],
        "ids": ids
    }
    return http_request('PATCH', '/alerts/entities/alerts/v2', data=json.dumps(data))


def contain_host(ids):
    """
        Contains host(s) with matching ids
        :param ids: IDs of host to contain
        :return: Contain host response json
    """
    payload = {
        'ids': ids
    }
    data = json.dumps(payload)
    params = {
        'action_name': 'contain'
    }
    return http_request('POST', '/devices/entities/devices-actions/v2', data=data, params=params)


def lift_host_containment(ids):
    """
        Lifts off containment from host(s) with matchind ids
        :param ids: IDs of host to lift off containment from
        :return: Lift off containment response json
    """
    payload = {
        'ids': ids
    }
    data = json.dumps(payload)
    params = {
        'action_name': 'lift_containment'
    }
    return http_request('POST', '/devices/entities/devices-actions/v2', data=data, params=params)


def timestamp_length_equalization(timestamp1, timestamp2):
    """
        Makes sure the timestamps are of the same length.
    Args:
        timestamp1: First timestamp to compare.
        timestamp2: Second timestamp to compare.
    Returns:
        the two timestamps in the same length (the longer one)
    """
    diff_len = len(str(timestamp1)) - len(str(timestamp2))

    # no difference in length
    if diff_len == 0:
        return int(timestamp1), int(timestamp2)

    # length of timestamp1 > timestamp2
    if diff_len > 0:
        ten_times = pow(10, diff_len)
        timestamp2 = int(timestamp2) * ten_times

    # length of timestamp2 > timestamp1
    else:
        ten_times = pow(10, diff_len * -1)
        timestamp1 = int(timestamp1) * ten_times

    return int(timestamp1), int(timestamp2)


def change_host_group(is_post: bool,
                      host_group_id: str | None = None,
                      name: str | None = None,
                      group_type: str | None = None,
                      description: str | None = None,
                      assignment_rule: str | None = None) -> dict:
    method = 'POST' if is_post else 'PATCH'
    data = {'resources': [{
        'id': host_group_id,
        "name": name,
        "description": description,
        "group_type": group_type,
        "assignment_rule": assignment_rule
    }]}
    response = http_request(method=method,
                            url_suffix='/devices/entities/host-groups/v1',
                            json=data)
    return response


def change_host_group_members(action_name: str,
                              host_group_id: str,
                              host_ids: list[str]) -> dict:
    allowed_actions = {'add-hosts', 'remove-hosts'}
    if action_name not in allowed_actions:
        raise DemistoException(f'CrowdStrike Falcon error: action name should be in {allowed_actions}')
    data = {'action_parameters': [{'name': 'filter',
                                   'value': f"(device_id:{str(host_ids)})"}],
            'ids': [host_group_id]}
    response = http_request(method='POST',
                            url_suffix='/devices/entities/host-group-actions/v1',
                            params={'action_name': action_name},
                            json=data)
    return response


def host_group_members(filter: str | None,
                       host_group_id: str | None,
                       limit: str | None,
                       offset: str | None):
    params = {'id': host_group_id,
              'filter': filter,
              'offset': offset,
              'limit': limit}
    response = http_request(method='GET',
                            url_suffix='/devices/combined/host-group-members/v1',
                            params=params)
    return response


def resolve_incident(ids: list[str], status: str):
    if status not in STATUS_TEXT_TO_NUM:
        raise DemistoException(f'CrowdStrike Falcon Error: '
                               f'Status given is {status} and it is not in {STATUS_TEXT_TO_NUM.keys()}')
    return update_incident_request(ids, STATUS_TEXT_TO_NUM[status], 'update_status')


def update_incident_comment(ids: list[str], comment: str):
    return update_incident_request(ids, comment, 'add_comment')


def update_incident_request(ids: list[str], value: str, action_name: str):
    data = {
        "action_parameters": [
            {
                "name": action_name,
                "value": value
            }
        ],
        "ids": ids
    }
    return http_request(method='POST',
                        url_suffix='/incidents/entities/incident-actions/v1',
                        json=data)


def update_detection_request(ids: list[str], status: str) -> dict:
    if status not in DETECTION_STATUS:
        raise DemistoException(f'CrowdStrike Falcon Error: '
                               f'Status given is {status} and it is not in {DETECTION_STATUS}')
    return resolve_detection(ids=ids, status=status, assigned_to_uuid=None, show_in_ui=None, comment=None)


def update_idp_detection_request(ids: list[str], status: str) -> dict:
    """
        Manage the status to send to update to for IDP detections.
        :type ids: ``list``
        :param ids: The list of ids to update.
        :type status: ``str``
        :param status: The new status to set.
        :return: The response.
        :rtype ``dict``
    """
    if status not in IDP_DETECTION_STATUS:
        raise DemistoException(f'CrowdStrike Falcon Error: '
                               f'Status given is {status} and it is not in {IDP_DETECTION_STATUS}')
    return resolve_idp_detection(ids=ids, status=status)


def list_host_groups(filter: str | None, limit: str | None, offset: str | None) -> dict:
    params = {'filter': filter,
              'offset': offset,
              'limit': limit}
    response = http_request(method='GET',
                            url_suffix='/devices/combined/host-groups/v1',
                            params=params)
    return response


def delete_host_groups(host_group_ids: list[str]) -> dict:
    params = {'ids': host_group_ids}
    response = http_request(method='DELETE',
                            url_suffix='/devices/entities/host-groups/v1',
                            params=params)
    return response


def upload_batch_custom_ioc(ioc_batch: list[dict], timeout: float | None = None) -> dict:
    """
    Upload a list of IOC
    """
    payload = {
        'indicators': ioc_batch
    }

    return http_request('POST', '/iocs/entities/indicators/v1', json=payload, timeout=timeout)


def get_behaviors_by_incident(incident_id: str, params: dict | None = None) -> dict:
    return http_request('GET', f'/incidents/queries/behaviors/v1?filter=incident_id:"{incident_id}"', params=params)


def get_detections_by_behaviors(behaviors_id):
    try:
        body = {'ids': behaviors_id}
        return http_request('POST', '/incidents/entities/behaviors/GET/v1', json=body)
    except Exception as e:
        demisto.error(f'Error occurred when trying to get detections by behaviors: {str(e)}')
        return {}


def create_exclusion(exclusion_type: str, body: dict) -> dict:
    """
        Creates an exclusions based on a given json object.

        Args:
            exclusion_type: The exclusion type can be either ml (machine learning) or IOA`.
            exclusion_ids: A dict contains the exclusion data.
        Returns:
            Info about the created exclusion.
    """
    return http_request(method='POST', url_suffix=f'/policy/entities/{exclusion_type}-exclusions/v1', json=body)


def update_exclusion(exclusion_type: str, body: dict) -> dict:
    """
        Updates an exclusions based on its ID and a given json object.

        Args:
            exclusion_type: The exclusion type can be either ml (machine learning) or IOA`.
            exclusion_ids: A dict contains the exclusion data.
        Returns:
            Info about the updated exclusion.
    """
    return http_request('PATCH', f'/policy/entities/{exclusion_type}-exclusions/v1', json=body)


def delete_exclusion(exclusion_type: str, exclusion_ids: list) -> dict:
    """
        Deletes an exclusions based on its ID.

        Args:
            exclusion_type: The exclusion type can be either ml (machine learning) or IOA`.
            exclusion_ids: A list of exclusion IDs to delete.
        Returns:
            Info about the deleted exclusion.
    """
    return http_request(method='DELETE',
                        url_suffix=f'/policy/entities/{exclusion_type}-exclusions/v1{"?ids=" + "&ids=".join(exclusion_ids)}')


def get_exclusions(exclusion_type: str, filter_query: str | None, params: dict) -> dict:
    """
        Returns IDs of exclusions that match the filter / value

        Args:
            exclusion_type: The exclusion type can be either ml (machine learning) or IOA`.
            filter_query: Custom filter, For example `value:'<value>'`.
            params: API query params (sort, limit, offset).
        Returns:
            List of exclusion IDs.
    """
    return http_request(method='GET', url_suffix=f'/policy/queries/{exclusion_type}-exclusions/v1',
                        params=assign_params(filter=filter_query, **params))


def get_exclusion_entities(exclusion_type: str, exclusion_ids: list) -> dict:
    """
        Returns the exclusions based on a list of IDs.

        Args:
            exclusion_type: The exclusion type can be either ml (machine learning) or IOA`.
            exclusion_ids: A list of exclusion IDs to retrieve.
        Returns:
            List of exclusions.
    """
    return http_request(method='GET',
                        url_suffix=f'/policy/entities/{exclusion_type}-exclusions/v1{"?ids=" + "&ids=".join(exclusion_ids)}')


def list_quarantined_files_id(files_filter: dict | None, query: dict, pagination: dict) -> dict:
    """
        Returns the files ID's that match the filter / value.

        Args:
            files_filter: The exclusion type can be either ml (machine learning) or IOA`.
            query: The exclusion type can be either ml (machine learning) or IOA`.
            pagination: API query params for pagination (limit, offset).
        Returns:
            list: List of exclusions.
    """

    return http_request(method='GET', url_suffix='/quarantine/queries/quarantined-files/v1',
                        params=assign_params(filter=files_filter, q=build_query_params(query), **pagination))


def list_quarantined_files(ids: list) -> dict:
    """
        Returns the file's metadata based a list of IDs.

        Args:
            ids: A list of the IDs of the files.
        Returns:
            A list contains metadata about the files.
    """
    return http_request(method='POST', url_suffix='/quarantine/entities/quarantined-files/GET/v1', json={'ids': ids})


def apply_quarantined_files_action(body: dict) -> dict:
    """
        Applies action to quarantined files.

        Args:
            body: The request body with the parameters to update.
        Returns:
            A list contains metadata about the updated files.
    """
    return http_request(method='PATCH', url_suffix='/quarantine/entities/quarantined-files/v1', json=body)


''' MIRRORING COMMANDS '''


def get_remote_data_command(args: dict[str, Any]):
    """
    get-remote-data command: Returns an updated remote incident or detection.
    Args:
        args:
            id: incident or detection id to retrieve.
            lastUpdate: when was the last time we retrieved data.

    Returns:
        GetRemoteDataResponse object, which contain the incident or detection data to update.
    """
    remote_args = GetRemoteDataArgs(args)
    remote_incident_id = remote_args.remote_incident_id

    mirrored_data = {}
    entries: list = []
    try:
        demisto.debug(f'Performing get-remote-data command with incident or detection id: {remote_incident_id} '
                      f'and last_update: {remote_args.last_update}')
        incident_type = find_incident_type(remote_incident_id)
        if incident_type == IncidentType.INCIDENT:
            mirrored_data, updated_object = get_remote_incident_data(remote_incident_id)
            if updated_object:
                demisto.debug(f'Update incident {remote_incident_id} with fields: {updated_object}')
                set_xsoar_incident_entries(updated_object, entries, remote_incident_id)  # sets in place

        elif incident_type == IncidentType.DETECTION:
            mirrored_data, updated_object = get_remote_detection_data(remote_incident_id)
            if updated_object:
                demisto.debug(f'Update detection {remote_incident_id} with fields: {updated_object}')
                set_xsoar_detection_entries(updated_object, entries, remote_incident_id)  # sets in place

        elif incident_type == IncidentType.IDP_DETECTION:
            mirrored_data, updated_object = get_remote_idp_detection_data(remote_incident_id)
            if updated_object:
                demisto.debug(f'Update IDP detection {remote_incident_id} with fields: {updated_object}')
                set_xsoar_idp_detection_entries(updated_object, entries, remote_incident_id)  # sets in place

        else:
            # this is here as prints can disrupt mirroring
            raise Exception(f'Executed get-remote-data command with undefined id: {remote_incident_id}')

        if not updated_object:
            demisto.debug(f'No delta was found for detection {remote_incident_id}.')
        return GetRemoteDataResponse(mirrored_object=updated_object, entries=entries)

    except Exception as e:
        demisto.debug(f"Error in CrowdStrike Falcon incoming mirror for incident or detection: {remote_incident_id}\n"
                      f"Error message: {str(e)}")

        if not mirrored_data:
            mirrored_data = {'id': remote_incident_id}
        mirrored_data['in_mirror_error'] = str(e)

        return GetRemoteDataResponse(mirrored_object=mirrored_data, entries=[])


def find_incident_type(remote_incident_id: str):
    if remote_incident_id[0:3] == IncidentType.INCIDENT.value:
        return IncidentType.INCIDENT
    if remote_incident_id[0:3] == IncidentType.DETECTION.value:
        return IncidentType.DETECTION
    if IncidentType.IDP_DETECTION.value in remote_incident_id:
        return IncidentType.IDP_DETECTION
    return None


def get_remote_incident_data(remote_incident_id: str):
    """
    Called every time get-remote-data command runs on an incident.
    Gets the relevant incident entity from the remote system (CrowdStrike Falcon). The remote system returns a list with this
    entity in it. We take from this entity only the relevant incoming mirroring fields, in order to do the mirroring.
    """
    mirrored_data_list = get_incidents_entities([remote_incident_id]).get('resources', [])  # a list with one dict in it
    mirrored_data = mirrored_data_list[0]

    if 'status' in mirrored_data:
        mirrored_data['status'] = STATUS_NUM_TO_TEXT.get(int(str(mirrored_data.get('status'))))

    updated_object: dict[str, Any] = {'incident_type': 'incident'}
    set_updated_object(updated_object, mirrored_data, CS_FALCON_INCIDENT_INCOMING_ARGS)
    return mirrored_data, updated_object


def get_remote_detection_data(remote_incident_id: str):
    """
    Called every time get-remote-data command runs on an detection.
    Gets the relevant detection entity from the remote system (CrowdStrike Falcon). The remote system returns a list with this
    entity in it. We take from this entity only the relevant incoming mirroring fields, in order to do the mirroring.
    """
    mirrored_data_list = get_detections_entities([remote_incident_id]).get('resources', [])  # a list with one dict in it
    mirrored_data = mirrored_data_list[0]

    mirrored_data['severity'] = severity_string_to_int(mirrored_data.get('max_severity_displayname'))

    updated_object: dict[str, Any] = {'incident_type': 'detection'}
    set_updated_object(updated_object, mirrored_data, CS_FALCON_DETECTION_INCOMING_ARGS)
    return mirrored_data, updated_object


def get_remote_idp_detection_data(remote_incident_id):
    """
        Gets the relevant IDP detection entity from the remote system (CrowdStrike Falcon).

        :type remote_incident_id: ``str``
        :param remote_incident_id: The incident id to return its information.

        :return: The IDP detection entity.
        :rtype ``dict``
        :return: The object with the updated fields.
        :rtype ``dict``
    """
    mirrored_data_list = get_idp_detection_entities([remote_incident_id]).get('resources', [])  # a list with one dict in it
    mirrored_data = mirrored_data_list[0]

    if 'status' in mirrored_data:
        mirrored_data['status'] = mirrored_data.get('status')

    updated_object: dict[str, Any] = {'incident_type': IDP_DETECTION}
    set_updated_object(updated_object, mirrored_data, ['status'])
    return mirrored_data, updated_object


def set_xsoar_incident_entries(updated_object: dict[str, Any], entries: list, remote_incident_id: str):
    if demisto.params().get('close_incident'):
        if updated_object.get('status') == 'Closed':
            close_in_xsoar(entries, remote_incident_id, 'Incident')
        elif updated_object.get('status') in (set(STATUS_TEXT_TO_NUM.keys()) - {'Closed'}):
            reopen_in_xsoar(entries, remote_incident_id, 'Incident')


def set_xsoar_detection_entries(updated_object: dict[str, Any], entries: list, remote_detection_id: str):
    if demisto.params().get('close_incident'):
        if updated_object.get('status') == 'closed':
            close_in_xsoar(entries, remote_detection_id, 'Detection')
        elif updated_object.get('status') in (set(DETECTION_STATUS) - {'closed'}):
            reopen_in_xsoar(entries, remote_detection_id, 'Detection')


def set_xsoar_idp_detection_entries(updated_object: dict[str, Any], entries: list, remote_idp_detection_id: str):
    """
        Send the updated object to the relevant status handler

        :type updated_object: ``dict``
        :param updated_object: The updated object.
        :type entries: ``list``
        :param entries: The list of entries to add the new entry into.
        :type remote_idp_detection_id: ``str``
        :param remote_idp_detection_id: the remote idp detection id

        :return: The response.
        :rtype ``dict``
    """
    if demisto.params().get('close_incident'):
        if updated_object.get('status') == 'closed':
            close_in_xsoar(entries, remote_idp_detection_id, IDP_DETECTION)
        elif updated_object.get('status') in (set(IDP_DETECTION_STATUS) - {'closed'}):
            reopen_in_xsoar(entries, remote_idp_detection_id, IDP_DETECTION)


def close_in_xsoar(entries: list, remote_incident_id: str, incident_type_name: str):
    demisto.debug(f'{incident_type_name} is closed: {remote_incident_id}')
    entries.append({
        'Type': EntryType.NOTE,
        'Contents': {
            'dbotIncidentClose': True,
            'closeReason': f'{incident_type_name} was closed on CrowdStrike Falcon'
        },
        'ContentsFormat': EntryFormat.JSON
    })


def reopen_in_xsoar(entries: list, remote_incident_id: str, incident_type_name: str):
    demisto.debug(f'{incident_type_name} is reopened: {remote_incident_id}')
    entries.append({
        'Type': EntryType.NOTE,
        'Contents': {
            'dbotIncidentReopen': True
        },
        'ContentsFormat': EntryFormat.JSON
    })


def set_updated_object(updated_object: dict[str, Any], mirrored_data: dict[str, Any], mirroring_fields: list[str]):
    """
    Sets the updated object (in place) for the incident or detection we want to mirror in, from the mirrored data, according to
    the mirroring fields. In the mirrored data, the mirroring fields might be nested in a dict or in a dict inside a list (if so,
    their name will have a dot in it).
    Note that the fields that we mirror right now may have only one dot in them, so we only deal with this case.

    :param updated_object: The dictionary to set its values, so it will hold the fields we want to mirror in, with their values.
    :param mirrored_data: The data of the incident or detection we want to mirror in.
    :param mirroring_fields: The mirroring fields that we want to mirror in, given according to whether we want to mirror an
        incident or a detection.
    """
    for field in mirroring_fields:
        if mirrored_data.get(field):
            updated_object[field] = mirrored_data.get(field)

        # if the field is not in mirrored_data, it might be a nested field - that has a . in its name
        elif '.' in field:
            field_name_parts = field.split('.')
            nested_mirrored_data = mirrored_data.get(field_name_parts[0])

            if isinstance(nested_mirrored_data, list):
                # if it is a list, it should hold a dictionary in it because it is a json structure
                for nested_field in nested_mirrored_data:
                    if nested_field.get(field_name_parts[1]):
                        updated_object[field] = nested_field.get(field_name_parts[1])
                        # finding the field in the first time it is satisfying
                        break
            elif isinstance(nested_mirrored_data, dict) and nested_mirrored_data.get(field_name_parts[1]):
                updated_object[field] = nested_mirrored_data.get(field_name_parts[1])


def get_modified_remote_data_command(args: dict[str, Any]):
    """
    Gets the modified remote incidents and detections IDs.
    Args:
        args:
            last_update: the last time we retrieved modified incidents and detections.

    Returns:
        GetModifiedRemoteDataResponse object, which contains a list of the retrieved incidents and detections IDs.
    """
    remote_args = GetModifiedRemoteDataArgs(args)

    last_update_utc = dateparser.parse(remote_args.last_update, settings={'TIMEZONE': 'UTC'})  # convert to utc format
    assert last_update_utc is not None, f"could not parse{remote_args.last_update}"
    last_update_timestamp = last_update_utc.strftime('%Y-%m-%dT%H:%M:%SZ')
    demisto.debug(f'Remote arguments last_update in UTC is {last_update_timestamp}')

    modified_ids_to_mirror = []

    raw_incidents = get_incidents_ids(last_updated_timestamp=last_update_timestamp, has_limit=False).get('resources', [])
    for incident_id in raw_incidents:
        modified_ids_to_mirror.append(str(incident_id))

    raw_detections = get_fetch_detections(last_updated_timestamp=last_update_timestamp, has_limit=False).get('resources', [])
    for detection_id in raw_detections:
        modified_ids_to_mirror.append(str(detection_id))
    last_update_timestamp_idp_detections = last_update_utc.strftime(IDP_DATE_FORMAT)
    raw_idp_detections = get_idp_detections_ids(filter_arg=f"updated_timestamp:>'{last_update_timestamp_idp_detections}'"
                                                "+product:'idp'").get('resources', [])
    for raw_idp_detection in raw_idp_detections:
        modified_ids_to_mirror.append(str(raw_idp_detection))

    demisto.debug(f'All ids to mirror in are: {modified_ids_to_mirror}')
    return GetModifiedRemoteDataResponse(modified_ids_to_mirror)


def update_remote_system_command(args: dict[str, Any]) -> str:
    """
    Mirrors out local changes to the remote system.
    Args:
        args: A dictionary containing the data regarding a modified incident, including: data, entries, incident_changed,
         remote_incident_id, inc_status, delta

    Returns:
        The remote incident id that was modified. This is important when the incident is newly created remotely.
    """
    parsed_args = UpdateRemoteSystemArgs(args)
    delta = parsed_args.delta
    remote_incident_id = parsed_args.remote_incident_id
    demisto.debug(f'Got the following data {parsed_args.data}, and delta {delta} for the following {remote_incident_id=}.')
    if delta:
        demisto.debug(f'Got the following delta keys {list(delta.keys())}.')

    try:
        incident_type = find_incident_type(remote_incident_id)
        if parsed_args.incident_changed:
            if incident_type == IncidentType.INCIDENT:
                result = update_remote_incident(delta, parsed_args.inc_status, remote_incident_id)
                if result:
                    demisto.debug(f'Incident updated successfully. Result: {result}')

            elif incident_type == IncidentType.DETECTION:
                result = update_remote_detection(delta, parsed_args.inc_status, remote_incident_id)
                if result:
                    demisto.debug(f'Detection updated successfully. Result: {result}')

            elif incident_type == IncidentType.IDP_DETECTION:
                result = update_remote_idp_detection(delta, parsed_args.inc_status, remote_incident_id)
                if result:
                    demisto.debug(f'IDP Detection updated successfully. Result: {result}')

            else:
                raise Exception(f'Executed update-remote-system command with undefined id: {remote_incident_id}')

        else:
            demisto.debug(f"Skipping updating remote incident or detection {remote_incident_id} as it didn't change.")

    except Exception as e:
        demisto.error(f'Error in CrowdStrike Falcon outgoing mirror for incident or detection {remote_incident_id}. '
                      f'Error message: {str(e)}')

    return remote_incident_id


def close_in_cs_falcon(delta: dict[str, Any]) -> bool:
    """
    Closing in the remote system should happen only when both:
        1. The user asked for it
        2. One of the closing fields appears in the delta

    The second is mandatory so we will not send a closing request at all of the mirroring requests that happen after closing an
    incident (in case where the incident is updated so there is a delta, but it is not the status that was changed).
    """
    closing_fields = {'closeReason', 'closingUserId', 'closeNotes'}
    return demisto.params().get('close_in_cs_falcon') and any(field in delta for field in closing_fields)


def update_remote_detection(delta, inc_status: IncidentStatus, detection_id: str) -> str:
    if inc_status == IncidentStatus.DONE and close_in_cs_falcon(delta):
        demisto.debug(f'Closing detection with remote ID {detection_id} in remote system.')
        return str(update_detection_request([detection_id], 'closed'))

    # status field in CS Falcon is mapped to State field in XSOAR
    elif 'status' in delta:
        demisto.debug(f'Detection with remote ID {detection_id} status will change to "{delta.get("status")}" in remote system.')
        return str(update_detection_request([detection_id], delta.get('status')))

    return ''


def update_remote_idp_detection(delta, inc_status: IncidentStatus, detection_id: str) -> str:
    """
        Sends the request the request to update the relevant IDP detection entity.

        :type delta: ``dict``
        :param delta: The modified fields.
        :type inc_status: ``IncidentStatus``
        :param inc_status: The IDP detection status.
        :type detection_id: ``str``
        :param detection_id: The IDP detection ID to update.
    """
    if inc_status == IncidentStatus.DONE and close_in_cs_falcon(delta):
        demisto.debug(f'Closing IDP detection with remote ID {detection_id} in remote system.')
        return str(update_idp_detection_request([detection_id], 'closed'))

    # status field in CS Falcon is mapped to State field in XSOAR
    elif 'status' in delta:
        demisto.debug(f'Detection with remote ID {detection_id} status will change to "{delta.get("status")}" in remote system.')
        return str(update_idp_detection_request([detection_id], delta.get('status')))

    return ''


def update_remote_incident(delta: dict[str, Any], inc_status: IncidentStatus, incident_id: str) -> str:
    result = ''
    result += update_remote_incident_tags(delta, incident_id)
    result += update_remote_incident_status(delta, inc_status, incident_id)
    return result


def update_remote_incident_status(delta, inc_status: IncidentStatus, incident_id: str) -> str:
    if inc_status == IncidentStatus.DONE and close_in_cs_falcon(delta):
        demisto.debug(f'Closing incident with remote ID {incident_id} in remote system.')
        return str(resolve_incident([incident_id], 'Closed'))

    # status field in CS Falcon is mapped to Source Status field in XSOAR. Don't confuse with state field
    elif 'status' in delta:
        demisto.debug(f'Incident with remote ID {incident_id} status will change to "{delta.get("status")}" in remote system.')
        return str(resolve_incident([incident_id], delta.get('status')))

    return ''


def update_remote_incident_tags(delta, incident_id: str) -> str:
    result = ''
    if 'tag' in delta:
        current_tags = set(delta.get('tag'))
        prev_tags = get_previous_tags(incident_id)
        demisto.debug(f'Current tags in XSOAR are {current_tags}, and in remote system {prev_tags}.')

        result += remote_incident_handle_tags(prev_tags - current_tags, 'delete_tag', incident_id)
        result += remote_incident_handle_tags(current_tags - prev_tags, 'add_tag', incident_id)

    return result


def get_previous_tags(remote_incident_id: str):
    incidents_entities = get_incidents_entities([remote_incident_id]).get('resources', [])  # a list with one dict in it
    return set(incidents_entities[0].get('tags', ''))


def remote_incident_handle_tags(tags: Set, request: str, incident_id: str) -> str:
    result = ''
    for tag in tags:
        demisto.debug(f'{request} will be requested for incident with remote ID {incident_id} and tag "{tag}" in remote system.')
        result += str(update_incident_request([incident_id], tag, request))
    return result


def get_mapping_fields_command() -> GetMappingFieldsResponse:
    """
        Returns the list of fields to map in outgoing mirroring, for incidents and detections.
    """
    mapping_response = GetMappingFieldsResponse()

    incident_type_scheme = SchemeTypeMapping(type_name='CrowdStrike Falcon Incident')
    for argument, description in CS_FALCON_INCIDENT_OUTGOING_ARGS.items():
        incident_type_scheme.add_field(name=argument, description=description)
    mapping_response.add_scheme_type(incident_type_scheme)

    detection_type_scheme = SchemeTypeMapping(type_name='CrowdStrike Falcon Detection')
    for argument, description in CS_FALCON_DETECTION_OUTGOING_ARGS.items():
        detection_type_scheme.add_field(name=argument, description=description)
    mapping_response.add_scheme_type(detection_type_scheme)

    return mapping_response


''' COMMANDS FUNCTIONS '''


def migrate_last_run(last_run: dict[str, str]) -> list[dict]:
    """This function migrated from old last run object to new last run object

    Args:
        last_run (dict[str, str]): Old last run object.

    Returns:
        list[dict]: New last run object.
    """
    updated_last_run_detections: dict[str, str | None] = {}
    if (detection_time := last_run.get('first_behavior_detection_time')) and \
       (detection_time_date := dateparser.parse(detection_time)):
        updated_last_run_detections['time'] = detection_time_date.strftime(DATE_FORMAT)

    updated_last_run_incidents: dict[str, str | None] = {}
    if (incident_time := last_run.get('first_behavior_incident_time')) and \
       (incident_time_date := dateparser.parse(incident_time)):
        updated_last_run_incidents['time'] = incident_time_date.strftime(DATE_FORMAT)

    return [updated_last_run_detections, updated_last_run_incidents, {}]


def fetch_incidents():
    incidents: list = []
    detections: list = []
    idp_detections: list = []
    last_run = demisto.getLastRun()
    demisto.debug(f'CrowdStrikeFalconMsg: Current last run object is {last_run}')
    if not last_run:
        last_run = [{}, {}, {}]
    if not isinstance(last_run, list):
        last_run = migrate_last_run(last_run)
    current_fetch_info_detections: dict = last_run[0]
    current_fetch_info_detections.pop("offset", None)

    current_fetch_info_incidents: dict = last_run[1]
    current_fetch_info_incidents.pop("offset", None)

    current_fetch_info_idp_detections: dict = {} if len(last_run) < 3 else last_run[2]
    current_fetch_info_idp_detections.pop("offset", None)

    fetch_incidents_or_detections = demisto.params().get('fetch_incidents_or_detections')
    look_back = int(demisto.params().get('look_back', 0))
    fetch_limit = INCIDENTS_PER_FETCH

    demisto.debug(f"CrowdstrikeFalconMsg: Starting fetch incidents with {fetch_incidents_or_detections}")

    if 'Detections' in fetch_incidents_or_detections or "Endpoint Detection" in fetch_incidents_or_detections:
        start_fetch_time, end_fetch_time = get_fetch_run_time_range(last_run=current_fetch_info_detections,
                                                                    first_fetch=FETCH_TIME,
                                                                    look_back=look_back)
        fetch_limit = current_fetch_info_detections.get('limit') or INCIDENTS_PER_FETCH
        incident_type = 'detection'
        fetch_query = demisto.params().get('fetch_query')
        if fetch_query:
            fetch_query = f"created_timestamp:>'{start_fetch_time}'+{fetch_query}"
            detections_ids = demisto.get(get_fetch_detections(filter_arg=fetch_query, limit=fetch_limit), 'resources')
        else:
            detections_ids = demisto.get(get_fetch_detections(last_created_timestamp=start_fetch_time, limit=fetch_limit),
                                         'resources')

        if detections_ids:
            raw_res = get_detections_entities(detections_ids)

            if "resources" in raw_res:
                for detection in demisto.get(raw_res, "resources"):
                    detection['incident_type'] = incident_type
                    incident = detection_to_incident(detection)

                    detections.append(incident)

            detections = filter_incidents_by_duplicates_and_limit(incidents_res=detections,
                                                                  last_run=current_fetch_info_detections,
                                                                  fetch_limit=fetch_limit, id_field='name')

            for detection in detections:
                occurred = dateparser.parse(detection["occurred"])
                if occurred:
                    detection["occurred"] = occurred.strftime(DATE_FORMAT)
                    demisto.debug(f"CrowdStrikeFalconMsg: Detection {detection['name']} occurred at {detection['occurred']}")
            last_run = update_last_run_object(last_run=current_fetch_info_detections, incidents=detections,
                                              fetch_limit=fetch_limit,
                                              start_fetch_time=start_fetch_time, end_fetch_time=end_fetch_time,
                                              look_back=look_back,
                                              created_time_field='occurred', id_field='name', date_format=DATE_FORMAT)
            current_fetch_info_detections.update(last_run)

    if 'Incidents' in fetch_incidents_or_detections or "Endpoint Incident" in fetch_incidents_or_detections:
        start_fetch_time, end_fetch_time = get_fetch_run_time_range(last_run=current_fetch_info_incidents,
                                                                    first_fetch=FETCH_TIME,
                                                                    look_back=look_back)
        fetch_limit = current_fetch_info_incidents.get('limit') or INCIDENTS_PER_FETCH

        incident_type = 'incident'

        fetch_query = demisto.params().get('incidents_fetch_query')

        if fetch_query:
            fetch_query = f"start:>'{start_fetch_time}'+{fetch_query}"
            incidents_ids = demisto.get(get_incidents_ids(filter_arg=fetch_query, limit=fetch_limit), 'resources')

        else:
            incidents_ids = demisto.get(get_incidents_ids(last_created_timestamp=start_fetch_time, limit=fetch_limit),
                                        'resources')

        if incidents_ids:
            raw_res = get_incidents_entities(incidents_ids)
            if "resources" in raw_res:
                for incident in demisto.get(raw_res, "resources"):
                    incident['incident_type'] = incident_type
                    incident_to_context = incident_to_incident_context(incident)
                    incidents.append(incident_to_context)

            incidents = filter_incidents_by_duplicates_and_limit(incidents_res=incidents, last_run=current_fetch_info_incidents,
                                                                 fetch_limit=fetch_limit, id_field='name')
            for incident in incidents:
                occurred = dateparser.parse(incident["occurred"])
                if occurred:
                    incident["occurred"] = occurred.strftime(DATE_FORMAT)
                    demisto.debug(f"CrowdStrikeFalconMsg: Incident {incident['name']} occurred at {incident['occurred']}")
            last_run = update_last_run_object(last_run=current_fetch_info_incidents, incidents=incidents,
                                              fetch_limit=fetch_limit,
                                              start_fetch_time=start_fetch_time, end_fetch_time=end_fetch_time,
                                              look_back=look_back,
                                              created_time_field='occurred', id_field='name', date_format=DATE_FORMAT)
            current_fetch_info_incidents.update(last_run)
        demisto.debug(f"CrowdstrikeFalconMsg: Ending fetch incidents. Fetched {len(incidents)}")

    if "IDP Detection" in fetch_incidents_or_detections:
        start_fetch_time, end_fetch_time = get_fetch_run_time_range(last_run=current_fetch_info_idp_detections,
                                                                    first_fetch=FETCH_TIME,
                                                                    look_back=look_back,
                                                                    date_format=IDP_DATE_FORMAT)
        fetch_limit = current_fetch_info_idp_detections.get('limit') or INCIDENTS_PER_FETCH
        fetch_query = demisto.params().get('idp_detections_fetch_query', "")
        filter = f"product:'idp'+created_timestamp:>'{start_fetch_time}'"

        if fetch_query:
            filter += f"+{fetch_query}"
        idp_detections_ids = demisto.get(get_idp_detections_ids(filter_arg=filter, limit=fetch_limit), 'resources')
        if idp_detections_ids:
            raw_res = get_idp_detection_entities(idp_detections_ids)
            if "resources" in raw_res:
                for idp_detection in demisto.get(raw_res, "resources"):
                    idp_detection['incident_type'] = IDP_DETECTION
                    idp_detection_to_context = idp_detection_to_incident_context(idp_detection)
                    idp_detections.append(idp_detection_to_context)

            idp_detections = filter_incidents_by_duplicates_and_limit(incidents_res=idp_detections,
                                                                      last_run=current_fetch_info_idp_detections,
                                                                      fetch_limit=fetch_limit, id_field='name')
            last_run = update_last_run_object(last_run=current_fetch_info_idp_detections, incidents=idp_detections,
                                              fetch_limit=fetch_limit,
                                              start_fetch_time=start_fetch_time, end_fetch_time=end_fetch_time,
                                              look_back=look_back,
                                              created_time_field='occurred', id_field='name', date_format=IDP_DATE_FORMAT)
            current_fetch_info_idp_detections.update(last_run)
            demisto.debug(f"CrowdstrikeFalconMsg: Ending fetch idp_detections. Fetched {len(idp_detections)}")

    demisto.setLastRun([current_fetch_info_detections, current_fetch_info_incidents, current_fetch_info_idp_detections])
    return incidents + detections + idp_detections


def upload_ioc_command(ioc_type=None, value=None, policy=None, expiration_days=None,
                       share_level=None, description=None, source=None):
    """
    :param ioc_type: The type of the indicator:
    :param policy :The policy to enact when the value is detected on a host.
    :param share_level: The level at which the indicator will be shared.
    :param expiration_days: This represents the days the indicator should be valid for.
    :param source: The source where this indicator originated.
    :param description: A meaningful description of the indicator.
    :param value: The string representation of the indicator.
    """
    raw_res = upload_ioc(ioc_type, value, policy, expiration_days, share_level, description, source)
    handle_response_errors(raw_res)
    iocs = search_iocs(ids=f"{ioc_type}:{value}").get('resources')
    if not iocs:
        raise DemistoException("Failed to create IOC. Please try again.")
    ec = [get_trasnformed_dict(iocs[0], IOC_KEY_MAP)]
    enrich_ioc_dict_with_ids(ec)
    return create_entry_object(contents=raw_res, ec={'CrowdStrike.IOC(val.ID === obj.ID)': ec},
                               hr=tableToMarkdown('Custom IOC was created successfully', ec))


def update_ioc_command(ioc_type=None, value=None, policy=None, expiration_days=None,
                       share_level=None, description=None, source=None):
    """
    :param ioc_type: The type of the indicator:
    :param policy :The policy to enact when the value is detected on a host.
    :param share_level: The level at which the indicator will be shared.
    :param expiration_days: This represents the days the indicator should be valid for.
    :param source: The source where this indicator originated.
    :param description: A meaningful description of the indicator.
    :param value: The string representation of the indicator.
    """
    raw_res = update_ioc(ioc_type, value, policy, expiration_days, share_level, description, source)
    handle_response_errors(raw_res)
    iocs = search_iocs(ids=f"{ioc_type}:{value}").get('resources')
    ec = [get_trasnformed_dict(iocs[0], IOC_KEY_MAP)]
    enrich_ioc_dict_with_ids(ec)
    return create_entry_object(contents=raw_res, ec={'CrowdStrike.IOC(val.ID === obj.ID)': ec},
                               hr=tableToMarkdown('Custom IOC was created successfully', ec))


def search_iocs_command(types=None, values=None, policies=None, sources=None, from_expiration_date=None,
                        to_expiration_date=None, share_levels=None, limit=None, sort=None, offset=None):
    """
    :param types: A list of indicator types. Separate multiple types by comma.
    :param values: Comma-separated list of indicator values
    :param policies: Comma-separated list of indicator policies
    :param sources: Comma-separated list of IOC sources
    :param from_expiration_date: Start of date range to search (YYYY-MM-DD format).
    :param to_expiration_date: End of date range to search (YYYY-MM-DD format).
    :param share_levels: A list of share levels. Only red is supported.
    :param limit: The maximum number of records to return. The minimum is 1 and the maximum is 500. Default is 100.
    :param sort: The order of the results. Format
    :param offset: The offset to begin the list from
    """
    raw_res = search_iocs(types=types, values=values, policies=policies, sources=sources, sort=sort, offset=offset,
                          expiration_from=from_expiration_date, expiration_to=to_expiration_date,
                          share_levels=share_levels, limit=limit)
    if not raw_res:
        return create_entry_object(hr='Could not find any Indicators of Compromise.')
    handle_response_errors(raw_res)
    iocs = raw_res.get('resources')
    ec = [get_trasnformed_dict(ioc, IOC_KEY_MAP) for ioc in iocs]
    enrich_ioc_dict_with_ids(ec)
    return create_entry_object(contents=raw_res, ec={'CrowdStrike.IOC(val.ID === obj.ID)': ec},
                               hr=tableToMarkdown('Indicators of Compromise', ec))


def get_ioc_command(ioc_type: str, value: str):
    """
    :param ioc_type: The type of the indicator
    :param value: The IOC value to retrieve
    """
    raw_res = search_iocs(ids=f"{ioc_type}:{value}")
    handle_response_errors(raw_res, 'Could not find any Indicators of Compromise.')
    iocs = raw_res.get('resources')
    ec = [get_trasnformed_dict(ioc, IOC_KEY_MAP) for ioc in iocs]
    enrich_ioc_dict_with_ids(ec)
    return create_entry_object(contents=raw_res, ec={'CrowdStrike.IOC(val.ID === obj.ID)': ec},
                               hr=tableToMarkdown('Indicator of Compromise', ec))


def delete_ioc_command(ioc_type, value):
    """
    :param ioc_type: The type of the indicator
    :param value: The IOC value to delete
    """
    raw_res = delete_ioc(ioc_type, value)
    handle_response_errors(raw_res, "The server has not confirmed deletion, please manually confirm deletion.")
    ids = f"{ioc_type}:{value}"
    return create_entry_object(contents=raw_res, hr=f"Custom IOC {ids} was successfully deleted.")


def search_custom_iocs_command(
        types: list | str | None = None,
        values: list | str | None = None,
        sources: list | str | None = None,
        expiration: str | None = None,
        limit: str = '50',
        sort: str | None = None,
        offset: str | None = None,
        next_page_token: str | None = None,
) -> list[dict]:
    """
    :param types: A list of indicator types. Separate multiple types by comma.
    :param values: Comma-separated list of indicator values
    :param sources: Comma-separated list of IOC sources
    :param expiration: The date on which the indicator will become inactive. (YYYY-MM-DD format).
    :param limit: The maximum number of records to return. The minimum is 1 and the maximum is 500. Default is 100.
    :param sort: The order of the results. Format
    :param offset: The offset to begin the list from
    :param next_page_token: A pagination token used with the limit parameter to manage pagination of results.
                  On your first request, don't provide an 'after' token. On subsequent requests, provide
                  the 'after' token from the previous response to continue from that place in the results.
                  To access more than 10k indicators, use the 'after' parameter instead of 'offset'.
    """
    raw_res = search_custom_iocs(
        types=argToList(types),
        values=argToList(values),
        sources=argToList(sources),
        sort=sort,
        offset=offset,
        expiration=expiration,
        limit=limit,
        after=next_page_token,
    )
    iocs = raw_res.get('resources')
    meta = raw_res.get('meta')
    pagination_token = meta['pagination'].get('after') if meta else None
    if not iocs:
        return create_entry_object(hr='Could not find any Indicators of Compromise.')
    handle_response_errors(raw_res)
    entry_objects_list = []
    ec = [get_trasnformed_dict(ioc, IOC_KEY_MAP) for ioc in iocs]
    entry_objects_list.append(create_entry_object(
        contents=raw_res,
        ec={'CrowdStrike.IOC(val.ID === obj.ID)': ec},
        hr=tableToMarkdown('Indicators of Compromise', ec, headers=IOC_HEADERS),
    ))
    entry_objects_list.append(create_entry_object(
        contents=raw_res,
        ec={'CrowdStrike.NextPageToken': pagination_token},
        hr=tableToMarkdown('Pagination Info', pagination_token, headers=['Next Page Token']),
    ))
    return entry_objects_list


def get_custom_ioc_command(
        ioc_type: str | None = None,
        value: str | None = None,
        ioc_id: str | None = None,
) -> dict:
    """
    :param ioc_type: IOC type
    :param value: IOC value
    :param ioc_id: IOC ID
    """

    if not ioc_id and not (ioc_type and value):
        raise ValueError('Either ioc_id or ioc_type and value must be provided.')

    raw_res = get_custom_ioc(ioc_id) if ioc_id else search_custom_iocs(types=argToList(ioc_type), values=argToList(value))

    iocs = raw_res.get('resources')
    handle_response_errors(raw_res)
    if not iocs:
        return create_entry_object(hr='Could not find any Indicators of Compromise.')
    ec = [get_trasnformed_dict(ioc, IOC_KEY_MAP) for ioc in iocs]
    return create_entry_object(
        contents=raw_res,
        ec={'CrowdStrike.IOC(val.ID === obj.ID)': ec},
        hr=tableToMarkdown('Indicator of Compromise', ec, headers=IOC_HEADERS),
    )


def upload_custom_ioc_command(
        ioc_type: str,
        value: str,
        action: str,
        platforms: str,
        severity: str | None = None,
        source: str | None = None,
        description: str | None = None,
        expiration: str | None = None,
        applied_globally: bool | None = None,
        host_groups: list[str] | None = None,
        tags: list[str] | None = None,
) -> list[dict]:
    """
    :param ioc_type: The type of the indicator.
    :param value: The string representation of the indicator.
    :param action: Action to take when a host observes the custom IOC.
    :param platforms: The platforms that the indicator applies to.
    :param severity: The severity level to apply to this indicator.
    :param source: The source where this indicator originated.
    :param description: A meaningful description of the indicator.
    :param expiration: The date on which the indicator will become inactive.
    :param applied_globally: Whether the indicator is applied globally.
    :param host_groups: List of host group IDs that the indicator applies to.
    :param tags: List of tags to apply to the indicator.

    """
    if action in {'prevent', 'detect'} and not severity:
        raise ValueError(f'Severity is required for action {action}.')
    values: list[str] = argToList(value)
    applied_globally = argToBoolean(applied_globally) if applied_globally else None
    host_groups: list[str] = argToList(host_groups)
    tags = argToList(tags)
    platforms_list = argToList(platforms)

    iocs_json_batch = create_json_iocs_list(ioc_type, values, action, platforms_list, severity, source, description,
                                            expiration, applied_globally, host_groups, tags)
    raw_res = upload_batch_custom_ioc(ioc_batch=iocs_json_batch)
    handle_response_errors(raw_res)
    iocs = raw_res.get('resources', [])

    entry_objects_list = []
    for ioc in iocs:
        ec = [get_trasnformed_dict(ioc, IOC_KEY_MAP)]
        entry_objects_list.append(create_entry_object(
            contents=raw_res,
            ec={'CrowdStrike.IOC(val.ID === obj.ID)': ec},
            hr=tableToMarkdown(f"Custom IOC {ioc['value']} was created successfully", ec),
        ))
    return entry_objects_list


def update_custom_ioc_command(
        ioc_id: str,
        action: str | None = None,
        platforms: str | None = None,
        severity: str | None = None,
        source: str | None = None,
        description: str | None = None,
        expiration: str | None = None,
) -> dict:
    """
    :param ioc_id: The ID of the indicator to update.
    :param action: Action to take when a host observes the custom IOC.
    :param platforms: The platforms that the indicator applies to.
    :param severity: The severity level to apply to this indicator.
    :param source: The source where this indicator originated.
    :param description: A meaningful description of the indicator.
    :param expiration: The date on which the indicator will become inactive.
    """

    raw_res = update_custom_ioc(
        ioc_id,
        action,
        argToList(platforms),
        severity,
        source,
        description,
        expiration,
    )
    handle_response_errors(raw_res)
    iocs = raw_res.get('resources', [])
    ec = [get_trasnformed_dict(iocs[0], IOC_KEY_MAP)]
    return create_entry_object(
        contents=raw_res,
        ec={'CrowdStrike.IOC(val.ID === obj.ID)': ec},
        hr=tableToMarkdown('Custom IOC was updated successfully', ec),
    )


def delete_custom_ioc_command(ioc_id: str) -> dict:
    """
    :param ioc_id: The ID of indicator to delete.
    """
    raw_res = delete_custom_ioc(ioc_id)
    handle_response_errors(raw_res, "The server has not confirmed deletion, please manually confirm deletion.")
    return create_entry_object(contents=raw_res, hr=f"Custom IOC {ioc_id} was successfully deleted.")


def get_ioc_device_count_command(ioc_type: str, value: str):
    """
    :param ioc_type: The type of the indicator
    :param value: The IOC value
    """
    raw_res = get_ioc_device_count(ioc_type, value)
    if 'No results found for' in raw_res:
        return raw_res
    else:
        handle_response_errors(raw_res)
        device_count_res = raw_res.get('resources')
        ioc_id = f"{ioc_type}:{value}"
        if not device_count_res:
            return create_entry_object(raw_res, hr=f"Could not find any devices the IOC **{ioc_id}** was detected in.")
        context = [get_trasnformed_dict(device_count, IOC_DEVICE_COUNT_MAP) for device_count in device_count_res]
        hr = f'Indicator of Compromise **{ioc_id}** device count: **{device_count_res[0].get("device_count")}**'
        return create_entry_object(contents=raw_res, ec={'CrowdStrike.IOC(val.ID === obj.ID)': context}, hr=hr)


def get_process_details_command(ids: str):
    """
    :param ids: proccess ids
    """
    ids = argToList(ids)
    raw_res = get_process_details(ids)
    handle_response_errors(raw_res)
    proc = raw_res.get('resources')
    if not proc:
        return create_entry_object(raw_res, hr="Could not find any searched processes.")
    proc_hr_ids = str(ids)[1:-1].replace('\'', '')
    title = f"Details for process{'es' if len(ids) > 1 else ''}: {proc_hr_ids}."
    return create_entry_object(contents=raw_res, hr=tableToMarkdown(title, proc),
                               ec={'CrowdStrike.Process(val.process_id === obj.process_id)': proc})


def get_proccesses_ran_on_command(ioc_type, value, device_id):
    """
    :param device_id: Device id the IOC ran on
    :param ioc_type: The type of the indicator
    :param value: The IOC value
    """
    raw_res = get_proccesses_ran_on(ioc_type, value, device_id)
    handle_response_errors(raw_res)
    proc_ids = raw_res.get('resources')
    ioc_id = f"{ioc_type}:{value}"
    if not proc_ids:
        return create_entry_object(raw_res, hr=f"Could not find any processes associated with the IOC **{ioc_id}**.")
    context = {'ID': ioc_id, 'Type': ioc_type, 'Value': value, 'Process': {'DeviceID': device_id, 'ID': proc_ids}}
    hr = tableToMarkdown(f"Processes with custom IOC {ioc_id} on device {device_id}.", proc_ids, headers="Process ID")
    return create_entry_object(contents=raw_res, hr=hr, ec={'CrowdStrike.IOC(val.ID === obj.ID)': context})


def search_device_command():
    """
        Searches for a device
        :return: EntryObject of search device command
    """
    raw_res = search_device()
    if not raw_res:
        return create_entry_object(hr='Could not find any devices.')
    devices = raw_res.get('resources')
    extended_data = argToBoolean(demisto.args().get('extended_data', False))
    command_results = []
    for single_device in devices:
        # demisto.debug(f"single device info: {single_device}")
        # status, is_isolated = generate_status_fields(single_device.get('status'), single_device.get("device_id"))
        endpoint = Common.Endpoint(
            id=single_device.get('device_id'),
            hostname=single_device.get('hostname'),
            ip_address=single_device.get('local_ip'),
            os=single_device.get('platform_name'),
            os_version=single_device.get('os_version'),
            status=get_status(single_device.get("device_id")),
            is_isolated=get_isolation_status(single_device.get('status')),
            mac_address=single_device.get('mac_address'),
            vendor=INTEGRATION_NAME)
        if not extended_data:
            entry = get_trasnformed_dict(single_device, SEARCH_DEVICE_KEY_MAP)
            headers = ['ID', 'Hostname', 'OS', 'MacAddress', 'LocalIP', 'ExternalIP', 'FirstSeen', 'LastSeen', 'Status']
        else:
            device_groups = single_device['groups']
            single_device.update({'group_names': list(enrich_groups(device_groups).values())})
            entry = get_trasnformed_dict(single_device, SEARCH_DEVICE_VERBOSE_KEY_MAP)
            headers = list(SEARCH_DEVICE_VERBOSE_KEY_MAP.values())
        command_results.append(CommandResults(
            outputs_prefix='CrowdStrike.Device',
            outputs_key_field='ID',
            outputs=entry,
            readable_output=tableToMarkdown('Devices', entry, headers=headers, headerTransform=pascalToSpace),
            raw_response=raw_res,
            indicator=endpoint,
        ))
    return command_results


def search_device_by_ip(raw_res, ip_address):
    devices = raw_res.get('resources')
    filtered_devices = []
    for single_device in devices:
        if single_device.get('local_ip') == ip_address:
            filtered_devices.append(single_device)

    if filtered_devices:
        raw_res['resources'] = filtered_devices
    else:
        raw_res = None
    return raw_res


def enrich_groups(all_group_ids) -> dict[str, Any]:
    """
        Receives a list of group_ids
        Returns a dict {group_id: group_name}
    """
    result = {}
    params = {'ids': all_group_ids}
    response_json = http_request('GET', '/devices/entities/host-groups/v1', params, status_code=404)
    for resource in response_json['resources']:
        try:
            result[resource['id']] = resource['name']
        except KeyError:
            demisto.debug(f"Could not retrieve group name for {resource=}")
    return result


def get_status(device_id):
    raw_res = http_request('GET', '/devices/entities/online-state/v1', params={'ids': device_id})
    state = raw_res.get('resources')[0].get('state', '')
    if state == 'unknown':
        demisto.debug(f"Device with id: {device_id} returned an unknown state, which indicates that the host has not"
                      f" been seen recently and we are not confident about its current state")
    return HOST_STATUS_DICT[state]


def get_isolation_status(endpoint_status):
    is_isolated = ''

    if endpoint_status == 'containment_pending':
        is_isolated = 'Pending isolation'
    elif endpoint_status == 'contained':
        is_isolated = 'Yes'
    elif endpoint_status == 'lift_containment_pending':
        is_isolated = 'Pending unisolation'
    elif endpoint_status.lower() != 'normal':
        raise DemistoException(f'Error: Unknown endpoint status was given: {endpoint_status}')
    return is_isolated


def generate_endpoint_by_contex_standard(devices):
    standard_endpoints = []
    for single_device in devices:
        # status, is_isolated = generate_status_fields(single_device.get('status'), single_device.get("device_id"))
        endpoint = Common.Endpoint(
            id=single_device.get('device_id'),
            hostname=single_device.get('hostname'),
            ip_address=single_device.get('local_ip'),
            os=single_device.get('platform_name'),
            os_version=single_device.get('os_version'),
            status=get_status(single_device.get("device_id")),
            is_isolated=get_isolation_status(single_device.get('status')),
            mac_address=single_device.get('mac_address'),
            vendor=INTEGRATION_NAME)
        standard_endpoints.append(endpoint)
    return standard_endpoints


def get_endpoint_command():
    args = demisto.args()
    if 'id' in args:
        args['ids'] = args.get('id', '')

    if not args.get('ip') and not args.get('id') and not args.get('hostname'):
        # in order not to return all the devices
        return create_entry_object(hr='Please add a filter argument - ip, hostname or id.')

    # use OR operator between filters (https://github.com/demisto/etc/issues/46353)
    raw_res = search_device(filter_operator='OR')

    if not raw_res:
        return create_entry_object(hr='Could not find any devices.')
    devices = raw_res.get('resources')

    # filter hostnames that will match the exact hostnames including case-sensitive
    if hostnames := argToList(args.get('hostname')):
        lowercase_hostnames = {hostname.lower() for hostname in hostnames}
        devices = [device for device in devices if (device.get('hostname') or '').lower() in lowercase_hostnames]

    standard_endpoints = generate_endpoint_by_contex_standard(devices)

    command_results = []
    for endpoint in standard_endpoints:
        endpoint_context = endpoint.to_context().get(Common.Endpoint.CONTEXT_PATH)
        hr = tableToMarkdown('CrowdStrike Falcon Endpoint', endpoint_context)

        command_results.append(CommandResults(
            readable_output=hr,
            raw_response=raw_res,
            indicator=endpoint
        ))
    return command_results


def get_behavior_command():
    """
        Gets a behavior by ID
        :return: EntryObject of get behavior command
    """
    behavior_id = demisto.args().get('behavior_id')
    detections_ids = demisto.get(get_detections(behavior_id=behavior_id), 'resources')
    raw_res = get_detections_entities(detections_ids)
    entries = []
    if "resources" in raw_res:
        for resource in demisto.get(raw_res, "resources"):
            for behavior in demisto.get(resource, 'behaviors'):
                entries.append(behavior_to_entry_context(behavior))
    hr = tableToMarkdown(f'Behavior ID: {behavior_id}', entries, headerTransform=pascalToSpace)
    # no dt since behavior vary by more than their ID
    ec = {'CrowdStrike.Behavior': entries}
    return create_entry_object(contents=raw_res, ec=ec, hr=hr)


def search_detections_command():
    """
        Searches for a detection
        :return: EntryObject of search detections command
    """
    d_args = demisto.args()
    detections_ids = argToList(d_args.get('ids'))
    extended_data = argToBoolean(d_args.get('extended_data', False))
    if not detections_ids:
        filter_arg = d_args.get('filter')
        if not filter_arg:
            return_error('Command Error: Please provide at least one argument.')
        detections_ids = get_detections(filter_arg=filter_arg).get('resources')
    raw_res = get_detections_entities(detections_ids)
    entries = []
    headers = ['ID', 'Status', 'System', 'ProcessStartTime', 'CustomerID', 'MaxSeverity']
    if "resources" in raw_res:
        for detection in demisto.get(raw_res, "resources"):
            detection_entry = {}

            for path, new_key in DETECTIONS_BASE_KEY_MAP.items():
                detection_entry[new_key] = demisto.get(detection, path)
            behaviors = []

            for behavior in demisto.get(detection, 'behaviors'):
                behaviors.append(behavior_to_entry_context(behavior))
            detection_entry['Behavior'] = behaviors

            if extended_data:
                detection_entry['Device'] = demisto.get(detection, 'device')
                detection_entry['BehaviorsProcessed'] = demisto.get(detection, 'behaviors_processed')

            entries.append(detection_entry)

    hr = tableToMarkdown('Detections Found:', entries, headers=headers, removeNull=True, headerTransform=pascalToSpace)

    return CommandResults(readable_output=hr,
                          outputs=entries,
                          outputs_key_field='ID',
                          outputs_prefix='CrowdStrike.Detection',
                          raw_response=raw_res)


def resolve_detection_command():
    """
        Resolves single or multiple detections
        :return: EntryObject of resolve detection command
    """
    args = demisto.args()
    ids = argToList(args.get('ids'))
    username = args.get('username')
    assigned_to_uuid = args.get('assigned_to_uuid')
    comment = args.get('comment')
    if username and assigned_to_uuid:
        raise ValueError('Only one of the arguments assigned_to_uuid or username should be provided, not both.')
    if username:
        assigned_to_uuid = get_username_uuid(username)

    status = args.get('status')
    show_in_ui = args.get('show_in_ui')
    if not (username or assigned_to_uuid or comment or status or show_in_ui):
        raise DemistoException("Please provide at least one argument to resolve the detection with.")
    raw_res = resolve_detection(ids, status, assigned_to_uuid, show_in_ui, comment)
    args.pop('ids')
    hr = f"Detection {str(ids)[1:-1]} updated\n"
    hr += 'With the following values:\n'
    for k, arg in args.items():
        hr += f'\t{k}:{arg}\n'
    return create_entry_object(contents=raw_res, hr=hr)


def contain_host_command():
    """
        Contains hosts with user arg ids
        :return: EntryObject of contain host command
    """
    ids = argToList(demisto.args().get('ids'))
    raw_res = contain_host(ids)
    hr = f"Host {str(ids)[1:-1]} contained"
    return create_entry_object(contents=raw_res, hr=hr)


def lift_host_containment_command():
    """
        Lifts containment off a host
        :return: EntryObject of lift host containment
    """
    ids = argToList(demisto.args().get('ids'))
    raw_res = lift_host_containment(ids)
    hr = f"Containment has been lift off host {str(ids)[1:-1]}"
    return create_entry_object(contents=raw_res, hr=hr)


def run_command():
    args = demisto.args()
    host_ids = argToList(args.get('host_ids'))
    command_type = args.get('command_type')
    full_command = args.get('full_command')
    scope = args.get('scope', 'read')
    target = args.get('target', 'batch')
    timeout = int(args.get('timeout', 180))

    offline = argToBoolean(args.get('queue_offline', False))

    output = []

    if target == 'batch':
        batch_id = init_rtr_batch_session(host_ids, offline)
        timer = Timer(300, batch_refresh_session, kwargs={'batch_id': batch_id})
        timer.start()
        try:
            if scope == 'read':
                response = run_batch_read_cmd(batch_id, command_type, full_command, timeout=timeout)
            elif scope == 'write':
                response = run_batch_write_cmd(batch_id, command_type, full_command, timeout=timeout)
            else:  # scope = admin
                response = run_batch_admin_cmd(batch_id, command_type, full_command, timeout=timeout)
        finally:
            timer.cancel()

        resources: dict = response.get('combined', {}).get('resources', {})

        for _, resource in resources.items():
            errors = resource.get('errors', [])
            if errors:
                error_message = errors[0].get('message', '')
                if not error_message:
                    error_message = f'Could not run command\n{errors}'
                return_error(error_message)
            output.append({
                'HostID': resource.get('aid'),
                'SessionID': resource.get('session_id'),
                'Stdout': resource.get('stdout'),
                'Stderr': resource.get('stderr'),
                'BaseCommand': resource.get('base_command'),
                'Command': full_command
            })

        human_readable = tableToMarkdown(f'Command {full_command} results', output, removeNull=True)
        entry_context_batch = {
            'CrowdStrike': {
                'Command': output
            }
        }
        return create_entry_object(contents=response, ec=entry_context_batch, hr=human_readable)
    else:  # target = 'single'
        responses = []
        for host_id in host_ids:
            if scope == 'read':
                response1 = run_single_read_cmd(host_id, command_type, full_command, offline, timeout=timeout)
            elif scope == 'write':
                response1 = run_single_write_cmd(host_id, command_type, full_command, offline, timeout=timeout)
            else:  # scope = admin
                response1 = run_single_admin_cmd(host_id, command_type, full_command, offline, timeout=timeout)
            responses.append(response1)

            for resource in response1.get('resources', []):
                errors = resource.get('errors', [])
                if errors:
                    error_message = errors[0].get('message', '')
                    if not error_message:
                        error_message = f'Could not run command\n{errors}'
                    return_error(error_message)
                output.append({
                    'HostID': host_id,
                    'TaskID': resource.get('cloud_request_id'),
                    'SessionID': resource.get('session_id'),
                    'BaseCommand': command_type,
                    'Command': full_command,
                    'Complete': False,
                    'NextSequenceID': 0
                })

        human_readable = tableToMarkdown(f'Command {full_command} results', output, removeNull=True)
        entry_context_single = {
            'CrowdStrike.Command(val.TaskID === obj.TaskID)': output
        }
        return create_entry_object(contents=responses, ec=entry_context_single, hr=human_readable)


def upload_script_command():
    args = demisto.args()
    name = args.get('name')
    permission_type = args.get('permission_type', 'private')
    content = args.get('content')
    entry_id = args.get('entry_id')

    if content and entry_id:
        raise ValueError('Only one of the arguments entry_id or content should be provided, not both.')
    elif not content and not entry_id:
        raise ValueError('One of the arguments entry_id or content must be provided, none given.')

    response = upload_script(name, permission_type, content, entry_id)

    return create_entry_object(contents=response, hr='The script was uploaded successfully')


def get_script_command():
    script_id = argToList(demisto.args().get('script_id'))

    response = get_script(script_id)

    resources: list = response.get('resources', [])
    if resources and isinstance(resources, list):
        resource = resources[0]
        script = {
            'ID': resource.get('id'),
            'CreatedBy': resource.get('created_by'),
            'CreatedTime': resource.get('created_timestamp'),
            'Description': resource.get('description'),
            'ModifiedBy': resource.get('modified_by'),
            'ModifiedTime': resource.get('modified_timestamp'),
            'Name': resource.get('name'),
            'Permission': resource.get('permission_type'),
            'SHA256': resource.get('sha256'),
            'RunAttemptCount': resource.get('run_attempt_count'),
            'RunSuccessCount': resource.get('run_success_count'),
            'WriteAccess': resource.get('write_access')
        }

        human_readable = tableToMarkdown(f'CrowdStrike Falcon script {script_id}', script)

        entry_context = {
            'CrowdStrike.Script(val.ID === obj.ID)': script
        }

        script_content = resource.get('content')
        if script_content:
            demisto.results(
                fileResult(
                    f"{resource.get('name', 'script')}.ps1",
                    script_content
                )
            )

        return create_entry_object(contents=response, ec=entry_context, hr=human_readable)
    else:
        return 'No script found.'


def delete_script_command():
    script_id = demisto.args().get('script_id')

    response = delete_script(script_id)

    return create_entry_object(contents=response, hr=f'Script {script_id} was deleted successfully')


def list_scripts_command():
    response = list_scripts()

    resources: list = response.get('resources', [])

    scripts = []

    for resource in resources:
        scripts.append({
            'ID': resource.get('id'),
            'CreatedBy': resource.get('created_by'),
            'CreatedTime': resource.get('created_timestamp'),
            'Description': resource.get('description'),
            'ModifiedBy': resource.get('modified_by'),
            'ModifiedTime': resource.get('modified_timestamp'),
            'Name': resource.get('name'),
            'Permission': resource.get('permission_type'),
            'SHA256': resource.get('sha256'),
            'RunAttemptCount': resource.get('run_attempt_count'),
            'RunSuccessCount': resource.get('run_success_count'),
            'Platform': resource.get('platform'),
            'WriteAccess': resource.get('write_access')
        })

    human_readable = tableToMarkdown('CrowdStrike Falcon scripts', scripts)

    entry_context = {
        'CrowdStrike.Script(val.ID === obj.ID)': scripts
    }

    return create_entry_object(contents=response, ec=entry_context, hr=human_readable)


def upload_file_command():
    entry_id = demisto.args().get('entry_id')
    description = demisto.args().get('description', 'File uploaded from Demisto')

    response, file_name = upload_file(entry_id, description)

    return create_entry_object(contents=response, hr='File was uploaded successfully')


def delete_file_command():
    file_id = demisto.args().get('file_id')

    response = delete_file(file_id)

    return create_entry_object(contents=response, hr=f'File {file_id} was deleted successfully')


def get_file_command():
    file_id = argToList(demisto.args().get('file_id'))

    response = get_file(file_id)

    resources: list = response.get('resources', [])
    if resources and isinstance(resources, list):
        # will always be a list of one resource
        resource = resources[0]
        file_ = {
            'ID': resource.get('id'),
            'CreatedBy': resource.get('created_by'),
            'CreatedTime': resource.get('created_timestamp'),
            'Description': resource.get('description'),
            'Type': resource.get('file_type'),
            'ModifiedBy': resource.get('modified_by'),
            'ModifiedTime': resource.get('modified_timestamp'),
            'Name': resource.get('name'),
            'Permission': resource.get('permission_type'),
            'SHA256': resource.get('sha256'),
        }
        file_standard_context = {
            'Type': resource.get('file_type'),
            'Name': resource.get('name'),
            'SHA256': resource.get('sha256'),
            'Size': resource.get('size'),
        }

        human_readable = tableToMarkdown(f'CrowdStrike Falcon file {file_id}', file_)

        entry_context = {
            'CrowdStrike.File(val.ID === obj.ID)': file_,
            outputPaths['file']: file_standard_context
        }

        file_content = resource.get('content')
        if file_content:
            demisto.results(
                fileResult(
                    resource.get('name'),
                    file_content
                )
            )

        return create_entry_object(contents=response, ec=entry_context, hr=human_readable)
    else:
        return 'No file found.'


def list_files_command():
    response = list_files()

    resources: list = response.get('resources', [])

    files_output = []
    file_standard_context = []

    for resource in resources:
        files_output.append({
            'ID': resource.get('id'),
            'CreatedBy': resource.get('created_by'),
            'CreatedTime': resource.get('created_timestamp'),
            'Description': resource.get('description'),
            'Type': resource.get('file_type'),
            'ModifiedBy': resource.get('modified_by'),
            'ModifiedTime': resource.get('modified_timestamp'),
            'Name': resource.get('name'),
            'Permission': resource.get('permission_type'),
            'SHA256': resource.get('sha256'),
        })
        file_standard_context.append({
            'Type': resource.get('file_type'),
            'Name': resource.get('name'),
            'SHA256': resource.get('sha256'),
            'Size': resource.get('size'),
        })

    human_readable = tableToMarkdown('CrowdStrike Falcon files', files_output)

    entry_context = {
        'CrowdStrike.File(val.ID === obj.ID)': files_output,
        outputPaths['file']: file_standard_context
    }

    return create_entry_object(contents=response, ec=entry_context, hr=human_readable)


def run_script_command():
    args = demisto.args()
    script_name = args.get('script_name')
    raw = args.get('raw')
    host_ids = argToList(args.get('host_ids'))
    offline = argToBoolean(args.get('queue_offline', False))
    try:
        timeout = int(args.get('timeout', 30))
    except ValueError as e:
        demisto.error(str(e))
        raise ValueError('Timeout argument should be an integer, for example: 30')

    if script_name and raw:
        raise ValueError('Only one of the arguments script_name or raw should be provided, not both.')
    elif not script_name and not raw:
        raise ValueError('One of the arguments script_name or raw must be provided, none given.')
    elif script_name:
        full_command = f'runscript -CloudFile={script_name}'
    elif raw:
        full_command = f'runscript -Raw=```{raw}```'
    full_command += f' -Timeout={timeout}'

    command_type = 'runscript'

    batch_id = init_rtr_batch_session(host_ids, offline)
    timer = Timer(300, batch_refresh_session, kwargs={'batch_id': batch_id})
    timer.start()
    try:
        response = run_batch_admin_cmd(batch_id, command_type, full_command, timeout)
    finally:
        timer.cancel()

    resources: dict = response.get('combined', {}).get('resources', {})

    output = []

    for _, resource in resources.items():
        errors = resource.get('errors', [])
        if errors:
            error_message = errors[0].get('message', '')
            if not error_message:
                error_message = f'Could not run command\n{errors}'
            return_error(error_message)
        full_command = full_command.replace('`', '')
        stderr = resource.get('stderr')
        output.append({
            'HostID': resource.get('aid'),
            'SessionID': resource.get('session_id'),
            'Stdout': resource.get('stdout'),
            'Stderr': stderr,
            'BaseCommand': resource.get('base_command'),
            'Command': full_command
        })
        if stderr:
            raise DemistoException(f"cs-falcon-run-script command failed with the following error: {stderr}")

    human_readable = tableToMarkdown(f'Command {full_command} results', output)
    entry_context = {
        'CrowdStrike': {
            'Command': output
        }
    }

    return create_entry_object(contents=response, ec=entry_context, hr=human_readable)


def run_get_command(is_polling=False, offline=False):
    request_ids_for_polling = []
    args = demisto.args()
    host_ids = argToList(args.get('host_ids'))
    file_path = args.get('file_path')
    optional_hosts = argToList(args.get('optional_hosts'))
    timeout = args.get('timeout')
    timeout_duration = args.get('timeout_duration')

    timeout = timeout and int(timeout)
    response = run_batch_get_cmd(host_ids, file_path, optional_hosts, timeout, timeout_duration, offline)

    resources: dict = response.get('combined', {}).get('resources', {})

    output = []

    for _, resource in resources.items():
        errors = resource.get('errors', [])
        if errors:
            error_message = errors[0].get('message', '')
            if not error_message:
                error_message = f'Could not get command\n{errors}'
            return_error(error_message)
        output.append({
            'HostID': resource.get('aid'),
            'Stdout': resource.get('stdout'),
            'Stderr': resource.get('stderr'),
            'BaseCommand': resource.get('base_command'),
            'TaskID': resource.get('task_id'),
            'GetRequestID': response.get('batch_get_cmd_req_id'),
            'Complete': resource.get('complete') or False,
            'FilePath': file_path
        })
        request_ids_for_polling.append(
            {'RequestID': response.get('batch_get_cmd_req_id'),
             'HostID': resource.get('aid'), })

    if is_polling:
        return request_ids_for_polling

    human_readable = tableToMarkdown(f'Get command has requested for a file {file_path}', output)
    entry_context = {
        'CrowdStrike.Command(val.TaskID === obj.TaskID)': output
    }

    return create_entry_object(contents=response, ec=entry_context, hr=human_readable)


def status_get_command(args, is_polling=False):
    request_ids_for_polling = {}
    request_ids = argToList(args.get('request_ids'))
    timeout = args.get('timeout')
    timeout_duration = args.get('timeout_duration')

    timeout = timeout and int(timeout)

    responses = []
    files_output = []
    file_standard_context = []

    sha256 = ""  # Used for the polling. When this isn't empty it indicates that the status is "ready".
    for request_id in request_ids:
        response = status_get_cmd(request_id, timeout, timeout_duration)
        responses.append(response)

        resources: dict = response.get('resources', {})

        for host_id, resource in resources.items():
            errors = resource.get('errors', [])
            if errors:
                error_message = errors[0].get('message', '')
                if not error_message:
                    error_message = f'Could not get command\n{errors}'
                return_error(error_message)
            files_output.append({
                'ID': resource.get('id'),
                'TaskID': resource.get('cloud_request_id'),
                'CreatedAt': resource.get('created_at'),
                'DeletedAt': resource.get('deleted_at'),
                'UpdatedAt': resource.get('updated_at'),
                'Name': resource.get('name'),
                'Size': resource.get('size'),
                'SHA256': resource.get('sha256')
            })
            file_standard_context.append({
                'Name': resource.get('name'),
                'SHA256': resource.get('sha256'),
                'Size': resource.get('size'),
            })
            sha256 = resource.get('sha256', '')
            request_ids_for_polling[host_id] = {'SHA256': sha256}

    if is_polling:
        args['SHA256'] = sha256
        return request_ids_for_polling, args

    human_readable = tableToMarkdown('CrowdStrike Falcon files', files_output)
    entry_context = {
        'CrowdStrike.File(val.ID === obj.ID || val.TaskID === obj.TaskID)': files_output,
        outputPaths['file']: file_standard_context
    }
    if len(responses) == 1:
        return create_entry_object(contents=responses[0], ec=entry_context, hr=human_readable)
    else:
        return create_entry_object(contents=response, ec=entry_context, hr=human_readable)


def status_command():
    args = demisto.args()
    request_id = args.get('request_id')
    sequence_id = args.get('sequence_id')
    scope = args.get('scope', 'read')

    sequence_id = None if sequence_id is None else int(sequence_id)

    if scope == 'read':
        response = status_read_cmd(request_id, sequence_id)
    elif scope == 'write':
        response = status_write_cmd(request_id, sequence_id)
    else:  # scope = admin
        response = status_admin_cmd(request_id, sequence_id)

    resources: list = response.get('resources', [])

    output = []

    for resource in resources:
        errors = resource.get('errors', [])
        if errors:
            error_message = errors[0].get('message', '')
            if not error_message:
                error_message = f'Could not run command\n{errors}'
            return_error(error_message)

        sequence_id = int(resource.get('sequence_id', 0))
        output.append({
            'Complete': resource.get('complete') or False,
            'Stdout': resource.get('stdout'),
            'Stderr': resource.get('stderr'),
            'BaseCommand': resource.get('base_command'),
            'TaskID': resource.get('task_id'),
            'SequenceID': sequence_id,
            'NextSequenceID': sequence_id + 1
        })

    human_readable = tableToMarkdown('Command status results', output, removeNull=True)
    entry_context = {
        'CrowdStrike.Command(val.TaskID === obj.TaskID)': output
    }

    return create_entry_object(contents=response, ec=entry_context, hr=human_readable)


def get_extracted_file_command(args):
    host_id = args.get('host_id')
    sha256 = args.get('sha256')
    filename = args.get('filename')

    response = get_extracted_file(host_id, sha256, filename)

    # save an extracted file
    content_type = response.headers.get('Content-Type', '').lower()
    if content_type == 'application/x-7z-compressed':
        content_disposition = response.headers.get('Content-Disposition', '').lower()
        if content_disposition:
            filename = email.message_from_string(f'Content-Disposition: {content_disposition}\n\n').get_filename()

        if not filename:
            sha256 = sha256 or hashlib.sha256(response.content).hexdigest()
            filename = sha256.lower() + '.7z'

        return fileResult(filename, response.content)

    return_error('An extracted file is missing in the response')
    return None


def list_host_files_command():
    args = demisto.args()
    host_id = args.get('host_id')
    session_id = args.get('session_id')

    response = list_host_files(host_id, session_id)
    resources: list = response.get('resources', [])

    files_output = []
    file_standard_context = []
    command_output = []

    for resource in resources:
        errors = resource.get('errors', [])
        if errors:
            error_message = errors[0].get('message', '')
            if not error_message:
                error_message = f'Could not run command\n{errors}'
            return_error(error_message)
        command_output.append({
            'HostID': host_id,
            'TaskID': resource.get('cloud_request_id'),
            'SessionID': resource.get('session_id')
        })
        files_output.append({
            'ID': resource.get('id'),
            'CreatedAt': resource.get('created_at'),
            'DeletedAt': resource.get('deleted_at'),
            'UpdatedAt': resource.get('updated_at'),
            'Name': resource.get('name'),
            'SHA256': resource.get('sha256'),
            'Size': resource.get('size'),
            'Stdout': resource.get('stdout'),
            'Stderr': resource.get('stderr')
        })
        file_standard_context.append({
            'Name': resource.get('name'),
            'SHA256': resource.get('sha256'),
            'Size': resource.get('size'),
        })

    human_readable = tableToMarkdown('CrowdStrike Falcon files', files_output) if files_output else 'No result found'

    entry_context = {
        'CrowdStrike.Command(val.TaskID === obj.TaskID)': command_output,
        'CrowdStrike.File(val.ID === obj.ID)': files_output,
        outputPaths['file']: file_standard_context
    }

    return create_entry_object(contents=response, ec=entry_context, hr=human_readable)


def refresh_session_command():
    args = demisto.args()
    host_id = args.get('host_id')

    response = refresh_session(host_id)
    resources: list = response.get('resources', [])

    session_id = None
    for resource in resources:
        errors = resource.get('errors', [])
        if errors:
            error_message = errors[0].get('message', '')
            if not error_message:
                error_message = f'Could not run command\n{errors}'
            return_error(error_message)
        session_id = resource.get('session_id')

    return create_entry_object(contents=response, hr=f'CrowdStrike Session Refreshed: {session_id}')


def build_error_message(raw_res):
    if raw_res.get('errors'):
        error_data = raw_res.get('errors')[0]
    else:
        error_data = {"code": 'None', "message": 'something got wrong, please try again'}
    error_code = error_data.get('code')
    error_message = error_data.get('message')
    return f'Error: error code: {error_code}, error_message: {error_message}.'


def validate_response(raw_res):
    return 'resources' in raw_res


def get_indicator_device_id():
    args = demisto.args()
    ioc_type = args.get('type')
    ioc_value = args.get('value')
    params = assign_params(
        type=ioc_type,
        value=ioc_value
    )
    raw_res = http_request('GET', '/indicators/queries/devices/v1', params=params, status_code=404)
    errors = raw_res.get('errors', [])
    for error in errors:
        if error.get('code') == 404:
            return f'No results found for {ioc_type} - {ioc_value}'
    devices_response = []
    if validate_response(raw_res):
        devices_response = raw_res.get('resources')
    else:
        error_message = build_error_message(raw_res)
        return_error(error_message)
    ioc_id = f"{ioc_type}:{ioc_value}"
    readable_output = tableToMarkdown(f"Devices that encountered the IOC {ioc_id}", devices_response,
                                      headers='Device ID')
    outputs = {'DeviceID': devices_response,
               'DeviceIOC':
                   {
                       'Type': ioc_type,
                       'Value': ioc_value,
                       'ID': ioc_id,
                       'DeviceID': devices_response,
                   }
               }
    return CommandResults(
        readable_output=readable_output,
        outputs_prefix='CrowdStrike',
        outputs_key_field='DeviceIOC.ID',
        outputs=outputs,
        raw_response=raw_res
    )


def detections_to_human_readable(detections):
    detections_readable_outputs = []
    for detection in detections:
        readable_output = assign_params(status=detection.get('status'),
                                        max_severity=detection.get('max_severity_displayname'),
                                        detection_id=detection.get('detection_id'),
                                        created_time=detection.get('created_timestamp'))
        detections_readable_outputs.append(readable_output)
    headers = ['detection_id', 'created_time', 'status', 'max_severity']
    human_readable = tableToMarkdown('CrowdStrike Detections', detections_readable_outputs, headers, removeNull=True)
    return human_readable


def list_detection_summaries_command():
    args = demisto.args()
    fetch_query = args.get('fetch_query')

    args_ids = args.get('ids')
    if args_ids:
        detections_ids = argToList(args_ids)
    elif fetch_query:
        fetch_query = f"{fetch_query}"
        detections_ids = demisto.get(get_fetch_detections(filter_arg=fetch_query), 'resources')
    else:
        detections_ids = demisto.get(get_fetch_detections(), 'resources')
    detections_response_data = get_detections_entities(detections_ids)
    detections = list(detections_response_data.get('resources'))
    detections_human_readable = detections_to_human_readable(detections)

    return CommandResults(
        readable_output=detections_human_readable,
        outputs_prefix='CrowdStrike.Detections',
        outputs_key_field='detection_id',
        outputs=detections
    )


def incidents_to_human_readable(incidents):
    incidents_readable_outputs = []
    for incident in incidents:
        readable_output = assign_params(description=incident.get('description'), state=incident.get('state'),
                                        name=incident.get('name'), tags=incident.get('tags'),
                                        incident_id=incident.get('incident_id'), created_time=incident.get('created'),
                                        status=STATUS_NUM_TO_TEXT.get(incident.get('status')))
        incidents_readable_outputs.append(readable_output)
    headers = ['incident_id', 'created_time', 'name', 'description', 'status', 'state', 'tags']
    human_readable = tableToMarkdown('CrowdStrike Incidents', incidents_readable_outputs, headers, removeNull=True)
    return human_readable


def list_incident_summaries_command():
    args = demisto.args()
    fetch_query = args.get('fetch_query')

    args_ids = args.get('ids')
    if args_ids:
        ids = argToList(args_ids)
    else:
        if fetch_query:
            fetch_query = f"{fetch_query}"
            incidents_ids = get_incidents_ids(filter_arg=fetch_query)
        else:
            incidents_ids = get_incidents_ids()
        handle_response_errors(incidents_ids)
        ids = incidents_ids.get('resources')
    if not ids:
        return CommandResults(readable_output='No incidents were found.')
    incidents_response_data = get_incidents_entities(ids)
    incidents = list(incidents_response_data.get('resources'))
    incidents_human_readable = incidents_to_human_readable(incidents)
    return CommandResults(
        readable_output=incidents_human_readable,
        outputs_prefix='CrowdStrike.Incidents',
        outputs_key_field='incident_id',
        outputs=incidents
    )


def create_host_group_command(name: str,
                              group_type: str | None = None,
                              description: str | None = None,
                              assignment_rule: str | None = None) -> CommandResults:
    response = change_host_group(is_post=True,
                                 name=name,
                                 group_type=group_type,
                                 description=description,
                                 assignment_rule=assignment_rule)
    host_groups = response.get('resources')
    return CommandResults(outputs_prefix='CrowdStrike.HostGroup',
                          outputs_key_field='id',
                          outputs=host_groups,
                          readable_output=tableToMarkdown('Host Groups', host_groups, headers=HOST_GROUP_HEADERS),
                          raw_response=response)


def update_host_group_command(host_group_id: str,
                              name: str | None = None,
                              description: str | None = None,
                              assignment_rule: str | None = None) -> CommandResults:
    response = change_host_group(is_post=False,
                                 host_group_id=host_group_id,
                                 name=name,
                                 description=description,
                                 assignment_rule=assignment_rule)
    host_groups = response.get('resources')
    return CommandResults(outputs_prefix='CrowdStrike.HostGroup',
                          outputs_key_field='id',
                          outputs=host_groups,
                          readable_output=tableToMarkdown('Host Groups', host_groups, headers=HOST_GROUP_HEADERS),
                          raw_response=response)


def list_host_group_members_command(host_group_id: str | None = None,
                                    filter: str | None = None,
                                    offset: str | None = None,
                                    limit: str | None = None) -> CommandResults:
    response = host_group_members(filter, host_group_id, limit, offset)
    devices = response.get('resources')
    if not devices:
        return CommandResults(readable_output='No hosts are found',
                              raw_response=response)
    headers = list(SEARCH_DEVICE_KEY_MAP.values())
    outputs = [get_trasnformed_dict(single_device, SEARCH_DEVICE_KEY_MAP) for single_device in devices]
    return CommandResults(
        outputs_prefix='CrowdStrike.Device',
        outputs_key_field='ID',
        outputs=outputs,
        readable_output=tableToMarkdown('Devices', outputs, headers=headers, headerTransform=pascalToSpace),
        raw_response=response
    )


def add_host_group_members_command(host_group_id: str, host_ids: list[str]) -> CommandResults:
    response = change_host_group_members(action_name='add-hosts',
                                         host_group_id=host_group_id,
                                         host_ids=host_ids)
    host_groups = response.get('resources')
    return CommandResults(outputs_prefix='CrowdStrike.HostGroup',
                          outputs_key_field='id',
                          outputs=host_groups,
                          readable_output=tableToMarkdown('Host Groups', host_groups, headers=HOST_GROUP_HEADERS),
                          raw_response=response)


def remove_host_group_members_command(host_group_id: str, host_ids: list[str]) -> CommandResults:
    response = change_host_group_members(action_name='remove-hosts',
                                         host_group_id=host_group_id,
                                         host_ids=host_ids)
    host_groups = response.get('resources')
    return CommandResults(outputs_prefix='CrowdStrike.HostGroup',
                          outputs_key_field='id',
                          outputs=host_groups,
                          readable_output=tableToMarkdown('Host Groups', host_groups, headers=HOST_GROUP_HEADERS),
                          raw_response=response)


def resolve_incident_command(ids: list[str], status: str):
    resolve_incident(ids, status)
    readable = '\n'.join([f'{incident_id} changed successfully to {status}' for incident_id in ids])
    return CommandResults(readable_output=readable)


def update_incident_comment_command(ids: list[str], comment: str):
    update_incident_comment(ids, comment)
    readable = '\n'.join([f'{incident_id} updated successfully with comment \"{comment}\"' for incident_id in ids])
    return CommandResults(readable_output=readable)


def list_host_groups_command(filter: str | None = None, offset: str | None = None, limit: str | None = None) \
        -> CommandResults:
    response = list_host_groups(filter, limit, offset)
    host_groups = response.get('resources')
    return CommandResults(outputs_prefix='CrowdStrike.HostGroup',
                          outputs_key_field='id',
                          outputs=host_groups,
                          readable_output=tableToMarkdown('Host Groups', host_groups, headers=HOST_GROUP_HEADERS),
                          raw_response=response)


def delete_host_groups_command(host_group_ids: list[str]) -> CommandResults:
    response = delete_host_groups(host_group_ids)
    deleted_ids = response.get('resources')
    readable = '\n'.join([f'Host groups {host_group_id} deleted successfully' for host_group_id in deleted_ids]) \
        if deleted_ids else f'Host groups {host_group_ids} are not deleted'
    return CommandResults(readable_output=readable,
                          raw_response=response)


def upload_batch_custom_ioc_command(
        multiple_indicators_json: str | None = None, timeout: str = '180',
) -> list[dict]:
    """
    :param multiple_indicators_json: A JSON object with list of CS Falcon indicators to upload.

    """
    batch_json = safe_load_json(multiple_indicators_json)
    raw_res = upload_batch_custom_ioc(batch_json, timeout=float(timeout))
    handle_response_errors(raw_res)
    iocs = raw_res.get('resources', [])
    entry_objects_list = []
    for ioc in iocs:
        ec = [get_trasnformed_dict(ioc, IOC_KEY_MAP)]
        entry_objects_list.append(create_entry_object(
            contents=raw_res,
            ec={'CrowdStrike.IOC(val.ID === obj.ID)': ec},
            hr=tableToMarkdown(f"Custom IOC {ioc['value']} was created successfully", ec),
        ))
    return entry_objects_list


def test_module():
    try:
        get_token(new_token=True)
    except ValueError:
        return 'Connection Error: The URL or The API key you entered is probably incorrect, please try again.'
    if demisto.params().get('isFetch'):
        try:
            fetch_incidents()
        except ValueError:
            return 'Error: Something is wrong with the filters you entered for the fetch incident, please try again.'
    return 'ok'


def rtr_kill_process_command(args: dict) -> CommandResults:
    host_id = args.get('host_id')
    process_ids = remove_duplicates_from_list_arg(args, 'process_ids')
    command_type = "kill"
    raw_response = []
    host_ids = [host_id]
    offline = argToBoolean(args.get('queue_offline', False))
    batch_id = init_rtr_batch_session(host_ids, offline)
    outputs = []

    for process_id in process_ids:
        full_command = f"{command_type} {process_id}"
        response = execute_run_batch_write_cmd_with_timer(batch_id, command_type, full_command)
        outputs.extend(parse_rtr_command_response(response, host_ids, process_id=process_id))
        raw_response.append(response)

    human_readable = tableToMarkdown(
        f'{INTEGRATION_NAME} {command_type} command on host {host_id}:', outputs, headers=["ProcessID", "Error"])
    human_readable += get_human_readable_for_failed_command(outputs, process_ids, "ProcessID")
    return CommandResults(raw_response=raw_response, readable_output=human_readable, outputs=outputs,
                          outputs_prefix="CrowdStrike.Command.kill", outputs_key_field="ProcessID")


def get_human_readable_for_failed_command(outputs, required_elements, element_id):
    failed_elements = {}
    for output in outputs:
        if output.get('Error') != 'Success':
            failed_elements[output.get(element_id)] = output.get('Error')
    return add_error_message(failed_hosts=failed_elements, all_requested_hosts=required_elements)


def parse_rtr_command_response(response, host_ids, process_id=None) -> list:
    outputs = []
    resources: dict = response.get('combined', {}).get('resources', {})

    for host_id, host_data in resources.items():
        current_error = ""
        errors = host_data.get('errors')  # API errors
        stderr = host_data.get('stderr')  # host command error (as path does not exist and more)
        command_failed_with_error = errors or stderr  # API errors are "stronger" that host stderr
        if command_failed_with_error:
            if errors:
                current_error = errors[0].get('message', '')
            elif stderr:
                current_error = stderr
        outputs_data = {'HostID': host_id, 'Error': current_error if current_error else "Success", }
        if process_id:
            outputs_data.update({'ProcessID': process_id})

        outputs.append(outputs_data)

    found_host_ids = {host.get('HostID') for host in outputs}
    not_found_host_ids = set(host_ids) - found_host_ids

    for not_found_host in not_found_host_ids:
        outputs.append({
            'HostID': not_found_host,
            'Error': "The host ID was not found.",
        })
    return outputs


def match_remove_command_for_os(operating_system, file_path):
    if operating_system == 'Windows':
        return f"rm '{file_path}' --force"
    elif operating_system == 'Linux' or operating_system == 'Mac':
        return f"rm '{file_path}' -r -d"
    else:
        return ""


def rtr_remove_file_command(args: dict) -> CommandResults:
    file_path = args.get('file_path')
    host_ids = remove_duplicates_from_list_arg(args, 'host_ids')
    offline = argToBoolean(args.get('queue_offline', False))
    operating_system = args.get('os')
    full_command = match_remove_command_for_os(operating_system, file_path)
    command_type = "rm"

    batch_id = init_rtr_batch_session(host_ids, offline)
    response = execute_run_batch_write_cmd_with_timer(batch_id, command_type, full_command, host_ids)
    outputs = parse_rtr_command_response(response, host_ids)
    human_readable = tableToMarkdown(
        f'{INTEGRATION_NAME} {command_type} over the file: {file_path}', outputs, headers=["HostID", "Error"])
    human_readable += get_human_readable_for_failed_command(outputs, host_ids, "HostID")
    return CommandResults(raw_response=response, readable_output=human_readable, outputs=outputs,
                          outputs_prefix="CrowdStrike.Command.rm", outputs_key_field="HostID")


def execute_run_batch_write_cmd_with_timer(batch_id, command_type, full_command, host_ids=None):
    """
    Executes a timer for keeping the session refreshed
    """
    timer = Timer(300, batch_refresh_session, kwargs={'batch_id': batch_id})
    timer.start()
    try:
        response = run_batch_write_cmd(batch_id, command_type=command_type, full_command=full_command,
                                       optional_hosts=host_ids)
    finally:
        timer.cancel()
    return response


def execute_run_batch_admin_cmd_with_timer(batch_id, command_type, full_command, host_ids=None):
    timer = Timer(300, batch_refresh_session, kwargs={'batch_id': batch_id})
    timer.start()
    try:
        response = run_batch_admin_cmd(batch_id, command_type=command_type, full_command=full_command,
                                       optional_hosts=host_ids)
    finally:
        timer.cancel()
    return response


def rtr_general_command_on_hosts(host_ids: list, command: str, full_command: str, get_session_function: Callable,
                                 write_to_context=True, offline=False) -> \
        list[CommandResults | dict]:  # type:ignore
    """
    General function to run RTR commands depending on the given command.
    """
    batch_id = init_rtr_batch_session(host_ids, offline)
    response = get_session_function(batch_id, command_type=command, full_command=full_command,
                                    host_ids=host_ids)  # type:ignore
    output, file, not_found_hosts = parse_rtr_stdout_response(host_ids, response, command)

    human_readable = tableToMarkdown(
        f'{INTEGRATION_NAME} {command} command on host {host_ids[0]}:', output, headers="Stdout")
    human_readable += add_error_message(not_found_hosts, host_ids)

    if write_to_context:
        outputs = {"Filename": file[0].get('File')}
        return [CommandResults(raw_response=response, readable_output=human_readable, outputs=outputs,
                               outputs_prefix=f"CrowdStrike.Command.{command}",
                               outputs_key_field="Filename"), file]

    return [CommandResults(raw_response=response, readable_output=human_readable), file]


def parse_rtr_stdout_response(host_ids, response, command, file_name_suffix=""):
    resources: dict = response.get('combined', {}).get('resources', {})
    outputs = []
    files = []

    for host_id, resource in resources.items():
        current_error = ""
        errors = resource.get('errors')
        stderr = resource.get('stderr')
        command_failed_with_error = errors or stderr
        if command_failed_with_error:
            if errors:
                current_error = errors[0].get('message', '')
            elif stderr:
                current_error = stderr
            return_error(current_error)
        stdout = resource.get('stdout', "")
        file_name = f"{command}-{host_id}{file_name_suffix}"
        outputs.append({'Stdout': stdout, "FileName": file_name})
        files.append(fileResult(file_name, stdout))

    not_found_hosts = set(host_ids) - resources.keys()
    return outputs, files, not_found_hosts


def rtr_read_registry_keys_command(args: dict):
    host_ids = remove_duplicates_from_list_arg(args, 'host_ids')
    offline = argToBoolean(args.get('queue_offline', False))
    registry_keys = remove_duplicates_from_list_arg(args, 'registry_keys')
    command_type = "reg"
    raw_response = []
    batch_id = init_rtr_batch_session(host_ids, offline)
    outputs = []
    files = []
    not_found_hosts = set()

    for registry_key in registry_keys:
        full_command = f"{command_type} query {registry_key}"
        response = execute_run_batch_write_cmd_with_timer(batch_id, command_type, full_command, host_ids=host_ids)
        output, file, not_found_host = parse_rtr_stdout_response(host_ids, response, command_type,
                                                                 file_name_suffix=registry_key)
        not_found_hosts.update(not_found_host)
        outputs.extend(output)
        files.append(file)
        raw_response.append(response)

    human_readable = tableToMarkdown(f'{INTEGRATION_NAME} {command_type} command on hosts {host_ids}:', outputs)
    human_readable += add_error_message(not_found_hosts, host_ids)
    return [CommandResults(raw_response=raw_response, readable_output=human_readable), files]


def add_error_message(failed_hosts, all_requested_hosts):
    human_readable = ""
    if failed_hosts:
        if len(all_requested_hosts) == len(failed_hosts):
            raise DemistoException(f"{INTEGRATION_NAME} The command was failed with the errors: {failed_hosts}")
        human_readable = "Note: you don't see the following IDs in the results as the request was failed " \
                         "for them. \n"
        for host_id in failed_hosts:
            human_readable += f'ID {host_id} failed as it was not found. \n'
    return human_readable


def rtr_polling_retrieve_file_command(args: dict):
    """
    This function is generically handling the polling flow.
    In this case, the polling flow is:
    1. run the "cs-falcon-run-get-command" command to get the request id.
    2. run the "cs-falcon-status-get-command" command to get the status of the first "get" command by the request id.
    2.1 start polling - wait for the 2nd step to be finished (when we get at least sha256 one time).
    3. run the "cs-falcon-get-extracted-file" command to get the extracted file.
    Args:
        args: the arguments required to the command being called, under cmd
    Returns:
        The return value is:
        1. All the extracted files.
        2. A list of dictionaries. Each dict includes a host id and a file name.
    """
    cmd = "cs-falcon-rtr-retrieve-file"
    ScheduledCommand.raise_error_if_not_supported()
    interval_in_secs = int(args.get('interval_in_seconds', 60))

    if 'hosts_and_requests_ids' not in args:
        # this is the very first time we call the polling function. We don't wont to call this function more that
        # one time, so we store that arg between the different runs
        offline = argToBoolean(args.get('queue_offline', False))
        # run the first command to retrieve file
        args['hosts_and_requests_ids'] = run_get_command(is_polling=True, offline=offline)

    # we are here after we ran the cs-falcon-run-get-command command at the current run or in previous
    if not args.get('SHA256'):
        # this means that we don't have status yet (i.e we didn't get sha256)
        hosts_and_requests_ids = args.pop('hosts_and_requests_ids')
        args['request_ids'] = [res.get('RequestID') for res in hosts_and_requests_ids]
        get_status_response, args = status_get_command(args, is_polling=True)

        if args.get('SHA256'):
            # the status is ready, we can get the extracted files
            args.pop('SHA256')
            return rtr_get_extracted_file(get_status_response, args.get('filename'))  # type:ignore

        else:
            # we should call the polling on status, cause the status is not ready
            args['hosts_and_requests_ids'] = hosts_and_requests_ids
            args.pop('request_ids')
            args.pop('SHA256')
            scheduled_command = ScheduledCommand(
                command=cmd,
                next_run_in_seconds=interval_in_secs,
                args=args,
                timeout_in_seconds=600)
            command_results = CommandResults(scheduled_command=scheduled_command,
                                             readable_output="Waiting for the polling execution")
            return command_results
    return None


def rtr_get_extracted_file(args_to_get_files: dict, file_name: str):
    files = []
    outputs_data = []

    for host_id, values in args_to_get_files.items():
        arg = {'host_id': host_id, 'sha256': values.get('SHA256'), 'filename': file_name}
        file = get_extracted_file_command(arg)
        files.append(file)
        outputs_data.append(
            {'HostID': arg.get('host_id'),
             'FileName': file.get('File')
             })
    return [CommandResults(readable_output="CrowdStrike Falcon files", outputs=outputs_data,
                           outputs_prefix="CrowdStrike.File"), files]


def get_detection_for_incident_command(incident_id: str) -> CommandResults:
    behavior_res = get_behaviors_by_incident(incident_id)
    behaviors_id = behavior_res.get('resources')

    if not behaviors_id or behavior_res.get('meta', {}).get('pagination', {}).get('total', 0) == 0:
        return CommandResults(readable_output=f'Could not find behaviors for incident {incident_id}')

    detection_res = get_detections_by_behaviors(behaviors_id).get('resources', {})
    outputs = []

    for detection in detection_res:
        outputs.append({
            'incident_id': detection.get('incident_id'),
            'behavior_id': detection.get('behavior_id'),
            'detection_ids': detection.get('detection_ids'),

        })
    return CommandResults(outputs_prefix='CrowdStrike.IncidentDetection',
                          outputs=outputs,
                          readable_output=tableToMarkdown('Detection For Incident', outputs),
                          raw_response=detection_res)


def build_url_filter(values: list[str] | str | None):
    return 'cve.id:[\'' + "','".join(argToList(values)) + '\']'


def cs_falcon_spotlight_search_vulnerability_request(aid: list[str] | None, cve_id: list[str] | None,
                                                     cve_severity: list[str] | None, tags: list[str] | None,
                                                     status: list[str] | None, platform_name: str | None,
                                                     host_group: list[str] | None, host_type: list[str] | None,
                                                     last_seen_within: str | None, is_suppressed: str | None, filter_: str,
                                                     remediation: bool | None, evaluation_logic: bool | None,
                                                     host_info: bool | None, limit: str | None) -> dict:
    input_arg_dict = {'aid': aid,
                      'cve.id': cve_id,
                      'host_info.tags': tags,
                      'status': status,
                      'host_info.groups': host_group,
                      'last_seen_within': last_seen_within,
                      'suppression_info.is_suppressed': is_suppressed}
    input_arg_dict['cve.severity'] = [severity.upper() for severity in cve_severity] if cve_severity else None
    input_arg_dict['host_info.platform_name'] = platform_name.capitalize() if platform_name else None
    input_arg_dict['host_info.product_type_desc'] = [host_type_.capitalize() for host_type_ in host_type] if host_type else None
    remove_nulls_from_dictionary(input_arg_dict)
    # In Falcon Query Language, '+' (after decode '%2B) stands for AND and ',' for OR
    # (https://falcon.crowdstrike.com/documentation/45/falcon-query-language-fql)
    url_filter = filter_.replace('+', '%2B')
    if not any((input_arg_dict, url_filter)):
        raise DemistoException('Please add a at least one filter argument')
    for key, arg in input_arg_dict.items():
        if url_filter:
            url_filter += '%2B'
        if isinstance(arg, list):
            url_filter += f'{key}:[\'' + "','".join(arg) + '\']'
        else:
            url_filter += f"{key}:'{arg}'"  # All args should be a list. this is a fallback
    url_facet = '&facet=cve'
    for argument, url_value in (
        ('remediation', remediation),
        ('evaluation_logic', evaluation_logic),
        ('host_info', host_info),
    ):
        if argToBoolean(url_value):
            url_facet += f"&facet={argument}"
    # The url is hardcoded since facet is a parameter that can have serval values, therefore we can't use a dict
    suffix_url = f'/spotlight/combined/vulnerabilities/v1?filter={url_filter}{url_facet}&limit={limit}'
    return http_request('GET', suffix_url)


def cs_falcon_spotlight_list_host_by_vulnerability_request(cve_ids: list[str] | None, limit: str) -> dict:
    url_filter = build_url_filter(cve_ids)
    params = {'filter': url_filter, 'facet': 'host_info', 'limit': limit}
    return http_request('GET', '/spotlight/combined/vulnerabilities/v1', params=params)


def cve_request(cve_id: list[str] | None) -> dict:
    url_filter = build_url_filter(cve_id)
    return http_request('GET', '/spotlight/combined/vulnerabilities/v1',
                        params={'filter': url_filter, 'facet': 'cve'})


def cs_falcon_spotlight_search_vulnerability_command(args: dict) -> CommandResults:
    """
        Get a list of vulnerability by spotlight
        : args: filter which include params or filter param.
        : return: a list of vulnerabilities according to the user.
    """

    vulnerability_response = cs_falcon_spotlight_search_vulnerability_request(argToList(args.get('aid')),
                                                                              argToList(args.get('cve_id')),
                                                                              argToList(args.get('cve_severity')),
                                                                              argToList(args.get('tags')),
                                                                              argToList(args.get('status')),
                                                                              args.get('platform_name'),
                                                                              argToList(args.get('host_group')),
                                                                              argToList(args.get('host_type')),
                                                                              args.get('last_seen_within'),
                                                                              args.get('is_suppressed'),
                                                                              args.get('filter', ''),
                                                                              args.get('display_remediation_info'),
                                                                              args.get('display_evaluation_logic_info'),
                                                                              args.get('display_host_info'),
                                                                              args.get('limit'))
    headers = ['ID', 'Severity', 'Status', 'Base Score', 'Published Date', 'Impact Score',
               'Exploitability Score', 'Vector']
    outputs = []
    for vulnerability in vulnerability_response.get('resources', {}):
        outputs.append({'ID': vulnerability.get('cve', {}).get('id'),
                        'Severity': vulnerability.get('cve', {}).get('severity'),
                        'Status': vulnerability.get('status'),
                        'Base Score': vulnerability.get('cve', {}).get('base_score'),
                        'Published Date': vulnerability.get('cve', {}).get('published_date'),
                        'Impact Score': vulnerability.get('cve', {}).get('impact_score'),
                        'Exploitability Score': vulnerability.get('cve', {}).get('exploitability_score'),
                        'Vector': vulnerability.get('cve', {}).get('vector')
                        })
    human_readable = tableToMarkdown('List Vulnerabilities', outputs, removeNull=True, headers=headers)
    return CommandResults(raw_response=vulnerability_response,
                          readable_output=human_readable, outputs=vulnerability_response.get('resources'),
                          outputs_prefix="CrowdStrike.Vulnerability", outputs_key_field="id")


def cs_falcon_spotlight_list_host_by_vulnerability_command(args: dict) -> CommandResults:
    """
        Get a list of vulnerability by spotlight
        : args: filter which include params or filter param.
        : return: a list of vulnerabilities according to the user.
    """
    cve_ids = args.get('cve_ids')
    limit = args.get('limit', '50')
    vulnerability_response = cs_falcon_spotlight_list_host_by_vulnerability_request(cve_ids, limit)
    headers = ['CVE ID', 'hostname', 'os Version', 'Product Type Desc',
               'Local IP', 'ou', 'Machine Domain', 'Site Name',
               'CVE Exploitability Score', 'CVE Vector']
    outputs = []
    for vulnerability in vulnerability_response.get('resources', {}):
        outputs.append({'CVE ID': vulnerability.get('cve', {}).get('id'),
                        'hostname': vulnerability.get('host_info', {}).get('hostname'),
                        'os Version': vulnerability.get('host_info', {}).get('os_version'),
                        'Product Type Desc': vulnerability.get('host_info', {}).get('product_type_desc'),
                        'Local IP': vulnerability.get('host_info', {}).get('local_ip'),
                        'ou': vulnerability.get('host_info', {}).get('ou'),
                        'Machine Domain': vulnerability.get('host_info', {}).get('machine_domain'),
                        'Site Name': vulnerability.get('host_info', {}).get('site_name')})
    human_readable = tableToMarkdown('List Vulnerabilities For Host', outputs, removeNull=True, headers=headers)
    return CommandResults(raw_response=vulnerability_response,
                          readable_output=human_readable, outputs=vulnerability_response.get('resources'),
                          outputs_prefix="CrowdStrike.VulnerabilityHost", outputs_key_field="id")


def get_cve_command(args: dict) -> list[CommandResults]:
    """
        Get a list of vulnerabilities by spotlight
        : args: filter which include params or filter param.
        : return: a list of cve indicators according to the user.
    """
    if not args.get('cve_id'):
        raise DemistoException('Please add a filter argument "cve_id".')
    command_results_list = []
    http_response = cve_request(args.get('cve_id'))
    raw_cve = [res_element.get('cve') for res_element in http_response.get('resources', [])]
    for cve in raw_cve:
        relationships_list = create_relationships(cve)
        cve_dbot_score = create_dbot_Score(cve=cve, reliability=args.get('Reliability', 'A+ - 3rd party enrichment'))
        cve_indicator = Common.CVE(id=cve.get('id'),
                                   cvss='',
                                   published=cve.get('published_date'),
                                   modified='',
                                   description=cve.get('description'),
                                   cvss_score=cve.get('base_score'),
                                   cvss_vector=cve.get('vector'),
                                   dbot_score=cve_dbot_score,
                                   publications=create_publications(cve),
                                   relationships=relationships_list)
        cve_human_readable = {'ID': cve.get('id'),
                              'Description': cve.get('description'),
                              'Published Date': cve.get('published_date'),
                              'Base Score': cve.get('base_score')}
        human_readable = tableToMarkdown('CrowdStrike Falcon CVE', cve_human_readable,
                                         headers=['ID', 'Description', 'Published Date', 'Base Score'])
        command_results_list.append(CommandResults(raw_response=cve,
                                                   readable_output=human_readable,
                                                   relationships=relationships_list,
                                                   indicator=cve_indicator))
    return command_results_list


def create_ml_exclusion_command(args: dict) -> CommandResults:
    """Creates a machine learning exclusion.

    Args:
        args: Arguments to create the exclusion from.

    Returns:
        The created exclusion meta data.

    """
    create_args = assign_params(
        value=args.get('value'),
        excluded_from=argToList(args.get('excluded_from')),
        comment=args.get('comment'),
        groups=argToList(args.get('groups', 'all'))
    )

    exclusion = create_exclusion('ml', create_args).get('resources')
    human_readable = tableToMarkdown('CrowdStrike Falcon machine learning exclusion', exclusion, sort_headers=False,
                                     headerTransform=underscoreToCamelCase, is_auto_json_transform=True, removeNull=True)

    return CommandResults(
        outputs_prefix='CrowdStrike.MLExclusion',
        outputs_key_field='id',
        outputs=exclusion,
        readable_output=human_readable,
    )


def update_ml_exclusion_command(args: dict) -> CommandResults:
    """Updates a machine learning exclusion by providing an ID.

    Args:
        args: Arguments for updating the exclusion.

    Returns:
        The updated exclusion meta data.

    """
    update_args = assign_params(
        value=args.get('value'),
        comment=args.get('comment'),
        groups=argToList(args.get('groups'))
    )
    if not update_args:
        raise Exception('At least one argument (besides the id argument) should be provided to update the exclusion.')
    update_args.update({'id': args.get('id')})

    exclusion = update_exclusion('ml', update_args).get('resources')
    human_readable = tableToMarkdown('CrowdStrike Falcon machine learning exclusion', exclusion, sort_headers=False,
                                     headerTransform=underscoreToCamelCase, is_auto_json_transform=True, removeNull=True)

    return CommandResults(
        outputs_prefix='CrowdStrike.MLExclusion',
        outputs_key_field='id',
        outputs=exclusion,
        readable_output=human_readable,
    )


def delete_ml_exclusion_command(args: dict) -> CommandResults:
    """Delete a machine learning exclusion by providing an ID.

    Args:
        args: Arguments for deleting the exclusion (in particular only the id is needed).

    Returns:
        A message that the exclusion has been deleted.

    """
    ids = argToList(args.get('ids'))

    delete_exclusion('ml', ids)

    return CommandResults(
        readable_output=f'The machine learning exclusions with IDs {" ".join(ids)} was successfully deleted.'
    )


def search_ml_exclusion_command(args: dict) -> CommandResults:
    """Searches machine learning exclusions by providing an ID / value / cusotm-filter.

    Args:
        args: Arguments for searching the exclusions.

    Returns:
        The exclusions meta data.

    """
    if not (ids := argToList(args.get('ids'))):
        search_args = assign_params(
            sort=args.get('sort'),
            limit=args.get('limit'),
            offset=args.get('offset'),
        )
        if value := args.get('value'):
            ids = get_exclusions('ml', f"value:'{value}'", search_args).get('resources')
        else:
            ids = get_exclusions('ml', args.get('filter'), search_args).get('resources')

    if not ids:
        return CommandResults(
            readable_output='The arguments/filters you provided did not match any exclusion.'
        )

    exclusions = get_exclusion_entities('ml', ids).get('resources')
    human_readable = tableToMarkdown('CrowdStrike Falcon machine learning exclusions', exclusions, sort_headers=False,
                                     headerTransform=underscoreToCamelCase, is_auto_json_transform=True, removeNull=True)

    return CommandResults(
        outputs_prefix='CrowdStrike.MLExclusion',
        outputs_key_field='id',
        outputs=exclusions,
        readable_output=human_readable,
    )


def create_ioa_exclusion_command(args: dict) -> CommandResults:
    """Creates an IOA exclusion.

    Args:
        args: Arguments to create the exclusion from.

    Returns:
        The created exclusion meta data.

    """
    create_args = assign_params(
        name=args.get('exclusion_name'),
        pattern_id=args.get('pattern_id'),
        pattern_name=args.get('pattern_name'),
        cl_regex=args.get('cl_regex'),
        ifn_regex=args.get('ifn_regex'),
        comment=args.get('comment'),
        description=args.get('description'),
        groups=argToList(args.get('groups', 'all')),
        detection_json=args.get('detection_json')
    )

    exclusion = create_exclusion('ioa', create_args).get('resources')
    human_readable = tableToMarkdown('CrowdStrike Falcon IOA exclusion', exclusion, is_auto_json_transform=True,
                                     headerTransform=underscoreToCamelCase, sort_headers=False, removeNull=True)

    return CommandResults(
        outputs_prefix='CrowdStrike.IOAExclusion',
        outputs_key_field='id',
        outputs=exclusion,
        readable_output=human_readable,
    )


def update_ioa_exclusion_command(args: dict) -> CommandResults:
    """Updates an IOA exclusion by providing an ID.

    Args:
        args: Arguments for updating the exclusion.

    Returns:
        The updated exclusion meta data.

    """
    update_args = assign_params(
        name=args.get('exclusion_name'),
        pattern_id=args.get('pattern_id'),
        pattern_name=args.get('pattern_name'),
        cl_regex=args.get('cl_regex'),
        ifn_regex=args.get('ifn_regex'),
        comment=args.get('comment'),
        description=args.get('description'),
        groups=argToList(args.get('groups')),
        detection_json=args.get('detection_json')
    )
    if not update_args:
        raise Exception('At least one argument (besides the id argument) should be provided to update the exclusion.')
    update_args.update({'id': args.get('id')})

    exclusion = update_exclusion('ioa', update_args).get('resources')
    human_readable = tableToMarkdown('CrowdStrike Falcon IOA exclusion', exclusion, is_auto_json_transform=True,
                                     headerTransform=underscoreToCamelCase, removeNull=True, sort_headers=False)

    return CommandResults(
        outputs_prefix='CrowdStrike.IOAExclusion',
        outputs_key_field='id',
        outputs=exclusion,
        readable_output=human_readable,
    )


def delete_ioa_exclusion_command(args: dict) -> CommandResults:
    """Delete an IOA exclusion by providing an ID.

    Args:
        args: Arguments for deleting the exclusion (in particular only the id is needed).

    Returns:
        A message that the exclusion has been deleted.

    """
    ids = argToList(args.get('ids'))

    delete_exclusion('ioa', ids)

    return CommandResults(
        readable_output=f'The IOA exclusions with IDs {" ".join(ids)} was successfully deleted.'
    )


def search_ioa_exclusion_command(args: dict) -> CommandResults:
    """Searches IOA exclusions by providing an ID / name / cusotm-filter.

    Args:
        args: Arguments for searching the exclusions.

    Returns:
        The exclusions meta data.

    """
    exclusion_name = args.get('name')
    if not (ids := argToList(args.get('ids'))):
        search_args = assign_params(
            limit=args.get('limit'),
            offset=args.get('offset')
        )
        if exclusion_name:
            ids = get_exclusions('ioa', f"name:~'{exclusion_name}'", search_args).get('resources')
        else:
            ids = get_exclusions('ioa', args.get('filter'), search_args).get('resources')

    if not ids:
        return CommandResults(
            readable_output='The arguments/filters you provided did not match any exclusion.'
        )

    exclusions = get_exclusion_entities('ioa', ids).get('resources', [])
    if exclusion_name and exclusions:
        exclusions = list(filter(lambda x: x.get('name') == exclusion_name, exclusions))
    human_readable = tableToMarkdown('CrowdStrike Falcon IOA exclusions', exclusions, is_auto_json_transform=True,
                                     headerTransform=underscoreToCamelCase, removeNull=True, sort_headers=False)

    return CommandResults(
        outputs_prefix='CrowdStrike.IOAExclusion',
        outputs_key_field='id',
        outputs=exclusions,
        readable_output=human_readable,
    )


def list_quarantined_file_command(args: dict) -> CommandResults:
    """Get quarantine file metadata by specified IDs / custom-filter.

    Args:
        args: Arguments for searching the quarantine files.

    Returns:
        The quarantine files meta data.

    """
    if not (ids := argToList(args.get('ids'))):
        pagination_args = assign_params(
            limit=args.get('limit', '50'),
            offset=args.get('offset')
        )
        search_args = assign_params(
            state=args.get('state'),
            sha256=argToList(args.get('sha256')),
            filename=argToList(args.get('filename')),
            hostname=argToList(args.get('hostname')),
            username=argToList(args.get('username')),
        )

        ids = list_quarantined_files_id(args.get('filter'), search_args, pagination_args).get('resources')

    if not ids:
        return CommandResults(
            readable_output='The arguments/filters you provided did not match any files.'
        )

    files = list_quarantined_files(ids).get('resources')
    human_readable = tableToMarkdown('CrowdStrike Falcon Quarantined File', files, is_auto_json_transform=True,
                                     headerTransform=underscoreToCamelCase, sort_headers=False, removeNull=True)

    return CommandResults(
        outputs_prefix='CrowdStrike.QuarantinedFile',
        outputs_key_field='id',
        outputs=files,
        readable_output=human_readable,
    )


def apply_quarantine_file_action_command(args: dict) -> CommandResults:
    """Apply action to quarantine file.

    Args:
        args: Arguments for searching and applying action to the quarantine files.

    Returns:
        The applied quarantined files meta data.

    """
    if not (ids := argToList(args.get('ids'))):
        pagination_args = assign_params(
            limit=args.get('limit', '50'),
            offset=args.get('offset')
        )
        search_args = assign_params(
            state=args.get('state'),
            sha256=argToList(args.get('sha256')),
            filename=argToList(args.get('filename')),
            hostname=argToList(args.get('hostname')),
            username=argToList(args.get('username')),
        )
        if not search_args:
            raise Exception('At least one search argument (filename, hostname, sha256, state, username, ids, or filter)'
                            ' is required to update the quarantine file.')

        ids = list_quarantined_files_id(args.get('filter'), search_args, pagination_args).get('resources')

    update_args = assign_params(
        ids=ids,
        action=args.get('action'),
        comment=args.get('comment'),
    )
    if not update_args:
        raise Exception('At least one update argument (action, comment) should be provided to update the quarantine file.')

    apply_quarantined_files_action(update_args).get('resources')

    return CommandResults(
        readable_output=f'The Quarantined File with IDs {ids} was successfully updated.',
    )


def build_cs_falcon_filter(custom_filter: str | None = None, **filter_args) -> str:
    """Creates an FQL syntax filter from a dictionary and a custom built filter

    :custom_filter: custom filter from user (will take priority if conflicts with dictionary), defaults to None
    :filter_args: args to translate to FQL format.

    :return: FQL syntax filter.
    """

    custom_filter_list = custom_filter.split('+') if custom_filter else []
    arguments = [f'{key}:{argToList(value)}' for key, value in filter_args.items() if value]
    # custom_filter takes priority because it is first
    return "%2B".join(custom_filter_list + arguments)


def ODS_query_scans_request(**query_params) -> dict:

    remove_nulls_from_dictionary(query_params)
    # http_request messes up the params, so they were put directly in the url:
    url_params = "&".join(f"{k}={v}" for k, v in query_params.items())
    return http_request('GET', f'/ods/queries/scans/v1?{url_params}')


def ODS_get_scans_by_id_request(ids: list[str]) -> dict:

    url_params = '&'.join(f'ids={query_id}' for query_id in ids)
    return http_request('GET', f'/ods/entities/scans/v1?{url_params}')


def map_scan_resource_to_UI(resource: dict) -> dict:

    output = {
        'ID': resource.get('id'),
        'Status': resource.get('status'),
        'Severity': resource.get('severity'),
        # Every host in resource.metadata has a "filecount" which is a dictionary
        # that counts the files traversed, skipped, found to be malicious and the like.
        'File Count': '\n-\n'.join('\n'.join(f'{k}: {v}' for k, v in filecount.items())
                                   for host in resource.get('metadata', []) if (filecount := host.get('filecount', {}))),
        'Description': resource.get('description'),
        'Hosts/Host groups': resource.get('hosts') or resource.get('host_groups'),
        'Start time': resource.get('scan_started_on'),
        'End time': resource.get('scan_completed_on'),
        'Run by': resource.get('created_by')
    }
    return output


def ODS_get_scan_resources_to_human_readable(resources: list[dict]) -> str:

    human_readable = tableToMarkdown(
        'CrowdStrike Falcon ODS Scans',
        [map_scan_resource_to_UI(resource) for resource in resources],
        headers=['ID', 'Status', 'Severity', 'File Count', 'Description',
                 'Hosts/Host groups', 'End time', 'Start time', 'Run by']
    )

    return human_readable


def get_ODS_scan_ids(args: dict) -> list[str] | None:

    demisto.debug('Fetching IDs from query api')

    query_filter = build_cs_falcon_filter(
        custom_filter=args.get('filter'),
        initiated_from=args.get('initiated_from'),
        status=args.get('status'),
        severity=args.get('severity'),
        scan_started_on=args.get('scan_started_on'),
        scan_completed_on=args.get('scan_completed_on'),
    )

    raw_response = ODS_query_scans_request(
        filter=query_filter,
        offset=args.get('offset'),
        limit=args.get('limit'),
    )

    return raw_response.get('resources')


@polling_function(
    'cs-falcon-ods-query-scan',
    poll_message='Retrieving scan results:',
    polling_arg_name='wait_for_result',
    interval=arg_to_number(dict_safe_get(demisto.args(), ['interval_in_seconds'], 0, (int, str))),
    timeout=arg_to_number(dict_safe_get(demisto.args(), ['timeout_in_seconds'], 0, (int, str))),
)
def cs_falcon_ODS_query_scans_command(args: dict) -> PollResult:
    # call the query api if no ids given
    ids = argToList(args.get('ids')) or get_ODS_scan_ids(args)

    if not ids:
        command_results = CommandResults(readable_output='No scans match the arguments/filter.')
        scan_in_progress = False

    else:
        response = ODS_get_scans_by_id_request(ids)
        resources = response.get('resources', [])

        scan_in_progress = (
            len(resources) == 1
            and dict_safe_get(resources, [0, 'status']) in ('pending', 'running')
        )

        human_readable = ODS_get_scan_resources_to_human_readable(resources)
        command_results = CommandResults(
            raw_response=response,
            outputs_prefix='CrowdStrike.ODSScan',
            outputs_key_field='id',
            outputs=resources,
            readable_output=human_readable,
        )

    return PollResult(response=command_results,
                      continue_to_poll=scan_in_progress,
                      args_for_next_run=args)


def ODS_query_scheduled_scans_request(**query_params) -> dict:
    remove_nulls_from_dictionary(query_params)
    # http_request messes up the params, so they were put directly in the url:
    url_params = "&".join(f"{k}={v}" for k, v in query_params.items())
    return http_request('GET', f'/ods/queries/scheduled-scans/v1?{url_params}')


def ODS_get_scheduled_scans_by_id_request(ids: list[str]) -> dict:
    url_params = '&'.join(f'ids={query_id}' for query_id in ids)
    return http_request('GET', f'/ods/entities/scheduled-scans/v1?{url_params}')


def map_scheduled_scan_resource_to_UI(resource: dict) -> dict:
    output = {
        'ID': resource.get('id'),
        'Hosts targeted': len(resource.get('metadata', [])),
        'Description': resource.get('description'),
        'Host groups': resource.get('host_groups'),
        'Start time': resource.get('schedule', {}).get('start_timestamp'),
        'Created by': resource.get('created_by'),
    }
    return output


def ODS_get_scheduled_scan_resources_to_human_readable(resources: list[dict]) -> str:

    human_readable = tableToMarkdown(
        'CrowdStrike Falcon ODS Scheduled Scans',
        [map_scheduled_scan_resource_to_UI(resource) for resource in resources],
        headers=['ID', 'Hosts targeted', 'Description',
                 'Host groups', 'Start time', 'Created by'],
    )

    return human_readable


def get_ODS_scheduled_scan_ids(args: dict) -> list[str] | None:

    demisto.debug('Fetching IDs from query api')

    query_filter = build_cs_falcon_filter(**{
        'custom_filter': args.get('filter'),
        'initiated_from': args.get('initiated_from'),
        'status': args.get('status'),
        'created_on': args.get('created_on'),
        'created_by': args.get('created_by'),
        'schedule.start_timestamp': args.get('start_timestamp'),
        'deleted': args.get('deleted'),
    })

    raw_response = ODS_query_scheduled_scans_request(
        filter=query_filter,
        offset=args.get('offset'),
        limit=args.get('limit'),
    )

    return raw_response.get('resources')


def cs_falcon_ODS_query_scheduled_scan_command(args: dict) -> CommandResults:
    # call the query api if no ids given
    ids = argToList(args.get('ids')) or get_ODS_scheduled_scan_ids(args)

    if not ids:
        return CommandResults(readable_output='No scheduled scans match the arguments/filter.')

    response = ODS_get_scheduled_scans_by_id_request(ids)
    resources = response.get('resources', [])
    human_readable = ODS_get_scheduled_scan_resources_to_human_readable(resources)

    command_results = CommandResults(
        raw_response=response,
        outputs_prefix='CrowdStrike.ODSScheduledScan',
        outputs_key_field='id',
        outputs=resources,
        readable_output=human_readable,
    )

    return command_results


def ODS_query_scan_hosts_request(**query_params) -> dict:
    remove_nulls_from_dictionary(query_params)
    # http_request messes up the params, so they were put directly in the url:
    url_params = "&".join(f"{k}={v}" for k, v in query_params.items())
    return http_request('GET', f'/ods/queries/scan-hosts/v1?{url_params}')


def ODS_get_scan_hosts_by_id_request(ids: list[str]) -> dict:

    url_params = '&'.join(f'ids={query_id}' for query_id in ids)
    return http_request('GET', f'/ods/entities/scan-hosts/v1?{url_params}')


def get_ODS_scan_host_ids(args: dict) -> list[str]:

    query_filter = build_cs_falcon_filter(
        custom_filter=args.get('filter'),
        host_id=args.get('host_ids'),
        scan_id=args.get('scan_ids'),
        status=args.get('status'),
        started_on=args.get('started_on'),
        completed_on=args.get('completed_on'),
    )

    raw_response = ODS_query_scan_hosts_request(
        filter=query_filter,
        offset=args.get('offset'),
        limit=args.get('limit'),
    )

    return raw_response.get('resources', [])


def map_scan_host_resource_to_UI(resource: dict) -> dict:
    output = {
        'ID': resource.get('id'),
        'Scan ID': resource.get('scan_id'),
        'Host ID': resource.get('host_id'),
        'Filecount': resource.get('filecount'),
        'Status': resource.get('status'),
        'Severity': resource.get('severity'),
        'Started on': resource.get('started_on'),
    }
    return output


def ODS_get_scan_hosts_resources_to_human_readable(resources: list[dict]) -> str:

    human_readable = tableToMarkdown(
        'CrowdStrike Falcon ODS Scan Hosts',
        [map_scan_host_resource_to_UI(resource) for resource in resources],
        headers=['ID', 'Scan ID', 'Host ID',
                 'Filecount', 'Status',
                 'Severity', 'Started on'],
    )

    return human_readable


def cs_falcon_ods_query_scan_host_command(args: dict) -> CommandResults:

    ids = get_ODS_scan_host_ids(args)

    if not ids:
        return CommandResults(readable_output='No hosts to display.')

    response = ODS_get_scan_hosts_by_id_request(ids)
    resources = response.get('resources', [])
    human_readable = ODS_get_scan_hosts_resources_to_human_readable(resources)

    command_results = CommandResults(
        raw_response=response,
        outputs_prefix='CrowdStrike.ODSScanHost',
        outputs_key_field='id',
        outputs=resources,
        readable_output=human_readable,
    )

    return command_results


def ODS_query_malicious_files_request(**query_params) -> dict:
    remove_nulls_from_dictionary(query_params)
    # http_request messes up the params, so they were put directly in the url:
    url_params = "&".join(f"{k}={v}" for k, v in query_params.items())
    return http_request('GET', f'/ods/queries/malicious-files/v1?{url_params}')


def ODS_get_malicious_files_by_id_request(ids: list[str]) -> dict:

    url_params = '&'.join(f'ids={query_id}' for query_id in ids)
    return http_request('GET', f'/ods/entities/malicious-files/v1?{url_params}')


def map_malicious_file_resource_to_UI(resource: dict) -> dict:
    output = {
        'ID': resource.get('id'),
        'Scan id': resource.get('scan_id'),
        'Filename': resource.get('filename'),
        'Hash': resource.get('hash'),
        'Severity': resource.get('severity'),
        'Last updated': resource.get('last_updated'),
    }
    return output


def ODS_get_malicious_files_resources_to_human_readable(resources: list[dict]) -> str:

    human_readable = tableToMarkdown(
        'CrowdStrike Falcon ODS Malicious Files',
        [map_malicious_file_resource_to_UI(resource) for resource in resources],
        headers=['ID', 'Scan id', 'Filename', 'Hash', 'Severity', 'Last updated'],
    )

    return human_readable


def get_ODS_malicious_files_ids(args: dict) -> list[str] | None:

    demisto.debug('Fetching IDs from query api')

    query_filter = build_cs_falcon_filter(
        custom_filter=args.get('filter'),
        host_id=args.get('host_ids'),
        scan_id=args.get('scan_ids'),
        filepath=args.get('file_paths'),
        filename=args.get('file_names'),
        hash=args.get('hash'),
    )

    raw_response = ODS_query_malicious_files_request(
        filter=query_filter,
        offset=args.get('offset'),
        limit=args.get('limit'),
    )

    return raw_response.get('resources')


def cs_falcon_ODS_query_malicious_files_command(args: dict) -> CommandResults:
    # call the query api if no file_ids given
    ids = argToList(args.get('file_ids')) or get_ODS_malicious_files_ids(args)

    if not ids:
        return CommandResults(readable_output='No malicious files match the arguments/filter.')

    response = ODS_get_malicious_files_by_id_request(ids)
    resources = response.get('resources', [])
    human_readable = ODS_get_malicious_files_resources_to_human_readable(resources)

    command_results = CommandResults(
        raw_response=response,
        outputs_prefix='CrowdStrike.ODSMaliciousFile',
        outputs_key_field='id',
        outputs=resources,
        readable_output=human_readable,
    )

    return command_results


def make_create_scan_request_body(args: dict, is_scheduled: bool) -> dict:

    result = {
        'host_groups': argToList(args.get('host_groups')),
        'file_paths': argToList(args.get('file_paths')),
        'scan_exclusions': argToList(args.get('scan_exclusions')),
        'scan_inclusions': argToList(args.get('scan_inclusions')),
        'initiated_from': args.get('initiated_from'),
        'cpu_priority': CPU_UTILITY_STR_TO_INT_KEY_MAP.get(args.get('cpu_priority')),  # type: ignore[arg-type]
        'description': args.get('description'),
        'quarantine': argToBoolean(args.get('quarantine')) if args.get('quarantine') is not None else None,
        'pause_duration': arg_to_number(args.get('pause_duration')),
        'sensor_ml_level_detection': arg_to_number(args.get('sensor_ml_level_detection')),
        'sensor_ml_level_prevention': arg_to_number(args.get('sensor_ml_level_prevention')),
        'cloud_ml_level_detection': arg_to_number(args.get('cloud_ml_level_detection')),
        'cloud_ml_level_prevention': arg_to_number(args.get('cloud_ml_level_prevention')),
        'max_duration': arg_to_number(args.get('max_duration')),
    }

    if is_scheduled:
        result['schedule'] = {
            'interval': SCHEDULE_INTERVAL_STR_TO_INT.get(args['schedule_interval'].lower()),
            'start_timestamp': (
                dateparser.parse(args['schedule_start_timestamp'])
                or return_error('Invalid start_timestamp.')
            ).strftime("%Y-%m-%dT%H:%M"),
        }

    else:
        result['hosts'] = argToList(args.get('hosts'))

    return result


def ODS_create_scan_request(args: dict, is_scheduled: bool) -> dict:
    body = make_create_scan_request_body(args, is_scheduled)
    remove_nulls_from_dictionary(body)
    return http_request('POST', f'/ods/entities/{"scheduled-"*is_scheduled}scans/v1', json=body)


def ODS_verify_create_scan_command(args: dict) -> None:

    if not (args.get('hosts') or args.get('host_groups')):
        raise DemistoException('MUST set either hosts OR host_groups.')

    if not (args.get('file_paths') or args.get('scan_inclusions')):
        raise DemistoException('MUST set either file_paths OR scan_inclusions.')


def ods_create_scan(args: dict, is_scheduled: bool) -> dict:

    ODS_verify_create_scan_command(args)

    response = ODS_create_scan_request(args, is_scheduled)
    resource = dict_safe_get(response, ('resources', 0), return_type=dict, raise_return_type=False)

    if not (resource and resource.get('id')):
        raise DemistoException('Unexpected response from CrowdStrike Falcon')

    return resource


def cs_falcon_ods_create_scan_command(args: dict) -> CommandResults:

    resource = ods_create_scan(args, is_scheduled=False)
    scan_id = resource.get('id')

    query_scan_args = {
        'ids': scan_id,
        'wait_for_result': True,
        'interval_in_seconds': args.get('interval_in_seconds'),
        'timeout_in_seconds': args.get('timeout_in_seconds'),
    }

    return cs_falcon_ODS_query_scans_command(query_scan_args)


def cs_falcon_ods_create_scheduled_scan_command(args: dict) -> CommandResults:

    resource = ods_create_scan(args, is_scheduled=True)

    human_readable = f'Successfully created scheduled scan with ID: {resource.get("id")}'

    command_results = CommandResults(
        raw_response=resource,
        outputs_prefix='CrowdStrike.ODSScheduledScan',
        outputs_key_field='id',
        outputs=resource,
        readable_output=human_readable,
    )

    return command_results


def ODS_delete_scheduled_scans_request(ids: list[str], scan_filter: str | None = None) -> dict:
    ids_params = [f'ids={scan_id}' for scan_id in ids]
    filter_param = [f'filter={scan_filter.replace("+", "%2B")}'] if scan_filter else []
    url_params = '&'.join(ids_params + filter_param)
    return http_request('DELETE', f'/ods/entities/scheduled-scans/v1?{url_params}', status_code=500)


def cs_falcon_ods_delete_scheduled_scan_command(args: dict) -> CommandResults:

    ids, scan_filter = argToList(args.get('ids')), args.get('filter')
    response = ODS_delete_scheduled_scans_request(ids, scan_filter)

    if dict_safe_get(response, ['errors', 0, 'code']) == 500:
        raise DemistoException(
            'CS Falcon returned an error.\n'
            'Code: 500\n'
            f'Message: {dict_safe_get(response, ["errors", 0, "message"])}\n'
            'Perhaps there are no scans to delete?'
        )

    human_readable = tableToMarkdown('Deleted Scans:', response.get('resources', []), headers=['Scan ID'])

    command_results = CommandResults(
        raw_response=response,
        readable_output=human_readable,
    )

    return command_results


def list_identity_entities_command(args: dict) -> CommandResults:
    """List identity entities
    Args:
        args: The demisto.args() dict object.
    Returns:
        The command result object.
    """
    client = create_gql_client()
    args_keys_ls = ["sort_key", "sort_order", "max_risk_score_severity", "min_risk_score_severity"]
    ls_args_keys_ls = ["type", "entity_id", "primary_display_name", "secondary_display_name", "email"]
    variables = {}
    for key in args_keys_ls:
        if key in args:
            variables[key] = args.get(key)
    for key in ls_args_keys_ls:
        if key in args:
            variables[key] = args.get(key, "").split(",")
    if "enabled" in args:
        variables["enabled"] = argToBoolean(args.get("enabled"))
    idp_query = gql("""
    query ($sort_key: EntitySortKey, $type: [EntityType!], $sort_order: SortOrder, $entity_id: [UUID!],
           $primary_display_name: [String!], $secondary_display_name: [String!], $max_risk_score_severity: ScoreSeverity,
           $min_risk_score_severity: ScoreSeverity, $enabled: Boolean, $email: [String!], $first: Int, $after: Cursor) {
        entities(types: $type, sortKey: $sort_key, sortOrder: $sort_order, entityIds: $entity_id, enabled: $enabled,
                 primaryDisplayNames: $primary_display_name, secondaryDisplayNames: $secondary_display_name,
                 maxRiskScoreSeverity: $max_risk_score_severity, minRiskScoreSeverity: $min_risk_score_severity,
                 emailAddresses: $email, first: $first, after: $after) {
            pageInfo{
                hasNextPage
                endCursor
            }
            nodes{
                primaryDisplayName
                secondaryDisplayName
                isHuman:hasRole(type: HumanUserAccountRole)
                isProgrammatic:hasRole(type: ProgrammaticUserAccountRole)
                ...
                on
                UserEntity{
                    emailAddresses
                }
                riskScore
                riskScoreSeverity
                riskFactors{
                    type
                    severity
                }
            }
        }
    }
""")
    identity_entities_ls = []
    next_token = args.get("next_token", "")
    limit = arg_to_number(args.get("limit", "50")) or 50
    page = arg_to_number(args.get("page", "0"))
    page_size = arg_to_number(args.get("page_size", "50"))
    res_ls = []
    has_next_page = True
    if page:
        variables["first"] = page_size
        while has_next_page and page:
            if next_token:
                variables["after"] = next_token
            res = client.execute(idp_query, variable_values=variables)
            res_ls.append(res)
            page -= 1
            pageInfo = res.get("entities", {}).get("pageInfo", {})
            has_next_page = pageInfo.get("hasNextPage", False)
            if page == 0:
                identity_entities_ls.extend(res.get("entities", {}).get("nodes", []))
            if has_next_page:
                next_token = pageInfo.get("endCursor", "")
    else:
        while has_next_page and limit > 0:
            variables["first"] = min(1000, limit)
            if next_token:
                variables["after"] = next_token
            res = client.execute(idp_query, variable_values=variables)
            res_ls.append(res)
            pageInfo = res.get("entities", {}).get("pageInfo", {})
            has_next_page = pageInfo.get("hasNextPage", False)
            identity_entities_ls.extend(res.get("entities", {}).get("nodes", []))
            if has_next_page:
                next_token = pageInfo.get("endCursor", "")
            limit -= 1000
    headers = ["primaryDisplayName", "secondaryDisplayName", "isHuman", "isProgrammatic", "isAdmin", "emailAddresses",
               "riskScore", "riskScoreSeverity", "riskFactors"]

    return CommandResults(
        outputs_prefix='CrowdStrike.IDPEntity',
        outputs=createContext(response_to_context(identity_entities_ls), removeNull=True),
        readable_output=tableToMarkdown("Identity entities:", identity_entities_ls, headers=headers, removeNull=True,
                                        headerTransform=pascalToSpace),
        raw_response=res_ls,
    )


def create_gql_client(url_suffix="identity-protection/combined/graphql/v1"):
    """
        Creates a gql client to handle the gql requests.
    Args:
        url_suffix: The url suffix for the request.
    Returns:
        The created client.
    """
    url_suffix = url_suffix['url'][1:] if url_suffix.startswith('/') else url_suffix
    kwargs = {
        'url': f"{SERVER}/{url_suffix}",
        'verify': USE_SSL,
        'retries': 3,
        'headers': {'Authorization': f'Bearer {get_token()}',
                    "Accept": "application/json",
                    "Content-Type": "application/json"}
    }
    transport = RequestsHTTPTransport(**kwargs)
    handle_proxy()
    client = Client(
        transport=transport,
        fetch_schema_from_transport=True,
    )
    return client


''' COMMANDS MANAGER / SWITCH PANEL '''


LOG(f'Command being called is {demisto.command()}')


def main():
    command = demisto.command()
    args = demisto.args()
    try:
        if command == 'test-module':
            result = test_module()
            return_results(result)
        elif command == 'fetch-incidents':
            demisto.incidents(fetch_incidents())

        elif command in ('cs-device-ran-on', 'cs-falcon-device-ran-on'):
            return_results(get_indicator_device_id())
        elif demisto.command() == 'cs-falcon-search-device':
            return_results(search_device_command())
        elif command == 'cs-falcon-get-behavior':
            demisto.results(get_behavior_command())
        elif command == 'cs-falcon-search-detection':
            return_results(search_detections_command())
        elif command == 'cs-falcon-resolve-detection':
            demisto.results(resolve_detection_command())
        elif command == 'cs-falcon-contain-host':
            demisto.results(contain_host_command())
        elif command == 'cs-falcon-lift-host-containment':
            demisto.results(lift_host_containment_command())
        elif command == 'cs-falcon-run-command':
            demisto.results(run_command())
        elif command == 'cs-falcon-upload-script':
            demisto.results(upload_script_command())
        elif command == 'cs-falcon-get-script':
            demisto.results(get_script_command())
        elif command == 'cs-falcon-delete-script':
            demisto.results(delete_script_command())
        elif command == 'cs-falcon-list-scripts':
            demisto.results(list_scripts_command())
        elif command == 'cs-falcon-upload-file':
            demisto.results(upload_file_command())
        elif command == 'cs-falcon-delete-file':
            demisto.results(delete_file_command())
        elif command == 'cs-falcon-get-file':
            demisto.results(get_file_command())
        elif command == 'cs-falcon-list-files':
            demisto.results(list_files_command())
        elif command == 'cs-falcon-run-script':
            demisto.results(run_script_command())
        elif command == 'cs-falcon-run-get-command':
            demisto.results(run_get_command())
        elif command == 'cs-falcon-status-get-command':
            demisto.results(status_get_command(demisto.args()))
        elif command == 'cs-falcon-status-command':
            demisto.results(status_command())
        elif command == 'cs-falcon-get-extracted-file':
            demisto.results(get_extracted_file_command(demisto.args()))
        elif command == 'cs-falcon-list-host-files':
            demisto.results(list_host_files_command())
        elif command == 'cs-falcon-refresh-session':
            demisto.results(refresh_session_command())
        elif command == 'cs-falcon-list-detection-summaries':
            return_results(list_detection_summaries_command())
        elif command == 'cs-falcon-list-incident-summaries':
            return_results(list_incident_summaries_command())
        elif command == 'cs-falcon-search-iocs':
            return_results(search_iocs_command(**args))
        elif command == 'cs-falcon-get-ioc':
            return_results(get_ioc_command(ioc_type=args.get('type'), value=args.get('value')))
        elif command == 'cs-falcon-upload-ioc':
            return_results(upload_ioc_command(**args))
        elif command == 'cs-falcon-update-ioc':
            return_results(update_ioc_command(**args))
        elif command == 'cs-falcon-delete-ioc':
            return_results(delete_ioc_command(ioc_type=args.get('type'), value=args.get('value')))
        elif command == 'cs-falcon-search-custom-iocs':
            return_results(search_custom_iocs_command(**args))
        elif command == 'cs-falcon-get-custom-ioc':
            return_results(get_custom_ioc_command(
                ioc_type=args.get('type'), value=args.get('value'), ioc_id=args.get('ioc_id')))
        elif command == 'cs-falcon-upload-custom-ioc':
            return_results(upload_custom_ioc_command(**args))
        elif command == 'cs-falcon-update-custom-ioc':
            return_results(update_custom_ioc_command(**args))
        elif command == 'cs-falcon-delete-custom-ioc':
            return_results(delete_custom_ioc_command(ioc_id=args.get('ioc_id')))
        elif command == 'cs-falcon-device-count-ioc':
            return_results(get_ioc_device_count_command(ioc_type=args.get('type'), value=args.get('value')))
        elif command == 'cs-falcon-process-details':
            return_results(get_process_details_command(**args))
        elif command == 'cs-falcon-processes-ran-on':
            return_results(
                get_proccesses_ran_on_command(
                    ioc_type=args.get('type'),
                    value=args.get('value'),
                    device_id=args.get('device_id')
                )
            )
        elif command == 'endpoint':
            return_results(get_endpoint_command())
        elif command == 'cs-falcon-create-host-group':
            return_results(create_host_group_command(**args))
        elif command == 'cs-falcon-update-host-group':
            return_results(update_host_group_command(**args))
        elif command == 'cs-falcon-list-host-groups':
            return_results(list_host_groups_command(**args))
        elif command == 'cs-falcon-delete-host-groups':
            return_results(delete_host_groups_command(host_group_ids=argToList(args.get('host_group_id'))))
        elif command == 'cs-falcon-list-host-group-members':
            return_results(list_host_group_members_command(**args))
        elif command == 'cs-falcon-add-host-group-members':
            return_results(add_host_group_members_command(host_group_id=args.get('host_group_id'),
                                                          host_ids=argToList(args.get('host_ids'))))
        elif command == 'cs-falcon-remove-host-group-members':
            return_results(remove_host_group_members_command(host_group_id=args.get('host_group_id'),
                                                             host_ids=argToList(args.get('host_ids'))))
        elif command == 'cs-falcon-resolve-incident':
            return_results(resolve_incident_command(status=args.get('status'),
                                                    ids=argToList(args.get('ids'))))
        elif command == 'cs-falcon-update-incident-comment':
            return_results(update_incident_comment_command(comment=args.get('comment'),
                                                           ids=argToList(args.get('ids'))))
        elif command == 'cs-falcon-batch-upload-custom-ioc':
            return_results(upload_batch_custom_ioc_command(**args))

        elif command == 'cs-falcon-rtr-kill-process':
            return_results(rtr_kill_process_command(args))

        elif command == 'cs-falcon-rtr-remove-file':
            return_results(rtr_remove_file_command(args))

        elif command == 'cs-falcon-rtr-list-processes':
            host_id = args.get('host_id')
            offline = argToBoolean(args.get('queue_offline', False))
            return_results(
                rtr_general_command_on_hosts([host_id], "ps", "ps", execute_run_batch_write_cmd_with_timer, True, offline))

        elif command == 'cs-falcon-rtr-list-network-stats':
            host_id = args.get('host_id')
            offline = argToBoolean(args.get('queue_offline', False))
            return_results(
                rtr_general_command_on_hosts([host_id], "netstat", "netstat", execute_run_batch_write_cmd_with_timer,
                                             True, offline))

        elif command == 'cs-falcon-rtr-read-registry':
            return_results(rtr_read_registry_keys_command(args))

        elif command == 'cs-falcon-rtr-list-scheduled-tasks':
            full_command = f'runscript -Raw=```schtasks /query /fo LIST /v```'  # noqa: F541
            host_ids = argToList(args.get('host_ids'))
            offline = argToBoolean(args.get('queue_offline', False))
            return_results(rtr_general_command_on_hosts(host_ids, "runscript", full_command,
                                                        execute_run_batch_admin_cmd_with_timer, offline))
        elif command == 'cs-falcon-rtr-retrieve-file':
            return_results(rtr_polling_retrieve_file_command(args))
        elif command == 'cs-falcon-get-detections-for-incident':
            return_results(get_detection_for_incident_command(args.get('incident_id')))
        elif command == 'get-remote-data':
            return_results(get_remote_data_command(args))
        elif demisto.command() == 'get-modified-remote-data':
            return_results(get_modified_remote_data_command(args))
        elif command == 'update-remote-system':
            return_results(update_remote_system_command(args))
        elif demisto.command() == 'get-mapping-fields':
            return_results(get_mapping_fields_command())
        elif command == 'cs-falcon-spotlight-search-vulnerability':
            return_results(cs_falcon_spotlight_search_vulnerability_command(args))
        elif command == 'cs-falcon-spotlight-list-host-by-vulnerability':
            return_results(cs_falcon_spotlight_list_host_by_vulnerability_command(args))
        elif command == 'cve':
            return_results(get_cve_command(args))
        elif command == 'cs-falcon-create-ml-exclusion':
            return_results(create_ml_exclusion_command(args))
        elif command == 'cs-falcon-update-ml-exclusion':
            return_results(update_ml_exclusion_command(args))
        elif command == 'cs-falcon-delete-ml-exclusion':
            return_results(delete_ml_exclusion_command(args))
        elif command == 'cs-falcon-search-ml-exclusion':
            return_results(search_ml_exclusion_command(args))
        elif command == 'cs-falcon-create-ioa-exclusion':
            return_results(create_ioa_exclusion_command(args))
        elif command == 'cs-falcon-update-ioa-exclusion':
            return_results(update_ioa_exclusion_command(args))
        elif command == 'cs-falcon-delete-ioa-exclusion':
            return_results(delete_ioa_exclusion_command(args))
        elif command == 'cs-falcon-search-ioa-exclusion':
            return_results(search_ioa_exclusion_command(args))
        elif command == 'cs-falcon-list-quarantined-file':
            return_results(list_quarantined_file_command(args))
        elif command == 'cs-falcon-apply-quarantine-file-action':
            return_results(apply_quarantine_file_action_command(args))
        elif command == 'cs-falcon-ods-query-scan':
            return_results(cs_falcon_ODS_query_scans_command(args))
        elif command == 'cs-falcon-ods-query-scheduled-scan':
            return_results(cs_falcon_ODS_query_scheduled_scan_command(args))
        elif command == 'cs-falcon-ods-query-scan-host':
            return_results(cs_falcon_ods_query_scan_host_command(args))
        elif command == 'cs-falcon-ods-query-malicious-files':
            return_results(cs_falcon_ODS_query_malicious_files_command(args))
        elif command == 'cs-falcon-ods-create-scan':
            return_results(cs_falcon_ods_create_scan_command(args))
        elif command == 'cs-falcon-ods-create-scheduled-scan':
            return_results(cs_falcon_ods_create_scheduled_scan_command(args))
        elif command == 'cs-falcon-ods-delete-scheduled-scan':
            return_results(cs_falcon_ods_delete_scheduled_scan_command(args))
        elif command == 'cs-falcon-list-identity-entities':
            return_results(list_identity_entities_command(args))
        else:
            raise NotImplementedError(f'CrowdStrike Falcon error: '
                                      f'command {command} is not implemented')
    except Exception as e:
        return_error(str(e))


if __name__ in ('__main__', 'builtin', 'builtins'):
    main()<|MERGE_RESOLUTION|>--- conflicted
+++ resolved
@@ -774,11 +774,7 @@
     demisto.debug('Finished session refresh')
 
 
-<<<<<<< HEAD
-def run_batch_read_cmd(batch_id: str, command_type: str, full_command: str) -> dict:
-=======
 def run_batch_read_cmd(batch_id: str, command_type: str, full_command: str, timeout: int = 30) -> Dict:
->>>>>>> ab69d6ac
     """
         Sends RTR command scope with read access
         :param batch_id:  Batch ID to execute the command on.
@@ -801,12 +797,8 @@
     return response
 
 
-<<<<<<< HEAD
-def run_batch_write_cmd(batch_id: str, command_type: str, full_command: str, optional_hosts: list | None = None) -> dict:
-=======
 def run_batch_write_cmd(batch_id: str, command_type: str, full_command: str, optional_hosts: list | None = None,
                         timeout: int = 30) -> Dict:
->>>>>>> ab69d6ac
     """
         Sends RTR command scope with write access
         :param batch_id:  Batch ID to execute the command on.
@@ -904,12 +896,9 @@
     return response
 
 
-<<<<<<< HEAD
-def run_single_read_cmd(host_id: str, command_type: str, full_command: str, queue_offline: bool) -> dict:
-=======
+
 def run_single_read_cmd(host_id: str, command_type: str, full_command: str, queue_offline: bool,
                         timeout: int = 30) -> Dict:
->>>>>>> ab69d6ac
     """
         Sends RTR command scope with read access
         :param host_id: Host agent ID to run RTR command on.
@@ -934,12 +923,8 @@
     return response
 
 
-<<<<<<< HEAD
-def run_single_write_cmd(host_id: str, command_type: str, full_command: str, queue_offline: bool) -> dict:
-=======
 def run_single_write_cmd(host_id: str, command_type: str, full_command: str, queue_offline: bool,
                          timeout: int = 30) -> Dict:
->>>>>>> ab69d6ac
     """
         Sends RTR command scope with write access
         :param host_id: Host agent ID to run RTR command on.
@@ -963,12 +948,8 @@
     return response
 
 
-<<<<<<< HEAD
-def run_single_admin_cmd(host_id: str, command_type: str, full_command: str, queue_offline: bool) -> dict:
-=======
 def run_single_admin_cmd(host_id: str, command_type: str, full_command: str, queue_offline: bool,
                          timeout: int = 30) -> Dict:
->>>>>>> ab69d6ac
     """
         Sends RTR command scope with admin access
         :param host_id: Host agent ID to run RTR command on.
@@ -5493,7 +5474,7 @@
     return CommandResults(
         outputs_prefix='CrowdStrike.IDPEntity',
         outputs=createContext(response_to_context(identity_entities_ls), removeNull=True),
-        readable_output=tableToMarkdown("Identity entities:", identity_entities_ls, headers=headers, removeNull=True,
+        readable_output=tableToMarkdown("Identity entities", identity_entities_ls, headers=headers, removeNull=True,
                                         headerTransform=pascalToSpace),
         raw_response=res_ls,
     )
