--- conflicted
+++ resolved
@@ -2002,85 +2002,6 @@
     return create_entry_object(contents=response, hr=f'CrowdStrike Session Refreshed: {session_id}')
 
 
-<<<<<<< HEAD
-def detections_to_human_readable(detections):
-    detections_readable_outputs = []
-    for detection in detections:
-        readable_output = assign_params(status=detection.get('status'),
-                                        max_severity=detection.get('max_severity_displayname'),
-                                        detection_id=detection.get('detection_id'),
-                                        created_time=detection.get('created_timestamp'))
-        detections_readable_outputs.append(readable_output)
-    headers = ['detection_id', 'created_time', 'status', 'max_severity']
-    human_readable = tableToMarkdown('CrowdStrike Detections', detections_readable_outputs, headers, removeNull=True)
-    return human_readable
-
-
-def list_detection_summaries_command():
-    fetch_query = demisto.args().get('fetch_query')
-
-    if fetch_query:
-        fetch_query = "{query}".format(query=fetch_query)
-        detections_ids = demisto.get(get_fetch_detections(filter_arg=fetch_query), 'resources')
-    else:
-        detections_ids = demisto.get(get_fetch_detections(), 'resources')
-    detections_response_data = get_detections_entities(detections_ids)
-    detections = [resource for resource in detections_response_data.get('resources')]
-    detections_human_readable = detections_to_human_readable(detections)
-
-    return CommandResults(
-        readable_output=detections_human_readable,
-        outputs_prefix='CrowdStrike.Detections',
-        outputs_key_field='detection_id',
-        outputs=detections
-    )
-
-
-def incidents_to_human_readable(incidents):
-    incidents_readable_outputs = []
-    for incident in incidents:
-        readable_output = assign_params(description=incident.get('description'), state=incident.get('state'),
-                                        name=incident.get('name'), tags=incident.get('tags'),
-                                        incident_id=incident.get('incident_id'), created_time=incident.get('created'))
-        incidents_readable_outputs.append(readable_output)
-    headers = ['incident_id', 'created_time', 'name', 'description', 'state', 'tags']
-    human_readable = tableToMarkdown('CrowdStrike Incidents', incidents_readable_outputs, headers, removeNull=True)
-    return human_readable
-
-
-def list_incident_summaries_command():
-    fetch_query = demisto.args().get('fetch_query')
-
-    if fetch_query:
-        fetch_query = "{query}".format(query=fetch_query)
-        incidents_ids = get_incidents_ids(filter_arg=fetch_query)
-    else:
-        incidents_ids = get_incidents_ids()
-    incidents_response_data = get_incidents_entities(incidents_ids)
-    incidents = [resource for resource in incidents_response_data.get('resources')]
-    incidents_human_readable = detections_to_human_readable(incidents)
-    return CommandResults(
-        readable_output=incidents_human_readable,
-        outputs_prefix='CrowdStrike.Incidents',
-        outputs_key_field='incident_id',
-        outputs=incidents
-    )
-
-
-def test_module():
-    try:
-        get_token(new_token=True)
-    except ValueError:
-        return 'Connection Error: The URL or The API key you entered is probably incorrect, please try again.'
-    if demisto.params().get('isFetch'):
-        try:
-            fetch_incidents()
-        except ValueError:
-            return 'Error: Something is wrong with the filters you entered for the fetch incident, please try again.'
-    return 'ok'
-
-
-=======
 def build_url_filter_for_device_id(args):
     indicator_type = args.get('type')
     indicator_value = args.get('value')
@@ -2120,7 +2041,83 @@
     )
 
 
->>>>>>> a589f601
+def detections_to_human_readable(detections):
+    detections_readable_outputs = []
+    for detection in detections:
+        readable_output = assign_params(status=detection.get('status'),
+                                        max_severity=detection.get('max_severity_displayname'),
+                                        detection_id=detection.get('detection_id'),
+                                        created_time=detection.get('created_timestamp'))
+        detections_readable_outputs.append(readable_output)
+    headers = ['detection_id', 'created_time', 'status', 'max_severity']
+    human_readable = tableToMarkdown('CrowdStrike Detections', detections_readable_outputs, headers, removeNull=True)
+    return human_readable
+
+
+def list_detection_summaries_command():
+    fetch_query = demisto.args().get('fetch_query')
+
+    if fetch_query:
+        fetch_query = "{query}".format(query=fetch_query)
+        detections_ids = demisto.get(get_fetch_detections(filter_arg=fetch_query), 'resources')
+    else:
+        detections_ids = demisto.get(get_fetch_detections(), 'resources')
+    detections_response_data = get_detections_entities(detections_ids)
+    detections = [resource for resource in detections_response_data.get('resources')]
+    detections_human_readable = detections_to_human_readable(detections)
+
+    return CommandResults(
+        readable_output=detections_human_readable,
+        outputs_prefix='CrowdStrike.Detections',
+        outputs_key_field='detection_id',
+        outputs=detections
+    )
+
+
+def incidents_to_human_readable(incidents):
+    incidents_readable_outputs = []
+    for incident in incidents:
+        readable_output = assign_params(description=incident.get('description'), state=incident.get('state'),
+                                        name=incident.get('name'), tags=incident.get('tags'),
+                                        incident_id=incident.get('incident_id'), created_time=incident.get('created'))
+        incidents_readable_outputs.append(readable_output)
+    headers = ['incident_id', 'created_time', 'name', 'description', 'state', 'tags']
+    human_readable = tableToMarkdown('CrowdStrike Incidents', incidents_readable_outputs, headers, removeNull=True)
+    return human_readable
+
+
+def list_incident_summaries_command():
+    fetch_query = demisto.args().get('fetch_query')
+
+    if fetch_query:
+        fetch_query = "{query}".format(query=fetch_query)
+        incidents_ids = get_incidents_ids(filter_arg=fetch_query)
+    else:
+        incidents_ids = get_incidents_ids()
+    incidents_response_data = get_incidents_entities(incidents_ids)
+    incidents = [resource for resource in incidents_response_data.get('resources')]
+    incidents_human_readable = detections_to_human_readable(incidents)
+    return CommandResults(
+        readable_output=incidents_human_readable,
+        outputs_prefix='CrowdStrike.Incidents',
+        outputs_key_field='incident_id',
+        outputs=incidents
+    )
+
+
+def test_module():
+    try:
+        get_token(new_token=True)
+    except ValueError:
+        return 'Connection Error: The URL or The API key you entered is probably incorrect, please try again.'
+    if demisto.params().get('isFetch'):
+        try:
+            fetch_incidents()
+        except ValueError:
+            return 'Error: Something is wrong with the filters you entered for the fetch incident, please try again.'
+    return 'ok'
+
+
 ''' COMMANDS MANAGER / SWITCH PANEL '''
 
 
@@ -2133,16 +2130,13 @@
 
     try:
         if demisto.command() == 'test-module':
-<<<<<<< HEAD
             result = test_module()
             return_results(result)
 
-=======
             get_token(new_token=True)
             demisto.results('ok')
         elif demisto.command() == 'cs-device-ran-on':
             return_results(get_indicator_device_id())
->>>>>>> a589f601
         elif demisto.command() == 'cs-falcon-search-device':
             demisto.results(search_device_command())
         elif demisto.command() == 'cs-falcon-get-behavior':
