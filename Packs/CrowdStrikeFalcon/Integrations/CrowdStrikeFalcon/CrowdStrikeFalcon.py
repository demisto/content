import demistomock as demisto
from CommonServerPython import *
from CommonServerUserPython import *

''' IMPORTS '''
import json
import requests
import base64
import email
import hashlib
from typing import List
from dateutil.parser import parse
from typing import Dict, Tuple, Any, Optional, Union

# Disable insecure warnings
requests.packages.urllib3.disable_warnings()

''' GLOBALS/PARAMS '''

CLIENT_ID = demisto.params().get('client_id')
SECRET = demisto.params().get('secret')
# Remove trailing slash to prevent wrong URL path to service
SERVER = demisto.params()['url'][:-1] if (demisto.params()['url'] and demisto.params()['url'].endswith('/')) else \
    demisto.params()['url']
# Should we use SSL
USE_SSL = not demisto.params().get('insecure', False)
# How many time before the first fetch to retrieve incidents
FETCH_TIME = demisto.params().get('fetch_time', '3 days')
BYTE_CREDS = '{name}:{password}'.format(name=CLIENT_ID, password=SECRET).encode('utf-8')
# Headers to be sent in requests
HEADERS = {
    'Content-Type': 'application/json',
    'Accept': 'application/json',
    'Authorization': 'Basic {}'.format(base64.b64encode(BYTE_CREDS).decode())
}
# Note: True life time of token is actually 30 mins
TOKEN_LIFE_TIME = 28
INCIDENTS_PER_FETCH = int(demisto.params().get('incidents_per_fetch', 15))
# Remove proxy if not set to true in params
handle_proxy()

''' KEY DICTIONARY '''

DETECTIONS_BASE_KEY_MAP = {
    'device.hostname': 'System',
    'device.cid': 'CustomerID',
    'hostinfo.domain': 'MachineDomain',
    'detection_id': 'ID',
    'created_timestamp': 'ProcessStartTime',
    'max_severity': 'MaxSeverity',
    'show_in_ui': 'ShowInUi',
    'status': 'Status'
}

DETECTIONS_BEHAVIORS_KEY_MAP = {
    'filename': 'FileName',
    'scenario': 'Scenario',
    'md5': 'MD5',
    'sha256': 'SHA256',
    'ioc_type': 'IOCType',
    'ioc_value': 'IOCValue',
    'cmdline': 'CommandLine',
    'user_name': 'UserName',
    'behavior_id': 'ID',
}

IOC_KEY_MAP = {
    'type': 'Type',
    'value': 'Value',
    'policy': 'Policy',
    'source': 'Source',
    'share_level': 'ShareLevel',
    'expiration_timestamp': 'Expiration',
    'description': 'Description',
    'created_timestamp': 'CreatedTime',
    'created_by': 'CreatedBy',
    'modified_timestamp': 'ModifiedTime',
    'modified_by': 'ModifiedBy'
}

SEARCH_DEVICE_KEY_MAP = {
    'device_id': 'ID',
    'external_ip': 'ExternalIP',
    'local_ip': 'LocalIP',
    'hostname': 'Hostname',
    'os_version': 'OS',
    'mac_address': 'MacAddress',
    'first_seen': 'FirstSeen',
    'last_seen': 'LastSeen'
}

''' SPLIT KEY DICTIONARY '''

"""
    Pattern:
    {
        'Path': 'Path to item',
        'NewKey': 'Value of output key',
        'Delim': 'Delimiter char',
        'Index': Split Array Index
    }
"""
DETECTIONS_BEHAVIORS_SPLIT_KEY_MAP = [
    {
        'Path': 'parent_details.parent_process_graph_id',
        'NewKey': 'SensorID',
        'Delim': ':',
        'Index': 1
    },
    {
        'Path': 'parent_details.parent_process_graph_id',
        'NewKey': 'ParentProcessID',
        'Delim': ':',
        'Index': 2
    },
    {
        'Path': 'triggering_process_graph_id',
        'NewKey': 'ProcessID',
        'Delim': ':',
        'Index': 2
    },
]

''' HELPER FUNCTIONS '''


def http_request(method, url_suffix, params=None, data=None, files=None, headers=HEADERS, safe=False,
                 get_token_flag=True, no_json=False, json=None):
    """
        A wrapper for requests lib to send our requests and handle requests and responses better.

        :param json: JSON body
        :type json ``dict`` or ``list``

        :type method: ``str``
        :param method: HTTP method for the request.

        :type url_suffix: ``str``
        :param url_suffix: The suffix of the URL (endpoint)

        :type params: ``dict``
        :param params: The URL params to be passed.

        :type data: ``str``
        :param data: The body data of the request.

        :type headers: ``dict``
        :param headers: Request headers

        :type safe: ``bool``
        :param safe: If set to true will return None in case of http error

        :type get_token_flag: ``bool``
        :param get_token_flag: If set to True will call get_token()

        :type no_json: ``bool``
        :param no_json: If set to true will not parse the content and will return the raw response object for successful response

        :return: Returns the http request response json
        :rtype: ``dict``
    """
    if get_token_flag:
        token = get_token()
        headers['Authorization'] = 'Bearer {}'.format(token)
    url = SERVER + url_suffix
    try:
        res = requests.request(
            method,
            url,
            verify=USE_SSL,
            params=params,
            data=data,
            headers=headers,
            files=files,
            json=json
        )
    except requests.exceptions.RequestException:
        return_error('Error in connection to the server. Please make sure you entered the URL correctly.')
    try:
        if res.status_code not in {200, 201, 202, 204}:
            res_json = res.json()
            reason = res.reason
            resources = res_json.get('resources', {})
            if resources:
                for host_id, resource in resources.items():
                    errors = resource.get('errors', [])
                    if errors:
                        error_message = errors[0].get('message')
                        reason += f'\nHost ID {host_id} - {error_message}'
            elif res_json.get('errors'):
                errors = res_json.get('errors', [])
                for error in errors:
                    reason += f"\n{error.get('message')}"
            err_msg = 'Error in API call to CrowdStrike Falcon: code: {code} - reason: {reason}'.format(
                code=res.status_code,
                reason=reason
            )
            # try to create a new token
            if res.status_code == 403 and get_token_flag:
                LOG(err_msg)
                token = get_token(new_token=True)
                headers['Authorization'] = 'Bearer {}'.format(token)
                return http_request(method, url_suffix, params, data, headers, safe, get_token_flag=False)
            elif safe:
                return None
            return_error(err_msg)
        return res if no_json else res.json()
    except ValueError as exception:
        raise ValueError(
            f'Failed to parse json object from response: {exception} - {res.content}')  # type: ignore[str-bytes-safe]


def create_entry_object(contents: Union[List[Any], Dict[str, Any]] = {}, ec: Union[List[Any], Dict[str, Any]] = None,
                        hr: str = ''):
    """
        Creates an entry object

        :type contents: ``dict``
        :param contents: Raw response to output

        :type ec: ``dict``
        :param ec: Entry context of the entry object

        :type hr: ``str``
        :param hr: Human readable

        :return: Entry object
        :rtype: ``dict``
    """
    return {
        'Type': entryTypes['note'],
        'Contents': contents,
        'ContentsFormat': formats['json'],
        'ReadableContentsFormat': formats['markdown'],
        'HumanReadable': hr,
        'EntryContext': ec
    }


def detection_to_incident(detection):
    """
        Creates an incident of a detection.

        :type detection: ``dict``
        :param detection: Single detection object

        :return: Incident representation of a detection
        :rtype ``dict``
    """
    incident = {
        'name': 'Detection ID: ' + str(detection.get('detection_id')),
        'occurred': str(detection.get('created_timestamp')),
        'rawJSON': json.dumps(detection),
        'severity': severity_string_to_int(detection.get('max_severity_displayname'))
    }
    return incident


def incident_to_incident_context(incident):
    """
            Creates an incident context of a incident.

            :type incident: ``dict``
            :param incident: Single detection object

            :return: Incident context representation of a incident
            :rtype ``dict``
        """
    incident_id = str(incident.get('incident_id'))
    incident_hosts = incident.get('hosts')[0]
    incident_context = {
        'name': f'Incident ID: {incident_id}',
        'occurred': incident_hosts.get('modified_timestamp'),
        'rawJSON': json.dumps(incident)
    }
    return incident_context


def severity_string_to_int(severity):
    """
        Converts a severity string to DBot score representation

        :type severity: ``str``
        :param severity: String representation of a severity

        :return: DBot score representation of the severity
        :rtype ``int``
    """
    if severity in ('Critical', 'High'):
        return 3
    elif severity in ('Medium', 'Low'):
        return 2
    return 0


def get_trasnformed_dict(old_dict, transformation_dict):
    """
        Returns a dictionary with the same values as old_dict, with the correlating key:value in transformation_dict

        :type old_dict: ``dict``
        :param old_dict: Old dictionary to pull values from

        :type transformation_dict: ``dict``
        :param transformation_dict: Transformation dictionary that contains oldkeys:newkeys

        :return Transformed dictionart (according to transformation_dict values)
        :rtype ``dict``
    """
    new_dict = {}
    for k in list(old_dict.keys()):
        if k in transformation_dict:
            new_dict[transformation_dict[k]] = old_dict[k]
    return new_dict


def extract_transformed_dict_with_split(old_dict, transformation_dict_arr):
    """
        Extracts new values out of old_dict using a json structure of:
        {'Path': 'Path to item', 'NewKey': 'Value of output key', 'Delim': 'Delimiter char', 'Index': Split Array Index}
    """
    new_dict = {}
    for trans_dict in transformation_dict_arr:
        try:
            val = demisto.get(old_dict, trans_dict['Path'])
            if 'split' in dir(val):
                i = trans_dict['Index']
                new_dict[trans_dict['NewKey']] = val.split(trans_dict['Delim'])[i]
        except Exception as ex:
            LOG('Error {exception} with: {tdict}'.format(exception=ex, tdict=trans_dict))
    return new_dict


def get_passed_mins(start_time, end_time_str):
    """
        Returns the time passed in mins
        :param start_time: Start time in datetime
        :param end_time_str: End time in str
        :return: The passed mins in int
    """
    time_delta = start_time - datetime.fromtimestamp(end_time_str)
    return time_delta.seconds / 60


''' COMMAND SPECIFIC FUNCTIONS '''


def init_rtr_single_session(host_id: str) -> str:
    """
        Start a session with single host.
        :param host_id: Host agent ID to initialize a RTR session on.
        :return: The session ID to execute the command on
    """
    endpoint_url = '/real-time-response/entities/sessions/v1'
    body = json.dumps({
        'device_id': host_id
    })
    response = http_request('POST', endpoint_url, data=body)
    resources = response.get('resources')
    if resources and isinstance(resources, list) and isinstance(resources[0], dict):
        session_id = resources[0].get('session_id')
        if isinstance(session_id, str):
            return session_id
    raise ValueError('No session id found in the response')


def init_rtr_batch_session(host_ids: list) -> str:
    """
        Start a session with one or more hosts
        :param host_ids: List of host agent ID’s to initialize a RTR session on.
        :return: The session batch ID to execute the command on
    """
    endpoint_url = '/real-time-response/combined/batch-init-session/v1'
    body = json.dumps({
        'host_ids': host_ids
    })
    response = http_request('POST', endpoint_url, data=body)
    return response.get('batch_id')


def refresh_session(host_id: str) -> Dict:
    """
        Refresh a session timeout on a single host.
        :param host_id: Host agent ID to run RTR command on.
        :return: Response JSON which contains errors (if exist) and retrieved resources
    """
    endpoint_url = '/real-time-response/entities/refresh-session/v1'

    body = json.dumps({
        'device_id': host_id
    })
    response = http_request('POST', endpoint_url, data=body)
    return response


def run_batch_read_cmd(host_ids: list, command_type: str, full_command: str) -> Dict:
    """
        Sends RTR command scope with read access
        :param host_ids: List of host agent ID’s to run RTR command on.
        :param command_type: Read-only command type we are going to execute, for example: ls or cd.
        :param full_command: Full command string for the command.
        :return: Response JSON which contains errors (if exist) and retrieved resources
    """
    endpoint_url = '/real-time-response/combined/batch-command/v1'
    batch_id = init_rtr_batch_session(host_ids)
    body = json.dumps({
        'base_command': command_type,
        'batch_id': batch_id,
        'command_string': full_command
    })
    response = http_request('POST', endpoint_url, data=body)
    return response


def run_batch_write_cmd(host_ids: list, command_type: str, full_command: str) -> Dict:
    """
        Sends RTR command scope with write access
        :param host_ids: List of host agent ID’s to run RTR command on.
        :param command_type: Read-only command type we are going to execute, for example: ls or cd.
        :param full_command: Full command string for the command.
        :return: Response JSON which contains errors (if exist) and retrieved resources
    """
    endpoint_url = '/real-time-response/combined/batch-active-responder-command/v1'
    batch_id = init_rtr_batch_session(host_ids)
    body = json.dumps({
        'base_command': command_type,
        'batch_id': batch_id,
        'command_string': full_command
    })
    response = http_request('POST', endpoint_url, data=body)
    return response


def run_batch_admin_cmd(host_ids: list, command_type: str, full_command: str) -> Dict:
    """
        Sends RTR command scope with write access
        :param host_ids: List of host agent ID’s to run RTR command on.
        :param command_type: Read-only command type we are going to execute, for example: ls or cd.
        :param full_command: Full command string for the command.
        :return: Response JSON which contains errors (if exist) and retrieved resources
    """
    endpoint_url = '/real-time-response/combined/batch-admin-command/v1'
    batch_id = init_rtr_batch_session(host_ids)

    body = json.dumps({
        'base_command': command_type,
        'batch_id': batch_id,
        'command_string': full_command
    })
    response = http_request('POST', endpoint_url, data=body)
    return response


def run_batch_get_cmd(host_ids: list, file_path: str, optional_hosts: list = None, timeout: int = None,
                      timeout_duration: str = None) -> Dict:
    """
        Batch executes `get` command across hosts to retrieve files.
        After this call is made `/real-time-response/combined/batch-get-command/v1` is used to query for the results.

      :param host_ids: List of host agent ID’s to run RTR command on.
      :param file_path: Full path to the file that is to be retrieved from each host in the batch.
      :param optional_hosts: List of a subset of hosts we want to run the command on.
                             If this list is supplied, only these hosts will receive the command.
      :param timeout: Timeout for how long to wait for the request in seconds
      :param timeout_duration: Timeout duration for for how long to wait for the request in duration syntax
      :return: Response JSON which contains errors (if exist) and retrieved resources
    """
    endpoint_url = '/real-time-response/combined/batch-get-command/v1'
    batch_id = init_rtr_batch_session(host_ids)

    body = assign_params(batch_id=batch_id, file_path=file_path, optional_hosts=optional_hosts)
    params = assign_params(timeout=timeout, timeout_duration=timeout_duration)
    response = http_request('POST', endpoint_url, data=json.dumps(body), params=params)
    return response


def status_get_cmd(request_id: str, timeout: int = None, timeout_duration: str = None) -> Dict:
    """
        Retrieves the status of the specified batch get command. Will return successful files when they are finished processing.

      :param request_id: ID to the request of `get` command.
      :param timeout: Timeout for how long to wait for the request in seconds
      :param timeout_duration: Timeout duration for for how long to wait for the request in duration syntax
      :return: Response JSON which contains errors (if exist) and retrieved resources
    """
    endpoint_url = '/real-time-response/combined/batch-get-command/v1'

    params = assign_params(timeout=timeout, timeout_duration=timeout_duration, batch_get_cmd_req_id=request_id)
    response = http_request('GET', endpoint_url, params=params)
    return response


def run_single_read_cmd(host_id: str, command_type: str, full_command: str) -> Dict:
    """
        Sends RTR command scope with read access
        :param host_id: Host agent ID to run RTR command on.
        :param command_type: Active-Responder command type we are going to execute, for example: get or cp.
        :param full_command: Full command string for the command.
        :return: Response JSON which contains errors (if exist) and retrieved resources
    """
    endpoint_url = '/real-time-response/entities/command/v1'
    session_id = init_rtr_single_session(host_id)

    body = json.dumps({
        'base_command': command_type,
        'command_string': full_command,
        'session_id': session_id
    })
    response = http_request('POST', endpoint_url, data=body)
    return response


def run_single_write_cmd(host_id: str, command_type: str, full_command: str) -> Dict:
    """
        Sends RTR command scope with write access
        :param host_id: Host agent ID to run RTR command on.
        :param command_type: Active-Responder command type we are going to execute, for example: get or cp.
        :param full_command: Full command string for the command.
        :return: Response JSON which contains errors (if exist) and retrieved resources
    """
    endpoint_url = '/real-time-response/entities/active-responder-command/v1'
    session_id = init_rtr_single_session(host_id)

    body = json.dumps({
        'base_command': command_type,
        'command_string': full_command,
        'session_id': session_id
    })
    response = http_request('POST', endpoint_url, data=body)
    return response


def run_single_admin_cmd(host_id: str, command_type: str, full_command: str) -> Dict:
    """
        Sends RTR command scope with admin access
        :param host_id: Host agent ID to run RTR command on.
        :param command_type: Active-Responder command type we are going to execute, for example: get or cp.
        :param full_command: Full command string for the command.
        :return: Response JSON which contains errors (if exist) and retrieved resources
    """
    endpoint_url = '/real-time-response/entities/admin-command/v1'
    session_id = init_rtr_single_session(host_id)

    body = json.dumps({
        'base_command': command_type,
        'command_string': full_command,
        'session_id': session_id
    })
    response = http_request('POST', endpoint_url, data=body)
    return response


def status_read_cmd(request_id: str, sequence_id: Optional[int]) -> Dict:
    """
        Get status of an executed command with read access on a single host.

        :param request_id: Cloud Request ID of the executed command to query
        :param sequence_id: Sequence ID that we want to retrieve. Command responses are chunked across sequences
    """
    endpoint_url = '/real-time-response/entities/command/v1'

    params = {
        'cloud_request_id': request_id,
        'sequence_id': sequence_id or 0
    }

    response = http_request('GET', endpoint_url, params=params)
    return response


def status_write_cmd(request_id: str, sequence_id: Optional[int]) -> Dict:
    """
        Get status of an executed command with write access on a single host.

        :param request_id: Cloud Request ID of the executed command to query
        :param sequence_id: Sequence ID that we want to retrieve. Command responses are chunked across sequences
    """
    endpoint_url = '/real-time-response/entities/active-responder-command/v1'

    params = {
        'cloud_request_id': request_id,
        'sequence_id': sequence_id or 0
    }

    response = http_request('GET', endpoint_url, params=params)
    return response


def status_admin_cmd(request_id: str, sequence_id: Optional[int]) -> Dict:
    """
        Get status of an executed command with admin access on a single host.

        :param request_id: Cloud Request ID of the executed command to query
        :param sequence_id: Sequence ID that we want to retrieve. Command responses are chunked across sequences
    """
    endpoint_url = '/real-time-response/entities/admin-command/v1'

    params = {
        'cloud_request_id': request_id,
        'sequence_id': sequence_id or 0
    }

    response = http_request('GET', endpoint_url, params=params)
    return response


def list_host_files(host_id: str) -> Dict:
    """
        Get a list of files for the specified RTR session on a host.
        :param host_id: Host agent ID to run RTR command on.
        :return: Response JSON which contains errors (if exist) and retrieved resources
    """
    endpoint_url = '/real-time-response/entities/file/v1'
    session_id = init_rtr_single_session(host_id)

    params = {
        'session_id': session_id
    }
    response = http_request('GET', endpoint_url, params=params)
    return response


def upload_script(name: str, permission_type: str, content: str, entry_id: str) -> Dict:
    """
        Uploads a script by either given content or file
        :param name: Script name to upload
        :param permission_type: Permissions type of script to upload
        :param content: PowerShell script content
        :param entry_id: Script file to upload
        :return: Response JSON which contains errors (if exist) and how many resources were affected
    """
    endpoint_url = '/real-time-response/entities/scripts/v1'
    body: Dict[str, Tuple[Any, Any]] = {
        'name': (None, name),
        'permission_type': (None, permission_type)
    }
    temp_file = None
    try:
        if content:
            body['content'] = (None, content)
        else:  # entry_id was provided
            file_ = demisto.getFilePath(entry_id)
            file_name = file_.get('name')  # pylint: disable=E1101
            temp_file = open(file_.get('path'), 'rb')  # pylint: disable=E1101
            body['file'] = (file_name, temp_file)

        headers = {
            'Authorization': HEADERS['Authorization'],
            'Accept': 'application/json'
        }

        response = http_request('POST', endpoint_url, files=body, headers=headers)

        return response
    finally:
        if temp_file:
            temp_file.close()


def get_script(script_id: list) -> Dict:
    """
        Retrieves a script given its ID
        :param script_id: ID of script to get
        :return: Response JSON which contains errors (if exist) and retrieved resource
    """
    endpoint_url = '/real-time-response/entities/scripts/v1'
    params = {
        'ids': script_id
    }
    response = http_request('GET', endpoint_url, params=params)
    return response


def delete_script(script_id: str) -> Dict:
    """
        Deletes a script given its ID
        :param script_id: ID of script to delete
        :return: Response JSON which contains errors (if exist) and how many resources were affected
    """
    endpoint_url = '/real-time-response/entities/scripts/v1'
    params = {
        'ids': script_id
    }
    response = http_request('DELETE', endpoint_url, params=params)
    return response


def list_scripts() -> Dict:
    """
        Retrieves list of scripts
        :return: Response JSON which contains errors (if exist) and retrieved resources
    """
    endpoint_url = '/real-time-response/entities/scripts/v1'
    response = http_request('GET', endpoint_url)
    return response


def get_extracted_file(host_id: str, sha256: str, filename: str = None):
    """
        Get RTR extracted file contents for specified session and sha256.
        :param host_id: The host agent ID to initialize the RTR session on.
        :param sha256: Extracted SHA256
        :param filename: Filename to use for the archive name and the file within the archive.
    """
    endpoint_url = '/real-time-response/entities/extracted-file-contents/v1'
    session_id = init_rtr_single_session(host_id)
    params = {
        'session_id': session_id,
        'sha256': sha256
    }
    if filename:
        params['filename'] = filename

    response = http_request('GET', endpoint_url, params=params, no_json=True)
    return response


def upload_file(entry_id: str, description: str) -> Tuple:
    """
        Uploads a file given entry ID
        :param entry_id: The entry ID of the file to upload
        :param description: String description of file to upload
        :return: Response JSON which contains errors (if exist) and how many resources were affected and the file name
    """
    endpoint_url = '/real-time-response/entities/put-files/v1'
    temp_file = None
    try:
        file_ = demisto.getFilePath(entry_id)
        file_name = file_.get('name')  # pylint: disable=E1101
        temp_file = open(file_.get('path'), 'rb')  # pylint: disable=E1101
        body = {
            'name': (None, file_name),
            'description': (None, description),
            'file': (file_name, temp_file)
        }
        headers = {
            'Authorization': HEADERS['Authorization'],
            'Accept': 'application/json'
        }
        response = http_request('POST', endpoint_url, files=body, headers=headers)
        return response, file_name
    finally:
        if temp_file:
            temp_file.close()


def delete_file(file_id: str) -> Dict:
    """
        Delete a put-file based on the ID given
        :param file_id: ID of file to delete
        :return: Response JSON which contains errors (if exist) and how many resources were affected
    """
    endpoint_url = '/real-time-response/entities/put-files/v1'
    params = {
        'ids': file_id
    }
    response = http_request('DELETE', endpoint_url, params=params)
    return response


def get_file(file_id: list) -> Dict:
    """
        Get put-files based on the ID's given
        :param file_id: ID of file to get
        :return: Response JSON which contains errors (if exist) and retrieved resources
    """
    endpoint_url = '/real-time-response/entities/put-files/v1'
    params = {
        'ids': file_id
    }
    response = http_request('GET', endpoint_url, params=params)
    return response


def list_files() -> Dict:
    """
        Get a list of put-file ID's that are available to the user for the put command.
        :return: Response JSON which contains errors (if exist) and retrieved resources
    """
    endpoint_url = '/real-time-response/entities/put-files/v1'
    response = http_request('GET', endpoint_url)
    return response


def get_token(new_token=False):
    """
        Retrieves the token from the server if it's expired and updates the global HEADERS to include it

        :param new_token: If set to True will generate a new token regardless of time passed

        :rtype: ``str``
        :return: Token
    """
    now = datetime.now()
    ctx = demisto.getIntegrationContext()
    if ctx and not new_token:
        passed_mins = get_passed_mins(now, ctx.get('time'))
        if passed_mins >= TOKEN_LIFE_TIME:
            # token expired
            auth_token = get_token_request()
            demisto.setIntegrationContext({'auth_token': auth_token, 'time': date_to_timestamp(now) / 1000})
        else:
            # token hasn't expired
            auth_token = ctx.get('auth_token')
    else:
        # there is no token
        auth_token = get_token_request()
        demisto.setIntegrationContext({'auth_token': auth_token, 'time': date_to_timestamp(now) / 1000})
    return auth_token


def get_token_request():
    """
        Sends token request

        :rtype ``str``
        :return: Access token
    """
    body = {
        'client_id': CLIENT_ID,
        'client_secret': SECRET
    }
    headers = {
        'Authorization': HEADERS['Authorization']
    }
    token_res = http_request('POST', '/oauth2/token', data=body, headers=headers, safe=True,
                             get_token_flag=False)
    if not token_res:
        err_msg = 'Authorization Error: User has no authorization to create a token. Please make sure you entered the' \
                  ' credentials correctly.'
        raise Exception(err_msg)
    return token_res.get('access_token')


def get_detections(last_behavior_time=None, behavior_id=None, filter_arg=None):
    """
        Sends detections request. The function will ignore the arguments passed according to priority:
        filter_arg > behavior_id > last_behavior_time

        :param last_behavior_time: 3rd priority. The last behavior time of results will be greater than this value
        :param behavior_id: 2nd priority. The result will only contain the detections with matching behavior id
        :param filter_arg: 1st priority. The result will be filtered using this argument.
        :return: Response json of the get detection endpoint (IDs of the detections)
    """
    endpoint_url = '/detects/queries/detects/v1'
    params = {
        'sort': 'first_behavior.asc'
    }
    if filter_arg:
        params['filter'] = filter_arg
    elif behavior_id:
        params['filter'] = "behaviors.behavior_id:'{0}'".format(behavior_id)
    elif last_behavior_time:
        params['filter'] = "first_behavior:>'{0}'".format(last_behavior_time)

    response = http_request('GET', endpoint_url, params)
    return response


def get_fetch_detections(last_created_timestamp=None, filter_arg=None, offset: int = 0):
    """ Sends detection request, based on the created_timestamp field. Used for fetch-incidents
    Args:
        last_created_timestamp: last created timestamp of the results will be greater than this value.
        filter_arg: The result will be filtered using this argument.
    Returns:
        Response json of the get detection endpoint (IDs of the detections)
    """
    endpoint_url = '/detects/queries/detects/v1'
    params = {
        'sort': 'first_behavior.asc',
        'offset': offset,
        'limit': INCIDENTS_PER_FETCH
    }
    if filter_arg:
        params['filter'] = filter_arg

    elif last_created_timestamp:
        params['filter'] = "created_timestamp:>'{0}'".format(last_created_timestamp)

    response = http_request('GET', endpoint_url, params)

    return response


def get_detections_entities(detections_ids):
    """
        Sends detection entities request
        :param detections_ids: IDs of the requested detections.
        :return: Response json of the get detection entities endpoint (detection objects)
    """
    ids_json = {'ids': detections_ids}
    if detections_ids:
        response = http_request(
            'POST',
            '/detects/entities/summaries/GET/v1',
            data=json.dumps(ids_json)
        )
        return response
    return detections_ids


<<<<<<< HEAD
def upload_ioc(ioc_type=None, value=None, policy=None, expiration_days=None,
               share_level=None, description=None, source=None):
=======
def get_incidents_ids(last_created_timestamp=None, filter_arg=None, offset: int = 0):
    get_incidents_endpoint = '/incidents/queries/incidents/v1'
    params = {
        'sort': 'modified_timestamp.asc',
        'offset': offset,
        'limit': INCIDENTS_PER_FETCH
    }
    if filter_arg:
        params['filter'] = filter_arg

    elif last_created_timestamp:
        params['filter'] = "modified_timestamp:>'{0}'".format(last_created_timestamp)

    response = http_request('GET', get_incidents_endpoint, params)

    return response


def get_incidents_entities(incidents_ids):
    ids_json = {'ids': incidents_ids}
    response = http_request(
        'POST',
        '/incidents/entities/incidents/GET/v1',
        data=json.dumps(ids_json)
    )
    return response


def create_ioc():
>>>>>>> 5a8fce87
    """
        UNTESTED IN OAUTH 2- Searches an IoC
        :return: IoCs that were found in the search
    """
    payload = assign_params(
        type=ioc_type,
        value=value,
        policy=policy,
        share_level=share_level,
        expiration_days=expiration_days,
        source=source,
        description=description,
    )

    return http_request('POST', '/indicators/entities/iocs/v1', json=[payload])


def search_iocs(ioc_types=None, ioc_values=None, policies=None, sources=None, expiration_from=None,
                expiration_to=None, limit=None, share_levels=None, ids=None):
    """
        UNTESTED IN OAUTH 2- Searches an IoC
        :return: IoCs that were found in the search
    """
    if not ids:
        payload = assign_params(
            types=argToList(ioc_types),
            values=argToList(ioc_values),
            policies=argToList(policies),
            sources=argToList(sources),
            share_levels=argToList(share_levels),
            limit=limit or '50',
        )
        if expiration_from:
            payload['from.expiration_timestamp'] = expiration_from
        if expiration_to:
            payload['to.expiration_timestamp'] = expiration_to

        ids = http_request('GET', '/indicators/queries/iocs/v1', payload).get('resources')
        if not ids:
            return None
    else:
        ids = str(ids)
    payload = {
        'ids': ids
    }
    return http_request('GET', '/indicators/entities/iocs/v1', params=payload)


def enrich_ioc_dict_with_ids(ioc_dict):
    """
        Enriches the provided ioc_dict with IoC ID
        :param ioc_dict: IoC dict transformed using the SEARCH_IOC_KEY_MAP
        :return: ioc_dict with its ID key:value updated
    """
    for ioc in ioc_dict:
        ioc['ID'] = '{type}:{val}'.format(type=ioc.get('Type'), val=ioc.get('Value'))
    return ioc_dict


def delete_ioc():
    """
        UNTESTED - Sends a delete IoC request
        :return: Response json of delete IoC
    """
    ids = str(demisto.args().get('ids'))
    payload = {
        'ids': ids
    }
    return http_request('DELETE', '/indicators/entities/iocs/v1', payload)


def update_iocs():
    """
        UNTESTED - Updates the values one or more IoC
        :return: Response json of update IoC request
    """
    args = demisto.args()
    input_args = {
        'ids': args.get('ids'),
        'policy': args.get('policy', ''),
        'expiration_days': args.get('expiration_days', ''),
        'source': args.get('source'),
        'description': args.get('description')
    }
    payload = {k: str(v) for k, v in input_args.items() if v}
    headers = {'Authorization': HEADERS['Authorization']}
    return http_request('PATCH', '/indicators/entities/iocs/v1', params=payload, headers=headers)


def search_device():
    """
        Searches for devices using the argument provided by the command execution. Returns empty
        result of no device was found
        :return: Search device response json
    """
    args = demisto.args()
    input_arg_dict = {
        'device_id': str(args.get('ids', '')).split(','),
        'status': str(args.get('status', '')).split(','),
        'hostname': str(args.get('hostname', '')).split(','),
        'platform_name': str(args.get('platform_name', '')).split(','),
        'site_name': str(args.get('site_name', '')).split(',')
    }
    url_filter = '{}'.format(str(args.get('filter', '')))
    for k, arg in input_arg_dict.items():
        if arg:
            if type(arg) is list:
                arg_filter = ''
                for arg_elem in arg:
                    if arg_elem:
                        first_arg = '{filter},{inp_arg}'.format(filter=arg_filter, inp_arg=k) if arg_filter else k
                        arg_filter = "{first}:'{second}'".format(first=first_arg, second=arg_elem)
                if arg_filter:
                    url_filter = "{url_filter}{arg_filter}".format(url_filter=url_filter + '+' if url_filter else '',
                                                                   arg_filter=arg_filter)
            else:
                # All args should be a list. this is a fallback
                url_filter = "{url_filter}+{inp_arg}:'{arg_val}'".format(url_filter=url_filter, inp_arg=k, arg_val=arg)
    raw_res = http_request('GET', '/devices/queries/devices/v1', params={'filter': url_filter})
    device_ids = raw_res.get('resources')
    if not device_ids:
        return None
    return http_request('GET', '/devices/entities/devices/v1', params={'ids': device_ids})


def behavior_to_entry_context(behavior):
    """
        Transforms a behavior to entry context representation
        :param behavior: Behavior dict in the format of crowdstrike's API response
        :return: Behavior in entry context representation
    """
    raw_entry = get_trasnformed_dict(behavior, DETECTIONS_BEHAVIORS_KEY_MAP)
    raw_entry.update(extract_transformed_dict_with_split(behavior, DETECTIONS_BEHAVIORS_SPLIT_KEY_MAP))
    return raw_entry


def get_username_uuid(username: str):
    """
    Obtain CrowdStrike user’s UUId by email.
    :param username: Username to get UUID of.
    :return: The user UUID
    """
    response = http_request('GET', '/users/queries/user-uuids-by-email/v1', params={'uid': username})
    resources: list = response.get('resources', [])
    if not resources:
        raise ValueError(f'User {username} was not found')
    return resources[0]


def resolve_detection(ids, status, assigned_to_uuid, show_in_ui, comment):
    """
        Sends a resolve detection request
        :param ids: Single or multiple ids in an array string format
        :param status: New status of the detection
        :param assigned_to_uuid: uuid to assign the detection to
        :param show_in_ui: Boolean flag in string format (true/false)
        :param comment: Optional comment to add to the detection
        :return: Resolve detection response json
    """
    payload = {
        'ids': ids
    }
    if status:
        payload['status'] = status
    if assigned_to_uuid:
        payload['assigned_to_uuid'] = assigned_to_uuid
    if show_in_ui:
        payload['show_in_ui'] = show_in_ui
    if comment:
        payload['comment'] = comment
    # We do this so show_in_ui value won't contain ""
    data = json.dumps(payload).replace('"show_in_ui": "false"', '"show_in_ui": false').replace('"show_in_ui": "true"',
                                                                                               '"show_in_ui": true')
    return http_request('PATCH', '/detects/entities/detects/v2', data=data)


def contain_host(ids):
    """
        Contains host(s) with matching ids
        :param ids: IDs of host to contain
        :return: Contain host response json
    """
    payload = {
        'ids': ids
    }
    data = json.dumps(payload)
    params = {
        'action_name': 'contain'
    }
    return http_request('POST', '/devices/entities/devices-actions/v2', data=data, params=params)


def lift_host_containment(ids):
    """
        Lifts off containment from host(s) with matchind ids
        :param ids: IDs of host to lift off containment from
        :return: Lift off containment response json
    """
    payload = {
        'ids': ids
    }
    data = json.dumps(payload)
    params = {
        'action_name': 'lift_containment'
    }
    return http_request('POST', '/devices/entities/devices-actions/v2', data=data, params=params)


def timestamp_length_equalization(timestamp1, timestamp2):
    """
        Makes sure the timestamps are of the same length.
    Args:
        timestamp1: First timestamp to compare.
        timestamp2: Second timestamp to compare.
    Returns:
        the two timestamps in the same length (the longer one)
    """
    diff_len = len(str(timestamp1)) - len(str(timestamp2))

    # no difference in length
    if diff_len == 0:
        return int(timestamp1), int(timestamp2)

    # length of timestamp1 > timestamp2
    if diff_len > 0:
        ten_times = pow(10, diff_len)
        timestamp2 = int(timestamp2) * ten_times

    # length of timestamp2 > timestamp1
    else:
        ten_times = pow(10, diff_len * -1)
        timestamp1 = int(timestamp1) * ten_times

    return int(timestamp1), int(timestamp2)


''' COMMANDS FUNCTIONS '''


def get_fetch_times_and_offset(incident_type):
    last_run = demisto.getLastRun()
    last_fetch_time = last_run.get(f'first_behavior_{incident_type}_time')
    offset = last_run.get(f'{incident_type}_offset', 0)
    if not last_fetch_time:
        last_fetch_time, _ = parse_date_range(FETCH_TIME, date_format='%Y-%m-%dT%H:%M:%SZ')
    prev_fetch = last_fetch_time
    last_fetch_timestamp = int(parse(last_fetch_time).timestamp() * 1000)
    return last_fetch_time, offset, prev_fetch, last_fetch_timestamp


def fetch_incidents():
    """
        Fetches incident using the detections API
        :return: Fetched detections in incident format
    """
    incidents = []  # type:List

    fetch_incidents_or_detections = demisto.params().get('fetch_incidents_or_detections')

    if 'Detections' in fetch_incidents_or_detections:
        incident_type = 'detection'
        last_fetch_time, offset, prev_fetch, last_fetch_timestamp = get_fetch_times_and_offset(incident_type)

        fetch_query = demisto.params().get('fetch_query')
        if fetch_query:
            fetch_query = "created_timestamp:>'{time}'+{query}".format(time=last_fetch_time, query=fetch_query)
            detections_ids = demisto.get(get_fetch_detections(filter_arg=fetch_query, offset=offset), 'resources')
        else:
            detections_ids = demisto.get(get_fetch_detections(last_created_timestamp=last_fetch_time, offset=offset),
                                         'resources')

        if detections_ids:
            raw_res = get_detections_entities(detections_ids)

            if "resources" in raw_res:
                raw_res['type'] = "detections"
                for detection in demisto.get(raw_res, "resources"):
                    incident = detection_to_incident(detection)
                    incident_date = incident['occurred']

                    incident_date_timestamp = int(parse(incident_date).timestamp() * 1000)

                    # make sure that the two timestamps are in the same length
                    if len(str(incident_date_timestamp)) != len(str(last_fetch_timestamp)):
                        incident_date_timestamp, last_fetch_timestamp = timestamp_length_equalization(
                            incident_date_timestamp, last_fetch_timestamp)

                    # Update last run and add incident if the incident is newer than last fetch
                    if incident_date_timestamp > last_fetch_timestamp:
                        last_fetch_time = incident_date
                        last_fetch_timestamp = incident_date_timestamp

                    incidents.append(incident)

            if len(incidents) == INCIDENTS_PER_FETCH:
                demisto.setLastRun({'first_behavior_detection_time': prev_fetch,
                                    'detection_offset': offset + INCIDENTS_PER_FETCH})
            else:
                demisto.setLastRun({'first_behavior_detection_time': last_fetch_time})

    if 'Incidents' in fetch_incidents_or_detections:
        incident_type = 'incident'

        last_fetch_time, offset, prev_fetch, last_fetch_timestamp = get_fetch_times_and_offset(incident_type)

        fetch_query = demisto.params().get('fetch_query')

        if fetch_query:
            fetch_query = "modified_timestamp:>'{time}'+{query}".format(time=last_fetch_time, query=fetch_query)
            incidents_ids = demisto.get(get_incidents_ids(filter_arg=fetch_query, offset=offset), 'resources')

        else:
            incidents_ids = demisto.get(get_incidents_ids(last_created_timestamp=last_fetch_time, offset=offset),
                                        'resources')

        if incidents_ids:
            raw_res = get_incidents_entities(incidents_ids)
            if "resources" in raw_res:
                raw_res['type'] = "incidents"
                for incident in demisto.get(raw_res, "resources"):
                    incident_to_context = incident_to_incident_context(incident)
                    incident_date = incident_to_context['occurred']

                    incident_date_timestamp = int(parse(incident_date).timestamp() * 1000)

                    # make sure that the two timestamps are in the same length
                    if len(str(incident_date_timestamp)) != len(str(last_fetch_timestamp)):
                        incident_date_timestamp, last_fetch_timestamp = timestamp_length_equalization(
                            incident_date_timestamp, last_fetch_timestamp)

                    # Update last run and add incident if the incident is newer than last fetch
                    if incident_date_timestamp > last_fetch_timestamp:
                        last_fetch_time = incident_date
                        last_fetch_timestamp = incident_date_timestamp

                    incidents.append(incident_to_context)

            if len(incidents) == INCIDENTS_PER_FETCH:
                demisto.setLastRun({'first_behavior_incident_time': prev_fetch,
                                    'incident_offset': offset + INCIDENTS_PER_FETCH})
            else:
                demisto.setLastRun({'first_behavior_incident_time': last_fetch_time})
        return incidents


def upload_ioc_command(ioc_type=None, value=None, policy=None, expiration_days=None,
                       share_level=None, description=None, source=None):
    """
    :param ioc_type: The type of the indicator:
    :param policy :The policy to enact when the value is detected on a host.
    :param share_level: The level at which the indicator will be shared.
    :param expiration_days: This represents the days the indicator should be valid for.
    :param source: The source where this indicator originated.
    :param description: A meaningful description of the indicator.
    :param value: The string representation of the indicator.
    """
    raw_res = upload_ioc(ioc_type, value, policy, expiration_days, share_level, description, source)
    if raw_res.get('errors'):
        raise Exception(raw_res.get('errors'))
    iocs = search_iocs(ids=f"{ioc_type}:{value}").get('resources')
    if not iocs:
        raise Exception("Failed to create ioc.")
    ec = [get_trasnformed_dict(iocs[0], IOC_KEY_MAP)]
    enrich_ioc_dict_with_ids(ec)
    return create_entry_object(contents=raw_res, ec={'CrowdStrike.IoC(val.ID === obj.ID)': ec},
                               hr=tableToMarkdown('Custom IoC was created successfully', ec))


def search_iocs_command(types=None, values=None, policies=None, sources=None, from_expiration_date=None,
                        to_expiration_date=None, share_levels=None, limit=None):
    """
    :param types: A list of indicator types. Separate multiple types by comma. Valid types are sha256, sha1, md5, domain, ipv4, ipv6
    :param values: Comma-separated list of indicator values
    :param policies: Comma-separated list of indicator policies
    :param sources: Comma-separated list of IOC sources
    :param from_expiration_date: Start of date range to search (YYYY-MM-DD format).
    :param to_expiration_date: End of date range to search (YYYY-MM-DD format).
    :param share_levels: A list of share levels. Only red is supported.
    :param limit: The maximum number of records to return. The minimum is 1 and the maximum is 500. Default is 100.
    """
    raw_res = search_iocs(types, values, policies, sources, from_expiration_date, to_expiration_date,
                          limit, share_levels)
    if not raw_res:
        return create_entry_object(hr='Could not find any Indicators of Compromise.')
    iocs = raw_res.get('resources')
    ec = [get_trasnformed_dict(ioc, IOC_KEY_MAP) for ioc in iocs]
    enrich_ioc_dict_with_ids(ec)
    return create_entry_object(contents=raw_res, ec={'CrowdStrike.IoC(val.ID === obj.ID)': ec},
                               hr=tableToMarkdown('Indicators of Compromise', ec))


def get_ioc_command(type_: str, value: str):
    """
    :param type_: The type of the indicator
    :param value: The IOC value to retrieve
    """
    raw_res = search_iocs(ids=f"{type_}:{value}")
    if not raw_res:
        return create_entry_object(hr='Could not find any Indicators of Compromise.')
    iocs = raw_res.get('resources')
    ec = [get_trasnformed_dict(ioc, IOC_KEY_MAP) for ioc in iocs]
    enrich_ioc_dict_with_ids(ec)
    return create_entry_object(contents=raw_res, ec={'CrowdStrike.IoC(val.ID === obj.ID)': ec},
                               hr=tableToMarkdown('Indicator of Compromise', ec))


def delete_iocs_command():
    """
        UNTESTED - Deletes an IoC
        :return: EntryObject of delete IoC command
    """
    raw_res = delete_ioc()
    ids = demisto.args().get('ids')
    return create_entry_object(contents=raw_res, hr="Custom IoC {0} successfully deleted.".format(ids))


def update_iocs_command():
    """
        UNTESTED - Updates an IoC
        :return: EntryObject of update IoC command
    """
    raw_res = update_iocs()
    ids = demisto.args().get('ids')
    return create_entry_object(contents=raw_res, hr="Custom IoC {0} successfully updated.".format(ids))


def search_device_command():
    """
        Searches for a device
        :return: EntryObject of search device command
    """
    raw_res = search_device()
    if not raw_res:
        return create_entry_object(hr='Could not find any devices.')
    devices = raw_res.get('resources')
    entries = [get_trasnformed_dict(device, SEARCH_DEVICE_KEY_MAP) for device in devices]
    headers = ['ID', 'Hostname', 'OS', 'MacAddress', 'LocalIP', 'ExternalIP', 'FirstSeen', 'LastSeen']
    hr = tableToMarkdown('Devices', entries, headers=headers, headerTransform=pascalToSpace)
    ec = {'CrowdStrike.Device(val.ID === obj.ID)': entries}
    return create_entry_object(contents=raw_res, ec=ec, hr=hr)


def get_behavior_command():
    """
        Gets a behavior by ID
        :return: EntryObject of get behavior command
    """
    behavior_id = demisto.args().get('behavior_id')
    detections_ids = demisto.get(get_detections(behavior_id=behavior_id), 'resources')
    raw_res = get_detections_entities(detections_ids)
    entries = []
    if "resources" in raw_res:
        for resource in demisto.get(raw_res, "resources"):
            for behavior in demisto.get(resource, 'behaviors'):
                entries.append(behavior_to_entry_context(behavior))
    hr = tableToMarkdown('Behavior ID: {}'.format(behavior_id), entries, headerTransform=pascalToSpace)
    # no dt since behavior vary by more than their ID
    ec = {'CrowdStrike.Behavior': entries}
    return create_entry_object(contents=raw_res, ec=ec, hr=hr)


def search_detections_command():
    """
        Searches for a detection
        :return: EntryObject of search detections command
    """
    d_args = demisto.args()
    detections_ids = argToList(d_args.get('ids'))
    if not detections_ids:
        filter_arg = d_args.get('filter')
        if not filter_arg:
            return_error('Command Error: Please provide at least one argument.')
        detections_ids = get_detections(filter_arg=filter_arg).get('resources')
    raw_res = get_detections_entities(detections_ids)
    entries = []
    headers = ['ID', 'Status', 'System', 'ProcessStartTime', 'CustomerID', 'MaxSeverity']
    if "resources" in raw_res:
        for detection in demisto.get(raw_res, "resources"):
            detection_entry = {}
            for path, new_key in DETECTIONS_BASE_KEY_MAP.items():
                detection_entry[new_key] = demisto.get(detection, path)
            behaviors = []
            for behavior in demisto.get(detection, 'behaviors'):
                behaviors.append(behavior_to_entry_context(behavior))
            detection_entry['Behavior'] = behaviors
            entries.append(detection_entry)
    hr = tableToMarkdown('Detections Found:', entries, headers=headers, removeNull=True, headerTransform=pascalToSpace)
    ec = {'CrowdStrike.Detection(val.ID === obj.ID)': entries}
    return create_entry_object(contents=raw_res, ec=ec, hr=hr)


def resolve_detection_command():
    """
        Resolves single or multiple detections
        :return: EntryObject of resolve detection command
    """
    args = demisto.args()
    ids = argToList(args.get('ids'))
    username = args.get('username')
    assigned_to_uuid = args.get('assigned_to_uuid')
    comment = args.get('comment')
    if username and assigned_to_uuid:
        raise ValueError('Only one of the arguments assigned_to_uuid or username should be provided, not both.')
    if username:
        assigned_to_uuid = get_username_uuid(username)

    status = args.get('status')
    show_in_ui = args.get('show_in_ui')
    raw_res = resolve_detection(ids, status, assigned_to_uuid, show_in_ui, comment)
    args.pop('ids')
    hr = "Detection {0} updated\n".format(str(ids)[1:-1])
    hr += 'With the following values:\n'
    for k, arg in args.items():
        hr += '\t{name}:{val}\n'.format(name=k, val=arg)
    return create_entry_object(contents=raw_res, hr=hr)


def contain_host_command():
    """
        Contains hosts with user arg ids
        :return: EntryObject of contain host command
    """
    ids = argToList(demisto.args().get('ids'))
    raw_res = contain_host(ids)
    hr = "Host {} contained".format(str(ids)[1:-1])
    return create_entry_object(contents=raw_res, hr=hr)


def lift_host_containment_command():
    """
        Lifts containment off a host
        :return: EntryObject of lift host containment
    """
    ids = argToList(demisto.args().get('ids'))
    raw_res = lift_host_containment(ids)
    hr = "Containment has been lift off host {}".format(str(ids)[1:-1])
    return create_entry_object(contents=raw_res, hr=hr)


def run_command():
    args = demisto.args()
    host_ids = argToList(args.get('host_ids'))
    command_type = args.get('command_type')
    full_command = args.get('full_command')
    scope = args.get('scope', 'read')
    target = args.get('target', 'batch')

    output = []

    if target == 'batch':
        if scope == 'read':
            response = run_batch_read_cmd(host_ids, command_type, full_command)
        elif scope == 'write':
            response = run_batch_write_cmd(host_ids, command_type, full_command)
        else:  # scope = admin
            response = run_batch_admin_cmd(host_ids, command_type, full_command)

        resources: dict = response.get('combined', {}).get('resources', {})

        for _, resource in resources.items():
            errors = resource.get('errors', [])
            if errors:
                error_message = errors[0].get('message', '')
                if not error_message:
                    error_message = f'Could not run command\n{errors}'
                return_error(error_message)
            output.append({
                'HostID': resource.get('aid'),
                'SessionID': resource.get('session_id'),
                'Stdout': resource.get('stdout'),
                'Stderr': resource.get('stderr'),
                'BaseCommand': resource.get('base_command'),
                'Command': full_command
            })

        human_readable = tableToMarkdown(f'Command {full_command} results', output, removeNull=True)
        entry_context_batch = {
            'CrowdStrike': {
                'Command': output
            }
        }
        return create_entry_object(contents=response, ec=entry_context_batch, hr=human_readable)
    else:  # target = 'single'
        responses = []
        for host_id in host_ids:
            if scope == 'read':
                response1 = run_single_read_cmd(host_id, command_type, full_command)
            elif scope == 'write':
                response1 = run_single_write_cmd(host_id, command_type, full_command)
            else:  # scope = admin
                response1 = run_single_admin_cmd(host_id, command_type, full_command)
            responses.append(response1)

            for resource in response1.get('resources', []):
                errors = resource.get('errors', [])
                if errors:
                    error_message = errors[0].get('message', '')
                    if not error_message:
                        error_message = f'Could not run command\n{errors}'
                    return_error(error_message)
                output.append({
                    'HostID': host_id,
                    'TaskID': resource.get('cloud_request_id'),
                    'SessionID': resource.get('session_id'),
                    'BaseCommand': command_type,
                    'Command': full_command,
                    'Complete': False,
                    'NextSequenceID': 0
                })

        human_readable = tableToMarkdown(f'Command {full_command} results', output, removeNull=True)
        entry_context_single = {
            'CrowdStrike.Command(val.TaskID === obj.TaskID)': output
        }
        return create_entry_object(contents=responses, ec=entry_context_single, hr=human_readable)


def upload_script_command():
    args = demisto.args()
    name = args.get('name')
    permission_type = args.get('permission_type', 'private')
    content = args.get('content')
    entry_id = args.get('entry_id')

    if content and entry_id:
        raise ValueError('Only one of the arguments entry_id or content should be provided, not both.')
    elif not content and not entry_id:
        raise ValueError('One of the arguments entry_id or content must be provided, none given.')

    response = upload_script(name, permission_type, content, entry_id)

    return create_entry_object(contents=response, hr='The script was uploaded successfully')


def get_script_command():
    script_id = argToList(demisto.args().get('script_id'))

    response = get_script(script_id)

    resources: list = response.get('resources', [])
    if resources and isinstance(resources, list):
        resource = resources[0]
        script = {
            'ID': resource.get('id'),
            'CreatedBy': resource.get('created_by'),
            'CreatedTime': resource.get('created_timestamp'),
            'Description': resource.get('description'),
            'ModifiedBy': resource.get('modified_by'),
            'ModifiedTime': resource.get('modified_timestamp'),
            'Name': resource.get('name'),
            'Permission': resource.get('permission_type'),
            'SHA256': resource.get('sha256'),
            'RunAttemptCount': resource.get('run_attempt_count'),
            'RunSuccessCount': resource.get('run_success_count'),
            'WriteAccess': resource.get('write_access')
        }

        human_readable = tableToMarkdown(f'CrowdStrike Falcon script {script_id}', script)

        entry_context = {
            'CrowdStrike.Script(val.ID === obj.ID)': script
        }

        script_content = resource.get('content')
        if script_content:
            demisto.results(
                fileResult(
                    f"{resource.get('name', 'script')}.ps1",
                    script_content
                )
            )

        return create_entry_object(contents=response, ec=entry_context, hr=human_readable)
    else:
        return 'No script found.'


def delete_script_command():
    script_id = demisto.args().get('script_id')

    response = delete_script(script_id)

    return create_entry_object(contents=response, hr=f'Script {script_id} was deleted successfully')


def list_scripts_command():
    response = list_scripts()

    resources: list = response.get('resources', [])

    scripts = []

    for resource in resources:
        scripts.append({
            'ID': resource.get('id'),
            'CreatedBy': resource.get('created_by'),
            'CreatedTime': resource.get('created_timestamp'),
            'Description': resource.get('description'),
            'ModifiedBy': resource.get('modified_by'),
            'ModifiedTime': resource.get('modified_timestamp'),
            'Name': resource.get('name'),
            'Permission': resource.get('permission_type'),
            'SHA256': resource.get('sha256'),
            'RunAttemptCount': resource.get('run_attempt_count'),
            'RunSuccessCount': resource.get('run_success_count'),
            'Platform': resource.get('platform'),
            'WriteAccess': resource.get('write_access')
        })

    human_readable = tableToMarkdown('CrowdStrike Falcon scripts', scripts)

    entry_context = {
        'CrowdStrike.Script(val.ID === obj.ID)': scripts
    }

    return create_entry_object(contents=response, ec=entry_context, hr=human_readable)


def upload_file_command():
    entry_id = demisto.args().get('entry_id')
    description = demisto.args().get('description', 'File uploaded from Demisto')

    response, file_name = upload_file(entry_id, description)

    return create_entry_object(contents=response, hr='File was uploaded successfully')


def delete_file_command():
    file_id = demisto.args().get('file_id')

    response = delete_file(file_id)

    return create_entry_object(contents=response, hr=f'File {file_id} was deleted successfully')


def get_file_command():
    file_id = argToList(demisto.args().get('file_id'))

    response = get_file(file_id)

    resources: list = response.get('resources', [])
    if resources and isinstance(resources, list):
        # will always be a list of one resource
        resource = resources[0]
        file_ = {
            'ID': resource.get('id'),
            'CreatedBy': resource.get('created_by'),
            'CreatedTime': resource.get('created_timestamp'),
            'Description': resource.get('description'),
            'Type': resource.get('file_type'),
            'ModifiedBy': resource.get('modified_by'),
            'ModifiedTime': resource.get('modified_timestamp'),
            'Name': resource.get('name'),
            'Permission': resource.get('permission_type'),
            'SHA256': resource.get('sha256'),
        }
        file_standard_context = {
            'Type': resource.get('file_type'),
            'Name': resource.get('name'),
            'SHA256': resource.get('sha256'),
            'Size': resource.get('size'),
        }

        human_readable = tableToMarkdown(f'CrowdStrike Falcon file {file_id}', file_)

        entry_context = {
            'CrowdStrike.File(val.ID === obj.ID)': file_,
            outputPaths['file']: file_standard_context
        }

        file_content = resource.get('content')
        if file_content:
            demisto.results(
                fileResult(
                    resource.get('name'),
                    file_content
                )
            )

        return create_entry_object(contents=response, ec=entry_context, hr=human_readable)
    else:
        return 'No file found.'


def list_files_command():
    response = list_files()

    resources: list = response.get('resources', [])

    files_output = []
    file_standard_context = []

    for resource in resources:
        files_output.append({
            'ID': resource.get('id'),
            'CreatedBy': resource.get('created_by'),
            'CreatedTime': resource.get('created_timestamp'),
            'Description': resource.get('description'),
            'Type': resource.get('file_type'),
            'ModifiedBy': resource.get('modified_by'),
            'ModifiedTime': resource.get('modified_timestamp'),
            'Name': resource.get('name'),
            'Permission': resource.get('permission_type'),
            'SHA256': resource.get('sha256'),
        })
        file_standard_context.append({
            'Type': resource.get('file_type'),
            'Name': resource.get('name'),
            'SHA256': resource.get('sha256'),
            'Size': resource.get('size'),
        })

    human_readable = tableToMarkdown('CrowdStrike Falcon files', files_output)

    entry_context = {
        'CrowdStrike.File(val.ID === obj.ID)': files_output,
        outputPaths['file']: file_standard_context
    }

    return create_entry_object(contents=response, ec=entry_context, hr=human_readable)


def run_script_command():
    args = demisto.args()
    script_name = args.get('script_name')
    raw = args.get('raw')
    host_ids = argToList(args.get('host_ids'))

    if script_name and raw:
        raise ValueError('Only one of the arguments script_name or raw should be provided, not both.')
    elif not script_name and not raw:
        raise ValueError('One of the arguments script_name or raw must be provided, none given.')
    elif script_name:
        full_command = f'runscript -CloudFile={script_name}'
    elif raw:
        full_command = f'runscript -Raw=```{raw}```'

    command_type = 'runscript'

    response = run_batch_admin_cmd(host_ids, command_type, full_command)

    resources: dict = response.get('combined', {}).get('resources', {})

    output = []

    for _, resource in resources.items():
        errors = resource.get('errors', [])
        if errors:
            error_message = errors[0].get('message', '')
            if not error_message:
                error_message = f'Could not run command\n{errors}'
            return_error(error_message)
        full_command = full_command.replace('`', '')
        output.append({
            'HostID': resource.get('aid'),
            'SessionID': resource.get('session_id'),
            'Stdout': resource.get('stdout'),
            'Stderr': resource.get('stderr'),
            'BaseCommand': resource.get('base_command'),
            'Command': full_command
        })

    human_readable = tableToMarkdown(f'Command {full_command} results', output)
    entry_context = {
        'CrowdStrike': {
            'Command': output
        }
    }

    return create_entry_object(contents=response, ec=entry_context, hr=human_readable)


def run_get_command():
    args = demisto.args()
    host_ids = argToList(args.get('host_ids'))
    file_path = args.get('file_path')
    optional_hosts = argToList(args.get('optional_hosts'))
    timeout = args.get('timeout')
    timeout_duration = args.get('timeout_duration')

    timeout = timeout and int(timeout)
    response = run_batch_get_cmd(host_ids, file_path, optional_hosts, timeout, timeout_duration)

    resources: dict = response.get('combined', {}).get('resources', {})

    output = []

    for _, resource in resources.items():
        errors = resource.get('errors', [])
        if errors:
            error_message = errors[0].get('message', '')
            if not error_message:
                error_message = f'Could not get command\n{errors}'
            return_error(error_message)
        output.append({
            'HostID': resource.get('aid'),
            'Stdout': resource.get('stdout'),
            'Stderr': resource.get('stderr'),
            'BaseCommand': resource.get('base_command'),
            'TaskID': resource.get('task_id'),
            'GetRequestID': response.get('batch_get_cmd_req_id'),
            'Complete': resource.get('complete') or False,
            'FilePath': file_path
        })

    human_readable = tableToMarkdown(f'Get command has requested for a file {file_path}', output)
    entry_context = {
        'CrowdStrike.Command(val.TaskID === obj.TaskID)': output
    }

    return create_entry_object(contents=response, ec=entry_context, hr=human_readable)


def status_get_command():
    args = demisto.args()
    request_ids = argToList(args.get('request_ids'))
    timeout = args.get('timeout')
    timeout_duration = args.get('timeout_duration')

    timeout = timeout and int(timeout)

    responses = []
    files_output = []
    file_standard_context = []

    for request_id in request_ids:
        response = status_get_cmd(request_id, timeout, timeout_duration)
        responses.append(response)

        resources: dict = response.get('resources', {})

        for _, resource in resources.items():
            errors = resource.get('errors', [])
            if errors:
                error_message = errors[0].get('message', '')
                if not error_message:
                    error_message = f'Could not get command\n{errors}'
                return_error(error_message)
            files_output.append({
                'ID': resource.get('id'),
                'TaskID': resource.get('cloud_request_id'),
                'CreatedAt': resource.get('created_at'),
                'DeletedAt': resource.get('deleted_at'),
                'UpdatedAt': resource.get('updated_at'),
                'Name': resource.get('name'),
                'Size': resource.get('size'),
                'SHA256': resource.get('sha256')
            })
            file_standard_context.append({
                'Name': resource.get('name'),
                'SHA256': resource.get('sha256'),
                'Size': resource.get('size'),
            })

    human_readable = tableToMarkdown('CrowdStrike Falcon files', files_output)
    entry_context = {
        'CrowdStrike.File(val.ID === obj.ID || val.TaskID === obj.TaskID)': files_output,
        outputPaths['file']: file_standard_context
    }
    if len(responses) == 1:
        return create_entry_object(contents=responses[0], ec=entry_context, hr=human_readable)
    else:
        return create_entry_object(contents=response, ec=entry_context, hr=human_readable)


def status_command():
    args = demisto.args()
    request_id = args.get('request_id')
    sequence_id = args.get('sequence_id')
    scope = args.get('scope', 'read')

    sequence_id = None if sequence_id is None else int(sequence_id)

    if scope == 'read':
        response = status_read_cmd(request_id, sequence_id)
    elif scope == 'write':
        response = status_write_cmd(request_id, sequence_id)
    else:  # scope = admin
        response = status_admin_cmd(request_id, sequence_id)

    resources: list = response.get('resources', [])

    output = []

    for resource in resources:
        errors = resource.get('errors', [])
        if errors:
            error_message = errors[0].get('message', '')
            if not error_message:
                error_message = f'Could not run command\n{errors}'
            return_error(error_message)

        sequence_id = int(resource.get('sequence_id', 0))
        output.append({
            'Complete': resource.get('complete') or False,
            'Stdout': resource.get('stdout'),
            'Stderr': resource.get('stderr'),
            'BaseCommand': resource.get('base_command'),
            'TaskID': resource.get('task_id'),
            'SequenceID': sequence_id,
            'NextSequenceID': sequence_id + 1
        })

    human_readable = tableToMarkdown('Command status results', output, removeNull=True)
    entry_context = {
        'CrowdStrike.Command(val.TaskID === obj.TaskID)': output
    }

    return create_entry_object(contents=response, ec=entry_context, hr=human_readable)


def get_extracted_file_command():
    args = demisto.args()
    host_id = args.get('host_id')
    sha256 = args.get('sha256')
    filename = args.get('filename')

    response = get_extracted_file(host_id, sha256, filename)

    # save an extracted file
    content_type = response.headers.get('Content-Type', '').lower()
    if content_type == 'application/x-7z-compressed':
        content_disposition = response.headers.get('Content-Disposition', '').lower()
        if content_disposition:
            filename = email.message_from_string(f'Content-Disposition: {content_disposition}\n\n').get_filename()

        if not filename:
            sha256 = sha256 or hashlib.sha256(response.content).hexdigest()
            filename = sha256.lower() + '.7z'

        return fileResult(filename, response.content)

    return_error('An extracted file is missing in the response')


def list_host_files_command():
    args = demisto.args()
    host_id = args.get('host_id')

    response = list_host_files(host_id)
    resources: list = response.get('resources', [])

    files_output = []
    file_standard_context = []
    command_output = []

    for resource in resources:
        errors = resource.get('errors', [])
        if errors:
            error_message = errors[0].get('message', '')
            if not error_message:
                error_message = f'Could not run command\n{errors}'
            return_error(error_message)
        command_output.append({
            'HostID': host_id,
            'TaskID': resource.get('cloud_request_id'),
            'SessionID': resource.get('session_id')
        })
        files_output.append({
            'ID': resource.get('id'),
            'CreatedAt': resource.get('created_at'),
            'DeletedAt': resource.get('deleted_at'),
            'UpdatedAt': resource.get('updated_at'),
            'Name': resource.get('name'),
            'SHA256': resource.get('sha256'),
            'Size': resource.get('size'),
            'Stdout': resource.get('stdout'),
            'Stderr': resource.get('stderr')
        })
        file_standard_context.append({
            'Name': resource.get('name'),
            'SHA256': resource.get('sha256'),
            'Size': resource.get('size'),
        })

    if files_output:
        human_readable = tableToMarkdown('CrowdStrike Falcon files', files_output)
    else:
        human_readable = 'No result found'

    entry_context = {
        'CrowdStrike.Command(val.TaskID === obj.TaskID)': command_output,
        'CrowdStrike.File(val.ID === obj.ID)': files_output,
        outputPaths['file']: file_standard_context
    }

    return create_entry_object(contents=response, ec=entry_context, hr=human_readable)


def refresh_session_command():
    args = demisto.args()
    host_id = args.get('host_id')

    response = refresh_session(host_id)
    resources: list = response.get('resources', [])

    session_id = None
    for resource in resources:
        errors = resource.get('errors', [])
        if errors:
            error_message = errors[0].get('message', '')
            if not error_message:
                error_message = f'Could not run command\n{errors}'
            return_error(error_message)
        session_id = resource.get('session_id')

    return create_entry_object(contents=response, hr=f'CrowdStrike Session Refreshed: {session_id}')


def build_url_filter_for_device_id(args):
    indicator_type = args.get('type')
    indicator_value = args.get('value')
    url_filter = f'/indicators/queries/devices/v1?type={indicator_type}&value={indicator_value}'
    return url_filter


def build_error_message(raw_res):
    if raw_res.get('errors'):
        error_data = raw_res.get('errors')[0]
    else:
        error_data = {"code": 'None', "message": 'something got wrong, please try again'}
    error_code = error_data.get('code')
    error_message = error_data.get('message')
    return f'Error: error code: {error_code}, error_message: {error_message}.'


def validate_response(raw_res):
    return 'resources' in raw_res.keys()


def get_indicator_device_id():
    args = demisto.args()
    url_filter = build_url_filter_for_device_id(args)
    raw_res = http_request('GET', url_filter)
    context_output = ''
    if validate_response(raw_res):
        context_output = raw_res.get('resources')
    else:
        error_message = build_error_message(raw_res)
        return_error(error_message)
    return CommandResults(
        readable_output=context_output,
        outputs_prefix='CrowdStrike.DeviceID',
        outputs_key_field='DeviceID',
        outputs=context_output
    )


def detections_to_human_readable(detections):
    detections_readable_outputs = []
    for detection in detections:
        readable_output = assign_params(status=detection.get('status'),
                                        max_severity=detection.get('max_severity_displayname'),
                                        detection_id=detection.get('detection_id'),
                                        created_time=detection.get('created_timestamp'))
        detections_readable_outputs.append(readable_output)
    headers = ['detection_id', 'created_time', 'status', 'max_severity']
    human_readable = tableToMarkdown('CrowdStrike Detections', detections_readable_outputs, headers, removeNull=True)
    return human_readable


def list_detection_summaries_command():
    fetch_query = demisto.args().get('fetch_query')

    if fetch_query:
        fetch_query = "{query}".format(query=fetch_query)
        detections_ids = demisto.get(get_fetch_detections(filter_arg=fetch_query), 'resources')
    else:
        detections_ids = demisto.get(get_fetch_detections(), 'resources')
    detections_response_data = get_detections_entities(detections_ids)
    detections = [resource for resource in detections_response_data.get('resources')]
    detections_human_readable = detections_to_human_readable(detections)

    return CommandResults(
        readable_output=detections_human_readable,
        outputs_prefix='CrowdStrike.Detections',
        outputs_key_field='detection_id',
        outputs=detections
    )


def incidents_to_human_readable(incidents):
    incidents_readable_outputs = []
    for incident in incidents:
        readable_output = assign_params(description=incident.get('description'), state=incident.get('state'),
                                        name=incident.get('name'), tags=incident.get('tags'),
                                        incident_id=incident.get('incident_id'), created_time=incident.get('created'))
        incidents_readable_outputs.append(readable_output)
    headers = ['incident_id', 'created_time', 'name', 'description', 'state', 'tags']
    human_readable = tableToMarkdown('CrowdStrike Incidents', incidents_readable_outputs, headers, removeNull=True)
    return human_readable


def list_incident_summaries_command():
    fetch_query = demisto.args().get('fetch_query')

    if fetch_query:
        fetch_query = "{query}".format(query=fetch_query)
        incidents_ids = get_incidents_ids(filter_arg=fetch_query)
    else:
        incidents_ids = get_incidents_ids()
    incidents_response_data = get_incidents_entities(incidents_ids)
    incidents = [resource for resource in incidents_response_data.get('resources')]
    incidents_human_readable = detections_to_human_readable(incidents)
    return CommandResults(
        readable_output=incidents_human_readable,
        outputs_prefix='CrowdStrike.Incidents',
        outputs_key_field='incident_id',
        outputs=incidents
    )


def test_module():
    try:
        get_token(new_token=True)
    except ValueError:
        return 'Connection Error: The URL or The API key you entered is probably incorrect, please try again.'
    if demisto.params().get('isFetch'):
        try:
            fetch_incidents()
        except ValueError:
            return 'Error: Something is wrong with the filters you entered for the fetch incident, please try again.'
    return 'ok'


''' COMMANDS MANAGER / SWITCH PANEL '''

LOG('Command being called is {}'.format(demisto.command()))


def main():
    command = demisto.command()
    # should raise error in case of issue
    if command == 'fetch-incidents':
        demisto.incidents(fetch_incidents())

    args = demisto.args()
    try:
<<<<<<< HEAD
        if command == 'test-module':
            get_token(new_token=True)
            demisto.results('ok')
        elif command == 'cs-falcon-search-device':
=======
        if demisto.command() == 'test-module':
            result = test_module()
            return_results(result)

            get_token(new_token=True)
            demisto.results('ok')
        elif demisto.command() == 'cs-device-ran-on':
            return_results(get_indicator_device_id())
        elif demisto.command() == 'cs-falcon-search-device':
>>>>>>> 5a8fce87
            demisto.results(search_device_command())
        elif command == 'cs-falcon-get-behavior':
            demisto.results(get_behavior_command())
        elif command == 'cs-falcon-search-detection':
            demisto.results(search_detections_command())
        elif command == 'cs-falcon-resolve-detection':
            demisto.results(resolve_detection_command())
        elif command == 'cs-falcon-contain-host':
            demisto.results(contain_host_command())
        elif command == 'cs-falcon-lift-host-containment':
            demisto.results(lift_host_containment_command())
        elif command == 'cs-falcon-run-command':
            demisto.results(run_command())
        elif command == 'cs-falcon-upload-script':
            demisto.results(upload_script_command())
        elif command == 'cs-falcon-get-script':
            demisto.results(get_script_command())
        elif command == 'cs-falcon-delete-script':
            demisto.results(delete_script_command())
        elif command == 'cs-falcon-list-scripts':
            demisto.results(list_scripts_command())
        elif command == 'cs-falcon-upload-file':
            demisto.results(upload_file_command())
        elif command == 'cs-falcon-delete-file':
            demisto.results(delete_file_command())
        elif command == 'cs-falcon-get-file':
            demisto.results(get_file_command())
        elif command == 'cs-falcon-list-files':
            demisto.results(list_files_command())
        elif command == 'cs-falcon-run-script':
            demisto.results(run_script_command())
        elif command == 'cs-falcon-run-get-command':
            demisto.results(run_get_command())
        elif command == 'cs-falcon-status-get-command':
            demisto.results(status_get_command())
        elif command == 'cs-falcon-status-command':
            demisto.results(status_command())
        elif command == 'cs-falcon-get-extracted-file':
            demisto.results(get_extracted_file_command())
        elif command == 'cs-falcon-list-host-files':
            demisto.results(list_host_files_command())
        elif command == 'cs-falcon-refresh-session':
            demisto.results(refresh_session_command())
<<<<<<< HEAD
        elif command == 'cs-falcon-search-iocs':
            demisto.results(search_iocs_command(**args))
        elif command == 'cs-falcon-get-ioc':
            demisto.results(get_ioc_command(type_=args.get('type'), value=args.get('value')))
        elif command == 'cs-falcon-upload-ioc':
            demisto.results(upload_ioc_command(**args))
=======
        elif demisto.command() == 'cs-falcon-list-detection-summaries':
            return_results(list_detection_summaries_command())
        elif demisto.command() == 'cs-falcon-list-incident-summaries':
            return_results(list_incident_summaries_command())
>>>>>>> 5a8fce87
        # Log exceptions
    except Exception as e:
        return_error(str(e))


if __name__ in ('__main__', 'builtin', 'builtins'):
    main()<|MERGE_RESOLUTION|>--- conflicted
+++ resolved
@@ -898,10 +898,6 @@
     return detections_ids
 
 
-<<<<<<< HEAD
-def upload_ioc(ioc_type=None, value=None, policy=None, expiration_days=None,
-               share_level=None, description=None, source=None):
-=======
 def get_incidents_ids(last_created_timestamp=None, filter_arg=None, offset: int = 0):
     get_incidents_endpoint = '/incidents/queries/incidents/v1'
     params = {
@@ -930,12 +926,8 @@
     return response
 
 
-def create_ioc():
->>>>>>> 5a8fce87
-    """
-        UNTESTED IN OAUTH 2- Searches an IoC
-        :return: IoCs that were found in the search
-    """
+def upload_ioc(ioc_type=None, value=None, policy=None, expiration_days=None,
+               share_level=None, description=None, source=None):
     payload = assign_params(
         type=ioc_type,
         value=value,
@@ -2170,22 +2162,12 @@
 
     args = demisto.args()
     try:
-<<<<<<< HEAD
         if command == 'test-module':
-            get_token(new_token=True)
-            demisto.results('ok')
-        elif command == 'cs-falcon-search-device':
-=======
-        if demisto.command() == 'test-module':
             result = test_module()
             return_results(result)
-
-            get_token(new_token=True)
-            demisto.results('ok')
         elif demisto.command() == 'cs-device-ran-on':
             return_results(get_indicator_device_id())
         elif demisto.command() == 'cs-falcon-search-device':
->>>>>>> 5a8fce87
             demisto.results(search_device_command())
         elif command == 'cs-falcon-get-behavior':
             demisto.results(get_behavior_command())
@@ -2229,19 +2211,16 @@
             demisto.results(list_host_files_command())
         elif command == 'cs-falcon-refresh-session':
             demisto.results(refresh_session_command())
-<<<<<<< HEAD
         elif command == 'cs-falcon-search-iocs':
             demisto.results(search_iocs_command(**args))
         elif command == 'cs-falcon-get-ioc':
             demisto.results(get_ioc_command(type_=args.get('type'), value=args.get('value')))
         elif command == 'cs-falcon-upload-ioc':
             demisto.results(upload_ioc_command(**args))
-=======
         elif demisto.command() == 'cs-falcon-list-detection-summaries':
             return_results(list_detection_summaries_command())
         elif demisto.command() == 'cs-falcon-list-incident-summaries':
             return_results(list_incident_summaries_command())
->>>>>>> 5a8fce87
         # Log exceptions
     except Exception as e:
         return_error(str(e))
