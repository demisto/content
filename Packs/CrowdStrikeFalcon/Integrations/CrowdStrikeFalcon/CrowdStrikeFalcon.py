--- conflicted
+++ resolved
@@ -3859,7 +3859,36 @@
         elif command == 'cs-falcon-batch-upload-custom-ioc':
             return_results(upload_batch_custom_ioc_command(**args))
 
-<<<<<<< HEAD
+        elif command == 'cs-falcon-rtr-kill-process':
+            return_results(rtr_kill_process_command(args))
+
+        elif command == 'cs-falcon-rtr-remove-file':
+            return_results(rtr_remove_file_command(args))
+
+        elif command == 'cs-falcon-rtr-list-processes':
+            host_id = args.get('host_id')
+            return_results(
+                rtr_general_command_on_hosts([host_id], "ps", "ps", execute_run_batch_write_cmd_with_timer, True))
+
+        elif command == 'cs-falcon-rtr-list-network-stats':
+            host_id = args.get('host_id')
+            return_results(
+                rtr_general_command_on_hosts([host_id], "netstat", "netstat", execute_run_batch_write_cmd_with_timer,
+                                             True))
+
+        elif command == 'cs-falcon-rtr-read-registry':
+            return_results(rtr_read_registry_keys_command(args))
+
+        elif command == 'cs-falcon-rtr-list-scheduled-tasks':
+            full_command = f'runscript -Raw=```schtasks /query /fo LIST /v```'  # noqa: F541
+            host_ids = argToList(args.get('host_ids'))
+            return_results(rtr_general_command_on_hosts(host_ids, "runscript", full_command,
+                                                        execute_run_batch_admin_cmd_with_timer))
+
+        elif command == 'cs-falcon-rtr-retrieve-file':
+            return_results(rtr_polling_retrieve_file_command(args))
+
+
         elif command == 'get-remote-data':
             return_results(get_remote_data_command(args))
         elif demisto.command() == 'get-modified-remote-data':
@@ -3868,37 +3897,6 @@
             return_results(update_remote_system_command(args))
         elif demisto.command() == 'get-mapping-fields':
             return_results(get_mapping_fields_command())
-=======
-        elif command == 'cs-falcon-rtr-kill-process':
-            return_results(rtr_kill_process_command(args))
-
-        elif command == 'cs-falcon-rtr-remove-file':
-            return_results(rtr_remove_file_command(args))
-
-        elif command == 'cs-falcon-rtr-list-processes':
-            host_id = args.get('host_id')
-            return_results(
-                rtr_general_command_on_hosts([host_id], "ps", "ps", execute_run_batch_write_cmd_with_timer, True))
-
-        elif command == 'cs-falcon-rtr-list-network-stats':
-            host_id = args.get('host_id')
-            return_results(
-                rtr_general_command_on_hosts([host_id], "netstat", "netstat", execute_run_batch_write_cmd_with_timer,
-                                             True))
-
-        elif command == 'cs-falcon-rtr-read-registry':
-            return_results(rtr_read_registry_keys_command(args))
-
-        elif command == 'cs-falcon-rtr-list-scheduled-tasks':
-            full_command = f'runscript -Raw=```schtasks /query /fo LIST /v```'  # noqa: F541
-            host_ids = argToList(args.get('host_ids'))
-            return_results(rtr_general_command_on_hosts(host_ids, "runscript", full_command,
-                                                        execute_run_batch_admin_cmd_with_timer))
-
-        elif command == 'cs-falcon-rtr-retrieve-file':
-            return_results(rtr_polling_retrieve_file_command(args))
-
->>>>>>> 213d13d5
         else:
             raise NotImplementedError(f'CrowdStrike Falcon error: '
                                       f'command {command} is not implemented')
