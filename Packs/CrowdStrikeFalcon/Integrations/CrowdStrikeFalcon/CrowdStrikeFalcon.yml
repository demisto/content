--- conflicted
+++ resolved
@@ -2534,7 +2534,6 @@
   - arguments: []
     description: Updates the remote incident or detection with local incident or detection changes. This method is only used for debugging purposes and will not update the current incident or detection.
     name: update-remote-system
-<<<<<<< HEAD
   - arguments:
     - description: limit the vulnerabilities returned to specific properties. Each value must be enclosed in single quotes and placed immediately after the colon with no space. For example, 'filter=status:'open'+cve.id:['CVE-2013-3900','CVE-2021-1675']'
       name: filter
@@ -2861,8 +2860,6 @@
     - contextPath: CrowdStrike.VulnerabilityHost.cve.id
       description: Unique identifier for a vulnerability as cataloged in the National Vulnerability Database (NVD).
       type: String
-=======
->>>>>>> 03a4c675
   dockerimage: demisto/python3:3.10.9.40422
   isfetch: true
   ismappable: true
