--- conflicted
+++ resolved
@@ -175,9 +175,6 @@
   - Indicator of Misconfiguration
   - Indicator of Attack
   - Mobile Detection
-<<<<<<< HEAD
-  - On-Demand Scans Detection
-=======
 - defaultvalue: 'New,In progress,True positive,False positive,Reopened,Ignored'
   display: Reopen Statuses
   name: reopen_statuses
@@ -193,7 +190,6 @@
   - False positive
   - Reopened
   - Ignored
->>>>>>> 52dc73c4
 - defaultvalue: '1'
   display: 'Incidents Fetch Interval'
   name: incidentFetchInterval
