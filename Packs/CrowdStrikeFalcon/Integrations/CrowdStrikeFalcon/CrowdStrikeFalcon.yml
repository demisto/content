--- conflicted
+++ resolved
@@ -46,7 +46,9 @@
   name: proxy
   required: false
   type: 8
-description: The CrowdStrike Falcon OAuth 2 API (formerly the Falcon Firehose API), enables fetching and resolving detections, searching devices, getting behaviors by ID, containing hosts, and lifting host containment.
+description: The CrowdStrike Falcon OAuth 2 API (formerly the Falcon Firehose API),
+  enables fetching and resolving detections, searching devices, getting behaviors
+  by ID, containing hosts, and lifting host containment.
 display: CrowdStrike Falcon
 name: CrowdstrikeFalcon
 script:
@@ -240,12 +242,8 @@
       - "false"
       description: If set to true, will display the dectection in the UI.
     - name: username
-<<<<<<< HEAD
       description: Username to assign the detections to (This is usually the
         user’s email address, but may vary based on your configuration). username and assigned_to_uuid are mutually exclusive.
-=======
-      description: Username to resolve resolve detections of (This is usually the user’s email address, but may vary based on your configuration).
->>>>>>> d01707f6
     description: Resolves and updates a detection.
   - name: cs-falcon-contain-host
     arguments:
