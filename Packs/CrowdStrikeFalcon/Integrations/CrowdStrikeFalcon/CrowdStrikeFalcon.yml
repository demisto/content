--- conflicted
+++ resolved
@@ -4402,7 +4402,6 @@
     - contextPath: CrowdStrike.IDPEntity.EmailAddresses
       description: The identity entity email address.
       type: String
-<<<<<<< HEAD
   - arguments:
     - description: Comma-separated list of policy IDs to look for.
       name: policy_ids
@@ -4697,8 +4696,6 @@
       auto: PREDEFINED
     description: Perform actions on alerts.
     name: cs-falcon-resolve-identity-detection
-=======
->>>>>>> 5e89bbd0
   dockerimage: demisto/py3-tools:1.0.0.75615
   isfetch: true
   ismappable: true
