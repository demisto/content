--- conflicted
+++ resolved
@@ -77,15 +77,12 @@
   type: 0
   section: Collect
   advanced: true
-<<<<<<< HEAD
-=======
 - display: Mobile Detections fetch query
   name: mobile_detections_fetch_query
   type: 0
   section: Collect
   required: false
   advanced: true
->>>>>>> 90cf3b88
 - display: IOM fetch query
   name: iom_fetch_query
   type: 0
@@ -99,15 +96,6 @@
   section: Collect
   required: false
   advanced: true
-<<<<<<< HEAD
-  additionalinfo: "In the format: cloud_provider=aws&aws_account_id=1234. The query must have the argument 'cloud_provider' configured. For more information, refer to the integration docs."
-- display: Fetch incidents
-  name: isFetch
-  type: 8
-  defaultvalue: 'true'
-  section: Collect
-  required: false
-=======
   additionalinfo: "In the format: cloud_provider=aws&aws_account_id=1234. The query must have the argument 'cloud_provider' configured. Multiple values for the same parameter is not supported. For more information, refer to the integration docs."
 - display: Fetch incidents
   name: isFetch
@@ -115,7 +103,6 @@
   section: Collect
   required: false
   defaultvalue: 'true'
->>>>>>> 90cf3b88
 - display: Incident type
   name: incidentType
   type: 13
@@ -139,68 +126,43 @@
   section: Connect
   advanced: true
   required: false
-<<<<<<< HEAD
-- display: Use system proxy settings
-=======
 - display: 'Use system proxy settings'
->>>>>>> 90cf3b88
   name: proxy
   type: 8
   section: Connect
   advanced: true
   required: false
-<<<<<<< HEAD
-- additionalinfo: When selected, closes the CrowdStrike Falcon incident or detection, which is mirrored in the Cortex XSOAR incident.
-  defaultvalue: 'false'
-=======
 - defaultvalue: 'false'
->>>>>>> 90cf3b88
   display: 'Close Mirrored XSOAR Incident'
   name: close_incident
   type: 8
   section: Collect
   advanced: true
   required: false
-<<<<<<< HEAD
-- defaultvalue: 'false'
-=======
   additionalinfo: When selected, closes the CrowdStrike Falcon incident or detection, which is mirrored in the Cortex XSOAR incident.
 - additionalinfo: When selected, closes the Cortex XSOAR incident, which is mirrored in the CrowdStrike Falcon incident or detection, according to the types that were chosen to be fetched and mirrored.
   defaultvalue: 'false'
->>>>>>> 90cf3b88
   display: 'Close Mirrored CrowdStrike Falcon Incident or Detection'
   name: close_in_cs_falcon
   type: 8
   section: Collect
   advanced: true
   required: false
-<<<<<<< HEAD
-  additionalinfo: When selected, closes the Cortex XSOAR incident, which is mirrored in the CrowdStrike Falcon incident or detection, according to the types that were chosen to be fetched and mirrored.
-- additionalinfo: Choose what to fetch - incidents, detections, IDP detections. You can choose any combination.
-  defaultvalue: 'Endpoint Detection'
-=======
 - defaultvalue: 'Endpoint Detection'
->>>>>>> 90cf3b88
   display: 'Fetch types'
   name: fetch_incidents_or_detections
   type: 16
   section: Collect
   advanced: true
   required: false
-<<<<<<< HEAD
-=======
   additionalinfo: Choose what to fetch - incidents, detections, IDP detections. You can choose any combination.
->>>>>>> 90cf3b88
   options:
   - IDP Detection
   - Endpoint Incident
   - Endpoint Detection
   - Indicator of Misconfiguration
   - Indicator of Attack
-<<<<<<< HEAD
-=======
   - Mobile Detection
->>>>>>> 90cf3b88
 - defaultvalue: '1'
   display: 'Incidents Fetch Interval'
   name: incidentFetchInterval
@@ -2642,11 +2604,8 @@
       defaultValue: false
     - name: timeout
       description: The amount of time (in seconds) that a request will wait for a client to establish a connection to a remote machine before a timeout occurs.
-<<<<<<< HEAD
-=======
     - name: polling_timeout
       description: Timeout for polling. Default is 600 seconds.
->>>>>>> 90cf3b88
     description: Gets the RTR extracted file contents for the specified file path.
     name: cs-falcon-rtr-retrieve-file
     outputs:
@@ -3661,14 +3620,9 @@
     - description: A comment added to the CrowdStrike incident.
       name: comment
       required: true
-<<<<<<< HEAD
-    description: Updates CrowdStrike Incident with the comment.
-    name: cs-falcon-update-incident-comment
-=======
     description: Deprecated. Use the 'cs-falcon-resolve-incident' command using the 'add_comment' parameter instead.
     name: cs-falcon-update-incident-comment
     deprecated: true
->>>>>>> 90cf3b88
   - arguments:
     - description: Whether to poll for results.
       auto: PREDEFINED
@@ -4774,11 +4728,6 @@
       - 'false'
       - 'true'
       auto: PREDEFINED
-<<<<<<< HEAD
-    description: Perform actions on alerts.
-    name: cs-falcon-resolve-identity-detection
-  dockerimage: demisto/py3-tools:1.0.0.79870
-=======
     description: Perform actions on identity detection alerts.
     name: cs-falcon-resolve-identity-detection
   - arguments:
@@ -5069,7 +5018,6 @@
       description: The IOA Rule's version ID.
       type: String
   dockerimage: demisto/py3-tools:1.0.0.91908
->>>>>>> 90cf3b88
   isfetch: true
   ismappable: true
   isremotesyncin: true
