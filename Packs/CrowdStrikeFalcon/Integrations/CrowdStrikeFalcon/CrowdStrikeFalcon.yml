--- conflicted
+++ resolved
@@ -5088,7 +5088,6 @@
     - contextPath: CrowdStrike.IOARules.version_ids
       description: The IOA rule's version ID.
       type: String
-<<<<<<< HEAD
   - arguments:
     - auto: PREDEFINED
       description: Type of incidents or detections. Note that the "On-Demand Scans Detection" option is not available in the legacy version of the API.
@@ -5117,11 +5116,8 @@
       hidden:marketplacev2: false
     description: Get events from CrowdStrike Falcon. This command is intended for development and debugging purposes and should be used with caution as it may create duplicate events. Note that pushing events is supported on Cortex XSIAM only.
     name: cs-falcon-get-events
-  dockerimage: demisto/py3-tools:1.0.0.114656
+  dockerimage: demisto/py3-tools:1.0.0.117220
   # Fetch incidents on XSOAR only
-=======
-  dockerimage: demisto/py3-tools:1.0.0.117220
->>>>>>> 36eb3c94
   isfetch: true
   isfetch:marketplacev2: false
   # Fetch events on XSIAM only
