category: Endpoint
sectionOrder:
- Connect
- Collect
commonfields:
  id: CrowdstrikeFalcon
  version: -1
configuration:
- defaultvalue: https://api.crowdstrike.com
  display: Server URL (e.g., https://api.crowdstrike.com)
  name: url
  required: true
  type: 0
  section: Connect
- display: Client ID
  name: credentials
  type: 9
  displaypassword: Secret
  section: Connect
  required: false
- display: Client ID
  name: client_id
  type: 0
  hidden: true
  section: Connect
  required: false
- display: Secret
  name: secret
  type: 4
  hidden: true
  section: Connect
  required: false
- defaultvalue: 'A+ - 3rd party enrichment'
  display: Source Reliability
  name: Reliability
  type: 15
  additionalinfo: Reliability of the source providing the intelligence data. Currently used for “CVE” reputation  command.
  options:
  - A+ - 3rd party enrichment
  - A - Completely reliable
  - B - Usually reliable
  - C - Fairly reliable
  - D - Not usually reliable
  - E - Unreliable
  - F - Reliability cannot be judged
  section: Collect
  advanced: true
  required: false
- display: First fetch timestamp (<number> <time unit>, e.g., 12 hours, 7 days)
  name: fetch_time
  type: 0
  defaultvalue: '3 days'
  section: Collect
  required: false
- display: Max incidents per fetch
  name: incidents_per_fetch
  type: 0
  defaultvalue: '15'
  section: Collect
  advanced: true
  required: false
- display: Endpoint Detections fetch query
  name: fetch_query
  type: 0
  section: Collect
  advanced: true
  required: false
- display: Endpoint Incidents fetch query
  name: incidents_fetch_query
  type: 0
  section: Collect
  advanced: true
  required: false
- display: IDP Detections fetch query
  name: idp_detections_fetch_query
  required: false
  type: 0
  section: Collect
  advanced: true
<<<<<<< HEAD
=======
- display: IOM fetch query
  name: iom_fetch_query
  type: 0
  section: Collect
  required: false
  advanced: true
  additionalinfo: "Use the Falcon Query Language. For more information, refer to the integration docs."
- display: IOA fetch query
  name: ioa_fetch_query
  type: 0
  section: Collect
  required: false
  advanced: true
  additionalinfo: "In the format: cloud_provider=aws&aws_account_id=1234. The query must have the argument 'cloud_provider' configured. For more information, refer to the integration docs."
>>>>>>> ba98beb4
- display: Fetch incidents
  name: isFetch
  type: 8
  defaultvalue: 'true'
  section: Collect
  required: false
  defaultvalue: 'true'
- display: Incident type
  name: incidentType
  type: 13
  section: Connect
  required: false
- display: Mirroring Direction
  name: mirror_direction
  type: 15
<<<<<<< HEAD
  defaultvalue: 'None'
=======
>>>>>>> ba98beb4
  section: Collect
  required: false
  additionalinfo: 'Choose the direction to mirror the detection: Incoming (from CrowdStrike Falcon to Cortex XSOAR), Outgoing (from Cortex XSOAR to CrowdStrike Falcon), or Incoming and Outgoing (to/from CrowdStrike Falcon and Cortex XSOAR).'
  options:
  - None
  - Incoming
  - Outgoing
  - Incoming And Outgoing
- display: Trust any certificate (not secure)
  name: insecure
  type: 8
  section: Connect
  required: false
  advanced: true
- display: Use system proxy settings
  name: proxy
  type: 8
  section: Connect
  required: false
<<<<<<< HEAD
  advanced: true
- display: Close Mirrored XSOAR Incident
=======
- additionalinfo: When selected, closes the CrowdStrike Falcon incident or detection, which is mirrored in the Cortex XSOAR incident.
  defaultvalue: 'false'
  display: 'Close Mirrored XSOAR Incident'
>>>>>>> ba98beb4
  name: close_incident
  type: 8
  section: Collect
  advanced: true
  required: false
<<<<<<< HEAD
  additionalinfo: When selected, closes the CrowdStrike Falcon incident or detection, which is mirrored in the Cortex XSOAR incident.
  defaultvalue: 'false'
- display: Close Mirrored CrowdStrike Falcon Incident or Detection
=======
- defaultvalue: 'false'
  display: 'Close Mirrored CrowdStrike Falcon Incident or Detection'
>>>>>>> ba98beb4
  name: close_in_cs_falcon
  type: 8
  section: Collect
  advanced: true
  required: false
<<<<<<< HEAD
  defaultvalue: 'false'
=======
>>>>>>> ba98beb4
  additionalinfo: When selected, closes the Cortex XSOAR incident, which is mirrored in the CrowdStrike Falcon incident or detection, according to the types that were chosen to be fetched and mirrored.
- additionalinfo: Choose what to fetch - incidents, detections, IDP detections. You can choose any combination.
  defaultvalue: 'Endpoint Detection'
  display: 'Fetch types'
  name: fetch_incidents_or_detections
  type: 16
  section: Collect
  advanced: true
  required: false
  options:
  - IDP Detection
  - Endpoint Incident
  - Endpoint Detection
<<<<<<< HEAD
=======
  - Indicator of Misconfiguration
  - Indicator of Attack
>>>>>>> ba98beb4
- defaultvalue: '1'
  display: 'Incidents Fetch Interval'
  name: incidentFetchInterval
  type: 19
  section: Collect
  advanced: true
  required: false
- additionalinfo: Use this parameter to determine how long backward to look in the search for incidents that were created before the last run time and did not match the query when they were created.
  defaultvalue: 1
  display: 'Advanced: Time in minutes to look back when fetching incidents and detections'
  name: look_back
  type: 0
  section: Collect
  advanced: true
  required: false
description: The CrowdStrike Falcon OAuth 2 API (formerly the Falcon Firehose API), enables fetching and resolving detections, searching devices, getting behaviors by ID, containing hosts, and lifting host containment.
display: CrowdStrike Falcon
name: CrowdstrikeFalcon
script:
  commands:
  - arguments:
    - name: extended_data
      predefined:
      - Yes
      - No
      description: Whether or not to get additional data about the device.
      auto: PREDEFINED
    - description: The query to filter the device.
      name: filter
    - description: A comma-separated list of device IDs to limit the results.
      name: ids
    - auto: PREDEFINED
      description: 'The status of the device. Possible values are: "Normal", "containment_pending", "contained", and "lift_containment_pending".'
      name: status
      predefined:
      - normal
      - containment_pending
      - contained
      - lift_containment_pending
    - auto: PREDEFINED
      description: The host name of the device.
      name: hostname
      predefined:
      - ''
    - auto: PREDEFINED
      description: 'The platform name of the device. Possible values are: Windows, Mac, and Linux.'
      name: platform_name
      predefined:
      - Windows
      - Mac
      - Linux
    - description: The site name of the device.
      name: site_name
    description: Searches for a device that matches the query.
    name: cs-falcon-search-device
    outputs:
    - contextPath: CrowdStrike.Device.ID
      description: The ID of the device.
      type: String
    - contextPath: CrowdStrike.Device.LocalIP
      description: The local IP address of the device.
      type: String
    - contextPath: CrowdStrike.Device.ExternalIP
      description: The external IP address of the device.
      type: String
    - contextPath: CrowdStrike.Device.Hostname
      description: The host name of the device.
      type: String
    - contextPath: CrowdStrike.Device.OS
      description: The operating system of the device.
      type: String
    - contextPath: CrowdStrike.Device.MacAddress
      description: The MAC address of the device.
      type: String
    - contextPath: CrowdStrike.Device.FirstSeen
      description: The first time the device was seen.
      type: String
    - contextPath: CrowdStrike.Device.LastSeen
      description: The last time the device was seen.
      type: String
    - contextPath: CrowdStrike.Device.PolicyType
      description: The policy type of the device.
      type: String
    - contextPath: CrowdStrike.Device.Status
      description: The device status.
      type: String
    - contextPath: Endpoint.Hostname
      description: The endpoint hostname.
      type: String
    - contextPath: Endpoint.OS
      description: The endpoint operation system.
      type: String
    - contextPath: Endpoint.IPAddress
      description: The endpoint IP address.
      type: String
    - contextPath: Endpoint.ID
      description: The endpoint ID.
      type: String
    - contextPath: Endpoint.Status
      description: The endpoint status.
      type: String
    - contextPath: Endpoint.IsIsolated
      description: The endpoint isolation status.
      type: String
    - contextPath: Endpoint.MACAddress
      description: The endpoint MAC address.
      type: String
    - contextPath: Endpoint.Vendor
      description: The integration name of the endpoint vendor.
      type: String
    - contextPath: Endpoint.OSVersion
      description: The endpoint operation system version.
      type: String
  - arguments:
    - description: The ID of the behavior.
      name: behavior_id
      required: true
    description: Searches for and fetches the behavior that matches the query.
    name: cs-falcon-get-behavior
    outputs:
    - contextPath: CrowdStrike.Behavior.FileName
      description: The file name of the behavior.
      type: String
    - contextPath: CrowdStrike.Behavior.Scenario
      description: The scenario name of the behavior.
      type: String
    - contextPath: CrowdStrike.Behavior.MD5
      description: The MD5 hash of the IOC in the behavior.
      type: String
    - contextPath: CrowdStrike.Behavior.SHA256
      description: The SHA256 hash of the IOC in the behavior.
      type: String
    - contextPath: CrowdStrike.Behavior.IOCType
      description: The type of the indicator of compromise.
      type: String
    - contextPath: CrowdStrike.Behavior.IOCValue
      description: The value of the IOC.
      type: String
    - contextPath: CrowdStrike.Behavior.CommandLine
      description: The command line executed in the behavior.
      type: String
    - contextPath: CrowdStrike.Behavior.UserName
      description: The user name related to the behavior.
      type: String
    - contextPath: CrowdStrike.Behavior.SensorID
      description: The sensor ID related to the behavior.
      type: String
    - contextPath: CrowdStrike.Behavior.ParentProcessID
      description: The ID of the parent process.
      type: String
    - contextPath: CrowdStrike.Behavior.ProcessID
      description: The process ID of the behavior.
      type: String
    - contextPath: CrowdStrike.Behavior.ID
      description: The ID of the behavior.
      type: String
  - arguments:
    - description: The IDs of the detections to search. If provided, will override other arguments.
      isArray: true
      name: ids
    - description: |-
        Filter detections using a query in Falcon Query Language (FQL).
        For example, filter="device.hostname:'CS-SE-TG-W7-01'"
        For a full list of valid filter options, see: https://falcon.crowdstrike.com/support/documentation/2/query-api-reference#detectionsearch
      name: filter
    - auto: PREDEFINED
      description: Whether to get additional data such as device and behaviors processed.
      name: extended_data
      predefined:
      - Yes
      - No
    description: Search for details of specific detections, either using a filter query, or by providing the IDs of the detections.
    name: cs-falcon-search-detection
    outputs:
    - contextPath: CrowdStrike.Detection.Behavior.FileName
      description: The file name of the behavior.
      type: String
    - contextPath: CrowdStrike.Detection.Behavior.Scenario
      description: The scenario name of the behavior.
      type: String
    - contextPath: CrowdStrike.Detection.Behavior.MD5
      description: The MD5 hash of the IOC of the behavior.
      type: String
    - contextPath: CrowdStrike.Detection.Behavior.SHA256
      description: The SHA256 hash of the IOC of the behavior.
      type: String
    - contextPath: CrowdStrike.Detection.Behavior.IOCType
      description: The type of the IOC.
      type: String
    - contextPath: CrowdStrike.Detection.Behavior.IOCValue
      description: The value of the IOC.
      type: String
    - contextPath: CrowdStrike.Detection.Behavior.CommandLine
      description: The command line executed in the behavior.
      type: String
    - contextPath: CrowdStrike.Detection.Behavior.UserName
      description: The user name related to the behavior.
      type: String
    - contextPath: CrowdStrike.Detection.Behavior.SensorID
      description: The sensor ID related to the behavior.
      type: String
    - contextPath: CrowdStrike.Detection.Behavior.ParentProcessID
      description: The ID of the parent process.
      type: String
    - contextPath: CrowdStrike.Detection.Behavior.ProcessID
      description: The process ID of the behavior.
      type: String
    - contextPath: CrowdStrike.Detection.Behavior.ID
      description: The ID of the behavior.
      type: String
    - contextPath: CrowdStrike.Detection.System
      description: The system name of the detection.
      type: String
    - contextPath: CrowdStrike.Detection.CustomerID
      description: The ID of the customer (CID).
      type: String
    - contextPath: CrowdStrike.Detection.MachineDomain
      description: The name of the domain of the detection machine.
      type: String
    - contextPath: CrowdStrike.Detection.ID
      description: The detection ID.
      type: String
    - contextPath: CrowdStrike.Detection.ProcessStartTime
      description: The start time of the process that generated the detection.
      type: Date
  - arguments:
    - description: A comma-separated list of one or more IDs to resolve.
      name: ids
      required: true
    - auto: PREDEFINED
      description: 'The status to transition a detection to. Possible values: "new", "in_progress", "true_positive", "false_positive", "closed", "reopened" and "ignored".'
      name: status
      predefined:
      - new
      - in_progress
      - true_positive
      - false_positive
      - closed
      - reopened
      - ignored
    - description: 'A user ID, for example: 1234567891234567891. username and assigned_to_uuid are mutually exclusive.'
      name: assigned_to_uuid
    - description: Optional comment to add to the detection. Comments are displayed with the detection in CrowdStrike Falcon and provide context or notes for other Falcon users.
      name: comment
    - auto: PREDEFINED
      description: If true, displays the detection in the UI.
      name: show_in_ui
      predefined:
      - 'true'
      - 'false'
    - description: Username to assign the detections to. (This is usually the user’s email address, but may vary based on your configuration). username and assigned_to_uuid are mutually exclusive.
      name: username
    description: Resolves and updates a detection using the provided arguments. At least one optional argument must be passed, otherwise no change will take place. Note that IDP detections are not supported.
    name: cs-falcon-resolve-detection
  - arguments:
    - description: The host agent ID (AID) of the host to contain. Get an agent ID from a detection.
      isArray: true
      name: ids
      required: true
    description: Contains containment for a specified host. When contained, a host can only communicate with the CrowdStrike cloud and any IPs specified in your containment policy.
    name: cs-falcon-contain-host
  - arguments:
    - description: The host agent ID (AID) of the host you want to contain. Get an agent ID from a detection. Can also be a comma separated list of IDs.
      isArray: true
      name: ids
      required: true
    description: Lifts containment on the host, which returns its network communications to normal.
    name: cs-falcon-lift-host-containment
  - arguments:
    - description: Any commands run against an offline-queued session will be queued up and executed when the host comes online.
      name: queue_offline
      defaultValue: false
    - description: A comma-separated list of host agent IDs to run commands for. (Can be retrieved by running the 'cs-falcon-search-device' command.).
      name: host_ids
      required: true
    - description: The type of command to run.
      name: command_type
      required: true
    - description: 'The full command to run.'
      name: full_command
      required: true
    - auto: PREDEFINED
      defaultValue: read
      description: 'The scope to run the command for. Possible values are: "read", "write", and "admin". (NOTE: In order to run the CrowdStrike RTR `put` command, it is necessary to pass `scope=admin`.).'
      name: scope
      predefined:
      - read
      - write
      - admin
    - name: timeout
      description: The amount of time (in seconds) that a request will wait for a client to establish a connection to a remote machine before a timeout occurs.
      defaultValue: "180"
      type: unknown
    - auto: PREDEFINED
      defaultValue: batch
      description: 'The target to run the command for. Possible values are: "single" and "batch".'
      name: target
      predefined:
      - batch
      - single
    description: Sends commands to hosts.
    name: cs-falcon-run-command
    outputs:
    - contextPath: CrowdStrike.Command.HostID
      description: The ID of the host the command was running for.
      type: String
    - contextPath: CrowdStrike.Command.SessionID
      description: The session ID of the host.
      type: string
    - contextPath: CrowdStrike.Command.Stdout
      description: The standard output of the command.
      type: String
    - contextPath: CrowdStrike.Command.Stderr
      description: The standard error of the command.
      type: String
    - contextPath: CrowdStrike.Command.BaseCommand
      description: The base command.
      type: String
    - contextPath: CrowdStrike.Command.FullCommand
      description: The full command.
      type: String
    - contextPath: CrowdStrike.Command.TaskID
      description: (For single host) The ID of the command request which has been accepted.
      type: string
    - contextPath: CrowdStrike.Command.Complete
      description: (For single host) True if the command completed.
      type: boolean
    - contextPath: CrowdStrike.Command.NextSequenceID
      description: (For single host) The next sequence ID.
      type: number
  - arguments:
    - description: The script name to upload.
      name: name
      required: true
    - auto: PREDEFINED
      defaultValue: private
      description: 'The permission type for the custom script. Possible values are: "private", which is used only by the user who uploaded it, "group", which is used by all RTR Admins, and "public", which is used by all active-responders and RTR admins.'
      name: permission_type
      predefined:
      - private
      - group
      - public
    - description: The content of the PowerShell script.
      name: content
      required: true
    description: Uploads a script to Falcon.
    name: cs-falcon-upload-script
  - arguments:
    - description: The file entry ID to upload.
      name: entry_id
      required: true
    description: Uploads a file to the CrowdStrike cloud. (Can be used for the RTR 'put' command.).
    name: cs-falcon-upload-file
  - arguments:
    - description: The ID of the file to delete. (The ID of the file can be retrieved by running the 'cs-falcon-list-files' command).
      name: file_id
      required: true
    description: Deletes a file based on the provided ID. Can delete only one file at a time.
    name: cs-falcon-delete-file
  - arguments:
    - description: A comma-separated list of file IDs to get. (The list of file IDs can be retrieved by running the 'cs-falcon-list-files' command.).
      name: file_id
      required: true
    description: Returns files based on the provided IDs. These files are used for the RTR 'put' command.
    name: cs-falcon-get-file
    outputs:
    - contextPath: CrowdStrike.File.ID
      description: The ID of the file.
      type: String
    - contextPath: CrowdStrike.File.CreatedBy
      description: The email address of the user who created the file.
      type: String
    - contextPath: CrowdStrike.File.CreatedTime
      description: The date and time the file was created.
      type: Date
    - contextPath: CrowdStrike.File.Description
      description: The description of the file.
      type: String
    - contextPath: CrowdStrike.File.Type
      description: The type of the file. For example, script.
      type: String
    - contextPath: CrowdStrike.File.ModifiedBy
      description: The email address of the user who modified the file.
      type: String
    - contextPath: CrowdStrike.File.ModifiedTime
      description: The date and time the file was modified.
      type: Date
    - contextPath: CrowdStrike.File.Name
      description: The full name of the file.
      type: String
    - contextPath: CrowdStrike.File.Permission
      description: 'The permission type of the file. Possible values are: "private", which is used only by the user who uploaded it, "group", which is used by all RTR Admins, and "public", which is used by all active-responders and RTR admins.'
      type: String
    - contextPath: CrowdStrike.File.SHA256
      description: The SHA-256 hash of the file.
      type: String
    - contextPath: File.Type
      description: The file type.
      type: String
    - contextPath: File.Name
      description: The full name of the file.
      type: String
    - contextPath: File.SHA256
      description: The SHA-256 hash of the file.
      type: String
    - contextPath: File.Size
      description: The size of the file in bytes.
      type: Number
  - arguments: []
    description: Returns a list of put-file IDs that are available for the user in the 'put' command.
    name: cs-falcon-list-files
    outputs:
    - contextPath: CrowdStrike.File.ID
      description: The ID of the file.
      type: String
    - contextPath: CrowdStrike.File.CreatedBy
      description: The email address of the user who created the file.
      type: String
    - contextPath: CrowdStrike.File.CreatedTime
      description: The date and time the file was created.
      type: Date
    - contextPath: CrowdStrike.File.Description
      description: The description of the file.
      type: String
    - contextPath: CrowdStrike.File.Type
      description: The type of the file. For example, script.
      type: String
    - contextPath: CrowdStrike.File.ModifiedBy
      description: The email address of the user who modified the file.
      type: String
    - contextPath: CrowdStrike.File.ModifiedTime
      description: The date and time the file was modified.
      type: Date
    - contextPath: CrowdStrike.File.Name
      description: The full name of the file.
      type: String
    - contextPath: CrowdStrike.File.Permission
      description: 'The permission type of the file. Possible values are: "private", which is used only by the user who uploaded it, "group", which is used by all RTR Admins, and "public", which is used by all active-responders and RTR admins.'
      type: String
    - contextPath: CrowdStrike.File.SHA256
      description: The SHA-256 hash of the file.
      type: String
    - contextPath: File.Type
      description: The file type.
      type: String
    - contextPath: File.Name
      description: The full name of the file.
      type: String
    - contextPath: File.SHA256
      description: The SHA-256 hash of the file.
      type: String
    - contextPath: File.Size
      description: The size of the file in bytes.
      type: Number
  - arguments:
    - description: A comma-separated list of script IDs to return. (The script IDs can be retrieved by running the 'cs-falcon-list-scripts' command.).
      name: script_id
      required: true
    description: Returns custom scripts based on the provided ID. Used for the RTR 'runscript' command.
    name: cs-falcon-get-script
    outputs:
    - contextPath: CrowdStrike.Script.ID
      description: The ID of the script.
      type: String
    - contextPath: CrowdStrike.Script.CreatedBy
      description: The email address of the user who created the script.
      type: String
    - contextPath: CrowdStrike.Script.CreatedTime
      description: The date and time the script was created.
      type: Date
    - contextPath: CrowdStrike.Script.Description
      description: The description of the script.
      type: String
    - contextPath: CrowdStrike.Script.ModifiedBy
      description: The email address of the user who modified the script.
      type: String
    - contextPath: CrowdStrike.Script.ModifiedTime
      description: The date and time the script was modified.
      type: Date
    - contextPath: CrowdStrike.Script.Name
      description: The script name.
      type: String
    - contextPath: CrowdStrike.Script.Permission
      description: 'Permission type of the script. Possible values are: "private", which is used only by the user who uploaded it, "group", which is used by all RTR Admins, and "public", which is used by all active-responders and RTR admins.'
      type: String
    - contextPath: CrowdStrike.Script.SHA256
      description: The SHA-256 hash of the script file.
      type: String
    - contextPath: CrowdStrike.Script.RunAttemptCount
      description: The number of times the script attempted to run.
      type: Number
    - contextPath: CrowdStrike.Script.RunSuccessCount
      description: The number of times the script ran successfully.
      type: Number
    - contextPath: CrowdStrike.Script.Platform
      description: The list of operating system platforms on which the script can run. For example, Windows.
      type: String
    - contextPath: CrowdStrike.Script.WriteAccess
      description: Whether the user has write access to the script.
      type: Boolean
  - arguments:
    - description: The script ID to delete. (Script IDs can be retrieved by running the 'cs-falcon-list-scripts' command.).
      name: script_id
      required: true
    description: Deletes a custom-script based on the provided ID. Can delete only one script at a time.
    name: cs-falcon-delete-script
  - arguments: []
    description: Returns a list of custom script IDs that are available for the user in the 'runscript' command.
    name: cs-falcon-list-scripts
    outputs:
    - contextPath: CrowdStrike.Script.ID
      description: The ID of the script.
      type: String
    - contextPath: CrowdStrike.Script.CreatedBy
      description: The email address of the user who created the script.
      type: String
    - contextPath: CrowdStrike.Script.CreatedTime
      description: The date and time the script was created.
      type: Date
    - contextPath: CrowdStrike.Script.Description
      description: The description of the script.
      type: String
    - contextPath: CrowdStrike.Script.ModifiedBy
      description: The email address of the user who modified the script.
      type: String
    - contextPath: CrowdStrike.Script.ModifiedTime
      description: The date and time the script was modified.
      type: Date
    - contextPath: CrowdStrike.Script.Name
      description: The script name.
      type: String
    - contextPath: CrowdStrike.Script.Permission
      description: 'Permission type of the script. Possible values are: "private", which is used only by the user who uploaded it, "group", which is used by all RTR Admins, and "public", which is used by all active-responders and RTR admins.'
      type: String
    - contextPath: CrowdStrike.Script.SHA256
      description: The SHA-256 hash of the script file.
      type: String
    - contextPath: CrowdStrike.Script.RunAttemptCount
      description: The number of times the script attempted to run.
      type: Number
    - contextPath: CrowdStrike.Script.RunSuccessCount
      description: The number of times the script ran successfully.
      type: Number
    - contextPath: CrowdStrike.Script.Platform
      description: The list of operating system platforms on which the script can run. For example, Windows.
      type: String
    - contextPath: CrowdStrike.Script.WriteAccess
      description: Whether the user has write access to the script.
      type: Boolean
  - arguments:
    - description: The name of the script to run.
      name: script_name
    - description: A comma-separated list of host agent IDs to run commands. (The list of host agent IDs can be retrieved by running the 'cs-falcon-search-device' command.).
      name: host_ids
      required: true
    - description: The PowerShell script code to run.
      name: raw
    - defaultValue: '30'
      description: Timeout for how long to wait for the request in seconds. Maximum is 600 (10 minutes).
      name: timeout
    - description: Whether the command will run against an offline-queued session and be queued for execution when the host comes online.
      name: queue_offline
      defaultValue: false
    description: Runs a script on the agent host.
    name: cs-falcon-run-script
    outputs:
    - contextPath: CrowdStrike.Command.HostID
      description: The ID of the host for which the command was running.
      type: String
    - contextPath: CrowdStrike.Command.SessionID
      description: The ID of the session of the host.
      type: String
    - contextPath: CrowdStrike.Command.Stdout
      description: The standard output of the command.
      type: String
    - contextPath: CrowdStrike.Command.Stderr
      description: The standard error of the command.
      type: String
    - contextPath: CrowdStrike.Command.BaseCommand
      description: The base command.
      type: String
    - contextPath: CrowdStrike.Command.FullCommand
      description: The full command.
      type: String
  - arguments:
    - description: List of host agent IDs on which to run the RTR command.
      isArray: true
      name: host_ids
      required: true
    - description: Full path to the file that will be retrieved from each host in the batch.
      name: file_path
      required: true
    - description: List of a subset of hosts on which to run the command.
      name: optional_hosts
    - description: 'The number of seconds to wait for the request before it times out. In ISO time format. For example: 2019-10-17T13:41:48.487520845Z.'
      name: timeout
    - description: 'The amount of time to wait for the request before it times out. In duration syntax. For example, 10s. Valid units are: ns, us, ms, s, m, h. Maximum value is 10 minutes.'
      name: timeout_duration
    description: Batch executes 'get' command across hosts to retrieve files.
    name: cs-falcon-run-get-command
    outputs:
    - contextPath: CrowdStrike.Command.HostID
      description: The ID of the host on which the command was running.
      type: string
    - contextPath: CrowdStrike.Command.Stdout
      description: The standard output of the command.
      type: string
    - contextPath: CrowdStrike.Command.Stderr
      description: The standard error of the command.
      type: string
    - contextPath: CrowdStrike.Command.BaseCommand
      description: The base command.
      type: string
    - contextPath: CrowdStrike.Command.TaskID
      description: The ID of the command that was running on the host.
      type: string
    - contextPath: CrowdStrike.Command.GetRequestID
      description: The ID of the command request that was accepted.
      type: string
    - contextPath: CrowdStrike.Command.Complete
      description: True if the command completed.
      type: boolean
    - contextPath: CrowdStrike.Command.FilePath
      description: The file path.
      type: string
  - arguments:
    - description: The list of IDs of the command requested.
      isArray: true
      name: request_ids
      required: true
    - description: 'The number of seconds to wait for the request before it times out. In ISO time format. For example: 2019-10-17T13:41:48.487520845Z.'
      name: timeout
    - description: 'The amount of time to wait for the request before it times out. In duration syntax. For example, 10s. Valid units are: ns, us, ms, s, m, h. Maximum value is 10 minutes.'
      name: timeout_duration
    description: Retrieves the status of the specified batch 'get' command.
    name: cs-falcon-status-get-command
    outputs:
    - contextPath: CrowdStrike.File.ID
      description: The ID of the file.
      type: string
    - contextPath: CrowdStrike.File.TaskID
      description: The ID of the command that is running.
      type: string
    - contextPath: CrowdStrike.File.CreatedAt
      description: The date the file was created.
      type: date
    - contextPath: CrowdStrike.File.DeletedAt
      description: The date the file was deleted.
      type: date
    - contextPath: CrowdStrike.File.UpdatedAt
      description: The date the file was last updated.
      type: date
    - contextPath: CrowdStrike.File.Name
      description: The full name of the file.
      type: string
    - contextPath: CrowdStrike.File.SHA256
      description: The SHA256 hash of the file.
      type: string
    - contextPath: CrowdStrike.File.Size
      description: The size of the file in bytes.
      type: number
    - contextPath: File.Name
      description: The full name of the file.
      type: string
    - contextPath: File.Size
      description: The size of the file in bytes.
      type: number
    - contextPath: File.SHA256
      description: The SHA256 hash of the file.
      type: string
  - arguments:
    - description: The ID of the command requested.
      name: request_id
      required: true
    - description: The sequence ID in chunk requests.
      name: sequence_id
    - auto: PREDEFINED
      defaultValue: read
      description: 'The scope to run the command for. Possible values are: "read", "write", or "admin".'
      name: scope
      predefined:
      - read
      - write
      - admin
    description: Gets the status of a command executed on a host.
    name: cs-falcon-status-command
    outputs:
    - contextPath: CrowdStrike.Command.TaskID
      description: The ID of the command request that was accepted.
      type: string
    - contextPath: CrowdStrike.Command.Stdout
      description: The standard output of the command.
      type: string
    - contextPath: CrowdStrike.Command.Stderr
      description: The standard error of the command.
      type: string
    - contextPath: CrowdStrike.Command.BaseCommand
      description: The base command.
      type: string
    - contextPath: CrowdStrike.Command.Complete
      description: True if the command completed.
      type: boolean
    - contextPath: CrowdStrike.Command.SequenceID
      description: The sequence ID in the current request.
      type: number
    - contextPath: CrowdStrike.Command.NextSequenceID
      description: The sequence ID for the next request in the chunk request.
      type: number
  - arguments:
    - description: The host agent ID.
      name: host_id
      required: true
    - description: The SHA256 hash of the file.
      name: sha256
      required: true
    - description: The filename to use for the archive name and the file within the archive.
      name: filename
    description: Gets the RTR extracted file contents for the specified session and SHA256 hash.
    name: cs-falcon-get-extracted-file
  - arguments:
    - description: The ID of the host agent that lists files in the session.
      name: host_id
      required: true
    - description: The ID of the existing session with the agent.
      name: session_id
    description: Gets a list of files for the specified RTR session on a host.
    name: cs-falcon-list-host-files
    outputs:
    - contextPath: CrowdStrike.Command.HostID
      description: The ID of the host the command was running for.
      type: string
    - contextPath: CrowdStrike.Command.TaskID
      description: The ID of the command request that was accepted.
      type: string
    - contextPath: CrowdStrike.Command.SessionID
      description: The ID of the session of the host.
      type: string
    - contextPath: CrowdStrike.File.ID
      description: The ID of the file.
      type: string
    - contextPath: CrowdStrike.File.CreatedAt
      description: The date the file was created.
      type: date
    - contextPath: CrowdStrike.File.DeletedAt
      description: The date the file was deleted.
      type: date
    - contextPath: CrowdStrike.File.UpdatedAt
      description: The date the file was last updated.
      type: date
    - contextPath: CrowdStrike.File.Name
      description: The full name of the file.
      type: string
    - contextPath: CrowdStrike.File.SHA256
      description: The SHA256 hash of the file.
      type: string
    - contextPath: CrowdStrike.File.Size
      description: The size of the file in bytes.
      type: number
    - contextPath: File.Name
      description: The full name of the file.
      type: string
    - contextPath: File.Size
      description: The size of the file in bytes.
      type: number
    - contextPath: File.SHA256
      description: The SHA256 hash of the file.
      type: string
  - arguments:
    - description: The ID of the host to extend the session for.
      name: host_id
      required: true
    description: Refresh a session timeout on a single host.
    name: cs-falcon-refresh-session
  - arguments:
    - description: 'A comma-separated list of indicator types. Valid types are: "sha256", "sha1", "md5", "domain", "ipv4", "ipv6".'
      isArray: true
      name: types
    - description: A comma-separated list of indicator values.
      isArray: true
      name: values
    - description: A comma-separated list of indicator policies.
      isArray: true
      name: policies
    - description: The level the indicator will be shared at. Only "red" share level (not shared) is supported, which indicates that the IOC is not shared with other CrowdStrike Falcon Host customers.
      isArray: true
      name: share_levels
    - description: A comma-separated list of IOC sources.
      isArray: true
      name: sources
    - description: Start of date range to search in (YYYY-MM-DD format).
      name: from_expiration_date
    - description: End of date range to search in (YYYY-MM-DD format).
      name: to_expiration_date
    - description: The maximum number of records to return. The minimum is 1 and the maximum is 500. Default is 100.
      name: limit
    - auto: PREDEFINED
      description: 'The order the results are returned in. Possible values are: "type.asc", "type.desc", "value.asc", "value.desc", "policy.asc", "policy.desc", "share_level.asc", "share_level.desc", "expiration_timestamp.asc", and "expiration_timestamp.desc".'
      name: sort
      predefined:
      - type.asc
      - type.desc
      - value.asc
      - value.desc
      - policy.asc
      - policy.desc
      - share_level.asc
      - share_level.desc
      - expiration_timestamp.asc
      - expiration_timestamp.desc
    - description: The offset to begin the list from. For example, start from the 10th record and return the list.
      name: offset
    deprecated: true
    description: Deprecated. Use the cs-falcon-search-custom-iocs command instead.
    name: cs-falcon-search-iocs
    outputs:
    - contextPath: CrowdStrike.IOC.Type
      description: The type of the IOC.
      type: string
    - contextPath: CrowdStrike.IOC.Value
      description: The string representation of the indicator.
      type: string
    - contextPath: CrowdStrike.IOC.ID
      description: The full ID of the indicator (type:value).
      type: string
    - contextPath: CrowdStrike.IOC.Policy
      description: The policy of the indicator.
      type: string
    - contextPath: CrowdStrike.IOC.Source
      description: The source of the IOC.
      type: string
    - contextPath: CrowdStrike.IOC.ShareLevel
      description: The level at which the indicator will be shared.
      type: string
    - contextPath: CrowdStrike.IOC.Expiration
      description: The datetime the indicator will expire.
      type: string
    - contextPath: CrowdStrike.IOC.Description
      description: The description of the IOC.
      type: string
    - contextPath: CrowdStrike.IOC.CreatedTime
      description: The datetime the IOC was created.
      type: string
    - contextPath: CrowdStrike.IOC.CreatedBy
      description: The identity of the user/process who created the IOC.
      type: string
    - contextPath: CrowdStrike.IOC.ModifiedTime
      description: The datetime the indicator was last modified.
      type: string
    - contextPath: CrowdStrike.IOC.ModifiedBy
      description: The identity of the user/process who last updated the IOC.
      type: string
  - arguments:
    - auto: PREDEFINED
      description: 'The IOC type to retrieve. Possible values are: "sha256", "sha1", "md5", "domain", "ipv4", and "ipv6".'
      name: type
      predefined:
      - sha256
      - sha1
      - md5
      - domain
      - ipv4
      - ipv6
      required: true
    - description: The string representation of the indicator.
      name: value
      required: true
    deprecated: true
    description: Deprecated. Use the cs-falcon-get-custom-ioc command instead.
    name: cs-falcon-get-ioc
    outputs:
    - contextPath: CrowdStrike.IOC.Type
      description: The type of the IOC.
      type: string
    - contextPath: CrowdStrike.IOC.Value
      description: The string representation of the indicator.
      type: string
    - contextPath: CrowdStrike.IOC.ID
      description: The full ID of the indicator (type:value).
      type: string
    - contextPath: CrowdStrike.IOC.Policy
      description: The policy of the indicator.
      type: string
    - contextPath: CrowdStrike.IOC.Source
      description: The source of the IOC.
      type: string
    - contextPath: CrowdStrike.IOC.ShareLevel
      description: The level at which the indicator will be shared.
      type: string
    - contextPath: CrowdStrike.IOC.Expiration
      description: The date and time when the indicator will expire.
      type: string
    - contextPath: CrowdStrike.IOC.Description
      description: The description of the IOC.
      type: string
    - contextPath: CrowdStrike.IOC.CreatedTime
      description: The date and time the IOC was created.
      type: string
    - contextPath: CrowdStrike.IOC.CreatedBy
      description: The identity of the user/process who created the IOC.
      type: string
    - contextPath: CrowdStrike.IOC.ModifiedTime
      description: The datetime the indicator was last modified.
      type: string
    - contextPath: CrowdStrike.IOC.ModifiedBy
      description: The identity of the user/process who last updated the IOC.
      type: string
  - arguments:
    - auto: PREDEFINED
      description: 'The type of the indicator. Possible values are: "sha256", "md5", "domain", "ipv4", and "ipv6".'
      name: ioc_type
      predefined:
      - sha256
      - md5
      - domain
      - ipv4
      - ipv6
      required: true
    - description: The string representation of the indicator.
      name: value
      required: true
    - auto: PREDEFINED
      defaultValue: detect
      description: 'The policy to enact when the value is detected on a host. Possible values are: "detect" and "none". A value of "none" is equivalent to turning the indicator off.'
      name: policy
      predefined:
      - detect
      - none
    - auto: PREDEFINED
      description: The level the indicator will be shared at. Only "red" share level (not shared) is supported, which indicates that the IOC is not shared with other Falcon Host customers.
      name: share_level
      predefined:
      - red
    - description: The number of days the indicator should be valid for. This only applies to domain, ipv4, and ipv6 types.
      name: expiration_days
    - description: The source where this indicator originated. This can be used for tracking where this indicator was defined. Limited to 200 characters.
      name: source
    - description: A meaningful description of the indicator. Limited to 200 characters.
      name: description
    deprecated: true
    description: Deprecated. Use the cs-falcon-upload-custom-ioc command instead.
    name: cs-falcon-upload-ioc
    outputs:
    - contextPath: CrowdStrike.IOC.Type
      description: The type of the IOC.
      type: string
    - contextPath: CrowdStrike.IOC.Value
      description: The string representation of the indicator.
      type: string
    - contextPath: CrowdStrike.IOC.ID
      description: The full ID of the indicator (type:value).
      type: string
    - contextPath: CrowdStrike.IOC.Policy
      description: The policy of the indicator.
      type: string
    - contextPath: CrowdStrike.IOC.Source
      description: The source of the IOC.
      type: string
    - contextPath: CrowdStrike.IOC.ShareLevel
      description: The level at which the indicator will be shared.
      type: string
    - contextPath: CrowdStrike.IOC.Expiration
      description: The datetime the indicator will expire.
      type: string
    - contextPath: CrowdStrike.IOC.Description
      description: The description of the IOC.
      type: string
    - contextPath: CrowdStrike.IOC.CreatedTime
      description: The datetime the IOC was created.
      type: string
    - contextPath: CrowdStrike.IOC.CreatedBy
      description: The identity of the user/process who created the IOC.
      type: string
    - contextPath: CrowdStrike.IOC.ModifiedTime
      description: The date and time the indicator was last modified.
      type: string
    - contextPath: CrowdStrike.IOC.ModifiedBy
      description: The identity of the user/process who last updated the IOC.
      type: string
  - arguments:
    - auto: PREDEFINED
      description: 'The type of the indicator. Possible values are: "sha256", "md5", "sha1", "domain", "ipv4", and "ipv6".'
      name: ioc_type
      predefined:
      - sha256
      - md5
      - sha1
      - domain
      - ipv4
      - ipv6
      required: true
    - description: The string representation of the indicator.
      name: value
      required: true
    - auto: PREDEFINED
      defaultValue: detect
      description: 'The policy to enact when the value is detected on a host. Possible values are: "detect" and "none". A value of "none" is equivalent to turning the indicator off.'
      name: policy
      predefined:
      - detect
      - none
    - auto: PREDEFINED
      description: The level the indicator will be shared at. Only "red" share level (not shared) is supported, which indicates that the IOC is not shared with other Falcon Host customers.
      name: share_level
      predefined:
      - red
    - description: The number of days the indicator should be valid for. This only applies to domain, ipv4, and ipv6 types.
      name: expiration_days
    - description: The source where this indicator originated. This can be used for tracking where this indicator was defined. Limited to 200 characters.
      name: source
    - description: A meaningful description of the indicator. Limited to 200 characters.
      name: description
    deprecated: true
    description: Deprecated. Use the cs-falcon-update-custom-ioc command instead.
    name: cs-falcon-update-ioc
    outputs:
    - contextPath: CrowdStrike.IOC.Type
      description: The type of the IOC.
      type: string
    - contextPath: CrowdStrike.IOC.Value
      description: The string representation of the indicator.
      type: string
    - contextPath: CrowdStrike.IOC.ID
      description: The full ID of the indicator (type:value).
      type: string
    - contextPath: CrowdStrike.IOC.Policy
      description: The policy of the indicator.
      type: string
    - contextPath: CrowdStrike.IOC.Source
      description: The source of the IOC.
      type: string
    - contextPath: CrowdStrike.IOC.ShareLevel
      description: The level at which the indicator will be shared.
      type: string
    - contextPath: CrowdStrike.IOC.Expiration
      description: The datetime the indicator will expire.
      type: string
    - contextPath: CrowdStrike.IOC.Description
      description: The description of the IOC.
      type: string
    - contextPath: CrowdStrike.IOC.CreatedTime
      description: The datetime the IOC was created.
      type: string
    - contextPath: CrowdStrike.IOC.CreatedBy
      description: The identity of the user/process who created the IOC.
      type: string
    - contextPath: CrowdStrike.IOC.ModifiedTime
      description: The date and time the indicator was last modified.
      type: string
    - contextPath: CrowdStrike.IOC.ModifiedBy
      description: The identity of the user/process who last updated the IOC.
      type: string
  - arguments:
    - auto: PREDEFINED
      description: 'The IOC type to delete. Possible values are: "sha256", "sha1", "md5", "domain", "ipv4", and "ipv6".'
      name: type
      predefined:
      - sha256
      - sha1
      - md5
      - domain
      - ipv4
      - ipv6
      required: true
    - description: The string representation of the indicator.
      name: value
      required: true
    deprecated: true
    description: Deprecated. Use the cs-falcon-delete-custom-ioc command instead.
    name: cs-falcon-delete-ioc
  - arguments:
    - auto: PREDEFINED
      description: 'A comma-separated list of indicator types. Valid types are: "sha256", "sha1", "md5", "domain", "ipv4", "ipv6".'
      isArray: true
      name: types
      predefined:
      - sha256
      - sha1
      - md5
      - domain
      - ipv4
      - ipv6
    - description: A comma-separated list of indicator values.
      isArray: true
      name: values
    - description: A comma-separated list of IOC sources.
      isArray: true
      name: sources
    - description: The date the indicator will become inactive (ISO 8601 format, i.e. YYYY-MM-DDThh:mm:ssZ).
      name: expiration
    - defaultValue: '50'
      description: The maximum number of records to return. The minimum is 1 and the maximum is 500.
      name: limit
    - auto: PREDEFINED
      description: 'The order the results are returned in. Possible values are: "type.asc", "type.desc", "value.asc", "value.desc", "policy.asc", "policy.desc", "share_level.asc", "share_level.desc", "expiration_timestamp.asc", and "expiration_timestamp.desc".'
      name: sort
      predefined:
      - type.asc
      - type.desc
      - value.asc
      - value.desc
      - policy.asc
      - policy.desc
      - share_level.asc
      - share_level.desc
      - expiration_timestamp.asc
      - expiration_timestamp.desc
    - description: The offset to begin the list from. For example, start from the 10th record and return the list.
      name: offset
    - description: A pagination token used with the limit parameter to manage pagination of results. Matching the 'after' parameter in the API. Use instead of offset.
      name: next_page_token
    description: Returns a list of your uploaded IOCs that match the search criteria.
    name: cs-falcon-search-custom-iocs
    outputs:
    - contextPath: CrowdStrike.IOC.Type
      description: The type of the IOC.
      type: string
    - contextPath: CrowdStrike.IOC.Value
      description: The string representation of the indicator.
      type: string
    - contextPath: CrowdStrike.IOC.ID
      description: The full ID of the indicator.
      type: string
    - contextPath: CrowdStrike.IOC.Severity
      description: The severity level to apply to this indicator.
      type: string
    - contextPath: CrowdStrike.IOC.Source
      description: The source of the IOC.
      type: string
    - contextPath: CrowdStrike.IOC.Action
      description: Action to take when a host observes the custom IOC.
      type: string
    - contextPath: CrowdStrike.IOC.Expiration
      description: The datetime the indicator will expire.
      type: string
    - contextPath: CrowdStrike.IOC.Description
      description: The description of the IOC.
      type: string
    - contextPath: CrowdStrike.IOC.CreatedTime
      description: The datetime the IOC was created.
      type: date
    - contextPath: CrowdStrike.IOC.CreatedBy
      description: The identity of the user/process who created the IOC.
      type: string
    - contextPath: CrowdStrike.IOC.ModifiedTime
      description: The datetime the indicator was last modified.
      type: date
    - contextPath: CrowdStrike.IOC.ModifiedBy
      description: The identity of the user/process who last updated the IOC.
      type: string
    - contextPath: CrowdStrike.NextPageToken
      description: A pagination token used with the limit parameter to manage pagination of results.
  - arguments:
    - auto: PREDEFINED
      description: 'The IOC type to retrieve. Possible values are: "sha256", "sha1", "md5", "domain", "ipv4", and "ipv6". Either ioc_id or ioc_type and value must be provided.'
      name: type
      predefined:
      - sha256
      - sha1
      - md5
      - domain
      - ipv4
      - ipv6
    - description: The string representation of the indicator. Either ioc_id or ioc_type and value must be provided.
      name: value
    - description: The ID of the IOC to get. Can be retrieved by running the cs-falcon-search-custom-iocs command. Either ioc_id or ioc_type and value must be provided.
      name: ioc_id
    description: Gets the full definition of one or more indicators that you are watching.
    name: cs-falcon-get-custom-ioc
    outputs:
    - contextPath: CrowdStrike.IOC.Type
      description: The type of the IOC.
      type: string
    - contextPath: CrowdStrike.IOC.Value
      description: The string representation of the indicator.
      type: string
    - contextPath: CrowdStrike.IOC.ID
      description: The full ID of the indicator.
      type: string
    - contextPath: CrowdStrike.IOC.Severity
      description: The severity level to apply to this indicator.
      type: string
    - contextPath: CrowdStrike.IOC.Source
      description: The source of the IOC.
      type: string
    - contextPath: CrowdStrike.IOC.Action
      description: Action to take when a host observes the custom IOC.
      type: string
    - contextPath: CrowdStrike.IOC.Expiration
      description: The datetime when the indicator will expire.
      type: string
    - contextPath: CrowdStrike.IOC.Description
      description: The description of the IOC.
      type: string
    - contextPath: CrowdStrike.IOC.CreatedTime
      description: The datetime the IOC was created.
      type: date
    - contextPath: CrowdStrike.IOC.CreatedBy
      description: The identity of the user/process who created the IOC.
      type: string
    - contextPath: CrowdStrike.IOC.ModifiedTime
      description: The datetime the indicator was last modified.
      type: date
    - contextPath: CrowdStrike.IOC.ModifiedBy
      description: The identity of the user/process who last updated the IOC.
      type: string
  - arguments:
    - auto: PREDEFINED
      description: 'The type of the indicator. Possible values are: "sha256", "md5", "domain", "ipv4", and "ipv6".'
      name: ioc_type
      predefined:
      - sha256
      - md5
      - domain
      - ipv4
      - ipv6
      required: true
    - description: |-
        A comma separated list of indicators.
        More than one value can be supplied to upload multiple IOCs of the same type but with different values. Note that the uploaded IOCs will have the same properties (as supplied in other arguments).
      isArray: true
      name: value
      required: true
    - auto: PREDEFINED
      description: 'Action to take when a host observes the custom IOC. Possible values are: no_action - Save the indicator for future use, but take no action. No severity required. allow - Applies to hashes only. Allow the indicator and do not detect it. Severity does not apply and should not be provided. prevent_no_ui - Applies to hashes only. Block and detect the indicator, but hide it from Activity > Detections. Has a default severity value. prevent - Applies to hashes only. Block the indicator and show it as a detection at the selected severity. detect - Enable detections for the indicator at the selected severity.'
      name: action
      predefined:
      - no_action
      - allow
      - prevent_no_ui
      - prevent
      - detect
      required: true
    - auto: PREDEFINED
      description: 'The platforms that the indicator applies to. You can enter multiple platform names, separated by commas. Possible values are: mac, windows and linux.'
      isArray: true
      name: platforms
      predefined:
      - mac
      - windows
      - linux
      required: true
    - auto: PREDEFINED
      description: 'The severity level to apply to this indicator. Required for the prevent and detect actions. Optional for no_action. Possible values are: informational, low, medium, high, and critical.'
      name: severity
      predefined:
      - informational
      - low
      - medium
      - high
      - critical
    - description: The date the indicator will become inactive (ISO 8601 format, i.e. YYYY-MM-DDThh:mm:ssZ).
      name: expiration
    - description: The source where this indicator originated. This can be used for tracking where this indicator was defined. Limited to 200 characters.
      name: source
    - description: A meaningful description of the indicator. Limited to 200 characters.
      name: description
    - auto: PREDEFINED
      description: Whether the indicator is applied globally. Either applied_globally or host_groups must be provided.
      name: applied_globally
      predefined:
      - 'true'
      - 'false'
    - description: List of host group IDs that the indicator applies to. Can be retrieved by running the cs-falcon-list-host-groups command. Either applied_globally or host_groups must be provided.
      isArray: true
      name: host_groups
    - description: List of tags to apply to the indicator.
      isArray: true
      name: tags
    - description: Name of the file for file indicators. Applies to hashes only. A common filename, or a filename in your environment. Filenames can be helpful for identifying hashes or filtering IOCs.
      name: file_name
    description: Uploads an indicator for CrowdStrike to monitor.
    name: cs-falcon-upload-custom-ioc
    outputs:
    - contextPath: CrowdStrike.IOC.Type
      description: The type of the IOC.
      type: string
    - contextPath: CrowdStrike.IOC.Value
      description: The string representation of the indicator.
      type: string
    - contextPath: CrowdStrike.IOC.ID
      description: The full ID of the indicator.
      type: string
    - contextPath: CrowdStrike.IOC.Severity
      description: The severity level to apply to this indicator.
      type: string
    - contextPath: CrowdStrike.IOC.Source
      description: The source of the IOC.
      type: string
    - contextPath: CrowdStrike.IOC.Action
      description: Action to take when a host observes the custom IOC.
      type: string
    - contextPath: CrowdStrike.IOC.Expiration
      description: The datetime when the indicator will expire.
      type: string
    - contextPath: CrowdStrike.IOC.Description
      description: The description of the IOC.
      type: string
    - contextPath: CrowdStrike.IOC.CreatedTime
      description: The datetime the IOC was created.
      type: date
    - contextPath: CrowdStrike.IOC.CreatedBy
      description: The identity of the user/process who created the IOC.
      type: string
    - contextPath: CrowdStrike.IOC.ModifiedTime
      description: The datetime the indicator was last modified.
      type: date
    - contextPath: CrowdStrike.IOC.ModifiedBy
      description: The identity of the user/process who last updated the IOC.
      type: string
    - contextPath: CrowdStrike.IOC.Tags
      description: The tags of the IOC.
      type: Unknown
    - contextPath: CrowdStrike.IOC.Platforms
      description: The platforms of the IOC.
      type: Unknown
    - contextPath: CrowdStrike.IOC.Filename
      description: Name of the file for file indicators. Applies to hashes only. A common filename, or a filename in your environment. Filenames can be helpful for identifying hashes or filtering IOCs.
      type: string
  - arguments:
    - description: The ID of the IOC to update. Can be retrieved by running the cs-falcon-search-custom-iocs command.
      name: ioc_id
      required: true
    - auto: PREDEFINED
      description: 'Action to take when a host observes the custom IOC. Possible values are: no_action - Save the indicator for future use, but take no action. No severity required. allow - Applies to hashes only. Allow the indicator and do not detect it. Severity does not apply and should not be provided. prevent_no_ui - Applies to hashes only. Block and detect the indicator, but hide it from Activity > Detections. Has a default severity value. prevent - Applies to hashes only. Block the indicator and show it as a detection at the selected severity. detect - Enable detections for the indicator at the selected severity.'
      name: action
      predefined:
      - no_action
      - allow
      - prevent_no_ui
      - prevent
      - detect
    - auto: PREDEFINED
      description: 'The platforms that the indicator applies to. You can enter multiple platform names, separated by commas. Possible values are: mac, windows and linux.'
      name: platforms
      predefined:
      - mac
      - windows
      - linux
    - auto: PREDEFINED
      description: 'The severity level to apply to this indicator. Required for the prevent and detect actions. Optional for no_action. Possible values are: informational, low, medium, high and critical.'
      name: severity
      predefined:
      - informational
      - low
      - medium
      - high
      - critical
    - description: The date the indicator will become inactive (ISO 8601 format, i.e. YYYY-MM-DDThh:mm:ssZ).
      name: expiration
    - description: The source where this indicator originated. This can be used for tracking where this indicator was defined. Limited to 200 characters.
      name: source
    - description: A meaningful description of the indicator. Limited to 200 characters.
      name: description
    - description: Name of the file for file indicators. Applies to hashes only. A common filename, or a filename in your environment. Filenames can be helpful for identifying hashes or filtering IOCs.
      name: file_name
    description: Updates an indicator for CrowdStrike to monitor.
    name: cs-falcon-update-custom-ioc
    outputs:
    - contextPath: CrowdStrike.IOC.Type
      description: The type of the IOC.
      type: string
    - contextPath: CrowdStrike.IOC.Value
      description: The string representation of the indicator.
      type: string
    - contextPath: CrowdStrike.IOC.ID
      description: The full ID of the indicator.
      type: string
    - contextPath: CrowdStrike.IOC.Severity
      description: The severity level to apply to this indicator.
      type: string
    - contextPath: CrowdStrike.IOC.Source
      description: The source of the IOC.
      type: string
    - contextPath: CrowdStrike.IOC.Action
      description: Action to take when a host observes the custom IOC.
      type: string
    - contextPath: CrowdStrike.IOC.Expiration
      description: The datetime when the indicator will expire.
      type: string
    - contextPath: CrowdStrike.IOC.Description
      description: The description of the IOC.
      type: string
    - contextPath: CrowdStrike.IOC.CreatedTime
      description: The datetime the IOC was created.
      type: date
    - contextPath: CrowdStrike.IOC.CreatedBy
      description: The identity of the user/process who created the IOC.
      type: string
    - contextPath: CrowdStrike.IOC.ModifiedTime
      description: The datetime the indicator was last modified.
      type: date
    - contextPath: CrowdStrike.IOC.ModifiedBy
      description: The identity of the user/process who last updated the IOC.
      type: string
    - contextPath: CrowdStrike.IOC.Filename
      description: Name of the file for file indicators. Applies to hashes only. A common filename, or a filename in your environment. Filenames can be helpful for identifying hashes or filtering IOCs.
      type: string

  - arguments:
    - description: The ID of the IOC to delete. Can be retrieved by running the cs-falcon-search-custom-iocs command.
      name: ioc_id
      required: true
    description: Deletes a monitored indicator.
    name: cs-falcon-delete-custom-ioc
  - arguments:
    - auto: PREDEFINED
      description: 'The IOC type. Possible values are: "sha256", "sha1", "md5", "domain", "ipv4", and "ipv6".'
      name: type
      predefined:
      - sha256
      - sha1
      - md5
      - domain
      - ipv4
      - ipv6
      required: true
    - description: The string representation of the indicator.
      name: value
      required: true
    description: The number of hosts that observed the provided IOC.
    name: cs-falcon-device-count-ioc
    outputs:
    - contextPath: CrowdStrike.IOC.Type
      description: The type of the IOC.
      type: string
    - contextPath: CrowdStrike.IOC.Value
      description: The string representation of the indicator.
      type: string
    - contextPath: CrowdStrike.IOC.ID
      description: The full ID of the indicator (type:value).
      type: string
    - contextPath: CrowdStrike.IOC.DeviceCount
      description: The number of devices the IOC ran on.
      type: number
  - arguments:
    - auto: PREDEFINED
      description: 'The IOC type. Possible values are: "sha256", "sha1", "md5", "domain", "ipv4", and "ipv6".'
      name: type
      predefined:
      - sha256
      - sha1
      - md5
      - domain
      - ipv4
      - ipv6
      required: true
    - description: The string representation of the indicator.
      name: value
      required: true
    - description: The device ID to check against.
      name: device_id
      required: true
    description: Get processes associated with a given IOC.
    name: cs-falcon-processes-ran-on
    outputs:
    - contextPath: CrowdStrike.IOC.Type
      description: The type of the IOC.
      type: string
    - contextPath: CrowdStrike.IOC.Value
      description: The string representation of the indicator.
      type: string
    - contextPath: CrowdStrike.IOC.ID
      description: The full ID of the indicator (type:value).
      type: string
    - contextPath: CrowdStrike.IOC.Process.ID
      description: The processes IDs associated with the given IOC.
      type: number
    - contextPath: CrowdStrike.IOC.Process.DeviceID
      description: The device the process ran on.
      type: number
  - arguments:
    - default: true
      description: A comma-separated list of process IDs.
      isArray: true
      name: ids
      required: true
    description: Retrieves the details of a process, according to the process ID that is running or that previously ran.
    name: cs-falcon-process-details
    outputs:
    - contextPath: CrowdStrike.Process.process_id
      description: The process ID.
      type: String
    - contextPath: CrowdStrike.Process.process_id_local
      description: Local ID of the process.
      type: String
    - contextPath: CrowdStrike.Process.device_id
      description: The device the process ran on.
      type: String
    - contextPath: CrowdStrike.Process.file_name
      description: The path of the file that ran the process.
      type: String
    - contextPath: CrowdStrike.Process.command_line
      description: The command line command execution.
      type: String
    - contextPath: CrowdStrike.Process.start_timestamp_raw
      description: 'The start datetime of the process in Unix time format. For example: 132460167512852140.'
      type: String
    - contextPath: CrowdStrike.Process.start_timestamp
      description: 'The start datetime of the process in ISO time format. For example: 2019-10-17T13:41:48.487520845Z.'
      type: String
    - contextPath: CrowdStrike.Process.stop_timestamp_raw
      description: 'The stop datetime of the process in Unix time format. For example: 132460167512852140.'
      type: Date
    - contextPath: CrowdStrike.Process.stop_timestamp
      description: 'The stop datetime of the process in ISO time format. For example: 2019-10-17T13:41:48.487520845Z.'
      type: Date
  - arguments:
    - auto: PREDEFINED
      description: 'The type of indicator. Possible values are: "domain", "ipv4", "ipv6", "md5", "sha1", or "sha256".'
      name: type
      predefined:
      - domain
      - ipv4
      - ipv6
      - md5
      - sha1
      - sha256
      required: true
    - description: The string representation of the indicator.
      name: value
      required: true
    deprecated: true
    description: Returns a list of device IDs an indicator ran on.
    name: cs-device-ran-on
    outputs:
    - contextPath: CrowdStrike.DeviceIOC.DeviceID
      description: The device IDs an indicator ran on.
      type: string
    - contextPath: CrowdStrike.DeviceIOC.ID
      description: The indicator ID.
      type: string
    - contextPath: CrowdStrike.DeviceIOC.Type
      description: The indicator type.
      type: string
    - contextPath: CrowdStrike.DeviceIOC.Value
      description: The indicator value.
      type: string
  - arguments:
    - auto: PREDEFINED
      description: 'The type of indicator. Possible values are: "domain", "ipv4", "ipv6", "md5", "sha1", or "sha256".'
      name: type
      predefined:
      - domain
      - ipv4
      - ipv6
      - md5
      - sha1
      - sha256
      required: true
    - description: The string representation of the indicator.
      name: value
      required: true
    description: Returns a list of device IDs an indicator ran on.
    name: cs-falcon-device-ran-on
    outputs:
    - contextPath: CrowdStrike.DeviceID
      description: Device IDs an indicator ran on.
      type: string
  - arguments:
    - description: The query used to filter the results.
      name: fetch_query
    - description: A comma separated list of detection IDs. For example, ldt:1234:1234,ldt:5678:5678, If you use this argument, fetch_query argument will be ignored.
      isArray: true
      name: ids
    description: Lists detection summaries.
    name: cs-falcon-list-detection-summaries
    outputs:
    - contextPath: CrowdStrike.Detections.cid
      description: The organization's customer ID (CID).
      type: String
    - contextPath: CrowdStrike.Detections.created_timestamp
      description: 'The datetime the detection occurred in ISO time format. For example: 2019-10-17T13:41:48.487520845Z.'
      type: Date
    - contextPath: CrowdStrike.Detections.detection_id
      description: The ID of the detection.
      type: String
    - contextPath: CrowdStrike.Detections.device.device_id
      description: The device ID as seen by CrowdStrike Falcon.
      type: String
    - contextPath: CrowdStrike.Detections.device.cid
      description: The CrowdStrike Customer ID (CID) to which the device belongs.
      type: String
    - contextPath: CrowdStrike.Detections.device.agent_load_flags
      description: The CrowdStrike Falcon agent load flags.
      type: String
    - contextPath: CrowdStrike.Detections.device.agent_local_time
      description: The local time of the sensor.
      type: Date
    - contextPath: CrowdStrike.Detections.device.agent_version
      description: 'The version of the agent that the device is running. For example: 5.32.11406.0.'
      type: String
    - contextPath: CrowdStrike.Detections.device.bios_manufacturer
      description: The BIOS manufacturer.
      type: String
    - contextPath: CrowdStrike.Detections.device.bios_version
      description: The device's BIOS version.
      type: String
    - contextPath: CrowdStrike.Detections.device.config_id_base
      description: The base of the sensor that the device is running.
      type: String
    - contextPath: CrowdStrike.Detections.device.config_id_build
      description: 'The version of the sensor that the device is running. For example: 11406.'
      type: String
    - contextPath: CrowdStrike.Detections.device.config_id_platform
      description: The platform ID of the sensor that the device is running.
      type: String
    - contextPath: CrowdStrike.Detections.device.external_ip
      description: The external IP address of the device.
      type: String
    - contextPath: CrowdStrike.Detections.device.hostname
      description: The host name of the device.
      type: String
    - contextPath: CrowdStrike.Detections.device.first_seen
      description: The datetime the host was first seen by CrowdStrike Falcon.
      type: Date
    - contextPath: CrowdStrike.Detections.device.last_seen
      description: The datetime the host was last seen by CrowdStrike Falcon.
      type: Date
    - contextPath: CrowdStrike.Detections.device.local_ip
      description: The local IP address of the device.
      type: String
    - contextPath: CrowdStrike.Detections.device.mac_address
      description: The MAC address of the device.
      type: String
    - contextPath: CrowdStrike.Detections.device.major_version
      description: The major version of the operating system.
      type: String
    - contextPath: CrowdStrike.Detections.device.minor_version
      description: The minor version of the operating system.
      type: String
    - contextPath: CrowdStrike.Detections.device.os_version
      description: The operating system of the device.
      type: String
    - contextPath: CrowdStrike.Detections.device.platform_id
      description: The platform ID of the device that runs the sensor.
      type: String
    - contextPath: CrowdStrike.Detections.device.platform_name
      description: The platform name of the device.
      type: String
    - contextPath: CrowdStrike.Detections.device.product_type_desc
      description: The value indicating the product type. For example, 1 = Workstation, 2 = Domain Controller, 3 = Server.
      type: String
    - contextPath: CrowdStrike.Detections.device.status
      description: 'The containment status of the machine. Possible values are: "normal", "containment_pending", "contained", and "lift_containment_pending".'
      type: String
    - contextPath: CrowdStrike.Detections.device.system_manufacturer
      description: The system manufacturer of the device.
      type: String
    - contextPath: CrowdStrike.Detections.device.system_product_name
      description: The product name of the system.
      type: String
    - contextPath: CrowdStrike.Detections.device.modified_timestamp
      description: 'The datetime the device was last modified in ISO time format. For example: 2019-10-17T13:41:48.487520845Z.'
      type: Date
    - contextPath: CrowdStrike.Detections.behaviors.device_id
      description: The ID of the device associated with the behavior.
      type: String
    - contextPath: CrowdStrike.Detections.behaviors.timestamp
      description: 'The datetime the behavior detection occurred in ISO time format. For example: 2019-10-17T13:41:48.487520845Z.'
      type: Date
    - contextPath: CrowdStrike.Detections.behaviors.behavior_id
      description: The ID of the behavior.
      type: String
    - contextPath: CrowdStrike.Detections.behaviors.filename
      description: The file name of the triggering process.
      type: String
    - contextPath: CrowdStrike.Detections.behaviors.alleged_filetype
      description: The file extension of the behavior's filename.
      type: String
    - contextPath: CrowdStrike.Detections.behaviors.cmdline
      description: The command line of the triggering process.
      type: String
    - contextPath: CrowdStrike.Detections.behaviors.scenario
      description: The name of the scenario the behavior belongs to.
      type: String
    - contextPath: CrowdStrike.Detections.behaviors.objective
      description: The name of the objective associated with the behavior.
      type: String
    - contextPath: CrowdStrike.Detections.behaviors.tactic
      description: The name of the tactic associated with the behavior.
      type: String
    - contextPath: CrowdStrike.Detections.behaviors.technique
      description: The name of the technique associated with the behavior.
      type: String
    - contextPath: CrowdStrike.Detections.behaviors.severity
      description: The severity rating for the behavior. The value can be any integer between 1-100.
      type: Number
    - contextPath: CrowdStrike.Detections.behaviors.confidence
      description: The true positive confidence rating for the behavior. The value can be any integer between 1-100.
      type: Number
    - contextPath: CrowdStrike.Detections.behaviors.ioc_type
      description: 'The type of the triggering IOC. Possible values are: "hash_sha256", "hash_md5", "domain", "filename", "registry_key", "command_line", and "behavior".'
      type: String
    - contextPath: CrowdStrike.Detections.behaviors.ioc_value
      description: The IOC value.
      type: String
    - contextPath: CrowdStrike.Detections.behaviors.ioc_source
      description: 'The source that triggered an IOC detection. Possible values are: "library_load", "primary_module", "file_read", and "file_write".'
      type: String
    - contextPath: CrowdStrike.Detections.behaviors.ioc_description
      description: The IOC description.
      type: String
    - contextPath: CrowdStrike.Detections.behaviors.user_name
      description: The user name.
      type: String
    - contextPath: CrowdStrike.Detections.behaviors.user_id
      description: The Security Identifier (SID) of the user in Windows.
      type: String
    - contextPath: CrowdStrike.Detections.behaviors.control_graph_id
      description: The behavior hit key for the Threat Graph API.
      type: String
    - contextPath: CrowdStrike.Detections.behaviors.triggering_process_graph_id
      description: The ID of the process that triggered the behavior detection.
      type: String
    - contextPath: CrowdStrike.Detections.behaviors.sha256
      description: The SHA256 of the triggering process.
      type: String
    - contextPath: CrowdStrike.Detections.behaviors.md5
      description: The MD5 of the triggering process.
      type: String
    - contextPath: CrowdStrike.Detections.behaviors.parent_details.parent_sha256
      description: The SHA256 hash of the parent process.
      type: String
    - contextPath: CrowdStrike.Detections.behaviors.parent_details.parent_md5
      description: The MD5 hash of the parent process.
      type: String
    - contextPath: CrowdStrike.Detections.behaviors.parent_details.parent_cmdline
      description: The command line of the parent process.
      type: String
    - contextPath: CrowdStrike.Detections.behaviors.parent_details.parent_process_graph_id
      description: The process graph ID of the parent process.
      type: String
    - contextPath: CrowdStrike.Detections.behaviors.pattern_disposition
      description: The pattern associated with the action performed on the behavior.
      type: Number
    - contextPath: CrowdStrike.Detections.behaviors.pattern_disposition_details.indicator
      description: Whether the detection behavior is similar to an indicator.
      type: Boolean
    - contextPath: CrowdStrike.Detections.behaviors.pattern_disposition_details.detect
      description: Whether this behavior is detected.
      type: Boolean
    - contextPath: CrowdStrike.Detections.behaviors.pattern_disposition_details.inddet_mask
      description: Whether this behavior is an inddet mask.
      type: Boolean
    - contextPath: CrowdStrike.Detections.behaviors.pattern_disposition_details.sensor_only
      description: Whether this detection is sensor only.
      type: Boolean
    - contextPath: CrowdStrike.Detections.behaviors.pattern_disposition_details.rooting
      description: Whether this behavior is rooting.
      type: Boolean
    - contextPath: CrowdStrike.Detections.behaviors.pattern_disposition_details.kill_process
      description: Whether this detection kills the process.
      type: Boolean
    - contextPath: CrowdStrike.Detections.behaviors.pattern_disposition_details.kill_subprocess
      description: Whether this detection kills the subprocess.
      type: Boolean
    - contextPath: CrowdStrike.Detections.behaviors.pattern_disposition_details.quarantine_machine
      description: Whether this detection was on a quarantined machine.
      type: Boolean
    - contextPath: CrowdStrike.Detections.behaviors.pattern_disposition_details.quarantine_file
      description: Whether this detection was on a quarantined file.
      type: Boolean
    - contextPath: CrowdStrike.Detections.behaviors.pattern_disposition_details.policy_disabled
      description: Whether this policy is disabled.
      type: Boolean
    - contextPath: CrowdStrike.Detections.behaviors.pattern_disposition_details.kill_parent
      description: Whether this detection kills the parent process.
      type: Boolean
    - contextPath: CrowdStrike.Detections.behaviors.pattern_disposition_details.operation_blocked
      description: Whether the operation is blocked.
      type: Boolean
    - contextPath: CrowdStrike.Detections.behaviors.pattern_disposition_details.process_blocked
      description: Whether the process is blocked.
      type: Boolean
    - contextPath: CrowdStrike.Detections.behaviors.pattern_disposition_details.registry_operation_blocked
      description: Whether the registry operation is blocked.
      type: Boolean
    - contextPath: CrowdStrike.Detections.email_sent
      description: Whether an email is sent about this detection.
      type: Boolean
    - contextPath: CrowdStrike.Detections.first_behavior
      description: The datetime of the first behavior.
      type: Date
    - contextPath: CrowdStrike.Detections.last_behavior
      description: The datetime of the last behavior.
      type: Date
    - contextPath: CrowdStrike.Detections.max_confidence
      description: The highest confidence value of all behaviors. The value can be any integer between 1-100.
      type: Number
    - contextPath: CrowdStrike.Detections.max_severity
      description: The highest severity value of all behaviors. Value can be any integer between 1-100.
      type: Number
    - contextPath: CrowdStrike.Detections.max_severity_displayname
      description: 'The name used in the UI to determine the severity of the detection. Possible values are: "Critical", "High", "Medium", and "Low".'
      type: String
    - contextPath: CrowdStrike.Detections.show_in_ui
      description: Whether the detection displays in the UI.
      type: Boolean
    - contextPath: CrowdStrike.Detections.status
      description: The status of the detection.
      type: String
    - contextPath: CrowdStrike.Detections.assigned_to_uid
      description: The UID of the user for whom the detection is assigned.
      type: String
    - contextPath: CrowdStrike.Detections.assigned_to_name
      description: The human-readable name of the user to whom the detection is currently assigned.
      type: String
    - contextPath: CrowdStrike.Detections.hostinfo.domain
      description: The domain of the Active Directory.
      type: String
    - contextPath: CrowdStrike.Detections.seconds_to_triaged
      description: The amount of time it took to move a detection from "new" to "in_progress".
      type: Number
    - contextPath: CrowdStrike.Detections.seconds_to_resolved
      description: The amount of time it took to move a detection from new to a resolved state ("true_positive", "false_positive", and "ignored").
      type: Number
  - arguments:
    - description: The query used to filter the results.
      name: fetch_query
    - description: A comma separated list of detection IDs. For example, ldt:1234:1234,ldt:5678:5678, If you use this argument, fetch_query argument will be ignored.
      isArray: true
      name: ids
    description: Lists incident summaries.
    name: cs-falcon-list-incident-summaries
    outputs:
    - contextPath: CrowdStrike.Incidents.incident_id
      description: The ID of the incident.
      type: String
    - contextPath: CrowdStrike.Incidents.cid
      description: The organization's customer ID (CID).
      type: String
    - contextPath: CrowdStrike.Incidents.host_ids
      description: The device IDs of all the hosts on which the incident occurred.
      type: String
    - contextPath: CrowdStrike.Incidents.hosts.device_id
      description: The device ID as seen by CrowdStrike.
      type: String
    - contextPath: CrowdStrike.Incidents.hosts.cid
      description: The host's organization's customer ID (CID).
      type: String
    - contextPath: CrowdStrike.Incidents.hosts.agent_load_flags
      description: The CrowdStrike agent load flags.
      type: String
    - contextPath: CrowdStrike.Incidents.hosts.agent_local_time
      description: The local time of the sensor.
      type: Date
    - contextPath: CrowdStrike.Incidents.hosts.agent_version
      description: 'The version of the agent that the device is running. For example: 5.32.11406.0.'
      type: String
    - contextPath: CrowdStrike.Incidents.hosts.bios_manufacturer
      description: The BIOS manufacturer.
      type: String
    - contextPath: CrowdStrike.Incidents.hosts.bios_version
      description: The BIOS version of the device.
      type: String
    - contextPath: CrowdStrike.Incidents.hosts.config_id_base
      description: The base of the sensor that the device is running.
      type: String
    - contextPath: CrowdStrike.Incidents.hosts.config_id_build
      description: 'The version of the sensor that the device is running. For example: 11406.'
      type: String
    - contextPath: CrowdStrike.Incidents.hosts.config_id_platform
      description: The platform ID of the sensor that the device is running.
      type: String
    - contextPath: CrowdStrike.Incidents.hosts.external_ip
      description: The external IP address of the host.
      type: String
    - contextPath: CrowdStrike.Incidents.hosts.hostname
      description: The name of the host.
      type: String
    - contextPath: CrowdStrike.Incidents.hosts.first_seen
      description: The date and time the host was first seen by CrowdStrike Falcon.
      type: Date
    - contextPath: CrowdStrike.Incidents.hosts.last_seen
      description: The date and time the host was last seen by CrowdStrike Falcon.
      type: Date
    - contextPath: CrowdStrike.Incidents.hosts.local_ip
      description: The device local IP address.
      type: String
    - contextPath: CrowdStrike.Incidents.hosts.mac_address
      description: The device MAC address.
      type: String
    - contextPath: CrowdStrike.Incidents.hosts.major_version
      description: The major version of the operating system.
      type: String
    - contextPath: CrowdStrike.Incidents.hosts.minor_version
      description: The minor version of the operating system.
      type: String
    - contextPath: CrowdStrike.Incidents.hosts.os_version
      description: The operating system of the host.
      type: String
    - contextPath: CrowdStrike.Incidents.hosts.platform_id
      description: The platform ID of the device that runs the sensor.
      type: String
    - contextPath: CrowdStrike.Incidents.hosts.platform_name
      description: The platform name of the host.
      type: String
    - contextPath: CrowdStrike.Incidents.hosts.product_type_desc
      description: The value indicating the product type. For example, 1 = Workstation, 2 = Domain Controller, 3 = Server.
      type: String
    - contextPath: CrowdStrike.Incidents.hosts.status
      description: The incident status as a number. For example, 20 = New, 25 = Reopened, 30 = In Progress, 40 = Closed.
      type: String
    - contextPath: CrowdStrike.Incidents.hosts.system_manufacturer
      description: The system manufacturer of the device.
      type: String
    - contextPath: CrowdStrike.Incidents.hosts.system_product_name
      description: The product name of the system.
      type: String
    - contextPath: CrowdStrike.Incidents.hosts.modified_timestamp
      description: 'The datetime a user modified the incident in ISO time format. For example: 2019-10-17T13:41:48.487520845Z.'
      type: Date
    - contextPath: CrowdStrike.Incidents.created
      description: The time that the incident was created.
      type: Date
    - contextPath: CrowdStrike.Incidents.start
      description: The recorded time of the earliest incident.
      type: Date
    - contextPath: CrowdStrike.Incidents.end
      description: The recorded time of the latest incident.
      type: Date
    - contextPath: CrowdStrike.Incidents.state
      description: The state of the incident.
      type: String
    - contextPath: CrowdStrike.Incidents.status
      description: The status of the incident.
      type: Number
    - contextPath: CrowdStrike.Incidents.name
      description: The name of the incident.
      type: String
    - contextPath: CrowdStrike.Incidents.description
      description: The description of the incident.
      type: String
    - contextPath: CrowdStrike.Incidents.tags
      description: The tags of the incident.
      type: String
    - contextPath: CrowdStrike.Incidents.fine_score
      description: The incident score.
      type: Number
  - arguments:
    - description: The endpoint ID.
      name: id
    - default: true
      description: The endpoint IP address.
      name: ip
    - description: The endpoint hostname.
      name: hostname
    description: Returns information about an endpoint, does not support regex.
    name: endpoint
    outputs:
    - contextPath: Endpoint.Hostname
      description: The endpoint's hostname.
      type: String
    - contextPath: Endpoint.OS
      description: The endpoint's operation system.
      type: String
    - contextPath: Endpoint.IPAddress
      description: The endpoint's IP address.
      type: String
    - contextPath: Endpoint.ID
      description: The endpoint's ID.
      type: String
    - contextPath: Endpoint.Status
      description: The endpoint's status.
      type: String
    - contextPath: Endpoint.IsIsolated
      description: The endpoint's isolation status.
      type: String
    - contextPath: Endpoint.MACAddress
      description: The endpoint's MAC address.
      type: String
    - contextPath: Endpoint.Vendor
      description: The integration name of the endpoint vendor.
      type: String
    - contextPath: Endpoint.OSVersion
      description: The endpoint's operation system version.
      type: String
  - arguments:
    - description: The name of the host.
      name: name
      required: true
    - auto: PREDEFINED
      description: The group type of the group. Can be 'static' or 'dynamic'.
      name: group_type
      predefined:
      - static
      - dynamic
      required: true
    - description: The description of the host.
      name: description
    - description: The assignment rule.
      name: assignment_rule
    description: Create a host group.
    name: cs-falcon-create-host-group
    outputs:
    - contextPath: CrowdStrike.HostGroup.id
      description: The ID of the host group.
      type: String
    - contextPath: CrowdStrike.HostGroup.group_type
      description: The group type of the host group.
      type: String
    - contextPath: CrowdStrike.HostGroup.name
      description: The name of the host group.
      type: String
    - contextPath: CrowdStrike.HostGroup.description
      description: The description of the host group.
      type: String
    - contextPath: CrowdStrike.HostGroup.created_by
      description: The client that created the host group.
      type: String
    - contextPath: CrowdStrike.HostGroup.created_timestamp
      description: 'The datetime the host group was created in ISO time format. For example: 2019-10-17T13:41:48.487520845Z.'
      type: Date
    - contextPath: CrowdStrike.HostGroup.modified_by
      description: The client that modified the host group.
      type: String
    - contextPath: CrowdStrike.HostGroup.modified_timestamp
      description: 'The datetime the host group was last modified in ISO time format. For example: 2019-10-17T13:41:48.487520845Z.'
      type: Date
  - arguments:
    - description: The query by which to filter the devices that belong to the host group.
      name: filter
    - description: Page offset.
      name: offset
    - default: true
      defaultValue: '50'
      description: Maximum number of results on a page.
      name: limit
      type: string
    description: List the available host groups.
    name: cs-falcon-list-host-groups
    outputs:
    - contextPath: CrowdStrike.HostGroup.id
      description: The ID of the host group.
      type: String
    - contextPath: CrowdStrike.HostGroup.group_type
      description: The group type of the host group.
      type: String
    - contextPath: CrowdStrike.HostGroup.name
      description: The name of the host group.
      type: String
    - contextPath: CrowdStrike.HostGroup.description
      description: The description of the host group.
      type: String
    - contextPath: CrowdStrike.HostGroup.created_by
      description: The client that created the host group.
      type: String
    - contextPath: CrowdStrike.HostGroup.created_timestamp
      description: 'The datetime the host group was created in ISO time format. For example: 2019-10-17T13:41:48.487520845Z.'
      type: Date
    - contextPath: CrowdStrike.HostGroup.modified_by
      description: The client that modified the host group.
      type: String
    - contextPath: CrowdStrike.HostGroup.modified_timestamp
      description: 'The datetime the host group was last modified in ISO time format. For example: 2019-10-17T13:41:48.487520845Z.'
      type: Date
  - arguments:
    - description: A comma-separated list of the IDs of the host groups to be deleted.
      isArray: true
      name: host_group_id
      required: true
    description: Deletes the requested host groups.
    name: cs-falcon-delete-host-groups
  - arguments:
    - description: The ID of the host group.
      name: host_group_id
      required: true
    - description: The name of the host group.
      name: name
    - description: The description of the host group.
      name: description
    - description: The assignment rule.
      name: assignment_rule
    description: Updates a host group.
    name: cs-falcon-update-host-group
    outputs:
    - contextPath: CrowdStrike.HostGroup.id
      description: The ID of the host group.
      type: String
    - contextPath: CrowdStrike.HostGroup.group_type
      description: The group type of the host group.
      type: String
    - contextPath: CrowdStrike.HostGroup.name
      description: The name of the host group.
      type: String
    - contextPath: CrowdStrike.HostGroup.description
      description: The description of the host group.
      type: String
    - contextPath: CrowdStrike.HostGroup.created_by
      description: The client that created the host group.
      type: String
    - contextPath: CrowdStrike.HostGroup.created_timestamp
      description: 'The datetime the host group was created in ISO time format. For example: 2019-10-17T13:41:48.487520845Z.'
      type: Date
    - contextPath: CrowdStrike.HostGroup.modified_by
      description: The client that modified the host group.
      type: String
    - contextPath: CrowdStrike.HostGroup.modified_timestamp
      description: 'The datetime the host group was last modified in ISO time format. For example: 2019-10-17T13:41:48.487520845Z.'
      type: Date
  - arguments:
    - description: The ID of the host group.
      name: host_group_id
    - description: The query to filter the devices that belong to the host group.
      name: filter
    - description: Page offset.
      name: offset
    - default: true
      defaultValue: '50'
      description: The maximum number of results on a page.
      name: limit
    description: Gets the list of host group members.
    name: cs-falcon-list-host-group-members
    outputs:
    - contextPath: CrowdStrike.Device.ID
      description: The ID of the device.
      type: String
    - contextPath: CrowdStrike.Device.LocalIP
      description: The local IP address of the device.
      type: String
    - contextPath: CrowdStrike.Device.ExternalIP
      description: The external IP address of the device.
      type: String
    - contextPath: CrowdStrike.Device.Hostname
      description: The host name of the device.
      type: String
    - contextPath: CrowdStrike.Device.OS
      description: The operating system of the device.
      type: String
    - contextPath: CrowdStrike.Device.MacAddress
      description: The MAC address of the device.
      type: String
    - contextPath: CrowdStrike.Device.FirstSeen
      description: The first time the device was seen.
      type: String
    - contextPath: CrowdStrike.Device.LastSeen
      description: The last time the device was seen.
      type: String
    - contextPath: CrowdStrike.Device.Status
      description: The device status.
      type: String
  - arguments:
    - description: The ID of the host group.
      name: host_group_id
      required: true
    - description: A comma-separated list of host agent IDs to run commands. (The list of host agent IDs can be retrieved by running the 'cs-falcon-search-device' command.).
      isArray: true
      name: host_ids
      required: true
    description: Add host group members.
    name: cs-falcon-add-host-group-members
    outputs:
    - contextPath: CrowdStrike.HostGroup.id
      description: The ID of the host group.
      type: String
    - contextPath: CrowdStrike.HostGroup.group_type
      description: The group type of the host group.
      type: String
    - contextPath: CrowdStrike.HostGroup.name
      description: The name of the host group.
      type: String
    - contextPath: CrowdStrike.HostGroup.description
      description: The description of the host group.
      type: String
    - contextPath: CrowdStrike.HostGroup.created_by
      description: The client that created the host group.
      type: String
    - contextPath: CrowdStrike.HostGroup.created_timestamp
      description: 'The datetime the host group was created in ISO time format. For example: 2019-10-17T13:41:48.487520845Z.'
      type: Date
    - contextPath: CrowdStrike.HostGroup.modified_by
      description: The client that modified the host group.
      type: String
    - contextPath: CrowdStrike.HostGroup.modified_timestamp
      description: 'The datetime the host group was last modified in ISO time format. For example: 2019-10-17T13:41:48.487520845Z.'
      type: Date
  - arguments:
    - description: The ID of the host group.
      name: host_group_id
      required: true
    - description: A comma-separated list of host agent IDs to run commands. (The list of host agent IDs can be retrieved by running the 'cs-falcon-search-device' command.).
      isArray: true
      name: host_ids
      required: true
    description: Remove host group members.
    name: cs-falcon-remove-host-group-members
    outputs:
    - contextPath: CrowdStrike.HostGroup.id
      description: The ID of the host group.
      type: String
    - contextPath: CrowdStrike.HostGroup.group_type
      description: The group type of the host group.
      type: String
    - contextPath: CrowdStrike.HostGroup.name
      description: The name of the host group.
      type: String
    - contextPath: CrowdStrike.HostGroup.description
      description: The description of the host group.
      type: String
    - contextPath: CrowdStrike.HostGroup.created_by
      description: The client that created the host group.
      type: String
    - contextPath: CrowdStrike.HostGroup.created_timestamp
      description: 'The datetime the host group was created in ISO time format. For example: 2019-10-17T13:41:48.487520845Z.'
      type: Date
    - contextPath: CrowdStrike.HostGroup.modified_by
      description: The client that modified the host group.
      type: String
    - contextPath: CrowdStrike.HostGroup.modified_timestamp
      description: 'The datetime the host group was last modified in ISO time format. For example: 2019-10-17T13:41:48.487520845Z.'
      type: Date
  - arguments:
    - description: A comma-separated list of incident IDs.
      isArray: true
      name: ids
      required: true
    - auto: PREDEFINED
      description: The new status of the incident. Can be "New", "In Progress", "Reopened", "Closed".
      name: status
      predefined:
      - New
      - In Progress
      - Reopened
      - Closed
      required: true
    description: Resolve incidents.
    name: cs-falcon-resolve-incident
  - arguments:
    - description: A JSON object with list of CS Falcon indicators to upload.
      isArray: true
      name: multiple_indicators_json
      required: true
    - name: timeout
      description: The amount of time (in seconds) that a request will wait for a client to establish a connection to a remote machine before a timeout occurs.
      defaultValue: "180"
      type: unknown
    description: Uploads a batch of indicators.
    name: cs-falcon-batch-upload-custom-ioc
    outputs:
    - contextPath: CrowdStrike.IOC.Type
      description: The type of the IOC.
      type: string
    - contextPath: CrowdStrike.IOC.Value
      description: The string representation of the indicator.
      type: string
    - contextPath: CrowdStrike.IOC.ID
      description: The full ID of the indicator.
      type: string
    - contextPath: CrowdStrike.IOC.Severity
      description: The severity level to apply to this indicator.
      type: string
    - contextPath: CrowdStrike.IOC.Source
      description: The source of the IOC.
      type: string
    - contextPath: CrowdStrike.IOC.Action
      description: The action to take when a host observes the custom IOC.
      type: string
    - contextPath: CrowdStrike.IOC.Expiration
      description: The datetime the indicator will expire.
      type: string
    - contextPath: CrowdStrike.IOC.Description
      description: The description of the IOC.
      type: string
    - contextPath: CrowdStrike.IOC.CreatedTime
      description: The datetime the IOC was created.
      type: date
    - contextPath: CrowdStrike.IOC.CreatedBy
      description: The identity of the user/process who created the IOC.
      type: string
    - contextPath: CrowdStrike.IOC.ModifiedTime
      description: The datetime the indicator was last modified.
      type: date
    - contextPath: CrowdStrike.IOC.ModifiedBy
      description: The identity of the user/process who last updated the IOC.
      type: string
    - contextPath: CrowdStrike.IOC.Tags
      description: The tags of the IOC.
      type: Unknown
    - contextPath: CrowdStrike.IOC.Platforms
      description: The platforms of the IOC.
      type: Unknown
  - arguments:
    - description: The host ID you would like to kill the given process for.
      name: host_id
      required: true
    - description: A comma-separated list of process IDs to kill.
      isArray: true
      name: process_ids
      required: true
    - description: Whether the command will run against an offline-queued session and be queued for execution when the host comes online.
      name: queue_offline
      defaultValue: false
    - name: timeout
      description: The amount of time (in seconds) that a request will wait for a client to establish a connection to a remote machine before a timeout occurs.
    description: Execute an active responder kill command on a single host.
    name: cs-falcon-rtr-kill-process
    outputs:
    - contextPath: CrowdStrike.Command.kill.ProcessID
      description: The process ID that was killed.
      type: String
    - contextPath: CrowdStrike.Command.kill.Error
      description: The error message raised if the command was failed.
      type: String
    - contextPath: CrowdStrike.Command.kill.HostID
      description: The host ID.
      type: String
  - arguments:
    - description: A comma-separated list of the hosts IDs you would like to remove the file for.
      isArray: true
      name: host_ids
      required: true
    - description: The path to a file or a directory you want to remove.
      name: file_path
      required: true
    - auto: PREDEFINED
      description: The operating system of the hosts given. Since the remove command is different in each operating system, you can choose only one operating system.
      name: os
      predefined:
      - Windows
      - Linux
      - Mac
      required: true
    - description: Whether the command will run against an offline-queued session and be queued for execution when the host comes online.
      name: queue_offline
      defaultValue: false
    - name: timeout
      description: The amount of time (in seconds) that a request will wait for a client to establish a connection to a remote machine before a timeout occurs.
    description: Batch executes an RTR active-responder remove file across the hosts mapped to the given batch ID.
    name: cs-falcon-rtr-remove-file
    outputs:
    - contextPath: CrowdStrike.Command.rm.HostID
      description: The host ID.
      type: String
    - contextPath: CrowdStrike.Command.rm.Error
      description: The error message raised if the command failed.
      type: String
  - arguments:
    - description: The host ID you want to get the processes list from.
      name: host_id
      required: true
    - description: Whether the command will run against an offline-queued session and be queued for execution when the host comes online.
      name: queue_offline
      defaultValue: false
    - name: timeout
      description: The amount of time (in seconds) that a request will wait for a client to establish a connection to a remote machine before a timeout occurs.
    description: Executes an RTR active-responder ps command to get a list of active processes across the given host.
    name: cs-falcon-rtr-list-processes
    outputs:
    - contextPath: CrowdStrike.Command.ps.Filename
      description: The the name of the result file to be returned.
      type: String
  - arguments:
    - description: The host ID you want to get the network status and protocol statistics list from.
      name: host_id
      required: true
    - description: Whether the command will run against an offline-queued session and be queued for execution when the host comes online.
      name: queue_offline
      defaultValue: false
    - name: timeout
      description: The amount of time (in seconds) that a request will wait for a client to establish a connection to a remote machine before a timeout occurs.
    description: Executes an RTR active-responder netstat command to get a list of network status and protocol statistics across the given host.
    name: cs-falcon-rtr-list-network-stats
    outputs:
    - contextPath: CrowdStrike.Command.netstat.Filename
      description: The the name of the result file to be returned.
      type: String
  - arguments:
    - description: A comma-separated list of the host IDs you want to get the registry keys from.
      isArray: true
      name: host_ids
      required: true
    - description: A comma-separated list of the registry keys, sub keys or value to get.
      isArray: true
      name: registry_keys
      required: true
    - description: Whether the command will run against an offline-queued session and be queued for execution when the host comes online.
      name: queue_offline
      defaultValue: false
    - name: timeout
      description: The amount of time (in seconds) that a request will wait for a client to establish a connection to a remote machine before a timeout occurs.
    description: Executes an RTR active-responder read registry keys command across the given hosts. This command is valid only for Windows hosts.
    name: cs-falcon-rtr-read-registry
  - arguments:
    - description: A comma-separated list of the hosts IDs you want to get the list of scheduled tasks from.
      isArray: true
      name: host_ids
      required: true
    - description: Whether the command will run against an offline-queued session and be queued for execution when the host comes online.
      name: queue_offline
      defaultValue: false
    - name: timeout
      description: The amount of time (in seconds) that a request will wait for a client to establish a connection to a remote machine before a timeout occurs.
    description: Executes an RTR active-responder netstat command to get a list of scheduled tasks across the given host. This command is valid only for Windows hosts.
    name: cs-falcon-rtr-list-scheduled-tasks
  - arguments:
    - description: A comma-separated list of the hosts IDs you want to get the file from.
      isArray: true
      name: host_ids
      required: true
    - description: The file path of the required file to extract.
      name: file_path
      required: true
    - description: The file name to use for the archive name and the file within the archive.
      name: filename
    - description: Interval between polling. Default is 60 seconds. Must be higher than 10.
      name: interval_in_seconds
    - description: This is an internal argument used for the polling process, not to be used by the user.
      isArray: true
      name: hosts_and_requests_ids
    - description: This is an internal argument used for the polling process, not to be used by the user.
      isArray: true
      name: SHA256
    - description: Whether the command will run against an offline-queued session and be queued for execution when the host comes online.
      name: queue_offline
      defaultValue: false
    - name: timeout
      description: The amount of time (in seconds) that a request will wait for a client to establish a connection to a remote machine before a timeout occurs.
    description: Gets the RTR extracted file contents for the specified file path.
    name: cs-falcon-rtr-retrieve-file
    outputs:
    - contextPath: CrowdStrike.File.FileName
      description: The file name.
      type: String
    - contextPath: CrowdStrike.File.HostID
      description: The host ID.
      type: String
    - contextPath: File.Size
      description: The size of the file.
      type: Number
    - contextPath: File.SHA1
      description: The SHA1 hash of the file.
      type: String
    - contextPath: File.SHA256
      description: The SHA256 hash of the file.
      type: String
    - contextPath: File.SHA512
      description: The SHA512 hash of the file.
      type: String
    - contextPath: File.Name
      description: The name of the file.
      type: String
    - contextPath: File.SSDeep
      description: The SSDeep hash of the file.
      type: String
    - contextPath: File.EntryID
      description: The entry ID of the file.
      type: String
    - contextPath: File.Info
      description: Information about the file.
      type: String
    - contextPath: File.Type
      description: The file type.
      type: String
    - contextPath: File.MD5
      description: The MD5 hash of the file.
      type: String
    - contextPath: File.Extension
      description: The extension of the file.
      type: String
    polling: true
  - arguments:
    - default: true
      description: The incident ID to get detections for.
      name: incident_id
      required: true
    description: Gets the detections for a specific incident.
    name: cs-falcon-get-detections-for-incident
    outputs:
    - contextPath: CrowdStrike.IncidentDetection.incident_id
      description: The incident ID.
      type: String
    - contextPath: CrowdStrike.IncidentDetection.behavior_id
      description: The behavior ID connected to the incident.
      type: String
    - contextPath: CrowdStrike.IncidentDetection.detection_ids
      description: A list of detection IDs connected to the incident.
      type: String
  - arguments: []
    description: Returns the list of fields to map in outgoing mirroring. This command is only used for debugging purposes.
    name: get-mapping-fields
  - arguments:
    - description: The remote incident or detection ID.
      name: id
      required: true
    - defaultValue: '0'
      description: The UTC timestamp in seconds of the last update. The incident or detection is only updated if it was modified after the last update time.
      name: lastUpdate
    description: Gets remote data from a remote incident or detection. This method does not update the current incident or detection, and should be used for debugging purposes only.
    name: get-remote-data
  - arguments:
    - description: Date string representing the local time. The incident or detection is only returned if it was modified after the last update time.
      name: lastUpdate
    description: Gets the list of incidents and detections that were modified since the last update time. This method is used for debugging purposes. The get-modified-remote-data command is used as part of the Mirroring feature that was introduced in Cortex XSOAR version 6.1.
    name: get-modified-remote-data
  - arguments: []
    description: Updates the remote incident or detection with local incident or detection changes. This method is only used for debugging purposes and will not update the current incident or detection.
    name: update-remote-system
  - arguments:
    - description: Limit the vulnerabilities returned to specific properties. Each value must be enclosed in single quotes and placed immediately after the colon with no space. For example, 'filter=status:'open'+cve.id:['CVE-2013-3900','CVE-2021-1675']'.
      name: filter
    - description: Unique agent identifier (AID) of a sensor.
      name: aid
      isArray: true
    - description: Unique identifier for a vulnerability as cataloged in the National Vulnerability Database (NVD). This filter supports multiple values and negation.
      name: cve_id
      isArray: true
    - description: "Severity of the CVE. The possible values are: CRITICAL, HIGH, MEDIUM, LOW, UNKNOWN, or NONE."
      name: cve_severity
      isArray: true
    - description: Name of a tag assigned to a host. Retrieve tags from Host Tags APIs.
      name: tags
      isArray: true
    - description: "Status of a vulnerability. This filter supports multiple values and negation. The possible values are: open, closed, reopen, expired."
      name: status
      isArray: true
    - description: "Operating system platform. This filter supports negation. The possible values are: Windows, Mac, Linux."
      name: platform_name
    - description: Unique system-assigned ID of a host group. Retrieve the host group ID from Host Group APIs.
      name: host_group
      isArray: true
    - description: Type of host a sensor is running on.
      name: host_type
      isArray: true
    - description: Filter for vulnerabilities based on the number of days since a host last connected to CrowdStrike Falcon. Enter a numeric value from 3 to 45 to indicate the number of days you want to look back. Example- last_seen_within:10.
      name: last_seen_within
    - auto: PREDEFINED
      description: Indicates if the vulnerability is suppressed by a suppression rule.
      name: is_suppressed
      isArray: true
      predefined:
      - 'true'
      - 'false'
    - auto: PREDEFINED
      description: Display remediation information type of data to be returned for each vulnerability entity.
      defaultValue: 'True'
      name: display_remediation_info
      predefined:
      - 'True'
      - 'False'
    - auto: PREDEFINED
      description: Whether to return logic information type of data for each vulnerability entity.
      defaultValue: 'True'
      name: display_evaluation_logic_info
      predefined:
      - 'True'
      - 'False'
    - auto: PREDEFINED
      description: Whether to return host information type of data for each vulnerability entity.
      name: display_host_info
      defaultValue: 'False'
      predefined:
      - 'True'
      - 'False'
    - description: Maximum number of items to return (1-5000).
      defaultValue: '50'
      type: String
      name: limit
    description: Retrieve vulnerability details according to the selected filter. Each request requires at least one filter parameter. Supported with the CrowdStrike Spotlight license.
    name: cs-falcon-spotlight-search-vulnerability
    outputs:
    - contextPath: CrowdStrike.Vulnerability.id
      description: Unique system-assigned ID of the vulnerability.
      type: String
    - contextPath: CrowdStrike.Vulnerability.cid
      description: Unique system-generated customer identifier (CID) of the account.
      type: String
    - contextPath: CrowdStrike.Vulnerability.aid
      description: Unique agent identifier (AID) of the sensor where the vulnerability was found.
      type: String
    - contextPath: CrowdStrike.Vulnerability.created_timestamp
      description: UTC date and time of when the vulnerability was created in Spotlight.
      type: Date
    - contextPath: CrowdStrike.Vulnerability.updated_timestamp
      description: UTC date and time of the last update made on the vulnerability.
      type: Date
    - contextPath: CrowdStrike.Vulnerability.status
      description: "Vulnerability's current status. Possible values are: open, closed, reopen, or expired."
      type: String
    - contextPath: CrowdStrike.Vulnerability.apps.product_name_version
      description: Name and version of the product associated with the vulnerability.
      type: String
    - contextPath: CrowdStrike.Vulnerability.apps.sub_status
      description: "Status of each product associated with the vulnerability. Possible values are: open, closed, or reopen."
      type: String
    - contextPath: CrowdStrike.Vulnerability.apps.remediation.ids
      description: Remediation ID of each product associated with the vulnerability.
      type: String
    - contextPath: CrowdStrike.Vulnerability.host_info.hostname
      description: Name of the machine.
      type: String
    - contextPath: CrowdStrike.Vulnerability.host_info.instance_id
      description: Cloud instance ID of the host.
      type: String
    - contextPath: CrowdStrike.Vulnerability.host_info.service_provider_account_id
      description: Cloud service provider account ID for the host.
      type: String
    - contextPath: CrowdStrike.Vulnerability.host_info.service_provider
      description: Cloud service provider for the host.
      type: String
    - contextPath: CrowdStrike.Vulnerability.host_info.os_build
      description: Operating system build.
      type: String
    - contextPath: CrowdStrike.Vulnerability.host_info.product_type_desc
      description: Type of host a sensor is running on.
      type: String
    - contextPath: CrowdStrike.Vulnerability.host_info.local_ip
      description: Device's local IP address.
      type: String
    - contextPath: CrowdStrike.Vulnerability.host_info.machine_domain
      description: Active Directory domain name.
      type: String
    - contextPath: CrowdStrike.Vulnerability.host_info.os_version
      description: Operating system version.
      type: String
    - contextPath: CrowdStrike.Vulnerability.host_info.ou
      description: Active directory organizational unit name.
      type: String
    - contextPath: CrowdStrike.Vulnerability.host_info.site_name
      description: Active directory site name.
      type: String
    - contextPath: CrowdStrike.Vulnerability.host_info.system_manufacturer
      description: Name of the system manufacturer.
      type: String
    - contextPath: CrowdStrike.Vulnerability.host_info.groups.id
      description: Array of host group IDs that the host is assigned to.
      type: String
    - contextPath: CrowdStrike.Vulnerability.host_info.groups.name
      description: Array of host group names that the host is assigned to.
      type: String
    - contextPath: CrowdStrike.Vulnerability.host_info.tags
      description: Name of a tag assigned to a host.
      type: String
    - contextPath: CrowdStrike.Vulnerability.host_info.platform
      description: Operating system platform. This filter supports negation.
      type: String
    - contextPath: CrowdStrike.Vulnerability.remediation.entities.id
      description: Unique ID of the remediation.
      type: String
    - contextPath: CrowdStrike.Vulnerability.remediation.entities.reference
      description: Relevant reference for the remediation that can be used to get additional details for the remediation.
      type: String
    - contextPath: CrowdStrike.Vulnerability.remediation.entities.title
      description: Short description of the remediation.
      type: String
    - contextPath: CrowdStrike.Vulnerability.remediation.entities.action
      description: Expanded description of the remediation.
      type: String
    - contextPath: CrowdStrike.Vulnerability.remediation.entities.link
      description: Link to the remediation page for the vendor. In certain cases, this field is null.
      type: String
    - contextPath: CrowdStrike.Vulnerability.cve.id
      description: Unique identifier for a vulnerability as cataloged in the National Vulnerability Database (NVD).
      type: String
    - contextPath: CrowdStrike.Vulnerability.cve.base_score
      description: Base score of the CVE (float value between 1 and 10).
      type: Number
    - contextPath: CrowdStrike.Vulnerability.cve.severity
      description: CVSS severity rating of the vulnerability.
      type: String
    - contextPath: CrowdStrike.Vulnerability.cve.exploit_status
      description: Numeric value of the most severe known exploit.
      type: Number
    - contextPath: CrowdStrike.Vulnerability.cve.exprt_rating
      description: ExPRT rating assigned by CrowdStrike's predictive AI rating system.
      type: String
    - contextPath: CrowdStrike.Vulnerability.cve.description
      description: Brief description of the CVE.
      type: String
    - contextPath: CrowdStrike.Vulnerability.cve.published_date
      description: UTC timestamp with the date and time of when the vendor published the CVE.
      type: Date
    - contextPath: CrowdStrike.Vulnerability.cve.vendor_advisory
      description: Link to the vendor page where the CVE was disclosed.
      type: String
    - contextPath: CrowdStrike.Vulnerability.cve.exploitability_score
      description: Exploitability score of the CVE (float values from 1-4).
      type: Number
    - contextPath: CrowdStrike.Vulnerability.cve.impact_score
      description: Impact score of the CVE (float values from 1-6).
      type: Number
    - contextPath: CrowdStrike.Vulnerability.cve.vector
      description: Textual representation of the metric values used to score the vulnerability.
      type: String
    - contextPath: CrowdStrike.Vulnerability.cve.remediation_level
      description: CVSS remediation level of the vulnerability (U = Unavailable, or O = Official fix).
      type: String
    - contextPath: CrowdStrike.Vulnerability.cve.cisa_info.is_cisa_kev
      description: Whether to filter for vulnerabilities that are in the CISA Known Exploited Vulnerabilities (KEV) catalog.
      type: Boolean
    - contextPath: CrowdStrike.Vulnerability.cve.cisa_info.due_date
      description: Date before which CISA mandates subject organizations to patch the vulnerability.
      type: Date
    - contextPath: CrowdStrike.Vulnerability.cve.spotlight_published_date
      description: UTC timestamp with the date and time Spotlight enabled coverage for the vulnerability.
      type: Date
    - contextPath: CrowdStrike.Vulnerability.cve.actors
      description: Adversaries associated with the vulnerability.
      type: String
    - contextPath: CrowdStrike.Vulnerability.cve.name
      description: The vulnerability name.
      type: String
  - arguments:
    - description: Deprecated. Use cve instead.
      name: cve_id
      isArray: true
      deprecated: true
    - description: Unique identifier for a vulnerability as cataloged in the National Vulnerability Database (NVD). This filter supports multiple values and negation.
      name: cve
      isArray: true
      default: true
    description: Retrieve vulnerability details according to the selected filter. Each request requires at least one filter parameter. Supported with the CrowdStrike Spotlight license.
    name: cve
    outputs:
    - contextPath: DBotScore.Indicator
      description: The indicator value.
      type: String
    - contextPath: DBotScore.Type
      description: The indicator type.
      type: String
    - contextPath: DBotScore.Vendor
      description: The vendor used to calculate the score.
      type: String
    - contextPath: DBotScore.Score
      description: The actual score.
      type: Number
  - arguments:
    - description: Maximum number of items to return (1-5000).
      defaultValue: '50'
      name: limit
    - description: Unique identifier for a vulnerability as cataloged in the National Vulnerability Database (NVD). This filter supports multiple values and negation.
      name: cve_ids
      isArray: true
      required: true
    description: Retrieve vulnerability details for a specific ID and host. Supported with the CrowdStrike Spotlight license.
    name: cs-falcon-spotlight-list-host-by-vulnerability
    outputs:
    - contextPath: CrowdStrike.VulnerabilityHost.id
      description: Unique system-assigned ID of the vulnerability.
      type: String
    - contextPath: CrowdStrike.VulnerabilityHost.cid
      description: Unique system-generated customer identifier (CID) of the account.
      type: String
    - contextPath: CrowdStrike.VulnerabilityHost.aid
      description: Unique agent identifier (AID) of the sensor where the vulnerability was found.
      type: String
    - contextPath: CrowdStrike.VulnerabilityHost.created_timestamp
      description: UTC date and time of when the vulnerability was created in Spotlight.
      type: Date
    - contextPath: CrowdStrike.VulnerabilityHost.updated_timestamp
      description: UTC date and time of the last update made on the vulnerability.
      type: Date
    - contextPath: CrowdStrike.VulnerabilityHost.status
      description: "Vulnerability's current status. Possible values are: open, closed, reopen, or expired."
      type: String
    - contextPath: CrowdStrike.VulnerabilityHost.apps.product_name_version
      description: Name and version of the product associated with the vulnerability.
      type: String
    - contextPath: CrowdStrike.VulnerabilityHost.apps.sub_status
      description: "Status of each product associated with the vulnerability. Possible values are: open, closed, or reopen."
      type: String
    - contextPath: CrowdStrike.VulnerabilityHost.apps.remediation.ids
      description: Remediation ID of each product associated with the vulnerability.
      type: String
    - contextPath: CrowdStrike.VulnerabilityHost.apps.evaluation_logic.id
      description: Unique system-assigned ID of the vulnerability evaluation logic.
      type: String
    - contextPath: CrowdStrike.VulnerabilityHost.suppression_info.is_suppressed
      description: Indicates if the vulnerability is suppressed by a suppression rule.
      type: Boolean
    - contextPath: CrowdStrike.VulnerabilityHost.host_info.hostname
      description: Name of the machine.
      type: String
    - contextPath: CrowdStrike.VulnerabilityHost.host_info.local_ip
      description: Device's local IP address.
      type: String
    - contextPath: CrowdStrike.VulnerabilityHost.host_info.machine_domain
      description: Active Directory domain name.
      type: String
    - contextPath: CrowdStrike.VulnerabilityHost.host_info.os_version
      description: Operating system version.
      type: String
    - contextPath: CrowdStrike.VulnerabilityHost.host_info.ou
      description: Active directory organizational unit name.
      type: String
    - contextPath: CrowdStrike.VulnerabilityHost.host_info.site_name
      description: Active directory site name.
      type: String
    - contextPath: CrowdStrike.VulnerabilityHost.host_info.system_manufacturer
      description: Name of the system manufacturer.
      type: String
    - contextPath: CrowdStrike.VulnerabilityHost.host_info.platform
      description: Operating system platform. This filter supports negation.
      type: String
    - contextPath: CrowdStrike.VulnerabilityHost.host_info.instance_id
      description: Cloud instance ID of the host.
      type: String
    - contextPath: CrowdStrike.VulnerabilityHost.host_info.service_provider_account_id
      description: Cloud service provider account ID for the host.
      type: String
    - contextPath: CrowdStrike.VulnerabilityHost.host_info.service_provider
      description: Cloud service provider for the host.
      type: String
    - contextPath: CrowdStrike.VulnerabilityHost.host_info.os_build
      description: Operating system build.
      type: String
    - contextPath: CrowdStrike.VulnerabilityHost.host_info.product_type_desc
      description: Type of host a sensor is running on.
      type: String
    - contextPath: CrowdStrike.VulnerabilityHost.cve.id
      description: Unique identifier for a vulnerability as cataloged in the National Vulnerability Database (NVD).
      type: String
  - arguments:
    - description: Value to match for exclusion.
      name: value
      required: true
    - description: "A comma-separated list from where to exclude the exclusion. Possible values are: blocking, extraction."
      name: excluded_from
      required: true
      isArray: true
    - description: Comment describing why the exclusions were created.
      name: comment
    - description: A comma-separated list of group ID(s) impacted by the exclusion OR all if empty.
      name: groups
      isArray: true
    description: Create an ML exclusion.
    name: cs-falcon-create-ml-exclusion
    outputs:
    - contextPath: CrowdStrike.MLExclusion.id
      description: The ML exclusion ID.
      type: String
    - contextPath: CrowdStrike.MLExclusion.value
      description: The ML exclusion value.
      type: String
    - contextPath: CrowdStrike.MLExclusion.regexp_value
      description: A regular expression for matching the excluded value.
      type: String
    - contextPath: CrowdStrike.MLExclusion.value_hash
      description: An hash of the value field.
      type: String
    - contextPath: CrowdStrike.MLExclusion.excluded_from
      description: What the exclusion applies to (e.g., a specific ML model).
      type: String
    - contextPath: CrowdStrike.MLExclusion.groups.id
      description: Group's ID that the exclusion rule is associated with.
      type: String
    - contextPath: CrowdStrike.MLExclusion.groups.group_type
      description: Groups type that the exclusion rule is associated with.
      type: String
    - contextPath: CrowdStrike.MLExclusion.groups.name
      description: Groups name that the exclusion rule is associated with.
      type: String
    - contextPath: CrowdStrike.MLExclusion.groups.description
      description: Groups description that the exclusion rule is associated with.
      type: String
    - contextPath: CrowdStrike.MLExclusion.groups.assignment_rule
      description: Groups assignment rule that the exclusion is associated with.
      type: String
    - contextPath: CrowdStrike.MLExclusion.groups.created_by
      description: Indicate who created the group.
      type: String
    - contextPath: CrowdStrike.MLExclusion.groups.created_timestamp
      description: The date when the group was created.
      type: Date
    - contextPath: CrowdStrike.MLExclusion.groups.modified_by
      description: Indicate who last modified the group.
      type: String
    - contextPath: CrowdStrike.MLExclusion.groups.modified_timestamp
      description: The date when the group was last modified.
      type: Date
    - contextPath: CrowdStrike.MLExclusion.applied_globally
      description: Whether the exclusion rule applies globally or only to specific entities.
      type: Boolean
    - contextPath: CrowdStrike.MLExclusion.last_modified
      description: The date when the exclusion rule was last modified.
      type: Date
    - contextPath: CrowdStrike.MLExclusion.modified_by
      description: Indicate who last modified the rule.
      type: String
    - contextPath: CrowdStrike.MLExclusion.created_on
      description: The date when the exclusion rule was created.
      type: Date
    - contextPath: CrowdStrike.MLExclusion.created_by
      description: Indicate who created the rule.
      type: String
  - arguments:
    - description: The ID of the exclusion to update.
      name: id
      required: true
    - description: Value to match for the exclusion (the exclusion pattern).
      name: value
    - description: Comment describing why the exclusions were created.
      name: comment
    - description: A comma-separated list of group ID(s) impacted by the exclusion.
      name: groups
      isArray: true
    description: Updates an ML exclusion. At least one argument is required in addition to the ID argument.
    name: cs-falcon-update-ml-exclusion
    outputs:
    - contextPath: CrowdStrike.MLExclusion.id
      description: The ML exclusion ID.
      type: String
    - contextPath: CrowdStrike.MLExclusion.value
      description: The ML exclusion value.
      type: String
    - contextPath: CrowdStrike.MLExclusion.regexp_value
      description: A regular expression for matching the excluded value.
      type: String
    - contextPath: CrowdStrike.MLExclusion.value_hash
      description: An hash of the value field.
      type: String
    - contextPath: CrowdStrike.MLExclusion.excluded_from
      description: What the exclusion applies to (e.g., a specific ML model).
      type: String
    - contextPath: CrowdStrike.MLExclusion.groups.id
      description: Groups ID that the exclusion rule is associated with.
      type: String
    - contextPath: CrowdStrike.MLExclusion.groups.group_type
      description: Groups type that the exclusion rule is associated with.
      type: String
    - contextPath: CrowdStrike.MLExclusion.groups.name
      description: Groups name that the exclusion rule is associated with.
      type: String
    - contextPath: CrowdStrike.MLExclusion.groups.description
      description: Groups description that the exclusion rule is associated with.
      type: String
    - contextPath: CrowdStrike.MLExclusion.groups.assignment_rule
      description: Groups assignment rule that the exclusion is associated with.
      type: String
    - contextPath: CrowdStrike.MLExclusion.groups.created_by
      description: Indicate who created the group.
      type: String
    - contextPath: CrowdStrike.MLExclusion.groups.created_timestamp
      description: The date when the group was created.
      type: Date
    - contextPath: CrowdStrike.MLExclusion.groups.modified_by
      description: Indicate who last modified the group.
      type: String
    - contextPath: CrowdStrike.MLExclusion.groups.modified_timestamp
      description: The date when the group was last modified.
      type: Date
    - contextPath: CrowdStrike.MLExclusion.applied_globally
      description: Whether the exclusion rule applies globally or only to specific entities.
      type: Boolean
    - contextPath: CrowdStrike.MLExclusion.last_modified
      description: The date when the exclusion rule was last modified.
      type: Date
    - contextPath: CrowdStrike.MLExclusion.modified_by
      description: Indicate who last modified the rule.
      type: String
    - contextPath: CrowdStrike.MLExclusion.created_on
      description: The date when the exclusion rule was created.
      type: Date
    - contextPath: CrowdStrike.MLExclusion.created_by
      description: Indicate who created the rule.
      type: String
  - arguments:
    - description: A comma-separated list of exclusion IDs to delete.
      name: ids
      required: true
      isArray: true
    description: Delete the ML exclusions by ID.
    name: cs-falcon-delete-ml-exclusion
  - arguments:
    - description: "A custom filter by which the exclusions should be filtered.\n The syntax follows the pattern `<property>:[operator]'<value>'` for example: value:'test'.\n Available filters: applied_globally, created_by, created_on, last_modified, modified_by, value.\n For more information, see: https://www.falconpy.io/Service-Collections/Falcon-Query-Language."
      name: filter
    - description: The value by which the exclusions should be filtered.
      name: value
    - description: A comma-separated list of exclusion IDs to retrieve. The IDs overwrite the filter and value.
      name: ids
      isArray: true
    - description: The maximum number of records to return. [1-500]. Applies only if the IDs argument is not supplied.
      name: limit
    - description: The offset to start retrieving records from. Applies only if the IDs argument is not supplied.
      name: offset
    - auto: PREDEFINED
      description: How to sort the retrieved exclusions.
      name: sort
      predefined:
      - applied_globally.asc
      - applied_globally.desc
      - created_by.asc
      - created_by.desc
      - created_on.asc
      - created_on.desc
      - last_modified.asc
      - last_modified.desc
      - modified_by.asc
      - modified_by.desc
      - value.asc
      - value.desc
    description: Get a list of ML exclusions by specifying their IDs, value, or a specific filter.
    name: cs-falcon-search-ml-exclusion
    outputs:
    - contextPath: CrowdStrike.MLExclusion.id
      description: The ML exclusion ID.
      type: String
    - contextPath: CrowdStrike.MLExclusion.value
      description: The ML exclusion value.
      type: String
    - contextPath: CrowdStrike.MLExclusion.regexp_value
      description: A regular expression for matching the excluded value.
      type: String
    - contextPath: CrowdStrike.MLExclusion.value_hash
      description: A hash of the value field.
      type: String
    - contextPath: CrowdStrike.MLExclusion.excluded_from
      description: What the exclusion applies to (e.g., a specific ML model).
      type: String
    - contextPath: CrowdStrike.MLExclusion.groups.id
      description: Groups ID that the exclusion rule is associated with.
      type: String
    - contextPath: CrowdStrike.MLExclusion.groups.group_type
      description: Groups type that the exclusion rule is associated with.
      type: String
    - contextPath: CrowdStrike.MLExclusion.groups.name
      description: Groups name that the exclusion rule is associated with.
      type: String
    - contextPath: CrowdStrike.MLExclusion.groups.description
      description: Groups description that the exclusion rule is associated with.
      type: String
    - contextPath: CrowdStrike.MLExclusion.groups.assignment_rule
      description: Groups assignment rule that the exclusion is associated with.
      type: String
    - contextPath: CrowdStrike.MLExclusion.groups.created_by
      description: Indicate who created the group.
      type: String
    - contextPath: CrowdStrike.MLExclusion.groups.created_timestamp
      description: The date when the group was created.
      type: Date
    - contextPath: CrowdStrike.MLExclusion.groups.modified_by
      description: Indicate who last modified the group.
      type: String
    - contextPath: CrowdStrike.MLExclusion.groups.modified_timestamp
      description: The date when the group was last modified.
      type: Date
    - contextPath: CrowdStrike.MLExclusion.applied_globally
      description: Whether the exclusion rule applies globally or only to specific entities.
      type: Boolean
    - contextPath: CrowdStrike.MLExclusion.last_modified
      description: The date when the exclusion rule was last modified.
      type: Date
    - contextPath: CrowdStrike.MLExclusion.modified_by
      description: Indicate who last modified the rule.
      type: String
    - contextPath: CrowdStrike.MLExclusion.created_on
      description: The date when the exclusion rule was created.
      type: Date
    - contextPath: CrowdStrike.MLExclusion.created_by
      description: Indicate who created the rule.
      type: String
  - arguments:
    - description: Name of the exclusion.
      name: exclusion_name
      required: true
    - description: Name of the exclusion pattern.
      name: pattern_name
    - description: ID of the exclusion pattern.
      name: pattern_id
      required: true
    - description: Command line regular expression.
      name: cl_regex
      required: true
    - description: Image file name regular expression.
      name: ifn_regex
      required: true
    - description: Comment describing why the exclusions were created.
      name: comment
    - description: Exclusion description.
      name: description
    - description: JSON formatted detection template.
      name: detection_json
    - description: A comma-separated list of group ID(s) impacted by the exclusion OR all if empty.
      name: groups
      required: true
      isArray: true
    description: Create an IOA exclusion.
    name: cs-falcon-create-ioa-exclusion
    outputs:
    - contextPath: CrowdStrike.IOAExclusion.id
      description: A unique identifier for the IOA exclusion.
      type: String
    - contextPath: CrowdStrike.IOAExclusion.name
      description: The name of the IOA exclusion.
      type: String
    - contextPath: CrowdStrike.IOAExclusion.description
      description: A description of the IOA exclusion.
      type: String
    - contextPath: CrowdStrike.IOAExclusion.pattern_id
      description: The identifier of the pattern associated with the IOA exclusion.
      type: String
    - contextPath: CrowdStrike.IOAExclusion.pattern_name
      description: The name of the pattern associated with the IOA exclusion.
      type: String
    - contextPath: CrowdStrike.IOAExclusion.ifn_regex
      description: A regular expression used for file name matching.
      type: String
    - contextPath: CrowdStrike.IOAExclusion.cl_regex
      description: A regular expression used for command line matching.
      type: String
    - contextPath: CrowdStrike.IOAExclusion.detection_json
      description: A JSON string that describes the detection logic for the IOA exclusion.
      type: String
    - contextPath: CrowdStrike.IOAExclusion.groups.id
      description: Groups ID that the exclusion rule is associated with.
      type: String
    - contextPath: CrowdStrike.IOAExclusion.groups.group_type
      description: Groups type that the exclusion rule is associated with.
      type: String
    - contextPath: CrowdStrike.IOAExclusion.groups.name
      description: Groups name that the exclusion rule is associated with.
      type: String
    - contextPath: CrowdStrike.IOAExclusion.groups.description
      description: Groups description that the exclusion rule is associated with.
      type: String
    - contextPath: CrowdStrike.IOAExclusion.groups.assignment_rule
      description: Groups assignment rule that the exclusion is associated with.
      type: String
    - contextPath: CrowdStrike.IOAExclusion.groups.created_by
      description: Indicate who created the group.
      type: String
    - contextPath: CrowdStrike.IOAExclusion.groups.created_timestamp
      description: The date when the group was created.
      type: Date
    - contextPath: CrowdStrike.IOAExclusion.groups.modified_by
      description: Indicate who last modified the group.
      type: String
    - contextPath: CrowdStrike.IOAExclusion.groups.modified_timestamp
      description: The date when the group was last modified.
      type: Date
    - contextPath: CrowdStrike.IOAExclusion.applied_globally
      description: Whether the exclusion rule applies globally or only to specific entities.
      type: Boolean
    - contextPath: CrowdStrike.IOAExclusion.last_modified
      description: The date when the exclusion rule was last modified.
      type: Date
    - contextPath: CrowdStrike.IOAExclusion.modified_by
      description: Indicate who last modified the rule.
      type: String
    - contextPath: CrowdStrike.IOAExclusion.created_on
      description: The date when the exclusion rule was created.
      type: Date
    - contextPath: CrowdStrike.IOAExclusion.created_by
      description: Indicate who created the rule.
      type: String
  - arguments:
    - description: ID of the exclusion to update.
      name: id
      required: true
    - description: Name of the exclusion.
      name: exclusion_name
    - description: ID of the exclusion pattern to update.
      name: pattern_id
    - description: Name of the exclusion pattern.
      name: pattern_name
    - description: Command line regular expression.
      name: cl_regex
    - description: Image file name regular expression.
      name: ifn_regex
    - description: Comment describing why the exclusions was created.
      name: comment
    - description: Exclusion description.
      name: description
    - description: JSON formatted detection template.
      name: detection_json
    - description: A comma-separated list of group ID(s) impacted by the exclusion.
      name: groups
      isArray: true
    description: Updates an IOA exclusion. At least one argument is required in addition to the ID argument.
    name: cs-falcon-update-ioa-exclusion
    outputs:
    - contextPath: CrowdStrike.IOAExclusion.id
      description: A unique identifier for the IOA exclusion.
      type: String
    - contextPath: CrowdStrike.IOAExclusion.name
      description: The name of the IOA exclusion.
      type: String
    - contextPath: CrowdStrike.IOAExclusion.description
      description: A description of the IOA exclusion.
      type: String
    - contextPath: CrowdStrike.IOAExclusion.pattern_id
      description: The identifier of the pattern associated with the IOA exclusion.
      type: String
    - contextPath: CrowdStrike.IOAExclusion.pattern_name
      description: The name of the pattern associated with the IOA exclusion.
      type: String
    - contextPath: CrowdStrike.IOAExclusion.ifn_regex
      description: A regular expression used for file name matching.
      type: String
    - contextPath: CrowdStrike.IOAExclusion.cl_regex
      description: A regular expression used for command line matching.
      type: String
    - contextPath: CrowdStrike.IOAExclusion.detection_json
      description: A JSON string that describes the detection logic for the IOA exclusion.
      type: String
    - contextPath: CrowdStrike.IOAExclusion.groups.id
      description: Groups ID that the exclusion rule is associated with.
      type: String
    - contextPath: CrowdStrike.IOAExclusion.groups.group_type
      description: Groups type that the exclusion rule is associated with.
      type: String
    - contextPath: CrowdStrike.IOAExclusion.groups.name
      description: Groups name that the exclusion rule is associated with.
      type: String
    - contextPath: CrowdStrike.IOAExclusion.groups.description
      description: Groups description that the exclusion rule is associated with.
      type: String
    - contextPath: CrowdStrike.IOAExclusion.groups.assignment_rule
      description: Groups assignment rule that the exclusion is associated with.
      type: String
    - contextPath: CrowdStrike.IOAExclusion.groups.created_by
      description: Indicate who created the group.
      type: String
    - contextPath: CrowdStrike.IOAExclusion.groups.created_timestamp
      description: The date when the group was created.
      type: Date
    - contextPath: CrowdStrike.IOAExclusion.groups.modified_by
      description: Indicate who last modified the group.
      type: String
    - contextPath: CrowdStrike.IOAExclusion.groups.modified_timestamp
      description: The date when the group was last modified.
      type: Date
    - contextPath: CrowdStrike.IOAExclusion.applied_globally
      description: Whether the exclusion rule applies globally or only to specific entities.
      type: Boolean
    - contextPath: CrowdStrike.IOAExclusion.last_modified
      description: The date when the exclusion rule was last modified.
      type: Date
    - contextPath: CrowdStrike.IOAExclusion.modified_by
      description: Indicate who last modified the rule.
      type: String
    - contextPath: CrowdStrike.IOAExclusion.created_on
      description: The date when the exclusion rule was created.
      type: Date
    - contextPath: CrowdStrike.IOAExclusion.created_by
      description: Indicate who created the rule.
      type: String
  - arguments:
    - description: A comma-separated list of exclusion IDs to delete.
      name: ids
      required: true
      isArray: true
    description: Delete the IOA exclusions by ID.
    name: cs-falcon-delete-ioa-exclusion
  - arguments:
    - description: "A custom filter by which the exclusions should be filtered.\n The syntax follows the pattern `<property>:[operator]'<value>'` for example: name:'test'.\n Available filters: applied_globally, created_by, created_on, name, last_modified, modified_by, value, pattern.\n For more information, see: https://www.falconpy.io/Service-Collections/Falcon-Query-Language."
      name: filter
    - description: The name by which the exclusions should be filtered.
      name: name
    - description: A comma-separated list of exclusion IDs to retrieve. The IDs overwrite the filter and name.
      name: ids
      isArray: true
    - description: The limit of how many exclusions to retrieve. Default is 50. Applies only if the IDs argument is not supplied.
      name: limit
    - description: The offset of how many exclusions to skip. Default is 0. Applies only if the IDs argument is not supplied.
      name: offset
    description: Get a list of IOA exclusions by specifying their IDs or a filter.
    name: cs-falcon-search-ioa-exclusion
    outputs:
    - contextPath: CrowdStrike.IOAExclusion.id
      description: A unique identifier for the IOA exclusion.
      type: String
    - contextPath: CrowdStrike.IOAExclusion.name
      description: The name of the IOA exclusion.
      type: String
    - contextPath: CrowdStrike.IOAExclusion.description
      description: A description of the IOA exclusion.
      type: String
    - contextPath: CrowdStrike.IOAExclusion.pattern_id
      description: The identifier of the pattern associated with the IOA exclusion.
      type: String
    - contextPath: CrowdStrike.IOAExclusion.pattern_name
      description: The name of the pattern associated with the IOA exclusion.
      type: String
    - contextPath: CrowdStrike.IOAExclusion.ifn_regex
      description: A regular expression used for file name matching.
      type: String
    - contextPath: CrowdStrike.IOAExclusion.cl_regex
      description: A regular expression used for command line matching.
      type: String
    - contextPath: CrowdStrike.IOAExclusion.detection_json
      description: A JSON string that describes the detection logic for the IOA exclusion.
      type: String
    - contextPath: CrowdStrike.IOAExclusion.groups.id
      description: Groups ID that the exclusion rule is associated with.
      type: String
    - contextPath: CrowdStrike.IOAExclusion.groups.group_type
      description: Groups type that the exclusion rule is associated with.
      type: String
    - contextPath: CrowdStrike.IOAExclusion.groups.name
      description: Groups name that the exclusion rule is associated with.
      type: String
    - contextPath: CrowdStrike.IOAExclusion.groups.description
      description: Groups description that the exclusion rule is associated with.
      type: String
    - contextPath: CrowdStrike.IOAExclusion.groups.assignment_rule
      description: Groups assignment rule that the exclusion is associated with.
      type: String
    - contextPath: CrowdStrike.IOAExclusion.groups.created_by
      description: Indicate who created the group.
      type: String
    - contextPath: CrowdStrike.IOAExclusion.groups.created_timestamp
      description: The date when the group was created.
      type: Date
    - contextPath: CrowdStrike.IOAExclusion.groups.modified_by
      description: Indicate who last modified the group.
      type: String
    - contextPath: CrowdStrike.IOAExclusion.groups.modified_timestamp
      description: The date when the group was last modified.
      type: Date
    - contextPath: CrowdStrike.IOAExclusion.applied_globally
      description: Whether the exclusion rule applies globally or only to specific entities.
      type: Boolean
    - contextPath: CrowdStrike.IOAExclusion.last_modified
      description: The date when the exclusion rule was last modified.
      type: Date
    - contextPath: CrowdStrike.IOAExclusion.modified_by
      description: Indicate who last modified the rule.
      type: String
    - contextPath: CrowdStrike.IOAExclusion.created_on
      description: The date when the exclusion rule was created.
      type: Date
    - contextPath: CrowdStrike.IOAExclusion.created_by
      description: Indicate who created the rule.
      type: String
  - arguments:
    - description: A comma-separated list of quarantined file IDs to retrieve.
      name: ids
      isArray: true
    - description: A custom filter by which the retrieve quarantined file should be filtered.
      name: filter
    - description: A comma-separated list of SHA256 hash of the files to retrieve.
      name: sha256
      isArray: true
    - description: A comma-separated list of the name of the files to retrieve.
      name: filename
      isArray: true
    - description: Filter the retrieved files by state.
      name: state
    - description: A comma-separated list of the hostnames of the files to retrieve.
      name: hostname
      isArray: true
    - description: A comma-separated list of the usernames of the files to retrieve.
      name: username
      isArray: true
    - description: Maximum number of IDs to return. Max 5000. Default 50.
      name: limit
    - description: Starting index of the overall result set from which to return IDs. Default 0.
      name: offset
    description: Get quarantine file metadata by specified IDs or filter.
    name: cs-falcon-list-quarantined-file
    outputs:
    - contextPath: CrowdStrike.QuarantinedFile.id
      description: A unique identifier for the quarantined file.
      type: String
    - contextPath: CrowdStrike.QuarantinedFile.aid
      description: The agent identifier of the agent that quarantined the file.
      type: String
    - contextPath: CrowdStrike.QuarantinedFile.cid
      description: The unique identifier for the customer that who the agent.
      type: String
    - contextPath: CrowdStrike.QuarantinedFile.sha256
      description: The SHA256 hash value of the quarantined file.
      type: String
    - contextPath: CrowdStrike.QuarantinedFile.paths.path
      description: The full path of the quarantined file.
      type: String
    - contextPath: CrowdStrike.QuarantinedFile.paths.filename
      description: The name of the quarantined file.
      type: String
    - contextPath: CrowdStrike.QuarantinedFile.paths.state
      description: The current state of the quarantined file path (e.g., "purged").
      type: String
    - contextPath: CrowdStrike.QuarantinedFile.state
      description: The current state of the quarantined file (e.g., "unrelease_pending").
      type: String
    - contextPath: CrowdStrike.QuarantinedFile.detect_ids
      description: The detection identifiers associated with the quarantined file.
      type: String
    - contextPath: CrowdStrike.QuarantinedFile.hostname
      description: The hostname of the agent that quarantined the file.
      type: String
    - contextPath: CrowdStrike.QuarantinedFile.username
      description: The username associated with the quarantined file.
      type: String
    - contextPath: CrowdStrike.QuarantinedFile.date_updated
      description: The date the quarantined file was last updated.
      type: Date
    - contextPath: CrowdStrike.QuarantinedFile.date_created
      description: The date the quarantined file was created.
      type: Date
  - arguments:
    - description: A comma-separated list of quarantined file IDs to update.
      name: ids
      isArray: true
    - auto: PREDEFINED
      description: Action to perform against the quarantined file.
      name: action
      required: true
      predefined:
      - delete
      - release
      - unrelease
    - description: Comment to appear along with the action taken.
      name: comment
      required: true
    - description: Update files based on a custom filter.
      name: filter
    - description: A comma-separated list of quarantined files SHA256 to update.
      name: sha256
      isArray: true
    - description: A comma-separated list of quarantined file names to update.
      name: filename
      isArray: true
    - description: Update files based on the state.
      name: state
    - description: A comma-separated list of quarantined file hostnames to update.
      name: hostname
      isArray: true
    - description: A comma-separated list of quarantined files username to update.
      name: username
      isArray: true
    description: Apply action to quarantined file by file IDs or filter.
    name: cs-falcon-apply-quarantine-file-action
  - arguments:
    - description: A comma-separated list of incident IDs.
      isArray: true
      name: ids
      required: true
    - description: A comment added to the CrowdStrike incident.
      name: comment
      required: true
    description: Updates CrowdStrike Incident with the comment.
    name: cs-falcon-update-incident-comment
  - arguments:
    - description: Whether to poll for results.
      auto: PREDEFINED
      name: wait_for_result
      defaultValue: 'false'
      predefined:
      - 'true'
      - 'false'
      hidden: true
    - description: Valid CS-Falcon-FQL filter to query with.
      name: filter
    - description: Comma-separated list of scan IDs to retrieve details about. If set, will override all other arguments.
      isArray: true
      name: ids
    - description: Comma-separated list of scan initiation sources to filter by.
      isArray: true
      name: initiated_from
    - description: Comma-separated list of scan statuses to filter by.
      isArray: true
      name: status
    - description: Comma-separated list of scan severities to filter by.
      isArray: true
      name: severity
    - description: UTC-format time of scan start to filter by.
      name: scan_started_on
    - description: UTC-format time of the scan completion to filter by.
      name: scan_completed_on
    - description: Starting index of overall result set from which to return IDs.
      name: offset
    - description: Maximum number of resources to return.
      name: limit
    - description: The interval in seconds between each poll.
      name: interval_in_seconds
      defaultValue: '30'
      hidden: true
    - description: The timeout in seconds until polling ends.
      name: timeout_in_seconds
      defaultValue: '600'
      hidden: true
    - name: hide_polling_output
      hidden: true
      description: ''
      defaultValue: true
    description: Retrieve ODS scan details.
    name: cs-falcon-ods-query-scan
    polling: true
    outputs:
    - contextPath: CrowdStrike.ODSScan.id
      description: A unique identifier for the scan event.
      type: String
    - contextPath: CrowdStrike.ODSScan.cid
      description: A unique identifier for the client that triggered the scan.
      type: String
    - contextPath: CrowdStrike.ODSScan.profile_id
      description: A unique identifier for the scan profile used in the scan.
      type: String
    - contextPath: CrowdStrike.ODSScan.description
      description: The ID of the description of the scan.
      type: String
    - contextPath: CrowdStrike.ODSScan.scan_inclusions
      description: The files or folders included in the scan.
      type: String
    - contextPath: CrowdStrike.ODSScan.initiated_from
      description: The source of the scan initiation.
      type: String
    - contextPath: CrowdStrike.ODSScan.quarantine
      description: Whether the scan was set to quarantine.
      type: Boolean
    - contextPath: CrowdStrike.ODSScan.cpu_priority
      description: The CPU priority for the scan (1-5).
      type: Number
    - contextPath: CrowdStrike.ODSScan.preemption_priority
      description: The preemption priority for the scan.
      type: Number
    - contextPath: CrowdStrike.ODSScan.metadata.host_id
      description: A unique identifier for the host that was scanned.
      type: String
    - contextPath: CrowdStrike.ODSScan.metadata.host_scan_id
      description: A unique identifier for the scan that was performed on the host.
      type: String
    - contextPath: CrowdStrike.ODSScan.metadata.scan_host_metadata_id
      description: A unique identifier for the metadata associated with the host scan.
      type: String
    - contextPath: CrowdStrike.ODSScan.metadata.filecount.scanned
      description: The number of files that were scanned.
      type: Number
    - contextPath: CrowdStrike.ODSScan.metadata.filecount.malicious
      description: The number of files that were identified as malicious.
      type: Number
    - contextPath: CrowdStrike.ODSScan.metadata.filecount.quarantined
      description: The number of files that were quarantined.
      type: Number
    - contextPath: CrowdStrike.ODSScan.metadata.filecount.skipped
      description: The number of files that were skipped during the scan.
      type: Number
    - contextPath: CrowdStrike.ODSScan.metadata.filecount.traversed
      description: The number of files that were traversed during the scan.
      type: Number
    - contextPath: CrowdStrike.ODSScan.metadata.status
      description: The status of the scan on this host. (e.g., "pending", "running", "completed", or "failed").
      type: String
    - contextPath: CrowdStrike.ODSScan.metadata.started_on
      description: The date and time that the scan started.
      type: Date
    - contextPath: CrowdStrike.ODSScan.metadata.completed_on
      description: The date and time that the scan completed.
      type: Date
    - contextPath: CrowdStrike.ODSScan.metadata.last_updated
      description: The date and time that the metadata was last updated.
      type: Date
    - contextPath: CrowdStrike.ODSScan.status
      description: The status of the scan (e.g., "pending", "running", "completed", or "failed").
      type: String
    - contextPath: CrowdStrike.ODSScan.hosts
      description: A list of the host IDs that were scanned.
      type: String
    - contextPath: CrowdStrike.ODSScan.endpoint_notification
      description: A boolean value indicating whether endpoint notifications are enabled.
      type: Boolean
    - contextPath: CrowdStrike.ODSScan.pause_duration
      description: The number of hours to pause between scanning each file.
      type: Number
    - contextPath: CrowdStrike.ODSScan.max_duration
      description: The maximum amount of time to allow for the scan job in hours.
      type: Number
    - contextPath: CrowdStrike.ODSScan.max_file_size
      description: The maximum file size (in MB) to scan.
      type: Number
    - contextPath: CrowdStrike.ODSScan.sensor_ml_level_detection
      description: The level of detection sensitivity for the local sensor machine learning model.
      type: Number
    - contextPath: CrowdStrike.ODSScan.sensor_ml_level_prevention
      description: The level of prevention sensitivity for the local sensor machine learning model.
      type: Number
    - contextPath: CrowdStrike.ODSScan.cloud_ml_level_detection
      description: The level of detection sensitivity for the cloud machine learning model.
      type: Number
    - contextPath: CrowdStrike.ODSScan.cloud_ml_level_prevention
      description: The level of prevention sensitivity for the cloud machine learning model.
      type: Number
    - contextPath: CrowdStrike.ODSScan.policy_setting
      description: A list of policy setting IDs for the scan job (these correspond to specific policy settings in the Falcon console).
      type: Number
    - contextPath: CrowdStrike.ODSScan.scan_started_on
      description: The timestamp when the scan was started.
      type: Date
    - contextPath: CrowdStrike.ODSScan.scan_completed_on
      description: The timestamp when the scan was completed.
      type: Date
    - contextPath: CrowdStrike.ODSScan.created_on
      description: The timestamp when the scan was created.
      type: Date
    - contextPath: CrowdStrike.ODSScan.created_by
      description: The ID of the user who created the scan job.
      type: String
    - contextPath: CrowdStrike.ODSScan.last_updated
      description: The timestamp when the scan job was last updated.
      type: Date
  - arguments:
    - description: Valid CS-Falcon-FQL filter to query with.
      name: filter
    - description: Comma-separated list of scan IDs to retrieve details about. If set, will override all other arguments.
      isArray: true
      name: ids
    - description: Comma-separated list of scan initiation sources to filter by.
      isArray: true
      name: initiated_from
    - description: Comma-separated list of scan statuses to filter by.
      isArray: true
      name: status
    - description: UTC-format time of scan creation to filter by.
      name: created_on
    - description: UTC-format time of scan creator to filter by.
      name: created_by
    - description: UTC-format time of scan start to filter by.
      name: start_timestamp
    - description: Deleted scans only.
      name: deleted
    - description: Starting index of overall result set from which to return IDs.
      name: offset
    - description: Maximum number of resources to return.
      name: limit
    description: Retrieve ODS scheduled scan details.
    name: cs-falcon-ods-query-scheduled-scan
    outputs:
    - contextPath: CrowdStrike.ODSScheduledScan.id
      description: Unique identifier for the scan.
      type: String
    - contextPath: CrowdStrike.ODSScheduledScan.cid
      description: Identifier for the customer or organization that owns the scan.
      type: String
    - contextPath: CrowdStrike.ODSScheduledScan.description
      description: The ID of the description of the scan.
      type: String
    - contextPath: CrowdStrike.ODSScheduledScan.file_paths
      description: The file or folder paths scanned.
      type: String
    - contextPath: CrowdStrike.ODSScheduledScan.scan_exclusions
      description: The file or folder exclusions from the scan.
      type: String
    - contextPath: CrowdStrike.ODSScheduledScan.initiated_from
      description: The source of the scan initiation.
      type: String
    - contextPath: CrowdStrike.ODSScheduledScan.cpu_priority
      description: The CPU priority for the scan (1-5).
      type: Number
    - contextPath: CrowdStrike.ODSScheduledScan.preemption_priority
      description: The preemption priority for the scan.
      type: Number
    - contextPath: CrowdStrike.ODSScheduledScan.status
      description: The status of the scan, whether it's "scheduled", "running", "completed", etc.
      type: String
    - contextPath: CrowdStrike.ODSScheduledScan.host_groups
      description: The host groups targeted by the scan.
      type: String
    - contextPath: CrowdStrike.ODSScheduledScan.endpoint_notification
      description: Whether notifications of the scan were sent to endpoints.
      type: Boolean
    - contextPath: CrowdStrike.ODSScheduledScan.pause_duration
      description: The pause duration of the scan in hours.
      type: Number
    - contextPath: CrowdStrike.ODSScheduledScan.max_duration
      description: The max duration of the scan in hours.
      type: Number
    - contextPath: CrowdStrike.ODSScheduledScan.max_file_size
      description: The maximum file size that the scan can handle in MB.
      type: Number
    - contextPath: CrowdStrike.ODSScheduledScan.sensor_ml_level_detection
      description: The machine learning detection level for the sensor.
      type: Number
    - contextPath: CrowdStrike.ODSScheduledScan.cloud_ml_level_detection
      description: The machine learning detection level for the cloud.
      type: Number
    - contextPath: CrowdStrike.ODSScheduledScan.schedule.start_timestamp
      description: The timestamp when the first scan was created.
      type: Date
    - contextPath: CrowdStrike.ODSScheduledScan.schedule.interval
      description: The interval between scans.
      type: Number
    - contextPath: CrowdStrike.ODSScheduledScan.created_on
      description: The timestamp when the scan was created.
      type: Date
    - contextPath: CrowdStrike.ODSScheduledScan.created_by
      description: The user who created the scan.
      type: String
    - contextPath: CrowdStrike.ODSScheduledScan.last_updated
      description: The timestamp when the scan was last updated.
      type: Date
    - contextPath: CrowdStrike.ODSScheduledScan.deleted
      description: Whether the scan has been deleted.
      type: Boolean
    - contextPath: CrowdStrike.ODSScheduledScan.quarantine
      description: Whether the scan was set to quarantine.
      type: Boolean
    - contextPath: CrowdStrike.ODSScheduledScan.metadata.host_id
      description: Scan host IDs.
      type: String
    - contextPath: CrowdStrike.ODSScheduledScan.metadata.last_updated
      description: The date and time when the detection event was last updated.
      type: Date
    - contextPath: CrowdStrike.ODSScheduledScan.sensor_ml_level_prevention
      description: The machine learning prevention level for the sensor.
      type: Number
    - contextPath: CrowdStrike.ODSScheduledScan.cloud_ml_level_prevention
      description: The machine learning prevention level for the cloud.
      type: Number
  - arguments:
    - description: Valid CS-Falcon-FQL filter to query with.
      name: filter
    - description: Comma-separated list of host IDs to filter by.
      isArray: true
      name: host_ids
    - description: Comma-separated list of scan IDs to filter by.
      isArray: true
      name: scan_ids
    - description: Comma-separated list of scan statuses to filter by.
      isArray: true
      name: status
    - description: UTC-format time of scan start to filter by.
      name: started_on
    - description: UTC-format time of scan completion to filter by.
      name: completed_on
    - description: Starting index of overall result set from which to return IDs.
      name: offset
    - description: Maximum number of resources to return.
      name: limit
    description: Retrieve ODS scan host details.
    name: cs-falcon-ods-query-scan-host
    outputs:
    - contextPath: CrowdStrike.ODSScanHost.id
      description: A unique identifier for the scan event.
      type: String
    - contextPath: CrowdStrike.ODSScanHost.cid
      description: A unique identifier for the client that triggered the scan.
      type: String
    - contextPath: CrowdStrike.ODSScanHost.scan_id
      description: A unique identifier for the scan.
      type: String
    - contextPath: CrowdStrike.ODSScanHost.profile_id
      description: A unique identifier for the scan profile used in the scan.
      type: String
    - contextPath: CrowdStrike.ODSScanHost.host_id
      description: A unique identifier for the host that was scanned.
      type: String
    - contextPath: CrowdStrike.ODSScanHost.host_scan_id
      description: A unique identifier for the scan that was performed on the host.
      type: String
    - contextPath: CrowdStrike.ODSScanHost.filecount.scanned
      description: The number of files that were scanned during the scan.
      type: Number
    - contextPath: CrowdStrike.ODSScanHost.filecount.malicious
      description: The number of files that were detected as malicious during the scan.
      type: Number
    - contextPath: CrowdStrike.ODSScanHost.filecount.quarantined
      description: The number of files that were quarantined during the scan.
      type: Number
    - contextPath: CrowdStrike.ODSScanHost.filecount.skipped
      description: The number of files that were skipped during the scan.
      type: Number
    - contextPath: CrowdStrike.ODSScanHost.status
      description: The status of the scan. (e.g., "completed", "pending", "cancelled", "running", or "failed").
      type: String
    - contextPath: CrowdStrike.ODSScanHost.severity
      description: A severity score assigned to the scan, ranging from 0 to 100.
      type: Number
    - contextPath: CrowdStrike.ODSScanHost.started_on
      description: The date and time when the scan was started.
      type: Date
    - contextPath: CrowdStrike.ODSScanHost.completed_on
      description: The date and time when the scan was completed.
      type: Date
    - contextPath: CrowdStrike.ODSScanHost.last_updated
      description: The date and time when the scan event was last updated.
      type: Date
  - arguments:
    - description: Valid CS-Falcon-FQL filter to query with.
      name: filter
    - description: Comma-separated list of malicious file IDs to retrieve details about. If set, will override all other arguments.
      isArray: true
      name: file_ids
    - description: Comma-separated list of host IDs to filter by.
      isArray: true
      name: host_ids
    - description: Comma-separated list of scan IDs to filter by.
      isArray: true
      name: scan_ids
    - description: Comma-separated list of file paths to filter by.
      isArray: true
      name: file_paths
    - description: Comma-separated list of file names to filter by.
      isArray: true
      name: file_names
    - description: Comma-separated list of hashes to filter by.
      isArray: true
      name: hash
    - description: Starting index of overall result set from which to return IDs.
      name: offset
    - description: Maximum number of resources to return.
      name: limit
    description: Retrieve ODS malicious file details.
    name: cs-falcon-ods-query-malicious-files
    outputs:
    - contextPath: CrowdStrike.ODSMaliciousFile.id
      description: A unique identifier of the detection event.
      type: String
    - contextPath: CrowdStrike.ODSMaliciousFile.cid
      description: A unique identifier for the client that triggered the detection event.
      type: String
    - contextPath: CrowdStrike.ODSMaliciousFile.scan_id
      description: A unique identifier for the scan that triggered the detection event.
      type: String
    - contextPath: CrowdStrike.ODSMaliciousFile.host_id
      description: A unique identifier for the host that was scanned.
      type: String
    - contextPath: CrowdStrike.ODSMaliciousFile.host_scan_id
      description: A unique identifier for the scan that detected the file on the host.
      type: String
    - contextPath: CrowdStrike.ODSMaliciousFile.filepath
      description: The full path to the malicious file on the host system.
      type: String
    - contextPath: CrowdStrike.ODSMaliciousFile.filename
      description: The name of the malicious file.
      type: String
    - contextPath: CrowdStrike.ODSMaliciousFile.hash
      description: A SHA-256 hash of the malicious file, which can be used to identify it.
      type: String
    - contextPath: CrowdStrike.ODSMaliciousFile.pattern_id
      description: The identifier of the pattern used to detect the malicious file.
      type: Number
    - contextPath: CrowdStrike.ODSMaliciousFile.severity
      description: A severity score assigned to the detection event, ranging from 0 to 100.
      type: Number
    - contextPath: CrowdStrike.ODSMaliciousFile.quarantined
      description: A Boolean value indicating whether the file has been quarantined.
      type: Boolean
    - contextPath: CrowdStrike.ODSMaliciousFile.last_updated
      description: The date and time when the detection event was last updated.
      type: Date
  - arguments:
    - description: List of hosts to be scanned. "hosts" OR "host_groups" must be set.
      isArray: true
      name: hosts
    - description: List of host groups to be scanned. "hosts" OR "host_groups" must be set.
      isArray: true
      name: host_groups
    - description: List of file paths to be scanned. "file_paths" OR "scan_inclusions" must be set.
      isArray: true
      name: file_paths
    - description: List of included files or locations for this scan. "file_paths" OR "scan_inclusions" must be set.
      isArray: true
      name: scan_inclusions
    - description: List of excluded files or locations for this scan.
      isArray: true
      name: scan_exclusions
    - description: Scan origin.
      name: initiated_from
    - description: Set the scan CPU priority.
      name: cpu_priority
      auto: PREDEFINED
      defaultValue: Low
      predefined:
      - Highest
      - High
      - Medium
      - Low
      - Lowest
    - description: Scan description.
      name: description
    - description: Flag indicating if identified threats should be quarantined.
      name: quarantine
    - description: Amount of time (in hours) for scan pauses.
      name: pause_duration
      defaultValue: '2'
    - description: Sensor ML detection level.
      name: sensor_ml_level_detection
    - description: Sensor ML prevention level.
      name: sensor_ml_level_prevention
    - description: Cloud ML detection level for the scan.
      name: cloud_ml_level_detection
    - description: Cloud ML prevention level for the scan.
      name: cloud_ml_level_prevention
    - description: Maximum time (in hours) the scan is allowed to execute.
      name: max_duration
      defaultValue: '2'
    - description: The interval in seconds between each poll.
      name: interval_in_seconds
      defaultValue: '30'
    - description: The timeout in seconds until polling ends.
      name: timeout_in_seconds
      defaultValue: '600'
    description: Create an ODS scan and wait for results.
    name: cs-falcon-ods-create-scan
    polling: true
    outputs:
    - contextPath: CrowdStrike.ODSScan.id
      description: A unique identifier for the scan event.
      type: String
    - contextPath: CrowdStrike.ODSScan.cid
      description: A unique identifier for the client that triggered the scan.
      type: String
    - contextPath: CrowdStrike.ODSScan.profile_id
      description: A unique identifier for the scan profile used in the scan.
      type: String
    - contextPath: CrowdStrike.ODSScan.description
      description: The ID of the description of the scan.
      type: String
    - contextPath: CrowdStrike.ODSScan.scan_inclusions
      description: The files or folders included in the scan.
      type: String
    - contextPath: CrowdStrike.ODSScan.initiated_from
      description: The source of the scan initiation.
      type: String
    - contextPath: CrowdStrike.ODSScan.quarantine
      description: Whether the scan was set to quarantine.
      type: Boolean
    - contextPath: CrowdStrike.ODSScan.cpu_priority
      description: The CPU priority for the scan (1-5).
      type: Number
    - contextPath: CrowdStrike.ODSScan.preemption_priority
      description: The preemption priority for the scan.
      type: Number
    - contextPath: CrowdStrike.ODSScan.metadata.host_id
      description: A unique identifier for the host that was scanned.
      type: String
    - contextPath: CrowdStrike.ODSScan.metadata.host_scan_id
      description: A unique identifier for the scan that was performed on the host.
      type: String
    - contextPath: CrowdStrike.ODSScan.metadata.scan_host_metadata_id
      description: A unique identifier for the metadata associated with the host scan.
      type: String
    - contextPath: CrowdStrike.ODSScan.metadata.filecount.scanned
      description: The number of files that were scanned.
      type: Number
    - contextPath: CrowdStrike.ODSScan.metadata.filecount.malicious
      description: The number of files that were identified as malicious.
      type: Number
    - contextPath: CrowdStrike.ODSScan.metadata.filecount.quarantined
      description: The number of files that were quarantined.
      type: Number
    - contextPath: CrowdStrike.ODSScan.metadata.filecount.skipped
      description: The number of files that were skipped during the scan.
      type: Number
    - contextPath: CrowdStrike.ODSScan.metadata.filecount.traversed
      description: The number of files that were traversed during the scan.
      type: Number
    - contextPath: CrowdStrike.ODSScan.metadata.status
      description: The status of the scan on this host (e.g., "pending", "running", "completed", or "failed").
      type: String
    - contextPath: CrowdStrike.ODSScan.metadata.started_on
      description: The date and time that the scan started.
      type: Date
    - contextPath: CrowdStrike.ODSScan.metadata.completed_on
      description: The date and time that the scan completed.
      type: Date
    - contextPath: CrowdStrike.ODSScan.metadata.last_updated
      description: The date and time that the metadata was last updated.
      type: Date
    - contextPath: CrowdStrike.ODSScan.status
      description: The status of the scan (e.g., "pending", "running", "completed", or "failed").
      type: String
    - contextPath: CrowdStrike.ODSScan.hosts
      description: A list of the host IDs that were scanned.
      type: String
    - contextPath: CrowdStrike.ODSScan.endpoint_notification
      description: A boolean value indicating whether endpoint notifications are enabled.
      type: Boolean
    - contextPath: CrowdStrike.ODSScan.pause_duration
      description: The number of hours to pause between scanning each file.
      type: Number
    - contextPath: CrowdStrike.ODSScan.max_duration
      description: The maximum amount of time to allow for the scan job in hours.
      type: Number
    - contextPath: CrowdStrike.ODSScan.max_file_size
      description: The maximum file size (in MB) to scan.
      type: Number
    - contextPath: CrowdStrike.ODSScan.sensor_ml_level_detection
      description: The level of detection sensitivity for the local sensor machine learning model.
      type: Number
    - contextPath: CrowdStrike.ODSScan.sensor_ml_level_prevention
      description: The level of prevention sensitivity for the local sensor machine learning model.
      type: Number
    - contextPath: CrowdStrike.ODSScan.cloud_ml_level_detection
      description: The level of detection sensitivity for the cloud machine learning model.
      type: Number
    - contextPath: CrowdStrike.ODSScan.cloud_ml_level_prevention
      description: The level of prevention sensitivity for the cloud machine learning model.
      type: Number
    - contextPath: CrowdStrike.ODSScan.policy_setting
      description: A list of policy setting IDs for the scan job (these correspond to specific policy settings in the Falcon console).
      type: Number
    - contextPath: CrowdStrike.ODSScan.scan_started_on
      description: The timestamp when the scan was started.
      type: Date
    - contextPath: CrowdStrike.ODSScan.scan_completed_on
      description: The timestamp when the scan was completed.
      type: Date
    - contextPath: CrowdStrike.ODSScan.created_on
      description: The timestamp when the scan was created.
      type: Date
    - contextPath: CrowdStrike.ODSScan.created_by
      description: The ID of the user who created the scan job.
      type: String
    - contextPath: CrowdStrike.ODSScan.last_updated
      description: The timestamp when the scan job was last updated.
      type: Date
  - arguments:
    - description: List of host groups to be scanned.
      isArray: true
      name: host_groups
      required: true
    - description: List of file paths to be scanned. "file_paths" OR "scan_inclusions" must be set.
      isArray: true
      name: file_paths
    - description: List of included files or locations for this scan. "file_paths" OR "scan_inclusions" must be set.
      isArray: true
      name: scan_inclusions
    - description: List of excluded files or locations for this scan.
      isArray: true
      name: scan_exclusions
    - description: Scan origin.
      name: initiated_from
    - description: Set the scan CPU priority.
      name: cpu_priority
      auto: PREDEFINED
      defaultValue: Low
      predefined:
      - Highest
      - High
      - Medium
      - Low
      - Lowest
    - description: Scan description.
      name: description
    - description: Flag indicating if identified threats should be quarantined.
      name: quarantine
    - description: Amount of time (in hours) for scan pauses.
      name: pause_duration
      defaultValue: '2'
    - description: Sensor ML detection level.
      name: sensor_ml_level_detection
    - description: Sensor ML prevention level.
      name: sensor_ml_level_prevention
    - description: Cloud ML detection level for the scan.
      name: cloud_ml_level_detection
    - description: Cloud ML prevention level for the scan.
      name: cloud_ml_level_prevention
    - description: Maximum time (in hours) the scan is allowed to execute.
      name: max_duration
      defaultValue: '2'
    - description: When to start the first scan. Supports english expressions such as "tommorow" or "in an hour".
      name: schedule_start_timestamp
      required: true
    - description: Set the schedule interval.
      name: schedule_interval
      required: true
      auto: PREDEFINED
      predefined:
      - Never
      - Daily
      - Weekly
      - Every other week
      - Every four weeks
      - Monthly
    description: Create an ODS scheduled scan.
    name: cs-falcon-ods-create-scheduled-scan
    outputs:
    - contextPath: CrowdStrike.ODSScheduledScan.id
      description: Unique identifier for the scan.
      type: String
    - contextPath: CrowdStrike.ODSScheduledScan.cid
      description: Identifier for the customer or organization that owns the scan.
      type: String
    - contextPath: CrowdStrike.ODSScheduledScan.description
      description: The ID of the description of the scan.
      type: String
    - contextPath: CrowdStrike.ODSScheduledScan.file_paths
      description: The file or folder paths scanned.
      type: String
    - contextPath: CrowdStrike.ODSScheduledScan.scan_exclusions
      description: The file or folder exclusions from the scan.
      type: String
    - contextPath: CrowdStrike.ODSScheduledScan.initiated_from
      description: The source of the scan initiation.
      type: String
    - contextPath: CrowdStrike.ODSScheduledScan.cpu_priority
      description: The CPU priority for the scan (1-5).
      type: Number
    - contextPath: CrowdStrike.ODSScheduledScan.preemption_priority
      description: The preemption priority for the scan.
      type: Number
    - contextPath: CrowdStrike.ODSScheduledScan.status
      description: The status of the scan, whether it's "scheduled", "running", "completed", etc.
      type: String
    - contextPath: CrowdStrike.ODSScheduledScan.host_groups
      description: The host groups targeted by the scan.
      type: String
    - contextPath: CrowdStrike.ODSScheduledScan.endpoint_notification
      description: Whether notifications of the scan were sent to endpoints.
      type: Boolean
    - contextPath: CrowdStrike.ODSScheduledScan.pause_duration
      description: The pause duration of scan in hours.
      type: Number
    - contextPath: CrowdStrike.ODSScheduledScan.max_duration
      description: The max duration of scan in hours.
      type: Number
    - contextPath: CrowdStrike.ODSScheduledScan.max_file_size
      description: The maximum file size that the scan can handle in MB.
      type: Number
    - contextPath: CrowdStrike.ODSScheduledScan.sensor_ml_level_detection
      description: The machine learning detection level for the sensor.
      type: Number
    - contextPath: CrowdStrike.ODSScheduledScan.cloud_ml_level_detection
      description: The machine learning detection level for the cloud.
      type: Number
    - contextPath: CrowdStrike.ODSScheduledScan.schedule.start_timestamp
      description: The timestamp when the first scan was created.
      type: Date
    - contextPath: CrowdStrike.ODSScheduledScan.schedule.interval
      description: The interval between scans.
      type: Number
    - contextPath: CrowdStrike.ODSScheduledScan.created_on
      description: The timestamp when the scan was created.
      type: Date
    - contextPath: CrowdStrike.ODSScheduledScan.created_by
      description: The user who created the scan.
      type: String
    - contextPath: CrowdStrike.ODSScheduledScan.last_updated
      description: The timestamp when the scan was last updated.
      type: Date
    - contextPath: CrowdStrike.ODSScheduledScan.deleted
      description: Whether the scan has been deleted.
      type: Boolean
    - contextPath: CrowdStrike.ODSScheduledScan.quarantine
      description: Whether the scan was set to quarantine.
      type: Boolean
    - contextPath: CrowdStrike.ODSScheduledScan.metadata.host_id
      description: Scan host IDs.
      type: String
    - contextPath: CrowdStrike.ODSScheduledScan.metadata.last_updated
      description: The date and time when the detection event was last updated.
      type: Date
    - contextPath: CrowdStrike.ODSScheduledScan.sensor_ml_level_prevention
      description: The machine learning prevention level for the sensor.
      type: Number
    - contextPath: CrowdStrike.ODSScheduledScan.cloud_ml_level_prevention
      description: The machine learning prevention level for the cloud.
      type: Number
  - arguments:
    - description: Comma-separated list of scheduled scan IDs to delete.
      isArray: true
      name: ids
    - description: Valid CS-Falcon-FQL filter to delete scans by.
      name: filter
    description: Delete ODS scheduled scans.
    name: cs-falcon-ods-delete-scheduled-scan
    outputs: []
  - arguments:
    - description: API type.
      name: type
      required: true
      predefined:
      - 'USER'
      - 'ENDPOINT'
      auto: PREDEFINED
    - description: The key to sort by.
      name: sort_key
      predefined:
      - RISK_SCORE
      - PRIMARY_DISPLAY_NAME
      - SECONDARY_DISPLAY_NAME
      - MOST_RECENT_ACTIVITY
      - ENTITY_ID
      auto: PREDEFINED
    - description: The sort order.
      name: sort_order
      predefined:
      - 'DESCENDING'
      - 'ASCENDING'
      auto: PREDEFINED
      defaultValue: ASCENDING
    - description: Comma separated list of entity IDs to look for.
      name: entity_id
      isArray: true
    - description: Primary display name to filter by.
      name: primary_display_name
      isArray: true
    - description: Secondary display name to filter by.
      name: secondary_display_name
      isArray: true
    - description: The maximum risk score severity to filter by.
      name: max_risk_score_severity
      predefined:
      - 'NORMAL'
      - 'MEDIUM'
      - 'HIGH'
      auto: PREDEFINED
    - description: The minimum risk score severity to filter by.
      name: min_risk_score_severity
      predefined:
      - 'NORMAL'
      - 'MEDIUM'
      - 'HIGH'
      auto: PREDEFINED
    - description: Whether to get only enabled or disabled identity entities.
      name: enabled
      predefined:
      - 'true'
      - 'false'
      auto: PREDEFINED
    - description: Filter by email.
      name: email
    - description: The hash for the next page.
      name: next_token
    - description: The maximum number of items to fetch per page. The maximum value allowed is 1000.
      name: page_size
      defaultValue: 50
    - description: The page number. Default is 1.
      name: page
    - description: The maximum number of identity entities to list.
      name: limit
    description: List identity entities.
    name: cs-falcon-list-identity-entities
    outputs:
    - contextPath: CrowdStrike.IDPEntity.IsHuman
      description: Whether the identity entity is human made.
      type: Boolean
    - contextPath: CrowdStrike.IDPEntity.IsProgrammatic
      description: Whether the identity entity is programmatic made.
      type: Boolean
    - contextPath: CrowdStrike.IDPEntity.IsAdmin
      description: Whether the identity entity is admin made.
      type: String
    - contextPath: CrowdStrike.IDPEntity.PrimaryDisplayName
      description: The identity entity primary display name.
      type: String
    - contextPath: CrowdStrike.IDPEntity.RiskFactors.Type
      description: The identity entity risk factor type.
      type: Unknown
    - contextPath: CrowdStrike.IDPEntity.RiskFactors.Severity
      description: The identity entity risk factor severity.
      type: Unknown
    - contextPath: CrowdStrike.IDPEntity.RiskScore
      description: The identity entity risk score.
      type: Number
    - contextPath: CrowdStrike.IDPEntity.RiskScoreSeverity
      description: The identity entity risk score severity.
      type: String
    - contextPath: CrowdStrike.IDPEntity.SecondaryDisplayName
      description: The identity entity secondary display name.
      type: String
    - contextPath: CrowdStrike.IDPEntity.EmailAddresses
      description: The identity entity email address.
      type: String
<<<<<<< HEAD
=======
  - arguments:
    - description: Comma-separated list of policy IDs to look for.
      name: policy_ids
      isArray: true
      required: true
    description: Given a CSV list of policy IDs, returns detailed policy information.
    name: cs-falcon-cspm-list-policy-details
    outputs:
    - contextPath: CrowdStrike.CSPMPolicy.ID
      description: The policy ID.
      type: Integer
    - contextPath: CrowdStrike.CSPMPolicy.CreatedAt
      description: The creation date.
      type: Date
    - contextPath: CrowdStrike.CSPMPolicy.UpdatedAt
      description: The update date.
      type: Date
    - contextPath: CrowdStrike.CSPMPolicy.DeletedAt
      description: The deletion date.
      type: Date
    - contextPath: CrowdStrike.CSPMPolicy.description
      description: The policy description.
      type: String
    - contextPath: CrowdStrike.CSPMPolicy.policy_statement
      description: The policy statement.
      type: String
    - contextPath: CrowdStrike.CSPMPolicy.policy_remediation
      description: The policy remediation.
      type: String
    - contextPath: CrowdStrike.CSPMPolicy.cloud_service_subtype
      description: The cloud service subtype.
      type: String
    - contextPath: CrowdStrike.CSPMPolicy.cloud_document
      description: The cloud document.
      type: String
    - contextPath: CrowdStrike.CSPMPolicy.mitre_attack_cloud_matrix
      description: URL to the MITRE attack tactics.
      type: String
    - contextPath: CrowdStrike.CSPMPolicy.mitre_attack_cloud_subtype
      description: URL to the MITRE attack techniques.
      type: String
    - contextPath: CrowdStrike.CSPMPolicy.alert_logic
      description: The alert logic.
      type: String
    - contextPath: CrowdStrike.CSPMPolicy.api_command
      description: The API command.
      type: String
    - contextPath: CrowdStrike.CSPMPolicy.cli_command
      description: The CLI command.
      type: String
    - contextPath: CrowdStrike.CSPMPolicy.cloud_platform_type
      description: The cloud platform type.
      type: String
    - contextPath: CrowdStrike.CSPMPolicy.cloud_service_type
      description: The cloud service type.
      type: String
    - contextPath: CrowdStrike.CSPMPolicy.default_severity
      description: The default severity.
      type: String
    - contextPath: CrowdStrike.CSPMPolicy.cis_benchmark_ids
      description: The CIS benchmark IDs.
      type: Array
    - contextPath: CrowdStrike.CSPMPolicy.nist_benchmark_ids
      description: The NIST benchmark IDs.
      type: Array
    - contextPath: CrowdStrike.CSPMPolicy.pci_benchmark_ids
      description: The pci benchmark IDs.
      type: Array
    - contextPath: CrowdStrike.CSPMPolicy.policy_type
      description: The policy type.
      type: String
    - contextPath: CrowdStrike.CSPMPolicy.tactic_url
      description: The tactic URL.
      type: String
    - contextPath: CrowdStrike.CSPMPolicy.technique_url
      description: The technique URL.
      type: String
    - contextPath: CrowdStrike.CSPMPolicy.tactic
      description: The tactic used.
      type: String
    - contextPath: CrowdStrike.CSPMPolicy.technique
      description: The technique used.
      type: String
    - contextPath: CrowdStrike.CSPMPolicy.tactic_id
      description: The tactic ID.
      type: String
    - contextPath: CrowdStrike.CSPMPolicy.technique_id
      description: The technique ID.
      type: String
    - contextPath: CrowdStrike.CSPMPolicy.attack_types
      description: The attack types.
      type: Array
    - contextPath: CrowdStrike.CSPMPolicy.asset_type_id
      description: The asset type ID.
      type: Integer
    - contextPath: CrowdStrike.CSPMPolicy.cloud_asset_type
      description: The cloud asset type.
      type: String
    - contextPath: CrowdStrike.CSPMPolicy.is_remediable
      description: Whether the policy is remediable or not..
      type: Boolean
    - contextPath: CrowdStrike.CSPMPolicy.is_enabled
      description: Whether the policy is enabled or not.
      type: Boolean
    - contextPath: CrowdStrike.CSPMPolicy.account_scope
      description: The account scope.
      type: String
  - arguments:
    - description: The policy ID to look for its settings.
      name: policy_id
    - description: The cloud provider.
      name: cloud_platform
      defaultValue: 'aws'
      predefined:
      - 'aws'
      - 'gcp'
      - 'azure'
      auto: PREDEFINED
    - description: Service type to filter by.
      name: service
    - description: The maximum number of entities to list.
      name: limit
      defaultValue: 50
    description: Returns information about current policy settings.
    name: cs-falcon-cspm-list-service-policy-settings
    outputs:
    - contextPath: CrowdStrike.CSPMPolicySetting.is_remediable
      description: Whether the policy setting is remediable or not.
      type: Boolean
    - contextPath: CrowdStrike.CSPMPolicySetting.created_at
      description: The creation date.
      type: String
    - contextPath: CrowdStrike.CSPMPolicySetting.updated_at
      description: The update date.
      type: String
    - contextPath: CrowdStrike.CSPMPolicySetting.policy_id
      description: The policy ID.
      type: Integer
    - contextPath: CrowdStrike.CSPMPolicySetting.name
      description: The policy setting name.
      type: String
    - contextPath: CrowdStrike.CSPMPolicySetting.policy_type
      description: The policy type.
      type: String
    - contextPath: CrowdStrike.CSPMPolicySetting.cloud_service_subtype
      description: The cloud service subtype.
      type: String
    - contextPath: CrowdStrike.CSPMPolicySetting.cloud_service
      description: The cloud service.
      type: String
    - contextPath: CrowdStrike.CSPMPolicySetting.cloud_service_friendly
      description: The cloud friendly service.
      type: String
    - contextPath: CrowdStrike.CSPMPolicySetting.cloud_asset_type
      description: The cloud asset type.
      type: String
    - contextPath: CrowdStrike.CSPMPolicySetting.cloud_asset_type_id
      description: The cloud asset type ID.
      type: Integer
    - contextPath: CrowdStrike.CSPMPolicySetting.cloud_provider
      description: The cloud provider.
      type: String
    - contextPath: CrowdStrike.CSPMPolicySetting.default_severity
      description: The default severity.
      type: String
    - contextPath: CrowdStrike.CSPMPolicySetting.policy_timestamp
      description: The policy timestamp.
      type: Date
    - contextPath: CrowdStrike.CSPMPolicySetting.policy_settings
      description: An array that holds policy settings.
      type: Array
    - contextPath: CrowdStrike.CSPMPolicySetting.policy_settings.account_id
      description: The account ID correlated to the policy.
      type: String
    - contextPath: CrowdStrike.CSPMPolicySetting.policy_settings.regions
      description: The regions in which the policy is configured at.
      type: Array
    - contextPath: CrowdStrike.CSPMPolicySetting.policy_settings.severity
      description: The severity of the policy.
      type: String
    - contextPath: CrowdStrike.CSPMPolicySetting.policy_settings.enabled
      description: Whether the policy settings are enabled or not.
      type: Boolean
    - contextPath: CrowdStrike.CSPMPolicySetting.policy_settings.tag_excluded
      description: Whether the tag is excluded or not.
      type: Boolean
    - contextPath: CrowdStrike.CSPMPolicySetting.cis_benchmark
      description: An array of CIS benchmark details.
      type: Array
    - contextPath: CrowdStrike.CSPMPolicySetting.cis_benchmark.id
      description: The CIS benchmark ID.
      type: Integer
    - contextPath: CrowdStrike.CSPMPolicySetting.cis_benchmark.benchmark_short
      description: The CIS benchmark shortname.
      type: String
    - contextPath: CrowdStrike.CSPMPolicySetting.cis_benchmark.recommendation_number
      description: The CIS benchmark recommendation number.
      type: String
    - contextPath: CrowdStrike.CSPMPolicySetting.pci_benchmark
      description: An array of PCI benchmark details.
      type: Array
    - contextPath: CrowdStrike.CSPMPolicySetting.pci_benchmark.id
      description: The PCI benchmark ID.
      type: Integer
    - contextPath: CrowdStrike.CSPMPolicySetting.pci_benchmark.benchmark_short
      description: The PCI benchmark shortname.
      type: String
    - contextPath: CrowdStrike.CSPMPolicySetting.pci_benchmark.recommendation_number
      description: The PCI benchmark recommendation number.
      type: String
    - contextPath: CrowdStrike.CSPMPolicySetting.nist_benchmark
      description: An array of NIST benchmark details.
      type: Array
    - contextPath: CrowdStrike.CSPMPolicySetting.nist_benchmark.id
      description: The NIST benchmark ID.
      type: Integer
    - contextPath: CrowdStrike.CSPMPolicySetting.nist_benchmark.benchmark_short
      description: The NIST benchmark shortname.
      type: String
    - contextPath: CrowdStrike.CSPMPolicySetting.nist_benchmark.recommendation_number
      description: The NIST benchmark recommendation number.
      type: String
    - contextPath: CrowdStrike.CSPMPolicySetting.attack_types
      description: The attack types.
      type: Array
  - arguments:
    - description: Policy ID to be updated.
      name: policy_id
      required: true
    - description: Cloud Account ID to impact.
      name: account_id
    - description: Flag indicating if this policy is enabled.
      name: enabled
      defaultValue: 'true'
      predefined:
      - 'false'
      - 'true'
      auto: PREDEFINED
    - description: List of regions where this policy is enforced.
      name: regions
      isArray: true
    - description: Policy severity value.
      name: severity
      predefined:
      - 'critical'
      - 'high'
      - 'medium'
      - 'informational'
      auto: PREDEFINED
    - description: Tag exclusion flag.
      name: tag_excluded
      predefined:
      - 'false'
      - 'true'
      auto: PREDEFINED
    description: Updates a policy setting - can be used to override policy severity or to disable a policy entirely.
    name: cs-falcon-cspm-update-policy_settings
  - arguments:
    - description: IDs of the alerts to update.
      name: ids
      isArray: true
      required: true
    - description: Assign the specified detections to a user based on their username.
      name: assign_to_name
    - description: Assign the specified detections to a user based on their UUID.
      name: assign_to_uuid
    - description: Appends a new comment to any existing comments for the specified detections.
      name: append_comment
    - description: Add a tag to the specified detections.
      name: add_tag
    - description: Remove a tag from the specified detections.
      name: remove_tag
    - description: Update status of the alert to the specified value.
      name: update_status
      predefined:
      - 'new'
      - 'in_progress'
      - 'closed'
      - 'reopened'
      auto: PREDEFINED
    - description: Whether to unassign any assigned users to the specified detections.
      name: unassign
      predefined:
      - 'false'
      - 'true'
      auto: PREDEFINED
    - description: If true, displays the detection in the UI.
      name: show_in_ui
      predefined:
      - 'false'
      - 'true'
      auto: PREDEFINED
    description: Perform actions on alerts.
    name: cs-falcon-resolve-identity-detection
>>>>>>> ba98beb4
  dockerimage: demisto/py3-tools:1.0.0.79419
  isfetch: true
  ismappable: true
  isremotesyncin: true
  isremotesyncout: true
  script: '-'
  subtype: python3
  type: python
fromversion: 5.0.0
tests:
- Test - CrowdStrike Falcon
defaultclassifier: CrowdStrike Falcon
defaultmapperin: CrowdStrike Falcon-Mapper
defaultmapperout: CrowdStrike Falcon - Outgoing Mapper<|MERGE_RESOLUTION|>--- conflicted
+++ resolved
@@ -77,8 +77,6 @@
   type: 0
   section: Collect
   advanced: true
-<<<<<<< HEAD
-=======
 - display: IOM fetch query
   name: iom_fetch_query
   type: 0
@@ -93,7 +91,6 @@
   required: false
   advanced: true
   additionalinfo: "In the format: cloud_provider=aws&aws_account_id=1234. The query must have the argument 'cloud_provider' configured. For more information, refer to the integration docs."
->>>>>>> ba98beb4
 - display: Fetch incidents
   name: isFetch
   type: 8
@@ -109,10 +106,6 @@
 - display: Mirroring Direction
   name: mirror_direction
   type: 15
-<<<<<<< HEAD
-  defaultvalue: 'None'
-=======
->>>>>>> ba98beb4
   section: Collect
   required: false
   additionalinfo: 'Choose the direction to mirror the detection: Incoming (from CrowdStrike Falcon to Cortex XSOAR), Outgoing (from Cortex XSOAR to CrowdStrike Falcon), or Incoming and Outgoing (to/from CrowdStrike Falcon and Cortex XSOAR).'
@@ -132,36 +125,21 @@
   type: 8
   section: Connect
   required: false
-<<<<<<< HEAD
-  advanced: true
-- display: Close Mirrored XSOAR Incident
-=======
 - additionalinfo: When selected, closes the CrowdStrike Falcon incident or detection, which is mirrored in the Cortex XSOAR incident.
   defaultvalue: 'false'
   display: 'Close Mirrored XSOAR Incident'
->>>>>>> ba98beb4
   name: close_incident
   type: 8
   section: Collect
   advanced: true
   required: false
-<<<<<<< HEAD
-  additionalinfo: When selected, closes the CrowdStrike Falcon incident or detection, which is mirrored in the Cortex XSOAR incident.
-  defaultvalue: 'false'
-- display: Close Mirrored CrowdStrike Falcon Incident or Detection
-=======
 - defaultvalue: 'false'
   display: 'Close Mirrored CrowdStrike Falcon Incident or Detection'
->>>>>>> ba98beb4
   name: close_in_cs_falcon
   type: 8
   section: Collect
   advanced: true
   required: false
-<<<<<<< HEAD
-  defaultvalue: 'false'
-=======
->>>>>>> ba98beb4
   additionalinfo: When selected, closes the Cortex XSOAR incident, which is mirrored in the CrowdStrike Falcon incident or detection, according to the types that were chosen to be fetched and mirrored.
 - additionalinfo: Choose what to fetch - incidents, detections, IDP detections. You can choose any combination.
   defaultvalue: 'Endpoint Detection'
@@ -175,11 +153,8 @@
   - IDP Detection
   - Endpoint Incident
   - Endpoint Detection
-<<<<<<< HEAD
-=======
   - Indicator of Misconfiguration
   - Indicator of Attack
->>>>>>> ba98beb4
 - defaultvalue: '1'
   display: 'Incidents Fetch Interval'
   name: incidentFetchInterval
@@ -4426,8 +4401,6 @@
     - contextPath: CrowdStrike.IDPEntity.EmailAddresses
       description: The identity entity email address.
       type: String
-<<<<<<< HEAD
-=======
   - arguments:
     - description: Comma-separated list of policy IDs to look for.
       name: policy_ids
@@ -4722,7 +4695,6 @@
       auto: PREDEFINED
     description: Perform actions on alerts.
     name: cs-falcon-resolve-identity-detection
->>>>>>> ba98beb4
   dockerimage: demisto/py3-tools:1.0.0.79419
   isfetch: true
   ismappable: true
