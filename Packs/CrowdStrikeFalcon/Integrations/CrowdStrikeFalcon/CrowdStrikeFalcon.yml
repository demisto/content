--- conflicted
+++ resolved
@@ -58,36 +58,22 @@
   defaultvalue: '15'
   section: Collect
   advanced: true
-<<<<<<< HEAD
-  required: false
-- display: Detections fetch query
-=======
 - display: Endpoint Detections fetch query
->>>>>>> ce9b86a3
   name: fetch_query
   type: 0
   section: Collect
   advanced: true
-<<<<<<< HEAD
-  required: false
-- display: Incidents fetch query
-=======
 - display: Endpoint Incidents fetch query
->>>>>>> ce9b86a3
   name: incidents_fetch_query
   type: 0
   section: Collect
   advanced: true
-<<<<<<< HEAD
-  required: false
-=======
 - display: IDP Detections fetch query
   name: idp_detections_fetch_query
   required: false
   type: 0
   section: Collect
   advanced: true
->>>>>>> ce9b86a3
 - defaultvalue: 'true'
   display: Fetch incidents
   name: isFetch
@@ -138,14 +124,8 @@
   additionalinfo: When selected, closes the Cortex XSOAR incident, which is mirrored in the CrowdStrike Falcon incident or detection, according to the types that were chosen to be fetched and mirrored.
   section: Collect
   advanced: true
-<<<<<<< HEAD
-  required: false
-- additionalinfo: Choose what to fetch - incidents, detections, or both.
-  defaultvalue: 'Detections'
-=======
 - additionalinfo: Choose what to fetch - incidents, detections, IDP detections. You can choose any combination.
   defaultvalue: 'Endpoint Detection'
->>>>>>> ce9b86a3
   display: 'Fetch types'
   name: fetch_incidents_or_detections
   type: 16
