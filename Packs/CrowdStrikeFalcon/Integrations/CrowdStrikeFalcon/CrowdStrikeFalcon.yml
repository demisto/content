category: Endpoint
commonfields:
  id: CrowdstrikeFalcon
  version: -1
configuration:
- defaultvalue: https://api.crowdstrike.com
  display: Server URL (e.g., https://api.crowdstrike.com)
  name: url
  required: true
  type: 0
- display: Client ID
  name: client_id
  required: true
  type: 0
- display: Secret
  name: secret
  required: true
  type: 4
- defaultvalue: 3 days
  display: First fetch timestamp (<number> <time unit>, e.g., 12 hours, 7 days)
  name: fetch_time
  required: false
  type: 0
- defaultvalue: '15'
  display: Max incidents per fetch
  name: incidents_per_fetch
  required: false
  type: 0
- display: Fetch query
  name: fetch_query
  required: false
  type: 0
- display: Fetch incidents
  name: isFetch
  required: false
  type: 8
- display: Incident type
  name: incidentType
  required: false
  type: 13
- display: Trust any certificate (not secure)
  name: insecure
  required: false
  type: 8
- display: Use system proxy settings
  name: proxy
  required: false
  type: 8
<<<<<<< HEAD
- additionalinfo: Choose what to fetch - incidents or detections or both
  defaultvalue: Detections
  display: Fetch types
  hidden: false
  name: fetch_incidents_or_detections
  options:
  - Detections
  - Incidents
  required: false
  type: 16
description: The CrowdStrike Falcon OAuth 2 API (formerly the Falcon Firehose API),
  enables fetching and resolving detections, searching devices, getting behaviors
  by ID, containing hosts, and lifting host containment.
=======
description: The CrowdStrike Falcon OAuth 2 API (formerly the Falcon Firehose API), enables fetching and resolving detections, searching devices, getting behaviors by ID, containing hosts, and lifting host containment.
>>>>>>> f88cde35
display: CrowdStrike Falcon
name: CrowdstrikeFalcon
script:
  commands:
  - arguments:
    - default: false
      description: Returns devices that match the query.
<<<<<<< HEAD
      isArray: false
      name: filter
      required: false
      secret: false
    - default: false
      description: A comma separated list of device IDs to limit by which to limit
        the results.
      isArray: false
      name: ids
      required: false
      secret: false
    - auto: PREDEFINED
      default: false
      description: Returns devices that match the specified status. Can be "Normal", "containment_pending", "contained", or 
        "lift_containment_pending".
      isArray: false
      name: status
=======
    - name: ids
      description: A comma separated list of device IDs to limit by which to limit the results.
    - name: status
      auto: PREDEFINED
>>>>>>> f88cde35
      predefined:
      - Normal
      - containment_pending
      - contained
      - lift_containment_pending
      required: false
      secret: false
    - auto: PREDEFINED
      default: false
      description: Returns devices that match the specified hostname.
      isArray: false
      name: hostname
      predefined:
      - ''
      required: false
      secret: false
    - auto: PREDEFINED
      default: false
      description: 'Returns devices that match the specified platform name. Can be:
        "Windows","Mac", or "Linux".'
      isArray: false
      name: platform_name
      predefined:
      - Windows
      - Mac
      - Linux
<<<<<<< HEAD
      required: false
      secret: false
    - default: false
=======
      description: 'Returns devices that match the specified platform name. Can be: "Windows","Mac", or "Linux".'
    - name: site_name
>>>>>>> f88cde35
      description: Returns devices that match the specified site name.
      isArray: false
      name: site_name
      required: false
      secret: false
    deprecated: false
    description: Searches for a device that matches the query.
    execution: false
    name: cs-falcon-search-device
    outputs:
    - contextPath: CrowdStrike.Device.ID
      description: The ID of the device.
      type: String
    - contextPath: CrowdStrike.Device.LocalIP
      description: The local IP address of the device.
      type: String
    - contextPath: CrowdStrike.Device.ExternalIP
      description: The external IP address of the device.
      type: String
    - contextPath: CrowdStrike.Device.Hostname
      description: The hostname of the device.
      type: String
    - contextPath: CrowdStrike.Device.OS
      description: The operating system of the device.
      type: String
    - contextPath: CrowdStrike.Device.MacAddress
      description: The Mac address of the device.
      type: String
    - contextPath: CrowdStrike.Device.FirstSeen
      description: The first seen time of the device.
      type: String
    - contextPath: CrowdStrike.Device.LastSeen
      description: The last seen time of the device.
      type: String
    - contextPath: CrowdStrike.Device.PolicyType
      description: The policy types of the device.
      type: String
  - arguments:
    - default: false
      description: The ID of the the behavior.
      isArray: false
      name: behavior_id
      required: true
      secret: false
    deprecated: false
    description: Searches for and fetches the behavior that matches the query.
    execution: false
    name: cs-falcon-get-behavior
    outputs:
    - contextPath: CrowdStrike.Behavior.FileName
      description: The file name in the behavior.
      type: String
    - contextPath: CrowdStrike.Behavior.Scenario
      description: The scenario name in the behavior.
      type: String
    - contextPath: CrowdStrike.Behavior.MD5
      description: The MD5 hash of the IoC in the behavior.
      type: String
    - contextPath: CrowdStrike.Behavior.SHA256
      description: The SHA256 hash of the IoC in the behavior.
      type: String
    - contextPath: CrowdStrike.Behavior.IOCType
      description: Type of the indicator of compromise.
      type: String
    - contextPath: CrowdStrike.Behavior.IOCValue
      description: The value of the IoC.
      type: String
    - contextPath: CrowdStrike.Behavior.CommandLine
      description: The command line executed in the behavior.
      type: String
    - contextPath: CrowdStrike.Behavior.UserName
      description: The user name related to the behavior.
      type: String
    - contextPath: CrowdStrike.Behavior.SensorID
      description: The sensor ID related to the behavior.
      type: String
    - contextPath: CrowdStrike.Behavior.ParentProcessID
      description: The ID of the parent process.
      type: String
    - contextPath: CrowdStrike.Behavior.ProcessID
      description: The process ID of the behavior.
      type: String
    - contextPath: CrowdStrike.Behavior.ID
      description: The ID of the behavior.
      type: String
<<<<<<< HEAD
  - arguments:
    - default: false
      description: IDs of the detections to search. If provided, will override other
        arguments.
=======
    description: Searches for and fetches the behavior that matches the query.
  - name: cs-falcon-search-detection
    arguments:
    - name: ids
      description: IDs of the detections to search. If provided, will override other arguments.
>>>>>>> f88cde35
      isArray: true
      name: ids
      required: false
      secret: false
    - default: false
      description: |-
        Filter detections using a query in Falcon Query Language (FQL).
        e.g. filter="device.hostname:'CS-SE-TG-W7-01'"

        The full list of valid filter options is extensive. Review it in the following URL: https://falcon.crowdstrike.com/support/documentation/2/query-api-reference#detectionsearch
      isArray: false
      name: filter
      required: false
      secret: false
    deprecated: false
    description: Search for details of specific detections, either using a filter
      query, or by providing the IDs of the detections.
    execution: false
    name: cs-falcon-search-detection
    outputs:
    - contextPath: CrowdStrike.Detection.Behavior.FileName
      description: The file name in the behavior.
      type: String
    - contextPath: CrowdStrike.Detection.Behavior.Scenario
      description: The scenario name in the behavior.
      type: String
    - contextPath: CrowdStrike.Detection.Behavior.MD5
      description: The MD5 hash of the IoC in the behavior.
      type: String
    - contextPath: CrowdStrike.Detection.Behavior.SHA256
      description: The SHA256 hash of the IoC in the behavior.
      type: String
    - contextPath: CrowdStrike.Detection.Behavior.IOCType
      description: The type of the IoC.
      type: String
    - contextPath: CrowdStrike.Detection.Behavior.IOCValue
      description: The value of the IoC.
      type: String
    - contextPath: CrowdStrike.Detection.Behavior.CommandLine
      description: The command line executed in the behavior.
      type: String
    - contextPath: CrowdStrike.Detection.Behavior.UserName
      description: The user name related to the behavior.
      type: String
    - contextPath: CrowdStrike.Detection.Behavior.SensorID
      description: The sensor ID related to the behavior.
      type: String
    - contextPath: CrowdStrike.Detection.Behavior.ParentProcessID
      description: The ID of the parent process.
      type: String
    - contextPath: CrowdStrike.Detection.Behavior.ProcessID
      description: The process ID of the behavior.
      type: String
    - contextPath: CrowdStrike.Detection.Behavior.ID
      description: The ID of the behavior.
      type: String
    - contextPath: CrowdStrike.Detection.System
      description: The system name of the detection.
      type: String
    - contextPath: CrowdStrike.Detection.CustomerID
      description: The ID of the customer (CID).
      type: String
    - contextPath: CrowdStrike.Detection.MachineDomain
      description: The name of the domain of the detection machine.
      type: String
    - contextPath: CrowdStrike.Detection.ID
      description: The detection ID.
      type: String
    - contextPath: CrowdStrike.Detection.ProcessStartTime
      description: The start time of the process that generated the detection.
      type: Date
<<<<<<< HEAD
  - arguments:
    - default: false
=======
    description: Search for details of specific detections, either using a filter query, or by providing the IDs of the detections.
  - name: cs-falcon-resolve-detection
    arguments:
    - name: ids
>>>>>>> f88cde35
      description: A comma separated list of one or more IDs to resolve.
      isArray: false
      name: ids
      required: false
      secret: false
    - auto: PREDEFINED
      default: false
      description: The status to which you want to transition a detection. Can be "new", "in_progress", "true_positive",
        "false_positive", or "ignored".
      isArray: false
      name: status
      predefined:
      - new
      - in_progress
      - true_positive
      - false_positive
      - ignored
      required: false
      secret: false
    - default: false
      description: ' A user ID, for example, 1234567891234567891. '
      isArray: false
      name: assigned_to_uuid
      required: false
      secret: false
    - auto: PREDEFINED
      default: false
      description: If set to true, displays the detection in the UI.
      isArray: false
      name: show_in_ui
      predefined:
<<<<<<< HEAD
      - 'true'
      - 'false'
      required: false
      secret: false
    - default: false
      description: The username to resolve resolve detections (usually the
        user’s email address, but may vary based on your configuration).
      isArray: false
      name: username
      required: false
      secret: false
    deprecated: false
    description: Resolves and updates a detection.
    execution: false
    name: cs-falcon-resolve-detection
  - arguments:
    - default: false
      description: The host agent ID (AID) of the host to contain. Get an agent ID
        from a detection.
      isArray: true
      name: ids
      required: true
      secret: false
    deprecated: false
    description: Contains or lifts containment for a specified host. When contained,
      a host can only communicate with the CrowdStrike cloud and any IPs specified
      in your containment policy.
    execution: false
    name: cs-falcon-contain-host
  - arguments:
    - default: false
      description: The host agent ID (AID) of the host you want to contain. Get the
        agent ID from a detection.
      isArray: true
      name: ids
      required: true
      secret: false
    deprecated: false
    description: Lifts containment on the host, which returns its network communications
      to normal.
    execution: false
    name: cs-falcon-lift-host-containment
  - arguments:
    - default: false
      description: A comma separated list of host agent ID’s for which to run commands
        (can be retrieved by running the cs-falcon-search-device command).
      isArray: false
      name: host_ids
=======
      - "true"
      - "false"
      description: If set to true, will display the dectection in the UI.
    - name: username
      description: Username to resolve resolve detections of (This is usually the user’s email address, but may vary based on your configuration).
    description: Resolves and updates a detection.
  - name: cs-falcon-contain-host
    arguments:
    - name: ids
      required: true
      description: The host agent ID (AID) of the host to contain. Get an agent ID from a detection.
      isArray: true
    description: Contains or lifts containment for a specified host. When contained, a host can only communicate with the CrowdStrike cloud and any IPs specified in your containment policy.
  - name: cs-falcon-lift-host-containment
    arguments:
    - name: ids
      required: true
      description: The host agent ID (AID) of the host you want to contain. Get an agent ID from a detection
      isArray: true
    description: Lifts containment on the host, which returns its network communications to normal.
  - name: cs-falcon-run-command
    arguments:
    - name: host_ids
      required: true
      description: A comma separated list of host agent ID’s for which to run commands (can be retrieved by running cs-falcon-search-device command).
    - name: command_type
>>>>>>> f88cde35
      required: true
      secret: false
    - default: false
      description: The command type to run.
      isArray: false
      name: command_type
      required: true
      secret: false
    - default: false
      description: The full command to run.
      isArray: false
      name: full_command
      required: true
      secret: false
    - auto: PREDEFINED
      default: false
      defaultValue: read
      description: The scope for which to run the command. Can be "read", "write", or "admin".
      isArray: false
      name: scope
      predefined:
      - read
      - write
      - admin
      required: false
      secret: false
    - auto: PREDEFINED
      default: false
      defaultValue: batch
      description: The target for which to run the command. Can be "single" or "batch".
      isArray: false
      name: target
      predefined:
      - batch
      - single
      required: false
      secret: false
    deprecated: false
    description: Sends commands to hosts.
    execution: false
    name: cs-falcon-run-command
    outputs:
    - contextPath: CrowdStrike.Command.HostID
      description: The ID of the host for which the command was running.
      type: String
    - contextPath: CrowdStrike.Command.SessionID
      description: The ID of the session of the host.
      type: string
    - contextPath: CrowdStrike.Command.Stdout
      description: The standard output of the command.
      type: String
    - contextPath: CrowdStrike.Command.Stderr
      description: The standard error of the command.
      type: String
    - contextPath: CrowdStrike.Command.BaseCommand
      description: The base command.
      type: String
    - contextPath: CrowdStrike.Command.FullCommand
      description: The full command.
      type: String
    - contextPath: CrowdStrike.Command.TaskID
<<<<<<< HEAD
      description: (For a single host) The ID of the command request which has been
        accepted.
=======
      description: (For single host) The ID of the command request which has been accepted.
>>>>>>> f88cde35
      type: string
    - contextPath: CrowdStrike.Command.Complete
      description: (For a single host) Whether the command has completed.
      type: boolean
    - contextPath: CrowdStrike.Command.NextSequenceID
      description: (For a single host) The next sequence ID.
      type: number
  - arguments:
    - default: false
      description: The script name to upload.
      isArray: false
      name: name
      required: true
      secret: false
    - auto: PREDEFINED
      default: false
      defaultValue: private
      description: 'The permission type for the custom script. Can be: "private",
        which is used only by the user who uploaded it, "group", which is used by
        all RTR Admins, and "public", which is used by all active-responders and RTR
        admins. Default is private.'
      isArray: false
      name: permission_type
      predefined:
      - private
      - group
      - public
<<<<<<< HEAD
      required: false
      secret: false
    - default: false
=======
      description: 'The permission type for the custom script. Can be: "private", which is used only by the user who uploaded it, "group", which is used by all RTR Admins, and "public", which is used by all active-responders and RTR admins.'
      defaultValue: private
    - name: content
      required: true
>>>>>>> f88cde35
      description: The Contents of the PowerShell script.
      isArray: false
      name: content
      required: true
      secret: false
    deprecated: false
    description: Uploads a script to Falcon.
    execution: false
    name: cs-falcon-upload-script
  - arguments:
    - default: false
      description: The file entry ID to upload.
<<<<<<< HEAD
      isArray: false
      name: entry_id
      required: true
      secret: false
    deprecated: false
    description: Uploads a file to the CrowdStrike cloud (can be used for the RTR
      `put` command).
    execution: false
    name: cs-falcon-upload-file
  - arguments:
    - default: false
      description: The file ID to delete (can be retrieved by running cs-falcon-list-files
        command).
      isArray: false
      name: file_id
      required: true
      secret: false
    deprecated: false
    description: Deletes a file based on the ID given. Can delete only one file at
      a time.
    execution: false
    name: cs-falcon-delete-file
  - arguments:
    - default: false
      description: A comma separated list of file IDs to get (can be retrieved by
        running the cs-falcon-list-files command).
      isArray: false
      name: file_id
      required: true
      secret: false
    deprecated: false
    description: Returns files based on the IDs given. These are used for the RTR
      `put` command.
    execution: false
    name: cs-falcon-get-file
=======
    description: Uploads a file to the CrowdStrike cloud (can be used for the RTR `put` command).
  - name: cs-falcon-delete-file
    arguments:
    - name: file_id
      required: true
      description: The file ID to delete (can be retrieved by running cs-falcon-list-files command).
    description: Deletes a file based on the ID given. Can delete only one file at a time.
  - name: cs-falcon-get-file
    arguments:
    - name: file_id
      required: true
      description: A comma separated list of file IDs to get (can be retrieved by running cs-falcon-list-files command).
>>>>>>> f88cde35
    outputs:
    - contextPath: CrowdStrike.File.ID
      description: The ID of the file.
      type: String
    - contextPath: CrowdStrike.File.CreatedBy
      description: The email of the user who created the file.
      type: String
    - contextPath: CrowdStrike.File.CreatedTime
      description: The creation date of the file.
      type: Date
    - contextPath: CrowdStrike.File.Description
      description: The description of the file.
      type: String
    - contextPath: CrowdStrike.File.Type
      description: The type of the file. For example, script.
      type: String
    - contextPath: CrowdStrike.File.ModifiedBy
      description: The email of the user who modified the file.
      type: String
    - contextPath: CrowdStrike.File.ModifiedTime
      description: The modification date of the file.
      type: Date
    - contextPath: CrowdStrike.File.Name
      description: The full file name.
      type: String
    - contextPath: CrowdStrike.File.Permission
      description: 'The permission type of the file. Can be: "public", "group" or "private".'
      type: String
    - contextPath: CrowdStrike.File.SHA256
      description: The SHA-256 hash of the file.
      type: String
    - contextPath: File.Type
      description: The file type.
      type: String
    - contextPath: File.Name
      description: The full file name.
      type: String
    - contextPath: File.SHA256
      description: The SHA-256 hash of the file.
      type: String
    - contextPath: File.Size
      description: The size of the file in bytes.
      type: Number
<<<<<<< HEAD
  - deprecated: false
    description: Returns a list of put-file ID's that are available for the user in
      the `put` command.
    execution: false
    name: cs-falcon-list-files
=======
    description: Returns files based on the IDs given. These are used for the RTR `put` command.
  - name: cs-falcon-list-files
    arguments: []
>>>>>>> f88cde35
    outputs:
    - contextPath: CrowdStrike.File.ID
      description: The ID of the file.
      type: String
    - contextPath: CrowdStrike.File.CreatedBy
      description: The email of the user who created the file.
      type: String
    - contextPath: CrowdStrike.File.CreatedTime
      description: The creation date of the file.
      type: Date
    - contextPath: CrowdStrike.File.Description
      description: The description of the file.
      type: String
    - contextPath: CrowdStrike.File.Type
      description: The type of the file. For example, script.
      type: String
    - contextPath: CrowdStrike.File.ModifiedBy
      description: The email of the user who modified the file.
      type: String
    - contextPath: CrowdStrike.File.ModifiedTime
      description: The modification date of the file.
      type: Date
    - contextPath: CrowdStrike.File.Name
      description: The full file name.
      type: String
    - contextPath: CrowdStrike.File.Permission
      description: Permission type of the file. Can be "public", "group" or "private".
      type: String
    - contextPath: CrowdStrike.File.SHA256
      description: The SHA-256 hash of the file.
      type: String
    - contextPath: File.Type
      description: The file type.
      type: String
    - contextPath: File.Name
      description: The full file name.
      type: String
    - contextPath: File.SHA256
      description: The SHA-256 hash of the file.
      type: String
    - contextPath: File.Size
      description: The size of the file in bytes.
      type: Number
<<<<<<< HEAD
  - arguments:
    - default: false
      description: A comma separated list of script IDs to return (can be retrieved
        by running the cs-falcon-list-scripts command).
      isArray: false
      name: script_id
      required: true
      secret: false
    deprecated: false
    description: Returns custom scripts based on the ID. Used for the RTR `runscript`
      command.
    execution: false
    name: cs-falcon-get-script
=======
    description: Returns a list of put-file ID's that are available for the user in the `put` command.
  - name: cs-falcon-get-script
    arguments:
    - name: script_id
      required: true
      description: A comma separated list of script IDs to return (can be retrieved by running cs-falcon-list-scripts command).
>>>>>>> f88cde35
    outputs:
    - contextPath: CrowdStrike.Script.ID
      description: The ID of the script.
      type: String
    - contextPath: CrowdStrike.Script.CreatedBy
      description: The email of the user who created the script.
      type: String
    - contextPath: CrowdStrike.Script.CreatedTime
      description: The creation date of the script.
      type: Date
    - contextPath: CrowdStrike.Script.Description
      description: The description of the script.
      type: String
    - contextPath: CrowdStrike.Script.ModifiedBy
      description: The email of the user who modified the script.
      type: String
    - contextPath: CrowdStrike.Script.ModifiedTime
      description: The modification date of the script.
      type: Date
    - contextPath: CrowdStrike.Script.Name
      description: The script name.
      type: String
    - contextPath: CrowdStrike.Script.Permission
      description: 'Permission type of the script. Can be: "public", "group" or "private".'
      type: String
    - contextPath: CrowdStrike.Script.SHA256
      description: The SHA-256 hash of the script file.
      type: String
    - contextPath: CrowdStrike.Script.RunAttemptCount
      description: The number of the script run attempts.
      type: Number
    - contextPath: CrowdStrike.Script.RunSuccessCount
      description: The number of the successful script runs.
      type: Number
    - contextPath: CrowdStrike.Script.Platform
      description: List of platforms OS for which the script can run. For example, windows.
      type: String
    - contextPath: CrowdStrike.Script.WriteAccess
      description: Whether the user has write access to the script.
      type: Boolean
<<<<<<< HEAD
  - arguments:
    - default: false
      description: Script ID to delete (can be retrieved by running cs-falcon-list-scripts
        command).
      isArray: false
      name: script_id
      required: true
      secret: false
    deprecated: false
    description: Deletes a custom-script based on the ID given. Can delete only one
      script at a time.
    execution: false
    name: cs-falcon-delete-script
  - deprecated: false
    description: Returns a list of custom script IDs that are available for the user
      in the `runscript` command.
    execution: false
    name: cs-falcon-list-scripts
=======
    description: Return custom scripts based on the ID. Used for the RTR `runscript` command.
  - name: cs-falcon-delete-script
    arguments:
    - name: script_id
      required: true
      description: Script ID to delete (can be retrieved by running cs-falcon-list-scripts command).
    description: Deletes a custom-script based on the ID given. Can delete only one script at a time.
  - name: cs-falcon-list-scripts
    arguments: []
>>>>>>> f88cde35
    outputs:
    - contextPath: CrowdStrike.Script.ID
      description: The ID of the script.
      type: String
    - contextPath: CrowdStrike.Script.CreatedBy
      description: The email of the user who created the script.
      type: String
    - contextPath: CrowdStrike.Script.CreatedTime
      description: The creation date of the script.
      type: Date
    - contextPath: CrowdStrike.Script.Description
      description: The description of the script.
      type: String
    - contextPath: CrowdStrike.Script.ModifiedBy
      description: The email of the user who modified the script.
      type: String
    - contextPath: CrowdStrike.Script.ModifiedTime
      description: The modification date of the script.
      type: Date
    - contextPath: CrowdStrike.Script.Name
      description: The name of the script.
      type: String
    - contextPath: CrowdStrike.Script.Permission
      description: 'Permission type of the script. Can be: "public", "group" or "private".'
      type: String
    - contextPath: CrowdStrike.Script.SHA256
      description: The SHA-256 hash of the script file.
      type: String
    - contextPath: CrowdStrike.Script.RunAttemptCount
      description: The number of the script run attempts.
      type: Number
    - contextPath: CrowdStrike.Script.RunSuccessCount
      description: The number of the script successful runs.
      type: Number
    - contextPath: CrowdStrike.Script.Platform
      description: The list of OS platforms on which the script can run. For example, Windows.
      type: String
    - contextPath: CrowdStrike.Script.WriteAccess
      description: Whether the user has write access to the script.
      type: Boolean
<<<<<<< HEAD
  - arguments:
    - default: false
      description: The name of the script to run.
      isArray: false
      name: script_name
      required: false
      secret: false
    - default: false
      description: A comma separated list of host agent IDs to run commands (can be
        retrieved by running the cs-falcon-search-device command).
      isArray: false
      name: host_ids
      required: true
      secret: false
    - default: false
=======
    description: Returns a list of custom script IDs that are available for the user in the `runscript` command.
  - name: cs-falcon-run-script
    arguments:
    - name: script_name
      description: The name of the script to run.
    - name: host_ids
      required: true
      description: A comma separated list of host agent IDs to run commands (can be retrieved by running cs-falcon-search-device command).
    - name: raw
>>>>>>> f88cde35
      description: The PowerShell script code to run.
      isArray: false
      name: raw
      required: false
      secret: false
    deprecated: false
    description: Runs a script on the agent host.
    execution: false
    name: cs-falcon-run-script
    outputs:
    - contextPath: CrowdStrike.Command.HostID
      description: The ID of the host for which the command was running.
      type: String
    - contextPath: CrowdStrike.Command.SessionID
      description: The ID of the session of the host.
      type: String
    - contextPath: CrowdStrike.Command.Stdout
      description: The standard output of the command.
      type: String
    - contextPath: CrowdStrike.Command.Stderr
      description: The standard error of the command.
      type: String
    - contextPath: CrowdStrike.Command.BaseCommand
      description: The base command.
      type: String
    - contextPath: CrowdStrike.Command.FullCommand
      description: The full command.
      type: String
  - arguments:
    - default: false
      description: A list of host agent IDs on which to run the RTR command.
      isArray: true
      name: host_ids
      required: true
<<<<<<< HEAD
      secret: false
    - default: false
      description: Full path to the file that will be retrieved from each host in
        the batch.
      isArray: false
      name: file_path
      required: true
      secret: false
    - default: false
      description: List of a subset of hosts on which to run the command.
      isArray: false
      name: optional_hosts
      required: false
      secret: false
    - default: false
      description: Timeout for how long to wait for the request in seconds.
      isArray: false
      name: timeout
      required: false
      secret: false
    - default: false
      description: Timeout duration for how long to wait for the request, in duration
        syntax.
      isArray: false
      name: timeout_duration
      required: false
      secret: false
    deprecated: false
    description: Batch executes `get` command across hosts to retrieve files.
    execution: false
    name: cs-falcon-run-get-command
=======
      description: Full path to the file that will be retrieved from each host in the batch.
    - name: optional_hosts
      description: List of a subset of hosts to run the command on.
    - name: timeout
      description: Timeout for how long to wait for the request in seconds.
    - name: timeout_duration
      description: Timeout duration for for how long to wait for the request, in duration syntax.
>>>>>>> f88cde35
    outputs:
    - contextPath: CrowdStrike.Command.HostID
      description: The ID of the host for which the command was running.
      type: string
    - contextPath: CrowdStrike.Command.Stdout
      description: The standard output of the command.
      type: string
    - contextPath: CrowdStrike.Command.Stderr
      description: The standard error of the command.
      type: string
    - contextPath: CrowdStrike.Command.BaseCommand
      description: The base command.
      type: string
    - contextPath: CrowdStrike.Command.TaskID
      description: The ID of the command that is running on a host.
      type: string
    - contextPath: CrowdStrike.Command.GetRequestID
      description: The ID of the command request that was accepted.
      type: string
    - contextPath: CrowdStrike.Command.Complete
      description: True if the command was completed.
      type: boolean
    - contextPath: CrowdStrike.Command.FilePath
      description: The file path.
      type: string
  - arguments:
    - default: false
      description: List of the IDs to the command requested.
      isArray: true
      name: request_ids
      required: true
      secret: false
    - default: false
      description: Timeout for how long to wait for the request in seconds.
<<<<<<< HEAD
      isArray: false
      name: timeout
      required: false
      secret: false
    - default: false
      description: Timeout duration for how long to wait for the request, in duration
        syntax.
      isArray: false
      name: timeout_duration
      required: false
      secret: false
    deprecated: false
    description: Retrieves the status of the specified batch get command.
    execution: false
    name: cs-falcon-status-get-command
=======
    - name: timeout_duration
      description: Timeout duration for for how long to wait for the request, in duration syntax.
>>>>>>> f88cde35
    outputs:
    - contextPath: CrowdStrike.File.ID
      description: The ID of the file.
      type: string
    - contextPath: CrowdStrike.File.TaskID
      description: The ID of the command that is running.
      type: string
    - contextPath: CrowdStrike.File.CreatedAt
      description: The creation date of the file.
      type: date
    - contextPath: CrowdStrike.File.DeletedAt
      description: The deletion date of the file.
      type: date
    - contextPath: CrowdStrike.File.UpdatedAt
      description: The last updated date of the file.
      type: date
    - contextPath: CrowdStrike.File.Name
      description: The full file name.
      type: string
    - contextPath: CrowdStrike.File.SHA256
      description: The SHA256 hash of the file.
      type: string
    - contextPath: CrowdStrike.File.Size
      description: The size of the file in bytes.
      type: number
    - contextPath: File.Name
      description: The full file name.
      type: string
    - contextPath: File.Size
      description: The size of the file in bytes.
      type: number
    - contextPath: File.SHA256
      description: The SHA256 hash of the file.
      type: string
  - arguments:
    - default: false
      description: The ID of the command requested.
      isArray: false
      name: request_id
      required: true
      secret: false
    - default: false
      description: The sequence ID in chunk requests.
      isArray: false
      name: sequence_id
      required: false
      secret: false
    - auto: PREDEFINED
      default: false
      defaultValue: read
      description: The scope for which to run the command. Can be "read", "write",
        or "admin". Default is "read".
      isArray: false
      name: scope
      predefined:
      - read
      - write
      - admin
      required: false
      secret: false
    deprecated: false
    description: Gets the status of a command executed on a host.
    execution: false
    name: cs-falcon-status-command
    outputs:
    - contextPath: CrowdStrike.Command.TaskID
      description: The ID of the command request that was accepted.
      type: string
    - contextPath: CrowdStrike.Command.Stdout
      description: The standard output of the command.
      type: string
    - contextPath: CrowdStrike.Command.Stderr
      description: The standard error of the command.
      type: string
    - contextPath: CrowdStrike.Command.BaseCommand
      description: The base command.
      type: string
    - contextPath: CrowdStrike.Command.Complete
      description: True if the command was completed.
      type: boolean
    - contextPath: CrowdStrike.Command.SequenceID
      description: The sequence ID in the current request.
      type: number
    - contextPath: CrowdStrike.Command.NextSequenceID
      description: The sequence ID for the next request in the chunk request.
      type: number
  - arguments:
    - default: false
      description: The host agent ID.
      isArray: false
      name: host_id
      required: true
      secret: false
    - default: false
      description: The SHA256 hash of the file.
      isArray: false
      name: sha256
      required: true
      secret: false
    - default: false
      description: Filename to use for the archive name and the file within the archive.
      isArray: false
      name: filename
      required: false
      secret: false
    deprecated: false
    description: Gets the RTR extracted file contents for the specified session and
      SHA256 hash.
    execution: false
    name: cs-falcon-get-extracted-file
  - arguments:
    - default: false
      description: The ID of the host agent of which it lists files in the session.
      isArray: false
      name: host_id
      required: true
      secret: false
    deprecated: false
    description: Gets a list of files for the specified RTR session in a host.
    execution: false
    name: cs-falcon-list-host-files
    outputs:
    - contextPath: CrowdStrike.Command.HostID
      description: The ID of the host for which the command was running.
      type: string
    - contextPath: CrowdStrike.Command.TaskID
      description: The ID of the command request that was accepted.
      type: string
    - contextPath: CrowdStrike.Command.SessionID
      description: The ID of the session of the host.
      type: string
    - contextPath: CrowdStrike.File.ID
      description: The ID of the file.
      type: string
    - contextPath: CrowdStrike.File.CreatedAt
      description: The creation date of the file.
      type: date
    - contextPath: CrowdStrike.File.DeletedAt
      description: The deletion date of the file.
      type: date
    - contextPath: CrowdStrike.File.UpdatedAt
      description: The last updated date of the file.
      type: date
    - contextPath: CrowdStrike.File.Name
      description: The full file name.
      type: string
    - contextPath: CrowdStrike.File.SHA256
      description: The SHA256 hash of the file.
      type: string
    - contextPath: CrowdStrike.File.Size
      description: The size of the file in bytes.
      type: number
    - contextPath: File.Name
      description: The full file name.
      type: string
    - contextPath: File.Size
      description: The size of the file in bytes.
      type: number
    - contextPath: File.SHA256
      description: The SHA256 hash of the file.
      type: string
  - arguments:
    - default: false
      description: The ID of the host to extend the session.
      isArray: false
      name: host_id
      required: true
<<<<<<< HEAD
      secret: false
    deprecated: false
    description: Refreshes a session timeout on a single host.
    execution: false
    name: cs-falcon-refresh-session
  - arguments:
    - default: false
      description: The query for which to filter.
      isArray: false
      name: fetch_query
      required: false
      secret: false
    deprecated: false
    description: Lists detection summaries.
    execution: false
    name: cs-falcon-list-detection-summaries
    outputs:
    - contextPath: CrowdStrike.Detections.cid
      description: The organization's customer ID (CID).
      type: String
    - contextPath: CrowdStrike.Detections.created_timestamp
      description: The time when the detection occurred.
      type: Date
    - contextPath: CrowdStrike.Detections.detection_id
      description: The ID of the detection.
      type: String
    - contextPath: CrowdStrike.Detections.device.device_id
      description: The device ID as seen by CrowdStrike.
      type: String
    - contextPath: CrowdStrike.Detections.device.cid
      description: The CrowdStrike Customer ID (CID) to which the device belongs.
      type: String
    - contextPath: CrowdStrike.Detections.device.agent_load_flags
      description: The CrowdStrike agent configuration notes.
      type: String
    - contextPath: CrowdStrike.Detections.device.agent_local_time
      description: The local time of the sensor.
      type: Date
    - contextPath: CrowdStrike.Detections.device.agent_version
      description: The version of the sensor that the device is running.
      type: String
    - contextPath: CrowdStrike.Detections.device.bios_manufacturer
      description: The BIOS manufacturer.
      type: String
    - contextPath: CrowdStrike.Detections.device.bios_version
      description: The device's BIOS version.
      type: String
    - contextPath: CrowdStrike.Detections.device.config_id_base
      description: The CrowdStrike agent configuration notes.
      type: String
    - contextPath: CrowdStrike.Detections.device.config_id_build
      description: The version of the sensor that the device is running.
      type: String
    - contextPath: CrowdStrike.Detections.device.config_id_platform
      description: The CrowdStrike agent configuration notes.
      type: String
    - contextPath: CrowdStrike.Detections.device.external_ip
      description: The external IP of the device.
      type: String
    - contextPath: CrowdStrike.Detections.device.hostname
      description: The host name of the device.
      type: String
    - contextPath: CrowdStrike.Detections.device.first_seen
      description: The date time value representing the time at which the host was
        first seen by CrowdStrike.
      type: Date
    - contextPath: CrowdStrike.Detections.device.last_seen
      description: The date time value representing the time at which the host was
        last seen by CrowdStrike.
      type: Date
    - contextPath: CrowdStrike.Detections.device.local_ip
      description: The local IP address of the device.
      type: String
    - contextPath: CrowdStrike.Detections.device.mac_address
      description: The MAC address of the device.
      type: String
    - contextPath: CrowdStrike.Detections.device.major_version
      description: The major version of the OS.
      type: String
    - contextPath: CrowdStrike.Detections.device.minor_version
      description: The minor version of the OS.
      type: String
    - contextPath: CrowdStrike.Detections.device.os_version
      description: The operating system of the device.
      type: String
    - contextPath: CrowdStrike.Detections.device.platform_id
      description: The CrowdStrike agent configuration notes.
      type: String
    - contextPath: CrowdStrike.Detections.device.platform_name
      description: The platform name of the device.
      type: String
    - contextPath: CrowdStrike.Detections.device.product_type_desc
      description: The value indicating the product type. For example, 1 = Workstation, 2
        = Domain Controller, 3 = Server.
      type: String
    - contextPath: CrowdStrike.Detections.device.status
      description: The containment status of the machine. Values include normal, containment_pending,
        contained, and lift_containment_pending.
      type: String
    - contextPath: CrowdStrike.Detections.device.system_manufacturer
      description: The system manufacturer of the device.
      type: String
    - contextPath: CrowdStrike.Detections.device.system_product_name
      description: The product name of the system.
      type: String
    - contextPath: CrowdStrike.Detections.device.modified_timestamp
      description: The date time value representing the time at which the host was
        last modified.
      type: Date
    - contextPath: CrowdStrike.Detections.behaviors.device_id
      description: The Device ID of the device associated with the behavior.
      type: String
    - contextPath: CrowdStrike.Detections.behaviors.timestamp
      description: The time when the behavior detection occurred.
      type: Date
    - contextPath: CrowdStrike.Detections.behaviors.behavior_id
      description: The behavior ID.
      type: String
    - contextPath: CrowdStrike.Detections.behaviors.filename
      description: The file name of the triggering process.
      type: String
    - contextPath: CrowdStrike.Detections.behaviors.alleged_filetype
      description: The file extension of the behaviors filename value.
      type: String
    - contextPath: CrowdStrike.Detections.behaviors.cmdline
      description: The command line of the triggering process.
      type: String
    - contextPath: CrowdStrike.Detections.behaviors.scenario
      description: The name of the scenario to which the behavior belongs.
      type: String
    - contextPath: CrowdStrike.Detections.behaviors.objective
      description: The name of the objective associated with the behavior.
      type: String
    - contextPath: CrowdStrike.Detections.behaviors.tactic
      description: The name of the tactic associated with the behavior.
      type: String
    - contextPath: CrowdStrike.Detections.behaviors.technique
      description: The name of the technique associated with the behavior.
      type: String
    - contextPath: CrowdStrike.Detections.behaviors.severity
      description: Severity rating for the behavior. Value can be any integer between
        1-100.
      type: Number
    - contextPath: CrowdStrike.Detections.behaviors.confidence
      description: True positive confidence rating for the behavior. Value can be
        any integer between 1-100.
      type: Number
    - contextPath: CrowdStrike.Detections.behaviors.ioc_type
      description: The type of the triggering IOC. Values include hash_sha256, hash_md5,domain,filename,registry_key,command_line,
        and behavior.
      type: String
    - contextPath: CrowdStrike.Detections.behaviors.ioc_value
      description: The IOC value.
      type: String
    - contextPath: CrowdStrike.Detections.behaviors.ioc_source
      description: Source that triggered an IOC detection. Values include library_load,
        primary_module, file_read, and file_write.
      type: String
    - contextPath: CrowdStrike.Detections.behaviors.ioc_description
      description: The IOC description.
      type: String
    - contextPath: CrowdStrike.Detections.behaviors.user_name
      description: The user's name.
      type: String
    - contextPath: CrowdStrike.Detections.behaviors.user_id
      description: The Security Identifier (SID) of the user in Windows.
      type: String
    - contextPath: CrowdStrike.Detections.behaviors.control_graph_id
      description: The behavior hit key for the Threat Graph API.
      type: String
    - contextPath: CrowdStrike.Detections.behaviors.triggering_process_graph_id
      description: The ID of the process that triggered the behavior detection.
      type: String
    - contextPath: CrowdStrike.Detections.behaviors.sha256
      description: The SHA256 of the triggering process.
      type: String
    - contextPath: CrowdStrike.Detections.behaviors.md5
      description: The MD5 of the triggering process.
      type: String
    - contextPath: CrowdStrike.Detections.behaviors.parent_details.parent_sha256
      description: The SHA256 hash of the parent process.
      type: String
    - contextPath: CrowdStrike.Detections.behaviors.parent_details.parent_md5
      description: The MD5 hash of the parent process.
      type: String
    - contextPath: CrowdStrike.Detections.behaviors.parent_details.parent_cmdline
      description: The command line of the parent process.
      type: String
    - contextPath: CrowdStrike.Detections.behaviors.parent_details.parent_process_graph_id
      description: The process graph ID of the parent process.
      type: String
    - contextPath: CrowdStrike.Detections.behaviors.pattern_disposition
      description: The pattern associated with the action taken on the behavior.
      type: Number
    - contextPath: CrowdStrike.Detections.behaviors.pattern_disposition_details.indicator
      description: Whether the detection behavior is like an indicator.
      type: Boolean
    - contextPath: CrowdStrike.Detections.behaviors.pattern_disposition_details.detect
      description: Whether this behavior is detected.
      type: Boolean
    - contextPath: CrowdStrike.Detections.behaviors.pattern_disposition_details.inddet_mask
      description: Whether this behavior is an inddet mask.
      type: Boolean
    - contextPath: CrowdStrike.Detections.behaviors.pattern_disposition_details.sensor_only
      description: Whether this detection is sensor only.
      type: Boolean
    - contextPath: CrowdStrike.Detections.behaviors.pattern_disposition_details.rooting
      description: Whether this behavior is rooting.
      type: Boolean
    - contextPath: CrowdStrike.Detections.behaviors.pattern_disposition_details.kill_process
      description: Whether this detection kills the process.
      type: Boolean
    - contextPath: CrowdStrike.Detections.behaviors.pattern_disposition_details.kill_subprocess
      description: Whether this detection kills the subprocess.
      type: Boolean
    - contextPath: CrowdStrike.Detections.behaviors.pattern_disposition_details.quarantine_machine
      description: Whether this detection was on a quarantine machine.
      type: Boolean
    - contextPath: CrowdStrike.Detections.behaviors.pattern_disposition_details.quarantine_file
      description: Whether this detection was on a quarantine file.
      type: Boolean
    - contextPath: CrowdStrike.Detections.behaviors.pattern_disposition_details.policy_disabled
      description: Whether this policy is disabled.
      type: Boolean
    - contextPath: CrowdStrike.Detections.behaviors.pattern_disposition_details.kill_parent
      description: Whether this detection kills the parent process.
      type: Boolean
    - contextPath: CrowdStrike.Detections.behaviors.pattern_disposition_details.operation_blocked
      description: Whether the operation is blocked.
      type: Boolean
    - contextPath: CrowdStrike.Detections.behaviors.pattern_disposition_details.process_blocked
      description: Whether the process is blocked.
      type: Boolean
    - contextPath: CrowdStrike.Detections.behaviors.pattern_disposition_details.registry_operation_blocked
      description: Whether the registry operation is blocked.
      type: Boolean
    - contextPath: CrowdStrike.Detections.email_sent
      description: Whether an email is sent about this detection.
      type: Boolean
    - contextPath: CrowdStrike.Detections.first_behavior
      description: The timestamp of the first behavior.
      type: Date
    - contextPath: CrowdStrike.Detections.last_behavior
      description: The timestamp of the last behavior.
      type: Date
    - contextPath: CrowdStrike.Detections.max_confidence
      description: The highest confidence value of all behaviors. Value can be any
        integer between 1-100.
      type: Number
    - contextPath: CrowdStrike.Detections.max_severity
      description: The highest severity value of all behaviors. Value can be any integer
        between 1-100.
      type: Number
    - contextPath: CrowdStrike.Detections.max_severity_displayname
      description: The name used in the UI to determine the severity of the detection.
        Values include Critical, High, Medium, and Low.
      type: String
    - contextPath: CrowdStrike.Detections.show_in_ui
      description: Whether the detection displays in the UI.
      type: Boolean
    - contextPath: CrowdStrike.Detections.status
      description: The status of detection.
      type: String
    - contextPath: CrowdStrike.Detections.assigned_to_uid
      description: The UID of the user for which the detection is assigned.
      type: String
    - contextPath: CrowdStrike.Detections.assigned_to_name
      description: The human-readable name of the user to whom the detection is currently
        assigned.
      type: String
    - contextPath: CrowdStrike.Detections.hostinfo.domain
      description: The domain of ActiveDirectory.
      type: String
    - contextPath: CrowdStrike.Detections.seconds_to_triaged
      description: The time it took to move a detection from new to in_progress.
      type: Number
    - contextPath: CrowdStrike.Detections.seconds_to_resolved
      description: The time it took to move a detection from new to a resolved
        state (true_positive, false_positive, and ignored).
      type: Number
  - arguments:
    - default: false
      description: The query for which to filter.
      isArray: false
      name: fetch_query
      required: false
      secret: false
    deprecated: false
    description: Lists incident summaries.
    execution: false
    name: cs-falcon-list-incident-summaries
    outputs:
    - contextPath: CrowdStrike.Incidents.incident_id
      description: The ID of the incident.
      type: String
    - contextPath: CrowdStrike.Incidents.cid
      description: The organization's customer ID (CID).
      type: String
    - contextPath: CrowdStrike.Incidents.host_ids
      description: The device IDs of all the hosts on which the incident occurred.
      type: String
    - contextPath: CrowdStrike.Incidents.hosts.device_id
      description: The device ID as seen by CrowdStrike.
      type: String
    - contextPath: CrowdStrike.Incidents.hosts.cid
      description: The organization's customer ID (CID).
      type: String
    - contextPath: CrowdStrike.Incidents.hosts.agent_load_flags
      description: The CrowdStrike agent configuration notes.
      type: String
    - contextPath: CrowdStrike.Incidents.hosts.agent_local_time
      description: The local time of the sensor.
      type: Date
    - contextPath: CrowdStrike.Incidents.hosts.agent_version
      description: The version of the sensor that the device is running.
      type: String
    - contextPath: CrowdStrike.Incidents.hosts.bios_manufacturer
      description: The BIOS manufacturer.
      type: String
    - contextPath: CrowdStrike.Incidents.hosts.bios_version
      description: The BIOS version of the device.
      type: String
    - contextPath: CrowdStrike.Incidents.hosts.config_id_base
      description: CrowdStrike agent configuration notes.
      type: String
    - contextPath: CrowdStrike.Incidents.hosts.config_id_build
      description: The version of the sensor that the device is running.
      type: String
    - contextPath: CrowdStrike.Incidents.hosts.config_id_platform
      description: CrowdStrike agent configuration notes.
      type: String
    - contextPath: CrowdStrike.Incidents.hosts.external_ip
      description: The external IP of the host.
      type: String
    - contextPath: CrowdStrike.Incidents.hosts.hostname
      description: The name of the host.
      type: String
    - contextPath: CrowdStrike.Incidents.hosts.first_seen
      description: The date time value representing the time at which the host was first
        seen by CrowdStrike.
      type: Date
    - contextPath: CrowdStrike.Incidents.hosts.last_seen
      description: The date time value representing the time at which the host was last
        seen by CrowdStrike.
      type: Date
    - contextPath: CrowdStrike.Incidents.hosts.local_ip
      description: The device's local IP address.
      type: String
    - contextPath: CrowdStrike.Incidents.hosts.mac_address
      description: The device's MAC address.
      type: String
    - contextPath: CrowdStrike.Incidents.hosts.major_version
      description: The major version of the OS.
      type: String
    - contextPath: CrowdStrike.Incidents.hosts.minor_version
      description: The minor version of the OS.
      type: String
    - contextPath: CrowdStrike.Incidents.hosts.os_version
      description: The operating system of the host.
      type: String
    - contextPath: CrowdStrike.Incidents.hosts.platform_id
      description: The CrowdStrike agent configuration notes.
      type: String
    - contextPath: CrowdStrike.Incidents.hosts.platform_name
      description: The platform name of the host.
      type: String
    - contextPath: CrowdStrike.Incidents.hosts.product_type_desc
      description: The value indicating the product type. For example, 1 = Workstation, 2 = Domain
        Controller, 3 = Server.
      type: String
    - contextPath: CrowdStrike.Incidents.hosts.status
      description: The incident status as a number. For example, 20 = New, 25 = Reopened, 30 = In
        Progress, 40 = Closed.
      type: String
    - contextPath: CrowdStrike.Incidents.hosts.system_manufacturer
      description: The system manufacturer of the device.
      type: String
    - contextPath: CrowdStrike.Incidents.hosts.system_product_name
      description: The product name of the system.
      type: String
    - contextPath: CrowdStrike.Incidents.hosts.modified_timestamp
      description: The most recent time a user has updated the incident.
      type: Date
    - contextPath: CrowdStrike.Incidents.created
      description: The time that the incident created.
      type: Date
    - contextPath: CrowdStrike.Incidents.start
      description: The recorded time of the earliest incident.
      type: Date
    - contextPath: CrowdStrike.Incidents.end
      description: The recorded time of the latest incident.
      type: Date
    - contextPath: CrowdStrike.Incidents.state
      description: The state of the incident.
      type: String
    - contextPath: CrowdStrike.Incidents.status
      description: The status of the incident.
      type: Number
    - contextPath: CrowdStrike.Incidents.name
      description: The name of the incident.
      type: String
    - contextPath: CrowdStrike.Incidents.description
      description: The description of the incident.
      type: String
    - contextPath: CrowdStrike.Incidents.tags
      description: The tags of the incident.
      type: String
    - contextPath: CrowdStrike.Incidents.fine_score
      description: The incident score.
      type: Number
=======
      description: The ID of the host to extend the session
    description: Refresh a session timeout on a single host.
>>>>>>> f88cde35
  dockerimage: demisto/python3:3.8.5.10845
  feed: false
  isfetch: true
  longRunning: false
  longRunningPort: false
  runonce: false
  script: '-'
  subtype: python3
  type: python
tests:
- Test - CrowdStrike Falcon
fromversion: 5.0.0<|MERGE_RESOLUTION|>--- conflicted
+++ resolved
@@ -46,7 +46,6 @@
   name: proxy
   required: false
   type: 8
-<<<<<<< HEAD
 - additionalinfo: Choose what to fetch - incidents or detections or both
   defaultvalue: Detections
   display: Fetch types
@@ -57,86 +56,39 @@
   - Incidents
   required: false
   type: 16
-description: The CrowdStrike Falcon OAuth 2 API (formerly the Falcon Firehose API),
-  enables fetching and resolving detections, searching devices, getting behaviors
-  by ID, containing hosts, and lifting host containment.
-=======
 description: The CrowdStrike Falcon OAuth 2 API (formerly the Falcon Firehose API), enables fetching and resolving detections, searching devices, getting behaviors by ID, containing hosts, and lifting host containment.
->>>>>>> f88cde35
 display: CrowdStrike Falcon
 name: CrowdstrikeFalcon
 script:
   commands:
-  - arguments:
-    - default: false
+  - name: cs-falcon-search-device
+    arguments:
+    - name: filter
       description: Returns devices that match the query.
-<<<<<<< HEAD
-      isArray: false
-      name: filter
-      required: false
-      secret: false
-    - default: false
-      description: A comma separated list of device IDs to limit by which to limit
-        the results.
-      isArray: false
-      name: ids
-      required: false
-      secret: false
-    - auto: PREDEFINED
-      default: false
-      description: Returns devices that match the specified status. Can be "Normal", "containment_pending", "contained", or 
-        "lift_containment_pending".
-      isArray: false
-      name: status
-=======
     - name: ids
       description: A comma separated list of device IDs to limit by which to limit the results.
     - name: status
       auto: PREDEFINED
->>>>>>> f88cde35
       predefined:
       - Normal
       - containment_pending
       - contained
       - lift_containment_pending
-      required: false
-      secret: false
-    - auto: PREDEFINED
-      default: false
+      description: Returns devices that match the specified status.
+    - name: hostname
+      auto: PREDEFINED
+      predefined:
+      - ""
       description: Returns devices that match the specified hostname.
-      isArray: false
-      name: hostname
-      predefined:
-      - ''
-      required: false
-      secret: false
-    - auto: PREDEFINED
-      default: false
-      description: 'Returns devices that match the specified platform name. Can be:
-        "Windows","Mac", or "Linux".'
-      isArray: false
-      name: platform_name
+    - name: platform_name
+      auto: PREDEFINED
       predefined:
       - Windows
       - Mac
       - Linux
-<<<<<<< HEAD
-      required: false
-      secret: false
-    - default: false
-=======
       description: 'Returns devices that match the specified platform name. Can be: "Windows","Mac", or "Linux".'
     - name: site_name
->>>>>>> f88cde35
       description: Returns devices that match the specified site name.
-      isArray: false
-      name: site_name
-      required: false
-      secret: false
-    deprecated: false
-    description: Searches for a device that matches the query.
-    execution: false
-    name: cs-falcon-search-device
     outputs:
     - contextPath: CrowdStrike.Device.ID
       description: The ID of the device.
@@ -165,17 +117,12 @@
     - contextPath: CrowdStrike.Device.PolicyType
       description: The policy types of the device.
       type: String
-  - arguments:
-    - default: false
+    description: Searches for a device that matches the query.
+  - name: cs-falcon-get-behavior
+    arguments:
+    - name: behavior_id
+      required: true
       description: The ID of the the behavior.
-      isArray: false
-      name: behavior_id
-      required: true
-      secret: false
-    deprecated: false
-    description: Searches for and fetches the behavior that matches the query.
-    execution: false
-    name: cs-falcon-get-behavior
     outputs:
     - contextPath: CrowdStrike.Behavior.FileName
       description: The file name in the behavior.
@@ -213,37 +160,18 @@
     - contextPath: CrowdStrike.Behavior.ID
       description: The ID of the behavior.
       type: String
-<<<<<<< HEAD
-  - arguments:
-    - default: false
-      description: IDs of the detections to search. If provided, will override other
-        arguments.
-=======
     description: Searches for and fetches the behavior that matches the query.
   - name: cs-falcon-search-detection
     arguments:
     - name: ids
       description: IDs of the detections to search. If provided, will override other arguments.
->>>>>>> f88cde35
       isArray: true
-      name: ids
-      required: false
-      secret: false
-    - default: false
+    - name: filter
       description: |-
         Filter detections using a query in Falcon Query Language (FQL).
         e.g. filter="device.hostname:'CS-SE-TG-W7-01'"
 
         The full list of valid filter options is extensive. Review it in the following URL: https://falcon.crowdstrike.com/support/documentation/2/query-api-reference#detectionsearch
-      isArray: false
-      name: filter
-      required: false
-      secret: false
-    deprecated: false
-    description: Search for details of specific detections, either using a filter
-      query, or by providing the IDs of the detections.
-    execution: false
-    name: cs-falcon-search-detection
     outputs:
     - contextPath: CrowdStrike.Detection.Behavior.FileName
       description: The file name in the behavior.
@@ -296,96 +224,25 @@
     - contextPath: CrowdStrike.Detection.ProcessStartTime
       description: The start time of the process that generated the detection.
       type: Date
-<<<<<<< HEAD
-  - arguments:
-    - default: false
-=======
     description: Search for details of specific detections, either using a filter query, or by providing the IDs of the detections.
   - name: cs-falcon-resolve-detection
     arguments:
     - name: ids
->>>>>>> f88cde35
       description: A comma separated list of one or more IDs to resolve.
-      isArray: false
-      name: ids
-      required: false
-      secret: false
-    - auto: PREDEFINED
-      default: false
-      description: The status to which you want to transition a detection. Can be "new", "in_progress", "true_positive",
-        "false_positive", or "ignored".
-      isArray: false
-      name: status
+    - name: status
+      auto: PREDEFINED
       predefined:
       - new
       - in_progress
       - true_positive
       - false_positive
       - ignored
-      required: false
-      secret: false
-    - default: false
-      description: ' A user ID, for example, 1234567891234567891. '
-      isArray: false
-      name: assigned_to_uuid
-      required: false
-      secret: false
-    - auto: PREDEFINED
-      default: false
-      description: If set to true, displays the detection in the UI.
-      isArray: false
-      name: show_in_ui
+      description: The status to which you want to transition a detection.
+    - name: assigned_to_uuid
+      description: ' A user ID, for example: 1234567891234567891. '
+    - name: show_in_ui
+      auto: PREDEFINED
       predefined:
-<<<<<<< HEAD
-      - 'true'
-      - 'false'
-      required: false
-      secret: false
-    - default: false
-      description: The username to resolve resolve detections (usually the
-        user’s email address, but may vary based on your configuration).
-      isArray: false
-      name: username
-      required: false
-      secret: false
-    deprecated: false
-    description: Resolves and updates a detection.
-    execution: false
-    name: cs-falcon-resolve-detection
-  - arguments:
-    - default: false
-      description: The host agent ID (AID) of the host to contain. Get an agent ID
-        from a detection.
-      isArray: true
-      name: ids
-      required: true
-      secret: false
-    deprecated: false
-    description: Contains or lifts containment for a specified host. When contained,
-      a host can only communicate with the CrowdStrike cloud and any IPs specified
-      in your containment policy.
-    execution: false
-    name: cs-falcon-contain-host
-  - arguments:
-    - default: false
-      description: The host agent ID (AID) of the host you want to contain. Get the
-        agent ID from a detection.
-      isArray: true
-      name: ids
-      required: true
-      secret: false
-    deprecated: false
-    description: Lifts containment on the host, which returns its network communications
-      to normal.
-    execution: false
-    name: cs-falcon-lift-host-containment
-  - arguments:
-    - default: false
-      description: A comma separated list of host agent ID’s for which to run commands
-        (can be retrieved by running the cs-falcon-search-device command).
-      isArray: false
-      name: host_ids
-=======
       - "true"
       - "false"
       description: If set to true, will display the dectection in the UI.
@@ -412,48 +269,26 @@
       required: true
       description: A comma separated list of host agent ID’s for which to run commands (can be retrieved by running cs-falcon-search-device command).
     - name: command_type
->>>>>>> f88cde35
-      required: true
-      secret: false
-    - default: false
+      required: true
       description: The command type to run.
-      isArray: false
-      name: command_type
-      required: true
-      secret: false
-    - default: false
+    - name: full_command
+      required: true
       description: The full command to run.
-      isArray: false
-      name: full_command
-      required: true
-      secret: false
-    - auto: PREDEFINED
-      default: false
-      defaultValue: read
-      description: The scope for which to run the command. Can be "read", "write", or "admin".
-      isArray: false
-      name: scope
+    - name: scope
+      auto: PREDEFINED
       predefined:
       - read
       - write
       - admin
-      required: false
-      secret: false
-    - auto: PREDEFINED
-      default: false
-      defaultValue: batch
-      description: The target for which to run the command. Can be "single" or "batch".
-      isArray: false
-      name: target
+      description: The scope for which to run the command.
+      defaultValue: read
+    - name: target
+      auto: PREDEFINED
       predefined:
       - batch
       - single
-      required: false
-      secret: false
-    deprecated: false
-    description: Sends commands to hosts.
-    execution: false
-    name: cs-falcon-run-command
+      description: The target for which to run the command. Can be "single" or "batch".
+      defaultValue: batch
     outputs:
     - contextPath: CrowdStrike.Command.HostID
       description: The ID of the host for which the command was running.
@@ -474,98 +309,37 @@
       description: The full command.
       type: String
     - contextPath: CrowdStrike.Command.TaskID
-<<<<<<< HEAD
-      description: (For a single host) The ID of the command request which has been
-        accepted.
-=======
       description: (For single host) The ID of the command request which has been accepted.
->>>>>>> f88cde35
       type: string
     - contextPath: CrowdStrike.Command.Complete
-      description: (For a single host) Whether the command has completed.
+      description: (For single host) True if the command has done.
       type: boolean
     - contextPath: CrowdStrike.Command.NextSequenceID
-      description: (For a single host) The next sequence ID.
+      description: (For single host) The next sequence ID.
       type: number
-  - arguments:
-    - default: false
+    description: Sends commands to hosts.
+  - name: cs-falcon-upload-script
+    arguments:
+    - name: name
+      required: true
       description: The script name to upload.
-      isArray: false
-      name: name
-      required: true
-      secret: false
-    - auto: PREDEFINED
-      default: false
-      defaultValue: private
-      description: 'The permission type for the custom script. Can be: "private",
-        which is used only by the user who uploaded it, "group", which is used by
-        all RTR Admins, and "public", which is used by all active-responders and RTR
-        admins. Default is private.'
-      isArray: false
-      name: permission_type
+    - name: permission_type
+      auto: PREDEFINED
       predefined:
       - private
       - group
       - public
-<<<<<<< HEAD
-      required: false
-      secret: false
-    - default: false
-=======
       description: 'The permission type for the custom script. Can be: "private", which is used only by the user who uploaded it, "group", which is used by all RTR Admins, and "public", which is used by all active-responders and RTR admins.'
       defaultValue: private
     - name: content
       required: true
->>>>>>> f88cde35
       description: The Contents of the PowerShell script.
-      isArray: false
-      name: content
-      required: true
-      secret: false
-    deprecated: false
     description: Uploads a script to Falcon.
-    execution: false
-    name: cs-falcon-upload-script
-  - arguments:
-    - default: false
+  - name: cs-falcon-upload-file
+    arguments:
+    - name: entry_id
+      required: true
       description: The file entry ID to upload.
-<<<<<<< HEAD
-      isArray: false
-      name: entry_id
-      required: true
-      secret: false
-    deprecated: false
-    description: Uploads a file to the CrowdStrike cloud (can be used for the RTR
-      `put` command).
-    execution: false
-    name: cs-falcon-upload-file
-  - arguments:
-    - default: false
-      description: The file ID to delete (can be retrieved by running cs-falcon-list-files
-        command).
-      isArray: false
-      name: file_id
-      required: true
-      secret: false
-    deprecated: false
-    description: Deletes a file based on the ID given. Can delete only one file at
-      a time.
-    execution: false
-    name: cs-falcon-delete-file
-  - arguments:
-    - default: false
-      description: A comma separated list of file IDs to get (can be retrieved by
-        running the cs-falcon-list-files command).
-      isArray: false
-      name: file_id
-      required: true
-      secret: false
-    deprecated: false
-    description: Returns files based on the IDs given. These are used for the RTR
-      `put` command.
-    execution: false
-    name: cs-falcon-get-file
-=======
     description: Uploads a file to the CrowdStrike cloud (can be used for the RTR `put` command).
   - name: cs-falcon-delete-file
     arguments:
@@ -578,7 +352,6 @@
     - name: file_id
       required: true
       description: A comma separated list of file IDs to get (can be retrieved by running cs-falcon-list-files command).
->>>>>>> f88cde35
     outputs:
     - contextPath: CrowdStrike.File.ID
       description: The ID of the file.
@@ -622,17 +395,9 @@
     - contextPath: File.Size
       description: The size of the file in bytes.
       type: Number
-<<<<<<< HEAD
-  - deprecated: false
-    description: Returns a list of put-file ID's that are available for the user in
-      the `put` command.
-    execution: false
-    name: cs-falcon-list-files
-=======
     description: Returns files based on the IDs given. These are used for the RTR `put` command.
   - name: cs-falcon-list-files
     arguments: []
->>>>>>> f88cde35
     outputs:
     - contextPath: CrowdStrike.File.ID
       description: The ID of the file.
@@ -676,28 +441,12 @@
     - contextPath: File.Size
       description: The size of the file in bytes.
       type: Number
-<<<<<<< HEAD
-  - arguments:
-    - default: false
-      description: A comma separated list of script IDs to return (can be retrieved
-        by running the cs-falcon-list-scripts command).
-      isArray: false
-      name: script_id
-      required: true
-      secret: false
-    deprecated: false
-    description: Returns custom scripts based on the ID. Used for the RTR `runscript`
-      command.
-    execution: false
-    name: cs-falcon-get-script
-=======
     description: Returns a list of put-file ID's that are available for the user in the `put` command.
   - name: cs-falcon-get-script
     arguments:
     - name: script_id
       required: true
       description: A comma separated list of script IDs to return (can be retrieved by running cs-falcon-list-scripts command).
->>>>>>> f88cde35
     outputs:
     - contextPath: CrowdStrike.Script.ID
       description: The ID of the script.
@@ -709,7 +458,7 @@
       description: The creation date of the script.
       type: Date
     - contextPath: CrowdStrike.Script.Description
-      description: The description of the script.
+      description: The description of the script
       type: String
     - contextPath: CrowdStrike.Script.ModifiedBy
       description: The email of the user who modified the script.
@@ -738,26 +487,6 @@
     - contextPath: CrowdStrike.Script.WriteAccess
       description: Whether the user has write access to the script.
       type: Boolean
-<<<<<<< HEAD
-  - arguments:
-    - default: false
-      description: Script ID to delete (can be retrieved by running cs-falcon-list-scripts
-        command).
-      isArray: false
-      name: script_id
-      required: true
-      secret: false
-    deprecated: false
-    description: Deletes a custom-script based on the ID given. Can delete only one
-      script at a time.
-    execution: false
-    name: cs-falcon-delete-script
-  - deprecated: false
-    description: Returns a list of custom script IDs that are available for the user
-      in the `runscript` command.
-    execution: false
-    name: cs-falcon-list-scripts
-=======
     description: Return custom scripts based on the ID. Used for the RTR `runscript` command.
   - name: cs-falcon-delete-script
     arguments:
@@ -767,7 +496,6 @@
     description: Deletes a custom-script based on the ID given. Can delete only one script at a time.
   - name: cs-falcon-list-scripts
     arguments: []
->>>>>>> f88cde35
     outputs:
     - contextPath: CrowdStrike.Script.ID
       description: The ID of the script.
@@ -788,7 +516,7 @@
       description: The modification date of the script.
       type: Date
     - contextPath: CrowdStrike.Script.Name
-      description: The name of the script.
+      description: The script name.
       type: String
     - contextPath: CrowdStrike.Script.Permission
       description: 'Permission type of the script. Can be: "public", "group" or "private".'
@@ -808,23 +536,6 @@
     - contextPath: CrowdStrike.Script.WriteAccess
       description: Whether the user has write access to the script.
       type: Boolean
-<<<<<<< HEAD
-  - arguments:
-    - default: false
-      description: The name of the script to run.
-      isArray: false
-      name: script_name
-      required: false
-      secret: false
-    - default: false
-      description: A comma separated list of host agent IDs to run commands (can be
-        retrieved by running the cs-falcon-search-device command).
-      isArray: false
-      name: host_ids
-      required: true
-      secret: false
-    - default: false
-=======
     description: Returns a list of custom script IDs that are available for the user in the `runscript` command.
   - name: cs-falcon-run-script
     arguments:
@@ -834,16 +545,7 @@
       required: true
       description: A comma separated list of host agent IDs to run commands (can be retrieved by running cs-falcon-search-device command).
     - name: raw
->>>>>>> f88cde35
       description: The PowerShell script code to run.
-      isArray: false
-      name: raw
-      required: false
-      secret: false
-    deprecated: false
-    description: Runs a script on the agent host.
-    execution: false
-    name: cs-falcon-run-script
     outputs:
     - contextPath: CrowdStrike.Command.HostID
       description: The ID of the host for which the command was running.
@@ -863,45 +565,15 @@
     - contextPath: CrowdStrike.Command.FullCommand
       description: The full command.
       type: String
-  - arguments:
-    - default: false
-      description: A list of host agent IDs on which to run the RTR command.
+    description: Runs a script on the agent host.
+  - name: cs-falcon-run-get-command
+    arguments:
+    - name: host_ids
+      required: true
+      description: List of host agent IDs to run the RTR command on.
       isArray: true
-      name: host_ids
-      required: true
-<<<<<<< HEAD
-      secret: false
-    - default: false
-      description: Full path to the file that will be retrieved from each host in
-        the batch.
-      isArray: false
-      name: file_path
-      required: true
-      secret: false
-    - default: false
-      description: List of a subset of hosts on which to run the command.
-      isArray: false
-      name: optional_hosts
-      required: false
-      secret: false
-    - default: false
-      description: Timeout for how long to wait for the request in seconds.
-      isArray: false
-      name: timeout
-      required: false
-      secret: false
-    - default: false
-      description: Timeout duration for how long to wait for the request, in duration
-        syntax.
-      isArray: false
-      name: timeout_duration
-      required: false
-      secret: false
-    deprecated: false
-    description: Batch executes `get` command across hosts to retrieve files.
-    execution: false
-    name: cs-falcon-run-get-command
-=======
+    - name: file_path
+      required: true
       description: Full path to the file that will be retrieved from each host in the batch.
     - name: optional_hosts
       description: List of a subset of hosts to run the command on.
@@ -909,7 +581,6 @@
       description: Timeout for how long to wait for the request in seconds.
     - name: timeout_duration
       description: Timeout duration for for how long to wait for the request, in duration syntax.
->>>>>>> f88cde35
     outputs:
     - contextPath: CrowdStrike.Command.HostID
       description: The ID of the host for which the command was running.
@@ -935,35 +606,17 @@
     - contextPath: CrowdStrike.Command.FilePath
       description: The file path.
       type: string
-  - arguments:
-    - default: false
+    description: Batch executes `get` command across hosts to retrieve files.
+  - name: cs-falcon-status-get-command
+    arguments:
+    - name: request_ids
+      required: true
       description: List of the IDs to the command requested.
       isArray: true
-      name: request_ids
-      required: true
-      secret: false
-    - default: false
+    - name: timeout
       description: Timeout for how long to wait for the request in seconds.
-<<<<<<< HEAD
-      isArray: false
-      name: timeout
-      required: false
-      secret: false
-    - default: false
-      description: Timeout duration for how long to wait for the request, in duration
-        syntax.
-      isArray: false
-      name: timeout_duration
-      required: false
-      secret: false
-    deprecated: false
-    description: Retrieves the status of the specified batch get command.
-    execution: false
-    name: cs-falcon-status-get-command
-=======
     - name: timeout_duration
       description: Timeout duration for for how long to wait for the request, in duration syntax.
->>>>>>> f88cde35
     outputs:
     - contextPath: CrowdStrike.File.ID
       description: The ID of the file.
@@ -998,36 +651,22 @@
     - contextPath: File.SHA256
       description: The SHA256 hash of the file.
       type: string
-  - arguments:
-    - default: false
+    description: Retrieves the status of the specified batch get command.
+  - name: cs-falcon-status-command
+    arguments:
+    - name: request_id
+      required: true
       description: The ID of the command requested.
-      isArray: false
-      name: request_id
-      required: true
-      secret: false
-    - default: false
+    - name: sequence_id
       description: The sequence ID in chunk requests.
-      isArray: false
-      name: sequence_id
-      required: false
-      secret: false
-    - auto: PREDEFINED
-      default: false
-      defaultValue: read
-      description: The scope for which to run the command. Can be "read", "write",
-        or "admin". Default is "read".
-      isArray: false
-      name: scope
+    - name: scope
+      auto: PREDEFINED
       predefined:
       - read
       - write
       - admin
-      required: false
-      secret: false
-    deprecated: false
-    description: Gets the status of a command executed on a host.
-    execution: false
-    name: cs-falcon-status-command
+      description: The scope for which to run the command. Can be "read", "write", or "admin". Default is "read".
+      defaultValue: read
     outputs:
     - contextPath: CrowdStrike.Command.TaskID
       description: The ID of the command request that was accepted.
@@ -1050,41 +689,23 @@
     - contextPath: CrowdStrike.Command.NextSequenceID
       description: The sequence ID for the next request in the chunk request.
       type: number
-  - arguments:
-    - default: false
+    description: Gets the status of a command executed on a host.
+  - name: cs-falcon-get-extracted-file
+    arguments:
+    - name: host_id
+      required: true
       description: The host agent ID.
-      isArray: false
-      name: host_id
-      required: true
-      secret: false
-    - default: false
+    - name: sha256
+      required: true
       description: The SHA256 hash of the file.
-      isArray: false
-      name: sha256
-      required: true
-      secret: false
-    - default: false
+    - name: filename
       description: Filename to use for the archive name and the file within the archive.
-      isArray: false
-      name: filename
-      required: false
-      secret: false
-    deprecated: false
-    description: Gets the RTR extracted file contents for the specified session and
-      SHA256 hash.
-    execution: false
-    name: cs-falcon-get-extracted-file
-  - arguments:
-    - default: false
+    description: Gets the RTR extracted file contents for the specified session and SHA256 hash.
+  - name: cs-falcon-list-host-files
+    arguments:
+    - name: host_id
+      required: true
       description: The ID of the host agent of which it lists files in the session.
-      isArray: false
-      name: host_id
-      required: true
-      secret: false
-    deprecated: false
-    description: Gets a list of files for the specified RTR session in a host.
-    execution: false
-    name: cs-falcon-list-host-files
     outputs:
     - contextPath: CrowdStrike.Command.HostID
       description: The ID of the host for which the command was running.
@@ -1125,18 +746,16 @@
     - contextPath: File.SHA256
       description: The SHA256 hash of the file.
       type: string
-  - arguments:
-    - default: false
-      description: The ID of the host to extend the session.
-      isArray: false
-      name: host_id
-      required: true
-<<<<<<< HEAD
+    description: Gets a list of files for the specified RTR session on a host.
+  - name: cs-falcon-refresh-session
+    arguments:
+    - name: host_id
+      required: true
+      description: The ID of the host to extend the session
       secret: false
     deprecated: false
     description: Refreshes a session timeout on a single host.
     execution: false
-    name: cs-falcon-refresh-session
   - arguments:
     - default: false
       description: The query for which to filter.
@@ -1542,10 +1161,6 @@
     - contextPath: CrowdStrike.Incidents.fine_score
       description: The incident score.
       type: Number
-=======
-      description: The ID of the host to extend the session
-    description: Refresh a session timeout on a single host.
->>>>>>> f88cde35
   dockerimage: demisto/python3:3.8.5.10845
   feed: false
   isfetch: true
