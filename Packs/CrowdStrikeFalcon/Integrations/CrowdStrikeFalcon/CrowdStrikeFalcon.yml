--- conflicted
+++ resolved
@@ -3601,7 +3601,6 @@
       required: true
     description: Updates CrowdStrike Incident with the comment.
     name: cs-falcon-update-incident-comment
-<<<<<<< HEAD
   - arguments:
     - description: Valid CS-Falcon-FQL filter to query with.
       name: filter
@@ -3780,6 +3779,7 @@
     - description: Amount of time (in seconds) for scan pauses.
       name: pause_duration
       required: false
+      defaultValue: '2'
     - description: Sensor ML detection level.
       name: sensor_ml_level_detection
       required: false
@@ -3795,9 +3795,11 @@
     - description: Maximum time (in seconds) the scan is allowed to execute.
       name: max_duration
       required: false
+      defaultValue: '2'
     - description: If to make it a scheduled scan.
       name: is_scheduled
       required: false
+      defaultValue: 'False'
     - description: Time to start scan in yyyy-MM-ddThh:mm format. Must be set if scan is scheduled.
       name: schedule_start_timestamp
       required: false
@@ -3806,12 +3808,12 @@
       required: false
       auto: PREDEFINED
       predefined:
-        - Never
-        - Daily
-        - Weekly
-        - Every other week
-        - Every 4 weeks
-        - Monthly
+        - never
+        - daily
+        - weekly
+        - every other week
+        - every 4 weeks
+        - monthly
     description: Create an ODS scan.
     name: cs-falcon-ods-create-scan
   - arguments:
@@ -3831,10 +3833,7 @@
       required: true
     description: Cancel ODS scans.
     name: cs-falcon-ods-cancel-scan
-  dockerimage: demisto/python3:3.10.11.54132
-=======
   dockerimage: demisto/python3:3.10.11.56082
->>>>>>> c148d399
   isfetch: true
   ismappable: true
   isremotesyncin: true
