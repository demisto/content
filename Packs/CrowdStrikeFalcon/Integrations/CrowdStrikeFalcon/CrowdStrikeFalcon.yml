--- conflicted
+++ resolved
@@ -46,7 +46,9 @@
   name: proxy
   required: false
   type: 8
-description: The CrowdStrike Falcon OAuth 2 API (formerly the Falcon Firehose API), enables fetching and resolving detections, searching devices, getting behaviors by ID, containing hosts, and lifting host containment.
+description: The CrowdStrike Falcon OAuth 2 API (formerly the Falcon Firehose API),
+  enables fetching and resolving detections, searching devices, getting behaviors
+  by ID, containing hosts, and lifting host containment.
 display: CrowdStrike Falcon
 name: CrowdstrikeFalcon
 script:
@@ -743,7 +745,6 @@
       required: true
       description: The ID of the host to extend the session
     description: Refresh a session timeout on a single host.
-<<<<<<< HEAD
   - arguments:
     - auto: PREDEFINED
       default: false
@@ -774,8 +775,6 @@
       type: string
     name: cs-device-ran-on
   dockerimage45: demisto/python3:3.8.3.9324
-=======
->>>>>>> f88cde35
   dockerimage: demisto/python3:3.8.5.10845
   isfetch: true
   longRunning: false
