--- conflicted
+++ resolved
@@ -743,7 +743,6 @@
       required: true
       description: The ID of the host to extend the session
     description: Refresh a session timeout on a single host.
-<<<<<<< HEAD
   - arguments:
     - auto: PREDEFINED
       default: false
@@ -774,8 +773,6 @@
       type: string
     name: cs-device-ran-on
   dockerimage45: demisto/python3:3.8.3.9324
-=======
->>>>>>> 8e06087e
   dockerimage: demisto/python3:3.8.5.10845
   isfetch: true
   longRunning: false
