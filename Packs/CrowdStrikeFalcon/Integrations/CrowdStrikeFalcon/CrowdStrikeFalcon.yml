--- conflicted
+++ resolved
@@ -2513,11 +2513,7 @@
   - arguments: []
     description: Updates the remote incident or detection with local incident or detection changes. This method is only used for debugging purposes and will not update the current incident or detection.
     name: update-remote-system
-<<<<<<< HEAD
   dockerimage: demisto/python3:3.10.8.37753
-=======
-  dockerimage: demisto/python3:3.10.8.37233
->>>>>>> cd803817
   isfetch: true
   ismappable: true
   isremotesyncin: true
