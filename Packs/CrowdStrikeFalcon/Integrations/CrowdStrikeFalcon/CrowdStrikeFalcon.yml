category: Endpoint
sectionOrder:
- Connect
- Collect
commonfields:
  id: CrowdstrikeFalcon
  version: -1
configuration:
- defaultvalue: https://api.crowdstrike.com
  display: Server URL (e.g., https://api.crowdstrike.com)
  name: url
  required: true
  type: 0
  section: Connect
- display: Client ID
  name: credentials
  type: 9
  displaypassword: Secret
  section: Connect
  required: false
- display: Client ID
  name: client_id
  type: 0
  hidden: true
  section: Connect
  required: false
- display: Secret
  name: secret
  type: 4
  hidden: true
  section: Connect
  required: false
- defaultvalue: 'A+ - 3rd party enrichment'
  display: Source Reliability
  name: Reliability
  type: 15
  additionalinfo: Reliability of the source providing the intelligence data. Currently used for “CVE” reputation  command.
  options:
  - A+ - 3rd party enrichment
  - A - Completely reliable
  - B - Usually reliable
  - C - Fairly reliable
  - D - Not usually reliable
  - E - Unreliable
  - F - Reliability cannot be judged
  section: Collect
  advanced: true
  required: false
- display: First fetch timestamp (<number> <time unit>, e.g., 12 hours, 7 days)
  name: fetch_time
  type: 0
  defaultvalue: '3 days'
  section: Collect
  required: false
- display: Max incidents per fetch
  name: incidents_per_fetch
  type: 0
  defaultvalue: '15'
  section: Collect
  advanced: true
  required: false
- display: Endpoint Detections fetch query
  name: fetch_query
  type: 0
  section: Collect
  advanced: true
  required: false
- display: Endpoint Incidents fetch query
  name: incidents_fetch_query
  type: 0
  section: Collect
  advanced: true
  required: false
- display: IDP Detections fetch query
  name: idp_detections_fetch_query
  required: false
  type: 0
  section: Collect
  advanced: true
- defaultvalue: 'true'
  display: Fetch incidents
  name: isFetch
  type: 8
  section: Collect
  required: false
- display: Incident type
  name: incidentType
  type: 13
  section: Connect
  required: false
- display: Mirroring Direction
  name: mirror_direction
  type: 15
  additionalinfo: 'Choose the direction to mirror the detection: Incoming (from CrowdStrike Falcon to Cortex XSOAR), Outgoing (from Cortex XSOAR to CrowdStrike Falcon), or Incoming and Outgoing (to/from CrowdStrike Falcon and Cortex XSOAR).'
  defaultvalue: None
  options:
  - None
  - Incoming
  - Outgoing
  - Incoming And Outgoing
  section: Collect
  required: false
- display: Trust any certificate (not secure)
  name: insecure
  type: 8
  section: Connect
  advanced: true
  required: false
- display: Use system proxy settings
  name: proxy
  type: 8
  section: Connect
  advanced: true
  required: false
- additionalinfo: When selected, closes the CrowdStrike Falcon incident or detection, which is mirrored in the Cortex XSOAR incident.
  defaultvalue: 'false'
  display: Close Mirrored XSOAR Incident
  name: close_incident
  type: 8
  section: Collect
  advanced: true
  required: false
- defaultvalue: 'false'
  display: Close Mirrored CrowdStrike Falcon Incident or Detection
  name: close_in_cs_falcon
  type: 8
  additionalinfo: When selected, closes the Cortex XSOAR incident, which is mirrored in the CrowdStrike Falcon incident or detection, according to the types that were chosen to be fetched and mirrored.
  section: Collect
  advanced: true
  required: false
- additionalinfo: Choose what to fetch - incidents, detections, IDP detections. You can choose any combination.
  defaultvalue: 'Endpoint Detection'
  display: 'Fetch types'
  name: fetch_incidents_or_detections
  type: 16
  options:
  - IDP Detection
  - Endpoint Incident
  - Endpoint Detection
  section: Collect
  advanced: true
  required: false
- defaultvalue: '1'
  display: 'Incidents Fetch Interval'
  name: incidentFetchInterval
  type: 19
  section: Collect
  advanced: true
  required: false
- additionalinfo: Use this parameter to determine how long backward to look in the search for incidents that were created before the last run time and did not match the query when they were created.
  defaultvalue: 1
  display: 'Advanced: Time in minutes to look back when fetching incidents and detections'
  name: look_back
  type: 0
  section: Collect
  advanced: true
  required: false
description: The CrowdStrike Falcon OAuth 2 API (formerly the Falcon Firehose API), enables fetching and resolving detections, searching devices, getting behaviors by ID, containing hosts, and lifting host containment.
display: CrowdStrike Falcon
name: CrowdstrikeFalcon
script:
  commands:
  - arguments:
    - name: extended_data
      predefined:
      - Yes
      - No
      description: Whether or not to get additional data about the device.
      auto: PREDEFINED
    - description: The query to filter the device.
      name: filter
    - description: A comma-separated list of device IDs to limit the results.
      name: ids
    - auto: PREDEFINED
      description: 'The status of the device. Possible values are: "Normal", "containment_pending", "contained", and "lift_containment_pending".'
      name: status
      predefined:
      - normal
      - containment_pending
      - contained
      - lift_containment_pending
    - auto: PREDEFINED
      description: The host name of the device.
      name: hostname
      predefined:
      - ''
    - auto: PREDEFINED
      description: 'The platform name of the device. Possible values are: Windows, Mac, and Linux.'
      name: platform_name
      predefined:
      - Windows
      - Mac
      - Linux
    - description: The site name of the device.
      name: site_name
    description: Searches for a device that matches the query.
    name: cs-falcon-search-device
    outputs:
    - contextPath: CrowdStrike.Device.ID
      description: The ID of the device.
      type: String
    - contextPath: CrowdStrike.Device.LocalIP
      description: The local IP address of the device.
      type: String
    - contextPath: CrowdStrike.Device.ExternalIP
      description: The external IP address of the device.
      type: String
    - contextPath: CrowdStrike.Device.Hostname
      description: The host name of the device.
      type: String
    - contextPath: CrowdStrike.Device.OS
      description: The operating system of the device.
      type: String
    - contextPath: CrowdStrike.Device.MacAddress
      description: The MAC address of the device.
      type: String
    - contextPath: CrowdStrike.Device.FirstSeen
      description: The first time the device was seen.
      type: String
    - contextPath: CrowdStrike.Device.LastSeen
      description: The last time the device was seen.
      type: String
    - contextPath: CrowdStrike.Device.PolicyType
      description: The policy type of the device.
      type: String
    - contextPath: CrowdStrike.Device.Status
      description: The device status.
      type: String
    - contextPath: Endpoint.Hostname
      description: The endpoint hostname.
      type: String
    - contextPath: Endpoint.OS
      description: The endpoint operation system.
      type: String
    - contextPath: Endpoint.IPAddress
      description: The endpoint IP address.
      type: String
    - contextPath: Endpoint.ID
      description: The endpoint ID.
      type: String
    - contextPath: Endpoint.Status
      description: The endpoint status.
      type: String
    - contextPath: Endpoint.IsIsolated
      description: The endpoint isolation status.
      type: String
    - contextPath: Endpoint.MACAddress
      description: The endpoint MAC address.
      type: String
    - contextPath: Endpoint.Vendor
      description: The integration name of the endpoint vendor.
      type: String
    - contextPath: Endpoint.OSVersion
      description: The endpoint operation system version.
      type: String
  - arguments:
    - description: The ID of the behavior.
      name: behavior_id
      required: true
    description: Searches for and fetches the behavior that matches the query.
    name: cs-falcon-get-behavior
    outputs:
    - contextPath: CrowdStrike.Behavior.FileName
      description: The file name of the behavior.
      type: String
    - contextPath: CrowdStrike.Behavior.Scenario
      description: The scenario name of the behavior.
      type: String
    - contextPath: CrowdStrike.Behavior.MD5
      description: The MD5 hash of the IOC in the behavior.
      type: String
    - contextPath: CrowdStrike.Behavior.SHA256
      description: The SHA256 hash of the IOC in the behavior.
      type: String
    - contextPath: CrowdStrike.Behavior.IOCType
      description: The type of the indicator of compromise.
      type: String
    - contextPath: CrowdStrike.Behavior.IOCValue
      description: The value of the IOC.
      type: String
    - contextPath: CrowdStrike.Behavior.CommandLine
      description: The command line executed in the behavior.
      type: String
    - contextPath: CrowdStrike.Behavior.UserName
      description: The user name related to the behavior.
      type: String
    - contextPath: CrowdStrike.Behavior.SensorID
      description: The sensor ID related to the behavior.
      type: String
    - contextPath: CrowdStrike.Behavior.ParentProcessID
      description: The ID of the parent process.
      type: String
    - contextPath: CrowdStrike.Behavior.ProcessID
      description: The process ID of the behavior.
      type: String
    - contextPath: CrowdStrike.Behavior.ID
      description: The ID of the behavior.
      type: String
  - arguments:
    - description: The IDs of the detections to search. If provided, will override other arguments.
      isArray: true
      name: ids
    - description: |-
        Filter detections using a query in Falcon Query Language (FQL).
        For example, filter="device.hostname:'CS-SE-TG-W7-01'"
        For a full list of valid filter options, see: https://falcon.crowdstrike.com/support/documentation/2/query-api-reference#detectionsearch
      name: filter
    - auto: PREDEFINED
      description: Whether to get additional data such as device and behaviors processed.
      name: extended_data
      predefined:
      - Yes
      - No
    description: Search for details of specific detections, either using a filter query, or by providing the IDs of the detections.
    name: cs-falcon-search-detection
    outputs:
    - contextPath: CrowdStrike.Detection.Behavior.FileName
      description: The file name of the behavior.
      type: String
    - contextPath: CrowdStrike.Detection.Behavior.Scenario
      description: The scenario name of the behavior.
      type: String
    - contextPath: CrowdStrike.Detection.Behavior.MD5
      description: The MD5 hash of the IOC of the behavior.
      type: String
    - contextPath: CrowdStrike.Detection.Behavior.SHA256
      description: The SHA256 hash of the IOC of the behavior.
      type: String
    - contextPath: CrowdStrike.Detection.Behavior.IOCType
      description: The type of the IOC.
      type: String
    - contextPath: CrowdStrike.Detection.Behavior.IOCValue
      description: The value of the IOC.
      type: String
    - contextPath: CrowdStrike.Detection.Behavior.CommandLine
      description: The command line executed in the behavior.
      type: String
    - contextPath: CrowdStrike.Detection.Behavior.UserName
      description: The user name related to the behavior.
      type: String
    - contextPath: CrowdStrike.Detection.Behavior.SensorID
      description: The sensor ID related to the behavior.
      type: String
    - contextPath: CrowdStrike.Detection.Behavior.ParentProcessID
      description: The ID of the parent process.
      type: String
    - contextPath: CrowdStrike.Detection.Behavior.ProcessID
      description: The process ID of the behavior.
      type: String
    - contextPath: CrowdStrike.Detection.Behavior.ID
      description: The ID of the behavior.
      type: String
    - contextPath: CrowdStrike.Detection.System
      description: The system name of the detection.
      type: String
    - contextPath: CrowdStrike.Detection.CustomerID
      description: The ID of the customer (CID).
      type: String
    - contextPath: CrowdStrike.Detection.MachineDomain
      description: The name of the domain of the detection machine.
      type: String
    - contextPath: CrowdStrike.Detection.ID
      description: The detection ID.
      type: String
    - contextPath: CrowdStrike.Detection.ProcessStartTime
      description: The start time of the process that generated the detection.
      type: Date
  - arguments:
    - description: A comma-separated list of one or more IDs to resolve.
      name: ids
      required: true
    - auto: PREDEFINED
      description: 'The status to transition a detection to. Possible values: "new", "in_progress", "true_positive", "false_positive", "closed", "reopened" and "ignored".'
      name: status
      predefined:
      - new
      - in_progress
      - true_positive
      - false_positive
      - closed
      - reopened
      - ignored
    - description: 'A user ID, for example: 1234567891234567891. username and assigned_to_uuid are mutually exclusive.'
      name: assigned_to_uuid
    - description: Optional comment to add to the detection. Comments are displayed with the detection in CrowdStrike Falcon and provide context or notes for other Falcon users.
      name: comment
    - auto: PREDEFINED
      description: If true, displays the detection in the UI.
      name: show_in_ui
      predefined:
      - 'true'
      - 'false'
    - description: Username to assign the detections to. (This is usually the user’s email address, but may vary based on your configuration). username and assigned_to_uuid are mutually exclusive.
      name: username
    description: Resolves and updates a detection using the provided arguments. At least one optional argument must be passed, otherwise no change will take place. Note that IDP detections are not supported.
    name: cs-falcon-resolve-detection
  - arguments:
    - description: The host agent ID (AID) of the host to contain. Get an agent ID from a detection.
      isArray: true
      name: ids
      required: true
    description: Contains containment for a specified host. When contained, a host can only communicate with the CrowdStrike cloud and any IPs specified in your containment policy.
    name: cs-falcon-contain-host
  - arguments:
    - description: The host agent ID (AID) of the host you want to contain. Get an agent ID from a detection. Can also be a comma separated list of IDs.
      isArray: true
      name: ids
      required: true
    description: Lifts containment on the host, which returns its network communications to normal.
    name: cs-falcon-lift-host-containment
  - arguments:
    - description: Any commands run against an offline-queued session will be queued up and executed when the host comes online.
      name: queue_offline
      defaultValue: false
    - description: A comma-separated list of host agent IDs to run commands for. (Can be retrieved by running the 'cs-falcon-search-device' command.).
      name: host_ids
      required: true
    - description: The type of command to run.
      name: command_type
      required: true
    - description: 'The full command to run.'
      name: full_command
      required: true
    - auto: PREDEFINED
      defaultValue: read
      description: 'The scope to run the command for. Possible values are: "read", "write", and "admin". (NOTE: In order to run the CrowdStrike RTR `put` command, it is necessary to pass `scope=admin`.).'
      name: scope
      predefined:
      - read
      - write
      - admin
    - name: timeout
      description: The amount of time (in seconds) that a request will wait for a client to establish a connection to a remote machine before a timeout occurs.
      defaultValue: "180"
      type: unknown
    - auto: PREDEFINED
      defaultValue: batch
      description: 'The target to run the command for. Possible values are: "single" and "batch".'
      name: target
      predefined:
      - batch
      - single
    description: Sends commands to hosts.
    name: cs-falcon-run-command
    outputs:
    - contextPath: CrowdStrike.Command.HostID
      description: The ID of the host the command was running for.
      type: String
    - contextPath: CrowdStrike.Command.SessionID
      description: The session ID of the host.
      type: string
    - contextPath: CrowdStrike.Command.Stdout
      description: The standard output of the command.
      type: String
    - contextPath: CrowdStrike.Command.Stderr
      description: The standard error of the command.
      type: String
    - contextPath: CrowdStrike.Command.BaseCommand
      description: The base command.
      type: String
    - contextPath: CrowdStrike.Command.FullCommand
      description: The full command.
      type: String
    - contextPath: CrowdStrike.Command.TaskID
      description: (For single host) The ID of the command request which has been accepted.
      type: string
    - contextPath: CrowdStrike.Command.Complete
      description: (For single host) True if the command completed.
      type: boolean
    - contextPath: CrowdStrike.Command.NextSequenceID
      description: (For single host) The next sequence ID.
      type: number
  - arguments:
    - description: The script name to upload.
      name: name
      required: true
    - auto: PREDEFINED
      defaultValue: private
      description: 'The permission type for the custom script. Possible values are: "private", which is used only by the user who uploaded it, "group", which is used by all RTR Admins, and "public", which is used by all active-responders and RTR admins.'
      name: permission_type
      predefined:
      - private
      - group
      - public
    - description: The content of the PowerShell script.
      name: content
      required: true
    description: Uploads a script to Falcon.
    name: cs-falcon-upload-script
  - arguments:
    - description: The file entry ID to upload.
      name: entry_id
      required: true
    description: Uploads a file to the CrowdStrike cloud. (Can be used for the RTR 'put' command.).
    name: cs-falcon-upload-file
  - arguments:
    - description: The ID of the file to delete. (The ID of the file can be retrieved by running the 'cs-falcon-list-files' command).
      name: file_id
      required: true
    description: Deletes a file based on the provided ID. Can delete only one file at a time.
    name: cs-falcon-delete-file
  - arguments:
    - description: A comma-separated list of file IDs to get. (The list of file IDs can be retrieved by running the 'cs-falcon-list-files' command.).
      name: file_id
      required: true
    description: Returns files based on the provided IDs. These files are used for the RTR 'put' command.
    name: cs-falcon-get-file
    outputs:
    - contextPath: CrowdStrike.File.ID
      description: The ID of the file.
      type: String
    - contextPath: CrowdStrike.File.CreatedBy
      description: The email address of the user who created the file.
      type: String
    - contextPath: CrowdStrike.File.CreatedTime
      description: The date and time the file was created.
      type: Date
    - contextPath: CrowdStrike.File.Description
      description: The description of the file.
      type: String
    - contextPath: CrowdStrike.File.Type
      description: The type of the file. For example, script.
      type: String
    - contextPath: CrowdStrike.File.ModifiedBy
      description: The email address of the user who modified the file.
      type: String
    - contextPath: CrowdStrike.File.ModifiedTime
      description: The date and time the file was modified.
      type: Date
    - contextPath: CrowdStrike.File.Name
      description: The full name of the file.
      type: String
    - contextPath: CrowdStrike.File.Permission
      description: 'The permission type of the file. Possible values are: "private", which is used only by the user who uploaded it, "group", which is used by all RTR Admins, and "public", which is used by all active-responders and RTR admins.'
      type: String
    - contextPath: CrowdStrike.File.SHA256
      description: The SHA-256 hash of the file.
      type: String
    - contextPath: File.Type
      description: The file type.
      type: String
    - contextPath: File.Name
      description: The full name of the file.
      type: String
    - contextPath: File.SHA256
      description: The SHA-256 hash of the file.
      type: String
    - contextPath: File.Size
      description: The size of the file in bytes.
      type: Number
  - arguments: []
    description: Returns a list of put-file IDs that are available for the user in the 'put' command.
    name: cs-falcon-list-files
    outputs:
    - contextPath: CrowdStrike.File.ID
      description: The ID of the file.
      type: String
    - contextPath: CrowdStrike.File.CreatedBy
      description: The email address of the user who created the file.
      type: String
    - contextPath: CrowdStrike.File.CreatedTime
      description: The date and time the file was created.
      type: Date
    - contextPath: CrowdStrike.File.Description
      description: The description of the file.
      type: String
    - contextPath: CrowdStrike.File.Type
      description: The type of the file. For example, script.
      type: String
    - contextPath: CrowdStrike.File.ModifiedBy
      description: The email address of the user who modified the file.
      type: String
    - contextPath: CrowdStrike.File.ModifiedTime
      description: The date and time the file was modified.
      type: Date
    - contextPath: CrowdStrike.File.Name
      description: The full name of the file.
      type: String
    - contextPath: CrowdStrike.File.Permission
      description: 'The permission type of the file. Possible values are: "private", which is used only by the user who uploaded it, "group", which is used by all RTR Admins, and "public", which is used by all active-responders and RTR admins.'
      type: String
    - contextPath: CrowdStrike.File.SHA256
      description: The SHA-256 hash of the file.
      type: String
    - contextPath: File.Type
      description: The file type.
      type: String
    - contextPath: File.Name
      description: The full name of the file.
      type: String
    - contextPath: File.SHA256
      description: The SHA-256 hash of the file.
      type: String
    - contextPath: File.Size
      description: The size of the file in bytes.
      type: Number
  - arguments:
    - description: A comma-separated list of script IDs to return. (The script IDs can be retrieved by running the 'cs-falcon-list-scripts' command.).
      name: script_id
      required: true
    description: Returns custom scripts based on the provided ID. Used for the RTR 'runscript' command.
    name: cs-falcon-get-script
    outputs:
    - contextPath: CrowdStrike.Script.ID
      description: The ID of the script.
      type: String
    - contextPath: CrowdStrike.Script.CreatedBy
      description: The email address of the user who created the script.
      type: String
    - contextPath: CrowdStrike.Script.CreatedTime
      description: The date and time the script was created.
      type: Date
    - contextPath: CrowdStrike.Script.Description
      description: The description of the script.
      type: String
    - contextPath: CrowdStrike.Script.ModifiedBy
      description: The email address of the user who modified the script.
      type: String
    - contextPath: CrowdStrike.Script.ModifiedTime
      description: The date and time the script was modified.
      type: Date
    - contextPath: CrowdStrike.Script.Name
      description: The script name.
      type: String
    - contextPath: CrowdStrike.Script.Permission
      description: 'Permission type of the script. Possible values are: "private", which is used only by the user who uploaded it, "group", which is used by all RTR Admins, and "public", which is used by all active-responders and RTR admins.'
      type: String
    - contextPath: CrowdStrike.Script.SHA256
      description: The SHA-256 hash of the script file.
      type: String
    - contextPath: CrowdStrike.Script.RunAttemptCount
      description: The number of times the script attempted to run.
      type: Number
    - contextPath: CrowdStrike.Script.RunSuccessCount
      description: The number of times the script ran successfully.
      type: Number
    - contextPath: CrowdStrike.Script.Platform
      description: The list of operating system platforms on which the script can run. For example, Windows.
      type: String
    - contextPath: CrowdStrike.Script.WriteAccess
      description: Whether the user has write access to the script.
      type: Boolean
  - arguments:
    - description: The script ID to delete. (Script IDs can be retrieved by running the 'cs-falcon-list-scripts' command.).
      name: script_id
      required: true
    description: Deletes a custom-script based on the provided ID. Can delete only one script at a time.
    name: cs-falcon-delete-script
  - arguments: []
    description: Returns a list of custom script IDs that are available for the user in the 'runscript' command.
    name: cs-falcon-list-scripts
    outputs:
    - contextPath: CrowdStrike.Script.ID
      description: The ID of the script.
      type: String
    - contextPath: CrowdStrike.Script.CreatedBy
      description: The email address of the user who created the script.
      type: String
    - contextPath: CrowdStrike.Script.CreatedTime
      description: The date and time the script was created.
      type: Date
    - contextPath: CrowdStrike.Script.Description
      description: The description of the script.
      type: String
    - contextPath: CrowdStrike.Script.ModifiedBy
      description: The email address of the user who modified the script.
      type: String
    - contextPath: CrowdStrike.Script.ModifiedTime
      description: The date and time the script was modified.
      type: Date
    - contextPath: CrowdStrike.Script.Name
      description: The script name.
      type: String
    - contextPath: CrowdStrike.Script.Permission
      description: 'Permission type of the script. Possible values are: "private", which is used only by the user who uploaded it, "group", which is used by all RTR Admins, and "public", which is used by all active-responders and RTR admins.'
      type: String
    - contextPath: CrowdStrike.Script.SHA256
      description: The SHA-256 hash of the script file.
      type: String
    - contextPath: CrowdStrike.Script.RunAttemptCount
      description: The number of times the script attempted to run.
      type: Number
    - contextPath: CrowdStrike.Script.RunSuccessCount
      description: The number of times the script ran successfully.
      type: Number
    - contextPath: CrowdStrike.Script.Platform
      description: The list of operating system platforms on which the script can run. For example, Windows.
      type: String
    - contextPath: CrowdStrike.Script.WriteAccess
      description: Whether the user has write access to the script.
      type: Boolean
  - arguments:
    - description: The name of the script to run.
      name: script_name
    - description: A comma-separated list of host agent IDs to run commands. (The list of host agent IDs can be retrieved by running the 'cs-falcon-search-device' command.).
      name: host_ids
      required: true
    - description: The PowerShell script code to run.
      name: raw
    - defaultValue: '30'
      description: Timeout for how long to wait for the request in seconds. Maximum is 600 (10 minutes).
      name: timeout
    - description: Whether the command will run against an offline-queued session and be queued for execution when the host comes online.
      name: queue_offline
      defaultValue: false
    description: Runs a script on the agent host.
    name: cs-falcon-run-script
    outputs:
    - contextPath: CrowdStrike.Command.HostID
      description: The ID of the host for which the command was running.
      type: String
    - contextPath: CrowdStrike.Command.SessionID
      description: The ID of the session of the host.
      type: String
    - contextPath: CrowdStrike.Command.Stdout
      description: The standard output of the command.
      type: String
    - contextPath: CrowdStrike.Command.Stderr
      description: The standard error of the command.
      type: String
    - contextPath: CrowdStrike.Command.BaseCommand
      description: The base command.
      type: String
    - contextPath: CrowdStrike.Command.FullCommand
      description: The full command.
      type: String
  - arguments:
    - description: List of host agent IDs on which to run the RTR command.
      isArray: true
      name: host_ids
      required: true
    - description: Full path to the file that will be retrieved from each host in the batch.
      name: file_path
      required: true
    - description: List of a subset of hosts on which to run the command.
      name: optional_hosts
    - description: 'The number of seconds to wait for the request before it times out. In ISO time format. For example: 2019-10-17T13:41:48.487520845Z.'
      name: timeout
    - description: 'The amount of time to wait for the request before it times out. In duration syntax. For example, 10s. Valid units are: ns, us, ms, s, m, h. Maximum value is 10 minutes.'
      name: timeout_duration
    description: Batch executes 'get' command across hosts to retrieve files.
    name: cs-falcon-run-get-command
    outputs:
    - contextPath: CrowdStrike.Command.HostID
      description: The ID of the host on which the command was running.
      type: string
    - contextPath: CrowdStrike.Command.Stdout
      description: The standard output of the command.
      type: string
    - contextPath: CrowdStrike.Command.Stderr
      description: The standard error of the command.
      type: string
    - contextPath: CrowdStrike.Command.BaseCommand
      description: The base command.
      type: string
    - contextPath: CrowdStrike.Command.TaskID
      description: The ID of the command that was running on the host.
      type: string
    - contextPath: CrowdStrike.Command.GetRequestID
      description: The ID of the command request that was accepted.
      type: string
    - contextPath: CrowdStrike.Command.Complete
      description: True if the command completed.
      type: boolean
    - contextPath: CrowdStrike.Command.FilePath
      description: The file path.
      type: string
  - arguments:
    - description: The list of IDs of the command requested.
      isArray: true
      name: request_ids
      required: true
    - description: 'The number of seconds to wait for the request before it times out. In ISO time format. For example: 2019-10-17T13:41:48.487520845Z.'
      name: timeout
    - description: 'The amount of time to wait for the request before it times out. In duration syntax. For example, 10s. Valid units are: ns, us, ms, s, m, h. Maximum value is 10 minutes.'
      name: timeout_duration
    description: Retrieves the status of the specified batch 'get' command.
    name: cs-falcon-status-get-command
    outputs:
    - contextPath: CrowdStrike.File.ID
      description: The ID of the file.
      type: string
    - contextPath: CrowdStrike.File.TaskID
      description: The ID of the command that is running.
      type: string
    - contextPath: CrowdStrike.File.CreatedAt
      description: The date the file was created.
      type: date
    - contextPath: CrowdStrike.File.DeletedAt
      description: The date the file was deleted.
      type: date
    - contextPath: CrowdStrike.File.UpdatedAt
      description: The date the file was last updated.
      type: date
    - contextPath: CrowdStrike.File.Name
      description: The full name of the file.
      type: string
    - contextPath: CrowdStrike.File.SHA256
      description: The SHA256 hash of the file.
      type: string
    - contextPath: CrowdStrike.File.Size
      description: The size of the file in bytes.
      type: number
    - contextPath: File.Name
      description: The full name of the file.
      type: string
    - contextPath: File.Size
      description: The size of the file in bytes.
      type: number
    - contextPath: File.SHA256
      description: The SHA256 hash of the file.
      type: string
  - arguments:
    - description: The ID of the command requested.
      name: request_id
      required: true
    - description: The sequence ID in chunk requests.
      name: sequence_id
    - auto: PREDEFINED
      defaultValue: read
      description: 'The scope to run the command for. Possible values are: "read", "write", or "admin".'
      name: scope
      predefined:
      - read
      - write
      - admin
    description: Gets the status of a command executed on a host.
    name: cs-falcon-status-command
    outputs:
    - contextPath: CrowdStrike.Command.TaskID
      description: The ID of the command request that was accepted.
      type: string
    - contextPath: CrowdStrike.Command.Stdout
      description: The standard output of the command.
      type: string
    - contextPath: CrowdStrike.Command.Stderr
      description: The standard error of the command.
      type: string
    - contextPath: CrowdStrike.Command.BaseCommand
      description: The base command.
      type: string
    - contextPath: CrowdStrike.Command.Complete
      description: True if the command completed.
      type: boolean
    - contextPath: CrowdStrike.Command.SequenceID
      description: The sequence ID in the current request.
      type: number
    - contextPath: CrowdStrike.Command.NextSequenceID
      description: The sequence ID for the next request in the chunk request.
      type: number
  - arguments:
    - description: The host agent ID.
      name: host_id
      required: true
    - description: The SHA256 hash of the file.
      name: sha256
      required: true
    - description: The filename to use for the archive name and the file within the archive.
      name: filename
    description: Gets the RTR extracted file contents for the specified session and SHA256 hash.
    name: cs-falcon-get-extracted-file
  - arguments:
    - description: The ID of the host agent that lists files in the session.
      name: host_id
      required: true
    - description: The ID of the existing session with the agent.
      name: session_id
    description: Gets a list of files for the specified RTR session on a host.
    name: cs-falcon-list-host-files
    outputs:
    - contextPath: CrowdStrike.Command.HostID
      description: The ID of the host the command was running for.
      type: string
    - contextPath: CrowdStrike.Command.TaskID
      description: The ID of the command request that was accepted.
      type: string
    - contextPath: CrowdStrike.Command.SessionID
      description: The ID of the session of the host.
      type: string
    - contextPath: CrowdStrike.File.ID
      description: The ID of the file.
      type: string
    - contextPath: CrowdStrike.File.CreatedAt
      description: The date the file was created.
      type: date
    - contextPath: CrowdStrike.File.DeletedAt
      description: The date the file was deleted.
      type: date
    - contextPath: CrowdStrike.File.UpdatedAt
      description: The date the file was last updated.
      type: date
    - contextPath: CrowdStrike.File.Name
      description: The full name of the file.
      type: string
    - contextPath: CrowdStrike.File.SHA256
      description: The SHA256 hash of the file.
      type: string
    - contextPath: CrowdStrike.File.Size
      description: The size of the file in bytes.
      type: number
    - contextPath: File.Name
      description: The full name of the file.
      type: string
    - contextPath: File.Size
      description: The size of the file in bytes.
      type: number
    - contextPath: File.SHA256
      description: The SHA256 hash of the file.
      type: string
  - arguments:
    - description: The ID of the host to extend the session for.
      name: host_id
      required: true
    description: Refresh a session timeout on a single host.
    name: cs-falcon-refresh-session
  - arguments:
    - description: 'A comma-separated list of indicator types. Valid types are: "sha256", "sha1", "md5", "domain", "ipv4", "ipv6".'
      isArray: true
      name: types
    - description: A comma-separated list of indicator values.
      isArray: true
      name: values
    - description: A comma-separated list of indicator policies.
      isArray: true
      name: policies
    - description: The level the indicator will be shared at. Only "red" share level (not shared) is supported, which indicates that the IOC is not shared with other CrowdStrike Falcon Host customers.
      isArray: true
      name: share_levels
    - description: A comma-separated list of IOC sources.
      isArray: true
      name: sources
    - description: Start of date range to search in (YYYY-MM-DD format).
      name: from_expiration_date
    - description: End of date range to search in (YYYY-MM-DD format).
      name: to_expiration_date
    - description: The maximum number of records to return. The minimum is 1 and the maximum is 500. Default is 100.
      name: limit
    - auto: PREDEFINED
      description: 'The order the results are returned in. Possible values are: "type.asc", "type.desc", "value.asc", "value.desc", "policy.asc", "policy.desc", "share_level.asc", "share_level.desc", "expiration_timestamp.asc", and "expiration_timestamp.desc".'
      name: sort
      predefined:
      - type.asc
      - type.desc
      - value.asc
      - value.desc
      - policy.asc
      - policy.desc
      - share_level.asc
      - share_level.desc
      - expiration_timestamp.asc
      - expiration_timestamp.desc
    - description: The offset to begin the list from. For example, start from the 10th record and return the list.
      name: offset
    deprecated: true
    description: Deprecated. Use the cs-falcon-search-custom-iocs command instead.
    name: cs-falcon-search-iocs
    outputs:
    - contextPath: CrowdStrike.IOC.Type
      description: The type of the IOC.
      type: string
    - contextPath: CrowdStrike.IOC.Value
      description: The string representation of the indicator.
      type: string
    - contextPath: CrowdStrike.IOC.ID
      description: The full ID of the indicator (type:value).
      type: string
    - contextPath: CrowdStrike.IOC.Policy
      description: The policy of the indicator.
      type: string
    - contextPath: CrowdStrike.IOC.Source
      description: The source of the IOC.
      type: string
    - contextPath: CrowdStrike.IOC.ShareLevel
      description: The level at which the indicator will be shared.
      type: string
    - contextPath: CrowdStrike.IOC.Expiration
      description: The datetime the indicator will expire.
      type: string
    - contextPath: CrowdStrike.IOC.Description
      description: The description of the IOC.
      type: string
    - contextPath: CrowdStrike.IOC.CreatedTime
      description: The datetime the IOC was created.
      type: string
    - contextPath: CrowdStrike.IOC.CreatedBy
      description: The identity of the user/process who created the IOC.
      type: string
    - contextPath: CrowdStrike.IOC.ModifiedTime
      description: The datetime the indicator was last modified.
      type: string
    - contextPath: CrowdStrike.IOC.ModifiedBy
      description: The identity of the user/process who last updated the IOC.
      type: string
  - arguments:
    - auto: PREDEFINED
      description: 'The IOC type to retrieve. Possible values are: "sha256", "sha1", "md5", "domain", "ipv4", and "ipv6".'
      name: type
      predefined:
      - sha256
      - sha1
      - md5
      - domain
      - ipv4
      - ipv6
      required: true
    - description: The string representation of the indicator.
      name: value
      required: true
    deprecated: true
    description: Deprecated. Use the cs-falcon-get-custom-ioc command instead.
    name: cs-falcon-get-ioc
    outputs:
    - contextPath: CrowdStrike.IOC.Type
      description: The type of the IOC.
      type: string
    - contextPath: CrowdStrike.IOC.Value
      description: The string representation of the indicator.
      type: string
    - contextPath: CrowdStrike.IOC.ID
      description: The full ID of the indicator (type:value).
      type: string
    - contextPath: CrowdStrike.IOC.Policy
      description: The policy of the indicator.
      type: string
    - contextPath: CrowdStrike.IOC.Source
      description: The source of the IOC.
      type: string
    - contextPath: CrowdStrike.IOC.ShareLevel
      description: The level at which the indicator will be shared.
      type: string
    - contextPath: CrowdStrike.IOC.Expiration
      description: The date and time when the indicator will expire.
      type: string
    - contextPath: CrowdStrike.IOC.Description
      description: The description of the IOC.
      type: string
    - contextPath: CrowdStrike.IOC.CreatedTime
      description: The date and time the IOC was created.
      type: string
    - contextPath: CrowdStrike.IOC.CreatedBy
      description: The identity of the user/process who created the IOC.
      type: string
    - contextPath: CrowdStrike.IOC.ModifiedTime
      description: The datetime the indicator was last modified.
      type: string
    - contextPath: CrowdStrike.IOC.ModifiedBy
      description: The identity of the user/process who last updated the IOC.
      type: string
  - arguments:
    - auto: PREDEFINED
      description: 'The type of the indicator. Possible values are: "sha256", "md5", "domain", "ipv4", and "ipv6".'
      name: ioc_type
      predefined:
      - sha256
      - md5
      - domain
      - ipv4
      - ipv6
      required: true
    - description: The string representation of the indicator.
      name: value
      required: true
    - auto: PREDEFINED
      defaultValue: detect
      description: 'The policy to enact when the value is detected on a host. Possible values are: "detect" and "none". A value of "none" is equivalent to turning the indicator off.'
      name: policy
      predefined:
      - detect
      - none
    - auto: PREDEFINED
      description: The level the indicator will be shared at. Only "red" share level (not shared) is supported, which indicates that the IOC is not shared with other Falcon Host customers.
      name: share_level
      predefined:
      - red
    - description: The number of days the indicator should be valid for. This only applies to domain, ipv4, and ipv6 types.
      name: expiration_days
    - description: The source where this indicator originated. This can be used for tracking where this indicator was defined. Limited to 200 characters.
      name: source
    - description: A meaningful description of the indicator. Limited to 200 characters.
      name: description
    deprecated: true
    description: Deprecated. Use the cs-falcon-upload-custom-ioc command instead.
    name: cs-falcon-upload-ioc
    outputs:
    - contextPath: CrowdStrike.IOC.Type
      description: The type of the IOC.
      type: string
    - contextPath: CrowdStrike.IOC.Value
      description: The string representation of the indicator.
      type: string
    - contextPath: CrowdStrike.IOC.ID
      description: The full ID of the indicator (type:value).
      type: string
    - contextPath: CrowdStrike.IOC.Policy
      description: The policy of the indicator.
      type: string
    - contextPath: CrowdStrike.IOC.Source
      description: The source of the IOC.
      type: string
    - contextPath: CrowdStrike.IOC.ShareLevel
      description: The level at which the indicator will be shared.
      type: string
    - contextPath: CrowdStrike.IOC.Expiration
      description: The datetime the indicator will expire.
      type: string
    - contextPath: CrowdStrike.IOC.Description
      description: The description of the IOC.
      type: string
    - contextPath: CrowdStrike.IOC.CreatedTime
      description: The datetime the IOC was created.
      type: string
    - contextPath: CrowdStrike.IOC.CreatedBy
      description: The identity of the user/process who created the IOC.
      type: string
    - contextPath: CrowdStrike.IOC.ModifiedTime
      description: The date and time the indicator was last modified.
      type: string
    - contextPath: CrowdStrike.IOC.ModifiedBy
      description: The identity of the user/process who last updated the IOC.
      type: string
  - arguments:
    - auto: PREDEFINED
      description: 'The type of the indicator. Possible values are: "sha256", "md5", "sha1", "domain", "ipv4", and "ipv6".'
      name: ioc_type
      predefined:
      - sha256
      - md5
      - sha1
      - domain
      - ipv4
      - ipv6
      required: true
    - description: The string representation of the indicator.
      name: value
      required: true
    - auto: PREDEFINED
      defaultValue: detect
      description: 'The policy to enact when the value is detected on a host. Possible values are: "detect" and "none". A value of "none" is equivalent to turning the indicator off.'
      name: policy
      predefined:
      - detect
      - none
    - auto: PREDEFINED
      description: The level the indicator will be shared at. Only "red" share level (not shared) is supported, which indicates that the IOC is not shared with other Falcon Host customers.
      name: share_level
      predefined:
      - red
    - description: The number of days the indicator should be valid for. This only applies to domain, ipv4, and ipv6 types.
      name: expiration_days
    - description: The source where this indicator originated. This can be used for tracking where this indicator was defined. Limited to 200 characters.
      name: source
    - description: A meaningful description of the indicator. Limited to 200 characters.
      name: description
    deprecated: true
    description: Deprecated. Use the cs-falcon-update-custom-ioc command instead.
    name: cs-falcon-update-ioc
    outputs:
    - contextPath: CrowdStrike.IOC.Type
      description: The type of the IOC.
      type: string
    - contextPath: CrowdStrike.IOC.Value
      description: The string representation of the indicator.
      type: string
    - contextPath: CrowdStrike.IOC.ID
      description: The full ID of the indicator (type:value).
      type: string
    - contextPath: CrowdStrike.IOC.Policy
      description: The policy of the indicator.
      type: string
    - contextPath: CrowdStrike.IOC.Source
      description: The source of the IOC.
      type: string
    - contextPath: CrowdStrike.IOC.ShareLevel
      description: The level at which the indicator will be shared.
      type: string
    - contextPath: CrowdStrike.IOC.Expiration
      description: The datetime the indicator will expire.
      type: string
    - contextPath: CrowdStrike.IOC.Description
      description: The description of the IOC.
      type: string
    - contextPath: CrowdStrike.IOC.CreatedTime
      description: The datetime the IOC was created.
      type: string
    - contextPath: CrowdStrike.IOC.CreatedBy
      description: The identity of the user/process who created the IOC.
      type: string
    - contextPath: CrowdStrike.IOC.ModifiedTime
      description: The date and time the indicator was last modified.
      type: string
    - contextPath: CrowdStrike.IOC.ModifiedBy
      description: The identity of the user/process who last updated the IOC.
      type: string
  - arguments:
    - auto: PREDEFINED
      description: 'The IOC type to delete. Possible values are: "sha256", "sha1", "md5", "domain", "ipv4", and "ipv6".'
      name: type
      predefined:
      - sha256
      - sha1
      - md5
      - domain
      - ipv4
      - ipv6
      required: true
    - description: The string representation of the indicator.
      name: value
      required: true
    deprecated: true
    description: Deprecated. Use the cs-falcon-delete-custom-ioc command instead.
    name: cs-falcon-delete-ioc
  - arguments:
    - auto: PREDEFINED
      description: 'A comma-separated list of indicator types. Valid types are: "sha256", "sha1", "md5", "domain", "ipv4", "ipv6".'
      isArray: true
      name: types
      predefined:
      - sha256
      - sha1
      - md5
      - domain
      - ipv4
      - ipv6
    - description: A comma-separated list of indicator values.
      isArray: true
      name: values
    - description: A comma-separated list of IOC sources.
      isArray: true
      name: sources
    - description: The date the indicator will become inactive (ISO 8601 format, i.e. YYYY-MM-DDThh:mm:ssZ).
      name: expiration
    - defaultValue: '50'
      description: The maximum number of records to return. The minimum is 1 and the maximum is 500.
      name: limit
    - auto: PREDEFINED
      description: 'The order the results are returned in. Possible values are: "type.asc", "type.desc", "value.asc", "value.desc", "policy.asc", "policy.desc", "share_level.asc", "share_level.desc", "expiration_timestamp.asc", and "expiration_timestamp.desc".'
      name: sort
      predefined:
      - type.asc
      - type.desc
      - value.asc
      - value.desc
      - policy.asc
      - policy.desc
      - share_level.asc
      - share_level.desc
      - expiration_timestamp.asc
      - expiration_timestamp.desc
    - description: The offset to begin the list from. For example, start from the 10th record and return the list.
      name: offset
    - description: A pagination token used with the limit parameter to manage pagination of results. Matching the 'after' parameter in the API. Use instead of offset.
      name: next_page_token
    description: Returns a list of your uploaded IOCs that match the search criteria.
    name: cs-falcon-search-custom-iocs
    outputs:
    - contextPath: CrowdStrike.IOC.Type
      description: The type of the IOC.
      type: string
    - contextPath: CrowdStrike.IOC.Value
      description: The string representation of the indicator.
      type: string
    - contextPath: CrowdStrike.IOC.ID
      description: The full ID of the indicator.
      type: string
    - contextPath: CrowdStrike.IOC.Severity
      description: The severity level to apply to this indicator.
      type: string
    - contextPath: CrowdStrike.IOC.Source
      description: The source of the IOC.
      type: string
    - contextPath: CrowdStrike.IOC.Action
      description: Action to take when a host observes the custom IOC.
      type: string
    - contextPath: CrowdStrike.IOC.Expiration
      description: The datetime the indicator will expire.
      type: string
    - contextPath: CrowdStrike.IOC.Description
      description: The description of the IOC.
      type: string
    - contextPath: CrowdStrike.IOC.CreatedTime
      description: The datetime the IOC was created.
      type: date
    - contextPath: CrowdStrike.IOC.CreatedBy
      description: The identity of the user/process who created the IOC.
      type: string
    - contextPath: CrowdStrike.IOC.ModifiedTime
      description: The datetime the indicator was last modified.
      type: date
    - contextPath: CrowdStrike.IOC.ModifiedBy
      description: The identity of the user/process who last updated the IOC.
      type: string
    - contextPath: CrowdStrike.NextPageToken
      description: A pagination token used with the limit parameter to manage pagination of results.
  - arguments:
    - auto: PREDEFINED
      description: 'The IOC type to retrieve. Possible values are: "sha256", "sha1", "md5", "domain", "ipv4", and "ipv6". Either ioc_id or ioc_type and value must be provided.'
      name: type
      predefined:
      - sha256
      - sha1
      - md5
      - domain
      - ipv4
      - ipv6
    - description: The string representation of the indicator. Either ioc_id or ioc_type and value must be provided.
      name: value
    - description: The ID of the IOC to get. Can be retrieved by running the cs-falcon-search-custom-iocs command. Either ioc_id or ioc_type and value must be provided.
      name: ioc_id
    description: Gets the full definition of one or more indicators that you are watching.
    name: cs-falcon-get-custom-ioc
    outputs:
    - contextPath: CrowdStrike.IOC.Type
      description: The type of the IOC.
      type: string
    - contextPath: CrowdStrike.IOC.Value
      description: The string representation of the indicator.
      type: string
    - contextPath: CrowdStrike.IOC.ID
      description: The full ID of the indicator.
      type: string
    - contextPath: CrowdStrike.IOC.Severity
      description: The severity level to apply to this indicator.
      type: string
    - contextPath: CrowdStrike.IOC.Source
      description: The source of the IOC.
      type: string
    - contextPath: CrowdStrike.IOC.Action
      description: Action to take when a host observes the custom IOC.
      type: string
    - contextPath: CrowdStrike.IOC.Expiration
      description: The datetime when the indicator will expire.
      type: string
    - contextPath: CrowdStrike.IOC.Description
      description: The description of the IOC.
      type: string
    - contextPath: CrowdStrike.IOC.CreatedTime
      description: The datetime the IOC was created.
      type: date
    - contextPath: CrowdStrike.IOC.CreatedBy
      description: The identity of the user/process who created the IOC.
      type: string
    - contextPath: CrowdStrike.IOC.ModifiedTime
      description: The datetime the indicator was last modified.
      type: date
    - contextPath: CrowdStrike.IOC.ModifiedBy
      description: The identity of the user/process who last updated the IOC.
      type: string
  - arguments:
    - auto: PREDEFINED
      description: 'The type of the indicator. Possible values are: "sha256", "md5", "domain", "ipv4", and "ipv6".'
      name: ioc_type
      predefined:
      - sha256
      - md5
      - domain
      - ipv4
      - ipv6
      required: true
    - description: |-
        A comma separated list of indicators.
        More than one value can be supplied to upload multiple IOCs of the same type but with different values. Note that the uploaded IOCs will have the same properties (as supplied in other arguments).
      isArray: true
      name: value
      required: true
    - auto: PREDEFINED
      description: 'Action to take when a host observes the custom IOC. Possible values are: no_action - Save the indicator for future use, but take no action. No severity required. allow - Applies to hashes only. Allow the indicator and do not detect it. Severity does not apply and should not be provided. prevent_no_ui - Applies to hashes only. Block and detect the indicator, but hide it from Activity > Detections. Has a default severity value. prevent - Applies to hashes only. Block the indicator and show it as a detection at the selected severity. detect - Enable detections for the indicator at the selected severity.'
      name: action
      predefined:
      - no_action
      - allow
      - prevent_no_ui
      - prevent
      - detect
      required: true
    - auto: PREDEFINED
      description: 'The platforms that the indicator applies to. You can enter multiple platform names, separated by commas. Possible values are: mac, windows and linux.'
      isArray: true
      name: platforms
      predefined:
      - mac
      - windows
      - linux
      required: true
    - auto: PREDEFINED
      description: 'The severity level to apply to this indicator. Required for the prevent and detect actions. Optional for no_action. Possible values are: informational, low, medium, high, and critical.'
      name: severity
      predefined:
      - informational
      - low
      - medium
      - high
      - critical
    - description: The date the indicator will become inactive (ISO 8601 format, i.e. YYYY-MM-DDThh:mm:ssZ).
      name: expiration
    - description: The source where this indicator originated. This can be used for tracking where this indicator was defined. Limited to 200 characters.
      name: source
    - description: A meaningful description of the indicator. Limited to 200 characters.
      name: description
    - auto: PREDEFINED
      description: Whether the indicator is applied globally. Either applied_globally or host_groups must be provided.
      name: applied_globally
      predefined:
      - 'true'
      - 'false'
    - description: List of host group IDs that the indicator applies to. Can be retrieved by running the cs-falcon-list-host-groups command. Either applied_globally or host_groups must be provided.
      isArray: true
      name: host_groups
    - description: List of tags to apply to the indicator.
      isArray: true
      name: tags
    - description: Name of the file for file indicators. Applies to hashes only. A common filename, or a filename in your environment. Filenames can be helpful for identifying hashes or filtering IOCs.
      name: file_name
    description: Uploads an indicator for CrowdStrike to monitor.
    name: cs-falcon-upload-custom-ioc
    outputs:
    - contextPath: CrowdStrike.IOC.Type
      description: The type of the IOC.
      type: string
    - contextPath: CrowdStrike.IOC.Value
      description: The string representation of the indicator.
      type: string
    - contextPath: CrowdStrike.IOC.ID
      description: The full ID of the indicator.
      type: string
    - contextPath: CrowdStrike.IOC.Severity
      description: The severity level to apply to this indicator.
      type: string
    - contextPath: CrowdStrike.IOC.Source
      description: The source of the IOC.
      type: string
    - contextPath: CrowdStrike.IOC.Action
      description: Action to take when a host observes the custom IOC.
      type: string
    - contextPath: CrowdStrike.IOC.Expiration
      description: The datetime when the indicator will expire.
      type: string
    - contextPath: CrowdStrike.IOC.Description
      description: The description of the IOC.
      type: string
    - contextPath: CrowdStrike.IOC.CreatedTime
      description: The datetime the IOC was created.
      type: date
    - contextPath: CrowdStrike.IOC.CreatedBy
      description: The identity of the user/process who created the IOC.
      type: string
    - contextPath: CrowdStrike.IOC.ModifiedTime
      description: The datetime the indicator was last modified.
      type: date
    - contextPath: CrowdStrike.IOC.ModifiedBy
      description: The identity of the user/process who last updated the IOC.
      type: string
    - contextPath: CrowdStrike.IOC.Tags
      description: The tags of the IOC.
      type: Unknown
    - contextPath: CrowdStrike.IOC.Platforms
      description: The platforms of the IOC.
      type: Unknown
    - contextPath: CrowdStrike.IOC.Filename
      description: Name of the file for file indicators. Applies to hashes only. A common filename, or a filename in your environment. Filenames can be helpful for identifying hashes or filtering IOCs.
      type: string
  - arguments:
    - description: The ID of the IOC to update. Can be retrieved by running the cs-falcon-search-custom-iocs command.
      name: ioc_id
      required: true
    - auto: PREDEFINED
      description: 'Action to take when a host observes the custom IOC. Possible values are: no_action - Save the indicator for future use, but take no action. No severity required. allow - Applies to hashes only. Allow the indicator and do not detect it. Severity does not apply and should not be provided. prevent_no_ui - Applies to hashes only. Block and detect the indicator, but hide it from Activity > Detections. Has a default severity value. prevent - Applies to hashes only. Block the indicator and show it as a detection at the selected severity. detect - Enable detections for the indicator at the selected severity.'
      name: action
      predefined:
      - no_action
      - allow
      - prevent_no_ui
      - prevent
      - detect
    - auto: PREDEFINED
      description: 'The platforms that the indicator applies to. You can enter multiple platform names, separated by commas. Possible values are: mac, windows and linux.'
      name: platforms
      predefined:
      - mac
      - windows
      - linux
    - auto: PREDEFINED
      description: 'The severity level to apply to this indicator. Required for the prevent and detect actions. Optional for no_action. Possible values are: informational, low, medium, high and critical.'
      name: severity
      predefined:
      - informational
      - low
      - medium
      - high
      - critical
    - description: The date the indicator will become inactive (ISO 8601 format, i.e. YYYY-MM-DDThh:mm:ssZ).
      name: expiration
    - description: The source where this indicator originated. This can be used for tracking where this indicator was defined. Limited to 200 characters.
      name: source
    - description: A meaningful description of the indicator. Limited to 200 characters.
      name: description
    - description: Name of the file for file indicators. Applies to hashes only. A common filename, or a filename in your environment. Filenames can be helpful for identifying hashes or filtering IOCs.
      name: file_name
    description: Updates an indicator for CrowdStrike to monitor.
    name: cs-falcon-update-custom-ioc
    outputs:
    - contextPath: CrowdStrike.IOC.Type
      description: The type of the IOC.
      type: string
    - contextPath: CrowdStrike.IOC.Value
      description: The string representation of the indicator.
      type: string
    - contextPath: CrowdStrike.IOC.ID
      description: The full ID of the indicator.
      type: string
    - contextPath: CrowdStrike.IOC.Severity
      description: The severity level to apply to this indicator.
      type: string
    - contextPath: CrowdStrike.IOC.Source
      description: The source of the IOC.
      type: string
    - contextPath: CrowdStrike.IOC.Action
      description: Action to take when a host observes the custom IOC.
      type: string
    - contextPath: CrowdStrike.IOC.Expiration
      description: The datetime when the indicator will expire.
      type: string
    - contextPath: CrowdStrike.IOC.Description
      description: The description of the IOC.
      type: string
    - contextPath: CrowdStrike.IOC.CreatedTime
      description: The datetime the IOC was created.
      type: date
    - contextPath: CrowdStrike.IOC.CreatedBy
      description: The identity of the user/process who created the IOC.
      type: string
    - contextPath: CrowdStrike.IOC.ModifiedTime
      description: The datetime the indicator was last modified.
      type: date
    - contextPath: CrowdStrike.IOC.ModifiedBy
      description: The identity of the user/process who last updated the IOC.
      type: string
    - contextPath: CrowdStrike.IOC.Filename
      description: Name of the file for file indicators. Applies to hashes only. A common filename, or a filename in your environment. Filenames can be helpful for identifying hashes or filtering IOCs.
      type: string

  - arguments:
    - description: The ID of the IOC to delete. Can be retrieved by running the cs-falcon-search-custom-iocs command.
      name: ioc_id
      required: true
    description: Deletes a monitored indicator.
    name: cs-falcon-delete-custom-ioc
  - arguments:
    - auto: PREDEFINED
      description: 'The IOC type. Possible values are: "sha256", "sha1", "md5", "domain", "ipv4", and "ipv6".'
      name: type
      predefined:
      - sha256
      - sha1
      - md5
      - domain
      - ipv4
      - ipv6
      required: true
    - description: The string representation of the indicator.
      name: value
      required: true
    description: The number of hosts that observed the provided IOC.
    name: cs-falcon-device-count-ioc
    outputs:
    - contextPath: CrowdStrike.IOC.Type
      description: The type of the IOC.
      type: string
    - contextPath: CrowdStrike.IOC.Value
      description: The string representation of the indicator.
      type: string
    - contextPath: CrowdStrike.IOC.ID
      description: The full ID of the indicator (type:value).
      type: string
    - contextPath: CrowdStrike.IOC.DeviceCount
      description: The number of devices the IOC ran on.
      type: number
  - arguments:
    - auto: PREDEFINED
      description: 'The IOC type. Possible values are: "sha256", "sha1", "md5", "domain", "ipv4", and "ipv6".'
      name: type
      predefined:
      - sha256
      - sha1
      - md5
      - domain
      - ipv4
      - ipv6
      required: true
    - description: The string representation of the indicator.
      name: value
      required: true
    - description: The device ID to check against.
      name: device_id
      required: true
    description: Get processes associated with a given IOC.
    name: cs-falcon-processes-ran-on
    outputs:
    - contextPath: CrowdStrike.IOC.Type
      description: The type of the IOC.
      type: string
    - contextPath: CrowdStrike.IOC.Value
      description: The string representation of the indicator.
      type: string
    - contextPath: CrowdStrike.IOC.ID
      description: The full ID of the indicator (type:value).
      type: string
    - contextPath: CrowdStrike.IOC.Process.ID
      description: The processes IDs associated with the given IOC.
      type: number
    - contextPath: CrowdStrike.IOC.Process.DeviceID
      description: The device the process ran on.
      type: number
  - arguments:
    - default: true
      description: A comma-separated list of process IDs.
      isArray: true
      name: ids
      required: true
    description: Retrieves the details of a process, according to the process ID that is running or that previously ran.
    name: cs-falcon-process-details
    outputs:
    - contextPath: CrowdStrike.Process.process_id
      description: The process ID.
      type: String
    - contextPath: CrowdStrike.Process.process_id_local
      description: Local ID of the process.
      type: String
    - contextPath: CrowdStrike.Process.device_id
      description: The device the process ran on.
      type: String
    - contextPath: CrowdStrike.Process.file_name
      description: The path of the file that ran the process.
      type: String
    - contextPath: CrowdStrike.Process.command_line
      description: The command line command execution.
      type: String
    - contextPath: CrowdStrike.Process.start_timestamp_raw
      description: 'The start datetime of the process in Unix time format. For example: 132460167512852140.'
      type: String
    - contextPath: CrowdStrike.Process.start_timestamp
      description: 'The start datetime of the process in ISO time format. For example: 2019-10-17T13:41:48.487520845Z.'
      type: String
    - contextPath: CrowdStrike.Process.stop_timestamp_raw
      description: 'The stop datetime of the process in Unix time format. For example: 132460167512852140.'
      type: Date
    - contextPath: CrowdStrike.Process.stop_timestamp
      description: 'The stop datetime of the process in ISO time format. For example: 2019-10-17T13:41:48.487520845Z.'
      type: Date
  - arguments:
    - auto: PREDEFINED
      description: 'The type of indicator. Possible values are: "domain", "ipv4", "ipv6", "md5", "sha1", or "sha256".'
      name: type
      predefined:
      - domain
      - ipv4
      - ipv6
      - md5
      - sha1
      - sha256
      required: true
    - description: The string representation of the indicator.
      name: value
      required: true
    deprecated: true
    description: Returns a list of device IDs an indicator ran on.
    name: cs-device-ran-on
    outputs:
    - contextPath: CrowdStrike.DeviceIOC.DeviceID
      description: The device IDs an indicator ran on.
      type: string
    - contextPath: CrowdStrike.DeviceIOC.ID
      description: The indicator ID.
      type: string
    - contextPath: CrowdStrike.DeviceIOC.Type
      description: The indicator type.
      type: string
    - contextPath: CrowdStrike.DeviceIOC.Value
      description: The indicator value.
      type: string
  - arguments:
    - auto: PREDEFINED
      description: 'The type of indicator. Possible values are: "domain", "ipv4", "ipv6", "md5", "sha1", or "sha256".'
      name: type
      predefined:
      - domain
      - ipv4
      - ipv6
      - md5
      - sha1
      - sha256
      required: true
    - description: The string representation of the indicator.
      name: value
      required: true
    description: Returns a list of device IDs an indicator ran on.
    name: cs-falcon-device-ran-on
    outputs:
    - contextPath: CrowdStrike.DeviceID
      description: Device IDs an indicator ran on.
      type: string
  - arguments:
    - description: The query used to filter the results.
      name: fetch_query
    - description: A comma separated list of detection IDs. For example, ldt:1234:1234,ldt:5678:5678, If you use this argument, fetch_query argument will be ignored.
      isArray: true
      name: ids
    description: Lists detection summaries.
    name: cs-falcon-list-detection-summaries
    outputs:
    - contextPath: CrowdStrike.Detections.cid
      description: The organization's customer ID (CID).
      type: String
    - contextPath: CrowdStrike.Detections.created_timestamp
      description: 'The datetime the detection occurred in ISO time format. For example: 2019-10-17T13:41:48.487520845Z.'
      type: Date
    - contextPath: CrowdStrike.Detections.detection_id
      description: The ID of the detection.
      type: String
    - contextPath: CrowdStrike.Detections.device.device_id
      description: The device ID as seen by CrowdStrike Falcon.
      type: String
    - contextPath: CrowdStrike.Detections.device.cid
      description: The CrowdStrike Customer ID (CID) to which the device belongs.
      type: String
    - contextPath: CrowdStrike.Detections.device.agent_load_flags
      description: The CrowdStrike Falcon agent load flags.
      type: String
    - contextPath: CrowdStrike.Detections.device.agent_local_time
      description: The local time of the sensor.
      type: Date
    - contextPath: CrowdStrike.Detections.device.agent_version
      description: 'The version of the agent that the device is running. For example: 5.32.11406.0.'
      type: String
    - contextPath: CrowdStrike.Detections.device.bios_manufacturer
      description: The BIOS manufacturer.
      type: String
    - contextPath: CrowdStrike.Detections.device.bios_version
      description: The device's BIOS version.
      type: String
    - contextPath: CrowdStrike.Detections.device.config_id_base
      description: The base of the sensor that the device is running.
      type: String
    - contextPath: CrowdStrike.Detections.device.config_id_build
      description: 'The version of the sensor that the device is running. For example: 11406.'
      type: String
    - contextPath: CrowdStrike.Detections.device.config_id_platform
      description: The platform ID of the sensor that the device is running.
      type: String
    - contextPath: CrowdStrike.Detections.device.external_ip
      description: The external IP address of the device.
      type: String
    - contextPath: CrowdStrike.Detections.device.hostname
      description: The host name of the device.
      type: String
    - contextPath: CrowdStrike.Detections.device.first_seen
      description: The datetime the host was first seen by CrowdStrike Falcon.
      type: Date
    - contextPath: CrowdStrike.Detections.device.last_seen
      description: The datetime the host was last seen by CrowdStrike Falcon.
      type: Date
    - contextPath: CrowdStrike.Detections.device.local_ip
      description: The local IP address of the device.
      type: String
    - contextPath: CrowdStrike.Detections.device.mac_address
      description: The MAC address of the device.
      type: String
    - contextPath: CrowdStrike.Detections.device.major_version
      description: The major version of the operating system.
      type: String
    - contextPath: CrowdStrike.Detections.device.minor_version
      description: The minor version of the operating system.
      type: String
    - contextPath: CrowdStrike.Detections.device.os_version
      description: The operating system of the device.
      type: String
    - contextPath: CrowdStrike.Detections.device.platform_id
      description: The platform ID of the device that runs the sensor.
      type: String
    - contextPath: CrowdStrike.Detections.device.platform_name
      description: The platform name of the device.
      type: String
    - contextPath: CrowdStrike.Detections.device.product_type_desc
      description: The value indicating the product type. For example, 1 = Workstation, 2 = Domain Controller, 3 = Server.
      type: String
    - contextPath: CrowdStrike.Detections.device.status
      description: 'The containment status of the machine. Possible values are: "normal", "containment_pending", "contained", and "lift_containment_pending".'
      type: String
    - contextPath: CrowdStrike.Detections.device.system_manufacturer
      description: The system manufacturer of the device.
      type: String
    - contextPath: CrowdStrike.Detections.device.system_product_name
      description: The product name of the system.
      type: String
    - contextPath: CrowdStrike.Detections.device.modified_timestamp
      description: 'The datetime the device was last modified in ISO time format. For example: 2019-10-17T13:41:48.487520845Z.'
      type: Date
    - contextPath: CrowdStrike.Detections.behaviors.device_id
      description: The ID of the device associated with the behavior.
      type: String
    - contextPath: CrowdStrike.Detections.behaviors.timestamp
      description: 'The datetime the behavior detection occurred in ISO time format. For example: 2019-10-17T13:41:48.487520845Z.'
      type: Date
    - contextPath: CrowdStrike.Detections.behaviors.behavior_id
      description: The ID of the behavior.
      type: String
    - contextPath: CrowdStrike.Detections.behaviors.filename
      description: The file name of the triggering process.
      type: String
    - contextPath: CrowdStrike.Detections.behaviors.alleged_filetype
      description: The file extension of the behavior's filename.
      type: String
    - contextPath: CrowdStrike.Detections.behaviors.cmdline
      description: The command line of the triggering process.
      type: String
    - contextPath: CrowdStrike.Detections.behaviors.scenario
      description: The name of the scenario the behavior belongs to.
      type: String
    - contextPath: CrowdStrike.Detections.behaviors.objective
      description: The name of the objective associated with the behavior.
      type: String
    - contextPath: CrowdStrike.Detections.behaviors.tactic
      description: The name of the tactic associated with the behavior.
      type: String
    - contextPath: CrowdStrike.Detections.behaviors.technique
      description: The name of the technique associated with the behavior.
      type: String
    - contextPath: CrowdStrike.Detections.behaviors.severity
      description: The severity rating for the behavior. The value can be any integer between 1-100.
      type: Number
    - contextPath: CrowdStrike.Detections.behaviors.confidence
      description: The true positive confidence rating for the behavior. The value can be any integer between 1-100.
      type: Number
    - contextPath: CrowdStrike.Detections.behaviors.ioc_type
      description: 'The type of the triggering IOC. Possible values are: "hash_sha256", "hash_md5", "domain", "filename", "registry_key", "command_line", and "behavior".'
      type: String
    - contextPath: CrowdStrike.Detections.behaviors.ioc_value
      description: The IOC value.
      type: String
    - contextPath: CrowdStrike.Detections.behaviors.ioc_source
      description: 'The source that triggered an IOC detection. Possible values are: "library_load", "primary_module", "file_read", and "file_write".'
      type: String
    - contextPath: CrowdStrike.Detections.behaviors.ioc_description
      description: The IOC description.
      type: String
    - contextPath: CrowdStrike.Detections.behaviors.user_name
      description: The user name.
      type: String
    - contextPath: CrowdStrike.Detections.behaviors.user_id
      description: The Security Identifier (SID) of the user in Windows.
      type: String
    - contextPath: CrowdStrike.Detections.behaviors.control_graph_id
      description: The behavior hit key for the Threat Graph API.
      type: String
    - contextPath: CrowdStrike.Detections.behaviors.triggering_process_graph_id
      description: The ID of the process that triggered the behavior detection.
      type: String
    - contextPath: CrowdStrike.Detections.behaviors.sha256
      description: The SHA256 of the triggering process.
      type: String
    - contextPath: CrowdStrike.Detections.behaviors.md5
      description: The MD5 of the triggering process.
      type: String
    - contextPath: CrowdStrike.Detections.behaviors.parent_details.parent_sha256
      description: The SHA256 hash of the parent process.
      type: String
    - contextPath: CrowdStrike.Detections.behaviors.parent_details.parent_md5
      description: The MD5 hash of the parent process.
      type: String
    - contextPath: CrowdStrike.Detections.behaviors.parent_details.parent_cmdline
      description: The command line of the parent process.
      type: String
    - contextPath: CrowdStrike.Detections.behaviors.parent_details.parent_process_graph_id
      description: The process graph ID of the parent process.
      type: String
    - contextPath: CrowdStrike.Detections.behaviors.pattern_disposition
      description: The pattern associated with the action performed on the behavior.
      type: Number
    - contextPath: CrowdStrike.Detections.behaviors.pattern_disposition_details.indicator
      description: Whether the detection behavior is similar to an indicator.
      type: Boolean
    - contextPath: CrowdStrike.Detections.behaviors.pattern_disposition_details.detect
      description: Whether this behavior is detected.
      type: Boolean
    - contextPath: CrowdStrike.Detections.behaviors.pattern_disposition_details.inddet_mask
      description: Whether this behavior is an inddet mask.
      type: Boolean
    - contextPath: CrowdStrike.Detections.behaviors.pattern_disposition_details.sensor_only
      description: Whether this detection is sensor only.
      type: Boolean
    - contextPath: CrowdStrike.Detections.behaviors.pattern_disposition_details.rooting
      description: Whether this behavior is rooting.
      type: Boolean
    - contextPath: CrowdStrike.Detections.behaviors.pattern_disposition_details.kill_process
      description: Whether this detection kills the process.
      type: Boolean
    - contextPath: CrowdStrike.Detections.behaviors.pattern_disposition_details.kill_subprocess
      description: Whether this detection kills the subprocess.
      type: Boolean
    - contextPath: CrowdStrike.Detections.behaviors.pattern_disposition_details.quarantine_machine
      description: Whether this detection was on a quarantined machine.
      type: Boolean
    - contextPath: CrowdStrike.Detections.behaviors.pattern_disposition_details.quarantine_file
      description: Whether this detection was on a quarantined file.
      type: Boolean
    - contextPath: CrowdStrike.Detections.behaviors.pattern_disposition_details.policy_disabled
      description: Whether this policy is disabled.
      type: Boolean
    - contextPath: CrowdStrike.Detections.behaviors.pattern_disposition_details.kill_parent
      description: Whether this detection kills the parent process.
      type: Boolean
    - contextPath: CrowdStrike.Detections.behaviors.pattern_disposition_details.operation_blocked
      description: Whether the operation is blocked.
      type: Boolean
    - contextPath: CrowdStrike.Detections.behaviors.pattern_disposition_details.process_blocked
      description: Whether the process is blocked.
      type: Boolean
    - contextPath: CrowdStrike.Detections.behaviors.pattern_disposition_details.registry_operation_blocked
      description: Whether the registry operation is blocked.
      type: Boolean
    - contextPath: CrowdStrike.Detections.email_sent
      description: Whether an email is sent about this detection.
      type: Boolean
    - contextPath: CrowdStrike.Detections.first_behavior
      description: The datetime of the first behavior.
      type: Date
    - contextPath: CrowdStrike.Detections.last_behavior
      description: The datetime of the last behavior.
      type: Date
    - contextPath: CrowdStrike.Detections.max_confidence
      description: The highest confidence value of all behaviors. The value can be any integer between 1-100.
      type: Number
    - contextPath: CrowdStrike.Detections.max_severity
      description: The highest severity value of all behaviors. Value can be any integer between 1-100.
      type: Number
    - contextPath: CrowdStrike.Detections.max_severity_displayname
      description: 'The name used in the UI to determine the severity of the detection. Possible values are: "Critical", "High", "Medium", and "Low".'
      type: String
    - contextPath: CrowdStrike.Detections.show_in_ui
      description: Whether the detection displays in the UI.
      type: Boolean
    - contextPath: CrowdStrike.Detections.status
      description: The status of the detection.
      type: String
    - contextPath: CrowdStrike.Detections.assigned_to_uid
      description: The UID of the user for whom the detection is assigned.
      type: String
    - contextPath: CrowdStrike.Detections.assigned_to_name
      description: The human-readable name of the user to whom the detection is currently assigned.
      type: String
    - contextPath: CrowdStrike.Detections.hostinfo.domain
      description: The domain of the Active Directory.
      type: String
    - contextPath: CrowdStrike.Detections.seconds_to_triaged
      description: The amount of time it took to move a detection from "new" to "in_progress".
      type: Number
    - contextPath: CrowdStrike.Detections.seconds_to_resolved
      description: The amount of time it took to move a detection from new to a resolved state ("true_positive", "false_positive", and "ignored").
      type: Number
  - arguments:
    - description: The query used to filter the results.
      name: fetch_query
    - description: A comma separated list of detection IDs. For example, ldt:1234:1234,ldt:5678:5678, If you use this argument, fetch_query argument will be ignored.
      isArray: true
      name: ids
    description: Lists incident summaries.
    name: cs-falcon-list-incident-summaries
    outputs:
    - contextPath: CrowdStrike.Incidents.incident_id
      description: The ID of the incident.
      type: String
    - contextPath: CrowdStrike.Incidents.cid
      description: The organization's customer ID (CID).
      type: String
    - contextPath: CrowdStrike.Incidents.host_ids
      description: The device IDs of all the hosts on which the incident occurred.
      type: String
    - contextPath: CrowdStrike.Incidents.hosts.device_id
      description: The device ID as seen by CrowdStrike.
      type: String
    - contextPath: CrowdStrike.Incidents.hosts.cid
      description: The host's organization's customer ID (CID).
      type: String
    - contextPath: CrowdStrike.Incidents.hosts.agent_load_flags
      description: The CrowdStrike agent load flags.
      type: String
    - contextPath: CrowdStrike.Incidents.hosts.agent_local_time
      description: The local time of the sensor.
      type: Date
    - contextPath: CrowdStrike.Incidents.hosts.agent_version
      description: 'The version of the agent that the device is running. For example: 5.32.11406.0.'
      type: String
    - contextPath: CrowdStrike.Incidents.hosts.bios_manufacturer
      description: The BIOS manufacturer.
      type: String
    - contextPath: CrowdStrike.Incidents.hosts.bios_version
      description: The BIOS version of the device.
      type: String
    - contextPath: CrowdStrike.Incidents.hosts.config_id_base
      description: The base of the sensor that the device is running.
      type: String
    - contextPath: CrowdStrike.Incidents.hosts.config_id_build
      description: 'The version of the sensor that the device is running. For example: 11406.'
      type: String
    - contextPath: CrowdStrike.Incidents.hosts.config_id_platform
      description: The platform ID of the sensor that the device is running.
      type: String
    - contextPath: CrowdStrike.Incidents.hosts.external_ip
      description: The external IP address of the host.
      type: String
    - contextPath: CrowdStrike.Incidents.hosts.hostname
      description: The name of the host.
      type: String
    - contextPath: CrowdStrike.Incidents.hosts.first_seen
      description: The date and time the host was first seen by CrowdStrike Falcon.
      type: Date
    - contextPath: CrowdStrike.Incidents.hosts.last_seen
      description: The date and time the host was last seen by CrowdStrike Falcon.
      type: Date
    - contextPath: CrowdStrike.Incidents.hosts.local_ip
      description: The device local IP address.
      type: String
    - contextPath: CrowdStrike.Incidents.hosts.mac_address
      description: The device MAC address.
      type: String
    - contextPath: CrowdStrike.Incidents.hosts.major_version
      description: The major version of the operating system.
      type: String
    - contextPath: CrowdStrike.Incidents.hosts.minor_version
      description: The minor version of the operating system.
      type: String
    - contextPath: CrowdStrike.Incidents.hosts.os_version
      description: The operating system of the host.
      type: String
    - contextPath: CrowdStrike.Incidents.hosts.platform_id
      description: The platform ID of the device that runs the sensor.
      type: String
    - contextPath: CrowdStrike.Incidents.hosts.platform_name
      description: The platform name of the host.
      type: String
    - contextPath: CrowdStrike.Incidents.hosts.product_type_desc
      description: The value indicating the product type. For example, 1 = Workstation, 2 = Domain Controller, 3 = Server.
      type: String
    - contextPath: CrowdStrike.Incidents.hosts.status
      description: The incident status as a number. For example, 20 = New, 25 = Reopened, 30 = In Progress, 40 = Closed.
      type: String
    - contextPath: CrowdStrike.Incidents.hosts.system_manufacturer
      description: The system manufacturer of the device.
      type: String
    - contextPath: CrowdStrike.Incidents.hosts.system_product_name
      description: The product name of the system.
      type: String
    - contextPath: CrowdStrike.Incidents.hosts.modified_timestamp
      description: 'The datetime a user modified the incident in ISO time format. For example: 2019-10-17T13:41:48.487520845Z.'
      type: Date
    - contextPath: CrowdStrike.Incidents.created
      description: The time that the incident was created.
      type: Date
    - contextPath: CrowdStrike.Incidents.start
      description: The recorded time of the earliest incident.
      type: Date
    - contextPath: CrowdStrike.Incidents.end
      description: The recorded time of the latest incident.
      type: Date
    - contextPath: CrowdStrike.Incidents.state
      description: The state of the incident.
      type: String
    - contextPath: CrowdStrike.Incidents.status
      description: The status of the incident.
      type: Number
    - contextPath: CrowdStrike.Incidents.name
      description: The name of the incident.
      type: String
    - contextPath: CrowdStrike.Incidents.description
      description: The description of the incident.
      type: String
    - contextPath: CrowdStrike.Incidents.tags
      description: The tags of the incident.
      type: String
    - contextPath: CrowdStrike.Incidents.fine_score
      description: The incident score.
      type: Number
  - arguments:
    - description: The endpoint ID.
      name: id
    - default: true
      description: The endpoint IP address.
      name: ip
    - description: The endpoint hostname.
      name: hostname
    description: Returns information about an endpoint, does not support regex.
    name: endpoint
    outputs:
    - contextPath: Endpoint.Hostname
      description: The endpoint's hostname.
      type: String
    - contextPath: Endpoint.OS
      description: The endpoint's operation system.
      type: String
    - contextPath: Endpoint.IPAddress
      description: The endpoint's IP address.
      type: String
    - contextPath: Endpoint.ID
      description: The endpoint's ID.
      type: String
    - contextPath: Endpoint.Status
      description: The endpoint's status.
      type: String
    - contextPath: Endpoint.IsIsolated
      description: The endpoint's isolation status.
      type: String
    - contextPath: Endpoint.MACAddress
      description: The endpoint's MAC address.
      type: String
    - contextPath: Endpoint.Vendor
      description: The integration name of the endpoint vendor.
      type: String
    - contextPath: Endpoint.OSVersion
      description: The endpoint's operation system version.
      type: String
  - arguments:
    - description: The name of the host.
      name: name
      required: true
    - auto: PREDEFINED
      description: The group type of the group. Can be 'static' or 'dynamic'.
      name: group_type
      predefined:
      - static
      - dynamic
      required: true
    - description: The description of the host.
      name: description
    - description: The assignment rule.
      name: assignment_rule
    description: Create a host group.
    name: cs-falcon-create-host-group
    outputs:
    - contextPath: CrowdStrike.HostGroup.id
      description: The ID of the host group.
      type: String
    - contextPath: CrowdStrike.HostGroup.group_type
      description: The group type of the host group.
      type: String
    - contextPath: CrowdStrike.HostGroup.name
      description: The name of the host group.
      type: String
    - contextPath: CrowdStrike.HostGroup.description
      description: The description of the host group.
      type: String
    - contextPath: CrowdStrike.HostGroup.created_by
      description: The client that created the host group.
      type: String
    - contextPath: CrowdStrike.HostGroup.created_timestamp
      description: 'The datetime the host group was created in ISO time format. For example: 2019-10-17T13:41:48.487520845Z.'
      type: Date
    - contextPath: CrowdStrike.HostGroup.modified_by
      description: The client that modified the host group.
      type: String
    - contextPath: CrowdStrike.HostGroup.modified_timestamp
      description: 'The datetime the host group was last modified in ISO time format. For example: 2019-10-17T13:41:48.487520845Z.'
      type: Date
  - arguments:
    - description: The query by which to filter the devices that belong to the host group.
      name: filter
    - description: Page offset.
      name: offset
    - default: true
      defaultValue: '50'
      description: Maximum number of results on a page.
      name: limit
      type: string
    description: List the available host groups.
    name: cs-falcon-list-host-groups
    outputs:
    - contextPath: CrowdStrike.HostGroup.id
      description: The ID of the host group.
      type: String
    - contextPath: CrowdStrike.HostGroup.group_type
      description: The group type of the host group.
      type: String
    - contextPath: CrowdStrike.HostGroup.name
      description: The name of the host group.
      type: String
    - contextPath: CrowdStrike.HostGroup.description
      description: The description of the host group.
      type: String
    - contextPath: CrowdStrike.HostGroup.created_by
      description: The client that created the host group.
      type: String
    - contextPath: CrowdStrike.HostGroup.created_timestamp
      description: 'The datetime the host group was created in ISO time format. For example: 2019-10-17T13:41:48.487520845Z.'
      type: Date
    - contextPath: CrowdStrike.HostGroup.modified_by
      description: The client that modified the host group.
      type: String
    - contextPath: CrowdStrike.HostGroup.modified_timestamp
      description: 'The datetime the host group was last modified in ISO time format. For example: 2019-10-17T13:41:48.487520845Z.'
      type: Date
  - arguments:
    - description: A comma-separated list of the IDs of the host groups to be deleted.
      isArray: true
      name: host_group_id
      required: true
    description: Deletes the requested host groups.
    name: cs-falcon-delete-host-groups
  - arguments:
    - description: The ID of the host group.
      name: host_group_id
      required: true
    - description: The name of the host group.
      name: name
    - description: The description of the host group.
      name: description
    - description: The assignment rule.
      name: assignment_rule
    description: Updates a host group.
    name: cs-falcon-update-host-group
    outputs:
    - contextPath: CrowdStrike.HostGroup.id
      description: The ID of the host group.
      type: String
    - contextPath: CrowdStrike.HostGroup.group_type
      description: The group type of the host group.
      type: String
    - contextPath: CrowdStrike.HostGroup.name
      description: The name of the host group.
      type: String
    - contextPath: CrowdStrike.HostGroup.description
      description: The description of the host group.
      type: String
    - contextPath: CrowdStrike.HostGroup.created_by
      description: The client that created the host group.
      type: String
    - contextPath: CrowdStrike.HostGroup.created_timestamp
      description: 'The datetime the host group was created in ISO time format. For example: 2019-10-17T13:41:48.487520845Z.'
      type: Date
    - contextPath: CrowdStrike.HostGroup.modified_by
      description: The client that modified the host group.
      type: String
    - contextPath: CrowdStrike.HostGroup.modified_timestamp
      description: 'The datetime the host group was last modified in ISO time format. For example: 2019-10-17T13:41:48.487520845Z.'
      type: Date
  - arguments:
    - description: The ID of the host group.
      name: host_group_id
    - description: The query to filter the devices that belong to the host group.
      name: filter
    - description: Page offset.
      name: offset
    - default: true
      defaultValue: '50'
      description: The maximum number of results on a page.
      name: limit
    description: Gets the list of host group members.
    name: cs-falcon-list-host-group-members
    outputs:
    - contextPath: CrowdStrike.Device.ID
      description: The ID of the device.
      type: String
    - contextPath: CrowdStrike.Device.LocalIP
      description: The local IP address of the device.
      type: String
    - contextPath: CrowdStrike.Device.ExternalIP
      description: The external IP address of the device.
      type: String
    - contextPath: CrowdStrike.Device.Hostname
      description: The host name of the device.
      type: String
    - contextPath: CrowdStrike.Device.OS
      description: The operating system of the device.
      type: String
    - contextPath: CrowdStrike.Device.MacAddress
      description: The MAC address of the device.
      type: String
    - contextPath: CrowdStrike.Device.FirstSeen
      description: The first time the device was seen.
      type: String
    - contextPath: CrowdStrike.Device.LastSeen
      description: The last time the device was seen.
      type: String
    - contextPath: CrowdStrike.Device.Status
      description: The device status.
      type: String
  - arguments:
    - description: The ID of the host group.
      name: host_group_id
      required: true
    - description: A comma-separated list of host agent IDs to run commands. (The list of host agent IDs can be retrieved by running the 'cs-falcon-search-device' command.).
      isArray: true
      name: host_ids
      required: true
    description: Add host group members.
    name: cs-falcon-add-host-group-members
    outputs:
    - contextPath: CrowdStrike.HostGroup.id
      description: The ID of the host group.
      type: String
    - contextPath: CrowdStrike.HostGroup.group_type
      description: The group type of the host group.
      type: String
    - contextPath: CrowdStrike.HostGroup.name
      description: The name of the host group.
      type: String
    - contextPath: CrowdStrike.HostGroup.description
      description: The description of the host group.
      type: String
    - contextPath: CrowdStrike.HostGroup.created_by
      description: The client that created the host group.
      type: String
    - contextPath: CrowdStrike.HostGroup.created_timestamp
      description: 'The datetime the host group was created in ISO time format. For example: 2019-10-17T13:41:48.487520845Z.'
      type: Date
    - contextPath: CrowdStrike.HostGroup.modified_by
      description: The client that modified the host group.
      type: String
    - contextPath: CrowdStrike.HostGroup.modified_timestamp
      description: 'The datetime the host group was last modified in ISO time format. For example: 2019-10-17T13:41:48.487520845Z.'
      type: Date
  - arguments:
    - description: The ID of the host group.
      name: host_group_id
      required: true
    - description: A comma-separated list of host agent IDs to run commands. (The list of host agent IDs can be retrieved by running the 'cs-falcon-search-device' command.).
      isArray: true
      name: host_ids
      required: true
    description: Remove host group members.
    name: cs-falcon-remove-host-group-members
    outputs:
    - contextPath: CrowdStrike.HostGroup.id
      description: The ID of the host group.
      type: String
    - contextPath: CrowdStrike.HostGroup.group_type
      description: The group type of the host group.
      type: String
    - contextPath: CrowdStrike.HostGroup.name
      description: The name of the host group.
      type: String
    - contextPath: CrowdStrike.HostGroup.description
      description: The description of the host group.
      type: String
    - contextPath: CrowdStrike.HostGroup.created_by
      description: The client that created the host group.
      type: String
    - contextPath: CrowdStrike.HostGroup.created_timestamp
      description: 'The datetime the host group was created in ISO time format. For example: 2019-10-17T13:41:48.487520845Z.'
      type: Date
    - contextPath: CrowdStrike.HostGroup.modified_by
      description: The client that modified the host group.
      type: String
    - contextPath: CrowdStrike.HostGroup.modified_timestamp
      description: 'The datetime the host group was last modified in ISO time format. For example: 2019-10-17T13:41:48.487520845Z.'
      type: Date
  - arguments:
    - description: A comma-separated list of incident IDs.
      isArray: true
      name: ids
      required: true
    - auto: PREDEFINED
      description: The new status of the incident. Can be "New", "In Progress", "Reopened", "Closed".
      name: status
      predefined:
      - New
      - In Progress
      - Reopened
      - Closed
      required: true
    description: Resolve incidents.
    name: cs-falcon-resolve-incident
  - arguments:
    - description: A JSON object with list of CS Falcon indicators to upload.
      isArray: true
      name: multiple_indicators_json
      required: true
    - name: timeout
      description: The amount of time (in seconds) that a request will wait for a client to establish a connection to a remote machine before a timeout occurs.
      defaultValue: "180"
      type: unknown
    description: Uploads a batch of indicators.
    name: cs-falcon-batch-upload-custom-ioc
    outputs:
    - contextPath: CrowdStrike.IOC.Type
      description: The type of the IOC.
      type: string
    - contextPath: CrowdStrike.IOC.Value
      description: The string representation of the indicator.
      type: string
    - contextPath: CrowdStrike.IOC.ID
      description: The full ID of the indicator.
      type: string
    - contextPath: CrowdStrike.IOC.Severity
      description: The severity level to apply to this indicator.
      type: string
    - contextPath: CrowdStrike.IOC.Source
      description: The source of the IOC.
      type: string
    - contextPath: CrowdStrike.IOC.Action
      description: The action to take when a host observes the custom IOC.
      type: string
    - contextPath: CrowdStrike.IOC.Expiration
      description: The datetime the indicator will expire.
      type: string
    - contextPath: CrowdStrike.IOC.Description
      description: The description of the IOC.
      type: string
    - contextPath: CrowdStrike.IOC.CreatedTime
      description: The datetime the IOC was created.
      type: date
    - contextPath: CrowdStrike.IOC.CreatedBy
      description: The identity of the user/process who created the IOC.
      type: string
    - contextPath: CrowdStrike.IOC.ModifiedTime
      description: The datetime the indicator was last modified.
      type: date
    - contextPath: CrowdStrike.IOC.ModifiedBy
      description: The identity of the user/process who last updated the IOC.
      type: string
    - contextPath: CrowdStrike.IOC.Tags
      description: The tags of the IOC.
      type: Unknown
    - contextPath: CrowdStrike.IOC.Platforms
      description: The platforms of the IOC.
      type: Unknown
  - arguments:
    - description: The host ID you would like to kill the given process for.
      name: host_id
      required: true
    - description: A comma-separated list of process IDs to kill.
      isArray: true
      name: process_ids
      required: true
    - description: Whether the command will run against an offline-queued session and be queued for execution when the host comes online.
      name: queue_offline
      defaultValue: false
    - name: timeout
      description: The amount of time (in seconds) that a request will wait for a client to establish a connection to a remote machine before a timeout occurs.
    description: Execute an active responder kill command on a single host.
    name: cs-falcon-rtr-kill-process
    outputs:
    - contextPath: CrowdStrike.Command.kill.ProcessID
      description: The process ID that was killed.
      type: String
    - contextPath: CrowdStrike.Command.kill.Error
      description: The error message raised if the command was failed.
      type: String
    - contextPath: CrowdStrike.Command.kill.HostID
      description: The host ID.
      type: String
  - arguments:
    - description: A comma-separated list of the hosts IDs you would like to remove the file for.
      isArray: true
      name: host_ids
      required: true
    - description: The path to a file or a directory you want to remove.
      name: file_path
      required: true
    - auto: PREDEFINED
      description: The operating system of the hosts given. Since the remove command is different in each operating system, you can choose only one operating system.
      name: os
      predefined:
      - Windows
      - Linux
      - Mac
      required: true
    - description: Whether the command will run against an offline-queued session and be queued for execution when the host comes online.
      name: queue_offline
      defaultValue: false
    - name: timeout
      description: The amount of time (in seconds) that a request will wait for a client to establish a connection to a remote machine before a timeout occurs.
    description: Batch executes an RTR active-responder remove file across the hosts mapped to the given batch ID.
    name: cs-falcon-rtr-remove-file
    outputs:
    - contextPath: CrowdStrike.Command.rm.HostID
      description: The host ID.
      type: String
    - contextPath: CrowdStrike.Command.rm.Error
      description: The error message raised if the command failed.
      type: String
  - arguments:
    - description: The host ID you want to get the processes list from.
      name: host_id
      required: true
    - description: Whether the command will run against an offline-queued session and be queued for execution when the host comes online.
      name: queue_offline
      defaultValue: false
    - name: timeout
      description: The amount of time (in seconds) that a request will wait for a client to establish a connection to a remote machine before a timeout occurs.
    description: Executes an RTR active-responder ps command to get a list of active processes across the given host.
    name: cs-falcon-rtr-list-processes
    outputs:
    - contextPath: CrowdStrike.Command.ps.Filename
      description: The the name of the result file to be returned.
      type: String
  - arguments:
    - description: The host ID you want to get the network status and protocol statistics list from.
      name: host_id
      required: true
    - description: Whether the command will run against an offline-queued session and be queued for execution when the host comes online.
      name: queue_offline
      defaultValue: false
    - name: timeout
      description: The amount of time (in seconds) that a request will wait for a client to establish a connection to a remote machine before a timeout occurs.
    description: Executes an RTR active-responder netstat command to get a list of network status and protocol statistics across the given host.
    name: cs-falcon-rtr-list-network-stats
    outputs:
    - contextPath: CrowdStrike.Command.netstat.Filename
      description: The the name of the result file to be returned.
      type: String
  - arguments:
    - description: A comma-separated list of the host IDs you want to get the registry keys from.
      isArray: true
      name: host_ids
      required: true
    - description: A comma-separated list of the registry keys, sub keys or value to get.
      isArray: true
      name: registry_keys
      required: true
    - description: Whether the command will run against an offline-queued session and be queued for execution when the host comes online.
      name: queue_offline
      defaultValue: false
    - name: timeout
      description: The amount of time (in seconds) that a request will wait for a client to establish a connection to a remote machine before a timeout occurs.
    description: Executes an RTR active-responder read registry keys command across the given hosts. This command is valid only for Windows hosts.
    name: cs-falcon-rtr-read-registry
  - arguments:
    - description: A comma-separated list of the hosts IDs you want to get the list of scheduled tasks from.
      isArray: true
      name: host_ids
      required: true
    - description: Whether the command will run against an offline-queued session and be queued for execution when the host comes online.
      name: queue_offline
      defaultValue: false
    - name: timeout
      description: The amount of time (in seconds) that a request will wait for a client to establish a connection to a remote machine before a timeout occurs.
    description: Executes an RTR active-responder netstat command to get a list of scheduled tasks across the given host. This command is valid only for Windows hosts.
    name: cs-falcon-rtr-list-scheduled-tasks
  - arguments:
    - description: A comma-separated list of the hosts IDs you want to get the file from.
      isArray: true
      name: host_ids
      required: true
    - description: The file path of the required file to extract.
      name: file_path
      required: true
    - description: The file name to use for the archive name and the file within the archive.
      name: filename
    - description: Interval between polling. Default is 60 seconds. Must be higher than 10.
      name: interval_in_seconds
    - description: This is an internal argument used for the polling process, not to be used by the user.
      isArray: true
      name: hosts_and_requests_ids
    - description: This is an internal argument used for the polling process, not to be used by the user.
      isArray: true
      name: SHA256
    - description: Whether the command will run against an offline-queued session and be queued for execution when the host comes online.
      name: queue_offline
      defaultValue: false
    - name: timeout
      description: The amount of time (in seconds) that a request will wait for a client to establish a connection to a remote machine before a timeout occurs.
    description: Gets the RTR extracted file contents for the specified file path.
    name: cs-falcon-rtr-retrieve-file
    outputs:
    - contextPath: CrowdStrike.File.FileName
      description: The file name.
      type: String
    - contextPath: CrowdStrike.File.HostID
      description: The host ID.
      type: String
    - contextPath: File.Size
      description: The size of the file.
      type: Number
    - contextPath: File.SHA1
      description: The SHA1 hash of the file.
      type: String
    - contextPath: File.SHA256
      description: The SHA256 hash of the file.
      type: String
    - contextPath: File.SHA512
      description: The SHA512 hash of the file.
      type: String
    - contextPath: File.Name
      description: The name of the file.
      type: String
    - contextPath: File.SSDeep
      description: The SSDeep hash of the file.
      type: String
    - contextPath: File.EntryID
      description: The entry ID of the file.
      type: String
    - contextPath: File.Info
      description: Information about the file.
      type: String
    - contextPath: File.Type
      description: The file type.
      type: String
    - contextPath: File.MD5
      description: The MD5 hash of the file.
      type: String
    - contextPath: File.Extension
      description: The extension of the file.
      type: String
    polling: true
  - arguments:
    - default: true
      description: The incident ID to get detections for.
      name: incident_id
      required: true
    description: Gets the detections for a specific incident.
    name: cs-falcon-get-detections-for-incident
    outputs:
    - contextPath: CrowdStrike.IncidentDetection.incident_id
      description: The incident ID.
      type: String
    - contextPath: CrowdStrike.IncidentDetection.behavior_id
      description: The behavior ID connected to the incident.
      type: String
    - contextPath: CrowdStrike.IncidentDetection.detection_ids
      description: A list of detection IDs connected to the incident.
      type: String
  - arguments: []
    description: Returns the list of fields to map in outgoing mirroring. This command is only used for debugging purposes.
    name: get-mapping-fields
  - arguments:
    - description: The remote incident or detection ID.
      name: id
      required: true
    - defaultValue: '0'
      description: The UTC timestamp in seconds of the last update. The incident or detection is only updated if it was modified after the last update time.
      name: lastUpdate
    description: Gets remote data from a remote incident or detection. This method does not update the current incident or detection, and should be used for debugging purposes only.
    name: get-remote-data
  - arguments:
    - description: Date string representing the local time. The incident or detection is only returned if it was modified after the last update time.
      name: lastUpdate
    description: Gets the list of incidents and detections that were modified since the last update time. This method is used for debugging purposes. The get-modified-remote-data command is used as part of the Mirroring feature that was introduced in Cortex XSOAR version 6.1.
    name: get-modified-remote-data
  - arguments: []
    description: Updates the remote incident or detection with local incident or detection changes. This method is only used for debugging purposes and will not update the current incident or detection.
    name: update-remote-system
  - arguments:
    - description: Limit the vulnerabilities returned to specific properties. Each value must be enclosed in single quotes and placed immediately after the colon with no space. For example, 'filter=status:'open'+cve.id:['CVE-2013-3900','CVE-2021-1675']'.
      name: filter
    - description: Unique agent identifier (AID) of a sensor.
      name: aid
      isArray: true
    - description: Unique identifier for a vulnerability as cataloged in the National Vulnerability Database (NVD). This filter supports multiple values and negation.
      name: cve_id
      isArray: true
    - description: "Severity of the CVE. The possible values are: CRITICAL, HIGH, MEDIUM, LOW, UNKNOWN, or NONE."
      name: cve_severity
      isArray: true
    - description: Name of a tag assigned to a host. Retrieve tags from Host Tags APIs.
      name: tags
      isArray: true
    - description: "Status of a vulnerability. This filter supports multiple values and negation. The possible values are: open, closed, reopen, expired."
      name: status
      isArray: true
    - description: "Operating system platform. This filter supports negation. The possible values are: Windows, Mac, Linux."
      name: platform_name
    - description: Unique system-assigned ID of a host group. Retrieve the host group ID from Host Group APIs.
      name: host_group
      isArray: true
    - description: Type of host a sensor is running on.
      name: host_type
      isArray: true
    - description: Filter for vulnerabilities based on the number of days since a host last connected to CrowdStrike Falcon. Enter a numeric value from 3 to 45 to indicate the number of days you want to look back. Example- last_seen_within:10.
      name: last_seen_within
    - auto: PREDEFINED
      description: Indicates if the vulnerability is suppressed by a suppression rule.
      name: is_suppressed
      isArray: true
      predefined:
      - 'true'
      - 'false'
    - auto: PREDEFINED
      description: Display remediation information type of data to be returned for each vulnerability entity.
      defaultValue: 'True'
      name: display_remediation_info
      predefined:
      - 'True'
      - 'False'
    - auto: PREDEFINED
      description: Whether to return logic information type of data for each vulnerability entity.
      defaultValue: 'True'
      name: display_evaluation_logic_info
      predefined:
      - 'True'
      - 'False'
    - auto: PREDEFINED
      description: Whether to return host information type of data for each vulnerability entity.
      name: display_host_info
      defaultValue: 'False'
      predefined:
      - 'True'
      - 'False'
    - description: Maximum number of items to return (1-5000).
      defaultValue: '50'
      type: String
      name: limit
    description: Retrieve vulnerability details according to the selected filter. Each request requires at least one filter parameter. Supported with the CrowdStrike Spotlight license.
    name: cs-falcon-spotlight-search-vulnerability
    outputs:
    - contextPath: CrowdStrike.Vulnerability.id
      description: Unique system-assigned ID of the vulnerability.
      type: String
    - contextPath: CrowdStrike.Vulnerability.cid
      description: Unique system-generated customer identifier (CID) of the account.
      type: String
    - contextPath: CrowdStrike.Vulnerability.aid
      description: Unique agent identifier (AID) of the sensor where the vulnerability was found.
      type: String
    - contextPath: CrowdStrike.Vulnerability.created_timestamp
      description: UTC date and time of when the vulnerability was created in Spotlight.
      type: Date
    - contextPath: CrowdStrike.Vulnerability.updated_timestamp
      description: UTC date and time of the last update made on the vulnerability.
      type: Date
    - contextPath: CrowdStrike.Vulnerability.status
      description: "Vulnerability's current status. Possible values are: open, closed, reopen, or expired."
      type: String
    - contextPath: CrowdStrike.Vulnerability.apps.product_name_version
      description: Name and version of the product associated with the vulnerability.
      type: String
    - contextPath: CrowdStrike.Vulnerability.apps.sub_status
      description: "Status of each product associated with the vulnerability. Possible values are: open, closed, or reopen."
      type: String
    - contextPath: CrowdStrike.Vulnerability.apps.remediation.ids
      description: Remediation ID of each product associated with the vulnerability.
      type: String
    - contextPath: CrowdStrike.Vulnerability.host_info.hostname
      description: Name of the machine.
      type: String
    - contextPath: CrowdStrike.Vulnerability.host_info.instance_id
      description: Cloud instance ID of the host.
      type: String
    - contextPath: CrowdStrike.Vulnerability.host_info.service_provider_account_id
      description: Cloud service provider account ID for the host.
      type: String
    - contextPath: CrowdStrike.Vulnerability.host_info.service_provider
      description: Cloud service provider for the host.
      type: String
    - contextPath: CrowdStrike.Vulnerability.host_info.os_build
      description: Operating system build.
      type: String
    - contextPath: CrowdStrike.Vulnerability.host_info.product_type_desc
      description: Type of host a sensor is running on.
      type: String
    - contextPath: CrowdStrike.Vulnerability.host_info.local_ip
      description: Device's local IP address.
      type: String
    - contextPath: CrowdStrike.Vulnerability.host_info.machine_domain
      description: Active Directory domain name.
      type: String
    - contextPath: CrowdStrike.Vulnerability.host_info.os_version
      description: Operating system version.
      type: String
    - contextPath: CrowdStrike.Vulnerability.host_info.ou
      description: Active directory organizational unit name.
      type: String
    - contextPath: CrowdStrike.Vulnerability.host_info.site_name
      description: Active directory site name.
      type: String
    - contextPath: CrowdStrike.Vulnerability.host_info.system_manufacturer
      description: Name of the system manufacturer.
      type: String
    - contextPath: CrowdStrike.Vulnerability.host_info.groups.id
      description: Array of host group IDs that the host is assigned to.
      type: String
    - contextPath: CrowdStrike.Vulnerability.host_info.groups.name
      description: Array of host group names that the host is assigned to.
      type: String
    - contextPath: CrowdStrike.Vulnerability.host_info.tags
      description: Name of a tag assigned to a host.
      type: String
    - contextPath: CrowdStrike.Vulnerability.host_info.platform
      description: Operating system platform. This filter supports negation.
      type: String
    - contextPath: CrowdStrike.Vulnerability.remediation.entities.id
      description: Unique ID of the remediation.
      type: String
    - contextPath: CrowdStrike.Vulnerability.remediation.entities.reference
      description: Relevant reference for the remediation that can be used to get additional details for the remediation.
      type: String
    - contextPath: CrowdStrike.Vulnerability.remediation.entities.title
      description: Short description of the remediation.
      type: String
    - contextPath: CrowdStrike.Vulnerability.remediation.entities.action
      description: Expanded description of the remediation.
      type: String
    - contextPath: CrowdStrike.Vulnerability.remediation.entities.link
      description: Link to the remediation page for the vendor. In certain cases, this field is null.
      type: String
    - contextPath: CrowdStrike.Vulnerability.cve.id
      description: Unique identifier for a vulnerability as cataloged in the National Vulnerability Database (NVD).
      type: String
    - contextPath: CrowdStrike.Vulnerability.cve.base_score
      description: Base score of the CVE (float value between 1 and 10).
      type: Number
    - contextPath: CrowdStrike.Vulnerability.cve.severity
      description: CVSS severity rating of the vulnerability.
      type: String
    - contextPath: CrowdStrike.Vulnerability.cve.exploit_status
      description: Numeric value of the most severe known exploit.
      type: Number
    - contextPath: CrowdStrike.Vulnerability.cve.exprt_rating
      description: ExPRT rating assigned by CrowdStrike's predictive AI rating system.
      type: String
    - contextPath: CrowdStrike.Vulnerability.cve.description
      description: Brief description of the CVE.
      type: String
    - contextPath: CrowdStrike.Vulnerability.cve.published_date
      description: UTC timestamp with the date and time of when the vendor published the CVE.
      type: Date
    - contextPath: CrowdStrike.Vulnerability.cve.vendor_advisory
      description: Link to the vendor page where the CVE was disclosed.
      type: String
    - contextPath: CrowdStrike.Vulnerability.cve.exploitability_score
      description: Exploitability score of the CVE (float values from 1-4).
      type: Number
    - contextPath: CrowdStrike.Vulnerability.cve.impact_score
      description: Impact score of the CVE (float values from 1-6).
      type: Number
    - contextPath: CrowdStrike.Vulnerability.cve.vector
      description: Textual representation of the metric values used to score the vulnerability.
      type: String
    - contextPath: CrowdStrike.Vulnerability.cve.remediation_level
      description: CVSS remediation level of the vulnerability (U = Unavailable, or O = Official fix).
      type: String
    - contextPath: CrowdStrike.Vulnerability.cve.cisa_info.is_cisa_kev
      description: Whether to filter for vulnerabilities that are in the CISA Known Exploited Vulnerabilities (KEV) catalog.
      type: Boolean
    - contextPath: CrowdStrike.Vulnerability.cve.cisa_info.due_date
      description: Date before which CISA mandates subject organizations to patch the vulnerability.
      type: Date
    - contextPath: CrowdStrike.Vulnerability.cve.spotlight_published_date
      description: UTC timestamp with the date and time Spotlight enabled coverage for the vulnerability.
      type: Date
    - contextPath: CrowdStrike.Vulnerability.cve.actors
      description: Adversaries associated with the vulnerability.
      type: String
    - contextPath: CrowdStrike.Vulnerability.cve.name
      description: The vulnerability name.
      type: String
  - arguments:
    - description: Deprecated. Use cve instead.
      name: cve_id
      isArray: true
      deprecated: true
    - description: Unique identifier for a vulnerability as cataloged in the National Vulnerability Database (NVD). This filter supports multiple values and negation.
      name: cve
      isArray: true
      default: true
    description: Retrieve vulnerability details according to the selected filter. Each request requires at least one filter parameter. Supported with the CrowdStrike Spotlight license.
    name: cve
    outputs:
    - contextPath: DBotScore.Indicator
      description: The indicator value.
      type: String
    - contextPath: DBotScore.Type
      description: The indicator type.
      type: String
    - contextPath: DBotScore.Vendor
      description: The vendor used to calculate the score.
      type: String
    - contextPath: DBotScore.Score
      description: The actual score.
      type: Number
  - arguments:
    - description: Maximum number of items to return (1-5000).
      defaultValue: '50'
      name: limit
    - description: Unique identifier for a vulnerability as cataloged in the National Vulnerability Database (NVD). This filter supports multiple values and negation.
      name: cve_ids
      isArray: true
      required: true
    description: Retrieve vulnerability details for a specific ID and host. Supported with the CrowdStrike Spotlight license.
    name: cs-falcon-spotlight-list-host-by-vulnerability
    outputs:
    - contextPath: CrowdStrike.VulnerabilityHost.id
      description: Unique system-assigned ID of the vulnerability.
      type: String
    - contextPath: CrowdStrike.VulnerabilityHost.cid
      description: Unique system-generated customer identifier (CID) of the account.
      type: String
    - contextPath: CrowdStrike.VulnerabilityHost.aid
      description: Unique agent identifier (AID) of the sensor where the vulnerability was found.
      type: String
    - contextPath: CrowdStrike.VulnerabilityHost.created_timestamp
      description: UTC date and time of when the vulnerability was created in Spotlight.
      type: Date
    - contextPath: CrowdStrike.VulnerabilityHost.updated_timestamp
      description: UTC date and time of the last update made on the vulnerability.
      type: Date
    - contextPath: CrowdStrike.VulnerabilityHost.status
      description: "Vulnerability's current status. Possible values are: open, closed, reopen, or expired."
      type: String
    - contextPath: CrowdStrike.VulnerabilityHost.apps.product_name_version
      description: Name and version of the product associated with the vulnerability.
      type: String
    - contextPath: CrowdStrike.VulnerabilityHost.apps.sub_status
      description: "Status of each product associated with the vulnerability. Possible values are: open, closed, or reopen."
      type: String
    - contextPath: CrowdStrike.VulnerabilityHost.apps.remediation.ids
      description: Remediation ID of each product associated with the vulnerability.
      type: String
    - contextPath: CrowdStrike.VulnerabilityHost.apps.evaluation_logic.id
      description: Unique system-assigned ID of the vulnerability evaluation logic.
      type: String
    - contextPath: CrowdStrike.VulnerabilityHost.suppression_info.is_suppressed
      description: Indicates if the vulnerability is suppressed by a suppression rule.
      type: Boolean
    - contextPath: CrowdStrike.VulnerabilityHost.host_info.hostname
      description: Name of the machine.
      type: String
    - contextPath: CrowdStrike.VulnerabilityHost.host_info.local_ip
      description: Device's local IP address.
      type: String
    - contextPath: CrowdStrike.VulnerabilityHost.host_info.machine_domain
      description: Active Directory domain name.
      type: String
    - contextPath: CrowdStrike.VulnerabilityHost.host_info.os_version
      description: Operating system version.
      type: String
    - contextPath: CrowdStrike.VulnerabilityHost.host_info.ou
      description: Active directory organizational unit name.
      type: String
    - contextPath: CrowdStrike.VulnerabilityHost.host_info.site_name
      description: Active directory site name.
      type: String
    - contextPath: CrowdStrike.VulnerabilityHost.host_info.system_manufacturer
      description: Name of the system manufacturer.
      type: String
    - contextPath: CrowdStrike.VulnerabilityHost.host_info.platform
      description: Operating system platform. This filter supports negation.
      type: String
    - contextPath: CrowdStrike.VulnerabilityHost.host_info.instance_id
      description: Cloud instance ID of the host.
      type: String
    - contextPath: CrowdStrike.VulnerabilityHost.host_info.service_provider_account_id
      description: Cloud service provider account ID for the host.
      type: String
    - contextPath: CrowdStrike.VulnerabilityHost.host_info.service_provider
      description: Cloud service provider for the host.
      type: String
    - contextPath: CrowdStrike.VulnerabilityHost.host_info.os_build
      description: Operating system build.
      type: String
    - contextPath: CrowdStrike.VulnerabilityHost.host_info.product_type_desc
      description: Type of host a sensor is running on.
      type: String
    - contextPath: CrowdStrike.VulnerabilityHost.cve.id
      description: Unique identifier for a vulnerability as cataloged in the National Vulnerability Database (NVD).
      type: String
  - arguments:
    - description: Value to match for exclusion.
      name: value
      required: true
    - description: "A comma-separated list from where to exclude the exclusion. Possible values are: blocking, extraction."
      name: excluded_from
      required: true
      isArray: true
    - description: Comment describing why the exclusions were created.
      name: comment
    - description: A comma-separated list of group ID(s) impacted by the exclusion OR all if empty.
      name: groups
      isArray: true
    description: Create an ML exclusion.
    name: cs-falcon-create-ml-exclusion
    outputs:
    - contextPath: CrowdStrike.MLExclusion.id
      description: The ML exclusion ID.
      type: String
    - contextPath: CrowdStrike.MLExclusion.value
      description: The ML exclusion value.
      type: String
    - contextPath: CrowdStrike.MLExclusion.regexp_value
      description: A regular expression for matching the excluded value.
      type: String
    - contextPath: CrowdStrike.MLExclusion.value_hash
      description: An hash of the value field.
      type: String
    - contextPath: CrowdStrike.MLExclusion.excluded_from
      description: What the exclusion applies to (e.g., a specific ML model).
      type: String
    - contextPath: CrowdStrike.MLExclusion.groups.id
      description: Group's ID that the exclusion rule is associated with.
      type: String
    - contextPath: CrowdStrike.MLExclusion.groups.group_type
      description: Groups type that the exclusion rule is associated with.
      type: String
    - contextPath: CrowdStrike.MLExclusion.groups.name
      description: Groups name that the exclusion rule is associated with.
      type: String
    - contextPath: CrowdStrike.MLExclusion.groups.description
      description: Groups description that the exclusion rule is associated with.
      type: String
    - contextPath: CrowdStrike.MLExclusion.groups.assignment_rule
      description: Groups assignment rule that the exclusion is associated with.
      type: String
    - contextPath: CrowdStrike.MLExclusion.groups.created_by
      description: Indicate who created the group.
      type: String
    - contextPath: CrowdStrike.MLExclusion.groups.created_timestamp
      description: The date when the group was created.
      type: Date
    - contextPath: CrowdStrike.MLExclusion.groups.modified_by
      description: Indicate who last modified the group.
      type: String
    - contextPath: CrowdStrike.MLExclusion.groups.modified_timestamp
      description: The date when the group was last modified.
      type: Date
    - contextPath: CrowdStrike.MLExclusion.applied_globally
      description: Whether the exclusion rule applies globally or only to specific entities.
      type: Boolean
    - contextPath: CrowdStrike.MLExclusion.last_modified
      description: The date when the exclusion rule was last modified.
      type: Date
    - contextPath: CrowdStrike.MLExclusion.modified_by
      description: Indicate who last modified the rule.
      type: String
    - contextPath: CrowdStrike.MLExclusion.created_on
      description: The date when the exclusion rule was created.
      type: Date
    - contextPath: CrowdStrike.MLExclusion.created_by
      description: Indicate who created the rule.
      type: String
  - arguments:
    - description: The ID of the exclusion to update.
      name: id
      required: true
    - description: Value to match for the exclusion (the exclusion pattern).
      name: value
    - description: Comment describing why the exclusions were created.
      name: comment
    - description: A comma-separated list of group ID(s) impacted by the exclusion.
      name: groups
      isArray: true
    description: Updates an ML exclusion. At least one argument is required in addition to the ID argument.
    name: cs-falcon-update-ml-exclusion
    outputs:
    - contextPath: CrowdStrike.MLExclusion.id
      description: The ML exclusion ID.
      type: String
    - contextPath: CrowdStrike.MLExclusion.value
      description: The ML exclusion value.
      type: String
    - contextPath: CrowdStrike.MLExclusion.regexp_value
      description: A regular expression for matching the excluded value.
      type: String
    - contextPath: CrowdStrike.MLExclusion.value_hash
      description: An hash of the value field.
      type: String
    - contextPath: CrowdStrike.MLExclusion.excluded_from
      description: What the exclusion applies to (e.g., a specific ML model).
      type: String
    - contextPath: CrowdStrike.MLExclusion.groups.id
      description: Groups ID that the exclusion rule is associated with.
      type: String
    - contextPath: CrowdStrike.MLExclusion.groups.group_type
      description: Groups type that the exclusion rule is associated with.
      type: String
    - contextPath: CrowdStrike.MLExclusion.groups.name
      description: Groups name that the exclusion rule is associated with.
      type: String
    - contextPath: CrowdStrike.MLExclusion.groups.description
      description: Groups description that the exclusion rule is associated with.
      type: String
    - contextPath: CrowdStrike.MLExclusion.groups.assignment_rule
      description: Groups assignment rule that the exclusion is associated with.
      type: String
    - contextPath: CrowdStrike.MLExclusion.groups.created_by
      description: Indicate who created the group.
      type: String
    - contextPath: CrowdStrike.MLExclusion.groups.created_timestamp
      description: The date when the group was created.
      type: Date
    - contextPath: CrowdStrike.MLExclusion.groups.modified_by
      description: Indicate who last modified the group.
      type: String
    - contextPath: CrowdStrike.MLExclusion.groups.modified_timestamp
      description: The date when the group was last modified.
      type: Date
    - contextPath: CrowdStrike.MLExclusion.applied_globally
      description: Whether the exclusion rule applies globally or only to specific entities.
      type: Boolean
    - contextPath: CrowdStrike.MLExclusion.last_modified
      description: The date when the exclusion rule was last modified.
      type: Date
    - contextPath: CrowdStrike.MLExclusion.modified_by
      description: Indicate who last modified the rule.
      type: String
    - contextPath: CrowdStrike.MLExclusion.created_on
      description: The date when the exclusion rule was created.
      type: Date
    - contextPath: CrowdStrike.MLExclusion.created_by
      description: Indicate who created the rule.
      type: String
  - arguments:
    - description: A comma-separated list of exclusion IDs to delete.
      name: ids
      required: true
      isArray: true
    description: Delete the ML exclusions by ID.
    name: cs-falcon-delete-ml-exclusion
  - arguments:
    - description: "A custom filter by which the exclusions should be filtered.\n The syntax follows the pattern `<property>:[operator]'<value>'` for example: value:'test'.\n Available filters: applied_globally, created_by, created_on, last_modified, modified_by, value.\n For more information, see: https://www.falconpy.io/Service-Collections/Falcon-Query-Language."
      name: filter
    - description: The value by which the exclusions should be filtered.
      name: value
    - description: A comma-separated list of exclusion IDs to retrieve. The IDs overwrite the filter and value.
      name: ids
      isArray: true
    - description: The maximum number of records to return. [1-500]. Applies only if the IDs argument is not supplied.
      name: limit
    - description: The offset to start retrieving records from. Applies only if the IDs argument is not supplied.
      name: offset
    - auto: PREDEFINED
      description: How to sort the retrieved exclusions.
      name: sort
      predefined:
      - applied_globally.asc
      - applied_globally.desc
      - created_by.asc
      - created_by.desc
      - created_on.asc
      - created_on.desc
      - last_modified.asc
      - last_modified.desc
      - modified_by.asc
      - modified_by.desc
      - value.asc
      - value.desc
    description: Get a list of ML exclusions by specifying their IDs, value, or a specific filter.
    name: cs-falcon-search-ml-exclusion
    outputs:
    - contextPath: CrowdStrike.MLExclusion.id
      description: The ML exclusion ID.
      type: String
    - contextPath: CrowdStrike.MLExclusion.value
      description: The ML exclusion value.
      type: String
    - contextPath: CrowdStrike.MLExclusion.regexp_value
      description: A regular expression for matching the excluded value.
      type: String
    - contextPath: CrowdStrike.MLExclusion.value_hash
      description: A hash of the value field.
      type: String
    - contextPath: CrowdStrike.MLExclusion.excluded_from
      description: What the exclusion applies to (e.g., a specific ML model).
      type: String
    - contextPath: CrowdStrike.MLExclusion.groups.id
      description: Groups ID that the exclusion rule is associated with.
      type: String
    - contextPath: CrowdStrike.MLExclusion.groups.group_type
      description: Groups type that the exclusion rule is associated with.
      type: String
    - contextPath: CrowdStrike.MLExclusion.groups.name
      description: Groups name that the exclusion rule is associated with.
      type: String
    - contextPath: CrowdStrike.MLExclusion.groups.description
      description: Groups description that the exclusion rule is associated with.
      type: String
    - contextPath: CrowdStrike.MLExclusion.groups.assignment_rule
      description: Groups assignment rule that the exclusion is associated with.
      type: String
    - contextPath: CrowdStrike.MLExclusion.groups.created_by
      description: Indicate who created the group.
      type: String
    - contextPath: CrowdStrike.MLExclusion.groups.created_timestamp
      description: The date when the group was created.
      type: Date
    - contextPath: CrowdStrike.MLExclusion.groups.modified_by
      description: Indicate who last modified the group.
      type: String
    - contextPath: CrowdStrike.MLExclusion.groups.modified_timestamp
      description: The date when the group was last modified.
      type: Date
    - contextPath: CrowdStrike.MLExclusion.applied_globally
      description: Whether the exclusion rule applies globally or only to specific entities.
      type: Boolean
    - contextPath: CrowdStrike.MLExclusion.last_modified
      description: The date when the exclusion rule was last modified.
      type: Date
    - contextPath: CrowdStrike.MLExclusion.modified_by
      description: Indicate who last modified the rule.
      type: String
    - contextPath: CrowdStrike.MLExclusion.created_on
      description: The date when the exclusion rule was created.
      type: Date
    - contextPath: CrowdStrike.MLExclusion.created_by
      description: Indicate who created the rule.
      type: String
  - arguments:
    - description: Name of the exclusion.
      name: exclusion_name
      required: true
    - description: Name of the exclusion pattern.
      name: pattern_name
    - description: ID of the exclusion pattern.
      name: pattern_id
      required: true
    - description: Command line regular expression.
      name: cl_regex
      required: true
    - description: Image file name regular expression.
      name: ifn_regex
      required: true
    - description: Comment describing why the exclusions were created.
      name: comment
    - description: Exclusion description.
      name: description
    - description: JSON formatted detection template.
      name: detection_json
    - description: A comma-separated list of group ID(s) impacted by the exclusion OR all if empty.
      name: groups
      required: true
      isArray: true
    description: Create an IOA exclusion.
    name: cs-falcon-create-ioa-exclusion
    outputs:
    - contextPath: CrowdStrike.IOAExclusion.id
      description: A unique identifier for the IOA exclusion.
      type: String
    - contextPath: CrowdStrike.IOAExclusion.name
      description: The name of the IOA exclusion.
      type: String
    - contextPath: CrowdStrike.IOAExclusion.description
      description: A description of the IOA exclusion.
      type: String
    - contextPath: CrowdStrike.IOAExclusion.pattern_id
      description: The identifier of the pattern associated with the IOA exclusion.
      type: String
    - contextPath: CrowdStrike.IOAExclusion.pattern_name
      description: The name of the pattern associated with the IOA exclusion.
      type: String
    - contextPath: CrowdStrike.IOAExclusion.ifn_regex
      description: A regular expression used for file name matching.
      type: String
    - contextPath: CrowdStrike.IOAExclusion.cl_regex
      description: A regular expression used for command line matching.
      type: String
    - contextPath: CrowdStrike.IOAExclusion.detection_json
      description: A JSON string that describes the detection logic for the IOA exclusion.
      type: String
    - contextPath: CrowdStrike.IOAExclusion.groups.id
      description: Groups ID that the exclusion rule is associated with.
      type: String
    - contextPath: CrowdStrike.IOAExclusion.groups.group_type
      description: Groups type that the exclusion rule is associated with.
      type: String
    - contextPath: CrowdStrike.IOAExclusion.groups.name
      description: Groups name that the exclusion rule is associated with.
      type: String
    - contextPath: CrowdStrike.IOAExclusion.groups.description
      description: Groups description that the exclusion rule is associated with.
      type: String
    - contextPath: CrowdStrike.IOAExclusion.groups.assignment_rule
      description: Groups assignment rule that the exclusion is associated with.
      type: String
    - contextPath: CrowdStrike.IOAExclusion.groups.created_by
      description: Indicate who created the group.
      type: String
    - contextPath: CrowdStrike.IOAExclusion.groups.created_timestamp
      description: The date when the group was created.
      type: Date
    - contextPath: CrowdStrike.IOAExclusion.groups.modified_by
      description: Indicate who last modified the group.
      type: String
    - contextPath: CrowdStrike.IOAExclusion.groups.modified_timestamp
      description: The date when the group was last modified.
      type: Date
    - contextPath: CrowdStrike.IOAExclusion.applied_globally
      description: Whether the exclusion rule applies globally or only to specific entities.
      type: Boolean
    - contextPath: CrowdStrike.IOAExclusion.last_modified
      description: The date when the exclusion rule was last modified.
      type: Date
    - contextPath: CrowdStrike.IOAExclusion.modified_by
      description: Indicate who last modified the rule.
      type: String
    - contextPath: CrowdStrike.IOAExclusion.created_on
      description: The date when the exclusion rule was created.
      type: Date
    - contextPath: CrowdStrike.IOAExclusion.created_by
      description: Indicate who created the rule.
      type: String
  - arguments:
    - description: ID of the exclusion to update.
      name: id
      required: true
    - description: Name of the exclusion.
      name: exclusion_name
    - description: ID of the exclusion pattern to update.
      name: pattern_id
    - description: Name of the exclusion pattern.
      name: pattern_name
    - description: Command line regular expression.
      name: cl_regex
    - description: Image file name regular expression.
      name: ifn_regex
    - description: Comment describing why the exclusions was created.
      name: comment
    - description: Exclusion description.
      name: description
    - description: JSON formatted detection template.
      name: detection_json
    - description: A comma-separated list of group ID(s) impacted by the exclusion.
      name: groups
      isArray: true
    description: Updates an IOA exclusion. At least one argument is required in addition to the ID argument.
    name: cs-falcon-update-ioa-exclusion
    outputs:
    - contextPath: CrowdStrike.IOAExclusion.id
      description: A unique identifier for the IOA exclusion.
      type: String
    - contextPath: CrowdStrike.IOAExclusion.name
      description: The name of the IOA exclusion.
      type: String
    - contextPath: CrowdStrike.IOAExclusion.description
      description: A description of the IOA exclusion.
      type: String
    - contextPath: CrowdStrike.IOAExclusion.pattern_id
      description: The identifier of the pattern associated with the IOA exclusion.
      type: String
    - contextPath: CrowdStrike.IOAExclusion.pattern_name
      description: The name of the pattern associated with the IOA exclusion.
      type: String
    - contextPath: CrowdStrike.IOAExclusion.ifn_regex
      description: A regular expression used for file name matching.
      type: String
    - contextPath: CrowdStrike.IOAExclusion.cl_regex
      description: A regular expression used for command line matching.
      type: String
    - contextPath: CrowdStrike.IOAExclusion.detection_json
      description: A JSON string that describes the detection logic for the IOA exclusion.
      type: String
    - contextPath: CrowdStrike.IOAExclusion.groups.id
      description: Groups ID that the exclusion rule is associated with.
      type: String
    - contextPath: CrowdStrike.IOAExclusion.groups.group_type
      description: Groups type that the exclusion rule is associated with.
      type: String
    - contextPath: CrowdStrike.IOAExclusion.groups.name
      description: Groups name that the exclusion rule is associated with.
      type: String
    - contextPath: CrowdStrike.IOAExclusion.groups.description
      description: Groups description that the exclusion rule is associated with.
      type: String
    - contextPath: CrowdStrike.IOAExclusion.groups.assignment_rule
      description: Groups assignment rule that the exclusion is associated with.
      type: String
    - contextPath: CrowdStrike.IOAExclusion.groups.created_by
      description: Indicate who created the group.
      type: String
    - contextPath: CrowdStrike.IOAExclusion.groups.created_timestamp
      description: The date when the group was created.
      type: Date
    - contextPath: CrowdStrike.IOAExclusion.groups.modified_by
      description: Indicate who last modified the group.
      type: String
    - contextPath: CrowdStrike.IOAExclusion.groups.modified_timestamp
      description: The date when the group was last modified.
      type: Date
    - contextPath: CrowdStrike.IOAExclusion.applied_globally
      description: Whether the exclusion rule applies globally or only to specific entities.
      type: Boolean
    - contextPath: CrowdStrike.IOAExclusion.last_modified
      description: The date when the exclusion rule was last modified.
      type: Date
    - contextPath: CrowdStrike.IOAExclusion.modified_by
      description: Indicate who last modified the rule.
      type: String
    - contextPath: CrowdStrike.IOAExclusion.created_on
      description: The date when the exclusion rule was created.
      type: Date
    - contextPath: CrowdStrike.IOAExclusion.created_by
      description: Indicate who created the rule.
      type: String
  - arguments:
    - description: A comma-separated list of exclusion IDs to delete.
      name: ids
      required: true
      isArray: true
    description: Delete the IOA exclusions by ID.
    name: cs-falcon-delete-ioa-exclusion
  - arguments:
    - description: "A custom filter by which the exclusions should be filtered.\n The syntax follows the pattern `<property>:[operator]'<value>'` for example: name:'test'.\n Available filters: applied_globally, created_by, created_on, name, last_modified, modified_by, value, pattern.\n For more information, see: https://www.falconpy.io/Service-Collections/Falcon-Query-Language."
      name: filter
    - description: The name by which the exclusions should be filtered.
      name: name
    - description: A comma-separated list of exclusion IDs to retrieve. The IDs overwrite the filter and name.
      name: ids
      isArray: true
    - description: The limit of how many exclusions to retrieve. Default is 50. Applies only if the IDs argument is not supplied.
      name: limit
    - description: The offset of how many exclusions to skip. Default is 0. Applies only if the IDs argument is not supplied.
      name: offset
    description: Get a list of IOA exclusions by specifying their IDs or a filter.
    name: cs-falcon-search-ioa-exclusion
    outputs:
    - contextPath: CrowdStrike.IOAExclusion.id
      description: A unique identifier for the IOA exclusion.
      type: String
    - contextPath: CrowdStrike.IOAExclusion.name
      description: The name of the IOA exclusion.
      type: String
    - contextPath: CrowdStrike.IOAExclusion.description
      description: A description of the IOA exclusion.
      type: String
    - contextPath: CrowdStrike.IOAExclusion.pattern_id
      description: The identifier of the pattern associated with the IOA exclusion.
      type: String
    - contextPath: CrowdStrike.IOAExclusion.pattern_name
      description: The name of the pattern associated with the IOA exclusion.
      type: String
    - contextPath: CrowdStrike.IOAExclusion.ifn_regex
      description: A regular expression used for file name matching.
      type: String
    - contextPath: CrowdStrike.IOAExclusion.cl_regex
      description: A regular expression used for command line matching.
      type: String
    - contextPath: CrowdStrike.IOAExclusion.detection_json
      description: A JSON string that describes the detection logic for the IOA exclusion.
      type: String
    - contextPath: CrowdStrike.IOAExclusion.groups.id
      description: Groups ID that the exclusion rule is associated with.
      type: String
    - contextPath: CrowdStrike.IOAExclusion.groups.group_type
      description: Groups type that the exclusion rule is associated with.
      type: String
    - contextPath: CrowdStrike.IOAExclusion.groups.name
      description: Groups name that the exclusion rule is associated with.
      type: String
    - contextPath: CrowdStrike.IOAExclusion.groups.description
      description: Groups description that the exclusion rule is associated with.
      type: String
    - contextPath: CrowdStrike.IOAExclusion.groups.assignment_rule
      description: Groups assignment rule that the exclusion is associated with.
      type: String
    - contextPath: CrowdStrike.IOAExclusion.groups.created_by
      description: Indicate who created the group.
      type: String
    - contextPath: CrowdStrike.IOAExclusion.groups.created_timestamp
      description: The date when the group was created.
      type: Date
    - contextPath: CrowdStrike.IOAExclusion.groups.modified_by
      description: Indicate who last modified the group.
      type: String
    - contextPath: CrowdStrike.IOAExclusion.groups.modified_timestamp
      description: The date when the group was last modified.
      type: Date
    - contextPath: CrowdStrike.IOAExclusion.applied_globally
      description: Whether the exclusion rule applies globally or only to specific entities.
      type: Boolean
    - contextPath: CrowdStrike.IOAExclusion.last_modified
      description: The date when the exclusion rule was last modified.
      type: Date
    - contextPath: CrowdStrike.IOAExclusion.modified_by
      description: Indicate who last modified the rule.
      type: String
    - contextPath: CrowdStrike.IOAExclusion.created_on
      description: The date when the exclusion rule was created.
      type: Date
    - contextPath: CrowdStrike.IOAExclusion.created_by
      description: Indicate who created the rule.
      type: String
  - arguments:
    - description: A comma-separated list of quarantined file IDs to retrieve.
      name: ids
      isArray: true
    - description: A custom filter by which the retrieve quarantined file should be filtered.
      name: filter
    - description: A comma-separated list of SHA256 hash of the files to retrieve.
      name: sha256
      isArray: true
    - description: A comma-separated list of the name of the files to retrieve.
      name: filename
      isArray: true
    - description: Filter the retrieved files by state.
      name: state
    - description: A comma-separated list of the hostnames of the files to retrieve.
      name: hostname
      isArray: true
    - description: A comma-separated list of the usernames of the files to retrieve.
      name: username
      isArray: true
    - description: Maximum number of IDs to return. Max 5000. Default 50.
      name: limit
    - description: Starting index of the overall result set from which to return IDs. Default 0.
      name: offset
    description: Get quarantine file metadata by specified IDs or filter.
    name: cs-falcon-list-quarantined-file
    outputs:
    - contextPath: CrowdStrike.QuarantinedFile.id
      description: A unique identifier for the quarantined file.
      type: String
    - contextPath: CrowdStrike.QuarantinedFile.aid
      description: The agent identifier of the agent that quarantined the file.
      type: String
    - contextPath: CrowdStrike.QuarantinedFile.cid
      description: The unique identifier for the customer that who the agent.
      type: String
    - contextPath: CrowdStrike.QuarantinedFile.sha256
      description: The SHA256 hash value of the quarantined file.
      type: String
    - contextPath: CrowdStrike.QuarantinedFile.paths.path
      description: The full path of the quarantined file.
      type: String
    - contextPath: CrowdStrike.QuarantinedFile.paths.filename
      description: The name of the quarantined file.
      type: String
    - contextPath: CrowdStrike.QuarantinedFile.paths.state
      description: The current state of the quarantined file path (e.g., "purged").
      type: String
    - contextPath: CrowdStrike.QuarantinedFile.state
      description: The current state of the quarantined file (e.g., "unrelease_pending").
      type: String
    - contextPath: CrowdStrike.QuarantinedFile.detect_ids
      description: The detection identifiers associated with the quarantined file.
      type: String
    - contextPath: CrowdStrike.QuarantinedFile.hostname
      description: The hostname of the agent that quarantined the file.
      type: String
    - contextPath: CrowdStrike.QuarantinedFile.username
      description: The username associated with the quarantined file.
      type: String
    - contextPath: CrowdStrike.QuarantinedFile.date_updated
      description: The date the quarantined file was last updated.
      type: Date
    - contextPath: CrowdStrike.QuarantinedFile.date_created
      description: The date the quarantined file was created.
      type: Date
  - arguments:
    - description: A comma-separated list of quarantined file IDs to update.
      name: ids
      isArray: true
    - auto: PREDEFINED
      description: Action to perform against the quarantined file.
      name: action
      required: true
      predefined:
      - delete
      - release
      - unrelease
    - description: Comment to appear along with the action taken.
      name: comment
      required: true
    - description: Update files based on a custom filter.
      name: filter
    - description: A comma-separated list of quarantined files SHA256 to update.
      name: sha256
      isArray: true
    - description: A comma-separated list of quarantined file names to update.
      name: filename
      isArray: true
    - description: Update files based on the state.
      name: state
    - description: A comma-separated list of quarantined file hostnames to update.
      name: hostname
      isArray: true
    - description: A comma-separated list of quarantined files username to update.
      name: username
      isArray: true
    description: Apply action to quarantined file by file IDs or filter.
    name: cs-falcon-apply-quarantine-file-action
  - arguments:
    - description: A comma-separated list of incident IDs.
      isArray: true
      name: ids
      required: true
    - description: A comment added to the CrowdStrike incident.
      name: comment
      required: true
    description: Updates CrowdStrike Incident with the comment.
    name: cs-falcon-update-incident-comment
  - arguments:
    - description: Whether to poll for results.
      auto: PREDEFINED
      name: wait_for_result
      defaultValue: 'false'
      predefined:
      - 'true'
      - 'false'
      hidden: true
    - description: Valid CS-Falcon-FQL filter to query with.
      name: filter
    - description: Comma-separated list of scan IDs to retrieve details about. If set, will override all other arguments.
      isArray: true
      name: ids
    - description: Comma-separated list of scan initiation sources to filter by.
      isArray: true
      name: initiated_from
    - description: Comma-separated list of scan statuses to filter by.
      isArray: true
      name: status
    - description: Comma-separated list of scan severities to filter by.
      isArray: true
      name: severity
    - description: UTC-format time of scan start to filter by.
      name: scan_started_on
    - description: UTC-format time of the scan completion to filter by.
      name: scan_completed_on
    - description: Starting index of overall result set from which to return IDs.
      name: offset
    - description: Maximum number of resources to return.
      name: limit
    - description: The interval in seconds between each poll.
      name: interval_in_seconds
      defaultValue: '30'
      hidden: true
    - description: The timeout in seconds until polling ends.
      name: timeout_in_seconds
      defaultValue: '600'
      hidden: true
    - name: hide_polling_output
      hidden: true
      description: ''
      defaultValue: true
    description: Retrieve ODS scan details.
    name: cs-falcon-ods-query-scan
    polling: true
    outputs:
    - contextPath: CrowdStrike.ODSScan.id
      description: A unique identifier for the scan event.
      type: String
    - contextPath: CrowdStrike.ODSScan.cid
      description: A unique identifier for the client that triggered the scan.
      type: String
    - contextPath: CrowdStrike.ODSScan.profile_id
      description: A unique identifier for the scan profile used in the scan.
      type: String
    - contextPath: CrowdStrike.ODSScan.description
      description: The ID of the description of the scan.
      type: String
    - contextPath: CrowdStrike.ODSScan.scan_inclusions
      description: The files or folders included in the scan.
      type: String
    - contextPath: CrowdStrike.ODSScan.initiated_from
      description: The source of the scan initiation.
      type: String
    - contextPath: CrowdStrike.ODSScan.quarantine
      description: Whether the scan was set to quarantine.
      type: Boolean
    - contextPath: CrowdStrike.ODSScan.cpu_priority
      description: The CPU priority for the scan (1-5).
      type: Number
    - contextPath: CrowdStrike.ODSScan.preemption_priority
      description: The preemption priority for the scan.
      type: Number
    - contextPath: CrowdStrike.ODSScan.metadata.host_id
      description: A unique identifier for the host that was scanned.
      type: String
    - contextPath: CrowdStrike.ODSScan.metadata.host_scan_id
      description: A unique identifier for the scan that was performed on the host.
      type: String
    - contextPath: CrowdStrike.ODSScan.metadata.scan_host_metadata_id
      description: A unique identifier for the metadata associated with the host scan.
      type: String
    - contextPath: CrowdStrike.ODSScan.metadata.filecount.scanned
      description: The number of files that were scanned.
      type: Number
    - contextPath: CrowdStrike.ODSScan.metadata.filecount.malicious
      description: The number of files that were identified as malicious.
      type: Number
    - contextPath: CrowdStrike.ODSScan.metadata.filecount.quarantined
      description: The number of files that were quarantined.
      type: Number
    - contextPath: CrowdStrike.ODSScan.metadata.filecount.skipped
      description: The number of files that were skipped during the scan.
      type: Number
    - contextPath: CrowdStrike.ODSScan.metadata.filecount.traversed
      description: The number of files that were traversed during the scan.
      type: Number
    - contextPath: CrowdStrike.ODSScan.metadata.status
      description: The status of the scan on this host. (e.g., "pending", "running", "completed", or "failed").
      type: String
    - contextPath: CrowdStrike.ODSScan.metadata.started_on
      description: The date and time that the scan started.
      type: Date
    - contextPath: CrowdStrike.ODSScan.metadata.completed_on
      description: The date and time that the scan completed.
      type: Date
    - contextPath: CrowdStrike.ODSScan.metadata.last_updated
      description: The date and time that the metadata was last updated.
      type: Date
    - contextPath: CrowdStrike.ODSScan.status
      description: The status of the scan (e.g., "pending", "running", "completed", or "failed").
      type: String
    - contextPath: CrowdStrike.ODSScan.hosts
      description: A list of the host IDs that were scanned.
      type: String
    - contextPath: CrowdStrike.ODSScan.endpoint_notification
      description: A boolean value indicating whether endpoint notifications are enabled.
      type: Boolean
    - contextPath: CrowdStrike.ODSScan.pause_duration
      description: The number of hours to pause between scanning each file.
      type: Number
    - contextPath: CrowdStrike.ODSScan.max_duration
      description: The maximum amount of time to allow for the scan job in hours.
      type: Number
    - contextPath: CrowdStrike.ODSScan.max_file_size
      description: The maximum file size (in MB) to scan.
      type: Number
    - contextPath: CrowdStrike.ODSScan.sensor_ml_level_detection
      description: The level of detection sensitivity for the local sensor machine learning model.
      type: Number
    - contextPath: CrowdStrike.ODSScan.sensor_ml_level_prevention
      description: The level of prevention sensitivity for the local sensor machine learning model.
      type: Number
    - contextPath: CrowdStrike.ODSScan.cloud_ml_level_detection
      description: The level of detection sensitivity for the cloud machine learning model.
      type: Number
    - contextPath: CrowdStrike.ODSScan.cloud_ml_level_prevention
      description: The level of prevention sensitivity for the cloud machine learning model.
      type: Number
    - contextPath: CrowdStrike.ODSScan.policy_setting
      description: A list of policy setting IDs for the scan job (these correspond to specific policy settings in the Falcon console).
      type: Number
    - contextPath: CrowdStrike.ODSScan.scan_started_on
      description: The timestamp when the scan was started.
      type: Date
    - contextPath: CrowdStrike.ODSScan.scan_completed_on
      description: The timestamp when the scan was completed.
      type: Date
    - contextPath: CrowdStrike.ODSScan.created_on
      description: The timestamp when the scan was created.
      type: Date
    - contextPath: CrowdStrike.ODSScan.created_by
      description: The ID of the user who created the scan job.
      type: String
    - contextPath: CrowdStrike.ODSScan.last_updated
      description: The timestamp when the scan job was last updated.
      type: Date
  - arguments:
    - description: Valid CS-Falcon-FQL filter to query with.
      name: filter
    - description: Comma-separated list of scan IDs to retrieve details about. If set, will override all other arguments.
      isArray: true
      name: ids
    - description: Comma-separated list of scan initiation sources to filter by.
      isArray: true
      name: initiated_from
    - description: Comma-separated list of scan statuses to filter by.
      isArray: true
      name: status
    - description: UTC-format time of scan creation to filter by.
      name: created_on
    - description: UTC-format time of scan creator to filter by.
      name: created_by
    - description: UTC-format time of scan start to filter by.
      name: start_timestamp
    - description: Deleted scans only.
      name: deleted
    - description: Starting index of overall result set from which to return IDs.
      name: offset
    - description: Maximum number of resources to return.
      name: limit
    description: Retrieve ODS scheduled scan details.
    name: cs-falcon-ods-query-scheduled-scan
    outputs:
    - contextPath: CrowdStrike.ODSScheduledScan.id
      description: Unique identifier for the scan.
      type: String
    - contextPath: CrowdStrike.ODSScheduledScan.cid
      description: Identifier for the customer or organization that owns the scan.
      type: String
    - contextPath: CrowdStrike.ODSScheduledScan.description
      description: The ID of the description of the scan.
      type: String
    - contextPath: CrowdStrike.ODSScheduledScan.file_paths
      description: The file or folder paths scanned.
      type: String
    - contextPath: CrowdStrike.ODSScheduledScan.scan_exclusions
      description: The file or folder exclusions from the scan.
      type: String
    - contextPath: CrowdStrike.ODSScheduledScan.initiated_from
      description: The source of the scan initiation.
      type: String
    - contextPath: CrowdStrike.ODSScheduledScan.cpu_priority
      description: The CPU priority for the scan (1-5).
      type: Number
    - contextPath: CrowdStrike.ODSScheduledScan.preemption_priority
      description: The preemption priority for the scan.
      type: Number
    - contextPath: CrowdStrike.ODSScheduledScan.status
      description: The status of the scan, whether it's "scheduled", "running", "completed", etc.
      type: String
    - contextPath: CrowdStrike.ODSScheduledScan.host_groups
      description: The host groups targeted by the scan.
      type: String
    - contextPath: CrowdStrike.ODSScheduledScan.endpoint_notification
      description: Whether notifications of the scan were sent to endpoints.
      type: Boolean
    - contextPath: CrowdStrike.ODSScheduledScan.pause_duration
      description: The pause duration of the scan in hours.
      type: Number
    - contextPath: CrowdStrike.ODSScheduledScan.max_duration
      description: The max duration of the scan in hours.
      type: Number
    - contextPath: CrowdStrike.ODSScheduledScan.max_file_size
      description: The maximum file size that the scan can handle in MB.
      type: Number
    - contextPath: CrowdStrike.ODSScheduledScan.sensor_ml_level_detection
      description: The machine learning detection level for the sensor.
      type: Number
    - contextPath: CrowdStrike.ODSScheduledScan.cloud_ml_level_detection
      description: The machine learning detection level for the cloud.
      type: Number
    - contextPath: CrowdStrike.ODSScheduledScan.schedule.start_timestamp
      description: The timestamp when the first scan was created.
      type: Date
    - contextPath: CrowdStrike.ODSScheduledScan.schedule.interval
      description: The interval between scans.
      type: Number
    - contextPath: CrowdStrike.ODSScheduledScan.created_on
      description: The timestamp when the scan was created.
      type: Date
    - contextPath: CrowdStrike.ODSScheduledScan.created_by
      description: The user who created the scan.
      type: String
    - contextPath: CrowdStrike.ODSScheduledScan.last_updated
      description: The timestamp when the scan was last updated.
      type: Date
    - contextPath: CrowdStrike.ODSScheduledScan.deleted
      description: Whether the scan has been deleted.
      type: Boolean
    - contextPath: CrowdStrike.ODSScheduledScan.quarantine
      description: Whether the scan was set to quarantine.
      type: Boolean
    - contextPath: CrowdStrike.ODSScheduledScan.metadata.host_id
      description: Scan host IDs.
      type: String
    - contextPath: CrowdStrike.ODSScheduledScan.metadata.last_updated
      description: The date and time when the detection event was last updated.
      type: Date
    - contextPath: CrowdStrike.ODSScheduledScan.sensor_ml_level_prevention
      description: The machine learning prevention level for the sensor.
      type: Number
    - contextPath: CrowdStrike.ODSScheduledScan.cloud_ml_level_prevention
      description: The machine learning prevention level for the cloud.
      type: Number
  - arguments:
    - description: Valid CS-Falcon-FQL filter to query with.
      name: filter
    - description: Comma-separated list of host IDs to filter by.
      isArray: true
      name: host_ids
    - description: Comma-separated list of scan IDs to filter by.
      isArray: true
      name: scan_ids
    - description: Comma-separated list of scan statuses to filter by.
      isArray: true
      name: status
    - description: UTC-format time of scan start to filter by.
      name: started_on
    - description: UTC-format time of scan completion to filter by.
      name: completed_on
    - description: Starting index of overall result set from which to return IDs.
      name: offset
    - description: Maximum number of resources to return.
      name: limit
    description: Retrieve ODS scan host details.
    name: cs-falcon-ods-query-scan-host
    outputs:
    - contextPath: CrowdStrike.ODSScanHost.id
      description: A unique identifier for the scan event.
      type: String
    - contextPath: CrowdStrike.ODSScanHost.cid
      description: A unique identifier for the client that triggered the scan.
      type: String
    - contextPath: CrowdStrike.ODSScanHost.scan_id
      description: A unique identifier for the scan.
      type: String
    - contextPath: CrowdStrike.ODSScanHost.profile_id
      description: A unique identifier for the scan profile used in the scan.
      type: String
    - contextPath: CrowdStrike.ODSScanHost.host_id
      description: A unique identifier for the host that was scanned.
      type: String
    - contextPath: CrowdStrike.ODSScanHost.host_scan_id
      description: A unique identifier for the scan that was performed on the host.
      type: String
    - contextPath: CrowdStrike.ODSScanHost.filecount.scanned
      description: The number of files that were scanned during the scan.
      type: Number
    - contextPath: CrowdStrike.ODSScanHost.filecount.malicious
      description: The number of files that were detected as malicious during the scan.
      type: Number
    - contextPath: CrowdStrike.ODSScanHost.filecount.quarantined
      description: The number of files that were quarantined during the scan.
      type: Number
    - contextPath: CrowdStrike.ODSScanHost.filecount.skipped
      description: The number of files that were skipped during the scan.
      type: Number
    - contextPath: CrowdStrike.ODSScanHost.status
      description: The status of the scan. (e.g., "completed", "pending", "cancelled", "running", or "failed").
      type: String
    - contextPath: CrowdStrike.ODSScanHost.severity
      description: A severity score assigned to the scan, ranging from 0 to 100.
      type: Number
    - contextPath: CrowdStrike.ODSScanHost.started_on
      description: The date and time when the scan was started.
      type: Date
    - contextPath: CrowdStrike.ODSScanHost.completed_on
      description: The date and time when the scan was completed.
      type: Date
    - contextPath: CrowdStrike.ODSScanHost.last_updated
      description: The date and time when the scan event was last updated.
      type: Date
  - arguments:
    - description: Valid CS-Falcon-FQL filter to query with.
      name: filter
    - description: Comma-separated list of malicious file IDs to retrieve details about. If set, will override all other arguments.
      isArray: true
      name: file_ids
    - description: Comma-separated list of host IDs to filter by.
      isArray: true
      name: host_ids
    - description: Comma-separated list of scan IDs to filter by.
      isArray: true
      name: scan_ids
    - description: Comma-separated list of file paths to filter by.
      isArray: true
      name: file_paths
    - description: Comma-separated list of file names to filter by.
      isArray: true
      name: file_names
    - description: Comma-separated list of hashes to filter by.
      isArray: true
      name: hash
    - description: Starting index of overall result set from which to return IDs.
      name: offset
    - description: Maximum number of resources to return.
      name: limit
    description: Retrieve ODS malicious file details.
    name: cs-falcon-ods-query-malicious-files
    outputs:
    - contextPath: CrowdStrike.ODSMaliciousFile.id
      description: A unique identifier of the detection event.
      type: String
    - contextPath: CrowdStrike.ODSMaliciousFile.cid
      description: A unique identifier for the client that triggered the detection event.
      type: String
    - contextPath: CrowdStrike.ODSMaliciousFile.scan_id
      description: A unique identifier for the scan that triggered the detection event.
      type: String
    - contextPath: CrowdStrike.ODSMaliciousFile.host_id
      description: A unique identifier for the host that was scanned.
      type: String
    - contextPath: CrowdStrike.ODSMaliciousFile.host_scan_id
      description: A unique identifier for the scan that detected the file on the host.
      type: String
    - contextPath: CrowdStrike.ODSMaliciousFile.filepath
      description: The full path to the malicious file on the host system.
      type: String
    - contextPath: CrowdStrike.ODSMaliciousFile.filename
      description: The name of the malicious file.
      type: String
    - contextPath: CrowdStrike.ODSMaliciousFile.hash
      description: A SHA-256 hash of the malicious file, which can be used to identify it.
      type: String
    - contextPath: CrowdStrike.ODSMaliciousFile.pattern_id
      description: The identifier of the pattern used to detect the malicious file.
      type: Number
    - contextPath: CrowdStrike.ODSMaliciousFile.severity
      description: A severity score assigned to the detection event, ranging from 0 to 100.
      type: Number
    - contextPath: CrowdStrike.ODSMaliciousFile.quarantined
      description: A Boolean value indicating whether the file has been quarantined.
      type: Boolean
    - contextPath: CrowdStrike.ODSMaliciousFile.last_updated
      description: The date and time when the detection event was last updated.
      type: Date
  - arguments:
    - description: List of hosts to be scanned. "hosts" OR "host_groups" must be set.
      isArray: true
      name: hosts
    - description: List of host groups to be scanned. "hosts" OR "host_groups" must be set.
      isArray: true
      name: host_groups
    - description: List of file paths to be scanned. "file_paths" OR "scan_inclusions" must be set.
      isArray: true
      name: file_paths
    - description: List of included files or locations for this scan. "file_paths" OR "scan_inclusions" must be set.
      isArray: true
      name: scan_inclusions
    - description: List of excluded files or locations for this scan.
      isArray: true
      name: scan_exclusions
    - description: Scan origin.
      name: initiated_from
    - description: Set the scan CPU priority.
      name: cpu_priority
      auto: PREDEFINED
      defaultValue: Low
      predefined:
      - Highest
      - High
      - Medium
      - Low
      - Lowest
    - description: Scan description.
      name: description
    - description: Flag indicating if identified threats should be quarantined.
      name: quarantine
    - description: Amount of time (in hours) for scan pauses.
      name: pause_duration
      defaultValue: '2'
    - description: Sensor ML detection level.
      name: sensor_ml_level_detection
    - description: Sensor ML prevention level.
      name: sensor_ml_level_prevention
    - description: Cloud ML detection level for the scan.
      name: cloud_ml_level_detection
    - description: Cloud ML prevention level for the scan.
      name: cloud_ml_level_prevention
    - description: Maximum time (in hours) the scan is allowed to execute.
      name: max_duration
      defaultValue: '2'
    - description: The interval in seconds between each poll.
      name: interval_in_seconds
      defaultValue: '30'
    - description: The timeout in seconds until polling ends.
      name: timeout_in_seconds
      defaultValue: '600'
    description: Create an ODS scan and wait for results.
    name: cs-falcon-ods-create-scan
    polling: true
    outputs:
    - contextPath: CrowdStrike.ODSScan.id
      description: A unique identifier for the scan event.
      type: String
    - contextPath: CrowdStrike.ODSScan.cid
      description: A unique identifier for the client that triggered the scan.
      type: String
    - contextPath: CrowdStrike.ODSScan.profile_id
      description: A unique identifier for the scan profile used in the scan.
      type: String
    - contextPath: CrowdStrike.ODSScan.description
      description: The ID of the description of the scan.
      type: String
    - contextPath: CrowdStrike.ODSScan.scan_inclusions
      description: The files or folders included in the scan.
      type: String
    - contextPath: CrowdStrike.ODSScan.initiated_from
      description: The source of the scan initiation.
      type: String
    - contextPath: CrowdStrike.ODSScan.quarantine
      description: Whether the scan was set to quarantine.
      type: Boolean
    - contextPath: CrowdStrike.ODSScan.cpu_priority
      description: The CPU priority for the scan (1-5).
      type: Number
    - contextPath: CrowdStrike.ODSScan.preemption_priority
      description: The preemption priority for the scan.
      type: Number
    - contextPath: CrowdStrike.ODSScan.metadata.host_id
      description: A unique identifier for the host that was scanned.
      type: String
    - contextPath: CrowdStrike.ODSScan.metadata.host_scan_id
      description: A unique identifier for the scan that was performed on the host.
      type: String
    - contextPath: CrowdStrike.ODSScan.metadata.scan_host_metadata_id
      description: A unique identifier for the metadata associated with the host scan.
      type: String
    - contextPath: CrowdStrike.ODSScan.metadata.filecount.scanned
      description: The number of files that were scanned.
      type: Number
    - contextPath: CrowdStrike.ODSScan.metadata.filecount.malicious
      description: The number of files that were identified as malicious.
      type: Number
    - contextPath: CrowdStrike.ODSScan.metadata.filecount.quarantined
      description: The number of files that were quarantined.
      type: Number
    - contextPath: CrowdStrike.ODSScan.metadata.filecount.skipped
      description: The number of files that were skipped during the scan.
      type: Number
    - contextPath: CrowdStrike.ODSScan.metadata.filecount.traversed
      description: The number of files that were traversed during the scan.
      type: Number
    - contextPath: CrowdStrike.ODSScan.metadata.status
      description: The status of the scan on this host (e.g., "pending", "running", "completed", or "failed").
      type: String
    - contextPath: CrowdStrike.ODSScan.metadata.started_on
      description: The date and time that the scan started.
      type: Date
    - contextPath: CrowdStrike.ODSScan.metadata.completed_on
      description: The date and time that the scan completed.
      type: Date
    - contextPath: CrowdStrike.ODSScan.metadata.last_updated
      description: The date and time that the metadata was last updated.
      type: Date
    - contextPath: CrowdStrike.ODSScan.status
      description: The status of the scan (e.g., "pending", "running", "completed", or "failed").
      type: String
    - contextPath: CrowdStrike.ODSScan.hosts
      description: A list of the host IDs that were scanned.
      type: String
    - contextPath: CrowdStrike.ODSScan.endpoint_notification
      description: A boolean value indicating whether endpoint notifications are enabled.
      type: Boolean
    - contextPath: CrowdStrike.ODSScan.pause_duration
      description: The number of hours to pause between scanning each file.
      type: Number
    - contextPath: CrowdStrike.ODSScan.max_duration
      description: The maximum amount of time to allow for the scan job in hours.
      type: Number
    - contextPath: CrowdStrike.ODSScan.max_file_size
      description: The maximum file size (in MB) to scan.
      type: Number
    - contextPath: CrowdStrike.ODSScan.sensor_ml_level_detection
      description: The level of detection sensitivity for the local sensor machine learning model.
      type: Number
    - contextPath: CrowdStrike.ODSScan.sensor_ml_level_prevention
      description: The level of prevention sensitivity for the local sensor machine learning model.
      type: Number
    - contextPath: CrowdStrike.ODSScan.cloud_ml_level_detection
      description: The level of detection sensitivity for the cloud machine learning model.
      type: Number
    - contextPath: CrowdStrike.ODSScan.cloud_ml_level_prevention
      description: The level of prevention sensitivity for the cloud machine learning model.
      type: Number
    - contextPath: CrowdStrike.ODSScan.policy_setting
      description: A list of policy setting IDs for the scan job (these correspond to specific policy settings in the Falcon console).
      type: Number
    - contextPath: CrowdStrike.ODSScan.scan_started_on
      description: The timestamp when the scan was started.
      type: Date
    - contextPath: CrowdStrike.ODSScan.scan_completed_on
      description: The timestamp when the scan was completed.
      type: Date
    - contextPath: CrowdStrike.ODSScan.created_on
      description: The timestamp when the scan was created.
      type: Date
    - contextPath: CrowdStrike.ODSScan.created_by
      description: The ID of the user who created the scan job.
      type: String
    - contextPath: CrowdStrike.ODSScan.last_updated
      description: The timestamp when the scan job was last updated.
      type: Date
  - arguments:
    - description: List of host groups to be scanned.
      isArray: true
      name: host_groups
      required: true
    - description: List of file paths to be scanned. "file_paths" OR "scan_inclusions" must be set.
      isArray: true
      name: file_paths
    - description: List of included files or locations for this scan. "file_paths" OR "scan_inclusions" must be set.
      isArray: true
      name: scan_inclusions
    - description: List of excluded files or locations for this scan.
      isArray: true
      name: scan_exclusions
    - description: Scan origin.
      name: initiated_from
    - description: Set the scan CPU priority.
      name: cpu_priority
      auto: PREDEFINED
      defaultValue: Low
      predefined:
      - Highest
      - High
      - Medium
      - Low
      - Lowest
    - description: Scan description.
      name: description
    - description: Flag indicating if identified threats should be quarantined.
      name: quarantine
    - description: Amount of time (in hours) for scan pauses.
      name: pause_duration
      defaultValue: '2'
    - description: Sensor ML detection level.
      name: sensor_ml_level_detection
    - description: Sensor ML prevention level.
      name: sensor_ml_level_prevention
    - description: Cloud ML detection level for the scan.
      name: cloud_ml_level_detection
    - description: Cloud ML prevention level for the scan.
      name: cloud_ml_level_prevention
    - description: Maximum time (in hours) the scan is allowed to execute.
      name: max_duration
      defaultValue: '2'
    - description: When to start the first scan. Supports english expressions such as "tommorow" or "in an hour".
      name: schedule_start_timestamp
      required: true
    - description: Set the schedule interval.
      name: schedule_interval
      required: true
      auto: PREDEFINED
      predefined:
      - Never
      - Daily
      - Weekly
      - Every other week
      - Every four weeks
      - Monthly
    description: Create an ODS scheduled scan.
    name: cs-falcon-ods-create-scheduled-scan
    outputs:
    - contextPath: CrowdStrike.ODSScheduledScan.id
      description: Unique identifier for the scan.
      type: String
    - contextPath: CrowdStrike.ODSScheduledScan.cid
      description: Identifier for the customer or organization that owns the scan.
      type: String
    - contextPath: CrowdStrike.ODSScheduledScan.description
      description: The ID of the description of the scan.
      type: String
    - contextPath: CrowdStrike.ODSScheduledScan.file_paths
      description: The file or folder paths scanned.
      type: String
    - contextPath: CrowdStrike.ODSScheduledScan.scan_exclusions
      description: The file or folder exclusions from the scan.
      type: String
    - contextPath: CrowdStrike.ODSScheduledScan.initiated_from
      description: The source of the scan initiation.
      type: String
    - contextPath: CrowdStrike.ODSScheduledScan.cpu_priority
      description: The CPU priority for the scan (1-5).
      type: Number
    - contextPath: CrowdStrike.ODSScheduledScan.preemption_priority
      description: The preemption priority for the scan.
      type: Number
    - contextPath: CrowdStrike.ODSScheduledScan.status
      description: The status of the scan, whether it's "scheduled", "running", "completed", etc.
      type: String
    - contextPath: CrowdStrike.ODSScheduledScan.host_groups
      description: The host groups targeted by the scan.
      type: String
    - contextPath: CrowdStrike.ODSScheduledScan.endpoint_notification
      description: Whether notifications of the scan were sent to endpoints.
      type: Boolean
    - contextPath: CrowdStrike.ODSScheduledScan.pause_duration
      description: The pause duration of scan in hours.
      type: Number
    - contextPath: CrowdStrike.ODSScheduledScan.max_duration
      description: The max duration of scan in hours.
      type: Number
    - contextPath: CrowdStrike.ODSScheduledScan.max_file_size
      description: The maximum file size that the scan can handle in MB.
      type: Number
    - contextPath: CrowdStrike.ODSScheduledScan.sensor_ml_level_detection
      description: The machine learning detection level for the sensor.
      type: Number
    - contextPath: CrowdStrike.ODSScheduledScan.cloud_ml_level_detection
      description: The machine learning detection level for the cloud.
      type: Number
    - contextPath: CrowdStrike.ODSScheduledScan.schedule.start_timestamp
      description: The timestamp when the first scan was created.
      type: Date
    - contextPath: CrowdStrike.ODSScheduledScan.schedule.interval
      description: The interval between scans.
      type: Number
    - contextPath: CrowdStrike.ODSScheduledScan.created_on
      description: The timestamp when the scan was created.
      type: Date
    - contextPath: CrowdStrike.ODSScheduledScan.created_by
      description: The user who created the scan.
      type: String
    - contextPath: CrowdStrike.ODSScheduledScan.last_updated
      description: The timestamp when the scan was last updated.
      type: Date
    - contextPath: CrowdStrike.ODSScheduledScan.deleted
      description: Whether the scan has been deleted.
      type: Boolean
    - contextPath: CrowdStrike.ODSScheduledScan.quarantine
      description: Whether the scan was set to quarantine.
      type: Boolean
    - contextPath: CrowdStrike.ODSScheduledScan.metadata.host_id
      description: Scan host IDs.
      type: String
    - contextPath: CrowdStrike.ODSScheduledScan.metadata.last_updated
      description: The date and time when the detection event was last updated.
      type: Date
    - contextPath: CrowdStrike.ODSScheduledScan.sensor_ml_level_prevention
      description: The machine learning prevention level for the sensor.
      type: Number
    - contextPath: CrowdStrike.ODSScheduledScan.cloud_ml_level_prevention
      description: The machine learning prevention level for the cloud.
      type: Number
  - arguments:
    - description: Comma-separated list of scheduled scan IDs to delete.
      isArray: true
      name: ids
    - description: Valid CS-Falcon-FQL filter to delete scans by.
      name: filter
    description: Delete ODS scheduled scans.
    name: cs-falcon-ods-delete-scheduled-scan
    outputs: []
  - arguments:
    - description: API type.
      name: type
      required: true
      predefined:
      - 'USER'
      - 'ENDPOINT'
      auto: PREDEFINED
    - description: The key to sort by.
      name: sort_key
      predefined:
      - RISK_SCORE
      - PRIMARY_DISPLAY_NAME
      - SECONDARY_DISPLAY_NAME
      - MOST_RECENT_ACTIVITY
      - ENTITY_ID
      auto: PREDEFINED
    - description: The sort order.
      name: sort_order
      predefined:
      - 'DESCENDING'
      - 'ASCENDING'
      auto: PREDEFINED
      defaultValue: ASCENDING
    - description: Comma separated list of entity IDs to look for.
      name: entity_id
      isArray: true
    - description: Primary display name to filter by.
      name: primary_display_name
      isArray: true
    - description: Secondary display name to filter by.
      name: secondary_display_name
      isArray: true
    - description: The maximum risk score severity to filter by.
      name: max_risk_score_severity
      predefined:
      - 'NORMAL'
      - 'MEDIUM'
      - 'HIGH'
      auto: PREDEFINED
    - description: The minimum risk score severity to filter by.
      name: min_risk_score_severity
      predefined:
      - 'NORMAL'
      - 'MEDIUM'
      - 'HIGH'
      auto: PREDEFINED
    - description: Whether to get only enabled or disabled identity entities.
      name: enabled
      predefined:
      - 'true'
      - 'false'
      auto: PREDEFINED
    - description: Filter by email.
      name: email
    - description: The hash for the next page.
      name: next_token
    - description: The maximum number of items to fetch per page. The maximum value allowed is 1000.
      name: page_size
      defaultValue: 50
    - description: The page number. Default is 1.
      name: page
    - description: The maximum number of identity entities to list.
      name: limit
    description: List identity entities.
    name: cs-falcon-list-identity-entities
    outputs:
    - contextPath: CrowdStrike.IDPEntity.IsHuman
      description: Whether the identity entity is human made.
      type: Boolean
    - contextPath: CrowdStrike.IDPEntity.IsProgrammatic
      description: Whether the identity entity is programmatic made.
      type: Boolean
    - contextPath: CrowdStrike.IDPEntity.IsAdmin
      description: Whether the identity entity is admin made.
      type: String
    - contextPath: CrowdStrike.IDPEntity.PrimaryDisplayName
      description: The identity entity primary display name.
      type: String
    - contextPath: CrowdStrike.IDPEntity.RiskFactors.Type
      description: The identity entity risk factor type.
      type: Unknown
    - contextPath: CrowdStrike.IDPEntity.RiskFactors.Severity
      description: The identity entity risk factor severity.
      type: Unknown
    - contextPath: CrowdStrike.IDPEntity.RiskScore
      description: The identity entity risk score.
      type: Number
    - contextPath: CrowdStrike.IDPEntity.RiskScoreSeverity
      description: The identity entity risk score severity.
      type: String
    - contextPath: CrowdStrike.IDPEntity.SecondaryDisplayName
      description: The identity entity secondary display name.
      type: String
    - contextPath: CrowdStrike.IDPEntity.EmailAddresses
      description: The identity entity email address.
      type: String
<<<<<<< HEAD
  dockerimage: demisto/py3-tools:1.0.0.73055
=======
  dockerimage: demisto/py3-tools:1.0.0.75615
>>>>>>> 97c64e2a
  isfetch: true
  ismappable: true
  isremotesyncin: true
  isremotesyncout: true
  script: '-'
  subtype: python3
  type: python
fromversion: 5.0.0
tests:
- Test - CrowdStrike Falcon
defaultclassifier: CrowdStrike Falcon
defaultmapperin: CrowdStrike Falcon-Mapper
defaultmapperout: CrowdStrike Falcon - Outgoing Mapper<|MERGE_RESOLUTION|>--- conflicted
+++ resolved
@@ -4386,11 +4386,7 @@
     - contextPath: CrowdStrike.IDPEntity.EmailAddresses
       description: The identity entity email address.
       type: String
-<<<<<<< HEAD
-  dockerimage: demisto/py3-tools:1.0.0.73055
-=======
   dockerimage: demisto/py3-tools:1.0.0.75615
->>>>>>> 97c64e2a
   isfetch: true
   ismappable: true
   isremotesyncin: true
