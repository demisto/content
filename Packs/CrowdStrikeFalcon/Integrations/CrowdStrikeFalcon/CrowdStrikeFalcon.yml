--- conflicted
+++ resolved
@@ -1618,12 +1618,9 @@
       required: false
       secret: false
     - default: false
-<<<<<<< HEAD
-      description: 'The IOC value to retrieve.
+      description: 'The string representation of the indicator.
       Either ioc_id or ioc_type and value must be provided.'
-=======
       description: The string representation of the indicator.
->>>>>>> 1e930ddf
       isArray: false
       name: value
       required: false
