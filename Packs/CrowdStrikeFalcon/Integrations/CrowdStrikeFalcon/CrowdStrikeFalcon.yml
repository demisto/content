--- conflicted
+++ resolved
@@ -778,7 +778,6 @@
       required: true
       description: The ID of the host to extend the session
     description: Refresh a session timeout on a single host.
-<<<<<<< HEAD
   - arguments:
     - auto: PREDEFINED
       default: false
@@ -808,9 +807,8 @@
       description: Returns a list of device IDs on which an indicator ran.
       type: string
     name: cs-device-ran-on
-=======
+  dockerimage: demisto/python3:3.8.5.10845
   dockerimage45: demisto/python3:3.8.3.9324
->>>>>>> ba2d9b59
   dockerimage: demisto/python3:3.8.5.10845
   isfetch: true
   longRunning: false
