--- conflicted
+++ resolved
@@ -4696,11 +4696,7 @@
       auto: PREDEFINED
     description: Perform actions on alerts.
     name: cs-falcon-resolve-identity-detection
-<<<<<<< HEAD
-  dockerimage: demisto/py3-tools:1.0.0.79242
-=======
   dockerimage: demisto/py3-tools:1.0.0.79419
->>>>>>> def84971
   isfetch: true
   ismappable: true
   isremotesyncin: true
