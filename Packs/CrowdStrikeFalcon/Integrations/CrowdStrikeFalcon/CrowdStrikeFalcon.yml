category: Endpoint
sectionOrder:
- Connect
- Collect
commonfields:
  id: CrowdstrikeFalcon
  version: -1
configuration:
- defaultvalue: https://api.crowdstrike.com
  display: Server URL (e.g., https://api.crowdstrike.com)
  name: url
  required: true
  type: 0
  section: Connect
- display: Client ID
  name: credentials
  type: 9
  displaypassword: Secret
  section: Connect
  required: false
- display: Client ID
  name: client_id
  type: 0
  hidden: true
  section: Connect
  required: false
- display: Secret
  name: secret
  type: 4
  hidden: true
  section: Connect
  required: false
- defaultvalue: 'A+ - 3rd party enrichment'
  display: Source Reliability
  name: Reliability
  type: 15
  additionalinfo: Reliability of the source providing the intelligence data. Currently used for “CVE” reputation  command.
  options:
  - A+ - 3rd party enrichment
  - A - Completely reliable
  - B - Usually reliable
  - C - Fairly reliable
  - D - Not usually reliable
  - E - Unreliable
  - F - Reliability cannot be judged
  section: Collect
  advanced: true
  required: false
- display: First fetch timestamp (<number> <time unit>, e.g., 12 hours, 7 days)
  name: fetch_time
  type: 0
  defaultvalue: '3 days'
  section: Collect
  required: false
- display: Max incidents per fetch
  name: incidents_per_fetch
  type: 0
  defaultvalue: '15'
  section: Collect
  advanced: true
  required: false
- display: Endpoint Detections fetch query
  name: fetch_query
  type: 0
  section: Collect
  advanced: true
  required: false
- display: Endpoint Incidents fetch query
  name: incidents_fetch_query
  type: 0
  section: Collect
  advanced: true
  required: false
- display: IDP Detections fetch query
  name: idp_detections_fetch_query
  required: false
  type: 0
  section: Collect
  advanced: true
- defaultvalue: 'true'
  display: Fetch incidents
  name: isFetch
  type: 8
  section: Collect
  required: false
- display: Incident type
  name: incidentType
  type: 13
  section: Connect
  required: false
- display: Mirroring Direction
  name: mirror_direction
  type: 15
  additionalinfo: 'Choose the direction to mirror the detection: Incoming (from CrowdStrike Falcon to Cortex XSOAR), Outgoing (from Cortex XSOAR to CrowdStrike Falcon), or Incoming and Outgoing (to/from CrowdStrike Falcon and Cortex XSOAR).'
  defaultvalue: None
  options:
  - None
  - Incoming
  - Outgoing
  - Incoming And Outgoing
  section: Collect
  required: false
- display: Trust any certificate (not secure)
  name: insecure
  type: 8
  section: Connect
  advanced: true
  required: false
- display: Use system proxy settings
  name: proxy
  type: 8
  section: Connect
  advanced: true
  required: false
- additionalinfo: When selected, closes the CrowdStrike Falcon incident or detection, which is mirrored in the Cortex XSOAR incident.
  defaultvalue: 'false'
  display: Close Mirrored XSOAR Incident
  name: close_incident
  type: 8
  section: Collect
  advanced: true
  required: false
- defaultvalue: 'false'
  display: Close Mirrored CrowdStrike Falcon Incident or Detection
  name: close_in_cs_falcon
  type: 8
  additionalinfo: When selected, closes the Cortex XSOAR incident, which is mirrored in the CrowdStrike Falcon incident or detection, according to the types that were chosen to be fetched and mirrored.
  section: Collect
  advanced: true
  required: false
- additionalinfo: Choose what to fetch - incidents, detections, IDP detections. You can choose any combination.
  defaultvalue: 'Endpoint Detection'
  display: 'Fetch types'
  name: fetch_incidents_or_detections
  type: 16
  options:
  - IDP Detection
  - Endpoint Incident
  - Endpoint Detection
  section: Collect
  advanced: true
  required: false
- defaultvalue: '1'
  display: 'Incidents Fetch Interval'
  name: incidentFetchInterval
  type: 19
  section: Collect
  advanced: true
  required: false
- additionalinfo: Use this parameter to determine how long backward to look in the search for incidents that were created before the last run time and did not match the query when they were created.
  defaultvalue: 1
  display: 'Advanced: Time in minutes to look back when fetching incidents and detections'
  name: look_back
  type: 0
  section: Collect
  advanced: true
  required: false
description: The CrowdStrike Falcon OAuth 2 API (formerly the Falcon Firehose API), enables fetching and resolving detections, searching devices, getting behaviors by ID, containing hosts, and lifting host containment.
display: CrowdStrike Falcon
name: CrowdstrikeFalcon
script:
  commands:
  - arguments:
    - name: extended_data
      predefined:
      - Yes
      - No
      description: Whether or not to get additional data about the device.
      auto: PREDEFINED
    - description: The query to filter the device.
      name: filter
    - description: A comma-separated list of device IDs to limit the results.
      name: ids
    - auto: PREDEFINED
      description: 'The status of the device. Possible values are: "Normal", "containment_pending", "contained", and "lift_containment_pending".'
      name: status
      predefined:
      - normal
      - containment_pending
      - contained
      - lift_containment_pending
    - auto: PREDEFINED
      description: The host name of the device.
      name: hostname
      predefined:
      - ''
    - auto: PREDEFINED
      description: 'The platform name of the device. Possible values are: Windows, Mac, and Linux.'
      name: platform_name
      predefined:
      - Windows
      - Mac
      - Linux
    - description: The site name of the device.
      name: site_name
    description: Searches for a device that matches the query.
    name: cs-falcon-search-device
    outputs:
    - contextPath: CrowdStrike.Device.ID
      description: The ID of the device.
      type: String
    - contextPath: CrowdStrike.Device.LocalIP
      description: The local IP address of the device.
      type: String
    - contextPath: CrowdStrike.Device.ExternalIP
      description: The external IP address of the device.
      type: String
    - contextPath: CrowdStrike.Device.Hostname
      description: The host name of the device.
      type: String
    - contextPath: CrowdStrike.Device.OS
      description: The operating system of the device.
      type: String
    - contextPath: CrowdStrike.Device.MacAddress
      description: The MAC address of the device.
      type: String
    - contextPath: CrowdStrike.Device.FirstSeen
      description: The first time the device was seen.
      type: String
    - contextPath: CrowdStrike.Device.LastSeen
      description: The last time the device was seen.
      type: String
    - contextPath: CrowdStrike.Device.PolicyType
      description: The policy type of the device.
      type: String
    - contextPath: CrowdStrike.Device.Status
      description: The device status.
      type: String
    - contextPath: Endpoint.Hostname
      description: The endpoint hostname.
      type: String
    - contextPath: Endpoint.OS
      description: The endpoint operation system.
      type: String
    - contextPath: Endpoint.IPAddress
      description: The endpoint IP address.
      type: String
    - contextPath: Endpoint.ID
      description: The endpoint ID.
      type: String
    - contextPath: Endpoint.Status
      description: The endpoint status.
      type: String
    - contextPath: Endpoint.IsIsolated
      description: The endpoint isolation status.
      type: String
    - contextPath: Endpoint.MACAddress
      description: The endpoint MAC address.
      type: String
    - contextPath: Endpoint.Vendor
      description: The integration name of the endpoint vendor.
      type: String
    - contextPath: Endpoint.OSVersion
      description: The endpoint operation system version.
      type: String
  - arguments:
    - description: The ID of the behavior.
      name: behavior_id
      required: true
    description: Searches for and fetches the behavior that matches the query.
    name: cs-falcon-get-behavior
    outputs:
    - contextPath: CrowdStrike.Behavior.FileName
      description: The file name of the behavior.
      type: String
    - contextPath: CrowdStrike.Behavior.Scenario
      description: The scenario name of the behavior.
      type: String
    - contextPath: CrowdStrike.Behavior.MD5
      description: The MD5 hash of the IOC in the behavior.
      type: String
    - contextPath: CrowdStrike.Behavior.SHA256
      description: The SHA256 hash of the IOC in the behavior.
      type: String
    - contextPath: CrowdStrike.Behavior.IOCType
      description: The type of the indicator of compromise.
      type: String
    - contextPath: CrowdStrike.Behavior.IOCValue
      description: The value of the IOC.
      type: String
    - contextPath: CrowdStrike.Behavior.CommandLine
      description: The command line executed in the behavior.
      type: String
    - contextPath: CrowdStrike.Behavior.UserName
      description: The user name related to the behavior.
      type: String
    - contextPath: CrowdStrike.Behavior.SensorID
      description: The sensor ID related to the behavior.
      type: String
    - contextPath: CrowdStrike.Behavior.ParentProcessID
      description: The ID of the parent process.
      type: String
    - contextPath: CrowdStrike.Behavior.ProcessID
      description: The process ID of the behavior.
      type: String
    - contextPath: CrowdStrike.Behavior.ID
      description: The ID of the behavior.
      type: String
  - arguments:
    - description: The IDs of the detections to search. If provided, will override other arguments.
      isArray: true
      name: ids
    - description: |-
        Filter detections using a query in Falcon Query Language (FQL).
        For example, filter="device.hostname:'CS-SE-TG-W7-01'"
        For a full list of valid filter options, see: https://falcon.crowdstrike.com/support/documentation/2/query-api-reference#detectionsearch
      name: filter
    - auto: PREDEFINED
      description: Whether to get additional data such as device and behaviors processed.
      name: extended_data
      predefined:
      - Yes
      - No
    description: Search for details of specific detections, either using a filter query, or by providing the IDs of the detections.
    name: cs-falcon-search-detection
    outputs:
    - contextPath: CrowdStrike.Detection.Behavior.FileName
      description: The file name of the behavior.
      type: String
    - contextPath: CrowdStrike.Detection.Behavior.Scenario
      description: The scenario name of the behavior.
      type: String
    - contextPath: CrowdStrike.Detection.Behavior.MD5
      description: The MD5 hash of the IOC of the behavior.
      type: String
    - contextPath: CrowdStrike.Detection.Behavior.SHA256
      description: The SHA256 hash of the IOC of the behavior.
      type: String
    - contextPath: CrowdStrike.Detection.Behavior.IOCType
      description: The type of the IOC.
      type: String
    - contextPath: CrowdStrike.Detection.Behavior.IOCValue
      description: The value of the IOC.
      type: String
    - contextPath: CrowdStrike.Detection.Behavior.CommandLine
      description: The command line executed in the behavior.
      type: String
    - contextPath: CrowdStrike.Detection.Behavior.UserName
      description: The user name related to the behavior.
      type: String
    - contextPath: CrowdStrike.Detection.Behavior.SensorID
      description: The sensor ID related to the behavior.
      type: String
    - contextPath: CrowdStrike.Detection.Behavior.ParentProcessID
      description: The ID of the parent process.
      type: String
    - contextPath: CrowdStrike.Detection.Behavior.ProcessID
      description: The process ID of the behavior.
      type: String
    - contextPath: CrowdStrike.Detection.Behavior.ID
      description: The ID of the behavior.
      type: String
    - contextPath: CrowdStrike.Detection.System
      description: The system name of the detection.
      type: String
    - contextPath: CrowdStrike.Detection.CustomerID
      description: The ID of the customer (CID).
      type: String
    - contextPath: CrowdStrike.Detection.MachineDomain
      description: The name of the domain of the detection machine.
      type: String
    - contextPath: CrowdStrike.Detection.ID
      description: The detection ID.
      type: String
    - contextPath: CrowdStrike.Detection.ProcessStartTime
      description: The start time of the process that generated the detection.
      type: Date
  - arguments:
    - description: A comma-separated list of one or more IDs to resolve.
      name: ids
      required: true
    - auto: PREDEFINED
      description: 'The status to transition a detection to. Possible values: "new", "in_progress", "true_positive", "false_positive", "closed", "reopened" and "ignored".'
      name: status
      predefined:
      - new
      - in_progress
      - true_positive
      - false_positive
      - closed
      - reopened
      - ignored
    - description: 'A user ID, for example: 1234567891234567891. username and assigned_to_uuid are mutually exclusive.'
      name: assigned_to_uuid
    - description: Optional comment to add to the detection. Comments are displayed with the detection in CrowdStrike Falcon and provide context or notes for other Falcon users.
      name: comment
    - auto: PREDEFINED
      description: If true, displays the detection in the UI.
      name: show_in_ui
      predefined:
      - 'true'
      - 'false'
    - description: Username to assign the detections to. (This is usually the user’s email address, but may vary based on your configuration). username and assigned_to_uuid are mutually exclusive.
      name: username
    description: Resolves and updates a detection using the provided arguments. At least one optional argument must be passed, otherwise no change will take place. Note that IDP detections are not supported.
    name: cs-falcon-resolve-detection
  - arguments:
    - description: The host agent ID (AID) of the host to contain. Get an agent ID from a detection.
      isArray: true
      name: ids
      required: true
    description: Contains containment for a specified host. When contained, a host can only communicate with the CrowdStrike cloud and any IPs specified in your containment policy.
    name: cs-falcon-contain-host
  - arguments:
    - description: The host agent ID (AID) of the host you want to contain. Get an agent ID from a detection. Can also be a comma separated list of IDs.
      isArray: true
      name: ids
      required: true
    description: Lifts containment on the host, which returns its network communications to normal.
    name: cs-falcon-lift-host-containment
  - arguments:
    - description: Any commands run against an offline-queued session will be queued up and executed when the host comes online.
      name: queue_offline
      defaultValue: false
    - description: A comma-separated list of host agent IDs to run commands for. (Can be retrieved by running the 'cs-falcon-search-device' command.).
      name: host_ids
      required: true
    - description: The type of command to run.
      name: command_type
      required: true
    - description: 'The full command to run.'
      name: full_command
      required: true
    - auto: PREDEFINED
      defaultValue: read
      description: 'The scope to run the command for. Possible values are: "read", "write", and "admin". (NOTE: In order to run the CrowdStrike RTR `put` command, it is necessary to pass `scope=admin`.).'
      name: scope
      predefined:
      - read
      - write
      - admin
    - name: timeout
      description: The amount of time (in seconds) that a request will wait for a client to establish a connection to a remote machine before a timeout occurs.
      defaultValue: "180"
      type: unknown
    - auto: PREDEFINED
      defaultValue: batch
      description: 'The target to run the command for. Possible values are: "single" and "batch".'
      name: target
      predefined:
      - batch
      - single
    description: Sends commands to hosts.
    name: cs-falcon-run-command
    outputs:
    - contextPath: CrowdStrike.Command.HostID
      description: The ID of the host the command was running for.
      type: String
    - contextPath: CrowdStrike.Command.SessionID
      description: The session ID of the host.
      type: string
    - contextPath: CrowdStrike.Command.Stdout
      description: The standard output of the command.
      type: String
    - contextPath: CrowdStrike.Command.Stderr
      description: The standard error of the command.
      type: String
    - contextPath: CrowdStrike.Command.BaseCommand
      description: The base command.
      type: String
    - contextPath: CrowdStrike.Command.FullCommand
      description: The full command.
      type: String
    - contextPath: CrowdStrike.Command.TaskID
      description: (For single host) The ID of the command request which has been accepted.
      type: string
    - contextPath: CrowdStrike.Command.Complete
      description: (For single host) True if the command completed.
      type: boolean
    - contextPath: CrowdStrike.Command.NextSequenceID
      description: (For single host) The next sequence ID.
      type: number
  - arguments:
    - description: The script name to upload.
      name: name
      required: true
    - auto: PREDEFINED
      defaultValue: private
      description: 'The permission type for the custom script. Possible values are: "private", which is used only by the user who uploaded it, "group", which is used by all RTR Admins, and "public", which is used by all active-responders and RTR admins.'
      name: permission_type
      predefined:
      - private
      - group
      - public
    - description: The content of the PowerShell script.
      name: content
      required: true
    description: Uploads a script to Falcon.
    name: cs-falcon-upload-script
  - arguments:
    - description: The file entry ID to upload.
      name: entry_id
      required: true
    description: Uploads a file to the CrowdStrike cloud. (Can be used for the RTR 'put' command.).
    name: cs-falcon-upload-file
  - arguments:
    - description: The ID of the file to delete. (The ID of the file can be retrieved by running the 'cs-falcon-list-files' command).
      name: file_id
      required: true
    description: Deletes a file based on the provided ID. Can delete only one file at a time.
    name: cs-falcon-delete-file
  - arguments:
    - description: A comma-separated list of file IDs to get. (The list of file IDs can be retrieved by running the 'cs-falcon-list-files' command.).
      name: file_id
      required: true
    description: Returns files based on the provided IDs. These files are used for the RTR 'put' command.
    name: cs-falcon-get-file
    outputs:
    - contextPath: CrowdStrike.File.ID
      description: The ID of the file.
      type: String
    - contextPath: CrowdStrike.File.CreatedBy
      description: The email address of the user who created the file.
      type: String
    - contextPath: CrowdStrike.File.CreatedTime
      description: The date and time the file was created.
      type: Date
    - contextPath: CrowdStrike.File.Description
      description: The description of the file.
      type: String
    - contextPath: CrowdStrike.File.Type
      description: The type of the file. For example, script.
      type: String
    - contextPath: CrowdStrike.File.ModifiedBy
      description: The email address of the user who modified the file.
      type: String
    - contextPath: CrowdStrike.File.ModifiedTime
      description: The date and time the file was modified.
      type: Date
    - contextPath: CrowdStrike.File.Name
      description: The full name of the file.
      type: String
    - contextPath: CrowdStrike.File.Permission
      description: 'The permission type of the file. Possible values are: "private", which is used only by the user who uploaded it, "group", which is used by all RTR Admins, and "public", which is used by all active-responders and RTR admins.'
      type: String
    - contextPath: CrowdStrike.File.SHA256
      description: The SHA-256 hash of the file.
      type: String
    - contextPath: File.Type
      description: The file type.
      type: String
    - contextPath: File.Name
      description: The full name of the file.
      type: String
    - contextPath: File.SHA256
      description: The SHA-256 hash of the file.
      type: String
    - contextPath: File.Size
      description: The size of the file in bytes.
      type: Number
  - arguments: []
    description: Returns a list of put-file IDs that are available for the user in the 'put' command.
    name: cs-falcon-list-files
    outputs:
    - contextPath: CrowdStrike.File.ID
      description: The ID of the file.
      type: String
    - contextPath: CrowdStrike.File.CreatedBy
      description: The email address of the user who created the file.
      type: String
    - contextPath: CrowdStrike.File.CreatedTime
      description: The date and time the file was created.
      type: Date
    - contextPath: CrowdStrike.File.Description
      description: The description of the file.
      type: String
    - contextPath: CrowdStrike.File.Type
      description: The type of the file. For example, script.
      type: String
    - contextPath: CrowdStrike.File.ModifiedBy
      description: The email address of the user who modified the file.
      type: String
    - contextPath: CrowdStrike.File.ModifiedTime
      description: The date and time the file was modified.
      type: Date
    - contextPath: CrowdStrike.File.Name
      description: The full name of the file.
      type: String
    - contextPath: CrowdStrike.File.Permission
      description: 'The permission type of the file. Possible values are: "private", which is used only by the user who uploaded it, "group", which is used by all RTR Admins, and "public", which is used by all active-responders and RTR admins.'
      type: String
    - contextPath: CrowdStrike.File.SHA256
      description: The SHA-256 hash of the file.
      type: String
    - contextPath: File.Type
      description: The file type.
      type: String
    - contextPath: File.Name
      description: The full name of the file.
      type: String
    - contextPath: File.SHA256
      description: The SHA-256 hash of the file.
      type: String
    - contextPath: File.Size
      description: The size of the file in bytes.
      type: Number
  - arguments:
    - description: A comma-separated list of script IDs to return. (The script IDs can be retrieved by running the 'cs-falcon-list-scripts' command.).
      name: script_id
      required: true
    description: Returns custom scripts based on the provided ID. Used for the RTR 'runscript' command.
    name: cs-falcon-get-script
    outputs:
    - contextPath: CrowdStrike.Script.ID
      description: The ID of the script.
      type: String
    - contextPath: CrowdStrike.Script.CreatedBy
      description: The email address of the user who created the script.
      type: String
    - contextPath: CrowdStrike.Script.CreatedTime
      description: The date and time the script was created.
      type: Date
    - contextPath: CrowdStrike.Script.Description
      description: The description of the script.
      type: String
    - contextPath: CrowdStrike.Script.ModifiedBy
      description: The email address of the user who modified the script.
      type: String
    - contextPath: CrowdStrike.Script.ModifiedTime
      description: The date and time the script was modified.
      type: Date
    - contextPath: CrowdStrike.Script.Name
      description: The script name.
      type: String
    - contextPath: CrowdStrike.Script.Permission
      description: 'Permission type of the script. Possible values are: "private", which is used only by the user who uploaded it, "group", which is used by all RTR Admins, and "public", which is used by all active-responders and RTR admins.'
      type: String
    - contextPath: CrowdStrike.Script.SHA256
      description: The SHA-256 hash of the script file.
      type: String
    - contextPath: CrowdStrike.Script.RunAttemptCount
      description: The number of times the script attempted to run.
      type: Number
    - contextPath: CrowdStrike.Script.RunSuccessCount
      description: The number of times the script ran successfully.
      type: Number
    - contextPath: CrowdStrike.Script.Platform
      description: The list of operating system platforms on which the script can run. For example, Windows.
      type: String
    - contextPath: CrowdStrike.Script.WriteAccess
      description: Whether the user has write access to the script.
      type: Boolean
  - arguments:
    - description: The script ID to delete. (Script IDs can be retrieved by running the 'cs-falcon-list-scripts' command.).
      name: script_id
      required: true
    description: Deletes a custom-script based on the provided ID. Can delete only one script at a time.
    name: cs-falcon-delete-script
  - arguments: []
    description: Returns a list of custom script IDs that are available for the user in the 'runscript' command.
    name: cs-falcon-list-scripts
    outputs:
    - contextPath: CrowdStrike.Script.ID
      description: The ID of the script.
      type: String
    - contextPath: CrowdStrike.Script.CreatedBy
      description: The email address of the user who created the script.
      type: String
    - contextPath: CrowdStrike.Script.CreatedTime
      description: The date and time the script was created.
      type: Date
    - contextPath: CrowdStrike.Script.Description
      description: The description of the script.
      type: String
    - contextPath: CrowdStrike.Script.ModifiedBy
      description: The email address of the user who modified the script.
      type: String
    - contextPath: CrowdStrike.Script.ModifiedTime
      description: The date and time the script was modified.
      type: Date
    - contextPath: CrowdStrike.Script.Name
      description: The script name.
      type: String
    - contextPath: CrowdStrike.Script.Permission
      description: 'Permission type of the script. Possible values are: "private", which is used only by the user who uploaded it, "group", which is used by all RTR Admins, and "public", which is used by all active-responders and RTR admins.'
      type: String
    - contextPath: CrowdStrike.Script.SHA256
      description: The SHA-256 hash of the script file.
      type: String
    - contextPath: CrowdStrike.Script.RunAttemptCount
      description: The number of times the script attempted to run.
      type: Number
    - contextPath: CrowdStrike.Script.RunSuccessCount
      description: The number of times the script ran successfully.
      type: Number
    - contextPath: CrowdStrike.Script.Platform
      description: The list of operating system platforms on which the script can run. For example, Windows.
      type: String
    - contextPath: CrowdStrike.Script.WriteAccess
      description: Whether the user has write access to the script.
      type: Boolean
  - arguments:
    - description: The name of the script to run.
      name: script_name
    - description: A comma-separated list of host agent IDs to run commands. (The list of host agent IDs can be retrieved by running the 'cs-falcon-search-device' command.).
      name: host_ids
      required: true
    - description: The PowerShell script code to run.
      name: raw
    - defaultValue: '30'
      description: Timeout for how long to wait for the request in seconds. Maximum is 600 (10 minutes).
      name: timeout
    - description: Whether the command will run against an offline-queued session and be queued for execution when the host comes online.
      name: queue_offline
      defaultValue: false
    description: Runs a script on the agent host.
    name: cs-falcon-run-script
    outputs:
    - contextPath: CrowdStrike.Command.HostID
      description: The ID of the host for which the command was running.
      type: String
    - contextPath: CrowdStrike.Command.SessionID
      description: The ID of the session of the host.
      type: String
    - contextPath: CrowdStrike.Command.Stdout
      description: The standard output of the command.
      type: String
    - contextPath: CrowdStrike.Command.Stderr
      description: The standard error of the command.
      type: String
    - contextPath: CrowdStrike.Command.BaseCommand
      description: The base command.
      type: String
    - contextPath: CrowdStrike.Command.FullCommand
      description: The full command.
      type: String
  - arguments:
    - description: List of host agent IDs on which to run the RTR command.
      isArray: true
      name: host_ids
      required: true
    - description: Full path to the file that will be retrieved from each host in the batch.
      name: file_path
      required: true
    - description: List of a subset of hosts on which to run the command.
      name: optional_hosts
    - description: 'The number of seconds to wait for the request before it times out. In ISO time format. For example: 2019-10-17T13:41:48.487520845Z.'
      name: timeout
    - description: 'The amount of time to wait for the request before it times out. In duration syntax. For example, 10s. Valid units are: ns, us, ms, s, m, h. Maximum value is 10 minutes.'
      name: timeout_duration
    description: Batch executes 'get' command across hosts to retrieve files.
    name: cs-falcon-run-get-command
    outputs:
    - contextPath: CrowdStrike.Command.HostID
      description: The ID of the host on which the command was running.
      type: string
    - contextPath: CrowdStrike.Command.Stdout
      description: The standard output of the command.
      type: string
    - contextPath: CrowdStrike.Command.Stderr
      description: The standard error of the command.
      type: string
    - contextPath: CrowdStrike.Command.BaseCommand
      description: The base command.
      type: string
    - contextPath: CrowdStrike.Command.TaskID
      description: The ID of the command that was running on the host.
      type: string
    - contextPath: CrowdStrike.Command.GetRequestID
      description: The ID of the command request that was accepted.
      type: string
    - contextPath: CrowdStrike.Command.Complete
      description: True if the command completed.
      type: boolean
    - contextPath: CrowdStrike.Command.FilePath
      description: The file path.
      type: string
  - arguments:
    - description: The list of IDs of the command requested.
      isArray: true
      name: request_ids
      required: true
    - description: 'The number of seconds to wait for the request before it times out. In ISO time format. For example: 2019-10-17T13:41:48.487520845Z.'
      name: timeout
    - description: 'The amount of time to wait for the request before it times out. In duration syntax. For example, 10s. Valid units are: ns, us, ms, s, m, h. Maximum value is 10 minutes.'
      name: timeout_duration
    description: Retrieves the status of the specified batch 'get' command.
    name: cs-falcon-status-get-command
    outputs:
    - contextPath: CrowdStrike.File.ID
      description: The ID of the file.
      type: string
    - contextPath: CrowdStrike.File.TaskID
      description: The ID of the command that is running.
      type: string
    - contextPath: CrowdStrike.File.CreatedAt
      description: The date the file was created.
      type: date
    - contextPath: CrowdStrike.File.DeletedAt
      description: The date the file was deleted.
      type: date
    - contextPath: CrowdStrike.File.UpdatedAt
      description: The date the file was last updated.
      type: date
    - contextPath: CrowdStrike.File.Name
      description: The full name of the file.
      type: string
    - contextPath: CrowdStrike.File.SHA256
      description: The SHA256 hash of the file.
      type: string
    - contextPath: CrowdStrike.File.Size
      description: The size of the file in bytes.
      type: number
    - contextPath: File.Name
      description: The full name of the file.
      type: string
    - contextPath: File.Size
      description: The size of the file in bytes.
      type: number
    - contextPath: File.SHA256
      description: The SHA256 hash of the file.
      type: string
  - arguments:
    - description: The ID of the command requested.
      name: request_id
      required: true
    - description: The sequence ID in chunk requests.
      name: sequence_id
    - auto: PREDEFINED
      defaultValue: read
      description: 'The scope to run the command for. Possible values are: "read", "write", or "admin".'
      name: scope
      predefined:
      - read
      - write
      - admin
    description: Gets the status of a command executed on a host.
    name: cs-falcon-status-command
    outputs:
    - contextPath: CrowdStrike.Command.TaskID
      description: The ID of the command request that was accepted.
      type: string
    - contextPath: CrowdStrike.Command.Stdout
      description: The standard output of the command.
      type: string
    - contextPath: CrowdStrike.Command.Stderr
      description: The standard error of the command.
      type: string
    - contextPath: CrowdStrike.Command.BaseCommand
      description: The base command.
      type: string
    - contextPath: CrowdStrike.Command.Complete
      description: True if the command completed.
      type: boolean
    - contextPath: CrowdStrike.Command.SequenceID
      description: The sequence ID in the current request.
      type: number
    - contextPath: CrowdStrike.Command.NextSequenceID
      description: The sequence ID for the next request in the chunk request.
      type: number
  - arguments:
    - description: The host agent ID.
      name: host_id
      required: true
    - description: The SHA256 hash of the file.
      name: sha256
      required: true
    - description: The filename to use for the archive name and the file within the archive.
      name: filename
    description: Gets the RTR extracted file contents for the specified session and SHA256 hash.
    name: cs-falcon-get-extracted-file
  - arguments:
    - description: The ID of the host agent that lists files in the session.
      name: host_id
      required: true
    - description: The ID of the existing session with the agent.
      name: session_id
    description: Gets a list of files for the specified RTR session on a host.
    name: cs-falcon-list-host-files
    outputs:
    - contextPath: CrowdStrike.Command.HostID
      description: The ID of the host the command was running for.
      type: string
    - contextPath: CrowdStrike.Command.TaskID
      description: The ID of the command request that was accepted.
      type: string
    - contextPath: CrowdStrike.Command.SessionID
      description: The ID of the session of the host.
      type: string
    - contextPath: CrowdStrike.File.ID
      description: The ID of the file.
      type: string
    - contextPath: CrowdStrike.File.CreatedAt
      description: The date the file was created.
      type: date
    - contextPath: CrowdStrike.File.DeletedAt
      description: The date the file was deleted.
      type: date
    - contextPath: CrowdStrike.File.UpdatedAt
      description: The date the file was last updated.
      type: date
    - contextPath: CrowdStrike.File.Name
      description: The full name of the file.
      type: string
    - contextPath: CrowdStrike.File.SHA256
      description: The SHA256 hash of the file.
      type: string
    - contextPath: CrowdStrike.File.Size
      description: The size of the file in bytes.
      type: number
    - contextPath: File.Name
      description: The full name of the file.
      type: string
    - contextPath: File.Size
      description: The size of the file in bytes.
      type: number
    - contextPath: File.SHA256
      description: The SHA256 hash of the file.
      type: string
  - arguments:
    - description: The ID of the host to extend the session for.
      name: host_id
      required: true
    description: Refresh a session timeout on a single host.
    name: cs-falcon-refresh-session
  - arguments:
    - description: 'A comma-separated list of indicator types. Valid types are: "sha256", "sha1", "md5", "domain", "ipv4", "ipv6".'
      isArray: true
      name: types
    - description: A comma-separated list of indicator values.
      isArray: true
      name: values
    - description: A comma-separated list of indicator policies.
      isArray: true
      name: policies
    - description: The level the indicator will be shared at. Only "red" share level (not shared) is supported, which indicates that the IOC is not shared with other CrowdStrike Falcon Host customers.
      isArray: true
      name: share_levels
    - description: A comma-separated list of IOC sources.
      isArray: true
      name: sources
    - description: Start of date range to search in (YYYY-MM-DD format).
      name: from_expiration_date
    - description: End of date range to search in (YYYY-MM-DD format).
      name: to_expiration_date
    - description: The maximum number of records to return. The minimum is 1 and the maximum is 500. Default is 100.
      name: limit
    - auto: PREDEFINED
      description: 'The order the results are returned in. Possible values are: "type.asc", "type.desc", "value.asc", "value.desc", "policy.asc", "policy.desc", "share_level.asc", "share_level.desc", "expiration_timestamp.asc", and "expiration_timestamp.desc".'
      name: sort
      predefined:
      - type.asc
      - type.desc
      - value.asc
      - value.desc
      - policy.asc
      - policy.desc
      - share_level.asc
      - share_level.desc
      - expiration_timestamp.asc
      - expiration_timestamp.desc
    - description: The offset to begin the list from. For example, start from the 10th record and return the list.
      name: offset
    deprecated: true
    description: Deprecated. Use the cs-falcon-search-custom-iocs command instead.
    name: cs-falcon-search-iocs
    outputs:
    - contextPath: CrowdStrike.IOC.Type
      description: The type of the IOC.
      type: string
    - contextPath: CrowdStrike.IOC.Value
      description: The string representation of the indicator.
      type: string
    - contextPath: CrowdStrike.IOC.ID
      description: The full ID of the indicator (type:value).
      type: string
    - contextPath: CrowdStrike.IOC.Policy
      description: The policy of the indicator.
      type: string
    - contextPath: CrowdStrike.IOC.Source
      description: The source of the IOC.
      type: string
    - contextPath: CrowdStrike.IOC.ShareLevel
      description: The level at which the indicator will be shared.
      type: string
    - contextPath: CrowdStrike.IOC.Expiration
      description: The datetime the indicator will expire.
      type: string
    - contextPath: CrowdStrike.IOC.Description
      description: The description of the IOC.
      type: string
    - contextPath: CrowdStrike.IOC.CreatedTime
      description: The datetime the IOC was created.
      type: string
    - contextPath: CrowdStrike.IOC.CreatedBy
      description: The identity of the user/process who created the IOC.
      type: string
    - contextPath: CrowdStrike.IOC.ModifiedTime
      description: The datetime the indicator was last modified.
      type: string
    - contextPath: CrowdStrike.IOC.ModifiedBy
      description: The identity of the user/process who last updated the IOC.
      type: string
  - arguments:
    - auto: PREDEFINED
      description: 'The IOC type to retrieve. Possible values are: "sha256", "sha1", "md5", "domain", "ipv4", and "ipv6".'
      name: type
      predefined:
      - sha256
      - sha1
      - md5
      - domain
      - ipv4
      - ipv6
      required: true
    - description: The string representation of the indicator.
      name: value
      required: true
    deprecated: true
    description: Deprecated. Use the cs-falcon-get-custom-ioc command instead.
    name: cs-falcon-get-ioc
    outputs:
    - contextPath: CrowdStrike.IOC.Type
      description: The type of the IOC.
      type: string
    - contextPath: CrowdStrike.IOC.Value
      description: The string representation of the indicator.
      type: string
    - contextPath: CrowdStrike.IOC.ID
      description: The full ID of the indicator (type:value).
      type: string
    - contextPath: CrowdStrike.IOC.Policy
      description: The policy of the indicator.
      type: string
    - contextPath: CrowdStrike.IOC.Source
      description: The source of the IOC.
      type: string
    - contextPath: CrowdStrike.IOC.ShareLevel
      description: The level at which the indicator will be shared.
      type: string
    - contextPath: CrowdStrike.IOC.Expiration
      description: The date and time when the indicator will expire.
      type: string
    - contextPath: CrowdStrike.IOC.Description
      description: The description of the IOC.
      type: string
    - contextPath: CrowdStrike.IOC.CreatedTime
      description: The date and time the IOC was created.
      type: string
    - contextPath: CrowdStrike.IOC.CreatedBy
      description: The identity of the user/process who created the IOC.
      type: string
    - contextPath: CrowdStrike.IOC.ModifiedTime
      description: The datetime the indicator was last modified.
      type: string
    - contextPath: CrowdStrike.IOC.ModifiedBy
      description: The identity of the user/process who last updated the IOC.
      type: string
  - arguments:
    - auto: PREDEFINED
      description: 'The type of the indicator. Possible values are: "sha256", "md5", "domain", "ipv4", and "ipv6".'
      name: ioc_type
      predefined:
      - sha256
      - md5
      - domain
      - ipv4
      - ipv6
      required: true
    - description: The string representation of the indicator.
      name: value
      required: true
    - auto: PREDEFINED
      defaultValue: detect
      description: 'The policy to enact when the value is detected on a host. Possible values are: "detect" and "none". A value of "none" is equivalent to turning the indicator off.'
      name: policy
      predefined:
      - detect
      - none
    - auto: PREDEFINED
      description: The level the indicator will be shared at. Only "red" share level (not shared) is supported, which indicates that the IOC is not shared with other Falcon Host customers.
      name: share_level
      predefined:
      - red
    - description: The number of days the indicator should be valid for. This only applies to domain, ipv4, and ipv6 types.
      name: expiration_days
    - description: The source where this indicator originated. This can be used for tracking where this indicator was defined. Limited to 200 characters.
      name: source
    - description: A meaningful description of the indicator. Limited to 200 characters.
      name: description
    deprecated: true
    description: Deprecated. Use the cs-falcon-upload-custom-ioc command instead.
    name: cs-falcon-upload-ioc
    outputs:
    - contextPath: CrowdStrike.IOC.Type
      description: The type of the IOC.
      type: string
    - contextPath: CrowdStrike.IOC.Value
      description: The string representation of the indicator.
      type: string
    - contextPath: CrowdStrike.IOC.ID
      description: The full ID of the indicator (type:value).
      type: string
    - contextPath: CrowdStrike.IOC.Policy
      description: The policy of the indicator.
      type: string
    - contextPath: CrowdStrike.IOC.Source
      description: The source of the IOC.
      type: string
    - contextPath: CrowdStrike.IOC.ShareLevel
      description: The level at which the indicator will be shared.
      type: string
    - contextPath: CrowdStrike.IOC.Expiration
      description: The datetime the indicator will expire.
      type: string
    - contextPath: CrowdStrike.IOC.Description
      description: The description of the IOC.
      type: string
    - contextPath: CrowdStrike.IOC.CreatedTime
      description: The datetime the IOC was created.
      type: string
    - contextPath: CrowdStrike.IOC.CreatedBy
      description: The identity of the user/process who created the IOC.
      type: string
    - contextPath: CrowdStrike.IOC.ModifiedTime
      description: The date and time the indicator was last modified.
      type: string
    - contextPath: CrowdStrike.IOC.ModifiedBy
      description: The identity of the user/process who last updated the IOC.
      type: string
  - arguments:
    - auto: PREDEFINED
      description: 'The type of the indicator. Possible values are: "sha256", "md5", "sha1", "domain", "ipv4", and "ipv6".'
      name: ioc_type
      predefined:
      - sha256
      - md5
      - sha1
      - domain
      - ipv4
      - ipv6
      required: true
    - description: The string representation of the indicator.
      name: value
      required: true
    - auto: PREDEFINED
      defaultValue: detect
      description: 'The policy to enact when the value is detected on a host. Possible values are: "detect" and "none". A value of "none" is equivalent to turning the indicator off.'
      name: policy
      predefined:
      - detect
      - none
    - auto: PREDEFINED
      description: The level the indicator will be shared at. Only "red" share level (not shared) is supported, which indicates that the IOC is not shared with other Falcon Host customers.
      name: share_level
      predefined:
      - red
    - description: The number of days the indicator should be valid for. This only applies to domain, ipv4, and ipv6 types.
      name: expiration_days
    - description: The source where this indicator originated. This can be used for tracking where this indicator was defined. Limited to 200 characters.
      name: source
    - description: A meaningful description of the indicator. Limited to 200 characters.
      name: description
    deprecated: true
    description: Deprecated. Use the cs-falcon-update-custom-ioc command instead.
    name: cs-falcon-update-ioc
    outputs:
    - contextPath: CrowdStrike.IOC.Type
      description: The type of the IOC.
      type: string
    - contextPath: CrowdStrike.IOC.Value
      description: The string representation of the indicator.
      type: string
    - contextPath: CrowdStrike.IOC.ID
      description: The full ID of the indicator (type:value).
      type: string
    - contextPath: CrowdStrike.IOC.Policy
      description: The policy of the indicator.
      type: string
    - contextPath: CrowdStrike.IOC.Source
      description: The source of the IOC.
      type: string
    - contextPath: CrowdStrike.IOC.ShareLevel
      description: The level at which the indicator will be shared.
      type: string
    - contextPath: CrowdStrike.IOC.Expiration
      description: The datetime the indicator will expire.
      type: string
    - contextPath: CrowdStrike.IOC.Description
      description: The description of the IOC.
      type: string
    - contextPath: CrowdStrike.IOC.CreatedTime
      description: The datetime the IOC was created.
      type: string
    - contextPath: CrowdStrike.IOC.CreatedBy
      description: The identity of the user/process who created the IOC.
      type: string
    - contextPath: CrowdStrike.IOC.ModifiedTime
      description: The date and time the indicator was last modified.
      type: string
    - contextPath: CrowdStrike.IOC.ModifiedBy
      description: The identity of the user/process who last updated the IOC.
      type: string
  - arguments:
    - auto: PREDEFINED
      description: 'The IOC type to delete. Possible values are: "sha256", "sha1", "md5", "domain", "ipv4", and "ipv6".'
      name: type
      predefined:
      - sha256
      - sha1
      - md5
      - domain
      - ipv4
      - ipv6
      required: true
    - description: The string representation of the indicator.
      name: value
      required: true
    deprecated: true
    description: Deprecated. Use the cs-falcon-delete-custom-ioc command instead.
    name: cs-falcon-delete-ioc
  - arguments:
    - auto: PREDEFINED
      description: 'A comma-separated list of indicator types. Valid types are: "sha256", "sha1", "md5", "domain", "ipv4", "ipv6".'
      isArray: true
      name: types
      predefined:
      - sha256
      - sha1
      - md5
      - domain
      - ipv4
      - ipv6
    - description: A comma-separated list of indicator values.
      isArray: true
      name: values
    - description: A comma-separated list of IOC sources.
      isArray: true
      name: sources
    - description: The date the indicator will become inactive (ISO 8601 format, i.e. YYYY-MM-DDThh:mm:ssZ).
      name: expiration
    - defaultValue: '50'
      description: The maximum number of records to return. The minimum is 1 and the maximum is 500.
      name: limit
    - auto: PREDEFINED
      description: 'The order the results are returned in. Possible values are: "type.asc", "type.desc", "value.asc", "value.desc", "policy.asc", "policy.desc", "share_level.asc", "share_level.desc", "expiration_timestamp.asc", and "expiration_timestamp.desc".'
      name: sort
      predefined:
      - type.asc
      - type.desc
      - value.asc
      - value.desc
      - policy.asc
      - policy.desc
      - share_level.asc
      - share_level.desc
      - expiration_timestamp.asc
      - expiration_timestamp.desc
    - description: The offset to begin the list from. For example, start from the 10th record and return the list.
      name: offset
    - description: A pagination token used with the limit parameter to manage pagination of results. Matching the 'after' parameter in the API. Use instead of offset.
      name: next_page_token
    description: Returns a list of your uploaded IOCs that match the search criteria.
    name: cs-falcon-search-custom-iocs
    outputs:
    - contextPath: CrowdStrike.IOC.Type
      description: The type of the IOC.
      type: string
    - contextPath: CrowdStrike.IOC.Value
      description: The string representation of the indicator.
      type: string
    - contextPath: CrowdStrike.IOC.ID
      description: The full ID of the indicator.
      type: string
    - contextPath: CrowdStrike.IOC.Severity
      description: The severity level to apply to this indicator.
      type: string
    - contextPath: CrowdStrike.IOC.Source
      description: The source of the IOC.
      type: string
    - contextPath: CrowdStrike.IOC.Action
      description: Action to take when a host observes the custom IOC.
      type: string
    - contextPath: CrowdStrike.IOC.Expiration
      description: The datetime the indicator will expire.
      type: string
    - contextPath: CrowdStrike.IOC.Description
      description: The description of the IOC.
      type: string
    - contextPath: CrowdStrike.IOC.CreatedTime
      description: The datetime the IOC was created.
      type: date
    - contextPath: CrowdStrike.IOC.CreatedBy
      description: The identity of the user/process who created the IOC.
      type: string
    - contextPath: CrowdStrike.IOC.ModifiedTime
      description: The datetime the indicator was last modified.
      type: date
    - contextPath: CrowdStrike.IOC.ModifiedBy
      description: The identity of the user/process who last updated the IOC.
      type: string
    - contextPath: CrowdStrike.NextPageToken
      description: A pagination token used with the limit parameter to manage pagination of results.
  - arguments:
    - auto: PREDEFINED
      description: 'The IOC type to retrieve. Possible values are: "sha256", "sha1", "md5", "domain", "ipv4", and "ipv6". Either ioc_id or ioc_type and value must be provided.'
      name: type
      predefined:
      - sha256
      - sha1
      - md5
      - domain
      - ipv4
      - ipv6
    - description: The string representation of the indicator. Either ioc_id or ioc_type and value must be provided.
      name: value
    - description: The ID of the IOC to get. Can be retrieved by running the cs-falcon-search-custom-iocs command. Either ioc_id or ioc_type and value must be provided.
      name: ioc_id
    description: Gets the full definition of one or more indicators that you are watching.
    name: cs-falcon-get-custom-ioc
    outputs:
    - contextPath: CrowdStrike.IOC.Type
      description: The type of the IOC.
      type: string
    - contextPath: CrowdStrike.IOC.Value
      description: The string representation of the indicator.
      type: string
    - contextPath: CrowdStrike.IOC.ID
      description: The full ID of the indicator.
      type: string
    - contextPath: CrowdStrike.IOC.Severity
      description: The severity level to apply to this indicator.
      type: string
    - contextPath: CrowdStrike.IOC.Source
      description: The source of the IOC.
      type: string
    - contextPath: CrowdStrike.IOC.Action
      description: Action to take when a host observes the custom IOC.
      type: string
    - contextPath: CrowdStrike.IOC.Expiration
      description: The datetime when the indicator will expire.
      type: string
    - contextPath: CrowdStrike.IOC.Description
      description: The description of the IOC.
      type: string
    - contextPath: CrowdStrike.IOC.CreatedTime
      description: The datetime the IOC was created.
      type: date
    - contextPath: CrowdStrike.IOC.CreatedBy
      description: The identity of the user/process who created the IOC.
      type: string
    - contextPath: CrowdStrike.IOC.ModifiedTime
      description: The datetime the indicator was last modified.
      type: date
    - contextPath: CrowdStrike.IOC.ModifiedBy
      description: The identity of the user/process who last updated the IOC.
      type: string
  - arguments:
    - auto: PREDEFINED
      description: 'The type of the indicator. Possible values are: "sha256", "md5", "domain", "ipv4", and "ipv6".'
      name: ioc_type
      predefined:
      - sha256
      - md5
      - domain
      - ipv4
      - ipv6
      required: true
    - description: |-
        A comma separated list of indicators.
        More than one value can be supplied to upload multiple IOCs of the same type but with different values. Note that the uploaded IOCs will have the same properties (as supplied in other arguments).
      isArray: true
      name: value
      required: true
    - auto: PREDEFINED
      description: 'Action to take when a host observes the custom IOC. Possible values are: no_action - Save the indicator for future use, but take no action. No severity required. allow - Applies to hashes only. Allow the indicator and do not detect it. Severity does not apply and should not be provided. prevent_no_ui - Applies to hashes only. Block and detect the indicator, but hide it from Activity > Detections. Has a default severity value. prevent - Applies to hashes only. Block the indicator and show it as a detection at the selected severity. detect - Enable detections for the indicator at the selected severity.'
      name: action
      predefined:
      - no_action
      - allow
      - prevent_no_ui
      - prevent
      - detect
      required: true
    - auto: PREDEFINED
      description: 'The platforms that the indicator applies to. You can enter multiple platform names, separated by commas. Possible values are: mac, windows and linux.'
      isArray: true
      name: platforms
      predefined:
      - mac
      - windows
      - linux
      required: true
    - auto: PREDEFINED
      description: 'The severity level to apply to this indicator. Required for the prevent and detect actions. Optional for no_action. Possible values are: informational, low, medium, high, and critical.'
      name: severity
      predefined:
      - informational
      - low
      - medium
      - high
      - critical
    - description: The date the indicator will become inactive (ISO 8601 format, i.e. YYYY-MM-DDThh:mm:ssZ).
      name: expiration
    - description: The source where this indicator originated. This can be used for tracking where this indicator was defined. Limited to 200 characters.
      name: source
    - description: A meaningful description of the indicator. Limited to 200 characters.
      name: description
    - auto: PREDEFINED
      description: Whether the indicator is applied globally. Either applied_globally or host_groups must be provided.
      name: applied_globally
      predefined:
      - 'true'
      - 'false'
    - description: List of host group IDs that the indicator applies to. Can be retrieved by running the cs-falcon-list-host-groups command. Either applied_globally or host_groups must be provided.
      isArray: true
      name: host_groups
    - description: List of tags to apply to the indicator.
      isArray: true
      name: tags
    - description: Name of the file for file indicators. Applies to hashes only. A common filename, or a filename in your environment. Filenames can be helpful for identifying hashes or filtering IOCs.
      name: file_name
    description: Uploads an indicator for CrowdStrike to monitor.
    name: cs-falcon-upload-custom-ioc
    outputs:
    - contextPath: CrowdStrike.IOC.Type
      description: The type of the IOC.
      type: string
    - contextPath: CrowdStrike.IOC.Value
      description: The string representation of the indicator.
      type: string
    - contextPath: CrowdStrike.IOC.ID
      description: The full ID of the indicator.
      type: string
    - contextPath: CrowdStrike.IOC.Severity
      description: The severity level to apply to this indicator.
      type: string
    - contextPath: CrowdStrike.IOC.Source
      description: The source of the IOC.
      type: string
    - contextPath: CrowdStrike.IOC.Action
      description: Action to take when a host observes the custom IOC.
      type: string
    - contextPath: CrowdStrike.IOC.Expiration
      description: The datetime when the indicator will expire.
      type: string
    - contextPath: CrowdStrike.IOC.Description
      description: The description of the IOC.
      type: string
    - contextPath: CrowdStrike.IOC.CreatedTime
      description: The datetime the IOC was created.
      type: date
    - contextPath: CrowdStrike.IOC.CreatedBy
      description: The identity of the user/process who created the IOC.
      type: string
    - contextPath: CrowdStrike.IOC.ModifiedTime
      description: The datetime the indicator was last modified.
      type: date
    - contextPath: CrowdStrike.IOC.ModifiedBy
      description: The identity of the user/process who last updated the IOC.
      type: string
    - contextPath: CrowdStrike.IOC.Tags
      description: The tags of the IOC.
      type: Unknown
    - contextPath: CrowdStrike.IOC.Platforms
      description: The platforms of the IOC.
      type: Unknown
    - contextPath: CrowdStrike.IOC.Filename
      description: Name of the file for file indicators. Applies to hashes only. A common filename, or a filename in your environment. Filenames can be helpful for identifying hashes or filtering IOCs.
      type: string
  - arguments:
    - description: The ID of the IOC to update. Can be retrieved by running the cs-falcon-search-custom-iocs command.
      name: ioc_id
      required: true
    - auto: PREDEFINED
      description: 'Action to take when a host observes the custom IOC. Possible values are: no_action - Save the indicator for future use, but take no action. No severity required. allow - Applies to hashes only. Allow the indicator and do not detect it. Severity does not apply and should not be provided. prevent_no_ui - Applies to hashes only. Block and detect the indicator, but hide it from Activity > Detections. Has a default severity value. prevent - Applies to hashes only. Block the indicator and show it as a detection at the selected severity. detect - Enable detections for the indicator at the selected severity.'
      name: action
      predefined:
      - no_action
      - allow
      - prevent_no_ui
      - prevent
      - detect
    - auto: PREDEFINED
      description: 'The platforms that the indicator applies to. You can enter multiple platform names, separated by commas. Possible values are: mac, windows and linux.'
      name: platforms
      predefined:
      - mac
      - windows
      - linux
    - auto: PREDEFINED
      description: 'The severity level to apply to this indicator. Required for the prevent and detect actions. Optional for no_action. Possible values are: informational, low, medium, high and critical.'
      name: severity
      predefined:
      - informational
      - low
      - medium
      - high
      - critical
    - description: The date the indicator will become inactive (ISO 8601 format, i.e. YYYY-MM-DDThh:mm:ssZ).
      name: expiration
    - description: The source where this indicator originated. This can be used for tracking where this indicator was defined. Limited to 200 characters.
      name: source
    - description: A meaningful description of the indicator. Limited to 200 characters.
      name: description
    - description: Name of the file for file indicators. Applies to hashes only. A common filename, or a filename in your environment. Filenames can be helpful for identifying hashes or filtering IOCs.
      name: file_name
    description: Updates an indicator for CrowdStrike to monitor.
    name: cs-falcon-update-custom-ioc
    outputs:
    - contextPath: CrowdStrike.IOC.Type
      description: The type of the IOC.
      type: string
    - contextPath: CrowdStrike.IOC.Value
      description: The string representation of the indicator.
      type: string
    - contextPath: CrowdStrike.IOC.ID
      description: The full ID of the indicator.
      type: string
    - contextPath: CrowdStrike.IOC.Severity
      description: The severity level to apply to this indicator.
      type: string
    - contextPath: CrowdStrike.IOC.Source
      description: The source of the IOC.
      type: string
    - contextPath: CrowdStrike.IOC.Action
      description: Action to take when a host observes the custom IOC.
      type: string
    - contextPath: CrowdStrike.IOC.Expiration
      description: The datetime when the indicator will expire.
      type: string
    - contextPath: CrowdStrike.IOC.Description
      description: The description of the IOC.
      type: string
    - contextPath: CrowdStrike.IOC.CreatedTime
      description: The datetime the IOC was created.
      type: date
    - contextPath: CrowdStrike.IOC.CreatedBy
      description: The identity of the user/process who created the IOC.
      type: string
    - contextPath: CrowdStrike.IOC.ModifiedTime
      description: The datetime the indicator was last modified.
      type: date
    - contextPath: CrowdStrike.IOC.ModifiedBy
      description: The identity of the user/process who last updated the IOC.
      type: string
    - contextPath: CrowdStrike.IOC.Filename
      description: Name of the file for file indicators. Applies to hashes only. A common filename, or a filename in your environment. Filenames can be helpful for identifying hashes or filtering IOCs.
      type: string

  - arguments:
    - description: The ID of the IOC to delete. Can be retrieved by running the cs-falcon-search-custom-iocs command.
      name: ioc_id
      required: true
    description: Deletes a monitored indicator.
    name: cs-falcon-delete-custom-ioc
  - arguments:
    - auto: PREDEFINED
      description: 'The IOC type. Possible values are: "sha256", "sha1", "md5", "domain", "ipv4", and "ipv6".'
      name: type
      predefined:
      - sha256
      - sha1
      - md5
      - domain
      - ipv4
      - ipv6
      required: true
    - description: The string representation of the indicator.
      name: value
      required: true
    description: The number of hosts that observed the provided IOC.
    name: cs-falcon-device-count-ioc
    outputs:
    - contextPath: CrowdStrike.IOC.Type
      description: The type of the IOC.
      type: string
    - contextPath: CrowdStrike.IOC.Value
      description: The string representation of the indicator.
      type: string
    - contextPath: CrowdStrike.IOC.ID
      description: The full ID of the indicator (type:value).
      type: string
    - contextPath: CrowdStrike.IOC.DeviceCount
      description: The number of devices the IOC ran on.
      type: number
  - arguments:
    - auto: PREDEFINED
      description: 'The IOC type. Possible values are: "sha256", "sha1", "md5", "domain", "ipv4", and "ipv6".'
      name: type
      predefined:
      - sha256
      - sha1
      - md5
      - domain
      - ipv4
      - ipv6
      required: true
    - description: The string representation of the indicator.
      name: value
      required: true
    - description: The device ID to check against.
      name: device_id
      required: true
    description: Get processes associated with a given IOC.
    name: cs-falcon-processes-ran-on
    outputs:
    - contextPath: CrowdStrike.IOC.Type
      description: The type of the IOC.
      type: string
    - contextPath: CrowdStrike.IOC.Value
      description: The string representation of the indicator.
      type: string
    - contextPath: CrowdStrike.IOC.ID
      description: The full ID of the indicator (type:value).
      type: string
    - contextPath: CrowdStrike.IOC.Process.ID
      description: The processes IDs associated with the given IOC.
      type: number
    - contextPath: CrowdStrike.IOC.Process.DeviceID
      description: The device the process ran on.
      type: number
  - arguments:
    - default: true
      description: A comma-separated list of process IDs.
      isArray: true
      name: ids
      required: true
    description: Retrieves the details of a process, according to the process ID that is running or that previously ran.
    name: cs-falcon-process-details
    outputs:
    - contextPath: CrowdStrike.Process.process_id
      description: The process ID.
      type: String
    - contextPath: CrowdStrike.Process.process_id_local
      description: Local ID of the process.
      type: String
    - contextPath: CrowdStrike.Process.device_id
      description: The device the process ran on.
      type: String
    - contextPath: CrowdStrike.Process.file_name
      description: The path of the file that ran the process.
      type: String
    - contextPath: CrowdStrike.Process.command_line
      description: The command line command execution.
      type: String
    - contextPath: CrowdStrike.Process.start_timestamp_raw
      description: 'The start datetime of the process in Unix time format. For example: 132460167512852140.'
      type: String
    - contextPath: CrowdStrike.Process.start_timestamp
      description: 'The start datetime of the process in ISO time format. For example: 2019-10-17T13:41:48.487520845Z.'
      type: String
    - contextPath: CrowdStrike.Process.stop_timestamp_raw
      description: 'The stop datetime of the process in Unix time format. For example: 132460167512852140.'
      type: Date
    - contextPath: CrowdStrike.Process.stop_timestamp
      description: 'The stop datetime of the process in ISO time format. For example: 2019-10-17T13:41:48.487520845Z.'
      type: Date
  - arguments:
    - auto: PREDEFINED
      description: 'The type of indicator. Possible values are: "domain", "ipv4", "ipv6", "md5", "sha1", or "sha256".'
      name: type
      predefined:
      - domain
      - ipv4
      - ipv6
      - md5
      - sha1
      - sha256
      required: true
    - description: The string representation of the indicator.
      name: value
      required: true
    deprecated: true
    description: Returns a list of device IDs an indicator ran on.
    name: cs-device-ran-on
    outputs:
    - contextPath: CrowdStrike.DeviceIOC.DeviceID
      description: The device IDs an indicator ran on.
      type: string
    - contextPath: CrowdStrike.DeviceIOC.ID
      description: The indicator ID.
      type: string
    - contextPath: CrowdStrike.DeviceIOC.Type
      description: The indicator type.
      type: string
    - contextPath: CrowdStrike.DeviceIOC.Value
      description: The indicator value.
      type: string
  - arguments:
    - auto: PREDEFINED
      description: 'The type of indicator. Possible values are: "domain", "ipv4", "ipv6", "md5", "sha1", or "sha256".'
      name: type
      predefined:
      - domain
      - ipv4
      - ipv6
      - md5
      - sha1
      - sha256
      required: true
    - description: The string representation of the indicator.
      name: value
      required: true
    description: Returns a list of device IDs an indicator ran on.
    name: cs-falcon-device-ran-on
    outputs:
    - contextPath: CrowdStrike.DeviceID
      description: Device IDs an indicator ran on.
      type: string
  - arguments:
    - description: The query used to filter the results.
      name: fetch_query
    - description: A comma separated list of detection IDs. For example, ldt:1234:1234,ldt:5678:5678, If you use this argument, fetch_query argument will be ignored.
      isArray: true
      name: ids
    description: Lists detection summaries.
    name: cs-falcon-list-detection-summaries
    outputs:
    - contextPath: CrowdStrike.Detections.cid
      description: The organization's customer ID (CID).
      type: String
    - contextPath: CrowdStrike.Detections.created_timestamp
      description: 'The datetime the detection occurred in ISO time format. For example: 2019-10-17T13:41:48.487520845Z.'
      type: Date
    - contextPath: CrowdStrike.Detections.detection_id
      description: The ID of the detection.
      type: String
    - contextPath: CrowdStrike.Detections.device.device_id
      description: The device ID as seen by CrowdStrike Falcon.
      type: String
    - contextPath: CrowdStrike.Detections.device.cid
      description: The CrowdStrike Customer ID (CID) to which the device belongs.
      type: String
    - contextPath: CrowdStrike.Detections.device.agent_load_flags
      description: The CrowdStrike Falcon agent load flags.
      type: String
    - contextPath: CrowdStrike.Detections.device.agent_local_time
      description: The local time of the sensor.
      type: Date
    - contextPath: CrowdStrike.Detections.device.agent_version
      description: 'The version of the agent that the device is running. For example: 5.32.11406.0.'
      type: String
    - contextPath: CrowdStrike.Detections.device.bios_manufacturer
      description: The BIOS manufacturer.
      type: String
    - contextPath: CrowdStrike.Detections.device.bios_version
      description: The device's BIOS version.
      type: String
    - contextPath: CrowdStrike.Detections.device.config_id_base
      description: The base of the sensor that the device is running.
      type: String
    - contextPath: CrowdStrike.Detections.device.config_id_build
      description: 'The version of the sensor that the device is running. For example: 11406.'
      type: String
    - contextPath: CrowdStrike.Detections.device.config_id_platform
      description: The platform ID of the sensor that the device is running.
      type: String
    - contextPath: CrowdStrike.Detections.device.external_ip
      description: The external IP address of the device.
      type: String
    - contextPath: CrowdStrike.Detections.device.hostname
      description: The host name of the device.
      type: String
    - contextPath: CrowdStrike.Detections.device.first_seen
      description: The datetime the host was first seen by CrowdStrike Falcon.
      type: Date
    - contextPath: CrowdStrike.Detections.device.last_seen
      description: The datetime the host was last seen by CrowdStrike Falcon.
      type: Date
    - contextPath: CrowdStrike.Detections.device.local_ip
      description: The local IP address of the device.
      type: String
    - contextPath: CrowdStrike.Detections.device.mac_address
      description: The MAC address of the device.
      type: String
    - contextPath: CrowdStrike.Detections.device.major_version
      description: The major version of the operating system.
      type: String
    - contextPath: CrowdStrike.Detections.device.minor_version
      description: The minor version of the operating system.
      type: String
    - contextPath: CrowdStrike.Detections.device.os_version
      description: The operating system of the device.
      type: String
    - contextPath: CrowdStrike.Detections.device.platform_id
      description: The platform ID of the device that runs the sensor.
      type: String
    - contextPath: CrowdStrike.Detections.device.platform_name
      description: The platform name of the device.
      type: String
    - contextPath: CrowdStrike.Detections.device.product_type_desc
      description: The value indicating the product type. For example, 1 = Workstation, 2 = Domain Controller, 3 = Server.
      type: String
    - contextPath: CrowdStrike.Detections.device.status
      description: 'The containment status of the machine. Possible values are: "normal", "containment_pending", "contained", and "lift_containment_pending".'
      type: String
    - contextPath: CrowdStrike.Detections.device.system_manufacturer
      description: The system manufacturer of the device.
      type: String
    - contextPath: CrowdStrike.Detections.device.system_product_name
      description: The product name of the system.
      type: String
    - contextPath: CrowdStrike.Detections.device.modified_timestamp
      description: 'The datetime the device was last modified in ISO time format. For example: 2019-10-17T13:41:48.487520845Z.'
      type: Date
    - contextPath: CrowdStrike.Detections.behaviors.device_id
      description: The ID of the device associated with the behavior.
      type: String
    - contextPath: CrowdStrike.Detections.behaviors.timestamp
      description: 'The datetime the behavior detection occurred in ISO time format. For example: 2019-10-17T13:41:48.487520845Z.'
      type: Date
    - contextPath: CrowdStrike.Detections.behaviors.behavior_id
      description: The ID of the behavior.
      type: String
    - contextPath: CrowdStrike.Detections.behaviors.filename
      description: The file name of the triggering process.
      type: String
    - contextPath: CrowdStrike.Detections.behaviors.alleged_filetype
      description: The file extension of the behavior's filename.
      type: String
    - contextPath: CrowdStrike.Detections.behaviors.cmdline
      description: The command line of the triggering process.
      type: String
    - contextPath: CrowdStrike.Detections.behaviors.scenario
      description: The name of the scenario the behavior belongs to.
      type: String
    - contextPath: CrowdStrike.Detections.behaviors.objective
      description: The name of the objective associated with the behavior.
      type: String
    - contextPath: CrowdStrike.Detections.behaviors.tactic
      description: The name of the tactic associated with the behavior.
      type: String
    - contextPath: CrowdStrike.Detections.behaviors.technique
      description: The name of the technique associated with the behavior.
      type: String
    - contextPath: CrowdStrike.Detections.behaviors.severity
      description: The severity rating for the behavior. The value can be any integer between 1-100.
      type: Number
    - contextPath: CrowdStrike.Detections.behaviors.confidence
      description: The true positive confidence rating for the behavior. The value can be any integer between 1-100.
      type: Number
    - contextPath: CrowdStrike.Detections.behaviors.ioc_type
      description: 'The type of the triggering IOC. Possible values are: "hash_sha256", "hash_md5", "domain", "filename", "registry_key", "command_line", and "behavior".'
      type: String
    - contextPath: CrowdStrike.Detections.behaviors.ioc_value
      description: The IOC value.
      type: String
    - contextPath: CrowdStrike.Detections.behaviors.ioc_source
      description: 'The source that triggered an IOC detection. Possible values are: "library_load", "primary_module", "file_read", and "file_write".'
      type: String
    - contextPath: CrowdStrike.Detections.behaviors.ioc_description
      description: The IOC description.
      type: String
    - contextPath: CrowdStrike.Detections.behaviors.user_name
      description: The user name.
      type: String
    - contextPath: CrowdStrike.Detections.behaviors.user_id
      description: The Security Identifier (SID) of the user in Windows.
      type: String
    - contextPath: CrowdStrike.Detections.behaviors.control_graph_id
      description: The behavior hit key for the Threat Graph API.
      type: String
    - contextPath: CrowdStrike.Detections.behaviors.triggering_process_graph_id
      description: The ID of the process that triggered the behavior detection.
      type: String
    - contextPath: CrowdStrike.Detections.behaviors.sha256
      description: The SHA256 of the triggering process.
      type: String
    - contextPath: CrowdStrike.Detections.behaviors.md5
      description: The MD5 of the triggering process.
      type: String
    - contextPath: CrowdStrike.Detections.behaviors.parent_details.parent_sha256
      description: The SHA256 hash of the parent process.
      type: String
    - contextPath: CrowdStrike.Detections.behaviors.parent_details.parent_md5
      description: The MD5 hash of the parent process.
      type: String
    - contextPath: CrowdStrike.Detections.behaviors.parent_details.parent_cmdline
      description: The command line of the parent process.
      type: String
    - contextPath: CrowdStrike.Detections.behaviors.parent_details.parent_process_graph_id
      description: The process graph ID of the parent process.
      type: String
    - contextPath: CrowdStrike.Detections.behaviors.pattern_disposition
      description: The pattern associated with the action performed on the behavior.
      type: Number
    - contextPath: CrowdStrike.Detections.behaviors.pattern_disposition_details.indicator
      description: Whether the detection behavior is similar to an indicator.
      type: Boolean
    - contextPath: CrowdStrike.Detections.behaviors.pattern_disposition_details.detect
      description: Whether this behavior is detected.
      type: Boolean
    - contextPath: CrowdStrike.Detections.behaviors.pattern_disposition_details.inddet_mask
      description: Whether this behavior is an inddet mask.
      type: Boolean
    - contextPath: CrowdStrike.Detections.behaviors.pattern_disposition_details.sensor_only
      description: Whether this detection is sensor only.
      type: Boolean
    - contextPath: CrowdStrike.Detections.behaviors.pattern_disposition_details.rooting
      description: Whether this behavior is rooting.
      type: Boolean
    - contextPath: CrowdStrike.Detections.behaviors.pattern_disposition_details.kill_process
      description: Whether this detection kills the process.
      type: Boolean
    - contextPath: CrowdStrike.Detections.behaviors.pattern_disposition_details.kill_subprocess
      description: Whether this detection kills the subprocess.
      type: Boolean
    - contextPath: CrowdStrike.Detections.behaviors.pattern_disposition_details.quarantine_machine
      description: Whether this detection was on a quarantined machine.
      type: Boolean
    - contextPath: CrowdStrike.Detections.behaviors.pattern_disposition_details.quarantine_file
      description: Whether this detection was on a quarantined file.
      type: Boolean
    - contextPath: CrowdStrike.Detections.behaviors.pattern_disposition_details.policy_disabled
      description: Whether this policy is disabled.
      type: Boolean
    - contextPath: CrowdStrike.Detections.behaviors.pattern_disposition_details.kill_parent
      description: Whether this detection kills the parent process.
      type: Boolean
    - contextPath: CrowdStrike.Detections.behaviors.pattern_disposition_details.operation_blocked
      description: Whether the operation is blocked.
      type: Boolean
    - contextPath: CrowdStrike.Detections.behaviors.pattern_disposition_details.process_blocked
      description: Whether the process is blocked.
      type: Boolean
    - contextPath: CrowdStrike.Detections.behaviors.pattern_disposition_details.registry_operation_blocked
      description: Whether the registry operation is blocked.
      type: Boolean
    - contextPath: CrowdStrike.Detections.email_sent
      description: Whether an email is sent about this detection.
      type: Boolean
    - contextPath: CrowdStrike.Detections.first_behavior
      description: The datetime of the first behavior.
      type: Date
    - contextPath: CrowdStrike.Detections.last_behavior
      description: The datetime of the last behavior.
      type: Date
    - contextPath: CrowdStrike.Detections.max_confidence
      description: The highest confidence value of all behaviors. The value can be any integer between 1-100.
      type: Number
    - contextPath: CrowdStrike.Detections.max_severity
      description: The highest severity value of all behaviors. Value can be any integer between 1-100.
      type: Number
    - contextPath: CrowdStrike.Detections.max_severity_displayname
      description: 'The name used in the UI to determine the severity of the detection. Possible values are: "Critical", "High", "Medium", and "Low".'
      type: String
    - contextPath: CrowdStrike.Detections.show_in_ui
      description: Whether the detection displays in the UI.
      type: Boolean
    - contextPath: CrowdStrike.Detections.status
      description: The status of the detection.
      type: String
    - contextPath: CrowdStrike.Detections.assigned_to_uid
      description: The UID of the user for whom the detection is assigned.
      type: String
    - contextPath: CrowdStrike.Detections.assigned_to_name
      description: The human-readable name of the user to whom the detection is currently assigned.
      type: String
    - contextPath: CrowdStrike.Detections.hostinfo.domain
      description: The domain of the Active Directory.
      type: String
    - contextPath: CrowdStrike.Detections.seconds_to_triaged
      description: The amount of time it took to move a detection from "new" to "in_progress".
      type: Number
    - contextPath: CrowdStrike.Detections.seconds_to_resolved
      description: The amount of time it took to move a detection from new to a resolved state ("true_positive", "false_positive", and "ignored").
      type: Number
  - arguments:
    - description: The query used to filter the results.
      name: fetch_query
    - description: A comma separated list of detection IDs. For example, ldt:1234:1234,ldt:5678:5678, If you use this argument, fetch_query argument will be ignored.
      isArray: true
      name: ids
    description: Lists incident summaries.
    name: cs-falcon-list-incident-summaries
    outputs:
    - contextPath: CrowdStrike.Incidents.incident_id
      description: The ID of the incident.
      type: String
    - contextPath: CrowdStrike.Incidents.cid
      description: The organization's customer ID (CID).
      type: String
    - contextPath: CrowdStrike.Incidents.host_ids
      description: The device IDs of all the hosts on which the incident occurred.
      type: String
    - contextPath: CrowdStrike.Incidents.hosts.device_id
      description: The device ID as seen by CrowdStrike.
      type: String
    - contextPath: CrowdStrike.Incidents.hosts.cid
      description: The host's organization's customer ID (CID).
      type: String
    - contextPath: CrowdStrike.Incidents.hosts.agent_load_flags
      description: The CrowdStrike agent load flags.
      type: String
    - contextPath: CrowdStrike.Incidents.hosts.agent_local_time
      description: The local time of the sensor.
      type: Date
    - contextPath: CrowdStrike.Incidents.hosts.agent_version
      description: 'The version of the agent that the device is running. For example: 5.32.11406.0.'
      type: String
    - contextPath: CrowdStrike.Incidents.hosts.bios_manufacturer
      description: The BIOS manufacturer.
      type: String
    - contextPath: CrowdStrike.Incidents.hosts.bios_version
      description: The BIOS version of the device.
      type: String
    - contextPath: CrowdStrike.Incidents.hosts.config_id_base
      description: The base of the sensor that the device is running.
      type: String
    - contextPath: CrowdStrike.Incidents.hosts.config_id_build
      description: 'The version of the sensor that the device is running. For example: 11406.'
      type: String
    - contextPath: CrowdStrike.Incidents.hosts.config_id_platform
      description: The platform ID of the sensor that the device is running.
      type: String
    - contextPath: CrowdStrike.Incidents.hosts.external_ip
      description: The external IP address of the host.
      type: String
    - contextPath: CrowdStrike.Incidents.hosts.hostname
      description: The name of the host.
      type: String
    - contextPath: CrowdStrike.Incidents.hosts.first_seen
      description: The date and time the host was first seen by CrowdStrike Falcon.
      type: Date
    - contextPath: CrowdStrike.Incidents.hosts.last_seen
      description: The date and time the host was last seen by CrowdStrike Falcon.
      type: Date
    - contextPath: CrowdStrike.Incidents.hosts.local_ip
      description: The device local IP address.
      type: String
    - contextPath: CrowdStrike.Incidents.hosts.mac_address
      description: The device MAC address.
      type: String
    - contextPath: CrowdStrike.Incidents.hosts.major_version
      description: The major version of the operating system.
      type: String
    - contextPath: CrowdStrike.Incidents.hosts.minor_version
      description: The minor version of the operating system.
      type: String
    - contextPath: CrowdStrike.Incidents.hosts.os_version
      description: The operating system of the host.
      type: String
    - contextPath: CrowdStrike.Incidents.hosts.platform_id
      description: The platform ID of the device that runs the sensor.
      type: String
    - contextPath: CrowdStrike.Incidents.hosts.platform_name
      description: The platform name of the host.
      type: String
    - contextPath: CrowdStrike.Incidents.hosts.product_type_desc
      description: The value indicating the product type. For example, 1 = Workstation, 2 = Domain Controller, 3 = Server.
      type: String
    - contextPath: CrowdStrike.Incidents.hosts.status
      description: The incident status as a number. For example, 20 = New, 25 = Reopened, 30 = In Progress, 40 = Closed.
      type: String
    - contextPath: CrowdStrike.Incidents.hosts.system_manufacturer
      description: The system manufacturer of the device.
      type: String
    - contextPath: CrowdStrike.Incidents.hosts.system_product_name
      description: The product name of the system.
      type: String
    - contextPath: CrowdStrike.Incidents.hosts.modified_timestamp
      description: 'The datetime a user modified the incident in ISO time format. For example: 2019-10-17T13:41:48.487520845Z.'
      type: Date
    - contextPath: CrowdStrike.Incidents.created
      description: The time that the incident was created.
      type: Date
    - contextPath: CrowdStrike.Incidents.start
      description: The recorded time of the earliest incident.
      type: Date
    - contextPath: CrowdStrike.Incidents.end
      description: The recorded time of the latest incident.
      type: Date
    - contextPath: CrowdStrike.Incidents.state
      description: The state of the incident.
      type: String
    - contextPath: CrowdStrike.Incidents.status
      description: The status of the incident.
      type: Number
    - contextPath: CrowdStrike.Incidents.name
      description: The name of the incident.
      type: String
    - contextPath: CrowdStrike.Incidents.description
      description: The description of the incident.
      type: String
    - contextPath: CrowdStrike.Incidents.tags
      description: The tags of the incident.
      type: String
    - contextPath: CrowdStrike.Incidents.fine_score
      description: The incident score.
      type: Number
  - arguments:
    - description: The endpoint ID.
      name: id
    - default: true
      description: The endpoint IP address.
      name: ip
    - description: The endpoint hostname.
      name: hostname
    description: Returns information about an endpoint, does not support regex.
    name: endpoint
    outputs:
    - contextPath: Endpoint.Hostname
      description: The endpoint's hostname.
      type: String
    - contextPath: Endpoint.OS
      description: The endpoint's operation system.
      type: String
    - contextPath: Endpoint.IPAddress
      description: The endpoint's IP address.
      type: String
    - contextPath: Endpoint.ID
      description: The endpoint's ID.
      type: String
    - contextPath: Endpoint.Status
      description: The endpoint's status.
      type: String
    - contextPath: Endpoint.IsIsolated
      description: The endpoint's isolation status.
      type: String
    - contextPath: Endpoint.MACAddress
      description: The endpoint's MAC address.
      type: String
    - contextPath: Endpoint.Vendor
      description: The integration name of the endpoint vendor.
      type: String
    - contextPath: Endpoint.OSVersion
      description: The endpoint's operation system version.
      type: String
  - arguments:
    - description: The name of the host.
      name: name
      required: true
    - auto: PREDEFINED
      description: The group type of the group. Can be 'static' or 'dynamic'.
      name: group_type
      predefined:
      - static
      - dynamic
      required: true
    - description: The description of the host.
      name: description
    - description: The assignment rule.
      name: assignment_rule
    description: Create a host group.
    name: cs-falcon-create-host-group
    outputs:
    - contextPath: CrowdStrike.HostGroup.id
      description: The ID of the host group.
      type: String
    - contextPath: CrowdStrike.HostGroup.group_type
      description: The group type of the host group.
      type: String
    - contextPath: CrowdStrike.HostGroup.name
      description: The name of the host group.
      type: String
    - contextPath: CrowdStrike.HostGroup.description
      description: The description of the host group.
      type: String
    - contextPath: CrowdStrike.HostGroup.created_by
      description: The client that created the host group.
      type: String
    - contextPath: CrowdStrike.HostGroup.created_timestamp
      description: 'The datetime the host group was created in ISO time format. For example: 2019-10-17T13:41:48.487520845Z.'
      type: Date
    - contextPath: CrowdStrike.HostGroup.modified_by
      description: The client that modified the host group.
      type: String
    - contextPath: CrowdStrike.HostGroup.modified_timestamp
      description: 'The datetime the host group was last modified in ISO time format. For example: 2019-10-17T13:41:48.487520845Z.'
      type: Date
  - arguments:
    - description: The query by which to filter the devices that belong to the host group.
      name: filter
    - description: Page offset.
      name: offset
    - default: true
      defaultValue: '50'
      description: Maximum number of results on a page.
      name: limit
      type: string
    description: List the available host groups.
    name: cs-falcon-list-host-groups
    outputs:
    - contextPath: CrowdStrike.HostGroup.id
      description: The ID of the host group.
      type: String
    - contextPath: CrowdStrike.HostGroup.group_type
      description: The group type of the host group.
      type: String
    - contextPath: CrowdStrike.HostGroup.name
      description: The name of the host group.
      type: String
    - contextPath: CrowdStrike.HostGroup.description
      description: The description of the host group.
      type: String
    - contextPath: CrowdStrike.HostGroup.created_by
      description: The client that created the host group.
      type: String
    - contextPath: CrowdStrike.HostGroup.created_timestamp
      description: 'The datetime the host group was created in ISO time format. For example: 2019-10-17T13:41:48.487520845Z.'
      type: Date
    - contextPath: CrowdStrike.HostGroup.modified_by
      description: The client that modified the host group.
      type: String
    - contextPath: CrowdStrike.HostGroup.modified_timestamp
      description: 'The datetime the host group was last modified in ISO time format. For example: 2019-10-17T13:41:48.487520845Z.'
      type: Date
  - arguments:
    - description: A comma-separated list of the IDs of the host groups to be deleted.
      isArray: true
      name: host_group_id
      required: true
    description: Deletes the requested host groups.
    name: cs-falcon-delete-host-groups
  - arguments:
    - description: The ID of the host group.
      name: host_group_id
      required: true
    - description: The name of the host group.
      name: name
    - description: The description of the host group.
      name: description
    - description: The assignment rule.
      name: assignment_rule
    description: Updates a host group.
    name: cs-falcon-update-host-group
    outputs:
    - contextPath: CrowdStrike.HostGroup.id
      description: The ID of the host group.
      type: String
    - contextPath: CrowdStrike.HostGroup.group_type
      description: The group type of the host group.
      type: String
    - contextPath: CrowdStrike.HostGroup.name
      description: The name of the host group.
      type: String
    - contextPath: CrowdStrike.HostGroup.description
      description: The description of the host group.
      type: String
    - contextPath: CrowdStrike.HostGroup.created_by
      description: The client that created the host group.
      type: String
    - contextPath: CrowdStrike.HostGroup.created_timestamp
      description: 'The datetime the host group was created in ISO time format. For example: 2019-10-17T13:41:48.487520845Z.'
      type: Date
    - contextPath: CrowdStrike.HostGroup.modified_by
      description: The client that modified the host group.
      type: String
    - contextPath: CrowdStrike.HostGroup.modified_timestamp
      description: 'The datetime the host group was last modified in ISO time format. For example: 2019-10-17T13:41:48.487520845Z.'
      type: Date
  - arguments:
    - description: The ID of the host group.
      name: host_group_id
    - description: The query to filter the devices that belong to the host group.
      name: filter
    - description: Page offset.
      name: offset
    - default: true
      defaultValue: '50'
      description: The maximum number of results on a page.
      name: limit
    description: Gets the list of host group members.
    name: cs-falcon-list-host-group-members
    outputs:
    - contextPath: CrowdStrike.Device.ID
      description: The ID of the device.
      type: String
    - contextPath: CrowdStrike.Device.LocalIP
      description: The local IP address of the device.
      type: String
    - contextPath: CrowdStrike.Device.ExternalIP
      description: The external IP address of the device.
      type: String
    - contextPath: CrowdStrike.Device.Hostname
      description: The host name of the device.
      type: String
    - contextPath: CrowdStrike.Device.OS
      description: The operating system of the device.
      type: String
    - contextPath: CrowdStrike.Device.MacAddress
      description: The MAC address of the device.
      type: String
    - contextPath: CrowdStrike.Device.FirstSeen
      description: The first time the device was seen.
      type: String
    - contextPath: CrowdStrike.Device.LastSeen
      description: The last time the device was seen.
      type: String
    - contextPath: CrowdStrike.Device.Status
      description: The device status.
      type: String
  - arguments:
    - description: The ID of the host group.
      name: host_group_id
      required: true
    - description: A comma-separated list of host agent IDs to run commands. (The list of host agent IDs can be retrieved by running the 'cs-falcon-search-device' command.).
      isArray: true
      name: host_ids
      required: true
    description: Add host group members.
    name: cs-falcon-add-host-group-members
    outputs:
    - contextPath: CrowdStrike.HostGroup.id
      description: The ID of the host group.
      type: String
    - contextPath: CrowdStrike.HostGroup.group_type
      description: The group type of the host group.
      type: String
    - contextPath: CrowdStrike.HostGroup.name
      description: The name of the host group.
      type: String
    - contextPath: CrowdStrike.HostGroup.description
      description: The description of the host group.
      type: String
    - contextPath: CrowdStrike.HostGroup.created_by
      description: The client that created the host group.
      type: String
    - contextPath: CrowdStrike.HostGroup.created_timestamp
      description: 'The datetime the host group was created in ISO time format. For example: 2019-10-17T13:41:48.487520845Z.'
      type: Date
    - contextPath: CrowdStrike.HostGroup.modified_by
      description: The client that modified the host group.
      type: String
    - contextPath: CrowdStrike.HostGroup.modified_timestamp
      description: 'The datetime the host group was last modified in ISO time format. For example: 2019-10-17T13:41:48.487520845Z.'
      type: Date
  - arguments:
    - description: The ID of the host group.
      name: host_group_id
      required: true
    - description: A comma-separated list of host agent IDs to run commands. (The list of host agent IDs can be retrieved by running the 'cs-falcon-search-device' command.).
      isArray: true
      name: host_ids
      required: true
    description: Remove host group members.
    name: cs-falcon-remove-host-group-members
    outputs:
    - contextPath: CrowdStrike.HostGroup.id
      description: The ID of the host group.
      type: String
    - contextPath: CrowdStrike.HostGroup.group_type
      description: The group type of the host group.
      type: String
    - contextPath: CrowdStrike.HostGroup.name
      description: The name of the host group.
      type: String
    - contextPath: CrowdStrike.HostGroup.description
      description: The description of the host group.
      type: String
    - contextPath: CrowdStrike.HostGroup.created_by
      description: The client that created the host group.
      type: String
    - contextPath: CrowdStrike.HostGroup.created_timestamp
      description: 'The datetime the host group was created in ISO time format. For example: 2019-10-17T13:41:48.487520845Z.'
      type: Date
    - contextPath: CrowdStrike.HostGroup.modified_by
      description: The client that modified the host group.
      type: String
    - contextPath: CrowdStrike.HostGroup.modified_timestamp
      description: 'The datetime the host group was last modified in ISO time format. For example: 2019-10-17T13:41:48.487520845Z.'
      type: Date
  - arguments:
    - description: A comma-separated list of incident IDs.
      isArray: true
      name: ids
      required: true
    - auto: PREDEFINED
      description: The new status of the incident. Can be "New", "In Progress", "Reopened", "Closed".
      name: status
      predefined:
      - New
      - In Progress
      - Reopened
      - Closed
      required: true
    description: Resolve incidents.
    name: cs-falcon-resolve-incident
  - arguments:
    - description: A JSON object with list of CS Falcon indicators to upload.
      isArray: true
      name: multiple_indicators_json
      required: true
    - name: timeout
      description: The amount of time (in seconds) that a request will wait for a client to establish a connection to a remote machine before a timeout occurs.
      defaultValue: "180"
      type: unknown
    description: Uploads a batch of indicators.
    name: cs-falcon-batch-upload-custom-ioc
    outputs:
    - contextPath: CrowdStrike.IOC.Type
      description: The type of the IOC.
      type: string
    - contextPath: CrowdStrike.IOC.Value
      description: The string representation of the indicator.
      type: string
    - contextPath: CrowdStrike.IOC.ID
      description: The full ID of the indicator.
      type: string
    - contextPath: CrowdStrike.IOC.Severity
      description: The severity level to apply to this indicator.
      type: string
    - contextPath: CrowdStrike.IOC.Source
      description: The source of the IOC.
      type: string
    - contextPath: CrowdStrike.IOC.Action
      description: The action to take when a host observes the custom IOC.
      type: string
    - contextPath: CrowdStrike.IOC.Expiration
      description: The datetime the indicator will expire.
      type: string
    - contextPath: CrowdStrike.IOC.Description
      description: The description of the IOC.
      type: string
    - contextPath: CrowdStrike.IOC.CreatedTime
      description: The datetime the IOC was created.
      type: date
    - contextPath: CrowdStrike.IOC.CreatedBy
      description: The identity of the user/process who created the IOC.
      type: string
    - contextPath: CrowdStrike.IOC.ModifiedTime
      description: The datetime the indicator was last modified.
      type: date
    - contextPath: CrowdStrike.IOC.ModifiedBy
      description: The identity of the user/process who last updated the IOC.
      type: string
    - contextPath: CrowdStrike.IOC.Tags
      description: The tags of the IOC.
      type: Unknown
    - contextPath: CrowdStrike.IOC.Platforms
      description: The platforms of the IOC.
      type: Unknown
  - arguments:
    - description: The host ID you would like to kill the given process for.
      name: host_id
      required: true
    - description: A comma-separated list of process IDs to kill.
      isArray: true
      name: process_ids
      required: true
    - description: Whether the command will run against an offline-queued session and be queued for execution when the host comes online.
      name: queue_offline
      defaultValue: false
    - name: timeout
      description: The amount of time (in seconds) that a request will wait for a client to establish a connection to a remote machine before a timeout occurs.
    description: Execute an active responder kill command on a single host.
    name: cs-falcon-rtr-kill-process
    outputs:
    - contextPath: CrowdStrike.Command.kill.ProcessID
      description: The process ID that was killed.
      type: String
    - contextPath: CrowdStrike.Command.kill.Error
      description: The error message raised if the command was failed.
      type: String
    - contextPath: CrowdStrike.Command.kill.HostID
      description: The host ID.
      type: String
  - arguments:
    - description: A comma-separated list of the hosts IDs you would like to remove the file for.
      isArray: true
      name: host_ids
      required: true
    - description: The path to a file or a directory you want to remove.
      name: file_path
      required: true
    - auto: PREDEFINED
      description: The operating system of the hosts given. Since the remove command is different in each operating system, you can choose only one operating system.
      name: os
      predefined:
      - Windows
      - Linux
      - Mac
      required: true
    - description: Whether the command will run against an offline-queued session and be queued for execution when the host comes online.
      name: queue_offline
      defaultValue: false
    - name: timeout
      description: The amount of time (in seconds) that a request will wait for a client to establish a connection to a remote machine before a timeout occurs.
    description: Batch executes an RTR active-responder remove file across the hosts mapped to the given batch ID.
    name: cs-falcon-rtr-remove-file
    outputs:
    - contextPath: CrowdStrike.Command.rm.HostID
      description: The host ID.
      type: String
    - contextPath: CrowdStrike.Command.rm.Error
      description: The error message raised if the command failed.
      type: String
  - arguments:
    - description: The host ID you want to get the processes list from.
      name: host_id
      required: true
    - description: Whether the command will run against an offline-queued session and be queued for execution when the host comes online.
      name: queue_offline
      defaultValue: false
    - name: timeout
      description: The amount of time (in seconds) that a request will wait for a client to establish a connection to a remote machine before a timeout occurs.
    description: Executes an RTR active-responder ps command to get a list of active processes across the given host.
    name: cs-falcon-rtr-list-processes
    outputs:
    - contextPath: CrowdStrike.Command.ps.Filename
      description: The the name of the result file to be returned.
      type: String
  - arguments:
    - description: The host ID you want to get the network status and protocol statistics list from.
      name: host_id
      required: true
    - description: Whether the command will run against an offline-queued session and be queued for execution when the host comes online.
      name: queue_offline
      defaultValue: false
    - name: timeout
      description: The amount of time (in seconds) that a request will wait for a client to establish a connection to a remote machine before a timeout occurs.
    description: Executes an RTR active-responder netstat command to get a list of network status and protocol statistics across the given host.
    name: cs-falcon-rtr-list-network-stats
    outputs:
    - contextPath: CrowdStrike.Command.netstat.Filename
      description: The the name of the result file to be returned.
      type: String
  - arguments:
    - description: A comma-separated list of the host IDs you want to get the registry keys from.
      isArray: true
      name: host_ids
      required: true
    - description: A comma-separated list of the registry keys, sub keys or value to get.
      isArray: true
      name: registry_keys
      required: true
    - description: Whether the command will run against an offline-queued session and be queued for execution when the host comes online.
      name: queue_offline
      defaultValue: false
    - name: timeout
      description: The amount of time (in seconds) that a request will wait for a client to establish a connection to a remote machine before a timeout occurs.
    description: Executes an RTR active-responder read registry keys command across the given hosts. This command is valid only for Windows hosts.
    name: cs-falcon-rtr-read-registry
  - arguments:
    - description: A comma-separated list of the hosts IDs you want to get the list of scheduled tasks from.
      isArray: true
      name: host_ids
      required: true
    - description: Whether the command will run against an offline-queued session and be queued for execution when the host comes online.
      name: queue_offline
      defaultValue: false
    - name: timeout
      description: The amount of time (in seconds) that a request will wait for a client to establish a connection to a remote machine before a timeout occurs.
    description: Executes an RTR active-responder netstat command to get a list of scheduled tasks across the given host. This command is valid only for Windows hosts.
    name: cs-falcon-rtr-list-scheduled-tasks
  - arguments:
    - description: A comma-separated list of the hosts IDs you want to get the file from.
      isArray: true
      name: host_ids
      required: true
    - description: The file path of the required file to extract.
      name: file_path
      required: true
    - description: The file name to use for the archive name and the file within the archive.
      name: filename
    - description: Interval between polling. Default is 60 seconds. Must be higher than 10.
      name: interval_in_seconds
    - description: This is an internal argument used for the polling process, not to be used by the user.
      isArray: true
      name: hosts_and_requests_ids
    - description: This is an internal argument used for the polling process, not to be used by the user.
      isArray: true
      name: SHA256
    - description: Whether the command will run against an offline-queued session and be queued for execution when the host comes online.
      name: queue_offline
      defaultValue: false
    - name: timeout
      description: The amount of time (in seconds) that a request will wait for a client to establish a connection to a remote machine before a timeout occurs.
    description: Gets the RTR extracted file contents for the specified file path.
    name: cs-falcon-rtr-retrieve-file
    outputs:
    - contextPath: CrowdStrike.File.FileName
      description: The file name.
      type: String
    - contextPath: CrowdStrike.File.HostID
      description: The host ID.
      type: String
    - contextPath: File.Size
      description: The size of the file.
      type: Number
    - contextPath: File.SHA1
      description: The SHA1 hash of the file.
      type: String
    - contextPath: File.SHA256
      description: The SHA256 hash of the file.
      type: String
    - contextPath: File.SHA512
      description: The SHA512 hash of the file.
      type: String
    - contextPath: File.Name
      description: The name of the file.
      type: String
    - contextPath: File.SSDeep
      description: The SSDeep hash of the file.
      type: String
    - contextPath: File.EntryID
      description: The entry ID of the file.
      type: String
    - contextPath: File.Info
      description: Information about the file.
      type: String
    - contextPath: File.Type
      description: The file type.
      type: String
    - contextPath: File.MD5
      description: The MD5 hash of the file.
      type: String
    - contextPath: File.Extension
      description: The extension of the file.
      type: String
    polling: true
  - arguments:
    - default: true
      description: The incident ID to get detections for.
      name: incident_id
      required: true
    description: Gets the detections for a specific incident.
    name: cs-falcon-get-detections-for-incident
    outputs:
    - contextPath: CrowdStrike.IncidentDetection.incident_id
      description: The incident ID.
      type: String
    - contextPath: CrowdStrike.IncidentDetection.behavior_id
      description: The behavior ID connected to the incident.
      type: String
    - contextPath: CrowdStrike.IncidentDetection.detection_ids
      description: A list of detection IDs connected to the incident.
      type: String
  - arguments: []
    description: Returns the list of fields to map in outgoing mirroring. This command is only used for debugging purposes.
    name: get-mapping-fields
  - arguments:
    - description: The remote incident or detection ID.
      name: id
      required: true
    - defaultValue: '0'
      description: The UTC timestamp in seconds of the last update. The incident or detection is only updated if it was modified after the last update time.
      name: lastUpdate
    description: Gets remote data from a remote incident or detection. This method does not update the current incident or detection, and should be used for debugging purposes only.
    name: get-remote-data
  - arguments:
    - description: Date string representing the local time. The incident or detection is only returned if it was modified after the last update time.
      name: lastUpdate
    description: Gets the list of incidents and detections that were modified since the last update time. This method is used for debugging purposes. The get-modified-remote-data command is used as part of the Mirroring feature that was introduced in Cortex XSOAR version 6.1.
    name: get-modified-remote-data
  - arguments: []
    description: Updates the remote incident or detection with local incident or detection changes. This method is only used for debugging purposes and will not update the current incident or detection.
    name: update-remote-system
  - arguments:
    - description: Limit the vulnerabilities returned to specific properties. Each value must be enclosed in single quotes and placed immediately after the colon with no space. For example, 'filter=status:'open'+cve.id:['CVE-2013-3900','CVE-2021-1675']'.
      name: filter
    - description: Unique agent identifier (AID) of a sensor.
      name: aid
      isArray: true
    - description: Unique identifier for a vulnerability as cataloged in the National Vulnerability Database (NVD). This filter supports multiple values and negation.
      name: cve_id
      isArray: true
    - description: "Severity of the CVE. The possible values are: CRITICAL, HIGH, MEDIUM, LOW, UNKNOWN, or NONE."
      name: cve_severity
      isArray: true
    - description: Name of a tag assigned to a host. Retrieve tags from Host Tags APIs.
      name: tags
      isArray: true
    - description: "Status of a vulnerability. This filter supports multiple values and negation. The possible values are: open, closed, reopen, expired."
      name: status
      isArray: true
    - description: "Operating system platform. This filter supports negation. The possible values are: Windows, Mac, Linux."
      name: platform_name
    - description: Unique system-assigned ID of a host group. Retrieve the host group ID from Host Group APIs.
      name: host_group
      isArray: true
    - description: Type of host a sensor is running on.
      name: host_type
      isArray: true
    - description: Filter for vulnerabilities based on the number of days since a host last connected to CrowdStrike Falcon. Enter a numeric value from 3 to 45 to indicate the number of days you want to look back. Example- last_seen_within:10.
      name: last_seen_within
    - auto: PREDEFINED
      description: Indicates if the vulnerability is suppressed by a suppression rule.
      name: is_suppressed
      isArray: true
      predefined:
      - 'true'
      - 'false'
    - auto: PREDEFINED
      description: Display remediation information type of data to be returned for each vulnerability entity.
      defaultValue: 'True'
      name: display_remediation_info
      predefined:
      - 'True'
      - 'False'
    - auto: PREDEFINED
      description: Whether to return logic information type of data for each vulnerability entity.
      defaultValue: 'True'
      name: display_evaluation_logic_info
      predefined:
      - 'True'
      - 'False'
    - auto: PREDEFINED
      description: Whether to return host information type of data for each vulnerability entity.
      name: display_host_info
      defaultValue: 'False'
      predefined:
      - 'True'
      - 'False'
    - description: Maximum number of items to return (1-5000).
      defaultValue: '50'
      type: String
      name: limit
    description: Retrieve vulnerability details according to the selected filter. Each request requires at least one filter parameter. Supported with the CrowdStrike Spotlight license.
    name: cs-falcon-spotlight-search-vulnerability
    outputs:
    - contextPath: CrowdStrike.Vulnerability.id
      description: Unique system-assigned ID of the vulnerability.
      type: String
    - contextPath: CrowdStrike.Vulnerability.cid
      description: Unique system-generated customer identifier (CID) of the account.
      type: String
    - contextPath: CrowdStrike.Vulnerability.aid
      description: Unique agent identifier (AID) of the sensor where the vulnerability was found.
      type: String
    - contextPath: CrowdStrike.Vulnerability.created_timestamp
      description: UTC date and time of when the vulnerability was created in Spotlight.
      type: Date
    - contextPath: CrowdStrike.Vulnerability.updated_timestamp
      description: UTC date and time of the last update made on the vulnerability.
      type: Date
    - contextPath: CrowdStrike.Vulnerability.status
      description: "Vulnerability's current status. Possible values are: open, closed, reopen, or expired."
      type: String
    - contextPath: CrowdStrike.Vulnerability.apps.product_name_version
      description: Name and version of the product associated with the vulnerability.
      type: String
    - contextPath: CrowdStrike.Vulnerability.apps.sub_status
      description: "Status of each product associated with the vulnerability. Possible values are: open, closed, or reopen."
      type: String
    - contextPath: CrowdStrike.Vulnerability.apps.remediation.ids
      description: Remediation ID of each product associated with the vulnerability.
      type: String
    - contextPath: CrowdStrike.Vulnerability.host_info.hostname
      description: Name of the machine.
      type: String
    - contextPath: CrowdStrike.Vulnerability.host_info.instance_id
      description: Cloud instance ID of the host.
      type: String
    - contextPath: CrowdStrike.Vulnerability.host_info.service_provider_account_id
      description: Cloud service provider account ID for the host.
      type: String
    - contextPath: CrowdStrike.Vulnerability.host_info.service_provider
      description: Cloud service provider for the host.
      type: String
    - contextPath: CrowdStrike.Vulnerability.host_info.os_build
      description: Operating system build.
      type: String
    - contextPath: CrowdStrike.Vulnerability.host_info.product_type_desc
      description: Type of host a sensor is running on.
      type: String
    - contextPath: CrowdStrike.Vulnerability.host_info.local_ip
      description: Device's local IP address.
      type: String
    - contextPath: CrowdStrike.Vulnerability.host_info.machine_domain
      description: Active Directory domain name.
      type: String
    - contextPath: CrowdStrike.Vulnerability.host_info.os_version
      description: Operating system version.
      type: String
    - contextPath: CrowdStrike.Vulnerability.host_info.ou
      description: Active directory organizational unit name.
      type: String
    - contextPath: CrowdStrike.Vulnerability.host_info.site_name
      description: Active directory site name.
      type: String
    - contextPath: CrowdStrike.Vulnerability.host_info.system_manufacturer
      description: Name of the system manufacturer.
      type: String
    - contextPath: CrowdStrike.Vulnerability.host_info.groups.id
      description: Array of host group IDs that the host is assigned to.
      type: String
    - contextPath: CrowdStrike.Vulnerability.host_info.groups.name
      description: Array of host group names that the host is assigned to.
      type: String
    - contextPath: CrowdStrike.Vulnerability.host_info.tags
      description: Name of a tag assigned to a host.
      type: String
    - contextPath: CrowdStrike.Vulnerability.host_info.platform
      description: Operating system platform. This filter supports negation.
      type: String
    - contextPath: CrowdStrike.Vulnerability.remediation.entities.id
      description: Unique ID of the remediation.
      type: String
    - contextPath: CrowdStrike.Vulnerability.remediation.entities.reference
      description: Relevant reference for the remediation that can be used to get additional details for the remediation.
      type: String
    - contextPath: CrowdStrike.Vulnerability.remediation.entities.title
      description: Short description of the remediation.
      type: String
    - contextPath: CrowdStrike.Vulnerability.remediation.entities.action
      description: Expanded description of the remediation.
      type: String
    - contextPath: CrowdStrike.Vulnerability.remediation.entities.link
      description: Link to the remediation page for the vendor. In certain cases, this field is null.
      type: String
    - contextPath: CrowdStrike.Vulnerability.cve.id
      description: Unique identifier for a vulnerability as cataloged in the National Vulnerability Database (NVD).
      type: String
    - contextPath: CrowdStrike.Vulnerability.cve.base_score
      description: Base score of the CVE (float value between 1 and 10).
      type: Number
    - contextPath: CrowdStrike.Vulnerability.cve.severity
      description: CVSS severity rating of the vulnerability.
      type: String
    - contextPath: CrowdStrike.Vulnerability.cve.exploit_status
      description: Numeric value of the most severe known exploit.
      type: Number
    - contextPath: CrowdStrike.Vulnerability.cve.exprt_rating
      description: ExPRT rating assigned by CrowdStrike's predictive AI rating system.
      type: String
    - contextPath: CrowdStrike.Vulnerability.cve.description
      description: Brief description of the CVE.
      type: String
    - contextPath: CrowdStrike.Vulnerability.cve.published_date
      description: UTC timestamp with the date and time of when the vendor published the CVE.
      type: Date
    - contextPath: CrowdStrike.Vulnerability.cve.vendor_advisory
      description: Link to the vendor page where the CVE was disclosed.
      type: String
    - contextPath: CrowdStrike.Vulnerability.cve.exploitability_score
      description: Exploitability score of the CVE (float values from 1-4).
      type: Number
    - contextPath: CrowdStrike.Vulnerability.cve.impact_score
      description: Impact score of the CVE (float values from 1-6).
      type: Number
    - contextPath: CrowdStrike.Vulnerability.cve.vector
      description: Textual representation of the metric values used to score the vulnerability.
      type: String
    - contextPath: CrowdStrike.Vulnerability.cve.remediation_level
      description: CVSS remediation level of the vulnerability (U = Unavailable, or O = Official fix).
      type: String
    - contextPath: CrowdStrike.Vulnerability.cve.cisa_info.is_cisa_kev
      description: Whether to filter for vulnerabilities that are in the CISA Known Exploited Vulnerabilities (KEV) catalog.
      type: Boolean
    - contextPath: CrowdStrike.Vulnerability.cve.cisa_info.due_date
      description: Date before which CISA mandates subject organizations to patch the vulnerability.
      type: Date
    - contextPath: CrowdStrike.Vulnerability.cve.spotlight_published_date
      description: UTC timestamp with the date and time Spotlight enabled coverage for the vulnerability.
      type: Date
    - contextPath: CrowdStrike.Vulnerability.cve.actors
      description: Adversaries associated with the vulnerability.
      type: String
    - contextPath: CrowdStrike.Vulnerability.cve.name
      description: The vulnerability name.
      type: String
  - arguments:
    - description: Deprecated. Use cve instead.
      name: cve_id
      isArray: true
      deprecated: true
    - description: Unique identifier for a vulnerability as cataloged in the National Vulnerability Database (NVD). This filter supports multiple values and negation.
      name: cve
      isArray: true
      default: true
    description: Retrieve vulnerability details according to the selected filter. Each request requires at least one filter parameter. Supported with the CrowdStrike Spotlight license.
    name: cve
    outputs:
    - contextPath: DBotScore.Indicator
      description: The indicator value.
      type: String
    - contextPath: DBotScore.Type
      description: The indicator type.
      type: String
    - contextPath: DBotScore.Vendor
      description: The vendor used to calculate the score.
      type: String
    - contextPath: DBotScore.Score
      description: The actual score.
      type: Number
  - arguments:
    - description: Maximum number of items to return (1-5000).
      defaultValue: '50'
      name: limit
    - description: Unique identifier for a vulnerability as cataloged in the National Vulnerability Database (NVD). This filter supports multiple values and negation.
      name: cve_ids
      isArray: true
      required: true
    description: Retrieve vulnerability details for a specific ID and host. Supported with the CrowdStrike Spotlight license.
    name: cs-falcon-spotlight-list-host-by-vulnerability
    outputs:
    - contextPath: CrowdStrike.VulnerabilityHost.id
      description: Unique system-assigned ID of the vulnerability.
      type: String
    - contextPath: CrowdStrike.VulnerabilityHost.cid
      description: Unique system-generated customer identifier (CID) of the account.
      type: String
    - contextPath: CrowdStrike.VulnerabilityHost.aid
      description: Unique agent identifier (AID) of the sensor where the vulnerability was found.
      type: String
    - contextPath: CrowdStrike.VulnerabilityHost.created_timestamp
      description: UTC date and time of when the vulnerability was created in Spotlight.
      type: Date
    - contextPath: CrowdStrike.VulnerabilityHost.updated_timestamp
      description: UTC date and time of the last update made on the vulnerability.
      type: Date
    - contextPath: CrowdStrike.VulnerabilityHost.status
      description: "Vulnerability's current status. Possible values are: open, closed, reopen, or expired."
      type: String
    - contextPath: CrowdStrike.VulnerabilityHost.apps.product_name_version
      description: Name and version of the product associated with the vulnerability.
      type: String
    - contextPath: CrowdStrike.VulnerabilityHost.apps.sub_status
      description: "Status of each product associated with the vulnerability. Possible values are: open, closed, or reopen."
      type: String
    - contextPath: CrowdStrike.VulnerabilityHost.apps.remediation.ids
      description: Remediation ID of each product associated with the vulnerability.
      type: String
    - contextPath: CrowdStrike.VulnerabilityHost.apps.evaluation_logic.id
      description: Unique system-assigned ID of the vulnerability evaluation logic.
      type: String
    - contextPath: CrowdStrike.VulnerabilityHost.suppression_info.is_suppressed
      description: Indicates if the vulnerability is suppressed by a suppression rule.
      type: Boolean
    - contextPath: CrowdStrike.VulnerabilityHost.host_info.hostname
      description: Name of the machine.
      type: String
    - contextPath: CrowdStrike.VulnerabilityHost.host_info.local_ip
      description: Device's local IP address.
      type: String
    - contextPath: CrowdStrike.VulnerabilityHost.host_info.machine_domain
      description: Active Directory domain name.
      type: String
    - contextPath: CrowdStrike.VulnerabilityHost.host_info.os_version
      description: Operating system version.
      type: String
    - contextPath: CrowdStrike.VulnerabilityHost.host_info.ou
      description: Active directory organizational unit name.
      type: String
    - contextPath: CrowdStrike.VulnerabilityHost.host_info.site_name
      description: Active directory site name.
      type: String
    - contextPath: CrowdStrike.VulnerabilityHost.host_info.system_manufacturer
      description: Name of the system manufacturer.
      type: String
    - contextPath: CrowdStrike.VulnerabilityHost.host_info.platform
      description: Operating system platform. This filter supports negation.
      type: String
    - contextPath: CrowdStrike.VulnerabilityHost.host_info.instance_id
      description: Cloud instance ID of the host.
      type: String
    - contextPath: CrowdStrike.VulnerabilityHost.host_info.service_provider_account_id
      description: Cloud service provider account ID for the host.
      type: String
    - contextPath: CrowdStrike.VulnerabilityHost.host_info.service_provider
      description: Cloud service provider for the host.
      type: String
    - contextPath: CrowdStrike.VulnerabilityHost.host_info.os_build
      description: Operating system build.
      type: String
    - contextPath: CrowdStrike.VulnerabilityHost.host_info.product_type_desc
      description: Type of host a sensor is running on.
      type: String
    - contextPath: CrowdStrike.VulnerabilityHost.cve.id
      description: Unique identifier for a vulnerability as cataloged in the National Vulnerability Database (NVD).
      type: String
  - arguments:
    - description: Value to match for exclusion.
      name: value
      required: true
    - description: "A comma-separated list from where to exclude the exclusion. Possible values are: blocking, extraction."
      name: excluded_from
      required: true
      isArray: true
    - description: Comment describing why the exclusions were created.
      name: comment
    - description: A comma-separated list of group ID(s) impacted by the exclusion OR all if empty.
      name: groups
      isArray: true
    description: Create an ML exclusion.
    name: cs-falcon-create-ml-exclusion
    outputs:
    - contextPath: CrowdStrike.MLExclusion.id
      description: The ML exclusion ID.
      type: String
    - contextPath: CrowdStrike.MLExclusion.value
      description: The ML exclusion value.
      type: String
    - contextPath: CrowdStrike.MLExclusion.regexp_value
      description: A regular expression for matching the excluded value.
      type: String
    - contextPath: CrowdStrike.MLExclusion.value_hash
      description: An hash of the value field.
      type: String
    - contextPath: CrowdStrike.MLExclusion.excluded_from
      description: What the exclusion applies to (e.g., a specific ML model).
      type: String
    - contextPath: CrowdStrike.MLExclusion.groups.id
      description: Group's ID that the exclusion rule is associated with.
      type: String
    - contextPath: CrowdStrike.MLExclusion.groups.group_type
      description: Groups type that the exclusion rule is associated with.
      type: String
    - contextPath: CrowdStrike.MLExclusion.groups.name
      description: Groups name that the exclusion rule is associated with.
      type: String
    - contextPath: CrowdStrike.MLExclusion.groups.description
      description: Groups description that the exclusion rule is associated with.
      type: String
    - contextPath: CrowdStrike.MLExclusion.groups.assignment_rule
      description: Groups assignment rule that the exclusion is associated with.
      type: String
    - contextPath: CrowdStrike.MLExclusion.groups.created_by
      description: Indicate who created the group.
      type: String
    - contextPath: CrowdStrike.MLExclusion.groups.created_timestamp
      description: The date when the group was created.
      type: Date
    - contextPath: CrowdStrike.MLExclusion.groups.modified_by
      description: Indicate who last modified the group.
      type: String
    - contextPath: CrowdStrike.MLExclusion.groups.modified_timestamp
      description: The date when the group was last modified.
      type: Date
    - contextPath: CrowdStrike.MLExclusion.applied_globally
      description: Whether the exclusion rule applies globally or only to specific entities.
      type: Boolean
    - contextPath: CrowdStrike.MLExclusion.last_modified
      description: The date when the exclusion rule was last modified.
      type: Date
    - contextPath: CrowdStrike.MLExclusion.modified_by
      description: Indicate who last modified the rule.
      type: String
    - contextPath: CrowdStrike.MLExclusion.created_on
      description: The date when the exclusion rule was created.
      type: Date
    - contextPath: CrowdStrike.MLExclusion.created_by
      description: Indicate who created the rule.
      type: String
  - arguments:
    - description: The ID of the exclusion to update.
      name: id
      required: true
    - description: Value to match for the exclusion (the exclusion pattern).
      name: value
    - description: Comment describing why the exclusions were created.
      name: comment
    - description: A comma-separated list of group ID(s) impacted by the exclusion.
      name: groups
      isArray: true
    description: Updates an ML exclusion. At least one argument is required in addition to the ID argument.
    name: cs-falcon-update-ml-exclusion
    outputs:
    - contextPath: CrowdStrike.MLExclusion.id
      description: The ML exclusion ID.
      type: String
    - contextPath: CrowdStrike.MLExclusion.value
      description: The ML exclusion value.
      type: String
    - contextPath: CrowdStrike.MLExclusion.regexp_value
      description: A regular expression for matching the excluded value.
      type: String
    - contextPath: CrowdStrike.MLExclusion.value_hash
      description: An hash of the value field.
      type: String
    - contextPath: CrowdStrike.MLExclusion.excluded_from
      description: What the exclusion applies to (e.g., a specific ML model).
      type: String
    - contextPath: CrowdStrike.MLExclusion.groups.id
      description: Groups ID that the exclusion rule is associated with.
      type: String
    - contextPath: CrowdStrike.MLExclusion.groups.group_type
      description: Groups type that the exclusion rule is associated with.
      type: String
    - contextPath: CrowdStrike.MLExclusion.groups.name
      description: Groups name that the exclusion rule is associated with.
      type: String
    - contextPath: CrowdStrike.MLExclusion.groups.description
      description: Groups description that the exclusion rule is associated with.
      type: String
    - contextPath: CrowdStrike.MLExclusion.groups.assignment_rule
      description: Groups assignment rule that the exclusion is associated with.
      type: String
    - contextPath: CrowdStrike.MLExclusion.groups.created_by
      description: Indicate who created the group.
      type: String
    - contextPath: CrowdStrike.MLExclusion.groups.created_timestamp
      description: The date when the group was created.
      type: Date
    - contextPath: CrowdStrike.MLExclusion.groups.modified_by
      description: Indicate who last modified the group.
      type: String
    - contextPath: CrowdStrike.MLExclusion.groups.modified_timestamp
      description: The date when the group was last modified.
      type: Date
    - contextPath: CrowdStrike.MLExclusion.applied_globally
      description: Whether the exclusion rule applies globally or only to specific entities.
      type: Boolean
    - contextPath: CrowdStrike.MLExclusion.last_modified
      description: The date when the exclusion rule was last modified.
      type: Date
    - contextPath: CrowdStrike.MLExclusion.modified_by
      description: Indicate who last modified the rule.
      type: String
    - contextPath: CrowdStrike.MLExclusion.created_on
      description: The date when the exclusion rule was created.
      type: Date
    - contextPath: CrowdStrike.MLExclusion.created_by
      description: Indicate who created the rule.
      type: String
  - arguments:
    - description: A comma-separated list of exclusion IDs to delete.
      name: ids
      required: true
      isArray: true
    description: Delete the ML exclusions by ID.
    name: cs-falcon-delete-ml-exclusion
  - arguments:
    - description: "A custom filter by which the exclusions should be filtered.\n The syntax follows the pattern `<property>:[operator]'<value>'` for example: value:'test'.\n Available filters: applied_globally, created_by, created_on, last_modified, modified_by, value.\n For more information, see: https://www.falconpy.io/Service-Collections/Falcon-Query-Language."
      name: filter
    - description: The value by which the exclusions should be filtered.
      name: value
    - description: A comma-separated list of exclusion IDs to retrieve. The IDs overwrite the filter and value.
      name: ids
      isArray: true
    - description: The maximum number of records to return. [1-500]. Applies only if the IDs argument is not supplied.
      name: limit
    - description: The offset to start retrieving records from. Applies only if the IDs argument is not supplied.
      name: offset
    - auto: PREDEFINED
      description: How to sort the retrieved exclusions.
      name: sort
      predefined:
      - applied_globally.asc
      - applied_globally.desc
      - created_by.asc
      - created_by.desc
      - created_on.asc
      - created_on.desc
      - last_modified.asc
      - last_modified.desc
      - modified_by.asc
      - modified_by.desc
      - value.asc
      - value.desc
    description: Get a list of ML exclusions by specifying their IDs, value, or a specific filter.
    name: cs-falcon-search-ml-exclusion
    outputs:
    - contextPath: CrowdStrike.MLExclusion.id
      description: The ML exclusion ID.
      type: String
    - contextPath: CrowdStrike.MLExclusion.value
      description: The ML exclusion value.
      type: String
    - contextPath: CrowdStrike.MLExclusion.regexp_value
      description: A regular expression for matching the excluded value.
      type: String
    - contextPath: CrowdStrike.MLExclusion.value_hash
      description: A hash of the value field.
      type: String
    - contextPath: CrowdStrike.MLExclusion.excluded_from
      description: What the exclusion applies to (e.g., a specific ML model).
      type: String
    - contextPath: CrowdStrike.MLExclusion.groups.id
      description: Groups ID that the exclusion rule is associated with.
      type: String
    - contextPath: CrowdStrike.MLExclusion.groups.group_type
      description: Groups type that the exclusion rule is associated with.
      type: String
    - contextPath: CrowdStrike.MLExclusion.groups.name
      description: Groups name that the exclusion rule is associated with.
      type: String
    - contextPath: CrowdStrike.MLExclusion.groups.description
      description: Groups description that the exclusion rule is associated with.
      type: String
    - contextPath: CrowdStrike.MLExclusion.groups.assignment_rule
      description: Groups assignment rule that the exclusion is associated with.
      type: String
    - contextPath: CrowdStrike.MLExclusion.groups.created_by
      description: Indicate who created the group.
      type: String
    - contextPath: CrowdStrike.MLExclusion.groups.created_timestamp
      description: The date when the group was created.
      type: Date
    - contextPath: CrowdStrike.MLExclusion.groups.modified_by
      description: Indicate who last modified the group.
      type: String
    - contextPath: CrowdStrike.MLExclusion.groups.modified_timestamp
      description: The date when the group was last modified.
      type: Date
    - contextPath: CrowdStrike.MLExclusion.applied_globally
      description: Whether the exclusion rule applies globally or only to specific entities.
      type: Boolean
    - contextPath: CrowdStrike.MLExclusion.last_modified
      description: The date when the exclusion rule was last modified.
      type: Date
    - contextPath: CrowdStrike.MLExclusion.modified_by
      description: Indicate who last modified the rule.
      type: String
    - contextPath: CrowdStrike.MLExclusion.created_on
      description: The date when the exclusion rule was created.
      type: Date
    - contextPath: CrowdStrike.MLExclusion.created_by
      description: Indicate who created the rule.
      type: String
  - arguments:
    - description: Name of the exclusion.
      name: exclusion_name
      required: true
    - description: Name of the exclusion pattern.
      name: pattern_name
    - description: ID of the exclusion pattern.
      name: pattern_id
      required: true
    - description: Command line regular expression.
      name: cl_regex
      required: true
    - description: Image file name regular expression.
      name: ifn_regex
      required: true
    - description: Comment describing why the exclusions were created.
      name: comment
    - description: Exclusion description.
      name: description
    - description: JSON formatted detection template.
      name: detection_json
    - description: A comma-separated list of group ID(s) impacted by the exclusion OR all if empty.
      name: groups
      required: true
      isArray: true
    description: Create an IOA exclusion.
    name: cs-falcon-create-ioa-exclusion
    outputs:
    - contextPath: CrowdStrike.IOAExclusion.id
      description: A unique identifier for the IOA exclusion.
      type: String
    - contextPath: CrowdStrike.IOAExclusion.name
      description: The name of the IOA exclusion.
      type: String
    - contextPath: CrowdStrike.IOAExclusion.description
      description: A description of the IOA exclusion.
      type: String
    - contextPath: CrowdStrike.IOAExclusion.pattern_id
      description: The identifier of the pattern associated with the IOA exclusion.
      type: String
    - contextPath: CrowdStrike.IOAExclusion.pattern_name
      description: The name of the pattern associated with the IOA exclusion.
      type: String
    - contextPath: CrowdStrike.IOAExclusion.ifn_regex
      description: A regular expression used for file name matching.
      type: String
    - contextPath: CrowdStrike.IOAExclusion.cl_regex
      description: A regular expression used for command line matching.
      type: String
    - contextPath: CrowdStrike.IOAExclusion.detection_json
      description: A JSON string that describes the detection logic for the IOA exclusion.
      type: String
    - contextPath: CrowdStrike.IOAExclusion.groups.id
      description: Groups ID that the exclusion rule is associated with.
      type: String
    - contextPath: CrowdStrike.IOAExclusion.groups.group_type
      description: Groups type that the exclusion rule is associated with.
      type: String
    - contextPath: CrowdStrike.IOAExclusion.groups.name
      description: Groups name that the exclusion rule is associated with.
      type: String
    - contextPath: CrowdStrike.IOAExclusion.groups.description
      description: Groups description that the exclusion rule is associated with.
      type: String
    - contextPath: CrowdStrike.IOAExclusion.groups.assignment_rule
      description: Groups assignment rule that the exclusion is associated with.
      type: String
    - contextPath: CrowdStrike.IOAExclusion.groups.created_by
      description: Indicate who created the group.
      type: String
    - contextPath: CrowdStrike.IOAExclusion.groups.created_timestamp
      description: The date when the group was created.
      type: Date
    - contextPath: CrowdStrike.IOAExclusion.groups.modified_by
      description: Indicate who last modified the group.
      type: String
    - contextPath: CrowdStrike.IOAExclusion.groups.modified_timestamp
      description: The date when the group was last modified.
      type: Date
    - contextPath: CrowdStrike.IOAExclusion.applied_globally
      description: Whether the exclusion rule applies globally or only to specific entities.
      type: Boolean
    - contextPath: CrowdStrike.IOAExclusion.last_modified
      description: The date when the exclusion rule was last modified.
      type: Date
    - contextPath: CrowdStrike.IOAExclusion.modified_by
      description: Indicate who last modified the rule.
      type: String
    - contextPath: CrowdStrike.IOAExclusion.created_on
      description: The date when the exclusion rule was created.
      type: Date
    - contextPath: CrowdStrike.IOAExclusion.created_by
      description: Indicate who created the rule.
      type: String
  - arguments:
    - description: ID of the exclusion to update.
      name: id
      required: true
    - description: Name of the exclusion.
      name: exclusion_name
    - description: ID of the exclusion pattern to update.
      name: pattern_id
    - description: Name of the exclusion pattern.
      name: pattern_name
    - description: Command line regular expression.
      name: cl_regex
    - description: Image file name regular expression.
      name: ifn_regex
    - description: Comment describing why the exclusions was created.
      name: comment
    - description: Exclusion description.
      name: description
    - description: JSON formatted detection template.
      name: detection_json
    - description: A comma-separated list of group ID(s) impacted by the exclusion.
      name: groups
      isArray: true
    description: Updates an IOA exclusion. At least one argument is required in addition to the ID argument.
    name: cs-falcon-update-ioa-exclusion
    outputs:
    - contextPath: CrowdStrike.IOAExclusion.id
      description: A unique identifier for the IOA exclusion.
      type: String
    - contextPath: CrowdStrike.IOAExclusion.name
      description: The name of the IOA exclusion.
      type: String
    - contextPath: CrowdStrike.IOAExclusion.description
      description: A description of the IOA exclusion.
      type: String
    - contextPath: CrowdStrike.IOAExclusion.pattern_id
      description: The identifier of the pattern associated with the IOA exclusion.
      type: String
    - contextPath: CrowdStrike.IOAExclusion.pattern_name
      description: The name of the pattern associated with the IOA exclusion.
      type: String
    - contextPath: CrowdStrike.IOAExclusion.ifn_regex
      description: A regular expression used for file name matching.
      type: String
    - contextPath: CrowdStrike.IOAExclusion.cl_regex
      description: A regular expression used for command line matching.
      type: String
    - contextPath: CrowdStrike.IOAExclusion.detection_json
      description: A JSON string that describes the detection logic for the IOA exclusion.
      type: String
    - contextPath: CrowdStrike.IOAExclusion.groups.id
      description: Groups ID that the exclusion rule is associated with.
      type: String
    - contextPath: CrowdStrike.IOAExclusion.groups.group_type
      description: Groups type that the exclusion rule is associated with.
      type: String
    - contextPath: CrowdStrike.IOAExclusion.groups.name
      description: Groups name that the exclusion rule is associated with.
      type: String
    - contextPath: CrowdStrike.IOAExclusion.groups.description
      description: Groups description that the exclusion rule is associated with.
      type: String
    - contextPath: CrowdStrike.IOAExclusion.groups.assignment_rule
      description: Groups assignment rule that the exclusion is associated with.
      type: String
    - contextPath: CrowdStrike.IOAExclusion.groups.created_by
      description: Indicate who created the group.
      type: String
    - contextPath: CrowdStrike.IOAExclusion.groups.created_timestamp
      description: The date when the group was created.
      type: Date
    - contextPath: CrowdStrike.IOAExclusion.groups.modified_by
      description: Indicate who last modified the group.
      type: String
    - contextPath: CrowdStrike.IOAExclusion.groups.modified_timestamp
      description: The date when the group was last modified.
      type: Date
    - contextPath: CrowdStrike.IOAExclusion.applied_globally
      description: Whether the exclusion rule applies globally or only to specific entities.
      type: Boolean
    - contextPath: CrowdStrike.IOAExclusion.last_modified
      description: The date when the exclusion rule was last modified.
      type: Date
    - contextPath: CrowdStrike.IOAExclusion.modified_by
      description: Indicate who last modified the rule.
      type: String
    - contextPath: CrowdStrike.IOAExclusion.created_on
      description: The date when the exclusion rule was created.
      type: Date
    - contextPath: CrowdStrike.IOAExclusion.created_by
      description: Indicate who created the rule.
      type: String
  - arguments:
    - description: A comma-separated list of exclusion IDs to delete.
      name: ids
      required: true
      isArray: true
    description: Delete the IOA exclusions by ID.
    name: cs-falcon-delete-ioa-exclusion
  - arguments:
    - description: "A custom filter by which the exclusions should be filtered.\n The syntax follows the pattern `<property>:[operator]'<value>'` for example: name:'test'.\n Available filters: applied_globally, created_by, created_on, name, last_modified, modified_by, value, pattern.\n For more information, see: https://www.falconpy.io/Service-Collections/Falcon-Query-Language."
      name: filter
    - description: The name by which the exclusions should be filtered.
      name: name
    - description: A comma-separated list of exclusion IDs to retrieve. The IDs overwrite the filter and name.
      name: ids
      isArray: true
    - description: The limit of how many exclusions to retrieve. Default is 50. Applies only if the IDs argument is not supplied.
      name: limit
    - description: The offset of how many exclusions to skip. Default is 0. Applies only if the IDs argument is not supplied.
      name: offset
    description: Get a list of IOA exclusions by specifying their IDs or a filter.
    name: cs-falcon-search-ioa-exclusion
    outputs:
    - contextPath: CrowdStrike.IOAExclusion.id
      description: A unique identifier for the IOA exclusion.
      type: String
    - contextPath: CrowdStrike.IOAExclusion.name
      description: The name of the IOA exclusion.
      type: String
    - contextPath: CrowdStrike.IOAExclusion.description
      description: A description of the IOA exclusion.
      type: String
    - contextPath: CrowdStrike.IOAExclusion.pattern_id
      description: The identifier of the pattern associated with the IOA exclusion.
      type: String
    - contextPath: CrowdStrike.IOAExclusion.pattern_name
      description: The name of the pattern associated with the IOA exclusion.
      type: String
    - contextPath: CrowdStrike.IOAExclusion.ifn_regex
      description: A regular expression used for file name matching.
      type: String
    - contextPath: CrowdStrike.IOAExclusion.cl_regex
      description: A regular expression used for command line matching.
      type: String
    - contextPath: CrowdStrike.IOAExclusion.detection_json
      description: A JSON string that describes the detection logic for the IOA exclusion.
      type: String
    - contextPath: CrowdStrike.IOAExclusion.groups.id
      description: Groups ID that the exclusion rule is associated with.
      type: String
    - contextPath: CrowdStrike.IOAExclusion.groups.group_type
      description: Groups type that the exclusion rule is associated with.
      type: String
    - contextPath: CrowdStrike.IOAExclusion.groups.name
      description: Groups name that the exclusion rule is associated with.
      type: String
    - contextPath: CrowdStrike.IOAExclusion.groups.description
      description: Groups description that the exclusion rule is associated with.
      type: String
    - contextPath: CrowdStrike.IOAExclusion.groups.assignment_rule
      description: Groups assignment rule that the exclusion is associated with.
      type: String
    - contextPath: CrowdStrike.IOAExclusion.groups.created_by
      description: Indicate who created the group.
      type: String
    - contextPath: CrowdStrike.IOAExclusion.groups.created_timestamp
      description: The date when the group was created.
      type: Date
    - contextPath: CrowdStrike.IOAExclusion.groups.modified_by
      description: Indicate who last modified the group.
      type: String
    - contextPath: CrowdStrike.IOAExclusion.groups.modified_timestamp
      description: The date when the group was last modified.
      type: Date
    - contextPath: CrowdStrike.IOAExclusion.applied_globally
      description: Whether the exclusion rule applies globally or only to specific entities.
      type: Boolean
    - contextPath: CrowdStrike.IOAExclusion.last_modified
      description: The date when the exclusion rule was last modified.
      type: Date
    - contextPath: CrowdStrike.IOAExclusion.modified_by
      description: Indicate who last modified the rule.
      type: String
    - contextPath: CrowdStrike.IOAExclusion.created_on
      description: The date when the exclusion rule was created.
      type: Date
    - contextPath: CrowdStrike.IOAExclusion.created_by
      description: Indicate who created the rule.
      type: String
  - arguments:
    - description: A comma-separated list of quarantined file IDs to retrieve.
      name: ids
      isArray: true
    - description: A custom filter by which the retrieve quarantined file should be filtered.
      name: filter
    - description: A comma-separated list of SHA256 hash of the files to retrieve.
      name: sha256
      isArray: true
    - description: A comma-separated list of the name of the files to retrieve.
      name: filename
      isArray: true
    - description: Filter the retrieved files by state.
      name: state
    - description: A comma-separated list of the hostnames of the files to retrieve.
      name: hostname
      isArray: true
    - description: A comma-separated list of the usernames of the files to retrieve.
      name: username
      isArray: true
    - description: Maximum number of IDs to return. Max 5000. Default 50.
      name: limit
    - description: Starting index of the overall result set from which to return IDs. Default 0.
      name: offset
    description: Get quarantine file metadata by specified IDs or filter.
    name: cs-falcon-list-quarantined-file
    outputs:
    - contextPath: CrowdStrike.QuarantinedFile.id
      description: A unique identifier for the quarantined file.
      type: String
    - contextPath: CrowdStrike.QuarantinedFile.aid
      description: The agent identifier of the agent that quarantined the file.
      type: String
    - contextPath: CrowdStrike.QuarantinedFile.cid
      description: The unique identifier for the customer that who the agent.
      type: String
    - contextPath: CrowdStrike.QuarantinedFile.sha256
      description: The SHA256 hash value of the quarantined file.
      type: String
    - contextPath: CrowdStrike.QuarantinedFile.paths.path
      description: The full path of the quarantined file.
      type: String
    - contextPath: CrowdStrike.QuarantinedFile.paths.filename
      description: The name of the quarantined file.
      type: String
    - contextPath: CrowdStrike.QuarantinedFile.paths.state
      description: The current state of the quarantined file path (e.g., "purged").
      type: String
    - contextPath: CrowdStrike.QuarantinedFile.state
      description: The current state of the quarantined file (e.g., "unrelease_pending").
      type: String
    - contextPath: CrowdStrike.QuarantinedFile.detect_ids
      description: The detection identifiers associated with the quarantined file.
      type: String
    - contextPath: CrowdStrike.QuarantinedFile.hostname
      description: The hostname of the agent that quarantined the file.
      type: String
    - contextPath: CrowdStrike.QuarantinedFile.username
      description: The username associated with the quarantined file.
      type: String
    - contextPath: CrowdStrike.QuarantinedFile.date_updated
      description: The date the quarantined file was last updated.
      type: Date
    - contextPath: CrowdStrike.QuarantinedFile.date_created
      description: The date the quarantined file was created.
      type: Date
  - arguments:
    - description: A comma-separated list of quarantined file IDs to update.
      name: ids
      isArray: true
    - auto: PREDEFINED
      description: Action to perform against the quarantined file.
      name: action
      required: true
      predefined:
      - delete
      - release
      - unrelease
    - description: Comment to appear along with the action taken.
      name: comment
      required: true
    - description: Update files based on a custom filter.
      name: filter
    - description: A comma-separated list of quarantined files SHA256 to update.
      name: sha256
      isArray: true
    - description: A comma-separated list of quarantined file names to update.
      name: filename
      isArray: true
    - description: Update files based on the state.
      name: state
    - description: A comma-separated list of quarantined file hostnames to update.
      name: hostname
      isArray: true
    - description: A comma-separated list of quarantined files username to update.
      name: username
      isArray: true
    description: Apply action to quarantined file by file IDs or filter.
    name: cs-falcon-apply-quarantine-file-action
  - arguments:
    - description: A comma-separated list of incident IDs.
      isArray: true
      name: ids
      required: true
    - description: A comment added to the CrowdStrike incident.
      name: comment
      required: true
    description: Updates CrowdStrike Incident with the comment.
    name: cs-falcon-update-incident-comment
  - arguments:
    - description: Whether to poll for results.
      auto: PREDEFINED
      name: wait_for_result
      defaultValue: 'false'
      predefined:
      - 'true'
      - 'false'
      hidden: true
    - description: Valid CS-Falcon-FQL filter to query with.
      name: filter
    - description: Comma-separated list of scan IDs to retrieve details about. If set, will override all other arguments.
      isArray: true
      name: ids
    - description: Comma-separated list of scan initiation sources to filter by.
      isArray: true
      name: initiated_from
    - description: Comma-separated list of scan statuses to filter by.
      isArray: true
      name: status
    - description: Comma-separated list of scan severities to filter by.
      isArray: true
      name: severity
    - description: UTC-format time of scan start to filter by.
      name: scan_started_on
    - description: UTC-format time of the scan completion to filter by.
      name: scan_completed_on
    - description: Starting index of overall result set from which to return IDs.
      name: offset
    - description: Maximum number of resources to return.
      name: limit
    - description: The interval in seconds between each poll.
      name: interval_in_seconds
      defaultValue: '30'
      hidden: true
    - description: The timeout in seconds until polling ends.
      name: timeout_in_seconds
      defaultValue: '600'
      hidden: true
    - name: hide_polling_output
      hidden: true
      description: ''
      defaultValue: true
    description: Retrieve ODS scan details.
    name: cs-falcon-ods-query-scan
    polling: true
    outputs:
    - contextPath: CrowdStrike.ODSScan.id
      description: A unique identifier for the scan event.
      type: String
    - contextPath: CrowdStrike.ODSScan.cid
      description: A unique identifier for the client that triggered the scan.
      type: String
    - contextPath: CrowdStrike.ODSScan.profile_id
      description: A unique identifier for the scan profile used in the scan.
      type: String
    - contextPath: CrowdStrike.ODSScan.description
      description: The ID of the description of the scan.
      type: String
    - contextPath: CrowdStrike.ODSScan.scan_inclusions
      description: The files or folders included in the scan.
      type: String
    - contextPath: CrowdStrike.ODSScan.initiated_from
      description: The source of the scan initiation.
      type: String
    - contextPath: CrowdStrike.ODSScan.quarantine
      description: Whether the scan was set to quarantine.
      type: Boolean
    - contextPath: CrowdStrike.ODSScan.cpu_priority
      description: The CPU priority for the scan (1-5).
      type: Number
    - contextPath: CrowdStrike.ODSScan.preemption_priority
      description: The preemption priority for the scan.
      type: Number
    - contextPath: CrowdStrike.ODSScan.metadata.host_id
      description: A unique identifier for the host that was scanned.
      type: String
    - contextPath: CrowdStrike.ODSScan.metadata.host_scan_id
      description: A unique identifier for the scan that was performed on the host.
      type: String
    - contextPath: CrowdStrike.ODSScan.metadata.scan_host_metadata_id
      description: A unique identifier for the metadata associated with the host scan.
      type: String
    - contextPath: CrowdStrike.ODSScan.metadata.filecount.scanned
      description: The number of files that were scanned.
      type: Number
    - contextPath: CrowdStrike.ODSScan.metadata.filecount.malicious
      description: The number of files that were identified as malicious.
      type: Number
    - contextPath: CrowdStrike.ODSScan.metadata.filecount.quarantined
      description: The number of files that were quarantined.
      type: Number
    - contextPath: CrowdStrike.ODSScan.metadata.filecount.skipped
      description: The number of files that were skipped during the scan.
      type: Number
    - contextPath: CrowdStrike.ODSScan.metadata.filecount.traversed
      description: The number of files that were traversed during the scan.
      type: Number
    - contextPath: CrowdStrike.ODSScan.metadata.status
      description: The status of the scan on this host. (e.g., "pending", "running", "completed", or "failed").
      type: String
    - contextPath: CrowdStrike.ODSScan.metadata.started_on
      description: The date and time that the scan started.
      type: Date
    - contextPath: CrowdStrike.ODSScan.metadata.completed_on
      description: The date and time that the scan completed.
      type: Date
    - contextPath: CrowdStrike.ODSScan.metadata.last_updated
      description: The date and time that the metadata was last updated.
      type: Date
    - contextPath: CrowdStrike.ODSScan.status
      description: The status of the scan (e.g., "pending", "running", "completed", or "failed").
      type: String
    - contextPath: CrowdStrike.ODSScan.hosts
      description: A list of the host IDs that were scanned.
      type: String
    - contextPath: CrowdStrike.ODSScan.endpoint_notification
      description: A boolean value indicating whether endpoint notifications are enabled.
      type: Boolean
    - contextPath: CrowdStrike.ODSScan.pause_duration
      description: The number of hours to pause between scanning each file.
      type: Number
    - contextPath: CrowdStrike.ODSScan.max_duration
      description: The maximum amount of time to allow for the scan job in hours.
      type: Number
    - contextPath: CrowdStrike.ODSScan.max_file_size
      description: The maximum file size (in MB) to scan.
      type: Number
    - contextPath: CrowdStrike.ODSScan.sensor_ml_level_detection
      description: The level of detection sensitivity for the local sensor machine learning model.
      type: Number
    - contextPath: CrowdStrike.ODSScan.sensor_ml_level_prevention
      description: The level of prevention sensitivity for the local sensor machine learning model.
      type: Number
    - contextPath: CrowdStrike.ODSScan.cloud_ml_level_detection
      description: The level of detection sensitivity for the cloud machine learning model.
      type: Number
    - contextPath: CrowdStrike.ODSScan.cloud_ml_level_prevention
      description: The level of prevention sensitivity for the cloud machine learning model.
      type: Number
    - contextPath: CrowdStrike.ODSScan.policy_setting
      description: A list of policy setting IDs for the scan job (these correspond to specific policy settings in the Falcon console).
      type: Number
    - contextPath: CrowdStrike.ODSScan.scan_started_on
      description: The timestamp when the scan was started.
      type: Date
    - contextPath: CrowdStrike.ODSScan.scan_completed_on
      description: The timestamp when the scan was completed.
      type: Date
    - contextPath: CrowdStrike.ODSScan.created_on
      description: The timestamp when the scan was created.
      type: Date
    - contextPath: CrowdStrike.ODSScan.created_by
      description: The ID of the user who created the scan job.
      type: String
    - contextPath: CrowdStrike.ODSScan.last_updated
      description: The timestamp when the scan job was last updated.
      type: Date
  - arguments:
    - description: Valid CS-Falcon-FQL filter to query with.
      name: filter
    - description: Comma-separated list of scan IDs to retrieve details about. If set, will override all other arguments.
      isArray: true
      name: ids
    - description: Comma-separated list of scan initiation sources to filter by.
      isArray: true
      name: initiated_from
    - description: Comma-separated list of scan statuses to filter by.
      isArray: true
      name: status
    - description: UTC-format time of scan creation to filter by.
      name: created_on
    - description: UTC-format time of scan creator to filter by.
      name: created_by
    - description: UTC-format time of scan start to filter by.
      name: start_timestamp
    - description: Deleted scans only.
      name: deleted
    - description: Starting index of overall result set from which to return IDs.
      name: offset
    - description: Maximum number of resources to return.
      name: limit
    description: Retrieve ODS scheduled scan details.
    name: cs-falcon-ods-query-scheduled-scan
    outputs:
    - contextPath: CrowdStrike.ODSScheduledScan.id
      description: Unique identifier for the scan.
      type: String
    - contextPath: CrowdStrike.ODSScheduledScan.cid
      description: Identifier for the customer or organization that owns the scan.
      type: String
    - contextPath: CrowdStrike.ODSScheduledScan.description
      description: The ID of the description of the scan.
      type: String
    - contextPath: CrowdStrike.ODSScheduledScan.file_paths
      description: The file or folder paths scanned.
      type: String
    - contextPath: CrowdStrike.ODSScheduledScan.scan_exclusions
      description: The file or folder exclusions from the scan.
      type: String
    - contextPath: CrowdStrike.ODSScheduledScan.initiated_from
      description: The source of the scan initiation.
      type: String
    - contextPath: CrowdStrike.ODSScheduledScan.cpu_priority
      description: The CPU priority for the scan (1-5).
      type: Number
    - contextPath: CrowdStrike.ODSScheduledScan.preemption_priority
      description: The preemption priority for the scan.
      type: Number
    - contextPath: CrowdStrike.ODSScheduledScan.status
      description: The status of the scan, whether it's "scheduled", "running", "completed", etc.
      type: String
    - contextPath: CrowdStrike.ODSScheduledScan.host_groups
      description: The host groups targeted by the scan.
      type: String
    - contextPath: CrowdStrike.ODSScheduledScan.endpoint_notification
      description: Whether notifications of the scan were sent to endpoints.
      type: Boolean
    - contextPath: CrowdStrike.ODSScheduledScan.pause_duration
      description: The pause duration of the scan in hours.
      type: Number
    - contextPath: CrowdStrike.ODSScheduledScan.max_duration
      description: The max duration of the scan in hours.
      type: Number
    - contextPath: CrowdStrike.ODSScheduledScan.max_file_size
      description: The maximum file size that the scan can handle in MB.
      type: Number
    - contextPath: CrowdStrike.ODSScheduledScan.sensor_ml_level_detection
      description: The machine learning detection level for the sensor.
      type: Number
    - contextPath: CrowdStrike.ODSScheduledScan.cloud_ml_level_detection
      description: The machine learning detection level for the cloud.
      type: Number
    - contextPath: CrowdStrike.ODSScheduledScan.schedule.start_timestamp
      description: The timestamp when the first scan was created.
      type: Date
    - contextPath: CrowdStrike.ODSScheduledScan.schedule.interval
      description: The interval between scans.
      type: Number
    - contextPath: CrowdStrike.ODSScheduledScan.created_on
      description: The timestamp when the scan was created.
      type: Date
    - contextPath: CrowdStrike.ODSScheduledScan.created_by
      description: The user who created the scan.
      type: String
    - contextPath: CrowdStrike.ODSScheduledScan.last_updated
      description: The timestamp when the scan was last updated.
      type: Date
    - contextPath: CrowdStrike.ODSScheduledScan.deleted
      description: Whether the scan has been deleted.
      type: Boolean
    - contextPath: CrowdStrike.ODSScheduledScan.quarantine
      description: Whether the scan was set to quarantine.
      type: Boolean
    - contextPath: CrowdStrike.ODSScheduledScan.metadata.host_id
      description: Scan host IDs.
      type: String
    - contextPath: CrowdStrike.ODSScheduledScan.metadata.last_updated
      description: The date and time when the detection event was last updated.
      type: Date
    - contextPath: CrowdStrike.ODSScheduledScan.sensor_ml_level_prevention
      description: The machine learning prevention level for the sensor.
      type: Number
    - contextPath: CrowdStrike.ODSScheduledScan.cloud_ml_level_prevention
      description: The machine learning prevention level for the cloud.
      type: Number
  - arguments:
    - description: Valid CS-Falcon-FQL filter to query with.
      name: filter
    - description: Comma-separated list of host IDs to filter by.
      isArray: true
      name: host_ids
    - description: Comma-separated list of scan IDs to filter by.
      isArray: true
      name: scan_ids
    - description: Comma-separated list of scan statuses to filter by.
      isArray: true
      name: status
    - description: UTC-format time of scan start to filter by.
      name: started_on
    - description: UTC-format time of scan completion to filter by.
      name: completed_on
    - description: Starting index of overall result set from which to return IDs.
      name: offset
    - description: Maximum number of resources to return.
      name: limit
    description: Retrieve ODS scan host details.
    name: cs-falcon-ods-query-scan-host
    outputs:
    - contextPath: CrowdStrike.ODSScanHost.id
      description: A unique identifier for the scan event.
      type: String
    - contextPath: CrowdStrike.ODSScanHost.cid
      description: A unique identifier for the client that triggered the scan.
      type: String
    - contextPath: CrowdStrike.ODSScanHost.scan_id
      description: A unique identifier for the scan.
      type: String
    - contextPath: CrowdStrike.ODSScanHost.profile_id
      description: A unique identifier for the scan profile used in the scan.
      type: String
    - contextPath: CrowdStrike.ODSScanHost.host_id
      description: A unique identifier for the host that was scanned.
      type: String
    - contextPath: CrowdStrike.ODSScanHost.host_scan_id
      description: A unique identifier for the scan that was performed on the host.
      type: String
    - contextPath: CrowdStrike.ODSScanHost.filecount.scanned
      description: The number of files that were scanned during the scan.
      type: Number
    - contextPath: CrowdStrike.ODSScanHost.filecount.malicious
      description: The number of files that were detected as malicious during the scan.
      type: Number
    - contextPath: CrowdStrike.ODSScanHost.filecount.quarantined
      description: The number of files that were quarantined during the scan.
      type: Number
    - contextPath: CrowdStrike.ODSScanHost.filecount.skipped
      description: The number of files that were skipped during the scan.
      type: Number
    - contextPath: CrowdStrike.ODSScanHost.status
      description: The status of the scan. (e.g., "completed", "pending", "cancelled", "running", or "failed").
      type: String
    - contextPath: CrowdStrike.ODSScanHost.severity
      description: A severity score assigned to the scan, ranging from 0 to 100.
      type: Number
    - contextPath: CrowdStrike.ODSScanHost.started_on
      description: The date and time when the scan was started.
      type: Date
    - contextPath: CrowdStrike.ODSScanHost.completed_on
      description: The date and time when the scan was completed.
      type: Date
    - contextPath: CrowdStrike.ODSScanHost.last_updated
      description: The date and time when the scan event was last updated.
      type: Date
  - arguments:
    - description: Valid CS-Falcon-FQL filter to query with.
      name: filter
    - description: Comma-separated list of malicious file IDs to retrieve details about. If set, will override all other arguments.
      isArray: true
      name: file_ids
    - description: Comma-separated list of host IDs to filter by.
      isArray: true
      name: host_ids
    - description: Comma-separated list of scan IDs to filter by.
      isArray: true
      name: scan_ids
    - description: Comma-separated list of file paths to filter by.
      isArray: true
      name: file_paths
    - description: Comma-separated list of file names to filter by.
      isArray: true
      name: file_names
    - description: Comma-separated list of hashes to filter by.
      isArray: true
      name: hash
    - description: Starting index of overall result set from which to return IDs.
      name: offset
    - description: Maximum number of resources to return.
      name: limit
    description: Retrieve ODS malicious file details.
    name: cs-falcon-ods-query-malicious-files
    outputs:
    - contextPath: CrowdStrike.ODSMaliciousFile.id
      description: A unique identifier of the detection event.
      type: String
    - contextPath: CrowdStrike.ODSMaliciousFile.cid
      description: A unique identifier for the client that triggered the detection event.
      type: String
    - contextPath: CrowdStrike.ODSMaliciousFile.scan_id
      description: A unique identifier for the scan that triggered the detection event.
      type: String
    - contextPath: CrowdStrike.ODSMaliciousFile.host_id
      description: A unique identifier for the host that was scanned.
      type: String
    - contextPath: CrowdStrike.ODSMaliciousFile.host_scan_id
      description: A unique identifier for the scan that detected the file on the host.
      type: String
    - contextPath: CrowdStrike.ODSMaliciousFile.filepath
      description: The full path to the malicious file on the host system.
      type: String
    - contextPath: CrowdStrike.ODSMaliciousFile.filename
      description: The name of the malicious file.
      type: String
    - contextPath: CrowdStrike.ODSMaliciousFile.hash
      description: A SHA-256 hash of the malicious file, which can be used to identify it.
      type: String
    - contextPath: CrowdStrike.ODSMaliciousFile.pattern_id
      description: The identifier of the pattern used to detect the malicious file.
      type: Number
    - contextPath: CrowdStrike.ODSMaliciousFile.severity
      description: A severity score assigned to the detection event, ranging from 0 to 100.
      type: Number
    - contextPath: CrowdStrike.ODSMaliciousFile.quarantined
      description: A Boolean value indicating whether the file has been quarantined.
      type: Boolean
    - contextPath: CrowdStrike.ODSMaliciousFile.last_updated
      description: The date and time when the detection event was last updated.
      type: Date
  - arguments:
    - description: List of hosts to be scanned. "hosts" OR "host_groups" must be set.
      isArray: true
      name: hosts
    - description: List of host groups to be scanned. "hosts" OR "host_groups" must be set.
      isArray: true
      name: host_groups
    - description: List of file paths to be scanned. "file_paths" OR "scan_inclusions" must be set.
      isArray: true
      name: file_paths
    - description: List of included files or locations for this scan. "file_paths" OR "scan_inclusions" must be set.
      isArray: true
      name: scan_inclusions
    - description: List of excluded files or locations for this scan.
      isArray: true
      name: scan_exclusions
    - description: Scan origin.
      name: initiated_from
    - description: Set the scan CPU priority.
      name: cpu_priority
      auto: PREDEFINED
      defaultValue: Low
      predefined:
      - Highest
      - High
      - Medium
      - Low
      - Lowest
    - description: Scan description.
      name: description
    - description: Flag indicating if identified threats should be quarantined.
      name: quarantine
    - description: Amount of time (in hours) for scan pauses.
      name: pause_duration
      defaultValue: '2'
    - description: Sensor ML detection level.
      name: sensor_ml_level_detection
    - description: Sensor ML prevention level.
      name: sensor_ml_level_prevention
    - description: Cloud ML detection level for the scan.
      name: cloud_ml_level_detection
    - description: Cloud ML prevention level for the scan.
      name: cloud_ml_level_prevention
    - description: Maximum time (in hours) the scan is allowed to execute.
      name: max_duration
      defaultValue: '2'
    - description: The interval in seconds between each poll.
      name: interval_in_seconds
      defaultValue: '30'
    - description: The timeout in seconds until polling ends.
      name: timeout_in_seconds
      defaultValue: '600'
    description: Create an ODS scan and wait for results.
    name: cs-falcon-ods-create-scan
    polling: true
    outputs:
    - contextPath: CrowdStrike.ODSScan.id
      description: A unique identifier for the scan event.
      type: String
    - contextPath: CrowdStrike.ODSScan.cid
      description: A unique identifier for the client that triggered the scan.
      type: String
    - contextPath: CrowdStrike.ODSScan.profile_id
      description: A unique identifier for the scan profile used in the scan.
      type: String
    - contextPath: CrowdStrike.ODSScan.description
      description: The ID of the description of the scan.
      type: String
    - contextPath: CrowdStrike.ODSScan.scan_inclusions
      description: The files or folders included in the scan.
      type: String
    - contextPath: CrowdStrike.ODSScan.initiated_from
      description: The source of the scan initiation.
      type: String
    - contextPath: CrowdStrike.ODSScan.quarantine
      description: Whether the scan was set to quarantine.
      type: Boolean
    - contextPath: CrowdStrike.ODSScan.cpu_priority
      description: The CPU priority for the scan (1-5).
      type: Number
    - contextPath: CrowdStrike.ODSScan.preemption_priority
      description: The preemption priority for the scan.
      type: Number
    - contextPath: CrowdStrike.ODSScan.metadata.host_id
      description: A unique identifier for the host that was scanned.
      type: String
    - contextPath: CrowdStrike.ODSScan.metadata.host_scan_id
      description: A unique identifier for the scan that was performed on the host.
      type: String
    - contextPath: CrowdStrike.ODSScan.metadata.scan_host_metadata_id
      description: A unique identifier for the metadata associated with the host scan.
      type: String
    - contextPath: CrowdStrike.ODSScan.metadata.filecount.scanned
      description: The number of files that were scanned.
      type: Number
    - contextPath: CrowdStrike.ODSScan.metadata.filecount.malicious
      description: The number of files that were identified as malicious.
      type: Number
    - contextPath: CrowdStrike.ODSScan.metadata.filecount.quarantined
      description: The number of files that were quarantined.
      type: Number
    - contextPath: CrowdStrike.ODSScan.metadata.filecount.skipped
      description: The number of files that were skipped during the scan.
      type: Number
    - contextPath: CrowdStrike.ODSScan.metadata.filecount.traversed
      description: The number of files that were traversed during the scan.
      type: Number
    - contextPath: CrowdStrike.ODSScan.metadata.status
      description: The status of the scan on this host (e.g., "pending", "running", "completed", or "failed").
      type: String
    - contextPath: CrowdStrike.ODSScan.metadata.started_on
      description: The date and time that the scan started.
      type: Date
    - contextPath: CrowdStrike.ODSScan.metadata.completed_on
      description: The date and time that the scan completed.
      type: Date
    - contextPath: CrowdStrike.ODSScan.metadata.last_updated
      description: The date and time that the metadata was last updated.
      type: Date
    - contextPath: CrowdStrike.ODSScan.status
      description: The status of the scan (e.g., "pending", "running", "completed", or "failed").
      type: String
    - contextPath: CrowdStrike.ODSScan.hosts
      description: A list of the host IDs that were scanned.
      type: String
    - contextPath: CrowdStrike.ODSScan.endpoint_notification
      description: A boolean value indicating whether endpoint notifications are enabled.
      type: Boolean
    - contextPath: CrowdStrike.ODSScan.pause_duration
      description: The number of hours to pause between scanning each file.
      type: Number
    - contextPath: CrowdStrike.ODSScan.max_duration
      description: The maximum amount of time to allow for the scan job in hours.
      type: Number
    - contextPath: CrowdStrike.ODSScan.max_file_size
      description: The maximum file size (in MB) to scan.
      type: Number
    - contextPath: CrowdStrike.ODSScan.sensor_ml_level_detection
      description: The level of detection sensitivity for the local sensor machine learning model.
      type: Number
    - contextPath: CrowdStrike.ODSScan.sensor_ml_level_prevention
      description: The level of prevention sensitivity for the local sensor machine learning model.
      type: Number
    - contextPath: CrowdStrike.ODSScan.cloud_ml_level_detection
      description: The level of detection sensitivity for the cloud machine learning model.
      type: Number
    - contextPath: CrowdStrike.ODSScan.cloud_ml_level_prevention
      description: The level of prevention sensitivity for the cloud machine learning model.
      type: Number
    - contextPath: CrowdStrike.ODSScan.policy_setting
      description: A list of policy setting IDs for the scan job (these correspond to specific policy settings in the Falcon console).
      type: Number
    - contextPath: CrowdStrike.ODSScan.scan_started_on
      description: The timestamp when the scan was started.
      type: Date
    - contextPath: CrowdStrike.ODSScan.scan_completed_on
      description: The timestamp when the scan was completed.
      type: Date
    - contextPath: CrowdStrike.ODSScan.created_on
      description: The timestamp when the scan was created.
      type: Date
    - contextPath: CrowdStrike.ODSScan.created_by
      description: The ID of the user who created the scan job.
      type: String
    - contextPath: CrowdStrike.ODSScan.last_updated
      description: The timestamp when the scan job was last updated.
      type: Date
  - arguments:
    - description: List of host groups to be scanned.
      isArray: true
      name: host_groups
      required: true
    - description: List of file paths to be scanned. "file_paths" OR "scan_inclusions" must be set.
      isArray: true
      name: file_paths
    - description: List of included files or locations for this scan. "file_paths" OR "scan_inclusions" must be set.
      isArray: true
      name: scan_inclusions
    - description: List of excluded files or locations for this scan.
      isArray: true
      name: scan_exclusions
    - description: Scan origin.
      name: initiated_from
    - description: Set the scan CPU priority.
      name: cpu_priority
      auto: PREDEFINED
      defaultValue: Low
      predefined:
      - Highest
      - High
      - Medium
      - Low
      - Lowest
    - description: Scan description.
      name: description
    - description: Flag indicating if identified threats should be quarantined.
      name: quarantine
    - description: Amount of time (in hours) for scan pauses.
      name: pause_duration
      defaultValue: '2'
    - description: Sensor ML detection level.
      name: sensor_ml_level_detection
    - description: Sensor ML prevention level.
      name: sensor_ml_level_prevention
    - description: Cloud ML detection level for the scan.
      name: cloud_ml_level_detection
    - description: Cloud ML prevention level for the scan.
      name: cloud_ml_level_prevention
    - description: Maximum time (in hours) the scan is allowed to execute.
      name: max_duration
      defaultValue: '2'
    - description: When to start the first scan. Supports english expressions such as "tommorow" or "in an hour".
      name: schedule_start_timestamp
      required: true
    - description: Set the schedule interval.
      name: schedule_interval
      required: true
      auto: PREDEFINED
      predefined:
      - Never
      - Daily
      - Weekly
      - Every other week
      - Every four weeks
      - Monthly
    description: Create an ODS scheduled scan.
    name: cs-falcon-ods-create-scheduled-scan
    outputs:
    - contextPath: CrowdStrike.ODSScheduledScan.id
      description: Unique identifier for the scan.
      type: String
    - contextPath: CrowdStrike.ODSScheduledScan.cid
      description: Identifier for the customer or organization that owns the scan.
      type: String
    - contextPath: CrowdStrike.ODSScheduledScan.description
      description: The ID of the description of the scan.
      type: String
    - contextPath: CrowdStrike.ODSScheduledScan.file_paths
      description: The file or folder paths scanned.
      type: String
    - contextPath: CrowdStrike.ODSScheduledScan.scan_exclusions
      description: The file or folder exclusions from the scan.
      type: String
    - contextPath: CrowdStrike.ODSScheduledScan.initiated_from
      description: The source of the scan initiation.
      type: String
    - contextPath: CrowdStrike.ODSScheduledScan.cpu_priority
      description: The CPU priority for the scan (1-5).
      type: Number
    - contextPath: CrowdStrike.ODSScheduledScan.preemption_priority
      description: The preemption priority for the scan.
      type: Number
    - contextPath: CrowdStrike.ODSScheduledScan.status
      description: The status of the scan, whether it's "scheduled", "running", "completed", etc.
      type: String
    - contextPath: CrowdStrike.ODSScheduledScan.host_groups
      description: The host groups targeted by the scan.
      type: String
    - contextPath: CrowdStrike.ODSScheduledScan.endpoint_notification
      description: Whether notifications of the scan were sent to endpoints.
      type: Boolean
    - contextPath: CrowdStrike.ODSScheduledScan.pause_duration
      description: The pause duration of scan in hours.
      type: Number
    - contextPath: CrowdStrike.ODSScheduledScan.max_duration
      description: The max duration of scan in hours.
      type: Number
    - contextPath: CrowdStrike.ODSScheduledScan.max_file_size
      description: The maximum file size that the scan can handle in MB.
      type: Number
    - contextPath: CrowdStrike.ODSScheduledScan.sensor_ml_level_detection
      description: The machine learning detection level for the sensor.
      type: Number
    - contextPath: CrowdStrike.ODSScheduledScan.cloud_ml_level_detection
      description: The machine learning detection level for the cloud.
      type: Number
    - contextPath: CrowdStrike.ODSScheduledScan.schedule.start_timestamp
      description: The timestamp when the first scan was created.
      type: Date
    - contextPath: CrowdStrike.ODSScheduledScan.schedule.interval
      description: The interval between scans.
      type: Number
    - contextPath: CrowdStrike.ODSScheduledScan.created_on
      description: The timestamp when the scan was created.
      type: Date
    - contextPath: CrowdStrike.ODSScheduledScan.created_by
      description: The user who created the scan.
      type: String
    - contextPath: CrowdStrike.ODSScheduledScan.last_updated
      description: The timestamp when the scan was last updated.
      type: Date
    - contextPath: CrowdStrike.ODSScheduledScan.deleted
      description: Whether the scan has been deleted.
      type: Boolean
    - contextPath: CrowdStrike.ODSScheduledScan.quarantine
      description: Whether the scan was set to quarantine.
      type: Boolean
    - contextPath: CrowdStrike.ODSScheduledScan.metadata.host_id
      description: Scan host IDs.
      type: String
    - contextPath: CrowdStrike.ODSScheduledScan.metadata.last_updated
      description: The date and time when the detection event was last updated.
      type: Date
    - contextPath: CrowdStrike.ODSScheduledScan.sensor_ml_level_prevention
      description: The machine learning prevention level for the sensor.
      type: Number
    - contextPath: CrowdStrike.ODSScheduledScan.cloud_ml_level_prevention
      description: The machine learning prevention level for the cloud.
      type: Number
  - arguments:
    - description: Comma-separated list of scheduled scan IDs to delete.
      isArray: true
      name: ids
    - description: Valid CS-Falcon-FQL filter to delete scans by.
      name: filter
    description: Delete ODS scheduled scans.
    name: cs-falcon-ods-delete-scheduled-scan
    outputs: []
  - arguments:
    - description: API type.
      name: type
      required: true
      predefined:
      - 'USER'
      - 'ENDPOINT'
      auto: PREDEFINED
    - description: The key to sort by.
      name: sort_key
      predefined:
      - RISK_SCORE
      - PRIMARY_DISPLAY_NAME
      - SECONDARY_DISPLAY_NAME
      - MOST_RECENT_ACTIVITY
      - ENTITY_ID
      auto: PREDEFINED
    - description: The sort order.
      name: sort_order
      predefined:
      - 'DESCENDING'
      - 'ASCENDING'
      auto: PREDEFINED
      defaultValue: ASCENDING
    - description: Comma separated list of entity IDs to look for.
      name: entity_id
      isArray: true
    - description: Primary display name to filter by.
      name: primary_display_name
      isArray: true
    - description: Secondary display name to filter by.
      name: secondary_display_name
      isArray: true
    - description: The maximum risk score severity to filter by.
      name: max_risk_score_severity
      predefined:
      - 'NORMAL'
      - 'MEDIUM'
      - 'HIGH'
      auto: PREDEFINED
    - description: The minimum risk score severity to filter by.
      name: min_risk_score_severity
      predefined:
      - 'NORMAL'
      - 'MEDIUM'
      - 'HIGH'
      auto: PREDEFINED
    - description: Whether to get only enabled or disabled identity entities.
      name: enabled
      predefined:
      - 'true'
      - 'false'
      auto: PREDEFINED
    - description: Filter by email.
      name: email
    - description: The hash for the next page.
      name: next_token
    - description: The maximum number of items to fetch per page. The maximum value allowed is 1000.
      name: page_size
      defaultValue: 50
    - description: The page number. Default is 1.
      name: page
    - description: The maximum number of identity entities to list.
      name: limit
    description: List identity entities.
    name: cs-falcon-list-identity-entities
    outputs:
    - contextPath: CrowdStrike.IDPEntity.IsHuman
      description: Whether the identity entity is human made.
      type: Boolean
    - contextPath: CrowdStrike.IDPEntity.IsProgrammatic
      description: Whether the identity entity is programmatic made.
      type: Boolean
    - contextPath: CrowdStrike.IDPEntity.IsAdmin
      description: Whether the identity entity is admin made.
      type: String
    - contextPath: CrowdStrike.IDPEntity.PrimaryDisplayName
      description: The identity entity primary display name.
      type: String
    - contextPath: CrowdStrike.IDPEntity.RiskFactors.Type
      description: The identity entity risk factor type.
      type: Unknown
    - contextPath: CrowdStrike.IDPEntity.RiskFactors.Severity
      description: The identity entity risk factor severity.
      type: Unknown
    - contextPath: CrowdStrike.IDPEntity.RiskScore
      description: The identity entity risk score.
      type: Number
    - contextPath: CrowdStrike.IDPEntity.RiskScoreSeverity
      description: The identity entity risk score severity.
      type: String
    - contextPath: CrowdStrike.IDPEntity.SecondaryDisplayName
      description: The identity entity secondary display name.
      type: String
    - contextPath: CrowdStrike.IDPEntity.EmailAddresses
      description: The identity entity email address.
      type: String
<<<<<<< HEAD
  dockerimage: demisto/py3-tools:1.0.0.74403
=======
  dockerimage: demisto/py3-tools:1.0.0.74702
>>>>>>> b4006b6f
  isfetch: true
  ismappable: true
  isremotesyncin: true
  isremotesyncout: true
  script: '-'
  subtype: python3
  type: python
fromversion: 5.0.0
tests:
- Test - CrowdStrike Falcon
defaultclassifier: CrowdStrike Falcon
defaultmapperin: CrowdStrike Falcon-Mapper
defaultmapperout: CrowdStrike Falcon - Outgoing Mapper<|MERGE_RESOLUTION|>--- conflicted
+++ resolved
@@ -4386,11 +4386,7 @@
     - contextPath: CrowdStrike.IDPEntity.EmailAddresses
       description: The identity entity email address.
       type: String
-<<<<<<< HEAD
-  dockerimage: demisto/py3-tools:1.0.0.74403
-=======
   dockerimage: demisto/py3-tools:1.0.0.74702
->>>>>>> b4006b6f
   isfetch: true
   ismappable: true
   isremotesyncin: true
