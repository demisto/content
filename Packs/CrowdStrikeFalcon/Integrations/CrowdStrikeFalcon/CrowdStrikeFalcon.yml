category: Endpoint
commonfields:
  id: CrowdstrikeFalcon
  version: -1
configuration:
- defaultvalue: https://api.crowdstrike.com
  display: Server URL (e.g., https://api.crowdstrike.com)
  name: url
  required: true
  type: 0
- display: Client ID
  name: client_id
  required: true
  type: 0
- display: Secret
  name: secret
  required: true
  type: 4
- defaultvalue: 3 days
  display: First fetch timestamp (<number> <time unit>, e.g., 12 hours, 7 days)
  name: fetch_time
  required: false
  type: 0
- defaultvalue: '15'
  display: Max incidents per fetch
  name: incidents_per_fetch
  required: false
  type: 0
- display: Detections fetch query
  name: fetch_query
  required: false
  type: 0
- display: Incidents fetch query
  name: incidents_fetch_query
  required: false
  type: 0
- display: Fetch incidents
  name: isFetch
  required: false
  type: 8
- display: Incident type
  name: incidentType
  required: false
  type: 13
- display: Trust any certificate (not secure)
  name: insecure
  required: false
  type: 8
- display: Use system proxy settings
  name: proxy
  required: false
  type: 8
- additionalinfo: Choose what to fetch - incidents or detections or both
  defaultvalue: Detections
  display: Fetch types
  hidden: false
  name: fetch_incidents_or_detections
  options:
  - Detections
  - Incidents
  required: false
  type: 16
description: The CrowdStrike Falcon OAuth 2 API (formerly the Falcon Firehose API),
  enables fetching and resolving detections, searching devices, getting behaviors
  by ID, containing hosts, and lifting host containment. getting behaviors by ID,
  containing hosts, and lifting host containment.
display: CrowdStrike Falcon
name: CrowdstrikeFalcon
script:
  commands:
  - arguments:
    - default: false
      description: The query by which to filter the device.
      isArray: false
      name: filter
      required: false
      secret: false
    - default: false
      description: A comma-separated list of device IDs by which to limit the results.
      isArray: false
      name: ids
      required: false
      secret: false
    - auto: PREDEFINED
      default: false
      description: 'The status of the device. Possible values are: "Normal", "containment_pending",
        "contained", and "lift_containment_pending".'
      isArray: false
      name: status
      predefined:
      - normal
      - containment_pending
      - contained
      - lift_containment_pending
      required: false
      secret: false
    - auto: PREDEFINED
      default: false
      description: The host name of the device.
      isArray: false
      name: hostname
      predefined:
      - ''
      required: false
      secret: false
    - auto: PREDEFINED
      default: false
      description: 'The platform name of the device. Possible values are: "Windows","Mac",
        and "Linux".'
      isArray: false
      name: platform_name
      predefined:
      - Windows
      - Mac
      - Linux
      required: false
      secret: false
    - default: false
      description: The site name of the device.
      isArray: false
      name: site_name
      required: false
      secret: false
    deprecated: false
    description: Searches for a device that matches the query.
    execution: false
    name: cs-falcon-search-device
    outputs:
    - contextPath: CrowdStrike.Device.ID
      description: The ID of the device.
      type: String
    - contextPath: CrowdStrike.Device.LocalIP
      description: The local IP address of the device.
      type: String
    - contextPath: CrowdStrike.Device.ExternalIP
      description: The external IP address of the device.
      type: String
    - contextPath: CrowdStrike.Device.Hostname
      description: The host name of the device.
      type: String
    - contextPath: CrowdStrike.Device.OS
      description: The operating system of the device.
      type: String
    - contextPath: CrowdStrike.Device.MacAddress
      description: The MAC address of the device.
      type: String
    - contextPath: CrowdStrike.Device.FirstSeen
      description: The first time the device was seen.
      type: String
    - contextPath: CrowdStrike.Device.LastSeen
      description: The last time the device was seen.
      type: String
    - contextPath: CrowdStrike.Device.PolicyType
      description: The policy type of the device.
      type: String
    - contextPath: CrowdStrike.Device.Status
      description: The device status.
      type: String
    - contextPath: Endpoint.Hostname
      description: The endpoint's hostname.
      type: String
    - contextPath: Endpoint.OS
      description: The endpoint's operation system.
      type: String
    - contextPath: Endpoint.IPAddress
      description: The endpoint's IP address.
      type: String
    - contextPath: Endpoint.ID
      description: The endpoint's ID.
      type: String
    - contextPath: Endpoint.Status
      description: The endpoint's status.
      type: String
    - contextPath: Endpoint.IsIsolated
      description: The endpoint's isolation status.
      type: String
    - contextPath: Endpoint.MACAddress
      description: The endpoint's MAC address.
      type: String
    - contextPath: Endpoint.Vendor
      description: The integration name of the endpoint vendor.
      type: String
    - contextPath: Endpoint.OSVersion
      description: The endpoint's operation system version.
      type: String
  - arguments:
    - default: false
      description: The ID of the behavior.
      isArray: false
      name: behavior_id
      required: true
      secret: false
    deprecated: false
    description: Searches for and fetches the behavior that matches the query.
    execution: false
    name: cs-falcon-get-behavior
    outputs:
    - contextPath: CrowdStrike.Behavior.FileName
      description: The file name of the behavior.
      type: String
    - contextPath: CrowdStrike.Behavior.Scenario
      description: The scenario name of the behavior.
      type: String
    - contextPath: CrowdStrike.Behavior.MD5
      description: The MD5 hash of the IOC in the behavior.
      type: String
    - contextPath: CrowdStrike.Behavior.SHA256
      description: The SHA256 hash of the IOC in the behavior.
      type: String
    - contextPath: CrowdStrike.Behavior.IOCType
      description: The type of the indicator of compromise.
      type: String
    - contextPath: CrowdStrike.Behavior.IOCValue
      description: The value of the IOC.
      type: String
    - contextPath: CrowdStrike.Behavior.CommandLine
      description: The command line executed in the behavior.
      type: String
    - contextPath: CrowdStrike.Behavior.UserName
      description: The user name related to the behavior.
      type: String
    - contextPath: CrowdStrike.Behavior.SensorID
      description: The sensor ID related to the behavior.
      type: String
    - contextPath: CrowdStrike.Behavior.ParentProcessID
      description: The ID of the parent process.
      type: String
    - contextPath: CrowdStrike.Behavior.ProcessID
      description: The process ID of the behavior.
      type: String
    - contextPath: CrowdStrike.Behavior.ID
      description: The ID of the behavior.
      type: String
  - arguments:
    - default: false
      description: The IDs of the detections to search. If provided, will override
        other arguments.
      isArray: true
      name: ids
      required: false
      secret: false
    - default: false
      description: |-
        Filter detections using a query in Falcon Query Language (FQL).
        e.g., filter="device.hostname:'CS-SE-TG-W7-01'"
        For a full list of valid filter options, see: https://falcon.crowdstrike.com/support/documentation/2/query-api-reference#detectionsearch
      isArray: false
      name: filter
      required: false
      secret: false
    deprecated: false
    description: Search for details of specific detections, either using a filter
      query, or by providing the IDs of the detections.
    execution: false
    name: cs-falcon-search-detection
    outputs:
    - contextPath: CrowdStrike.Detection.Behavior.FileName
      description: The file name of the behavior.
      type: String
    - contextPath: CrowdStrike.Detection.Behavior.Scenario
      description: The scenario name of the behavior.
      type: String
    - contextPath: CrowdStrike.Detection.Behavior.MD5
      description: The MD5 hash of the IOC of the behavior.
      type: String
    - contextPath: CrowdStrike.Detection.Behavior.SHA256
      description: The SHA256 hash of the IOC of the behavior.
      type: String
    - contextPath: CrowdStrike.Detection.Behavior.IOCType
      description: The type of the IOC.
      type: String
    - contextPath: CrowdStrike.Detection.Behavior.IOCValue
      description: The value of the IOC.
      type: String
    - contextPath: CrowdStrike.Detection.Behavior.CommandLine
      description: The command line executed in the behavior.
      type: String
    - contextPath: CrowdStrike.Detection.Behavior.UserName
      description: The user name related to the behavior.
      type: String
    - contextPath: CrowdStrike.Detection.Behavior.SensorID
      description: The sensor ID related to the behavior.
      type: String
    - contextPath: CrowdStrike.Detection.Behavior.ParentProcessID
      description: The ID of the parent process.
      type: String
    - contextPath: CrowdStrike.Detection.Behavior.ProcessID
      description: The process ID of the behavior.
      type: String
    - contextPath: CrowdStrike.Detection.Behavior.ID
      description: The ID of the behavior.
      type: String
    - contextPath: CrowdStrike.Detection.System
      description: The system name of the detection.
      type: String
    - contextPath: CrowdStrike.Detection.CustomerID
      description: The ID of the customer (CID).
      type: String
    - contextPath: CrowdStrike.Detection.MachineDomain
      description: The name of the domain of the detection machine.
      type: String
    - contextPath: CrowdStrike.Detection.ID
      description: The detection ID.
      type: String
    - contextPath: CrowdStrike.Detection.ProcessStartTime
      description: The start time of the process that generated the detection.
      type: Date
  - arguments:
    - default: false
      description: A comma-separated list of one or more IDs to resolve.
      isArray: false
      name: ids
      required: true
      secret: false
    - auto: PREDEFINED
      default: false
      description: 'The status to which to transition a detection. Possible values
        are: "new", "in_progress", "true_positive", "false_positive", and "ignored".'
      isArray: false
      name: status
      predefined:
      - new
      - in_progress
      - true_positive
      - false_positive
      - ignored
      required: false
      secret: false
    - default: false
      description: 'A user ID, for example: 1234567891234567891. username and assigned_to_uuid
        are mutually exclusive.'
      isArray: false
      name: assigned_to_uuid
      required: false
      secret: false
    - default: false
      description: Optional comment to add to the detection. Comments are displayed
        with the detection in Falcon and are usually used to provide context or notes
        for other Falcon users.
      isArray: false
      name: comment
      required: false
      secret: false
    - auto: PREDEFINED
      default: false
      description: If true, displays the detection in the UI.
      isArray: false
      name: show_in_ui
      predefined:
      - 'true'
      - 'false'
      required: false
      secret: false
    - default: false
      description: Username to assign the detections to. (This is usually the user’s
        email address, but may vary based on your configuration). username and assigned_to_uuid
        are mutually exclusive.
      isArray: false
      name: username
      required: false
      secret: false
    deprecated: false
    description: Resolves and updates a detection using the provided arguments. At least one optional argument must be passed, otherwise no change will take place.
    execution: false
    name: cs-falcon-resolve-detection
  - arguments:
    - default: false
      description: The host agent ID (AID) of the host to contain. Get an agent ID
        from a detection.
      isArray: true
      name: ids
      required: true
      secret: false
    deprecated: false
    description: Contains containment for a specified host. When contained, a host
      can only communicate with the CrowdStrike cloud and any IPs specified in your
      containment policy.
    execution: false
    name: cs-falcon-contain-host
  - arguments:
    - default: false
      description: The host agent ID (AID) of the host you want to contain. Get an
        agent ID from a detection
      isArray: true
      name: ids
      required: true
      secret: false
    deprecated: false
    description: Lifts containment on the host, which returns its network communications
      to normal.
    execution: false
    name: cs-falcon-lift-host-containment
  - arguments:
    - default: false
      description: A comma-separated list of host agent IDs for which to run commands.
        (Can be retrieved by running the 'cs-falcon-search-device' command.)
      isArray: false
      name: host_ids
      required: true
      secret: false
    - default: false
      description: The type of command to run.
      isArray: false
      name: command_type
      required: true
      secret: false
    - default: false
      description: The full command to run.
      isArray: false
      name: full_command
      required: true
      secret: false
    - auto: PREDEFINED
      default: false
      defaultValue: read
      description: 'The scope for which to run the command. Possible values are: "read",
        "write", and "admin". (NOTE: In order to run the CrowdStrike RTR `put` command, it is necessary to pass `scope=admin`.)'
      isArray: false
      name: scope
      predefined:
      - read
      - write
      - admin
      required: false
      secret: false
    - auto: PREDEFINED
      default: false
      defaultValue: batch
      description: 'The target for which to run the command. Possible values are:
        "single" and "batch".'
      isArray: false
      name: target
      predefined:
      - batch
      - single
      required: false
      secret: false
    deprecated: false
    description: Sends commands to hosts.
    execution: false
    name: cs-falcon-run-command
    outputs:
    - contextPath: CrowdStrike.Command.HostID
      description: The ID of the host for which the command was running.
      type: String
    - contextPath: CrowdStrike.Command.SessionID
      description: The ID of the session of the host.
      type: string
    - contextPath: CrowdStrike.Command.Stdout
      description: The standard output of the command.
      type: String
    - contextPath: CrowdStrike.Command.Stderr
      description: The standard error of the command.
      type: String
    - contextPath: CrowdStrike.Command.BaseCommand
      description: The base command.
      type: String
    - contextPath: CrowdStrike.Command.FullCommand
      description: The full command.
      type: String
    - contextPath: CrowdStrike.Command.TaskID
      description: (For single host) The ID of the command request which has been
        accepted.
      type: string
    - contextPath: CrowdStrike.Command.Complete
      description: (For single host) True if the command completed.
      type: boolean
    - contextPath: CrowdStrike.Command.NextSequenceID
      description: (For single host) The next sequence ID.
      type: number
  - arguments:
    - default: false
      description: The script name to upload.
      isArray: false
      name: name
      required: true
      secret: false
    - auto: PREDEFINED
      default: false
      defaultValue: private
      description: 'The permission type for the custom script. Possible values are:
        "private", which is used only by the user who uploaded it, "group", which
        is used by all RTR Admins, and "public", which is used by all active-responders
        and RTR admins.'
      isArray: false
      name: permission_type
      predefined:
      - private
      - group
      - public
      required: false
      secret: false
    - default: false
      description: The content of the PowerShell script.
      isArray: false
      name: content
      required: true
      secret: false
    deprecated: false
    description: Uploads a script to Falcon.
    execution: false
    name: cs-falcon-upload-script
  - arguments:
    - default: false
      description: The file entry ID to upload.
      isArray: false
      name: entry_id
      required: true
      secret: false
    deprecated: false
    description: Uploads a file to the CrowdStrike cloud. (Can be used for the RTR
      'put' command.)
    execution: false
    name: cs-falcon-upload-file
  - arguments:
    - default: false
      description: The ID of the file to delete. (The ID of the file can be retrieved
        by running the 'cs-falcon-list-files' command).
      isArray: false
      name: file_id
      required: true
      secret: false
    deprecated: false
    description: Deletes a file based on the provided ID. Can delete only one file
      at a time.
    execution: false
    name: cs-falcon-delete-file
  - arguments:
    - default: false
      description: A comma-separated list of file IDs to get. (The list of file IDs
        can be retrieved by running the 'cs-falcon-list-files' command.)
      isArray: false
      name: file_id
      required: true
      secret: false
    deprecated: false
    description: Returns files based on the provided IDs. These files are used for
      the RTR 'put' command.
    execution: false
    name: cs-falcon-get-file
    outputs:
    - contextPath: CrowdStrike.File.ID
      description: The ID of the file.
      type: String
    - contextPath: CrowdStrike.File.CreatedBy
      description: The email address of the user who created the file.
      type: String
    - contextPath: CrowdStrike.File.CreatedTime
      description: The date and time the file was created.
      type: Date
    - contextPath: CrowdStrike.File.Description
      description: The description of the file.
      type: String
    - contextPath: CrowdStrike.File.Type
      description: The type of the file. For example, script.
      type: String
    - contextPath: CrowdStrike.File.ModifiedBy
      description: The email address of the user who modified the file.
      type: String
    - contextPath: CrowdStrike.File.ModifiedTime
      description: The date and time the file was modified.
      type: Date
    - contextPath: CrowdStrike.File.Name
      description: The full name of the file.
      type: String
    - contextPath: CrowdStrike.File.Permission
      description: 'The permission type of the file. Possible values are: "private",
        which is used only by the user who uploaded it, "group", which is used by
        all RTR Admins, and "public", which is used by all active-responders and RTR
        admins'
      type: String
    - contextPath: CrowdStrike.File.SHA256
      description: The SHA-256 hash of the file.
      type: String
    - contextPath: File.Type
      description: The file type.
      type: String
    - contextPath: File.Name
      description: The full name of the file.
      type: String
    - contextPath: File.SHA256
      description: The SHA-256 hash of the file.
      type: String
    - contextPath: File.Size
      description: The size of the file in bytes.
      type: Number
  - deprecated: false
    description: Returns a list of put-file IDs that are available for the user in
      the 'put' command.
    execution: false
    name: cs-falcon-list-files
    outputs:
    - contextPath: CrowdStrike.File.ID
      description: The ID of the file.
      type: String
    - contextPath: CrowdStrike.File.CreatedBy
      description: The email address of the user who created the file.
      type: String
    - contextPath: CrowdStrike.File.CreatedTime
      description: The date and time the file was created.
      type: Date
    - contextPath: CrowdStrike.File.Description
      description: The description of the file.
      type: String
    - contextPath: CrowdStrike.File.Type
      description: The type of the file. For example, script.
      type: String
    - contextPath: CrowdStrike.File.ModifiedBy
      description: The email address of the user who modified the file.
      type: String
    - contextPath: CrowdStrike.File.ModifiedTime
      description: The date and time the file was modified.
      type: Date
    - contextPath: CrowdStrike.File.Name
      description: The full name of the file.
      type: String
    - contextPath: CrowdStrike.File.Permission
      description: 'The permission type of the file. Possible values are: "private",
        which is used only by the user who uploaded it, "group", which is used by
        all RTR Admins, and "public", which is used by all active-responders and RTR
        admins.'
      type: String
    - contextPath: CrowdStrike.File.SHA256
      description: The SHA-256 hash of the file.
      type: String
    - contextPath: File.Type
      description: The file type.
      type: String
    - contextPath: File.Name
      description: The full name of the file.
      type: String
    - contextPath: File.SHA256
      description: The SHA-256 hash of the file.
      type: String
    - contextPath: File.Size
      description: The size of the file in bytes.
      type: Number
  - arguments:
    - default: false
      description: A comma-separated list of script IDs to return. (The script IDs
        can be retrieved by running the 'cs-falcon-list-scripts' command.)
      isArray: false
      name: script_id
      required: true
      secret: false
    deprecated: false
    description: Returns custom scripts based on the provided ID. Used for the RTR
      'runscript' command.
    execution: false
    name: cs-falcon-get-script
    outputs:
    - contextPath: CrowdStrike.Script.ID
      description: The ID of the script.
      type: String
    - contextPath: CrowdStrike.Script.CreatedBy
      description: The email address of the user who created the script.
      type: String
    - contextPath: CrowdStrike.Script.CreatedTime
      description: The date and time the script was created.
      type: Date
    - contextPath: CrowdStrike.Script.Description
      description: The description of the script.
      type: String
    - contextPath: CrowdStrike.Script.ModifiedBy
      description: The email address of the user who modified the script.
      type: String
    - contextPath: CrowdStrike.Script.ModifiedTime
      description: The date and time the script was modified.
      type: Date
    - contextPath: CrowdStrike.Script.Name
      description: The script name.
      type: String
    - contextPath: CrowdStrike.Script.Permission
      description: 'Permission type of the script. Possible values are: "private",
        which is used only by the user who uploaded it, "group", which is used by
        all RTR Admins, and "public", which is used by all active-responders and RTR
        admins.'
      type: String
    - contextPath: CrowdStrike.Script.SHA256
      description: The SHA-256 hash of the script file.
      type: String
    - contextPath: CrowdStrike.Script.RunAttemptCount
      description: The number of times the script attempted to run.
      type: Number
    - contextPath: CrowdStrike.Script.RunSuccessCount
      description: The number of times the script ran successfully.
      type: Number
    - contextPath: CrowdStrike.Script.Platform
      description: The list of operating system platforms on which the script can
        run. For example, Windows.
      type: String
    - contextPath: CrowdStrike.Script.WriteAccess
      description: Whether the user has write access to the script.
      type: Boolean
  - arguments:
    - default: false
      description: Script ID to delete. (Script IDs can be retrieved by running the
        'cs-falcon-list-scripts' command.)
      isArray: false
      name: script_id
      required: true
      secret: false
    deprecated: false
    description: Deletes a custom-script based on the provided ID. Can delete only
      one script at a time.
    execution: false
    name: cs-falcon-delete-script
  - deprecated: false
    description: Returns a list of custom script IDs that are available for the user
      in the 'runscript' command.
    execution: false
    name: cs-falcon-list-scripts
    outputs:
    - contextPath: CrowdStrike.Script.ID
      description: The ID of the script.
      type: String
    - contextPath: CrowdStrike.Script.CreatedBy
      description: The email address of the user who created the script.
      type: String
    - contextPath: CrowdStrike.Script.CreatedTime
      description: The date and time the script was created.
      type: Date
    - contextPath: CrowdStrike.Script.Description
      description: The description of the script.
      type: String
    - contextPath: CrowdStrike.Script.ModifiedBy
      description: The email address of the user who modified the script.
      type: String
    - contextPath: CrowdStrike.Script.ModifiedTime
      description: The date and time the script was modified.
      type: Date
    - contextPath: CrowdStrike.Script.Name
      description: The script name.
      type: String
    - contextPath: CrowdStrike.Script.Permission
      description: 'Permission type of the script. Possible values are: "private",
        which is used only by the user who uploaded it, "group", which is used by
        all RTR Admins, and "public", which is used by all active-responders and RTR
        admins.'
      type: String
    - contextPath: CrowdStrike.Script.SHA256
      description: The SHA-256 hash of the script file.
      type: String
    - contextPath: CrowdStrike.Script.RunAttemptCount
      description: The number of times the script attempted to run.
      type: Number
    - contextPath: CrowdStrike.Script.RunSuccessCount
      description: The number of times the script ran successfully.
      type: Number
    - contextPath: CrowdStrike.Script.Platform
      description: The list of operating system platforms on which the script can
        run. For example, Windows.
      type: String
    - contextPath: CrowdStrike.Script.WriteAccess
      description: Whether the user has write access to the script.
      type: Boolean
  - arguments:
    - default: false
      description: The name of the script to run.
      isArray: false
      name: script_name
      required: false
      secret: false
    - default: false
      description: A comma-separated list of host agent IDs to run commands. (The
        list of host agent IDs can be retrieved by running the 'cs-falcon-search-device'
        command.)
      isArray: false
      name: host_ids
      required: true
      secret: false
    - default: false
      description: The PowerShell script code to run.
      isArray: false
      name: raw
      required: false
      secret: false
    - default: false
      defaultValue: '30'
      description: Timeout for how long to wait for the request in seconds. Maximum
        is 600 (10 minutes).
      isArray: false
      name: timeout
      required: false
      secret: false
    deprecated: false
    description: Runs a script on the agent host.
    execution: false
    name: cs-falcon-run-script
    outputs:
    - contextPath: CrowdStrike.Command.HostID
      description: The ID of the host for which the command was running.
      type: String
    - contextPath: CrowdStrike.Command.SessionID
      description: The ID of the session of the host.
      type: String
    - contextPath: CrowdStrike.Command.Stdout
      description: The standard output of the command.
      type: String
    - contextPath: CrowdStrike.Command.Stderr
      description: The standard error of the command.
      type: String
    - contextPath: CrowdStrike.Command.BaseCommand
      description: The base command.
      type: String
    - contextPath: CrowdStrike.Command.FullCommand
      description: The full command.
      type: String
  - arguments:
    - default: false
      description: List of host agent IDs on which to run the RTR command.
      isArray: true
      name: host_ids
      required: true
      secret: false
    - default: false
      description: Full path to the file that will be retrieved from each host in
        the batch.
      isArray: false
      name: file_path
      required: true
      secret: false
    - default: false
      description: List of a subset of hosts on which to run the command.
      isArray: false
      name: optional_hosts
      required: false
      secret: false
    - default: false
      description: 'The number of seconds to wait for the request before it times
        out. In ISO time format. For example: 2019-10-17T13:41:48.487520845Z.'
      isArray: false
      name: timeout
      required: false
      secret: false
    - default: false
      description: 'The amount of time to wait for the request before it times out.
        In duration syntax. For example: 10s. Valid units are: ns, us, ms, s, m, h.
        Maximum value is 10 minutes.'
      isArray: false
      name: timeout_duration
      required: false
      secret: false
    deprecated: false
    description: Batch executes 'get' command across hosts to retrieve files.
    execution: false
    name: cs-falcon-run-get-command
    outputs:
    - contextPath: CrowdStrike.Command.HostID
      description: The ID of the host on which the command was running.
      type: string
    - contextPath: CrowdStrike.Command.Stdout
      description: The standard output of the command.
      type: string
    - contextPath: CrowdStrike.Command.Stderr
      description: The standard error of the command.
      type: string
    - contextPath: CrowdStrike.Command.BaseCommand
      description: The base command.
      type: string
    - contextPath: CrowdStrike.Command.TaskID
      description: The ID of the command that was running on the host.
      type: string
    - contextPath: CrowdStrike.Command.GetRequestID
      description: The ID of the command request that was accepted.
      type: string
    - contextPath: CrowdStrike.Command.Complete
      description: True if the command completed.
      type: boolean
    - contextPath: CrowdStrike.Command.FilePath
      description: The file path.
      type: string
  - arguments:
    - default: false
      description: The list of IDs of the command requested.
      isArray: true
      name: request_ids
      required: true
      secret: false
    - default: false
      description: 'The number of seconds to wait for the request before it times
        out. In ISO time format. For example: 2019-10-17T13:41:48.487520845Z.'
      isArray: false
      name: timeout
      required: false
      secret: false
    - default: false
      description: 'The amount of time to wait for the request before it times out.
        In duration syntax. For example: 10s. Valid units are: ns, us, ms, s, m, h.
        Maximum value is 10 minutes.'
      isArray: false
      name: timeout_duration
      required: false
      secret: false
    deprecated: false
    description: Retrieves the status of the specified batch 'get' command.
    execution: false
    name: cs-falcon-status-get-command
    outputs:
    - contextPath: CrowdStrike.File.ID
      description: The ID of the file.
      type: string
    - contextPath: CrowdStrike.File.TaskID
      description: The ID of the command that is running.
      type: string
    - contextPath: CrowdStrike.File.CreatedAt
      description: The date the file was created.
      type: date
    - contextPath: CrowdStrike.File.DeletedAt
      description: The date the file was deleted.
      type: date
    - contextPath: CrowdStrike.File.UpdatedAt
      description: The date the file was last updated.
      type: date
    - contextPath: CrowdStrike.File.Name
      description: The full name of the file.
      type: string
    - contextPath: CrowdStrike.File.SHA256
      description: The SHA256 hash of the file.
      type: string
    - contextPath: CrowdStrike.File.Size
      description: The size of the file in bytes.
      type: number
    - contextPath: File.Name
      description: The full name of the file.
      type: string
    - contextPath: File.Size
      description: The size of the file in bytes.
      type: number
    - contextPath: File.SHA256
      description: The SHA256 hash of the file.
      type: string
  - arguments:
    - default: false
      description: The ID of the command requested.
      isArray: false
      name: request_id
      required: true
      secret: false
    - default: false
      description: The sequence ID in chunk requests.
      isArray: false
      name: sequence_id
      required: false
      secret: false
    - auto: PREDEFINED
      default: false
      defaultValue: read
      description: 'The scope for which to run the command. Possible values are: "read",
        "write", or "admin".'
      isArray: false
      name: scope
      predefined:
      - read
      - write
      - admin
      required: false
      secret: false
    deprecated: false
    description: Gets the status of a command executed on a host.
    execution: false
    name: cs-falcon-status-command
    outputs:
    - contextPath: CrowdStrike.Command.TaskID
      description: The ID of the command request that was accepted.
      type: string
    - contextPath: CrowdStrike.Command.Stdout
      description: The standard output of the command.
      type: string
    - contextPath: CrowdStrike.Command.Stderr
      description: The standard error of the command.
      type: string
    - contextPath: CrowdStrike.Command.BaseCommand
      description: The base command.
      type: string
    - contextPath: CrowdStrike.Command.Complete
      description: True if the command completed.
      type: boolean
    - contextPath: CrowdStrike.Command.SequenceID
      description: The sequence ID in the current request.
      type: number
    - contextPath: CrowdStrike.Command.NextSequenceID
      description: The sequence ID for the next request in the chunk request.
      type: number
  - arguments:
    - default: false
      description: The host agent ID.
      isArray: false
      name: host_id
      required: true
      secret: false
    - default: false
      description: The SHA256 hash of the file.
      isArray: false
      name: sha256
      required: true
      secret: false
    - default: false
      description: The filename to use for the archive name and the file within the
        archive.
      isArray: false
      name: filename
      required: false
      secret: false
    deprecated: false
    description: Gets the RTR extracted file contents for the specified session and
      SHA256 hash.
    execution: false
    name: cs-falcon-get-extracted-file
  - arguments:
    - default: false
      description: The ID of the host agent that lists files in the session.
      isArray: false
      name: host_id
      required: true
      secret: false
    deprecated: false
    description: Gets a list of files for the specified RTR session on a host.
    execution: false
    name: cs-falcon-list-host-files
    outputs:
    - contextPath: CrowdStrike.Command.HostID
      description: The ID of the host for which the command was running.
      type: string
    - contextPath: CrowdStrike.Command.TaskID
      description: The ID of the command request that was accepted.
      type: string
    - contextPath: CrowdStrike.Command.SessionID
      description: The ID of the session of the host.
      type: string
    - contextPath: CrowdStrike.File.ID
      description: The ID of the file.
      type: string
    - contextPath: CrowdStrike.File.CreatedAt
      description: The date the file was created.
      type: date
    - contextPath: CrowdStrike.File.DeletedAt
      description: The date the file was deleted.
      type: date
    - contextPath: CrowdStrike.File.UpdatedAt
      description: The date the file was last updated.
      type: date
    - contextPath: CrowdStrike.File.Name
      description: The full name of the file.
      type: string
    - contextPath: CrowdStrike.File.SHA256
      description: The SHA256 hash of the file.
      type: string
    - contextPath: CrowdStrike.File.Size
      description: The size of the file in bytes.
      type: number
    - contextPath: File.Name
      description: The full name of the file.
      type: string
    - contextPath: File.Size
      description: The size of the file in bytes.
      type: number
    - contextPath: File.SHA256
      description: The SHA256 hash of the file.
      type: string
  - arguments:
    - default: false
      description: The ID of the host for which to extend the session.
      isArray: false
      name: host_id
      required: true
      secret: false
    deprecated: false
    description: Refresh a session timeout on a single host.
    execution: false
    name: cs-falcon-refresh-session
  - arguments:
    - default: false
      description: 'A comma-separated list of indicator types. Valid types are: "sha256",
        "sha1", "md5", "domain", "ipv4", "ipv6".'
      isArray: true
      name: types
      required: false
      secret: false
    - default: false
      description: A comma-separated list of indicator values.
      isArray: true
      name: values
      required: false
      secret: false
    - default: false
      description: A comma-separated list of indicator policies.
      isArray: true
      name: policies
      required: false
      secret: false
    - default: false
      description: The level at which the indicator will be shared. Only "red" share
        level (not shared) is supported, which indicates that the IOC is not shared
        with other Falcon Host customers.
      isArray: true
      name: share_levels
      required: false
      secret: false
    - default: false
      description: A comma-separated list of IOC sources.
      isArray: true
      name: sources
      required: false
      secret: false
    - default: false
      description: Start of date range in which to search (YYYY-MM-DD format).
      isArray: false
      name: from_expiration_date
      required: false
      secret: false
    - default: false
      description: End of date range in which to search (YYYY-MM-DD format).
      isArray: false
      name: to_expiration_date
      required: false
      secret: false
    - default: false
      description: The maximum number of records to return. The minimum is 1 and the
        maximum is 500. Default is 100.
      isArray: false
      name: limit
      required: false
      secret: false
    - auto: PREDEFINED
      default: false
      description: 'The order in which the results are returned. Possible values are:
        "type.asc", "type.desc", "value.asc", "value.desc", "policy.asc", "policy.desc",
        "share_level.asc", "share_level.desc", "expiration_timestamp.asc", and "expiration_timestamp.desc".'
      isArray: false
      name: sort
      predefined:
      - type.asc
      - type.desc
      - value.asc
      - value.desc
      - policy.asc
      - policy.desc
      - share_level.asc
      - share_level.desc
      - expiration_timestamp.asc
      - expiration_timestamp.desc
      required: false
      secret: false
    - default: false
      description: The offset to begin the list from. For example, start from the
        10th record and return the list. Default is 0.
      isArray: false
      name: offset
      required: false
      secret: false
    deprecated: true
    description: Deprecated. Use the cs-falcon-search-custom-iocs command instead.
    execution: false
    name: cs-falcon-search-iocs
    outputs:
    - contextPath: CrowdStrike.IOC.Type
      description: The type of the IOC.
      type: string
    - contextPath: CrowdStrike.IOC.Value
      description: The string representation of the indicator.
      type: string
    - contextPath: CrowdStrike.IOC.ID
      description: The full ID of the indicator (type:value).
      type: string
    - contextPath: CrowdStrike.IOC.Policy
      description: The policy of the indicator.
      type: string
    - contextPath: CrowdStrike.IOC.Source
      description: The source of the IOC.
      type: string
    - contextPath: CrowdStrike.IOC.ShareLevel
      description: The level at which the indicator will be shared.
      type: string
    - contextPath: CrowdStrike.IOC.Expiration
      description: The datetime when the indicator will expire.
      type: string
    - contextPath: CrowdStrike.IOC.Description
      description: The description of the IOC.
      type: string
    - contextPath: CrowdStrike.IOC.CreatedTime
      description: The datetime the IOC was created.
      type: string
    - contextPath: CrowdStrike.IOC.CreatedBy
      description: The identity of the user/process who created the IOC.
      type: string
    - contextPath: CrowdStrike.IOC.ModifiedTime
      description: The datetime the indicator was last modified.
      type: string
    - contextPath: CrowdStrike.IOC.ModifiedBy
      description: The identity of the user/process who last updated the IOC.
      type: string
  - arguments:
    - auto: PREDEFINED
      default: false
      description: 'The IOC type to retrieve. Possible values are: "sha256", "sha1",
        "md5", "domain", "ipv4", and "ipv6".'
      isArray: false
      name: type
      predefined:
      - sha256
      - sha1
      - md5
      - domain
      - ipv4
      - ipv6
      required: true
      secret: false
    - default: false
      description: The string representation of the indicator.
      isArray: false
      name: value
      required: true
      secret: false
    deprecated: true
    description: Deprecated. Use the cs-falcon-get-custom-ioc command instead.
    execution: false
    name: cs-falcon-get-ioc
    outputs:
    - contextPath: CrowdStrike.IOC.Type
      description: The type of the IOC.
      type: string
    - contextPath: CrowdStrike.IOC.Value
      description: The string representation of the indicator.
      type: string
    - contextPath: CrowdStrike.IOC.ID
      description: The full ID of the indicator (type:value).
      type: string
    - contextPath: CrowdStrike.IOC.Policy
      description: The policy of the indicator.
      type: string
    - contextPath: CrowdStrike.IOC.Source
      description: The source of the IOC.
      type: string
    - contextPath: CrowdStrike.IOC.ShareLevel
      description: The level at which the indicator will be shared.
      type: string
    - contextPath: CrowdStrike.IOC.Expiration
      description: The date and time when the indicator will expire.
      type: string
    - contextPath: CrowdStrike.IOC.Description
      description: The description of the IOC.
      type: string
    - contextPath: CrowdStrike.IOC.CreatedTime
      description: The date and time the IOC was created.
      type: string
    - contextPath: CrowdStrike.IOC.CreatedBy
      description: The identity of the user/process who created the IOC.
      type: string
    - contextPath: CrowdStrike.IOC.ModifiedTime
      description: The datetime the indicator was last modified.
      type: string
    - contextPath: CrowdStrike.IOC.ModifiedBy
      description: The identity of the user/process who last updated the IOC.
      type: string
  - arguments:
    - auto: PREDEFINED
      default: false
      description: 'The type of the indicator. Possible values are: "sha256", "md5",
        "domain", "ipv4", and "ipv6".'
      isArray: false
      name: ioc_type
      predefined:
      - sha256
      - md5
      - domain
      - ipv4
      - ipv6
      required: true
      secret: false
    - default: false
      description: The string representation of the indicator.
      isArray: false
      name: value
      required: true
      secret: false
    - auto: PREDEFINED
      default: false
      defaultValue: detect
      description: 'The policy to enact when the value is detected on a host. Possible
        values are: "detect" and "none". A value of "none" is equivalent to turning
        the indicator off.'
      isArray: false
      name: policy
      predefined:
      - detect
      - none
      required: false
      secret: false
    - auto: PREDEFINED
      default: false
      description: The level at which the indicator will be shared. Only "red" share
        level (not shared) is supported, which indicates that the IOC is not shared
        with other Falcon Host customers.
      isArray: false
      name: share_level
      predefined:
      - red
      required: false
      secret: false
    - default: false
      description: The number of days for which the indicator should be valid. This
        only applies to domain, ipv4, and ipv6 types. Default is 30.
      isArray: false
      name: expiration_days
      required: false
      secret: false
    - default: false
      description: The source where this indicator originated. This can be used for
        tracking where this indicator was defined. Limited to 200 characters.
      isArray: false
      name: source
      required: false
      secret: false
    - default: false
      description: A meaningful description of the indicator. Limited to 200 characters.
      isArray: false
      name: description
      required: false
      secret: false
    deprecated: true
    description: Deprecated. Use the cs-falcon-upload-custom-ioc command instead.
    execution: false
    name: cs-falcon-upload-ioc
    outputs:
    - contextPath: CrowdStrike.IOC.Type
      description: The type of the IOC.
      type: string
    - contextPath: CrowdStrike.IOC.Value
      description: The string representation of the indicator.
      type: string
    - contextPath: CrowdStrike.IOC.ID
      description: The full ID of the indicator (type:value).
      type: string
    - contextPath: CrowdStrike.IOC.Policy
      description: The policy of the indicator.
      type: string
    - contextPath: CrowdStrike.IOC.Source
      description: The source of the IOC.
      type: string
    - contextPath: CrowdStrike.IOC.ShareLevel
      description: The level at which the indicator will be shared.
      type: string
    - contextPath: CrowdStrike.IOC.Expiration
      description: The datetime when the indicator will expire.
      type: string
    - contextPath: CrowdStrike.IOC.Description
      description: The description of the IOC.
      type: string
    - contextPath: CrowdStrike.IOC.CreatedTime
      description: The datetime the IOC was created.
      type: string
    - contextPath: CrowdStrike.IOC.CreatedBy
      description: The identity of the user/process who created the IOC.
      type: string
    - contextPath: CrowdStrike.IOC.ModifiedTime
      description: The date and time the indicator was last modified.
      type: string
    - contextPath: CrowdStrike.IOC.ModifiedBy
      description: The identity of the user/process who last updated the IOC.
      type: string
  - arguments:
    - auto: PREDEFINED
      default: false
      description: 'The type of the indicator. Possible values are: "sha256", "md5",
        "sha1", "domain", "ipv4", and "ipv6".'
      isArray: false
      name: ioc_type
      predefined:
      - sha256
      - md5
      - sha1
      - domain
      - ipv4
      - ipv6
      required: true
      secret: false
    - default: false
      description: The string representation of the indicator.
      isArray: false
      name: value
      required: true
      secret: false
    - auto: PREDEFINED
      default: false
      defaultValue: detect
      description: 'The policy to enact when the value is detected on a host. Possible
        values are: "detect" and "none". A value of "none" is equivalent to turning
        the indicator off.'
      isArray: false
      name: policy
      predefined:
      - detect
      - none
      required: false
      secret: false
    - auto: PREDEFINED
      default: false
      description: The level at which the indicator will be shared. Only "red" share
        level (not shared) is supported, which indicates that the IOC is not shared
        with other Falcon Host customers.
      isArray: false
      name: share_level
      predefined:
      - red
      required: false
      secret: false
    - default: false
      description: The number of days for which the indicator should be valid. This
        only applies to domain, ipv4, and ipv6 types. Default is 30.
      isArray: false
      name: expiration_days
      required: false
      secret: false
    - default: false
      description: The source where this indicator originated. This can be used for
        tracking where this indicator was defined. Limited to 200 characters.
      isArray: false
      name: source
      required: false
      secret: false
    - default: false
      description: A meaningful description of the indicator. Limited to 200 characters.
      isArray: false
      name: description
      required: false
      secret: false
    deprecated: true
    description: Deprecated. Use the cs-falcon-update-custom-ioc command instead.
    execution: false
    name: cs-falcon-update-ioc
    outputs:
    - contextPath: CrowdStrike.IOC.Type
      description: The type of the IOC.
      type: string
    - contextPath: CrowdStrike.IOC.Value
      description: The string representation of the indicator.
      type: string
    - contextPath: CrowdStrike.IOC.ID
      description: The full ID of the indicator (type:value).
      type: string
    - contextPath: CrowdStrike.IOC.Policy
      description: The policy of the indicator.
      type: string
    - contextPath: CrowdStrike.IOC.Source
      description: The source of the IOC.
      type: string
    - contextPath: CrowdStrike.IOC.ShareLevel
      description: The level at which the indicator will be shared.
      type: string
    - contextPath: CrowdStrike.IOC.Expiration
      description: The datetime when the indicator will expire.
      type: string
    - contextPath: CrowdStrike.IOC.Description
      description: The description of the IOC.
      type: string
    - contextPath: CrowdStrike.IOC.CreatedTime
      description: The datetime the IOC was created.
      type: string
    - contextPath: CrowdStrike.IOC.CreatedBy
      description: The identity of the user/process who created the IOC.
      type: string
    - contextPath: CrowdStrike.IOC.ModifiedTime
      description: The date and time the indicator was last modified.
      type: string
    - contextPath: CrowdStrike.IOC.ModifiedBy
      description: The identity of the user/process who last updated the IOC.
      type: string
  - arguments:
    - auto: PREDEFINED
      default: false
      description: 'The IOC type to delete. Possible values are: "sha256", "sha1",
        "md5", "domain", "ipv4", and "ipv6".'
      isArray: false
      name: type
      predefined:
      - sha256
      - sha1
      - md5
      - domain
      - ipv4
      - ipv6
      required: true
      secret: false
    - default: false
      description: The string representation of the indicator.
      isArray: false
      name: value
      required: true
      secret: false
    deprecated: true
    description: Deprecated. Use the cs-falcon-delete-custom-ioc command instead.
    execution: false
    name: cs-falcon-delete-ioc
  - arguments:
    - default: false
      auto: PREDEFINED
      description: 'A comma-separated list of indicator types. Valid types are: "sha256",
        "sha1", "md5", "domain", "ipv4", "ipv6".'
      isArray: true
      name: types
      predefined:
      - sha256
      - sha1
      - md5
      - domain
      - ipv4
      - ipv6
      required: false
      secret: false
    - default: false
      description: A comma-separated list of indicator values.
      isArray: true
      name: values
      required: false
      secret: false
    - default: false
      description: A comma-separated list of IOC sources.
      isArray: true
      name: sources
      required: false
      secret: false
    - default: false
      description: The date on which the indicator will become inactive (ISO 8601 format, i.e. YYYY-MM-DDThh:mm:ssZ).
      isArray: false
      name: expiration
      required: false
      secret: false
    - default: false
      description: The maximum number of records to return. The minimum is 1 and the
        maximum is 500.
      isArray: false
      name: limit
      required: false
      secret: false
      defaultValue: 50
    - auto: PREDEFINED
      default: false
      description: 'The order in which the results are returned. Possible values are:
        "type.asc", "type.desc", "value.asc", "value.desc", "policy.asc", "policy.desc",
        "share_level.asc", "share_level.desc", "expiration_timestamp.asc", and "expiration_timestamp.desc".'
      isArray: false
      name: sort
      predefined:
      - type.asc
      - type.desc
      - value.asc
      - value.desc
      - policy.asc
      - policy.desc
      - share_level.asc
      - share_level.desc
      - expiration_timestamp.asc
      - expiration_timestamp.desc
      required: false
      secret: false
    - default: false
      description: The offset to begin the list from. For example, start from the
        10th record and return the list. Default is 0.
      isArray: false
      name: offset
      required: false
      secret: false
    deprecated: false
    description: Returns a list of your uploaded IOCs that match the search criteria.
    execution: false
    name: cs-falcon-search-custom-iocs
    outputs:
    - contextPath: CrowdStrike.IOC.Type
      description: The type of the IOC.
      type: string
    - contextPath: CrowdStrike.IOC.Value
      description: The string representation of the indicator.
      type: string
    - contextPath: CrowdStrike.IOC.ID
      description: The full ID of the indicator.
      type: string
    - contextPath: CrowdStrike.IOC.Severity
      description: The severity level to apply to this indicator.
      type: string
    - contextPath: CrowdStrike.IOC.Source
      description: The source of the IOC.
      type: string
    - contextPath: CrowdStrike.IOC.Action
      description: Action to take when a host observes the custom IOC.
      type: string
    - contextPath: CrowdStrike.IOC.Expiration
      description: The datetime when the indicator will expire.
      type: string
    - contextPath: CrowdStrike.IOC.Description
      description: The description of the IOC.
      type: string
    - contextPath: CrowdStrike.IOC.CreatedTime
      description: The datetime the IOC was created.
      type: date
    - contextPath: CrowdStrike.IOC.CreatedBy
      description: The identity of the user/process who created the IOC.
      type: string
    - contextPath: CrowdStrike.IOC.ModifiedTime
      description: The datetime the indicator was last modified.
      type: date
    - contextPath: CrowdStrike.IOC.ModifiedBy
      description: The identity of the user/process who last updated the IOC.
      type: string
  - arguments:
    - auto: PREDEFINED
      default: false
      description: 'The IOC type to retrieve. Possible values are: "sha256", "sha1",
        "md5", "domain", "ipv4", and "ipv6". Either ioc_id or ioc_type and value must be provided.'
      isArray: false
      name: type
      predefined:
      - sha256
      - sha1
      - md5
      - domain
      - ipv4
      - ipv6
      required: false
      secret: false
    - default: false
      description: 'The string representation of the indicator.
      Either ioc_id or ioc_type and value must be provided.'
      isArray: false
      name: value
      required: false
      secret: false
    - default: false
      description: 'The ID of the IOC to get.
      Can be retrieved by running the cs-falcon-search-custom-iocs command.
      Either ioc_id or ioc_type and value must be provided.'
      isArray: false
      name: ioc_id
      required: false
      secret: false
    deprecated: false
    description: Gets the full definition of one or more indicators that you are watching.
    execution: false
    name: cs-falcon-get-custom-ioc
    outputs:
    - contextPath: CrowdStrike.IOC.Type
      description: The type of the IOC.
      type: string
    - contextPath: CrowdStrike.IOC.Value
      description: The string representation of the indicator.
      type: string
    - contextPath: CrowdStrike.IOC.ID
      description: The full ID of the indicator.
      type: string
    - contextPath: CrowdStrike.IOC.Severity
      description: The severity level to apply to this indicator.
      type: string
    - contextPath: CrowdStrike.IOC.Source
      description: The source of the IOC.
      type: string
    - contextPath: CrowdStrike.IOC.Action
      description: Action to take when a host observes the custom IOC.
      type: string
    - contextPath: CrowdStrike.IOC.Expiration
      description: The datetime when the indicator will expire.
      type: string
    - contextPath: CrowdStrike.IOC.Description
      description: The description of the IOC.
      type: string
    - contextPath: CrowdStrike.IOC.CreatedTime
      description: The datetime the IOC was created.
      type: date
    - contextPath: CrowdStrike.IOC.CreatedBy
      description: The identity of the user/process who created the IOC.
      type: string
    - contextPath: CrowdStrike.IOC.ModifiedTime
      description: The datetime the indicator was last modified.
      type: date
    - contextPath: CrowdStrike.IOC.ModifiedBy
      description: The identity of the user/process who last updated the IOC.
      type: string
  - arguments:
    - auto: PREDEFINED
      default: false
      description: 'The type of the indicator. Possible values are: "sha256", "md5",
        "domain", "ipv4", and "ipv6".'
      isArray: false
      name: ioc_type
      predefined:
      - sha256
      - md5
      - domain
      - ipv4
      - ipv6
      required: true
      secret: false
    - default: false
      description: |-
        A comma separated list of indicators.
        More than one value can be supplied in order to upload multiple IOCs of the same type but with different values. Note that the uploaded IOCs will have the same properties (as supplied in other arguments).
      isArray: true
      name: value
      required: true
      secret: false
    - auto: PREDEFINED
      default: false
      description: 'Action to take when a host observes the custom IOC. Possible
        values are: no_action - Save the indicator for future use, but take no action. No severity required.
        allow - Applies to hashes only. Allow the indicator and do not detect it. Severity does not apply and should not be provided.
        prevent_no_ui - Applies to hashes only. Block and detect the indicator, but hide it from Activity > Detections. Has a default severity value.
        prevent - Applies to hashes only. Block the indicator and show it as a detection at the selected severity.
        detect - Enable detections for the indicator at the selected severity.'
      isArray: false
      name: action
      predefined:
      - no_action
      - allow
      - prevent_no_ui
      - prevent
      - detect
      required: true
      secret: false
    - auto: PREDEFINED
      default: false
      description: 'The platforms that the indicator applies to. You can enter multiple
        platform names, separated by commas. Possible values are: mac, windows and
        linux.'
      isArray: true
      name: platforms
      predefined:
      - mac
      - windows
      - linux
      required: true
      secret: false
    - auto: PREDEFINED
      default: false
      description: 'The severity level to apply to this indicator.
      Required for the prevent and detect actions. Optional for no_action.
      Possible values are: informational, low, medium, high, and critical.'
      isArray: false
      name: severity
      predefined:
      - informational
      - low
      - medium
      - high
      - critical
      required: false
      secret: false
    - default: false
      description: The date on which the indicator will become inactive (ISO 8601 format, i.e. YYYY-MM-DDThh:mm:ssZ).
      isArray: false
      name: expiration
      required: false
      secret: false
    - default: false
      description: The source where this indicator originated. This can be used for
        tracking where this indicator was defined. Limited to 200 characters.
      isArray: false
      name: source
      required: false
      secret: false
    - default: false
      description: A meaningful description of the indicator. Limited to 200 characters.
      isArray: false
      name: description
      required: false
      secret: false
    - auto: PREDEFINED
      default: false
      description: 'Whether the indicator is applied globally.
      Either applied_globally or host_groups must be provided.'
      isArray: false
      name: applied_globally
      predefined:
      - 'true'
      - 'false'
      required: false
      secret: false
    - default: false
      description: 'List of host group IDs that the indicator applies to.
      Can be retrieved by running the cs-falcon-list-host-groups command.
      Either applied_globally or host_groups must be provided.'
      isArray: true
      name: host_groups
      required: false
      secret: false
    deprecated: false
    description: Uploads an indicator for CrowdStrike to monitor.
    execution: false
    name: cs-falcon-upload-custom-ioc
    outputs:
    - contextPath: CrowdStrike.IOC.Type
      description: The type of the IOC.
      type: string
    - contextPath: CrowdStrike.IOC.Value
      description: The string representation of the indicator.
      type: string
    - contextPath: CrowdStrike.IOC.ID
      description: The full ID of the indicator.
      type: string
    - contextPath: CrowdStrike.IOC.Severity
      description: The severity level to apply to this indicator.
      type: string
    - contextPath: CrowdStrike.IOC.Source
      description: The source of the IOC.
      type: string
    - contextPath: CrowdStrike.IOC.Action
      description: Action to take when a host observes the custom IOC.
      type: string
    - contextPath: CrowdStrike.IOC.Expiration
      description: The datetime when the indicator will expire.
      type: string
    - contextPath: CrowdStrike.IOC.Description
      description: The description of the IOC.
      type: string
    - contextPath: CrowdStrike.IOC.CreatedTime
      description: The datetime the IOC was created.
      type: date
    - contextPath: CrowdStrike.IOC.CreatedBy
      description: The identity of the user/process who created the IOC.
      type: string
    - contextPath: CrowdStrike.IOC.ModifiedTime
      description: The datetime the indicator was last modified.
      type: date
    - contextPath: CrowdStrike.IOC.ModifiedBy
      description: The identity of the user/process who last updated the IOC.
      type: string
    - contextPath: CrowdStrike.IOC.Tags
      description: The tags of the IOC.
      type: Unknown
    - contextPath: CrowdStrike.IOC.Platforms
      description: The platforms of the IOC.
      type: Unknown
  - arguments:
    - default: false
      description: The ID of the IOC to update. Can be retrieved by running the cs-falcon-search-custom-iocs command.
      isArray: false
      name: ioc_id
      required: true
      secret: false
    - auto: PREDEFINED
      default: false
      description: 'Action to take when a host observes the custom IOC. Possible
        values are: no_action - Save the indicator for future use, but take no action. No severity required.
        allow - Applies to hashes only. Allow the indicator and do not detect it. Severity does not apply and should not be provided.
        prevent_no_ui - Applies to hashes only. Block and detect the indicator, but hide it from Activity > Detections. Has a default severity value.
        prevent - Applies to hashes only. Block the indicator and show it as a detection at the selected severity.
        detect - Enable detections for the indicator at the selected severity.'
      isArray: false
      name: action
      predefined:
      - no_action
      - allow
      - prevent_no_ui
      - prevent
      - detect
      required: false
      secret: false
    - auto: PREDEFINED
      default: false
      description: 'The platforms that the indicator applies to. You can enter multiple platform names, separated by commas.
      Possible values are: mac, windows and linux.'
      isArray: false
      name: platforms
      predefined:
      - mac
      - windows
      - linux
      required: false
      secret: false
    - auto: PREDEFINED
      default: false
      description: 'The severity level to apply to this indicator.
      Required for the prevent and detect actions. Optional for no_action.
      Possible values are: informational, low, medium, high and critical.'
      isArray: false
      name: severity
      predefined:
      - informational
      - low
      - medium
      - high
      - critical
      required: false
      secret: false
    - default: false
      description: The date on which the indicator will become inactive (ISO 8601 format, i.e. YYYY-MM-DDThh:mm:ssZ).
      isArray: false
      name: expiration
      required: false
      secret: false
    - default: false
      description: The source where this indicator originated. This can be used for
        tracking where this indicator was defined. Limited to 200 characters.
      isArray: false
      name: source
      required: false
      secret: false
    - default: false
      description: A meaningful description of the indicator. Limited to 200 characters.
      isArray: false
      name: description
      required: false
      secret: false
    deprecated: false
    description: Updates an indicator for CrowdStrike to monitor.
    execution: false
    name: cs-falcon-update-custom-ioc
    outputs:
    - contextPath: CrowdStrike.IOC.Type
      description: The type of the IOC.
      type: string
    - contextPath: CrowdStrike.IOC.Value
      description: The string representation of the indicator.
      type: string
    - contextPath: CrowdStrike.IOC.ID
      description: The full ID of the indicator.
      type: string
    - contextPath: CrowdStrike.IOC.Severity
      description: The severity level to apply to this indicator.
      type: string
    - contextPath: CrowdStrike.IOC.Source
      description: The source of the IOC.
      type: string
    - contextPath: CrowdStrike.IOC.Action
      description: Action to take when a host observes the custom IOC.
      type: string
    - contextPath: CrowdStrike.IOC.Expiration
      description: The datetime when the indicator will expire.
      type: string
    - contextPath: CrowdStrike.IOC.Description
      description: The description of the IOC.
      type: string
    - contextPath: CrowdStrike.IOC.CreatedTime
      description: The datetime the IOC was created.
      type: date
    - contextPath: CrowdStrike.IOC.CreatedBy
      description: The identity of the user/process who created the IOC.
      type: string
    - contextPath: CrowdStrike.IOC.ModifiedTime
      description: The datetime the indicator was last modified.
      type: date
    - contextPath: CrowdStrike.IOC.ModifiedBy
      description: The identity of the user/process who last updated the IOC.
      type: string
  - arguments:
    - default: false
      description: The ID of the IOC to delete. Can be retrieved by running the cs-falcon-search-custom-iocs command.
      isArray: false
      name: ioc_id
      required: true
      secret: false
    deprecated: false
    description: Deletes a monitored indicator.
    execution: false
    name: cs-falcon-delete-custom-ioc
  - arguments:
    - auto: PREDEFINED
      default: false
      description: 'The IOC type. Possible values are: "sha256", "sha1", "md5", "domain",
        "ipv4", and "ipv6".'
      isArray: false
      name: type
      predefined:
      - sha256
      - sha1
      - md5
      - domain
      - ipv4
      - ipv6
      required: true
      secret: false
    - default: false
      description: The string representation of the indicator.
      isArray: false
      name: value
      required: true
      secret: false
    deprecated: false
    description: The number of hosts that observed the provided IOC.
    execution: false
    name: cs-falcon-device-count-ioc
    outputs:
    - contextPath: CrowdStrike.IOC.Type
      description: The type of the IOC.
      type: string
    - contextPath: CrowdStrike.IOC.Value
      description: The string representation of the indicator.
      type: string
    - contextPath: CrowdStrike.IOC.ID
      description: The full ID of the indicator (type:value).
      type: string
    - contextPath: CrowdStrike.IOC.DeviceCount
      description: The number of devices the IOC ran on.
      type: number
  - arguments:
    - auto: PREDEFINED
      default: false
      description: 'The IOC type. Possible values are: "sha256", "sha1", "md5", "domain",
        "ipv4", and "ipv6".'
      isArray: false
      name: type
      predefined:
      - sha256
      - sha1
      - md5
      - domain
      - ipv4
      - ipv6
      required: true
      secret: false
    - default: false
      description: The string representation of the indicator.
      isArray: false
      name: value
      required: true
      secret: false
    - default: false
      description: The device ID to check against.
      isArray: false
      name: device_id
      required: true
      secret: false
    deprecated: false
    description: Get processes associated with a given IOC.
    execution: false
    name: cs-falcon-processes-ran-on
    outputs:
    - contextPath: CrowdStrike.IOC.Type
      description: The type of the IOC.
      type: string
    - contextPath: CrowdStrike.IOC.Value
      description: The string representation of the indicator.
      type: string
    - contextPath: CrowdStrike.IOC.ID
      description: The full ID of the indicator (type:value).
      type: string
    - contextPath: CrowdStrike.IOC.Process.ID
      description: The processes IDs associated with the given IOC.
      type: number
    - contextPath: CrowdStrike.IOC.Process.DeviceID
      description: The device the process ran on.
      type: number
  - arguments:
    - default: true
      description: A comma-separated list of process IDs.
      isArray: true
      name: ids
      required: true
      secret: false
    deprecated: false
    description: Retrieves the details of a process, according to the process ID,
      that is running or that previously ran.
    execution: false
    name: cs-falcon-process-details
    outputs:
    - contextPath: CrowdStrike.Process.process_id
      description: The process ID.
      type: String
    - contextPath: CrowdStrike.Process.process_id_local
      description: Local ID of the process.
      type: String
    - contextPath: CrowdStrike.Process.device_id
      description: The device the process ran on.
      type: String
    - contextPath: CrowdStrike.Process.file_name
      description: The path of the file that ran the process.
      type: String
    - contextPath: CrowdStrike.Process.command_line
      description: The command line command execution.
      type: String
    - contextPath: CrowdStrike.Process.start_timestamp_raw
      description: 'The start datetime of the process in Unix epoch time format. For
        example: 132460167512852140.'
      type: String
    - contextPath: CrowdStrike.Process.start_timestamp
      description: 'The start datetime of the process in ISO time format. For example:
        2019-10-17T13:41:48.487520845Z.'
      type: String
    - contextPath: CrowdStrike.Process.stop_timestamp_raw
      description: 'The stop datetime of the process in Unix epoch time format. For
        example: 132460167512852140.'
      type: Date
    - contextPath: CrowdStrike.Process.stop_timestamp
      description: 'The stop datetime of the process in ISO time format. For example:
        2019-10-17T13:41:48.487520845Z.'
      type: Date
  - arguments:
    - auto: PREDEFINED
      default: false
      description: 'The type of indicator. Possible values are: "domain", "ipv4",
        "ipv6", "md5", "sha1", or "sha256".'
      isArray: false
      name: type
      predefined:
      - domain
      - ipv4
      - ipv6
      - md5
      - sha1
      - sha256
      required: true
      secret: false
    - default: false
      description: The string representation of the indicator.
      isArray: false
      name: value
      required: true
      secret: false
    deprecated: true
    description: Returns a list of device IDs on which an indicator ran.
    execution: false
    name: cs-device-ran-on
    outputs:
    - contextPath: CrowdStrike.DeviceID
      description: Device IDs on which an indicator ran.
      type: string
  - arguments:
    - auto: PREDEFINED
      default: false
      description: 'The type of indicator. Possible values are: "domain", "ipv4",
        "ipv6", "md5", "sha1", or "sha256".'
      isArray: false
      name: type
      predefined:
      - domain
      - ipv4
      - ipv6
      - md5
      - sha1
      - sha256
      required: true
      secret: false
    - default: false
      description: The string representation of the indicator.
      isArray: false
      name: value
      required: true
      secret: false
    deprecated: false
    description: Returns a list of device IDs on which an indicator ran.
    execution: false
    name: cs-falcon-device-ran-on
    outputs:
    - contextPath: CrowdStrike.DeviceID
      description: Device IDs on which an indicator ran.
      type: string
  - arguments:
    - default: false
      description: The query used to filter the results.
      isArray: false
      name: fetch_query
      required: false
      secret: false
    - default: false
      description: A comma separated detections ids for example - ldt:1234:1234,ldt:5678:5678, In case you use this IDs argument fetch_query argument will be ignored.
      isArray: true
      name: ids
      required: false
      secret: false
    deprecated: false
    description: Lists detection summaries.
    execution: false
    name: cs-falcon-list-detection-summaries
    outputs:
    - contextPath: CrowdStrike.Detections.cid
      description: The organization's customer ID (CID).
      type: String
    - contextPath: CrowdStrike.Detections.created_timestamp
      description: 'The datetime when the detection occurred in ISO time format. For
        example: 2019-10-17T13:41:48.487520845Z.'
      type: Date
    - contextPath: CrowdStrike.Detections.detection_id
      description: The ID of the detection.
      type: String
    - contextPath: CrowdStrike.Detections.device.device_id
      description: The device ID as seen by CrowdStrike.
      type: String
    - contextPath: CrowdStrike.Detections.device.cid
      description: The CrowdStrike Customer ID (CID) to which the device belongs.
      type: String
    - contextPath: CrowdStrike.Detections.device.agent_load_flags
      description: The CrowdStrike agent load flags.
      type: String
    - contextPath: CrowdStrike.Detections.device.agent_local_time
      description: The local time of the sensor.
      type: Date
    - contextPath: CrowdStrike.Detections.device.agent_version
      description: 'The version of the agent that the device is running. For example:
        5.32.11406.0.'
      type: String
    - contextPath: CrowdStrike.Detections.device.bios_manufacturer
      description: The BIOS manufacturer.
      type: String
    - contextPath: CrowdStrike.Detections.device.bios_version
      description: The device's BIOS version.
      type: String
    - contextPath: CrowdStrike.Detections.device.config_id_base
      description: The base of the sensor that the device is running.
      type: String
    - contextPath: CrowdStrike.Detections.device.config_id_build
      description: 'The version of the sensor that the device is running. For example:
        11406.'
      type: String
    - contextPath: CrowdStrike.Detections.device.config_id_platform
      description: The platform ID of the sensor that the device is running.
      type: String
    - contextPath: CrowdStrike.Detections.device.external_ip
      description: The external IP address of the device.
      type: String
    - contextPath: CrowdStrike.Detections.device.hostname
      description: The host name of the device.
      type: String
    - contextPath: CrowdStrike.Detections.device.first_seen
      description: The datetime when the host was first seen by CrowdStrike.
      type: Date
    - contextPath: CrowdStrike.Detections.device.last_seen
      description: The datetime when the host was last seen by CrowdStrike.
      type: Date
    - contextPath: CrowdStrike.Detections.device.local_ip
      description: The local IP address of the device.
      type: String
    - contextPath: CrowdStrike.Detections.device.mac_address
      description: The MAC address of the device.
      type: String
    - contextPath: CrowdStrike.Detections.device.major_version
      description: The major version of the operating system.
      type: String
    - contextPath: CrowdStrike.Detections.device.minor_version
      description: The minor version of the operating system.
      type: String
    - contextPath: CrowdStrike.Detections.device.os_version
      description: The operating system of the device.
      type: String
    - contextPath: CrowdStrike.Detections.device.platform_id
      description: The platform ID of the device that runs the sensor.
      type: String
    - contextPath: CrowdStrike.Detections.device.platform_name
      description: The platform name of the device.
      type: String
    - contextPath: CrowdStrike.Detections.device.product_type_desc
      description: The value indicating the product type. For example, 1 = Workstation,
        2 = Domain Controller, 3 = Server.
      type: String
    - contextPath: CrowdStrike.Detections.device.status
      description: 'The containment status of the machine. Possible values are: "normal",
        "containment_pending", "contained", and "lift_containment_pending".'
      type: String
    - contextPath: CrowdStrike.Detections.device.system_manufacturer
      description: The system manufacturer of the device.
      type: String
    - contextPath: CrowdStrike.Detections.device.system_product_name
      description: The product name of the system.
      type: String
    - contextPath: CrowdStrike.Detections.device.modified_timestamp
      description: 'The datetime the device was last modified in ISO time format.
        For example: 2019-10-17T13:41:48.487520845Z.'
      type: Date
    - contextPath: CrowdStrike.Detections.behaviors.device_id
      description: The ID of the device associated with the behavior.
      type: String
    - contextPath: CrowdStrike.Detections.behaviors.timestamp
      description: 'The datetime the behavior detection occurred in ISO time format.
        For example: 2019-10-17T13:41:48.487520845Z.'
      type: Date
    - contextPath: CrowdStrike.Detections.behaviors.behavior_id
      description: The ID of the behavior.
      type: String
    - contextPath: CrowdStrike.Detections.behaviors.filename
      description: The file name of the triggering process.
      type: String
    - contextPath: CrowdStrike.Detections.behaviors.alleged_filetype
      description: The file extension of the behavior's filename.
      type: String
    - contextPath: CrowdStrike.Detections.behaviors.cmdline
      description: The command line of the triggering process.
      type: String
    - contextPath: CrowdStrike.Detections.behaviors.scenario
      description: The name of the scenario to which the behavior belongs.
      type: String
    - contextPath: CrowdStrike.Detections.behaviors.objective
      description: The name of the objective associated with the behavior.
      type: String
    - contextPath: CrowdStrike.Detections.behaviors.tactic
      description: The name of the tactic associated with the behavior.
      type: String
    - contextPath: CrowdStrike.Detections.behaviors.technique
      description: The name of the technique associated with the behavior.
      type: String
    - contextPath: CrowdStrike.Detections.behaviors.severity
      description: The severity rating for the behavior. The value can be any integer
        between 1-100.
      type: Number
    - contextPath: CrowdStrike.Detections.behaviors.confidence
      description: The true positive confidence rating for the behavior. The value
        can be any integer between 1-100.
      type: Number
    - contextPath: CrowdStrike.Detections.behaviors.ioc_type
      description: 'The type of the triggering IOC. Possible values are: "hash_sha256",
        "hash_md5", "domain", "filename", "registry_key", "command_line", and "behavior".'
      type: String
    - contextPath: CrowdStrike.Detections.behaviors.ioc_value
      description: The IOC value.
      type: String
    - contextPath: CrowdStrike.Detections.behaviors.ioc_source
      description: 'The source that triggered an IOC detection. Possible values are:
        "library_load", "primary_module", "file_read", and "file_write".'
      type: String
    - contextPath: CrowdStrike.Detections.behaviors.ioc_description
      description: The IOC description.
      type: String
    - contextPath: CrowdStrike.Detections.behaviors.user_name
      description: The user name.
      type: String
    - contextPath: CrowdStrike.Detections.behaviors.user_id
      description: The Security Identifier (SID) of the user in Windows.
      type: String
    - contextPath: CrowdStrike.Detections.behaviors.control_graph_id
      description: The behavior hit key for the Threat Graph API.
      type: String
    - contextPath: CrowdStrike.Detections.behaviors.triggering_process_graph_id
      description: The ID of the process that triggered the behavior detection.
      type: String
    - contextPath: CrowdStrike.Detections.behaviors.sha256
      description: The SHA256 of the triggering process.
      type: String
    - contextPath: CrowdStrike.Detections.behaviors.md5
      description: The MD5 of the triggering process.
      type: String
    - contextPath: CrowdStrike.Detections.behaviors.parent_details.parent_sha256
      description: The SHA256 hash of the parent process.
      type: String
    - contextPath: CrowdStrike.Detections.behaviors.parent_details.parent_md5
      description: The MD5 hash of the parent process.
      type: String
    - contextPath: CrowdStrike.Detections.behaviors.parent_details.parent_cmdline
      description: The command line of the parent process.
      type: String
    - contextPath: CrowdStrike.Detections.behaviors.parent_details.parent_process_graph_id
      description: The process graph ID of the parent process.
      type: String
    - contextPath: CrowdStrike.Detections.behaviors.pattern_disposition
      description: The pattern associated with the action performed on the behavior.
      type: Number
    - contextPath: CrowdStrike.Detections.behaviors.pattern_disposition_details.indicator
      description: Whether the detection behavior is similar to an indicator.
      type: Boolean
    - contextPath: CrowdStrike.Detections.behaviors.pattern_disposition_details.detect
      description: Whether this behavior is detected.
      type: Boolean
    - contextPath: CrowdStrike.Detections.behaviors.pattern_disposition_details.inddet_mask
      description: Whether this behavior is an inddet mask.
      type: Boolean
    - contextPath: CrowdStrike.Detections.behaviors.pattern_disposition_details.sensor_only
      description: Whether this detection is sensor only.
      type: Boolean
    - contextPath: CrowdStrike.Detections.behaviors.pattern_disposition_details.rooting
      description: Whether this behavior is rooting.
      type: Boolean
    - contextPath: CrowdStrike.Detections.behaviors.pattern_disposition_details.kill_process
      description: Whether this detection kills the process.
      type: Boolean
    - contextPath: CrowdStrike.Detections.behaviors.pattern_disposition_details.kill_subprocess
      description: Whether this detection kills the subprocess.
      type: Boolean
    - contextPath: CrowdStrike.Detections.behaviors.pattern_disposition_details.quarantine_machine
      description: Whether this detection was on a quarantined machine.
      type: Boolean
    - contextPath: CrowdStrike.Detections.behaviors.pattern_disposition_details.quarantine_file
      description: Whether this detection was on a quarantined file.
      type: Boolean
    - contextPath: CrowdStrike.Detections.behaviors.pattern_disposition_details.policy_disabled
      description: Whether this policy is disabled.
      type: Boolean
    - contextPath: CrowdStrike.Detections.behaviors.pattern_disposition_details.kill_parent
      description: Whether this detection kills the parent process.
      type: Boolean
    - contextPath: CrowdStrike.Detections.behaviors.pattern_disposition_details.operation_blocked
      description: Whether the operation is blocked.
      type: Boolean
    - contextPath: CrowdStrike.Detections.behaviors.pattern_disposition_details.process_blocked
      description: Whether the process is blocked.
      type: Boolean
    - contextPath: CrowdStrike.Detections.behaviors.pattern_disposition_details.registry_operation_blocked
      description: Whether the registry operation is blocked.
      type: Boolean
    - contextPath: CrowdStrike.Detections.email_sent
      description: Whether an email is sent about this detection.
      type: Boolean
    - contextPath: CrowdStrike.Detections.first_behavior
      description: The datetime of the first behavior.
      type: Date
    - contextPath: CrowdStrike.Detections.last_behavior
      description: The datetime of the last behavior.
      type: Date
    - contextPath: CrowdStrike.Detections.max_confidence
      description: The highest confidence value of all behaviors. The value can be
        any integer between 1-100.
      type: Number
    - contextPath: CrowdStrike.Detections.max_severity
      description: The highest severity value of all behaviors. Value can be any integer
        between 1-100.
      type: Number
    - contextPath: CrowdStrike.Detections.max_severity_displayname
      description: 'The name used in the UI to determine the severity of the detection.
        Possible values are: "Critical", "High", "Medium", and "Low".'
      type: String
    - contextPath: CrowdStrike.Detections.show_in_ui
      description: Whether the detection displays in the UI.
      type: Boolean
    - contextPath: CrowdStrike.Detections.status
      description: The status of detection.
      type: String
    - contextPath: CrowdStrike.Detections.assigned_to_uid
      description: The UID of the user for whom the detection is assigned.
      type: String
    - contextPath: CrowdStrike.Detections.assigned_to_name
      description: The human-readable name of the user to whom the detection is currently
        assigned.
      type: String
    - contextPath: CrowdStrike.Detections.hostinfo.domain
      description: The domain of the Active Directory.
      type: String
    - contextPath: CrowdStrike.Detections.seconds_to_triaged
      description: The amount of time it took to move a detection from "new" to "in_progress".
      type: Number
    - contextPath: CrowdStrike.Detections.seconds_to_resolved
      description: The amount of time it took to move a detection from new to a resolved
        state ("true_positive", "false_positive", and "ignored").
      type: Number
  - arguments:
    - default: false
      description: The query used to filter the results.
      isArray: false
      name: fetch_query
      required: false
      secret: false
    - default: false
      description: A comma separated incident ids for example - inc:1234:1234,inc:5678:5678, In case you use this IDs argument fetch_query argument will be ignored.
      isArray: true
      name: ids
      required: false
      secret: false
    deprecated: false
    description: Lists incident summaries.
    execution: false
    name: cs-falcon-list-incident-summaries
    outputs:
    - contextPath: CrowdStrike.Incidents.incident_id
      description: The ID of the incident.
      type: String
    - contextPath: CrowdStrike.Incidents.cid
      description: The organization's customer ID (CID).
      type: String
    - contextPath: CrowdStrike.Incidents.host_ids
      description: The device IDs of all the hosts on which the incident occurred.
      type: String
    - contextPath: CrowdStrike.Incidents.hosts.device_id
      description: The device ID as seen by CrowdStrike.
      type: String
    - contextPath: CrowdStrike.Incidents.hosts.cid
      description: The host's organization's customer ID (CID).
      type: String
    - contextPath: CrowdStrike.Incidents.hosts.agent_load_flags
      description: The CrowdStrike agent load flags.
      type: String
    - contextPath: CrowdStrike.Incidents.hosts.agent_local_time
      description: The local time of the sensor.
      type: Date
    - contextPath: CrowdStrike.Incidents.hosts.agent_version
      description: 'The version of the agent that the device is running. For example:
        5.32.11406.0.'
      type: String
    - contextPath: CrowdStrike.Incidents.hosts.bios_manufacturer
      description: The BIOS manufacturer.
      type: String
    - contextPath: CrowdStrike.Incidents.hosts.bios_version
      description: The BIOS version of the device.
      type: String
    - contextPath: CrowdStrike.Incidents.hosts.config_id_base
      description: The base of the sensor that the device is running.
      type: String
    - contextPath: CrowdStrike.Incidents.hosts.config_id_build
      description: 'The version of the sensor that the device is running. For example:
        11406.'
      type: String
    - contextPath: CrowdStrike.Incidents.hosts.config_id_platform
      description: The platform ID of the sensor that the device is running.
      type: String
    - contextPath: CrowdStrike.Incidents.hosts.external_ip
      description: The external IP address of the host.
      type: String
    - contextPath: CrowdStrike.Incidents.hosts.hostname
      description: The name of the host.
      type: String
    - contextPath: CrowdStrike.Incidents.hosts.first_seen
      description: The date and time when the host was first seen by CrowdStrike.
      type: Date
    - contextPath: CrowdStrike.Incidents.hosts.last_seen
      description: The date and time when the host was last seen by CrowdStrike.
      type: Date
    - contextPath: CrowdStrike.Incidents.hosts.local_ip
      description: The device's local IP address.
      type: String
    - contextPath: CrowdStrike.Incidents.hosts.mac_address
      description: The device's MAC address.
      type: String
    - contextPath: CrowdStrike.Incidents.hosts.major_version
      description: The major version of the operating system.
      type: String
    - contextPath: CrowdStrike.Incidents.hosts.minor_version
      description: The minor version of the operating system.
      type: String
    - contextPath: CrowdStrike.Incidents.hosts.os_version
      description: The operating system of the host.
      type: String
    - contextPath: CrowdStrike.Incidents.hosts.platform_id
      description: The platform ID of the device that runs the sensor.
      type: String
    - contextPath: CrowdStrike.Incidents.hosts.platform_name
      description: The platform name of the host.
      type: String
    - contextPath: CrowdStrike.Incidents.hosts.product_type_desc
      description: The value indicating the product type. For example, 1 = Workstation,
        2 = Domain Controller, 3 = Server.
      type: String
    - contextPath: CrowdStrike.Incidents.hosts.status
      description: The incident status as a number. For example, 20 = New, 25 = Reopened,
        30 = In Progress, 40 = Closed.
      type: String
    - contextPath: CrowdStrike.Incidents.hosts.system_manufacturer
      description: The system manufacturer of the device.
      type: String
    - contextPath: CrowdStrike.Incidents.hosts.system_product_name
      description: The product name of the system.
      type: String
    - contextPath: CrowdStrike.Incidents.hosts.modified_timestamp
      description: 'The datetime when a user modified the incident in ISO time format.
        For example: 2019-10-17T13:41:48.487520845Z.'
      type: Date
    - contextPath: CrowdStrike.Incidents.created
      description: The time that the incident was created.
      type: Date
    - contextPath: CrowdStrike.Incidents.start
      description: The recorded time of the earliest incident.
      type: Date
    - contextPath: CrowdStrike.Incidents.end
      description: The recorded time of the latest incident.
      type: Date
    - contextPath: CrowdStrike.Incidents.state
      description: The state of the incident.
      type: String
    - contextPath: CrowdStrike.Incidents.status
      description: The status of the incident.
      type: Number
    - contextPath: CrowdStrike.Incidents.name
      description: The name of the incident.
      type: String
    - contextPath: CrowdStrike.Incidents.description
      description: The description of the incident.
      type: String
    - contextPath: CrowdStrike.Incidents.tags
      description: The tags of the incident.
      type: String
    - contextPath: CrowdStrike.Incidents.fine_score
      description: The incident score.
      type: Number
  - arguments:
    - default: false
      description: The endpoint ID.
      isArray: false
      name: id
      required: false
      secret: false
    - default: true
      description: The endpoint IP address.
      isArray: false
      name: ip
      required: false
      secret: false
    - default: false
      description: The endpoint hostname.
      isArray: false
      name: hostname
      required: false
      secret: false
    deprecated: false
    description: Returns information about an endpoint.
    execution: false
    name: endpoint
    outputs:
    - contextPath: Endpoint.Hostname
      description: The endpoint's hostname.
      type: String
    - contextPath: Endpoint.OS
      description: The endpoint's operation system.
      type: String
    - contextPath: Endpoint.IPAddress
      description: The endpoint's IP address.
      type: String
    - contextPath: Endpoint.ID
      description: The endpoint's ID.
      type: String
    - contextPath: Endpoint.Status
      description: The endpoint's status.
      type: String
    - contextPath: Endpoint.IsIsolated
      description: The endpoint's isolation status.
      type: String
    - contextPath: Endpoint.MACAddress
      description: The endpoint's MAC address.
      type: String
    - contextPath: Endpoint.Vendor
      description: The integration name of the endpoint vendor.
      type: String
    - contextPath: Endpoint.OSVersion
      description: The endpoint's operation system version.
      type: String
  - arguments:
    - default: false
      description: The name of the host.
      isArray: false
      name: name
      required: true
      secret: false
    - auto: PREDEFINED
      default: false
      description: The group type of the group. Can be 'static' or 'dynamic'.
      isArray: false
      name: group_type
      predefined:
        - static
        - dynamic
      required: true
      secret: false
    - default: false
      description: The description of the host.
      isArray: false
      name: description
      required: false
      secret: false
    - default: false
      description: The assignment rule.
      isArray: false
      name: assignment_rule
      required: false
      secret: false
      deprecated: false
    description: Create a host group.
    execution: false
    name: cs-falcon-create-host-group
    outputs:
      - contextPath: CrowdStrike.HostGroup.id
        description: The ID of the host group.
        type: String
      - contextPath: CrowdStrike.HostGroup.group_type
        description: The group type of the host group.
        type: String
      - contextPath: CrowdStrike.HostGroup.name
        description: The name of the host group.
        type: String
      - contextPath: CrowdStrike.HostGroup.description
        description: The description of the host group.
        type: String
      - contextPath: CrowdStrike.HostGroup.created_by
        description: The client that created the host group.
        type: String
      - contextPath: CrowdStrike.HostGroup.created_timestamp
        description: 'The datetime when the host group was created in ISO time format. For
        example: 2019-10-17T13:41:48.487520845Z.'
        type: Date
      - contextPath: CrowdStrike.HostGroup.modified_by
        description: The client that modified the host group.
        type: String
      - contextPath: CrowdStrike.HostGroup.modified_timestamp
        description: 'The datetime when the host group was last modified in ISO time format.
        For example: 2019-10-17T13:41:48.487520845Z.'
        type: Date
  - arguments:
    - default: false
      description: The query by which to filter the devices that belong to the host group.
      isArray: false
      name: filter
      required: false
      secret: false
    - default: false
      description: Page offset.
      isArray: false
      name: offset
      required: false
      secret: false
    - default: true
      defaultValue: 50
      description: Maximum number of results on a page.
      isArray: false
      name: limit
      required: false
      secret: false
    description: List the available host groups.
    execution: false
    name: cs-falcon-list-host-groups
    outputs:
      - contextPath: CrowdStrike.HostGroup.id
        description: The ID of the host group.
        type: String
      - contextPath: CrowdStrike.HostGroup.group_type
        description: The group type of the host group.
        type: String
      - contextPath: CrowdStrike.HostGroup.name
        description: The name of the host group.
        type: String
      - contextPath: CrowdStrike.HostGroup.description
        description: The description of the host group.
        type: String
      - contextPath: CrowdStrike.HostGroup.created_by
        description: The client that created the host group.
        type: String
      - contextPath: CrowdStrike.HostGroup.created_timestamp
        description: 'The datetime when the host group was created in ISO time format. For
        example: 2019-10-17T13:41:48.487520845Z.'
        type: Date
      - contextPath: CrowdStrike.HostGroup.modified_by
        description: The client that modified the host group.
        type: String
      - contextPath: CrowdStrike.HostGroup.modified_timestamp
        description: 'The datetime when the host group was last modified in ISO time format.
        For example: 2019-10-17T13:41:48.487520845Z.'
        type: Date
  - arguments:
    - default: false
      description: A comma-separated list of the IDs of the host groups to be deleted.
      isArray: true
      name: host_group_id
      required: true
      secret: false
    description: Delete the requested host groups.
    execution: false
    name: cs-falcon-delete-host-groups
  - arguments:
      - default: false
        description: The ID of the host group.
        isArray: false
        name: host_group_id
        required: true
        secret: false
      - default: false
        description: The name of the host group.
        isArray: false
        name: name
        required: false
        secret: false
      - default: false
        description: The description of the host group.
        isArray: false
        name: description
        required: false
        secret: false
      - default: false
        description: The assignment rule.
        isArray: false
        name: assignment_rule
        required: false
        secret: false
    deprecated: false
    description: Update a host group.
    execution: false
    name: cs-falcon-update-host-group
    outputs:
      - contextPath: CrowdStrike.HostGroup.id
        description: The ID of the host group.
        type: String
      - contextPath: CrowdStrike.HostGroup.group_type
        description: The group type of the host group.
        type: String
      - contextPath: CrowdStrike.HostGroup.name
        description: The name of the host group.
        type: String
      - contextPath: CrowdStrike.HostGroup.description
        description: The description of the host group.
        type: String
      - contextPath: CrowdStrike.HostGroup.created_by
        description: The client that created the host group.
        type: String
      - contextPath: CrowdStrike.HostGroup.created_timestamp
        description: 'The datetime when the host group was created in ISO time format. For
        example: 2019-10-17T13:41:48.487520845Z.'
        type: Date
      - contextPath: CrowdStrike.HostGroup.modified_by
        description: The client that modified the host group.
        type: String
      - contextPath: CrowdStrike.HostGroup.modified_timestamp
        description: 'The datetime when the host group was last modified in ISO time format.
        For example: 2019-10-17T13:41:48.487520845Z.'
        type: Date
  - arguments:
      - default: false
        description: The ID of the host group.
        isArray: false
        name: host_group_id
        required: false
        secret: false
      - default: false
        description: The query by which to filter the devices that belong to the host group.
        isArray: false
        name: filter
        required: false
        secret: false
      - default: false
        description: Page offset.
        isArray: false
        name: offset
        required: false
        secret: false
      - default: true
        defaultValue: 50
        description: Maximum number of results on a page.
        isArray: false
        name: limit
        required: false
        secret: false
    deprecated: false
    description: Get the list of host group members.
    execution: false
    name: cs-falcon-list-host-group-members
    outputs:
    - contextPath: CrowdStrike.Device.ID
      description: The ID of the device.
      type: String
    - contextPath: CrowdStrike.Device.LocalIP
      description: The local IP address of the device.
      type: String
    - contextPath: CrowdStrike.Device.ExternalIP
      description: The external IP address of the device.
      type: String
    - contextPath: CrowdStrike.Device.Hostname
      description: The host name of the device.
      type: String
    - contextPath: CrowdStrike.Device.OS
      description: The operating system of the device.
      type: String
    - contextPath: CrowdStrike.Device.MacAddress
      description: The MAC address of the device.
      type: String
    - contextPath: CrowdStrike.Device.FirstSeen
      description: The first time the device was seen.
      type: String
    - contextPath: CrowdStrike.Device.LastSeen
      description: The last time the device was seen.
      type: String
    - contextPath: CrowdStrike.Device.Status
      description: The device status.
      type: String
  - arguments:
      - default: false
        description: The ID of the host group.
        isArray: false
        name: host_group_id
        required: true
        secret: false
      - default: false
        description: A comma-separated list of host agent IDs to run commands. (The
                  list of host agent IDs can be retrieved by running the 'cs-falcon-search-device' command.)
        isArray: true
        name: host_ids
        required: true
        secret: false
    deprecated: false
    description: Add host group members.
    execution: false
    name: cs-falcon-add-host-group-members
    outputs:
      - contextPath: CrowdStrike.HostGroup.id
        description: The ID of the host group.
        type: String
      - contextPath: CrowdStrike.HostGroup.group_type
        description: The group type of the host group.
        type: String
      - contextPath: CrowdStrike.HostGroup.name
        description: The name of the host group.
        type: String
      - contextPath: CrowdStrike.HostGroup.description
        description: The description of the host group.
        type: String
      - contextPath: CrowdStrike.HostGroup.created_by
        description: The client that created the host group.
        type: String
      - contextPath: CrowdStrike.HostGroup.created_timestamp
        description: 'The datetime when the host group was created in ISO time format. For
        example: 2019-10-17T13:41:48.487520845Z.'
        type: Date
      - contextPath: CrowdStrike.HostGroup.modified_by
        description: The client that modified the host group.
        type: String
      - contextPath: CrowdStrike.HostGroup.modified_timestamp
        description: 'The datetime when the host group was last modified in ISO time format.
        For example: 2019-10-17T13:41:48.487520845Z.'
        type: Date
  - arguments:
      - default: false
        description: The ID of the host group.
        isArray: false
        name: host_group_id
        required: true
        secret: false
      - default: false
        description: A comma-separated list of host agent IDs to run commands. (The
                      list of host agent IDs can be retrieved by running the 'cs-falcon-search-device' command.)
        isArray: true
        name: host_ids
        required: true
        secret: false
    deprecated: false
    description: Remove host group members.
    execution: false
    name: cs-falcon-remove-host-group-members
    outputs:
      - contextPath: CrowdStrike.HostGroup.id
        description: The ID of the host group.
        type: String
      - contextPath: CrowdStrike.HostGroup.group_type
        description: The group type of the host group.
        type: String
      - contextPath: CrowdStrike.HostGroup.name
        description: The name of the host group.
        type: String
      - contextPath: CrowdStrike.HostGroup.description
        description: The description of the host group.
        type: String
      - contextPath: CrowdStrike.HostGroup.created_by
        description: The client that created the host group.
        type: String
      - contextPath: CrowdStrike.HostGroup.created_timestamp
        description: 'The datetime when the host group was created in ISO time format. For
        example: 2019-10-17T13:41:48.487520845Z.'
        type: Date
      - contextPath: CrowdStrike.HostGroup.modified_by
        description: The client that modified the host group.
        type: String
      - contextPath: CrowdStrike.HostGroup.modified_timestamp
        description: 'The datetime when the host group was last modified in ISO time format.
        For example: 2019-10-17T13:41:48.487520845Z.'
        type: Date
  - arguments:
      - default: false
        description: A comma-separated list of incident IDs.
        isArray: true
        name: ids
        required: true
        secret: false
      - auto: PREDEFINED
        default: false
        description: The new status of the incident. Can be "New", "In Progress", "Reopened", "Closed".
        isArray: false
        name: status
        predefined:
          - New
          - In Progress
          - Reopened
          - Closed
        required: true
        secret: false
    deprecated: false
    description: Resolve incidents.
    execution: false
    name: cs-falcon-resolve-incident
  - arguments:
    - default: false
<<<<<<< HEAD
      description: The host ID in which you would like to kill the given process.
      isArray: false
      name: host_id
      required: true
      secret: false
    - default: false
      description: A comma-separated list of process IDs to kill.
      isArray: true
      name: process_ids
      required: true
      secret: false
    deprecated: false
    description: Execute an active responder kill command on a single host.
    execution: false
    name: cs-falcon-rtr-kill-process
    outputs:
    - contextPath: CrowdStrike.Command.kill.ProcessID
      description: The process ID that was killed.
      type: String
    - contextPath: CrowdStrike.Command.kill.Error
      description: The error message raised if the command was failed.
      type: string
    - contextPath: CrowdStrike.Command.kill.HostID
      description: The host ID.
      type: String
  - arguments:
    - default: false
      description: A comma-separated list of the hosts IDs in which you would like
        to remove the file.
      isArray: true
      name: host_ids
      required: true
      secret: false
    - default: false
      description: The path to a file or a directoty that you would like to remove.
      isArray: false
      name: file_path
      required: true
      secret: false
    - auto: PREDEFINED
      default: false
      description: The operatin system of the hosts given. As the revome command is
        different in each operatin system, you can choose only one operating system.
      isArray: false
      name: os
      predefined:
      - Windows
      - Linux
      - Mac
      required: true
      secret: false
    deprecated: false
    description: Batch executes a RTR active-responder remove file across the hosts
      mapped to the given batch ID.
    execution: false
    name: cs-falcon-rtr-remove-file
    outputs:
    - contextPath: CrowdStrike.Command.rm.HostID
      description: The host ID.
      type: String
    - contextPath: CrowdStrike.Command.rm.Error
      description: The error message raised if the command was failed.
      type: string
  - arguments:
    - default: false
      description: The host ID in which you would like to get the processes list from.
      isArray: false
      name: host_id
      required: true
      secret: false
    deprecated: false
    description: Executes a RTR active-responder ps command to get a list of active processes across the given host.
    execution: false
    name: cs-falcon-rtr-list-processes
    outputs:
    - contextPath: CrowdStrike.Command.ps.Filename
      description: The the name of the result file to be returned.
      type: String
  - arguments:
    - default: false
      description: The host ID in which you would like to get the network status and protocol statistics list from.
      isArray: false
      name: host_id
      required: true
      secret: false
    deprecated: false
    description: Executes a RTR active-responder netstat command to get a list of network status and protocol statistics across the given host.
    execution: false
    name: cs-falcon-rtr-list-network-stats
    outputs:
    - contextPath: CrowdStrike.Command.netstat.Filename
      description: The the name of the result file to be returned.
      type: String
  - arguments:
    - default: false
      description: A comma-separated list of the hosts IDs in which you would like to get the registry keys from.
      isArray: true
      name: host_ids
      required: true
      secret: false
    - default: false
      description: A comma-separated list of the registy keys, subkeys or value to get.
      isArray: true
      name: registry_keys
      required: true
      secret: false
    deprecated: false
    description: Executes a RTR active-responder read registry keys command across the given hosts. This command is valid only for Windows hosts.
    execution: false
    name: cs-falcon-rtr-read-registry
  - arguments:
    - default: false
      description: A comma-separated list of the hosts IDs in which you would like to get the list of scheduled tasks from.
      isArray: true
      name: host_ids
      required: true
      secret: false
    deprecated: false
    description: Executes a RTR active-responder netstat command to get a list of scheduled tasks across the given host. This command is valid only for Windows hosts.
    execution: false
    name: cs-falcon-rtr-list-scheduled-tasks
  - arguments:
    - default: false
      description: A comma-separated list of the hosts IDs in which you would like to get file from.
      isArray: true
      name: host_ids
      required: true
      secret: false
    - default: false
      description: The file path of the required file to extract.
      isArray: false
      name: file_path
      required: true
      secret: false
    - default: false
      description: The filename to use for the archive name and the file within the archive.
      isArray: false
      name: filename
      required: false
      secret: false
    - default: false
      description: interval between polling. Default is 60 seconds. Must be higher than 10.
      isArray: false
      name: interval_in_seconds
      required: false
      secret: false
    - default: false
      description: This is an internal argument used for the polling process, not to be used by the user.
      isArray: true
      name: hosts_and_requests_ids
      required: false
      secret: false
      deprecated: false
    - default: false
      description: This is an internal argument used for the polling process, not to be used by the user.
      isArray: true
      name: SHA256
      required: false
      secret: false
      deprecated: false
    deprecated: false
    description: Gets the RTR extracted file contents for the specified file path.
    execution: false
    polling: true
    name: cs-falcon-rtr-retrieve-file
    outputs:
    - contextPath: CrowdStrike.File.FileName
      description: The file name.
      type: String
    - contextPath: CrowdStrike.File.HostID
      description: The hosd ID.
      type: string
   - contextPath: File.Size
      description: The size of the file.
      type: Number
    - contextPath: File.SHA1
      description: The SHA1 hash of the file.
      type: String
    - contextPath: File.SHA256
      description: The SHA256 hash of the file.
      type: String
    - contextPath: File.SHA512
      description: The SHA512 hash of the file.
      type: String
    - contextPath: File.Name
      description: The name of the file.
      type: String
    - contextPath: File.SSDeep
      description: The SSDeep hash of the file.
      type: String
    - contextPath: File.EntryID
      description: EntryID of the file
      type: String
    - contextPath: File.Info
      description: Information about the file.
      type: String
    - contextPath: File.Type
      description: The file type.
      type: String
    - contextPath: File.MD5
      description: The MD5 hash of the file.
      type: String
    - contextPath: File.Extension
      description: The extension of the file.
      type: String
  dockerimage: demisto/python3:3.10.1.25933
=======
      description: A JSON object with list of CS Falcon indicators to upload.
      isArray: true
      name: multiple_indicators_json
      required: true
      secret: false
    deprecated: false
    description: Uploads a batch of indicators.
    execution: false
    name: cs-falcon-batch-upload-custom-ioc
    outputs:
    - contextPath: CrowdStrike.IOC.Type
      description: The type of the IOC.
      type: string
    - contextPath: CrowdStrike.IOC.Value
      description: The string representation of the indicator.
      type: string
    - contextPath: CrowdStrike.IOC.ID
      description: The full ID of the indicator.
      type: string
    - contextPath: CrowdStrike.IOC.Severity
      description: The severity level to apply to this indicator.
      type: string
    - contextPath: CrowdStrike.IOC.Source
      description: The source of the IOC.
      type: string
    - contextPath: CrowdStrike.IOC.Action
      description: Action to take when a host observes the custom IOC.
      type: string
    - contextPath: CrowdStrike.IOC.Expiration
      description: The datetime when the indicator will expire.
      type: string
    - contextPath: CrowdStrike.IOC.Description
      description: The description of the IOC.
      type: string
    - contextPath: CrowdStrike.IOC.CreatedTime
      description: The datetime the IOC was created.
      type: date
    - contextPath: CrowdStrike.IOC.CreatedBy
      description: The identity of the user/process who created the IOC.
      type: string
    - contextPath: CrowdStrike.IOC.ModifiedTime
      description: The datetime the indicator was last modified.
      type: date
    - contextPath: CrowdStrike.IOC.ModifiedBy
      description: The identity of the user/process who last updated the IOC.
      type: string
    - contextPath: CrowdStrike.IOC.Tags
      description: The tags of the IOC.
      type: Unknown
    - contextPath: CrowdStrike.IOC.Platforms
      description: The platforms of the IOC.
      type: Unknown
  dockerimage: demisto/python3:3.10.1.26972
>>>>>>> f76ac453
  feed: false
  isfetch: true
  longRunning: false
  longRunningPort: false
  runonce: false
  script: '-'
  subtype: python3
  type: python
tests:
- Test - CrowdStrike Falcon
fromversion: 5.0.0<|MERGE_RESOLUTION|>--- conflicted
+++ resolved
@@ -2962,214 +2962,6 @@
     name: cs-falcon-resolve-incident
   - arguments:
     - default: false
-<<<<<<< HEAD
-      description: The host ID in which you would like to kill the given process.
-      isArray: false
-      name: host_id
-      required: true
-      secret: false
-    - default: false
-      description: A comma-separated list of process IDs to kill.
-      isArray: true
-      name: process_ids
-      required: true
-      secret: false
-    deprecated: false
-    description: Execute an active responder kill command on a single host.
-    execution: false
-    name: cs-falcon-rtr-kill-process
-    outputs:
-    - contextPath: CrowdStrike.Command.kill.ProcessID
-      description: The process ID that was killed.
-      type: String
-    - contextPath: CrowdStrike.Command.kill.Error
-      description: The error message raised if the command was failed.
-      type: string
-    - contextPath: CrowdStrike.Command.kill.HostID
-      description: The host ID.
-      type: String
-  - arguments:
-    - default: false
-      description: A comma-separated list of the hosts IDs in which you would like
-        to remove the file.
-      isArray: true
-      name: host_ids
-      required: true
-      secret: false
-    - default: false
-      description: The path to a file or a directoty that you would like to remove.
-      isArray: false
-      name: file_path
-      required: true
-      secret: false
-    - auto: PREDEFINED
-      default: false
-      description: The operatin system of the hosts given. As the revome command is
-        different in each operatin system, you can choose only one operating system.
-      isArray: false
-      name: os
-      predefined:
-      - Windows
-      - Linux
-      - Mac
-      required: true
-      secret: false
-    deprecated: false
-    description: Batch executes a RTR active-responder remove file across the hosts
-      mapped to the given batch ID.
-    execution: false
-    name: cs-falcon-rtr-remove-file
-    outputs:
-    - contextPath: CrowdStrike.Command.rm.HostID
-      description: The host ID.
-      type: String
-    - contextPath: CrowdStrike.Command.rm.Error
-      description: The error message raised if the command was failed.
-      type: string
-  - arguments:
-    - default: false
-      description: The host ID in which you would like to get the processes list from.
-      isArray: false
-      name: host_id
-      required: true
-      secret: false
-    deprecated: false
-    description: Executes a RTR active-responder ps command to get a list of active processes across the given host.
-    execution: false
-    name: cs-falcon-rtr-list-processes
-    outputs:
-    - contextPath: CrowdStrike.Command.ps.Filename
-      description: The the name of the result file to be returned.
-      type: String
-  - arguments:
-    - default: false
-      description: The host ID in which you would like to get the network status and protocol statistics list from.
-      isArray: false
-      name: host_id
-      required: true
-      secret: false
-    deprecated: false
-    description: Executes a RTR active-responder netstat command to get a list of network status and protocol statistics across the given host.
-    execution: false
-    name: cs-falcon-rtr-list-network-stats
-    outputs:
-    - contextPath: CrowdStrike.Command.netstat.Filename
-      description: The the name of the result file to be returned.
-      type: String
-  - arguments:
-    - default: false
-      description: A comma-separated list of the hosts IDs in which you would like to get the registry keys from.
-      isArray: true
-      name: host_ids
-      required: true
-      secret: false
-    - default: false
-      description: A comma-separated list of the registy keys, subkeys or value to get.
-      isArray: true
-      name: registry_keys
-      required: true
-      secret: false
-    deprecated: false
-    description: Executes a RTR active-responder read registry keys command across the given hosts. This command is valid only for Windows hosts.
-    execution: false
-    name: cs-falcon-rtr-read-registry
-  - arguments:
-    - default: false
-      description: A comma-separated list of the hosts IDs in which you would like to get the list of scheduled tasks from.
-      isArray: true
-      name: host_ids
-      required: true
-      secret: false
-    deprecated: false
-    description: Executes a RTR active-responder netstat command to get a list of scheduled tasks across the given host. This command is valid only for Windows hosts.
-    execution: false
-    name: cs-falcon-rtr-list-scheduled-tasks
-  - arguments:
-    - default: false
-      description: A comma-separated list of the hosts IDs in which you would like to get file from.
-      isArray: true
-      name: host_ids
-      required: true
-      secret: false
-    - default: false
-      description: The file path of the required file to extract.
-      isArray: false
-      name: file_path
-      required: true
-      secret: false
-    - default: false
-      description: The filename to use for the archive name and the file within the archive.
-      isArray: false
-      name: filename
-      required: false
-      secret: false
-    - default: false
-      description: interval between polling. Default is 60 seconds. Must be higher than 10.
-      isArray: false
-      name: interval_in_seconds
-      required: false
-      secret: false
-    - default: false
-      description: This is an internal argument used for the polling process, not to be used by the user.
-      isArray: true
-      name: hosts_and_requests_ids
-      required: false
-      secret: false
-      deprecated: false
-    - default: false
-      description: This is an internal argument used for the polling process, not to be used by the user.
-      isArray: true
-      name: SHA256
-      required: false
-      secret: false
-      deprecated: false
-    deprecated: false
-    description: Gets the RTR extracted file contents for the specified file path.
-    execution: false
-    polling: true
-    name: cs-falcon-rtr-retrieve-file
-    outputs:
-    - contextPath: CrowdStrike.File.FileName
-      description: The file name.
-      type: String
-    - contextPath: CrowdStrike.File.HostID
-      description: The hosd ID.
-      type: string
-   - contextPath: File.Size
-      description: The size of the file.
-      type: Number
-    - contextPath: File.SHA1
-      description: The SHA1 hash of the file.
-      type: String
-    - contextPath: File.SHA256
-      description: The SHA256 hash of the file.
-      type: String
-    - contextPath: File.SHA512
-      description: The SHA512 hash of the file.
-      type: String
-    - contextPath: File.Name
-      description: The name of the file.
-      type: String
-    - contextPath: File.SSDeep
-      description: The SSDeep hash of the file.
-      type: String
-    - contextPath: File.EntryID
-      description: EntryID of the file
-      type: String
-    - contextPath: File.Info
-      description: Information about the file.
-      type: String
-    - contextPath: File.Type
-      description: The file type.
-      type: String
-    - contextPath: File.MD5
-      description: The MD5 hash of the file.
-      type: String
-    - contextPath: File.Extension
-      description: The extension of the file.
-      type: String
-  dockerimage: demisto/python3:3.10.1.25933
-=======
       description: A JSON object with list of CS Falcon indicators to upload.
       isArray: true
       name: multiple_indicators_json
@@ -3223,7 +3015,214 @@
       description: The platforms of the IOC.
       type: Unknown
   dockerimage: demisto/python3:3.10.1.26972
->>>>>>> f76ac453
+  - arguments:
+    - default: false
+      description: The host ID in which you would like to kill the given process.
+      isArray: false
+      name: host_id
+      required: true
+      secret: false
+    - default: false
+      description: A comma-separated list of process IDs to kill.
+      isArray: true
+      name: process_ids
+      required: true
+      secret: false
+    deprecated: false
+    description: Execute an active responder kill command on a single host.
+    execution: false
+    name: cs-falcon-rtr-kill-process
+    outputs:
+    - contextPath: CrowdStrike.Command.kill.ProcessID
+      description: The process ID that was killed.
+      type: String
+    - contextPath: CrowdStrike.Command.kill.Error
+      description: The error message raised if the command was failed.
+      type: string
+    - contextPath: CrowdStrike.Command.kill.HostID
+      description: The host ID.
+      type: String
+  - arguments:
+    - default: false
+      description: A comma-separated list of the hosts IDs in which you would like
+        to remove the file.
+      isArray: true
+      name: host_ids
+      required: true
+      secret: false
+    - default: false
+      description: The path to a file or a directoty that you would like to remove.
+      isArray: false
+      name: file_path
+      required: true
+      secret: false
+    - auto: PREDEFINED
+      default: false
+      description: The operatin system of the hosts given. As the revome command is
+        different in each operatin system, you can choose only one operating system.
+      isArray: false
+      name: os
+      predefined:
+      - Windows
+      - Linux
+      - Mac
+      required: true
+      secret: false
+    deprecated: false
+    description: Batch executes a RTR active-responder remove file across the hosts
+      mapped to the given batch ID.
+    execution: false
+    name: cs-falcon-rtr-remove-file
+    outputs:
+    - contextPath: CrowdStrike.Command.rm.HostID
+      description: The host ID.
+      type: String
+    - contextPath: CrowdStrike.Command.rm.Error
+      description: The error message raised if the command was failed.
+      type: string
+  - arguments:
+    - default: false
+      description: The host ID in which you would like to get the processes list from.
+      isArray: false
+      name: host_id
+      required: true
+      secret: false
+    deprecated: false
+    description: Executes a RTR active-responder ps command to get a list of active processes across the given host.
+    execution: false
+    name: cs-falcon-rtr-list-processes
+    outputs:
+    - contextPath: CrowdStrike.Command.ps.Filename
+      description: The the name of the result file to be returned.
+      type: String
+  - arguments:
+    - default: false
+      description: The host ID in which you would like to get the network status and protocol statistics list from.
+      isArray: false
+      name: host_id
+      required: true
+      secret: false
+    deprecated: false
+    description: Executes a RTR active-responder netstat command to get a list of network status and protocol statistics across the given host.
+    execution: false
+    name: cs-falcon-rtr-list-network-stats
+    outputs:
+    - contextPath: CrowdStrike.Command.netstat.Filename
+      description: The the name of the result file to be returned.
+      type: String
+  - arguments:
+    - default: false
+      description: A comma-separated list of the hosts IDs in which you would like to get the registry keys from.
+      isArray: true
+      name: host_ids
+      required: true
+      secret: false
+    - default: false
+      description: A comma-separated list of the registy keys, subkeys or value to get.
+      isArray: true
+      name: registry_keys
+      required: true
+      secret: false
+    deprecated: false
+    description: Executes a RTR active-responder read registry keys command across the given hosts. This command is valid only for Windows hosts.
+    execution: false
+    name: cs-falcon-rtr-read-registry
+  - arguments:
+    - default: false
+      description: A comma-separated list of the hosts IDs in which you would like to get the list of scheduled tasks from.
+      isArray: true
+      name: host_ids
+      required: true
+      secret: false
+    deprecated: false
+    description: Executes a RTR active-responder netstat command to get a list of scheduled tasks across the given host. This command is valid only for Windows hosts.
+    execution: false
+    name: cs-falcon-rtr-list-scheduled-tasks
+  - arguments:
+    - default: false
+      description: A comma-separated list of the hosts IDs in which you would like to get file from.
+      isArray: true
+      name: host_ids
+      required: true
+      secret: false
+    - default: false
+      description: The file path of the required file to extract.
+      isArray: false
+      name: file_path
+      required: true
+      secret: false
+    - default: false
+      description: The filename to use for the archive name and the file within the archive.
+      isArray: false
+      name: filename
+      required: false
+      secret: false
+    - default: false
+      description: interval between polling. Default is 60 seconds. Must be higher than 10.
+      isArray: false
+      name: interval_in_seconds
+      required: false
+      secret: false
+    - default: false
+      description: This is an internal argument used for the polling process, not to be used by the user.
+      isArray: true
+      name: hosts_and_requests_ids
+      required: false
+      secret: false
+      deprecated: false
+    - default: false
+      description: This is an internal argument used for the polling process, not to be used by the user.
+      isArray: true
+      name: SHA256
+      required: false
+      secret: false
+      deprecated: false
+    deprecated: false
+    description: Gets the RTR extracted file contents for the specified file path.
+    execution: false
+    polling: true
+    name: cs-falcon-rtr-retrieve-file
+    outputs:
+    - contextPath: CrowdStrike.File.FileName
+      description: The file name.
+      type: String
+    - contextPath: CrowdStrike.File.HostID
+      description: The hosd ID.
+      type: string
+   - contextPath: File.Size
+      description: The size of the file.
+      type: Number
+    - contextPath: File.SHA1
+      description: The SHA1 hash of the file.
+      type: String
+    - contextPath: File.SHA256
+      description: The SHA256 hash of the file.
+      type: String
+    - contextPath: File.SHA512
+      description: The SHA512 hash of the file.
+      type: String
+    - contextPath: File.Name
+      description: The name of the file.
+      type: String
+    - contextPath: File.SSDeep
+      description: The SSDeep hash of the file.
+      type: String
+    - contextPath: File.EntryID
+      description: EntryID of the file
+      type: String
+    - contextPath: File.Info
+      description: Information about the file.
+      type: String
+    - contextPath: File.Type
+      description: The file type.
+      type: String
+    - contextPath: File.MD5
+      description: The MD5 hash of the file.
+      type: String
+    - contextPath: File.Extension
+      description: The extension of the file.
+      type: String
+  dockerimage: demisto/python3:3.10.1.25933
   feed: false
   isfetch: true
   longRunning: false
