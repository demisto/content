category: Endpoint
sectionOrder:
- Connect
- Collect
commonfields:
  id: CrowdstrikeFalcon
  version: -1
configuration:
- defaultvalue: https://api.crowdstrike.com
  display: Server URL (e.g., https://api.crowdstrike.com)
  name: url
  required: true
  type: 0
  section: Connect
- display: Client ID
  name: credentials
  type: 9
  displaypassword: Secret
  section: Connect
  required: false
- display: Client ID
  name: client_id
  type: 0
  hidden: true
  section: Connect
  required: false
- display: Secret
  name: secret
  type: 4
  hidden: true
  section: Connect
  required: false
- defaultvalue: 'A+ - 3rd party enrichment'
  display: Source Reliability
  name: Reliability
  type: 15
  additionalinfo: Reliability of the source providing the intelligence data. Currently used for “CVE” reputation  command.
  options:
  - A+ - 3rd party enrichment
  - A - Completely reliable
  - B - Usually reliable
  - C - Fairly reliable
  - D - Not usually reliable
  - E - Unreliable
  - F - Reliability cannot be judged
  section: Collect
  advanced: true
  required: false
- display: First fetch timestamp (<number> <time unit>, e.g., 12 hours, 7 days)
  name: fetch_time
  type: 0
  defaultvalue: '3 days'
  section: Collect
  required: false
- display: Max incidents per fetch
  name: incidents_per_fetch
  type: 0
  defaultvalue: '15'
  section: Collect
  advanced: true
  required: false
- display: Endpoint Detections fetch query
  name: fetch_query
  type: 0
  section: Collect
  advanced: true
  required: false
- display: Endpoint Incidents fetch query
  name: incidents_fetch_query
  type: 0
  section: Collect
  advanced: true
  required: false
- display: IDP Detections fetch query
  name: idp_detections_fetch_query
  required: false
  type: 0
  section: Collect
  advanced: true
- display: IOM fetch query
  name: iom_fetch_query
  type: 0
  section: Collect
  required: false
  advanced: true
  additionalinfo: "Use the Falcon Query Language. For more information, refer to the integration docs."
- display: IOA fetch query
  name: ioa_fetch_query
  type: 0
  section: Collect
  required: false
  advanced: true
<<<<<<< HEAD
  additionalinfo: "In the format: cloud_provider=aws&aws_account_id=1234. The query must have the argument 'cloud_provider' configured. For more information, refer to the integration docs."
=======
  additionalinfo: "In the format: cloud_provider=aws&aws_account_id=1234.
  The query must have the argument 'cloud_provider' configured. Multiple values for the same parameter is not supported. For more information, refer to the integration docs."
>>>>>>> 9d6c5180
- display: Fetch incidents
  name: isFetch
  type: 8
  defaultvalue: 'true'
  section: Collect
  required: false
- display: Incident type
  name: incidentType
  type: 13
  section: Connect
  required: false
- display: Mirroring Direction
  name: mirror_direction
  type: 15
  section: Collect
  required: false
  additionalinfo: 'Choose the direction to mirror the detection: Incoming (from CrowdStrike Falcon to Cortex XSOAR), Outgoing (from Cortex XSOAR to CrowdStrike Falcon), or Incoming and Outgoing (to/from CrowdStrike Falcon and Cortex XSOAR).'
  defaultvalue: None
  options:
  - None
  - Incoming
  - Outgoing
  - Incoming And Outgoing
- display: Trust any certificate (not secure)
  name: insecure
  type: 8
  section: Connect
  advanced: true
  required: false
- display: Use system proxy settings
  name: proxy
  type: 8
  section: Connect
  advanced: true
  required: false
- additionalinfo: When selected, closes the CrowdStrike Falcon incident or detection, which is mirrored in the Cortex XSOAR incident.
  defaultvalue: 'false'
  display: 'Close Mirrored XSOAR Incident'
  name: close_incident
  type: 8
  section: Collect
  advanced: true
  required: false
- defaultvalue: 'false'
  display: 'Close Mirrored CrowdStrike Falcon Incident or Detection'
  name: close_in_cs_falcon
  type: 8
  section: Collect
  advanced: true
  required: false
  additionalinfo: When selected, closes the Cortex XSOAR incident, which is mirrored in the CrowdStrike Falcon incident or detection, according to the types that were chosen to be fetched and mirrored.
- additionalinfo: Choose what to fetch - incidents, detections, IDP detections. You can choose any combination.
  defaultvalue: 'Endpoint Detection'
  display: 'Fetch types'
  name: fetch_incidents_or_detections
  type: 16
  section: Collect
  advanced: true
  required: false
  options:
  - IDP Detection
  - Endpoint Incident
  - Endpoint Detection
  - Indicator of Misconfiguration
  - Indicator of Attack
- defaultvalue: '1'
  display: 'Incidents Fetch Interval'
  name: incidentFetchInterval
  type: 19
  section: Collect
  advanced: true
  required: false
- additionalinfo: Use this parameter to determine how long backward to look in the search for incidents that were created before the last run time and did not match the query when they were created.
  defaultvalue: 1
  display: 'Advanced: Time in minutes to look back when fetching incidents and detections'
  name: look_back
  type: 0
  section: Collect
  advanced: true
  required: false
description: The CrowdStrike Falcon OAuth 2 API (formerly the Falcon Firehose API), enables fetching and resolving detections, searching devices, getting behaviors by ID, containing hosts, and lifting host containment.
display: CrowdStrike Falcon
name: CrowdstrikeFalcon
script:
  commands:
  - arguments:
    - name: extended_data
      predefined:
      - Yes
      - No
      description: Whether or not to get additional data about the device.
      auto: PREDEFINED
    - description: The query to filter the device.
      name: filter
    - description: A comma-separated list of device IDs to limit the results.
      name: ids
    - auto: PREDEFINED
      description: 'The status of the device. Possible values are: "Normal", "containment_pending", "contained", and "lift_containment_pending".'
      name: status
      predefined:
      - normal
      - containment_pending
      - contained
      - lift_containment_pending
    - auto: PREDEFINED
      description: The host name of the device.
      name: hostname
      predefined:
      - ''
    - auto: PREDEFINED
      description: 'The platform name of the device. Possible values are: Windows, Mac, and Linux.'
      name: platform_name
      predefined:
      - Windows
      - Mac
      - Linux
    - description: The site name of the device.
      name: site_name
    description: Searches for a device that matches the query.
    name: cs-falcon-search-device
    outputs:
    - contextPath: CrowdStrike.Device.ID
      description: The ID of the device.
      type: String
    - contextPath: CrowdStrike.Device.LocalIP
      description: The local IP address of the device.
      type: String
    - contextPath: CrowdStrike.Device.ExternalIP
      description: The external IP address of the device.
      type: String
    - contextPath: CrowdStrike.Device.Hostname
      description: The host name of the device.
      type: String
    - contextPath: CrowdStrike.Device.OS
      description: The operating system of the device.
      type: String
    - contextPath: CrowdStrike.Device.MacAddress
      description: The MAC address of the device.
      type: String
    - contextPath: CrowdStrike.Device.FirstSeen
      description: The first time the device was seen.
      type: String
    - contextPath: CrowdStrike.Device.LastSeen
      description: The last time the device was seen.
      type: String
    - contextPath: CrowdStrike.Device.PolicyType
      description: The policy type of the device.
      type: String
    - contextPath: CrowdStrike.Device.Status
      description: The device status.
      type: String
    - contextPath: Endpoint.Hostname
      description: The endpoint hostname.
      type: String
    - contextPath: Endpoint.OS
      description: The endpoint operation system.
      type: String
    - contextPath: Endpoint.IPAddress
      description: The endpoint IP address.
      type: String
    - contextPath: Endpoint.ID
      description: The endpoint ID.
      type: String
    - contextPath: Endpoint.Status
      description: The endpoint status.
      type: String
    - contextPath: Endpoint.IsIsolated
      description: The endpoint isolation status.
      type: String
    - contextPath: Endpoint.MACAddress
      description: The endpoint MAC address.
      type: String
    - contextPath: Endpoint.Vendor
      description: The integration name of the endpoint vendor.
      type: String
    - contextPath: Endpoint.OSVersion
      description: The endpoint operation system version.
      type: String
  - arguments:
    - description: The ID of the behavior.
      name: behavior_id
      required: true
    description: Searches for and fetches the behavior that matches the query.
    name: cs-falcon-get-behavior
    outputs:
    - contextPath: CrowdStrike.Behavior.FileName
      description: The file name of the behavior.
      type: String
    - contextPath: CrowdStrike.Behavior.Scenario
      description: The scenario name of the behavior.
      type: String
    - contextPath: CrowdStrike.Behavior.MD5
      description: The MD5 hash of the IOC in the behavior.
      type: String
    - contextPath: CrowdStrike.Behavior.SHA256
      description: The SHA256 hash of the IOC in the behavior.
      type: String
    - contextPath: CrowdStrike.Behavior.IOCType
      description: The type of the indicator of compromise.
      type: String
    - contextPath: CrowdStrike.Behavior.IOCValue
      description: The value of the IOC.
      type: String
    - contextPath: CrowdStrike.Behavior.CommandLine
      description: The command line executed in the behavior.
      type: String
    - contextPath: CrowdStrike.Behavior.UserName
      description: The user name related to the behavior.
      type: String
    - contextPath: CrowdStrike.Behavior.SensorID
      description: The sensor ID related to the behavior.
      type: String
    - contextPath: CrowdStrike.Behavior.ParentProcessID
      description: The ID of the parent process.
      type: String
    - contextPath: CrowdStrike.Behavior.ProcessID
      description: The process ID of the behavior.
      type: String
    - contextPath: CrowdStrike.Behavior.ID
      description: The ID of the behavior.
      type: String
  - arguments:
    - description: The IDs of the detections to search. If provided, will override other arguments.
      isArray: true
      name: ids
    - description: |-
        Filter detections using a query in Falcon Query Language (FQL).
        For example, filter="device.hostname:'CS-SE-TG-W7-01'"
        For a full list of valid filter options, see: https://falcon.crowdstrike.com/support/documentation/2/query-api-reference#detectionsearch
      name: filter
    - auto: PREDEFINED
      description: Whether to get additional data such as device and behaviors processed.
      name: extended_data
      predefined:
      - Yes
      - No
    description: Search for details of specific detections, either using a filter query, or by providing the IDs of the detections.
    name: cs-falcon-search-detection
    outputs:
    - contextPath: CrowdStrike.Detection.Behavior.FileName
      description: The file name of the behavior.
      type: String
    - contextPath: CrowdStrike.Detection.Behavior.Scenario
      description: The scenario name of the behavior.
      type: String
    - contextPath: CrowdStrike.Detection.Behavior.MD5
      description: The MD5 hash of the IOC of the behavior.
      type: String
    - contextPath: CrowdStrike.Detection.Behavior.SHA256
      description: The SHA256 hash of the IOC of the behavior.
      type: String
    - contextPath: CrowdStrike.Detection.Behavior.IOCType
      description: The type of the IOC.
      type: String
    - contextPath: CrowdStrike.Detection.Behavior.IOCValue
      description: The value of the IOC.
      type: String
    - contextPath: CrowdStrike.Detection.Behavior.CommandLine
      description: The command line executed in the behavior.
      type: String
    - contextPath: CrowdStrike.Detection.Behavior.UserName
      description: The user name related to the behavior.
      type: String
    - contextPath: CrowdStrike.Detection.Behavior.SensorID
      description: The sensor ID related to the behavior.
      type: String
    - contextPath: CrowdStrike.Detection.Behavior.ParentProcessID
      description: The ID of the parent process.
      type: String
    - contextPath: CrowdStrike.Detection.Behavior.ProcessID
      description: The process ID of the behavior.
      type: String
    - contextPath: CrowdStrike.Detection.Behavior.ID
      description: The ID of the behavior.
      type: String
    - contextPath: CrowdStrike.Detection.System
      description: The system name of the detection.
      type: String
    - contextPath: CrowdStrike.Detection.CustomerID
      description: The ID of the customer (CID).
      type: String
    - contextPath: CrowdStrike.Detection.MachineDomain
      description: The name of the domain of the detection machine.
      type: String
    - contextPath: CrowdStrike.Detection.ID
      description: The detection ID.
      type: String
    - contextPath: CrowdStrike.Detection.ProcessStartTime
      description: The start time of the process that generated the detection.
      type: Date
  - arguments:
    - description: A comma-separated list of one or more IDs to resolve.
      name: ids
      required: true
    - auto: PREDEFINED
      description: 'The status to transition a detection to.'
      name: status
      predefined:
      - new
      - in_progress
      - true_positive
      - false_positive
      - closed
      - reopened
      - ignored
    - description: 'A user ID, for example: 1234567891234567891. username and assigned_to_uuid are mutually exclusive.'
      name: assigned_to_uuid
    - description: Optional comment to add to the detection. Comments are displayed with the detection in CrowdStrike Falcon and provide context or notes for other Falcon users.
      name: comment
    - auto: PREDEFINED
      description: If true, displays the detection in the UI.
      name: show_in_ui
      predefined:
      - 'true'
      - 'false'
    - description: Username to assign the detections to. (This is usually the user’s email address, but may vary based on your configuration). username and assigned_to_uuid are mutually exclusive.
      name: username
    description: Resolves and updates a detection using the provided arguments. At least one optional argument must be passed, otherwise no change will take place. Note that IDP detections are not supported.
    name: cs-falcon-resolve-detection
  - arguments:
    - description: The host agent ID (AID) of the host to contain. Get an agent ID from a detection.
      isArray: true
      name: ids
      required: true
    description: Contains containment for a specified host. When contained, a host can only communicate with the CrowdStrike cloud and any IPs specified in your containment policy.
    name: cs-falcon-contain-host
  - arguments:
    - description: The host agent ID (AID) of the host you want to contain. Get an agent ID from a detection. Can also be a comma separated list of IDs.
      isArray: true
      name: ids
      required: true
    description: Lifts containment on the host, which returns its network communications to normal.
    name: cs-falcon-lift-host-containment
  - arguments:
    - description: Any commands run against an offline-queued session will be queued up and executed when the host comes online.
      name: queue_offline
      defaultValue: false
    - description: A comma-separated list of host agent IDs to run commands for. (Can be retrieved by running the 'cs-falcon-search-device' command.).
      name: host_ids
      required: true
    - description: The type of command to run.
      name: command_type
      required: true
    - description: 'The full command to run.'
      name: full_command
      required: true
    - auto: PREDEFINED
      defaultValue: read
      description: 'The scope to run the command for. Possible values are: "read", "write", and "admin". (NOTE: In order to run the CrowdStrike RTR `put` command, it is necessary to pass `scope=admin`.).'
      name: scope
      predefined:
      - read
      - write
      - admin
    - name: timeout
      description: The amount of time (in seconds) that a request will wait for a client to establish a connection to a remote machine before a timeout occurs.
      defaultValue: "180"
      type: unknown
    - auto: PREDEFINED
      defaultValue: batch
      description: 'The target to run the command for. Possible values are: "single" and "batch".'
      name: target
      predefined:
      - batch
      - single
    - description: A batch ID to execute the command on.
      name: batch_id
    description: Sends commands to hosts.
    name: cs-falcon-run-command
    outputs:
    - contextPath: CrowdStrike.Command.HostID
      description: The ID of the host the command was running for.
      type: String
    - contextPath: CrowdStrike.Command.SessionID
      description: The session ID of the host.
      type: string
    - contextPath: CrowdStrike.Command.Stdout
      description: The standard output of the command.
      type: String
    - contextPath: CrowdStrike.Command.Stderr
      description: The standard error of the command.
      type: String
    - contextPath: CrowdStrike.Command.BaseCommand
      description: The base command.
      type: String
    - contextPath: CrowdStrike.Command.FullCommand
      description: The full command.
      type: String
    - contextPath: CrowdStrike.Command.TaskID
      description: (For single host) The ID of the command request which has been accepted.
      type: string
    - contextPath: CrowdStrike.Command.Complete
      description: (For single host) True if the command completed.
      type: boolean
    - contextPath: CrowdStrike.Command.NextSequenceID
      description: (For single host) The next sequence ID.
      type: number
    - contextPath: CrowdStrike.Command.BatchID
      description: The Batch ID that the command was executed on.
      type: String
  - arguments:
    - description: The script name to upload.
      name: name
      required: true
    - auto: PREDEFINED
      defaultValue: private
      description: 'The permission type for the custom script. Possible values are: "private", which is used only by the user who uploaded it, "group", which is used by all RTR Admins, and "public", which is used by all active-responders and RTR admins.'
      name: permission_type
      predefined:
      - private
      - group
      - public
    - description: The content of the PowerShell script.
      name: content
      required: true
    description: Uploads a script to Falcon.
    name: cs-falcon-upload-script
  - arguments:
    - description: The file entry ID to upload.
      name: entry_id
      required: true
    description: Uploads a file to the CrowdStrike cloud. (Can be used for the RTR 'put' command.).
    name: cs-falcon-upload-file
  - arguments:
    - description: The ID of the file to delete. (The ID of the file can be retrieved by running the 'cs-falcon-list-files' command).
      name: file_id
      required: true
    description: Deletes a file based on the provided ID. Can delete only one file at a time.
    name: cs-falcon-delete-file
  - arguments:
    - description: A comma-separated list of file IDs to get. (The list of file IDs can be retrieved by running the 'cs-falcon-list-files' command.).
      name: file_id
      required: true
    description: Returns files based on the provided IDs. These files are used for the RTR 'put' command.
    name: cs-falcon-get-file
    outputs:
    - contextPath: CrowdStrike.File.ID
      description: The ID of the file.
      type: String
    - contextPath: CrowdStrike.File.CreatedBy
      description: The email address of the user who created the file.
      type: String
    - contextPath: CrowdStrike.File.CreatedTime
      description: The date and time the file was created.
      type: Date
    - contextPath: CrowdStrike.File.Description
      description: The description of the file.
      type: String
    - contextPath: CrowdStrike.File.Type
      description: The type of the file. For example, script.
      type: String
    - contextPath: CrowdStrike.File.ModifiedBy
      description: The email address of the user who modified the file.
      type: String
    - contextPath: CrowdStrike.File.ModifiedTime
      description: The date and time the file was modified.
      type: Date
    - contextPath: CrowdStrike.File.Name
      description: The full name of the file.
      type: String
    - contextPath: CrowdStrike.File.Permission
      description: 'The permission type of the file. Possible values are: "private", which is used only by the user who uploaded it, "group", which is used by all RTR Admins, and "public", which is used by all active-responders and RTR admins.'
      type: String
    - contextPath: CrowdStrike.File.SHA256
      description: The SHA-256 hash of the file.
      type: String
    - contextPath: File.Type
      description: The file type.
      type: String
    - contextPath: File.Name
      description: The full name of the file.
      type: String
    - contextPath: File.SHA256
      description: The SHA-256 hash of the file.
      type: String
    - contextPath: File.Size
      description: The size of the file in bytes.
      type: Number
  - arguments: []
    description: Returns a list of put-file IDs that are available for the user in the 'put' command.
    name: cs-falcon-list-files
    outputs:
    - contextPath: CrowdStrike.File.ID
      description: The ID of the file.
      type: String
    - contextPath: CrowdStrike.File.CreatedBy
      description: The email address of the user who created the file.
      type: String
    - contextPath: CrowdStrike.File.CreatedTime
      description: The date and time the file was created.
      type: Date
    - contextPath: CrowdStrike.File.Description
      description: The description of the file.
      type: String
    - contextPath: CrowdStrike.File.Type
      description: The type of the file. For example, script.
      type: String
    - contextPath: CrowdStrike.File.ModifiedBy
      description: The email address of the user who modified the file.
      type: String
    - contextPath: CrowdStrike.File.ModifiedTime
      description: The date and time the file was modified.
      type: Date
    - contextPath: CrowdStrike.File.Name
      description: The full name of the file.
      type: String
    - contextPath: CrowdStrike.File.Permission
      description: 'The permission type of the file. Possible values are: "private", which is used only by the user who uploaded it, "group", which is used by all RTR Admins, and "public", which is used by all active-responders and RTR admins.'
      type: String
    - contextPath: CrowdStrike.File.SHA256
      description: The SHA-256 hash of the file.
      type: String
    - contextPath: File.Type
      description: The file type.
      type: String
    - contextPath: File.Name
      description: The full name of the file.
      type: String
    - contextPath: File.SHA256
      description: The SHA-256 hash of the file.
      type: String
    - contextPath: File.Size
      description: The size of the file in bytes.
      type: Number
  - arguments:
    - description: A comma-separated list of script IDs to return. (The script IDs can be retrieved by running the 'cs-falcon-list-scripts' command.).
      name: script_id
      required: true
    description: Returns custom scripts based on the provided ID. Used for the RTR 'runscript' command.
    name: cs-falcon-get-script
    outputs:
    - contextPath: CrowdStrike.Script.ID
      description: The ID of the script.
      type: String
    - contextPath: CrowdStrike.Script.CreatedBy
      description: The email address of the user who created the script.
      type: String
    - contextPath: CrowdStrike.Script.CreatedTime
      description: The date and time the script was created.
      type: Date
    - contextPath: CrowdStrike.Script.Description
      description: The description of the script.
      type: String
    - contextPath: CrowdStrike.Script.ModifiedBy
      description: The email address of the user who modified the script.
      type: String
    - contextPath: CrowdStrike.Script.ModifiedTime
      description: The date and time the script was modified.
      type: Date
    - contextPath: CrowdStrike.Script.Name
      description: The script name.
      type: String
    - contextPath: CrowdStrike.Script.Permission
      description: 'Permission type of the script. Possible values are: "private", which is used only by the user who uploaded it, "group", which is used by all RTR Admins, and "public", which is used by all active-responders and RTR admins.'
      type: String
    - contextPath: CrowdStrike.Script.SHA256
      description: The SHA-256 hash of the script file.
      type: String
    - contextPath: CrowdStrike.Script.RunAttemptCount
      description: The number of times the script attempted to run.
      type: Number
    - contextPath: CrowdStrike.Script.RunSuccessCount
      description: The number of times the script ran successfully.
      type: Number
    - contextPath: CrowdStrike.Script.Platform
      description: The list of operating system platforms on which the script can run. For example, Windows.
      type: String
    - contextPath: CrowdStrike.Script.WriteAccess
      description: Whether the user has write access to the script.
      type: Boolean
  - arguments:
    - description: The script ID to delete. (Script IDs can be retrieved by running the 'cs-falcon-list-scripts' command.).
      name: script_id
      required: true
    description: Deletes a custom-script based on the provided ID. Can delete only one script at a time.
    name: cs-falcon-delete-script
  - arguments: []
    description: Returns a list of custom script IDs that are available for the user in the 'runscript' command.
    name: cs-falcon-list-scripts
    outputs:
    - contextPath: CrowdStrike.Script.ID
      description: The ID of the script.
      type: String
    - contextPath: CrowdStrike.Script.CreatedBy
      description: The email address of the user who created the script.
      type: String
    - contextPath: CrowdStrike.Script.CreatedTime
      description: The date and time the script was created.
      type: Date
    - contextPath: CrowdStrike.Script.Description
      description: The description of the script.
      type: String
    - contextPath: CrowdStrike.Script.ModifiedBy
      description: The email address of the user who modified the script.
      type: String
    - contextPath: CrowdStrike.Script.ModifiedTime
      description: The date and time the script was modified.
      type: Date
    - contextPath: CrowdStrike.Script.Name
      description: The script name.
      type: String
    - contextPath: CrowdStrike.Script.Permission
      description: 'Permission type of the script. Possible values are: "private", which is used only by the user who uploaded it, "group", which is used by all RTR Admins, and "public", which is used by all active-responders and RTR admins.'
      type: String
    - contextPath: CrowdStrike.Script.SHA256
      description: The SHA-256 hash of the script file.
      type: String
    - contextPath: CrowdStrike.Script.RunAttemptCount
      description: The number of times the script attempted to run.
      type: Number
    - contextPath: CrowdStrike.Script.RunSuccessCount
      description: The number of times the script ran successfully.
      type: Number
    - contextPath: CrowdStrike.Script.Platform
      description: The list of operating system platforms on which the script can run. For example, Windows.
      type: String
    - contextPath: CrowdStrike.Script.WriteAccess
      description: Whether the user has write access to the script.
      type: Boolean
  - arguments:
    - description: The name of the script to run.
      name: script_name
    - description: A comma-separated list of host agent IDs to run commands. (The list of host agent IDs can be retrieved by running the 'cs-falcon-search-device' command.).
      name: host_ids
      required: true
    - description: The PowerShell script code to run.
      name: raw
    - defaultValue: '30'
      description: Timeout for how long to wait for the request in seconds. Maximum is 600 (10 minutes).
      name: timeout
    - description: Whether the command will run against an offline-queued session and be queued for execution when the host comes online.
      name: queue_offline
      defaultValue: false
    description: Runs a script on the agent host.
    name: cs-falcon-run-script
    outputs:
    - contextPath: CrowdStrike.Command.HostID
      description: The ID of the host for which the command was running.
      type: String
    - contextPath: CrowdStrike.Command.SessionID
      description: The ID of the session of the host.
      type: String
    - contextPath: CrowdStrike.Command.Stdout
      description: The standard output of the command.
      type: String
    - contextPath: CrowdStrike.Command.Stderr
      description: The standard error of the command.
      type: String
    - contextPath: CrowdStrike.Command.BaseCommand
      description: The base command.
      type: String
    - contextPath: CrowdStrike.Command.FullCommand
      description: The full command.
      type: String
  - arguments:
    - description: List of host agent IDs on which to run the RTR command.
      isArray: true
      name: host_ids
      required: true
    - description: Full path to the file that will be retrieved from each host in the batch.
      name: file_path
      required: true
    - description: List of a subset of hosts on which to run the command.
      name: optional_hosts
    - description: 'The number of seconds to wait for the request before it times out. In ISO time format. For example: 2019-10-17T13:41:48.487520845Z.'
      name: timeout
    - description: 'The amount of time to wait for the request before it times out. In duration syntax. For example, 10s. Valid units are: ns, us, ms, s, m, h. Maximum value is 10 minutes.'
      name: timeout_duration
    description: Batch executes 'get' command across hosts to retrieve files.
    name: cs-falcon-run-get-command
    outputs:
    - contextPath: CrowdStrike.Command.HostID
      description: The ID of the host on which the command was running.
      type: string
    - contextPath: CrowdStrike.Command.Stdout
      description: The standard output of the command.
      type: string
    - contextPath: CrowdStrike.Command.Stderr
      description: The standard error of the command.
      type: string
    - contextPath: CrowdStrike.Command.BaseCommand
      description: The base command.
      type: string
    - contextPath: CrowdStrike.Command.TaskID
      description: The ID of the command that was running on the host.
      type: string
    - contextPath: CrowdStrike.Command.GetRequestID
      description: The ID of the command request that was accepted.
      type: string
    - contextPath: CrowdStrike.Command.Complete
      description: True if the command completed.
      type: boolean
    - contextPath: CrowdStrike.Command.FilePath
      description: The file path.
      type: string
  - arguments:
    - description: The list of IDs of the command requested.
      isArray: true
      name: request_ids
      required: true
    - description: 'The number of seconds to wait for the request before it times out. In ISO time format. For example: 2019-10-17T13:41:48.487520845Z.'
      name: timeout
    - description: 'The amount of time to wait for the request before it times out. In duration syntax. For example, 10s. Valid units are: ns, us, ms, s, m, h. Maximum value is 10 minutes.'
      name: timeout_duration
    description: Retrieves the status of the specified batch 'get' command.
    name: cs-falcon-status-get-command
    outputs:
    - contextPath: CrowdStrike.File.ID
      description: The ID of the file.
      type: string
    - contextPath: CrowdStrike.File.TaskID
      description: The ID of the command that is running.
      type: string
    - contextPath: CrowdStrike.File.CreatedAt
      description: The date the file was created.
      type: date
    - contextPath: CrowdStrike.File.DeletedAt
      description: The date the file was deleted.
      type: date
    - contextPath: CrowdStrike.File.UpdatedAt
      description: The date the file was last updated.
      type: date
    - contextPath: CrowdStrike.File.Name
      description: The full name of the file.
      type: string
    - contextPath: CrowdStrike.File.SHA256
      description: The SHA256 hash of the file.
      type: string
    - contextPath: CrowdStrike.File.Size
      description: The size of the file in bytes.
      type: number
    - contextPath: File.Name
      description: The full name of the file.
      type: string
    - contextPath: File.Size
      description: The size of the file in bytes.
      type: number
    - contextPath: File.SHA256
      description: The SHA256 hash of the file.
      type: string
  - arguments:
    - description: The ID of the command requested.
      name: request_id
      required: true
    - description: The sequence ID in chunk requests.
      name: sequence_id
    - auto: PREDEFINED
      defaultValue: read
      description: 'The scope to run the command for. Possible values are: "read", "write", or "admin".'
      name: scope
      predefined:
      - read
      - write
      - admin
    description: Gets the status of a command executed on a host.
    name: cs-falcon-status-command
    outputs:
    - contextPath: CrowdStrike.Command.TaskID
      description: The ID of the command request that was accepted.
      type: string
    - contextPath: CrowdStrike.Command.Stdout
      description: The standard output of the command.
      type: string
    - contextPath: CrowdStrike.Command.Stderr
      description: The standard error of the command.
      type: string
    - contextPath: CrowdStrike.Command.BaseCommand
      description: The base command.
      type: string
    - contextPath: CrowdStrike.Command.Complete
      description: True if the command completed.
      type: boolean
    - contextPath: CrowdStrike.Command.SequenceID
      description: The sequence ID in the current request.
      type: number
    - contextPath: CrowdStrike.Command.NextSequenceID
      description: The sequence ID for the next request in the chunk request.
      type: number
  - arguments:
    - description: The host agent ID.
      name: host_id
      required: true
    - description: The SHA256 hash of the file.
      name: sha256
      required: true
    - description: The filename to use for the archive name and the file within the archive.
      name: filename
    description: Gets the RTR extracted file contents for the specified session and SHA256 hash.
    name: cs-falcon-get-extracted-file
  - arguments:
    - description: The ID of the host agent that lists files in the session.
      name: host_id
      required: true
    - description: The ID of the existing session with the agent.
      name: session_id
    description: Gets a list of files for the specified RTR session on a host.
    name: cs-falcon-list-host-files
    outputs:
    - contextPath: CrowdStrike.Command.HostID
      description: The ID of the host the command was running for.
      type: string
    - contextPath: CrowdStrike.Command.TaskID
      description: The ID of the command request that was accepted.
      type: string
    - contextPath: CrowdStrike.Command.SessionID
      description: The ID of the session of the host.
      type: string
    - contextPath: CrowdStrike.File.ID
      description: The ID of the file.
      type: string
    - contextPath: CrowdStrike.File.CreatedAt
      description: The date the file was created.
      type: date
    - contextPath: CrowdStrike.File.DeletedAt
      description: The date the file was deleted.
      type: date
    - contextPath: CrowdStrike.File.UpdatedAt
      description: The date the file was last updated.
      type: date
    - contextPath: CrowdStrike.File.Name
      description: The full name of the file.
      type: string
    - contextPath: CrowdStrike.File.SHA256
      description: The SHA256 hash of the file.
      type: string
    - contextPath: CrowdStrike.File.Size
      description: The size of the file in bytes.
      type: number
    - contextPath: File.Name
      description: The full name of the file.
      type: string
    - contextPath: File.Size
      description: The size of the file in bytes.
      type: number
    - contextPath: File.SHA256
      description: The SHA256 hash of the file.
      type: string
  - arguments:
    - description: The ID of the host to extend the session for.
      name: host_id
      required: true
    description: Refresh a session timeout on a single host.
    name: cs-falcon-refresh-session
  - arguments:
    - description: 'A comma-separated list of indicator types. Valid types are: "sha256", "sha1", "md5", "domain", "ipv4", "ipv6".'
      isArray: true
      name: types
    - description: A comma-separated list of indicator values.
      isArray: true
      name: values
    - description: A comma-separated list of indicator policies.
      isArray: true
      name: policies
    - description: The level the indicator will be shared at. Only "red" share level (not shared) is supported, which indicates that the IOC is not shared with other CrowdStrike Falcon Host customers.
      isArray: true
      name: share_levels
    - description: A comma-separated list of IOC sources.
      isArray: true
      name: sources
    - description: Start of date range to search in (YYYY-MM-DD format).
      name: from_expiration_date
    - description: End of date range to search in (YYYY-MM-DD format).
      name: to_expiration_date
    - description: The maximum number of records to return. The minimum is 1 and the maximum is 500. Default is 100.
      name: limit
    - auto: PREDEFINED
      description: 'The order the results are returned in. Possible values are: "type.asc", "type.desc", "value.asc", "value.desc", "policy.asc", "policy.desc", "share_level.asc", "share_level.desc", "expiration_timestamp.asc", and "expiration_timestamp.desc".'
      name: sort
      predefined:
      - type.asc
      - type.desc
      - value.asc
      - value.desc
      - policy.asc
      - policy.desc
      - share_level.asc
      - share_level.desc
      - expiration_timestamp.asc
      - expiration_timestamp.desc
    - description: The offset to begin the list from. For example, start from the 10th record and return the list.
      name: offset
    deprecated: true
    description: Deprecated. Use the cs-falcon-search-custom-iocs command instead.
    name: cs-falcon-search-iocs
    outputs:
    - contextPath: CrowdStrike.IOC.Type
      description: The type of the IOC.
      type: string
    - contextPath: CrowdStrike.IOC.Value
      description: The string representation of the indicator.
      type: string
    - contextPath: CrowdStrike.IOC.ID
      description: The full ID of the indicator (type:value).
      type: string
    - contextPath: CrowdStrike.IOC.Policy
      description: The policy of the indicator.
      type: string
    - contextPath: CrowdStrike.IOC.Source
      description: The source of the IOC.
      type: string
    - contextPath: CrowdStrike.IOC.ShareLevel
      description: The level at which the indicator will be shared.
      type: string
    - contextPath: CrowdStrike.IOC.Expiration
      description: The datetime the indicator will expire.
      type: string
    - contextPath: CrowdStrike.IOC.Description
      description: The description of the IOC.
      type: string
    - contextPath: CrowdStrike.IOC.CreatedTime
      description: The datetime the IOC was created.
      type: string
    - contextPath: CrowdStrike.IOC.CreatedBy
      description: The identity of the user/process who created the IOC.
      type: string
    - contextPath: CrowdStrike.IOC.ModifiedTime
      description: The datetime the indicator was last modified.
      type: string
    - contextPath: CrowdStrike.IOC.ModifiedBy
      description: The identity of the user/process who last updated the IOC.
      type: string
  - arguments:
    - auto: PREDEFINED
      description: 'The IOC type to retrieve. Possible values are: "sha256", "sha1", "md5", "domain", "ipv4", and "ipv6".'
      name: type
      predefined:
      - sha256
      - sha1
      - md5
      - domain
      - ipv4
      - ipv6
      required: true
    - description: The string representation of the indicator.
      name: value
      required: true
    deprecated: true
    description: Deprecated. Use the cs-falcon-get-custom-ioc command instead.
    name: cs-falcon-get-ioc
    outputs:
    - contextPath: CrowdStrike.IOC.Type
      description: The type of the IOC.
      type: string
    - contextPath: CrowdStrike.IOC.Value
      description: The string representation of the indicator.
      type: string
    - contextPath: CrowdStrike.IOC.ID
      description: The full ID of the indicator (type:value).
      type: string
    - contextPath: CrowdStrike.IOC.Policy
      description: The policy of the indicator.
      type: string
    - contextPath: CrowdStrike.IOC.Source
      description: The source of the IOC.
      type: string
    - contextPath: CrowdStrike.IOC.ShareLevel
      description: The level at which the indicator will be shared.
      type: string
    - contextPath: CrowdStrike.IOC.Expiration
      description: The date and time when the indicator will expire.
      type: string
    - contextPath: CrowdStrike.IOC.Description
      description: The description of the IOC.
      type: string
    - contextPath: CrowdStrike.IOC.CreatedTime
      description: The date and time the IOC was created.
      type: string
    - contextPath: CrowdStrike.IOC.CreatedBy
      description: The identity of the user/process who created the IOC.
      type: string
    - contextPath: CrowdStrike.IOC.ModifiedTime
      description: The datetime the indicator was last modified.
      type: string
    - contextPath: CrowdStrike.IOC.ModifiedBy
      description: The identity of the user/process who last updated the IOC.
      type: string
  - arguments:
    - auto: PREDEFINED
      description: 'The type of the indicator. Possible values are: "sha256", "md5", "domain", "ipv4", and "ipv6".'
      name: ioc_type
      predefined:
      - sha256
      - md5
      - domain
      - ipv4
      - ipv6
      required: true
    - description: The string representation of the indicator.
      name: value
      required: true
    - auto: PREDEFINED
      defaultValue: detect
      description: 'The policy to enact when the value is detected on a host. Possible values are: "detect" and "none". A value of "none" is equivalent to turning the indicator off.'
      name: policy
      predefined:
      - detect
      - none
    - auto: PREDEFINED
      description: The level the indicator will be shared at. Only "red" share level (not shared) is supported, which indicates that the IOC is not shared with other Falcon Host customers.
      name: share_level
      predefined:
      - red
    - description: The number of days the indicator should be valid for. This only applies to domain, ipv4, and ipv6 types.
      name: expiration_days
    - description: The source where this indicator originated. This can be used for tracking where this indicator was defined. Limited to 200 characters.
      name: source
    - description: A meaningful description of the indicator. Limited to 200 characters.
      name: description
    deprecated: true
    description: Deprecated. Use the cs-falcon-upload-custom-ioc command instead.
    name: cs-falcon-upload-ioc
    outputs:
    - contextPath: CrowdStrike.IOC.Type
      description: The type of the IOC.
      type: string
    - contextPath: CrowdStrike.IOC.Value
      description: The string representation of the indicator.
      type: string
    - contextPath: CrowdStrike.IOC.ID
      description: The full ID of the indicator (type:value).
      type: string
    - contextPath: CrowdStrike.IOC.Policy
      description: The policy of the indicator.
      type: string
    - contextPath: CrowdStrike.IOC.Source
      description: The source of the IOC.
      type: string
    - contextPath: CrowdStrike.IOC.ShareLevel
      description: The level at which the indicator will be shared.
      type: string
    - contextPath: CrowdStrike.IOC.Expiration
      description: The datetime the indicator will expire.
      type: string
    - contextPath: CrowdStrike.IOC.Description
      description: The description of the IOC.
      type: string
    - contextPath: CrowdStrike.IOC.CreatedTime
      description: The datetime the IOC was created.
      type: string
    - contextPath: CrowdStrike.IOC.CreatedBy
      description: The identity of the user/process who created the IOC.
      type: string
    - contextPath: CrowdStrike.IOC.ModifiedTime
      description: The date and time the indicator was last modified.
      type: string
    - contextPath: CrowdStrike.IOC.ModifiedBy
      description: The identity of the user/process who last updated the IOC.
      type: string
  - arguments:
    - auto: PREDEFINED
      description: 'The type of the indicator. Possible values are: "sha256", "md5", "sha1", "domain", "ipv4", and "ipv6".'
      name: ioc_type
      predefined:
      - sha256
      - md5
      - sha1
      - domain
      - ipv4
      - ipv6
      required: true
    - description: The string representation of the indicator.
      name: value
      required: true
    - auto: PREDEFINED
      defaultValue: detect
      description: 'The policy to enact when the value is detected on a host. Possible values are: "detect" and "none". A value of "none" is equivalent to turning the indicator off.'
      name: policy
      predefined:
      - detect
      - none
    - auto: PREDEFINED
      description: The level the indicator will be shared at. Only "red" share level (not shared) is supported, which indicates that the IOC is not shared with other Falcon Host customers.
      name: share_level
      predefined:
      - red
    - description: The number of days the indicator should be valid for. This only applies to domain, ipv4, and ipv6 types.
      name: expiration_days
    - description: The source where this indicator originated. This can be used for tracking where this indicator was defined. Limited to 200 characters.
      name: source
    - description: A meaningful description of the indicator. Limited to 200 characters.
      name: description
    deprecated: true
    description: Deprecated. Use the cs-falcon-update-custom-ioc command instead.
    name: cs-falcon-update-ioc
    outputs:
    - contextPath: CrowdStrike.IOC.Type
      description: The type of the IOC.
      type: string
    - contextPath: CrowdStrike.IOC.Value
      description: The string representation of the indicator.
      type: string
    - contextPath: CrowdStrike.IOC.ID
      description: The full ID of the indicator (type:value).
      type: string
    - contextPath: CrowdStrike.IOC.Policy
      description: The policy of the indicator.
      type: string
    - contextPath: CrowdStrike.IOC.Source
      description: The source of the IOC.
      type: string
    - contextPath: CrowdStrike.IOC.ShareLevel
      description: The level at which the indicator will be shared.
      type: string
    - contextPath: CrowdStrike.IOC.Expiration
      description: The datetime the indicator will expire.
      type: string
    - contextPath: CrowdStrike.IOC.Description
      description: The description of the IOC.
      type: string
    - contextPath: CrowdStrike.IOC.CreatedTime
      description: The datetime the IOC was created.
      type: string
    - contextPath: CrowdStrike.IOC.CreatedBy
      description: The identity of the user/process who created the IOC.
      type: string
    - contextPath: CrowdStrike.IOC.ModifiedTime
      description: The date and time the indicator was last modified.
      type: string
    - contextPath: CrowdStrike.IOC.ModifiedBy
      description: The identity of the user/process who last updated the IOC.
      type: string
  - arguments:
    - auto: PREDEFINED
      description: 'The IOC type to delete. Possible values are: "sha256", "sha1", "md5", "domain", "ipv4", and "ipv6".'
      name: type
      predefined:
      - sha256
      - sha1
      - md5
      - domain
      - ipv4
      - ipv6
      required: true
    - description: The string representation of the indicator.
      name: value
      required: true
    deprecated: true
    description: Deprecated. Use the cs-falcon-delete-custom-ioc command instead.
    name: cs-falcon-delete-ioc
  - arguments:
    - auto: PREDEFINED
      description: 'A comma-separated list of indicator types. Valid types are: "sha256", "sha1", "md5", "domain", "ipv4", "ipv6".'
      isArray: true
      name: types
      predefined:
      - sha256
      - sha1
      - md5
      - domain
      - ipv4
      - ipv6
    - description: A comma-separated list of indicator values.
      isArray: true
      name: values
    - description: A comma-separated list of IOC sources.
      isArray: true
      name: sources
    - description: The date the indicator will become inactive (ISO 8601 format, i.e. YYYY-MM-DDThh:mm:ssZ).
      name: expiration
    - defaultValue: '50'
      description: The maximum number of records to return. The minimum is 1 and the maximum is 500.
      name: limit
    - auto: PREDEFINED
      description: 'The order the results are returned in. Possible values are: "type.asc", "type.desc", "value.asc", "value.desc", "policy.asc", "policy.desc", "share_level.asc", "share_level.desc", "expiration_timestamp.asc", and "expiration_timestamp.desc".'
      name: sort
      predefined:
      - type.asc
      - type.desc
      - value.asc
      - value.desc
      - policy.asc
      - policy.desc
      - share_level.asc
      - share_level.desc
      - expiration_timestamp.asc
      - expiration_timestamp.desc
    - description: The offset to begin the list from. For example, start from the 10th record and return the list.
      name: offset
    - description: A pagination token used with the limit parameter to manage pagination of results. Matching the 'after' parameter in the API. Use instead of offset.
      name: next_page_token
    description: Returns a list of your uploaded IOCs that match the search criteria.
    name: cs-falcon-search-custom-iocs
    outputs:
    - contextPath: CrowdStrike.IOC.Type
      description: The type of the IOC.
      type: string
    - contextPath: CrowdStrike.IOC.Value
      description: The string representation of the indicator.
      type: string
    - contextPath: CrowdStrike.IOC.ID
      description: The full ID of the indicator.
      type: string
    - contextPath: CrowdStrike.IOC.Severity
      description: The severity level to apply to this indicator.
      type: string
    - contextPath: CrowdStrike.IOC.Source
      description: The source of the IOC.
      type: string
    - contextPath: CrowdStrike.IOC.Action
      description: Action to take when a host observes the custom IOC.
      type: string
    - contextPath: CrowdStrike.IOC.Expiration
      description: The datetime the indicator will expire.
      type: string
    - contextPath: CrowdStrike.IOC.Description
      description: The description of the IOC.
      type: string
    - contextPath: CrowdStrike.IOC.CreatedTime
      description: The datetime the IOC was created.
      type: date
    - contextPath: CrowdStrike.IOC.CreatedBy
      description: The identity of the user/process who created the IOC.
      type: string
    - contextPath: CrowdStrike.IOC.ModifiedTime
      description: The datetime the indicator was last modified.
      type: date
    - contextPath: CrowdStrike.IOC.ModifiedBy
      description: The identity of the user/process who last updated the IOC.
      type: string
    - contextPath: CrowdStrike.NextPageToken
      description: A pagination token used with the limit parameter to manage pagination of results.
  - arguments:
    - auto: PREDEFINED
      description: 'The IOC type to retrieve. Possible values are: "sha256", "sha1", "md5", "domain", "ipv4", and "ipv6". Either ioc_id or ioc_type and value must be provided.'
      name: type
      predefined:
      - sha256
      - sha1
      - md5
      - domain
      - ipv4
      - ipv6
    - description: The string representation of the indicator. Either ioc_id or ioc_type and value must be provided.
      name: value
    - description: The ID of the IOC to get. Can be retrieved by running the cs-falcon-search-custom-iocs command. Either ioc_id or ioc_type and value must be provided.
      name: ioc_id
    description: Gets the full definition of one or more indicators that you are watching.
    name: cs-falcon-get-custom-ioc
    outputs:
    - contextPath: CrowdStrike.IOC.Type
      description: The type of the IOC.
      type: string
    - contextPath: CrowdStrike.IOC.Value
      description: The string representation of the indicator.
      type: string
    - contextPath: CrowdStrike.IOC.ID
      description: The full ID of the indicator.
      type: string
    - contextPath: CrowdStrike.IOC.Severity
      description: The severity level to apply to this indicator.
      type: string
    - contextPath: CrowdStrike.IOC.Source
      description: The source of the IOC.
      type: string
    - contextPath: CrowdStrike.IOC.Action
      description: Action to take when a host observes the custom IOC.
      type: string
    - contextPath: CrowdStrike.IOC.Expiration
      description: The datetime when the indicator will expire.
      type: string
    - contextPath: CrowdStrike.IOC.Description
      description: The description of the IOC.
      type: string
    - contextPath: CrowdStrike.IOC.CreatedTime
      description: The datetime the IOC was created.
      type: date
    - contextPath: CrowdStrike.IOC.CreatedBy
      description: The identity of the user/process who created the IOC.
      type: string
    - contextPath: CrowdStrike.IOC.ModifiedTime
      description: The datetime the indicator was last modified.
      type: date
    - contextPath: CrowdStrike.IOC.ModifiedBy
      description: The identity of the user/process who last updated the IOC.
      type: string
  - arguments:
    - auto: PREDEFINED
      description: 'The type of the indicator. Possible values are: "sha256", "md5", "domain", "ipv4", and "ipv6".'
      name: ioc_type
      predefined:
      - sha256
      - md5
      - domain
      - ipv4
      - ipv6
      required: true
    - description: |-
        A comma separated list of indicators.
        More than one value can be supplied to upload multiple IOCs of the same type but with different values. Note that the uploaded IOCs will have the same properties (as supplied in other arguments).
      isArray: true
      name: value
      required: true
    - auto: PREDEFINED
      description: 'Action to take when a host observes the custom IOC. Possible values are: no_action - Save the indicator for future use, but take no action. No severity required. allow - Applies to hashes only. Allow the indicator and do not detect it. Severity does not apply and should not be provided. prevent_no_ui - Applies to hashes only. Block and detect the indicator, but hide it from Activity > Detections. Has a default severity value. prevent - Applies to hashes only. Block the indicator and show it as a detection at the selected severity. detect - Enable detections for the indicator at the selected severity.'
      name: action
      predefined:
      - no_action
      - allow
      - prevent_no_ui
      - prevent
      - detect
      required: true
    - auto: PREDEFINED
      description: 'The platforms that the indicator applies to. You can enter multiple platform names, separated by commas. Possible values are: mac, windows and linux.'
      isArray: true
      name: platforms
      predefined:
      - mac
      - windows
      - linux
      required: true
    - auto: PREDEFINED
      description: 'The severity level to apply to this indicator. Required for the prevent and detect actions. Optional for no_action. Possible values are: informational, low, medium, high, and critical.'
      name: severity
      predefined:
      - informational
      - low
      - medium
      - high
      - critical
    - description: The date the indicator will become inactive (ISO 8601 format, i.e. YYYY-MM-DDThh:mm:ssZ).
      name: expiration
    - description: The source where this indicator originated. This can be used for tracking where this indicator was defined. Limited to 200 characters.
      name: source
    - description: A meaningful description of the indicator. Limited to 200 characters.
      name: description
    - auto: PREDEFINED
      description: Whether the indicator is applied globally. Either applied_globally or host_groups must be provided.
      name: applied_globally
      predefined:
      - 'true'
      - 'false'
    - description: List of host group IDs that the indicator applies to. Can be retrieved by running the cs-falcon-list-host-groups command. Either applied_globally or host_groups must be provided.
      isArray: true
      name: host_groups
    - description: List of tags to apply to the indicator.
      isArray: true
      name: tags
    - description: Name of the file for file indicators. Applies to hashes only. A common filename, or a filename in your environment. Filenames can be helpful for identifying hashes or filtering IOCs.
      name: file_name
    description: Uploads an indicator for CrowdStrike to monitor.
    name: cs-falcon-upload-custom-ioc
    outputs:
    - contextPath: CrowdStrike.IOC.Type
      description: The type of the IOC.
      type: string
    - contextPath: CrowdStrike.IOC.Value
      description: The string representation of the indicator.
      type: string
    - contextPath: CrowdStrike.IOC.ID
      description: The full ID of the indicator.
      type: string
    - contextPath: CrowdStrike.IOC.Severity
      description: The severity level to apply to this indicator.
      type: string
    - contextPath: CrowdStrike.IOC.Source
      description: The source of the IOC.
      type: string
    - contextPath: CrowdStrike.IOC.Action
      description: Action to take when a host observes the custom IOC.
      type: string
    - contextPath: CrowdStrike.IOC.Expiration
      description: The datetime when the indicator will expire.
      type: string
    - contextPath: CrowdStrike.IOC.Description
      description: The description of the IOC.
      type: string
    - contextPath: CrowdStrike.IOC.CreatedTime
      description: The datetime the IOC was created.
      type: date
    - contextPath: CrowdStrike.IOC.CreatedBy
      description: The identity of the user/process who created the IOC.
      type: string
    - contextPath: CrowdStrike.IOC.ModifiedTime
      description: The datetime the indicator was last modified.
      type: date
    - contextPath: CrowdStrike.IOC.ModifiedBy
      description: The identity of the user/process who last updated the IOC.
      type: string
    - contextPath: CrowdStrike.IOC.Tags
      description: The tags of the IOC.
      type: Unknown
    - contextPath: CrowdStrike.IOC.Platforms
      description: The platforms of the IOC.
      type: Unknown
    - contextPath: CrowdStrike.IOC.Filename
      description: Name of the file for file indicators. Applies to hashes only. A common filename, or a filename in your environment. Filenames can be helpful for identifying hashes or filtering IOCs.
      type: string
  - arguments:
    - description: The ID of the IOC to update. Can be retrieved by running the cs-falcon-search-custom-iocs command.
      name: ioc_id
      required: true
    - auto: PREDEFINED
      description: 'Action to take when a host observes the custom IOC. Possible values are: no_action - Save the indicator for future use, but take no action. No severity required. allow - Applies to hashes only. Allow the indicator and do not detect it. Severity does not apply and should not be provided. prevent_no_ui - Applies to hashes only. Block and detect the indicator, but hide it from Activity > Detections. Has a default severity value. prevent - Applies to hashes only. Block the indicator and show it as a detection at the selected severity. detect - Enable detections for the indicator at the selected severity.'
      name: action
      predefined:
      - no_action
      - allow
      - prevent_no_ui
      - prevent
      - detect
    - auto: PREDEFINED
      description: 'The platforms that the indicator applies to. You can enter multiple platform names, separated by commas. Possible values are: mac, windows and linux.'
      name: platforms
      predefined:
      - mac
      - windows
      - linux
    - auto: PREDEFINED
      description: 'The severity level to apply to this indicator. Required for the prevent and detect actions. Optional for no_action. Possible values are: informational, low, medium, high and critical.'
      name: severity
      predefined:
      - informational
      - low
      - medium
      - high
      - critical
    - description: The date the indicator will become inactive (ISO 8601 format, i.e. YYYY-MM-DDThh:mm:ssZ).
      name: expiration
    - description: The source where this indicator originated. This can be used for tracking where this indicator was defined. Limited to 200 characters.
      name: source
    - description: A meaningful description of the indicator. Limited to 200 characters.
      name: description
    - description: Name of the file for file indicators. Applies to hashes only. A common filename, or a filename in your environment. Filenames can be helpful for identifying hashes or filtering IOCs.
      name: file_name
    description: Updates an indicator for CrowdStrike to monitor.
    name: cs-falcon-update-custom-ioc
    outputs:
    - contextPath: CrowdStrike.IOC.Type
      description: The type of the IOC.
      type: string
    - contextPath: CrowdStrike.IOC.Value
      description: The string representation of the indicator.
      type: string
    - contextPath: CrowdStrike.IOC.ID
      description: The full ID of the indicator.
      type: string
    - contextPath: CrowdStrike.IOC.Severity
      description: The severity level to apply to this indicator.
      type: string
    - contextPath: CrowdStrike.IOC.Source
      description: The source of the IOC.
      type: string
    - contextPath: CrowdStrike.IOC.Action
      description: Action to take when a host observes the custom IOC.
      type: string
    - contextPath: CrowdStrike.IOC.Expiration
      description: The datetime when the indicator will expire.
      type: string
    - contextPath: CrowdStrike.IOC.Description
      description: The description of the IOC.
      type: string
    - contextPath: CrowdStrike.IOC.CreatedTime
      description: The datetime the IOC was created.
      type: date
    - contextPath: CrowdStrike.IOC.CreatedBy
      description: The identity of the user/process who created the IOC.
      type: string
    - contextPath: CrowdStrike.IOC.ModifiedTime
      description: The datetime the indicator was last modified.
      type: date
    - contextPath: CrowdStrike.IOC.ModifiedBy
      description: The identity of the user/process who last updated the IOC.
      type: string
    - contextPath: CrowdStrike.IOC.Filename
      description: Name of the file for file indicators. Applies to hashes only. A common filename, or a filename in your environment. Filenames can be helpful for identifying hashes or filtering IOCs.
      type: string

  - arguments:
    - description: The ID of the IOC to delete. Can be retrieved by running the cs-falcon-search-custom-iocs command.
      name: ioc_id
      required: true
    description: Deletes a monitored indicator.
    name: cs-falcon-delete-custom-ioc
  - arguments:
    - auto: PREDEFINED
      description: 'The IOC type. Possible values are: "sha256", "sha1", "md5", "domain", "ipv4", and "ipv6".'
      name: type
      predefined:
      - sha256
      - sha1
      - md5
      - domain
      - ipv4
      - ipv6
      required: true
    - description: The string representation of the indicator.
      name: value
      required: true
    description: The number of hosts that observed the provided IOC.
    name: cs-falcon-device-count-ioc
    outputs:
    - contextPath: CrowdStrike.IOC.Type
      description: The type of the IOC.
      type: string
    - contextPath: CrowdStrike.IOC.Value
      description: The string representation of the indicator.
      type: string
    - contextPath: CrowdStrike.IOC.ID
      description: The full ID of the indicator (type:value).
      type: string
    - contextPath: CrowdStrike.IOC.DeviceCount
      description: The number of devices the IOC ran on.
      type: number
  - arguments:
    - auto: PREDEFINED
      description: 'The IOC type. Possible values are: "sha256", "sha1", "md5", "domain", "ipv4", and "ipv6".'
      name: type
      predefined:
      - sha256
      - sha1
      - md5
      - domain
      - ipv4
      - ipv6
      required: true
    - description: The string representation of the indicator.
      name: value
      required: true
    - description: The device ID to check against.
      name: device_id
      required: true
    description: Get processes associated with a given IOC.
    name: cs-falcon-processes-ran-on
    outputs:
    - contextPath: CrowdStrike.IOC.Type
      description: The type of the IOC.
      type: string
    - contextPath: CrowdStrike.IOC.Value
      description: The string representation of the indicator.
      type: string
    - contextPath: CrowdStrike.IOC.ID
      description: The full ID of the indicator (type:value).
      type: string
    - contextPath: CrowdStrike.IOC.Process.ID
      description: The processes IDs associated with the given IOC.
      type: number
    - contextPath: CrowdStrike.IOC.Process.DeviceID
      description: The device the process ran on.
      type: number
  - arguments:
    - default: true
      description: A comma-separated list of process IDs.
      isArray: true
      name: ids
      required: true
    description: Retrieves the details of a process, according to the process ID that is running or that previously ran.
    name: cs-falcon-process-details
    outputs:
    - contextPath: CrowdStrike.Process.process_id
      description: The process ID.
      type: String
    - contextPath: CrowdStrike.Process.process_id_local
      description: Local ID of the process.
      type: String
    - contextPath: CrowdStrike.Process.device_id
      description: The device the process ran on.
      type: String
    - contextPath: CrowdStrike.Process.file_name
      description: The path of the file that ran the process.
      type: String
    - contextPath: CrowdStrike.Process.command_line
      description: The command line command execution.
      type: String
    - contextPath: CrowdStrike.Process.start_timestamp_raw
      description: 'The start datetime of the process in Unix time format. For example: 132460167512852140.'
      type: String
    - contextPath: CrowdStrike.Process.start_timestamp
      description: 'The start datetime of the process in ISO time format. For example: 2019-10-17T13:41:48.487520845Z.'
      type: String
    - contextPath: CrowdStrike.Process.stop_timestamp_raw
      description: 'The stop datetime of the process in Unix time format. For example: 132460167512852140.'
      type: Date
    - contextPath: CrowdStrike.Process.stop_timestamp
      description: 'The stop datetime of the process in ISO time format. For example: 2019-10-17T13:41:48.487520845Z.'
      type: Date
  - arguments:
    - auto: PREDEFINED
      description: 'The type of indicator.'
      name: type
      predefined:
      - domain
      - ipv4
      - ipv6
      - md5
      - sha1
      - sha256
      required: true
    - description: The string representation of the indicator.
      name: value
      required: true
    deprecated: true
    description: Returns a list of device IDs an indicator ran on.
    name: cs-device-ran-on
    outputs:
    - contextPath: CrowdStrike.DeviceIOC.DeviceID
      description: The device IDs an indicator ran on.
      type: string
    - contextPath: CrowdStrike.DeviceIOC.ID
      description: The indicator ID.
      type: string
    - contextPath: CrowdStrike.DeviceIOC.Type
      description: The indicator type.
      type: string
    - contextPath: CrowdStrike.DeviceIOC.Value
      description: The indicator value.
      type: string
  - arguments:
    - auto: PREDEFINED
      description: 'The type of indicator. Possible values are: "domain", "ipv4", "ipv6", "md5", "sha1", or "sha256".'
      name: type
      predefined:
      - domain
      - ipv4
      - ipv6
      - md5
      - sha1
      - sha256
      required: true
    - description: The string representation of the indicator.
      name: value
      required: true
    description: Returns a list of device IDs an indicator ran on.
    name: cs-falcon-device-ran-on
    outputs:
    - contextPath: CrowdStrike.DeviceID
      description: Device IDs an indicator ran on.
      type: string
  - arguments:
    - description: The query used to filter the results.
      name: fetch_query
    - description: A comma separated list of detection IDs. For example, ldt:1234:1234,ldt:5678:5678, If you use this argument, fetch_query argument will be ignored.
      isArray: true
      name: ids
    description: Lists detection summaries.
    name: cs-falcon-list-detection-summaries
    outputs:
    - contextPath: CrowdStrike.Detections.cid
      description: The organization's customer ID (CID).
      type: String
    - contextPath: CrowdStrike.Detections.created_timestamp
      description: 'The datetime the detection occurred in ISO time format. For example: 2019-10-17T13:41:48.487520845Z.'
      type: Date
    - contextPath: CrowdStrike.Detections.detection_id
      description: The ID of the detection.
      type: String
    - contextPath: CrowdStrike.Detections.device.device_id
      description: The device ID as seen by CrowdStrike Falcon.
      type: String
    - contextPath: CrowdStrike.Detections.device.cid
      description: The CrowdStrike Customer ID (CID) to which the device belongs.
      type: String
    - contextPath: CrowdStrike.Detections.device.agent_load_flags
      description: The CrowdStrike Falcon agent load flags.
      type: String
    - contextPath: CrowdStrike.Detections.device.agent_local_time
      description: The local time of the sensor.
      type: Date
    - contextPath: CrowdStrike.Detections.device.agent_version
      description: 'The version of the agent that the device is running. For example: 5.32.11406.0.'
      type: String
    - contextPath: CrowdStrike.Detections.device.bios_manufacturer
      description: The BIOS manufacturer.
      type: String
    - contextPath: CrowdStrike.Detections.device.bios_version
      description: The device's BIOS version.
      type: String
    - contextPath: CrowdStrike.Detections.device.config_id_base
      description: The base of the sensor that the device is running.
      type: String
    - contextPath: CrowdStrike.Detections.device.config_id_build
      description: 'The version of the sensor that the device is running. For example: 11406.'
      type: String
    - contextPath: CrowdStrike.Detections.device.config_id_platform
      description: The platform ID of the sensor that the device is running.
      type: String
    - contextPath: CrowdStrike.Detections.device.external_ip
      description: The external IP address of the device.
      type: String
    - contextPath: CrowdStrike.Detections.device.hostname
      description: The host name of the device.
      type: String
    - contextPath: CrowdStrike.Detections.device.first_seen
      description: The datetime the host was first seen by CrowdStrike Falcon.
      type: Date
    - contextPath: CrowdStrike.Detections.device.last_seen
      description: The datetime the host was last seen by CrowdStrike Falcon.
      type: Date
    - contextPath: CrowdStrike.Detections.device.local_ip
      description: The local IP address of the device.
      type: String
    - contextPath: CrowdStrike.Detections.device.mac_address
      description: The MAC address of the device.
      type: String
    - contextPath: CrowdStrike.Detections.device.major_version
      description: The major version of the operating system.
      type: String
    - contextPath: CrowdStrike.Detections.device.minor_version
      description: The minor version of the operating system.
      type: String
    - contextPath: CrowdStrike.Detections.device.os_version
      description: The operating system of the device.
      type: String
    - contextPath: CrowdStrike.Detections.device.platform_id
      description: The platform ID of the device that runs the sensor.
      type: String
    - contextPath: CrowdStrike.Detections.device.platform_name
      description: The platform name of the device.
      type: String
    - contextPath: CrowdStrike.Detections.device.product_type_desc
      description: The value indicating the product type. For example, 1 = Workstation, 2 = Domain Controller, 3 = Server.
      type: String
    - contextPath: CrowdStrike.Detections.device.status
      description: 'The containment status of the machine. Possible values are: "normal", "containment_pending", "contained", and "lift_containment_pending".'
      type: String
    - contextPath: CrowdStrike.Detections.device.system_manufacturer
      description: The system manufacturer of the device.
      type: String
    - contextPath: CrowdStrike.Detections.device.system_product_name
      description: The product name of the system.
      type: String
    - contextPath: CrowdStrike.Detections.device.modified_timestamp
      description: 'The datetime the device was last modified in ISO time format. For example: 2019-10-17T13:41:48.487520845Z.'
      type: Date
    - contextPath: CrowdStrike.Detections.behaviors.device_id
      description: The ID of the device associated with the behavior.
      type: String
    - contextPath: CrowdStrike.Detections.behaviors.timestamp
      description: 'The datetime the behavior detection occurred in ISO time format. For example: 2019-10-17T13:41:48.487520845Z.'
      type: Date
    - contextPath: CrowdStrike.Detections.behaviors.behavior_id
      description: The ID of the behavior.
      type: String
    - contextPath: CrowdStrike.Detections.behaviors.filename
      description: The file name of the triggering process.
      type: String
    - contextPath: CrowdStrike.Detections.behaviors.alleged_filetype
      description: The file extension of the behavior's filename.
      type: String
    - contextPath: CrowdStrike.Detections.behaviors.cmdline
      description: The command line of the triggering process.
      type: String
    - contextPath: CrowdStrike.Detections.behaviors.scenario
      description: The name of the scenario the behavior belongs to.
      type: String
    - contextPath: CrowdStrike.Detections.behaviors.objective
      description: The name of the objective associated with the behavior.
      type: String
    - contextPath: CrowdStrike.Detections.behaviors.tactic
      description: The name of the tactic associated with the behavior.
      type: String
    - contextPath: CrowdStrike.Detections.behaviors.technique
      description: The name of the technique associated with the behavior.
      type: String
    - contextPath: CrowdStrike.Detections.behaviors.severity
      description: The severity rating for the behavior. The value can be any integer between 1-100.
      type: Number
    - contextPath: CrowdStrike.Detections.behaviors.confidence
      description: The true positive confidence rating for the behavior. The value can be any integer between 1-100.
      type: Number
    - contextPath: CrowdStrike.Detections.behaviors.ioc_type
      description: 'The type of the triggering IOC. Possible values are: "hash_sha256", "hash_md5", "domain", "filename", "registry_key", "command_line", and "behavior".'
      type: String
    - contextPath: CrowdStrike.Detections.behaviors.ioc_value
      description: The IOC value.
      type: String
    - contextPath: CrowdStrike.Detections.behaviors.ioc_source
      description: 'The source that triggered an IOC detection. Possible values are: "library_load", "primary_module", "file_read", and "file_write".'
      type: String
    - contextPath: CrowdStrike.Detections.behaviors.ioc_description
      description: The IOC description.
      type: String
    - contextPath: CrowdStrike.Detections.behaviors.user_name
      description: The user name.
      type: String
    - contextPath: CrowdStrike.Detections.behaviors.user_id
      description: The Security Identifier (SID) of the user in Windows.
      type: String
    - contextPath: CrowdStrike.Detections.behaviors.control_graph_id
      description: The behavior hit key for the Threat Graph API.
      type: String
    - contextPath: CrowdStrike.Detections.behaviors.triggering_process_graph_id
      description: The ID of the process that triggered the behavior detection.
      type: String
    - contextPath: CrowdStrike.Detections.behaviors.sha256
      description: The SHA256 of the triggering process.
      type: String
    - contextPath: CrowdStrike.Detections.behaviors.md5
      description: The MD5 of the triggering process.
      type: String
    - contextPath: CrowdStrike.Detections.behaviors.parent_details.parent_sha256
      description: The SHA256 hash of the parent process.
      type: String
    - contextPath: CrowdStrike.Detections.behaviors.parent_details.parent_md5
      description: The MD5 hash of the parent process.
      type: String
    - contextPath: CrowdStrike.Detections.behaviors.parent_details.parent_cmdline
      description: The command line of the parent process.
      type: String
    - contextPath: CrowdStrike.Detections.behaviors.parent_details.parent_process_graph_id
      description: The process graph ID of the parent process.
      type: String
    - contextPath: CrowdStrike.Detections.behaviors.pattern_disposition
      description: The pattern associated with the action performed on the behavior.
      type: Number
    - contextPath: CrowdStrike.Detections.behaviors.pattern_disposition_details.indicator
      description: Whether the detection behavior is similar to an indicator.
      type: Boolean
    - contextPath: CrowdStrike.Detections.behaviors.pattern_disposition_details.detect
      description: Whether this behavior is detected.
      type: Boolean
    - contextPath: CrowdStrike.Detections.behaviors.pattern_disposition_details.inddet_mask
      description: Whether this behavior is an inddet mask.
      type: Boolean
    - contextPath: CrowdStrike.Detections.behaviors.pattern_disposition_details.sensor_only
      description: Whether this detection is sensor only.
      type: Boolean
    - contextPath: CrowdStrike.Detections.behaviors.pattern_disposition_details.rooting
      description: Whether this behavior is rooting.
      type: Boolean
    - contextPath: CrowdStrike.Detections.behaviors.pattern_disposition_details.kill_process
      description: Whether this detection kills the process.
      type: Boolean
    - contextPath: CrowdStrike.Detections.behaviors.pattern_disposition_details.kill_subprocess
      description: Whether this detection kills the subprocess.
      type: Boolean
    - contextPath: CrowdStrike.Detections.behaviors.pattern_disposition_details.quarantine_machine
      description: Whether this detection was on a quarantined machine.
      type: Boolean
    - contextPath: CrowdStrike.Detections.behaviors.pattern_disposition_details.quarantine_file
      description: Whether this detection was on a quarantined file.
      type: Boolean
    - contextPath: CrowdStrike.Detections.behaviors.pattern_disposition_details.policy_disabled
      description: Whether this policy is disabled.
      type: Boolean
    - contextPath: CrowdStrike.Detections.behaviors.pattern_disposition_details.kill_parent
      description: Whether this detection kills the parent process.
      type: Boolean
    - contextPath: CrowdStrike.Detections.behaviors.pattern_disposition_details.operation_blocked
      description: Whether the operation is blocked.
      type: Boolean
    - contextPath: CrowdStrike.Detections.behaviors.pattern_disposition_details.process_blocked
      description: Whether the process is blocked.
      type: Boolean
    - contextPath: CrowdStrike.Detections.behaviors.pattern_disposition_details.registry_operation_blocked
      description: Whether the registry operation is blocked.
      type: Boolean
    - contextPath: CrowdStrike.Detections.email_sent
      description: Whether an email is sent about this detection.
      type: Boolean
    - contextPath: CrowdStrike.Detections.first_behavior
      description: The datetime of the first behavior.
      type: Date
    - contextPath: CrowdStrike.Detections.last_behavior
      description: The datetime of the last behavior.
      type: Date
    - contextPath: CrowdStrike.Detections.max_confidence
      description: The highest confidence value of all behaviors. The value can be any integer between 1-100.
      type: Number
    - contextPath: CrowdStrike.Detections.max_severity
      description: The highest severity value of all behaviors. Value can be any integer between 1-100.
      type: Number
    - contextPath: CrowdStrike.Detections.max_severity_displayname
      description: 'The name used in the UI to determine the severity of the detection. Possible values are: "Critical", "High", "Medium", and "Low".'
      type: String
    - contextPath: CrowdStrike.Detections.show_in_ui
      description: Whether the detection displays in the UI.
      type: Boolean
    - contextPath: CrowdStrike.Detections.status
      description: The status of the detection.
      type: String
    - contextPath: CrowdStrike.Detections.assigned_to_uid
      description: The UID of the user for whom the detection is assigned.
      type: String
    - contextPath: CrowdStrike.Detections.assigned_to_name
      description: The human-readable name of the user to whom the detection is currently assigned.
      type: String
    - contextPath: CrowdStrike.Detections.hostinfo.domain
      description: The domain of the Active Directory.
      type: String
    - contextPath: CrowdStrike.Detections.seconds_to_triaged
      description: The amount of time it took to move a detection from "new" to "in_progress".
      type: Number
    - contextPath: CrowdStrike.Detections.seconds_to_resolved
      description: The amount of time it took to move a detection from new to a resolved state ("true_positive", "false_positive", and "ignored").
      type: Number
  - arguments:
    - description: The query used to filter the results.
      name: fetch_query
    - description: A comma separated list of detection IDs. For example, ldt:1234:1234,ldt:5678:5678, If you use this argument, fetch_query argument will be ignored.
      isArray: true
      name: ids
    description: Lists incident summaries.
    name: cs-falcon-list-incident-summaries
    outputs:
    - contextPath: CrowdStrike.Incidents.incident_id
      description: The ID of the incident.
      type: String
    - contextPath: CrowdStrike.Incidents.cid
      description: The organization's customer ID (CID).
      type: String
    - contextPath: CrowdStrike.Incidents.host_ids
      description: The device IDs of all the hosts on which the incident occurred.
      type: String
    - contextPath: CrowdStrike.Incidents.hosts.device_id
      description: The device ID as seen by CrowdStrike.
      type: String
    - contextPath: CrowdStrike.Incidents.hosts.cid
      description: The host's organization's customer ID (CID).
      type: String
    - contextPath: CrowdStrike.Incidents.hosts.agent_load_flags
      description: The CrowdStrike agent load flags.
      type: String
    - contextPath: CrowdStrike.Incidents.hosts.agent_local_time
      description: The local time of the sensor.
      type: Date
    - contextPath: CrowdStrike.Incidents.hosts.agent_version
      description: 'The version of the agent that the device is running. For example: 5.32.11406.0.'
      type: String
    - contextPath: CrowdStrike.Incidents.hosts.bios_manufacturer
      description: The BIOS manufacturer.
      type: String
    - contextPath: CrowdStrike.Incidents.hosts.bios_version
      description: The BIOS version of the device.
      type: String
    - contextPath: CrowdStrike.Incidents.hosts.config_id_base
      description: The base of the sensor that the device is running.
      type: String
    - contextPath: CrowdStrike.Incidents.hosts.config_id_build
      description: 'The version of the sensor that the device is running. For example: 11406.'
      type: String
    - contextPath: CrowdStrike.Incidents.hosts.config_id_platform
      description: The platform ID of the sensor that the device is running.
      type: String
    - contextPath: CrowdStrike.Incidents.hosts.external_ip
      description: The external IP address of the host.
      type: String
    - contextPath: CrowdStrike.Incidents.hosts.hostname
      description: The name of the host.
      type: String
    - contextPath: CrowdStrike.Incidents.hosts.first_seen
      description: The date and time the host was first seen by CrowdStrike Falcon.
      type: Date
    - contextPath: CrowdStrike.Incidents.hosts.last_seen
      description: The date and time the host was last seen by CrowdStrike Falcon.
      type: Date
    - contextPath: CrowdStrike.Incidents.hosts.local_ip
      description: The device local IP address.
      type: String
    - contextPath: CrowdStrike.Incidents.hosts.mac_address
      description: The device MAC address.
      type: String
    - contextPath: CrowdStrike.Incidents.hosts.major_version
      description: The major version of the operating system.
      type: String
    - contextPath: CrowdStrike.Incidents.hosts.minor_version
      description: The minor version of the operating system.
      type: String
    - contextPath: CrowdStrike.Incidents.hosts.os_version
      description: The operating system of the host.
      type: String
    - contextPath: CrowdStrike.Incidents.hosts.platform_id
      description: The platform ID of the device that runs the sensor.
      type: String
    - contextPath: CrowdStrike.Incidents.hosts.platform_name
      description: The platform name of the host.
      type: String
    - contextPath: CrowdStrike.Incidents.hosts.product_type_desc
      description: The value indicating the product type. For example, 1 = Workstation, 2 = Domain Controller, 3 = Server.
      type: String
    - contextPath: CrowdStrike.Incidents.hosts.status
      description: The incident status as a number. For example, 20 = New, 25 = Reopened, 30 = In Progress, 40 = Closed.
      type: String
    - contextPath: CrowdStrike.Incidents.hosts.system_manufacturer
      description: The system manufacturer of the device.
      type: String
    - contextPath: CrowdStrike.Incidents.hosts.system_product_name
      description: The product name of the system.
      type: String
    - contextPath: CrowdStrike.Incidents.hosts.modified_timestamp
      description: 'The datetime a user modified the incident in ISO time format. For example: 2019-10-17T13:41:48.487520845Z.'
      type: Date
    - contextPath: CrowdStrike.Incidents.created
      description: The time that the incident was created.
      type: Date
    - contextPath: CrowdStrike.Incidents.start
      description: The recorded time of the earliest incident.
      type: Date
    - contextPath: CrowdStrike.Incidents.end
      description: The recorded time of the latest incident.
      type: Date
    - contextPath: CrowdStrike.Incidents.state
      description: The state of the incident.
      type: String
    - contextPath: CrowdStrike.Incidents.status
      description: The status of the incident.
      type: Number
    - contextPath: CrowdStrike.Incidents.name
      description: The name of the incident.
      type: String
    - contextPath: CrowdStrike.Incidents.description
      description: The description of the incident.
      type: String
    - contextPath: CrowdStrike.Incidents.tags
      description: The tags of the incident.
      type: String
    - contextPath: CrowdStrike.Incidents.fine_score
      description: The incident score.
      type: Number
  - arguments:
    - description: The endpoint ID.
      name: id
    - default: true
      description: The endpoint IP address.
      name: ip
    - description: The endpoint hostname.
      name: hostname
    description: Returns information about an endpoint, does not support regex.
    name: endpoint
    outputs:
    - contextPath: Endpoint.Hostname
      description: The endpoint's hostname.
      type: String
    - contextPath: Endpoint.OS
      description: The endpoint's operation system.
      type: String
    - contextPath: Endpoint.IPAddress
      description: The endpoint's IP address.
      type: String
    - contextPath: Endpoint.ID
      description: The endpoint's ID.
      type: String
    - contextPath: Endpoint.Status
      description: The endpoint's status.
      type: String
    - contextPath: Endpoint.IsIsolated
      description: The endpoint's isolation status.
      type: String
    - contextPath: Endpoint.MACAddress
      description: The endpoint's MAC address.
      type: String
    - contextPath: Endpoint.Vendor
      description: The integration name of the endpoint vendor.
      type: String
    - contextPath: Endpoint.OSVersion
      description: The endpoint's operation system version.
      type: String
  - arguments:
    - description: The name of the host.
      name: name
      required: true
    - auto: PREDEFINED
      description: The group type of the group. Can be 'static' or 'dynamic'.
      name: group_type
      predefined:
      - static
      - dynamic
      required: true
    - description: The description of the host.
      name: description
    - description: The assignment rule.
      name: assignment_rule
    description: Create a host group.
    name: cs-falcon-create-host-group
    outputs:
    - contextPath: CrowdStrike.HostGroup.id
      description: The ID of the host group.
      type: String
    - contextPath: CrowdStrike.HostGroup.group_type
      description: The group type of the host group.
      type: String
    - contextPath: CrowdStrike.HostGroup.name
      description: The name of the host group.
      type: String
    - contextPath: CrowdStrike.HostGroup.description
      description: The description of the host group.
      type: String
    - contextPath: CrowdStrike.HostGroup.created_by
      description: The client that created the host group.
      type: String
    - contextPath: CrowdStrike.HostGroup.created_timestamp
      description: 'The datetime the host group was created in ISO time format. For example: 2019-10-17T13:41:48.487520845Z.'
      type: Date
    - contextPath: CrowdStrike.HostGroup.modified_by
      description: The client that modified the host group.
      type: String
    - contextPath: CrowdStrike.HostGroup.modified_timestamp
      description: 'The datetime the host group was last modified in ISO time format. For example: 2019-10-17T13:41:48.487520845Z.'
      type: Date
  - arguments:
    - description: The query by which to filter the devices that belong to the host group.
      name: filter
    - description: Page offset.
      name: offset
    - default: true
      defaultValue: '50'
      description: Maximum number of results on a page.
      name: limit
      type: string
    description: List the available host groups.
    name: cs-falcon-list-host-groups
    outputs:
    - contextPath: CrowdStrike.HostGroup.id
      description: The ID of the host group.
      type: String
    - contextPath: CrowdStrike.HostGroup.group_type
      description: The group type of the host group.
      type: String
    - contextPath: CrowdStrike.HostGroup.name
      description: The name of the host group.
      type: String
    - contextPath: CrowdStrike.HostGroup.description
      description: The description of the host group.
      type: String
    - contextPath: CrowdStrike.HostGroup.created_by
      description: The client that created the host group.
      type: String
    - contextPath: CrowdStrike.HostGroup.created_timestamp
      description: 'The datetime the host group was created in ISO time format. For example: 2019-10-17T13:41:48.487520845Z.'
      type: Date
    - contextPath: CrowdStrike.HostGroup.modified_by
      description: The client that modified the host group.
      type: String
    - contextPath: CrowdStrike.HostGroup.modified_timestamp
      description: 'The datetime the host group was last modified in ISO time format. For example: 2019-10-17T13:41:48.487520845Z.'
      type: Date
  - arguments:
    - description: A comma-separated list of the IDs of the host groups to be deleted.
      isArray: true
      name: host_group_id
      required: true
    description: Deletes the requested host groups.
    name: cs-falcon-delete-host-groups
  - arguments:
    - description: The ID of the host group.
      name: host_group_id
      required: true
    - description: The name of the host group.
      name: name
    - description: The description of the host group.
      name: description
    - description: The assignment rule.
      name: assignment_rule
    description: Updates a host group.
    name: cs-falcon-update-host-group
    outputs:
    - contextPath: CrowdStrike.HostGroup.id
      description: The ID of the host group.
      type: String
    - contextPath: CrowdStrike.HostGroup.group_type
      description: The group type of the host group.
      type: String
    - contextPath: CrowdStrike.HostGroup.name
      description: The name of the host group.
      type: String
    - contextPath: CrowdStrike.HostGroup.description
      description: The description of the host group.
      type: String
    - contextPath: CrowdStrike.HostGroup.created_by
      description: The client that created the host group.
      type: String
    - contextPath: CrowdStrike.HostGroup.created_timestamp
      description: 'The datetime the host group was created in ISO time format. For example: 2019-10-17T13:41:48.487520845Z.'
      type: Date
    - contextPath: CrowdStrike.HostGroup.modified_by
      description: The client that modified the host group.
      type: String
    - contextPath: CrowdStrike.HostGroup.modified_timestamp
      description: 'The datetime the host group was last modified in ISO time format. For example: 2019-10-17T13:41:48.487520845Z.'
      type: Date
  - arguments:
    - description: The ID of the host group.
      name: host_group_id
    - description: The query to filter the devices that belong to the host group.
      name: filter
    - description: Page offset.
      name: offset
    - default: true
      defaultValue: '50'
      description: The maximum number of results on a page.
      name: limit
    description: Gets the list of host group members.
    name: cs-falcon-list-host-group-members
    outputs:
    - contextPath: CrowdStrike.Device.ID
      description: The ID of the device.
      type: String
    - contextPath: CrowdStrike.Device.LocalIP
      description: The local IP address of the device.
      type: String
    - contextPath: CrowdStrike.Device.ExternalIP
      description: The external IP address of the device.
      type: String
    - contextPath: CrowdStrike.Device.Hostname
      description: The host name of the device.
      type: String
    - contextPath: CrowdStrike.Device.OS
      description: The operating system of the device.
      type: String
    - contextPath: CrowdStrike.Device.MacAddress
      description: The MAC address of the device.
      type: String
    - contextPath: CrowdStrike.Device.FirstSeen
      description: The first time the device was seen.
      type: String
    - contextPath: CrowdStrike.Device.LastSeen
      description: The last time the device was seen.
      type: String
    - contextPath: CrowdStrike.Device.Status
      description: The device status.
      type: String
  - arguments:
    - description: The ID of the host group.
      name: host_group_id
      required: true
    - description: A comma-separated list of host agent IDs to run commands. (The list of host agent IDs can be retrieved by running the 'cs-falcon-search-device' command.).
      isArray: true
      name: host_ids
      required: true
    description: Add host group members.
    name: cs-falcon-add-host-group-members
    outputs:
    - contextPath: CrowdStrike.HostGroup.id
      description: The ID of the host group.
      type: String
    - contextPath: CrowdStrike.HostGroup.group_type
      description: The group type of the host group.
      type: String
    - contextPath: CrowdStrike.HostGroup.name
      description: The name of the host group.
      type: String
    - contextPath: CrowdStrike.HostGroup.description
      description: The description of the host group.
      type: String
    - contextPath: CrowdStrike.HostGroup.created_by
      description: The client that created the host group.
      type: String
    - contextPath: CrowdStrike.HostGroup.created_timestamp
      description: 'The datetime the host group was created in ISO time format. For example: 2019-10-17T13:41:48.487520845Z.'
      type: Date
    - contextPath: CrowdStrike.HostGroup.modified_by
      description: The client that modified the host group.
      type: String
    - contextPath: CrowdStrike.HostGroup.modified_timestamp
      description: 'The datetime the host group was last modified in ISO time format. For example: 2019-10-17T13:41:48.487520845Z.'
      type: Date
  - arguments:
    - description: The ID of the host group.
      name: host_group_id
      required: true
    - description: A comma-separated list of host agent IDs to run commands. (The list of host agent IDs can be retrieved by running the 'cs-falcon-search-device' command.).
      isArray: true
      name: host_ids
      required: true
    description: Remove host group members.
    name: cs-falcon-remove-host-group-members
    outputs:
    - contextPath: CrowdStrike.HostGroup.id
      description: The ID of the host group.
      type: String
    - contextPath: CrowdStrike.HostGroup.group_type
      description: The group type of the host group.
      type: String
    - contextPath: CrowdStrike.HostGroup.name
      description: The name of the host group.
      type: String
    - contextPath: CrowdStrike.HostGroup.description
      description: The description of the host group.
      type: String
    - contextPath: CrowdStrike.HostGroup.created_by
      description: The client that created the host group.
      type: String
    - contextPath: CrowdStrike.HostGroup.created_timestamp
      description: 'The datetime the host group was created in ISO time format. For example: 2019-10-17T13:41:48.487520845Z.'
      type: Date
    - contextPath: CrowdStrike.HostGroup.modified_by
      description: The client that modified the host group.
      type: String
    - contextPath: CrowdStrike.HostGroup.modified_timestamp
      description: 'The datetime the host group was last modified in ISO time format. For example: 2019-10-17T13:41:48.487520845Z.'
      type: Date
  - arguments:
    - description: A comma-separated list of incident IDs.
      isArray: true
      name: ids
      required: true
    - auto: PREDEFINED
      description: The new status of the incident. Can be "New", "In Progress", "Reopened", "Closed".
      name: status
      predefined:
      - New
      - In Progress
      - Reopened
      - Closed
    - description: UUID of a user to assign the incident to. Mutually exclusive with the 'username' argument.
      name: assigned_to_uuid
    - description: Username of a user to assign the incident to. Mutually exclusive with the 'assigned_to_uuid' argument. Using this parameter instead of 'assigned_to_uuid' will result in an additional API call in order to fetch the UUID of the user.
      name: username
    - description: Add a new tag to the incidents.
      name: add_tag
    - description: Remove a tag from the incidents.
      name: remove_tag
    - description: Add a comment to the incident.
      name: add_comment
    description: Resolve and update incidents using the specified settings.
    name: cs-falcon-resolve-incident
  - arguments:
    - description: A JSON object with list of CS Falcon indicators to upload.
      isArray: true
      name: multiple_indicators_json
      required: true
    - name: timeout
      description: The amount of time (in seconds) that a request will wait for a client to establish a connection to a remote machine before a timeout occurs.
      defaultValue: "180"
      type: unknown
    description: Uploads a batch of indicators.
    name: cs-falcon-batch-upload-custom-ioc
    outputs:
    - contextPath: CrowdStrike.IOC.Type
      description: The type of the IOC.
      type: string
    - contextPath: CrowdStrike.IOC.Value
      description: The string representation of the indicator.
      type: string
    - contextPath: CrowdStrike.IOC.ID
      description: The full ID of the indicator.
      type: string
    - contextPath: CrowdStrike.IOC.Severity
      description: The severity level to apply to this indicator.
      type: string
    - contextPath: CrowdStrike.IOC.Source
      description: The source of the IOC.
      type: string
    - contextPath: CrowdStrike.IOC.Action
      description: The action to take when a host observes the custom IOC.
      type: string
    - contextPath: CrowdStrike.IOC.Expiration
      description: The datetime the indicator will expire.
      type: string
    - contextPath: CrowdStrike.IOC.Description
      description: The description of the IOC.
      type: string
    - contextPath: CrowdStrike.IOC.CreatedTime
      description: The datetime the IOC was created.
      type: date
    - contextPath: CrowdStrike.IOC.CreatedBy
      description: The identity of the user/process who created the IOC.
      type: string
    - contextPath: CrowdStrike.IOC.ModifiedTime
      description: The datetime the indicator was last modified.
      type: date
    - contextPath: CrowdStrike.IOC.ModifiedBy
      description: The identity of the user/process who last updated the IOC.
      type: string
    - contextPath: CrowdStrike.IOC.Tags
      description: The tags of the IOC.
      type: Unknown
    - contextPath: CrowdStrike.IOC.Platforms
      description: The platforms of the IOC.
      type: Unknown
  - arguments:
    - description: The host ID you would like to kill the given process for.
      name: host_id
      required: true
    - description: A comma-separated list of process IDs to kill.
      isArray: true
      name: process_ids
      required: true
    - description: Whether the command will run against an offline-queued session and be queued for execution when the host comes online.
      name: queue_offline
      defaultValue: false
    - name: timeout
      description: The amount of time (in seconds) that a request will wait for a client to establish a connection to a remote machine before a timeout occurs.
    description: Execute an active responder kill command on a single host.
    name: cs-falcon-rtr-kill-process
    outputs:
    - contextPath: CrowdStrike.Command.kill.ProcessID
      description: The process ID that was killed.
      type: String
    - contextPath: CrowdStrike.Command.kill.Error
      description: The error message raised if the command was failed.
      type: String
    - contextPath: CrowdStrike.Command.kill.HostID
      description: The host ID.
      type: String
  - arguments:
    - description: A comma-separated list of the hosts IDs you would like to remove the file for.
      isArray: true
      name: host_ids
      required: true
    - description: The path to a file or a directory you want to remove.
      name: file_path
      required: true
    - auto: PREDEFINED
      description: The operating system of the hosts given. Since the remove command is different in each operating system, you can choose only one operating system.
      name: os
      predefined:
      - Windows
      - Linux
      - Mac
      required: true
    - description: Whether the command will run against an offline-queued session and be queued for execution when the host comes online.
      name: queue_offline
      defaultValue: false
    - name: timeout
      description: The amount of time (in seconds) that a request will wait for a client to establish a connection to a remote machine before a timeout occurs.
    description: Batch executes an RTR active-responder remove file across the hosts mapped to the given batch ID.
    name: cs-falcon-rtr-remove-file
    outputs:
    - contextPath: CrowdStrike.Command.rm.HostID
      description: The host ID.
      type: String
    - contextPath: CrowdStrike.Command.rm.Error
      description: The error message raised if the command failed.
      type: String
  - arguments:
    - description: The host ID you want to get the processes list from.
      name: host_id
      required: true
    - description: Whether the command will run against an offline-queued session and be queued for execution when the host comes online.
      name: queue_offline
      defaultValue: false
    - name: timeout
      description: The amount of time (in seconds) that a request will wait for a client to establish a connection to a remote machine before a timeout occurs.
    description: Executes an RTR active-responder ps command to get a list of active processes across the given host.
    name: cs-falcon-rtr-list-processes
    outputs:
    - contextPath: CrowdStrike.Command.ps.Filename
      description: The the name of the result file to be returned.
      type: String
  - arguments:
    - description: The host ID you want to get the network status and protocol statistics list from.
      name: host_id
      required: true
    - description: Whether the command will run against an offline-queued session and be queued for execution when the host comes online.
      name: queue_offline
      defaultValue: false
    - name: timeout
      description: The amount of time (in seconds) that a request will wait for a client to establish a connection to a remote machine before a timeout occurs.
    description: Executes an RTR active-responder netstat command to get a list of network status and protocol statistics across the given host.
    name: cs-falcon-rtr-list-network-stats
    outputs:
    - contextPath: CrowdStrike.Command.netstat.Filename
      description: The the name of the result file to be returned.
      type: String
  - arguments:
    - description: A comma-separated list of the host IDs you want to get the registry keys from.
      isArray: true
      name: host_ids
      required: true
    - description: A comma-separated list of the registry keys, sub keys or value to get.
      isArray: true
      name: registry_keys
      required: true
    - description: Whether the command will run against an offline-queued session and be queued for execution when the host comes online.
      name: queue_offline
      defaultValue: false
    - name: timeout
      description: The amount of time (in seconds) that a request will wait for a client to establish a connection to a remote machine before a timeout occurs.
    description: Executes an RTR active-responder read registry keys command across the given hosts. This command is valid only for Windows hosts.
    name: cs-falcon-rtr-read-registry
  - arguments:
    - description: A comma-separated list of the hosts IDs you want to get the list of scheduled tasks from.
      isArray: true
      name: host_ids
      required: true
    - description: Whether the command will run against an offline-queued session and be queued for execution when the host comes online.
      name: queue_offline
      defaultValue: false
    - name: timeout
      description: The amount of time (in seconds) that a request will wait for a client to establish a connection to a remote machine before a timeout occurs.
    description: Executes an RTR active-responder netstat command to get a list of scheduled tasks across the given host. This command is valid only for Windows hosts.
    name: cs-falcon-rtr-list-scheduled-tasks
  - arguments:
    - description: A comma-separated list of the hosts IDs you want to get the file from.
      isArray: true
      name: host_ids
      required: true
    - description: The file path of the required file to extract.
      name: file_path
      required: true
    - description: The file name to use for the archive name and the file within the archive.
      name: filename
    - description: Interval between polling. Default is 60 seconds. Must be higher than 10.
      name: interval_in_seconds
    - description: This is an internal argument used for the polling process, not to be used by the user.
      isArray: true
      name: hosts_and_requests_ids
    - description: This is an internal argument used for the polling process, not to be used by the user.
      isArray: true
      name: SHA256
    - description: Whether the command will run against an offline-queued session and be queued for execution when the host comes online.
      name: queue_offline
      defaultValue: false
    - name: timeout
      description: The amount of time (in seconds) that a request will wait for a client to establish a connection to a remote machine before a timeout occurs.
    description: Gets the RTR extracted file contents for the specified file path.
    name: cs-falcon-rtr-retrieve-file
    outputs:
    - contextPath: CrowdStrike.File.FileName
      description: The file name.
      type: String
    - contextPath: CrowdStrike.File.HostID
      description: The host ID.
      type: String
    - contextPath: File.Size
      description: The size of the file.
      type: Number
    - contextPath: File.SHA1
      description: The SHA1 hash of the file.
      type: String
    - contextPath: File.SHA256
      description: The SHA256 hash of the file.
      type: String
    - contextPath: File.SHA512
      description: The SHA512 hash of the file.
      type: String
    - contextPath: File.Name
      description: The name of the file.
      type: String
    - contextPath: File.SSDeep
      description: The SSDeep hash of the file.
      type: String
    - contextPath: File.EntryID
      description: The entry ID of the file.
      type: String
    - contextPath: File.Info
      description: Information about the file.
      type: String
    - contextPath: File.Type
      description: The file type.
      type: String
    - contextPath: File.MD5
      description: The MD5 hash of the file.
      type: String
    - contextPath: File.Extension
      description: The extension of the file.
      type: String
    polling: true
  - arguments:
    - default: true
      description: The incident ID to get detections for. A list of all available incident IDs can be retrieved by running the 'cs-falcon-list-incident-summaries' command.
      name: incident_id
      required: true
    description: Gets the detections for a specific incident.
    name: cs-falcon-get-detections-for-incident
    outputs:
    - contextPath: CrowdStrike.IncidentDetection.incident_id
      description: The incident ID.
      type: String
    - contextPath: CrowdStrike.IncidentDetection.behavior_id
      description: The behavior ID connected to the incident.
      type: String
    - contextPath: CrowdStrike.IncidentDetection.detection_ids
      description: A list of detection IDs connected to the incident.
      type: String
  - arguments: []
    description: Returns the list of fields to map in outgoing mirroring. This command is only used for debugging purposes.
    name: get-mapping-fields
  - arguments:
    - description: The remote incident or detection ID.
      name: id
      required: true
    - defaultValue: '0'
      description: The UTC timestamp in seconds of the last update. The incident or detection is only updated if it was modified after the last update time.
      name: lastUpdate
    description: Gets remote data from a remote incident or detection. This method does not update the current incident or detection, and should be used for debugging purposes only.
    name: get-remote-data
  - arguments:
    - description: Date string representing the local time. The incident or detection is only returned if it was modified after the last update time.
      name: lastUpdate
    description: Gets the list of incidents and detections that were modified since the last update time. This method is used for debugging purposes. The get-modified-remote-data command is used as part of the Mirroring feature that was introduced in Cortex XSOAR version 6.1.
    name: get-modified-remote-data
  - arguments: []
    description: Updates the remote incident or detection with local incident or detection changes. This method is only used for debugging purposes and will not update the current incident or detection.
    name: update-remote-system
  - arguments:
    - description: Limit the vulnerabilities returned to specific properties. Each value must be enclosed in single quotes and placed immediately after the colon with no space. For example, 'filter=status:'open'+cve.id:['CVE-2013-3900','CVE-2021-1675']'.
      name: filter
    - description: Unique agent identifier (AID) of a sensor.
      name: aid
      isArray: true
    - description: Unique identifier for a vulnerability as cataloged in the National Vulnerability Database (NVD). This filter supports multiple values and negation.
      name: cve_id
      isArray: true
    - description: "Severity of the CVE. The possible values are: CRITICAL, HIGH, MEDIUM, LOW, UNKNOWN, or NONE."
      name: cve_severity
      isArray: true
    - description: Name of a tag assigned to a host. Retrieve tags from Host Tags APIs.
      name: tags
      isArray: true
    - description: "Status of a vulnerability. This filter supports multiple values and negation. The possible values are: open, closed, reopen, expired."
      name: status
      isArray: true
    - description: "Operating system platform. This filter supports negation. The possible values are: Windows, Mac, Linux."
      name: platform_name
    - description: Unique system-assigned ID of a host group. Retrieve the host group ID from Host Group APIs.
      name: host_group
      isArray: true
    - description: Type of host a sensor is running on.
      name: host_type
      isArray: true
    - description: Filter for vulnerabilities based on the number of days since a host last connected to CrowdStrike Falcon. Enter a numeric value from 3 to 45 to indicate the number of days you want to look back. Example- last_seen_within:10.
      name: last_seen_within
    - auto: PREDEFINED
      description: Indicates if the vulnerability is suppressed by a suppression rule.
      name: is_suppressed
      isArray: true
      predefined:
      - 'true'
      - 'false'
    - auto: PREDEFINED
      description: Display remediation information type of data to be returned for each vulnerability entity.
      defaultValue: 'True'
      name: display_remediation_info
      predefined:
      - 'True'
      - 'False'
    - auto: PREDEFINED
      description: Whether to return logic information type of data for each vulnerability entity.
      defaultValue: 'True'
      name: display_evaluation_logic_info
      predefined:
      - 'True'
      - 'False'
    - auto: PREDEFINED
      description: Whether to return host information type of data for each vulnerability entity.
      name: display_host_info
      defaultValue: 'False'
      predefined:
      - 'True'
      - 'False'
    - description: Maximum number of items to return (1-5000).
      defaultValue: '50'
      type: String
      name: limit
    description: Retrieve vulnerability details according to the selected filter. Each request requires at least one filter parameter. Supported with the CrowdStrike Spotlight license.
    name: cs-falcon-spotlight-search-vulnerability
    outputs:
    - contextPath: CrowdStrike.Vulnerability.id
      description: Unique system-assigned ID of the vulnerability.
      type: String
    - contextPath: CrowdStrike.Vulnerability.cid
      description: Unique system-generated customer identifier (CID) of the account.
      type: String
    - contextPath: CrowdStrike.Vulnerability.aid
      description: Unique agent identifier (AID) of the sensor where the vulnerability was found.
      type: String
    - contextPath: CrowdStrike.Vulnerability.created_timestamp
      description: UTC date and time of when the vulnerability was created in Spotlight.
      type: Date
    - contextPath: CrowdStrike.Vulnerability.updated_timestamp
      description: UTC date and time of the last update made on the vulnerability.
      type: Date
    - contextPath: CrowdStrike.Vulnerability.status
      description: "Vulnerability's current status. Possible values are: open, closed, reopen, or expired."
      type: String
    - contextPath: CrowdStrike.Vulnerability.apps.product_name_version
      description: Name and version of the product associated with the vulnerability.
      type: String
    - contextPath: CrowdStrike.Vulnerability.apps.sub_status
      description: "Status of each product associated with the vulnerability. Possible values are: open, closed, or reopen."
      type: String
    - contextPath: CrowdStrike.Vulnerability.apps.remediation.ids
      description: Remediation ID of each product associated with the vulnerability.
      type: String
    - contextPath: CrowdStrike.Vulnerability.host_info.hostname
      description: Name of the machine.
      type: String
    - contextPath: CrowdStrike.Vulnerability.host_info.instance_id
      description: Cloud instance ID of the host.
      type: String
    - contextPath: CrowdStrike.Vulnerability.host_info.service_provider_account_id
      description: Cloud service provider account ID for the host.
      type: String
    - contextPath: CrowdStrike.Vulnerability.host_info.service_provider
      description: Cloud service provider for the host.
      type: String
    - contextPath: CrowdStrike.Vulnerability.host_info.os_build
      description: Operating system build.
      type: String
    - contextPath: CrowdStrike.Vulnerability.host_info.product_type_desc
      description: Type of host a sensor is running on.
      type: String
    - contextPath: CrowdStrike.Vulnerability.host_info.local_ip
      description: Device's local IP address.
      type: String
    - contextPath: CrowdStrike.Vulnerability.host_info.machine_domain
      description: Active Directory domain name.
      type: String
    - contextPath: CrowdStrike.Vulnerability.host_info.os_version
      description: Operating system version.
      type: String
    - contextPath: CrowdStrike.Vulnerability.host_info.ou
      description: Active directory organizational unit name.
      type: String
    - contextPath: CrowdStrike.Vulnerability.host_info.site_name
      description: Active directory site name.
      type: String
    - contextPath: CrowdStrike.Vulnerability.host_info.system_manufacturer
      description: Name of the system manufacturer.
      type: String
    - contextPath: CrowdStrike.Vulnerability.host_info.groups.id
      description: Array of host group IDs that the host is assigned to.
      type: String
    - contextPath: CrowdStrike.Vulnerability.host_info.groups.name
      description: Array of host group names that the host is assigned to.
      type: String
    - contextPath: CrowdStrike.Vulnerability.host_info.tags
      description: Name of a tag assigned to a host.
      type: String
    - contextPath: CrowdStrike.Vulnerability.host_info.platform
      description: Operating system platform. This filter supports negation.
      type: String
    - contextPath: CrowdStrike.Vulnerability.remediation.entities.id
      description: Unique ID of the remediation.
      type: String
    - contextPath: CrowdStrike.Vulnerability.remediation.entities.reference
      description: Relevant reference for the remediation that can be used to get additional details for the remediation.
      type: String
    - contextPath: CrowdStrike.Vulnerability.remediation.entities.title
      description: Short description of the remediation.
      type: String
    - contextPath: CrowdStrike.Vulnerability.remediation.entities.action
      description: Expanded description of the remediation.
      type: String
    - contextPath: CrowdStrike.Vulnerability.remediation.entities.link
      description: Link to the remediation page for the vendor. In certain cases, this field is null.
      type: String
    - contextPath: CrowdStrike.Vulnerability.cve.id
      description: Unique identifier for a vulnerability as cataloged in the National Vulnerability Database (NVD).
      type: String
    - contextPath: CrowdStrike.Vulnerability.cve.base_score
      description: Base score of the CVE (float value between 1 and 10).
      type: Number
    - contextPath: CrowdStrike.Vulnerability.cve.severity
      description: CVSS severity rating of the vulnerability.
      type: String
    - contextPath: CrowdStrike.Vulnerability.cve.exploit_status
      description: Numeric value of the most severe known exploit.
      type: Number
    - contextPath: CrowdStrike.Vulnerability.cve.exprt_rating
      description: ExPRT rating assigned by CrowdStrike's predictive AI rating system.
      type: String
    - contextPath: CrowdStrike.Vulnerability.cve.description
      description: Brief description of the CVE.
      type: String
    - contextPath: CrowdStrike.Vulnerability.cve.published_date
      description: UTC timestamp with the date and time of when the vendor published the CVE.
      type: Date
    - contextPath: CrowdStrike.Vulnerability.cve.vendor_advisory
      description: Link to the vendor page where the CVE was disclosed.
      type: String
    - contextPath: CrowdStrike.Vulnerability.cve.exploitability_score
      description: Exploitability score of the CVE (float values from 1-4).
      type: Number
    - contextPath: CrowdStrike.Vulnerability.cve.impact_score
      description: Impact score of the CVE (float values from 1-6).
      type: Number
    - contextPath: CrowdStrike.Vulnerability.cve.vector
      description: Textual representation of the metric values used to score the vulnerability.
      type: String
    - contextPath: CrowdStrike.Vulnerability.cve.remediation_level
      description: CVSS remediation level of the vulnerability (U = Unavailable, or O = Official fix).
      type: String
    - contextPath: CrowdStrike.Vulnerability.cve.cisa_info.is_cisa_kev
      description: Whether to filter for vulnerabilities that are in the CISA Known Exploited Vulnerabilities (KEV) catalog.
      type: Boolean
    - contextPath: CrowdStrike.Vulnerability.cve.cisa_info.due_date
      description: Date before which CISA mandates subject organizations to patch the vulnerability.
      type: Date
    - contextPath: CrowdStrike.Vulnerability.cve.spotlight_published_date
      description: UTC timestamp with the date and time Spotlight enabled coverage for the vulnerability.
      type: Date
    - contextPath: CrowdStrike.Vulnerability.cve.actors
      description: Adversaries associated with the vulnerability.
      type: String
    - contextPath: CrowdStrike.Vulnerability.cve.name
      description: The vulnerability name.
      type: String
  - arguments:
    - description: Deprecated. Use cve instead.
      name: cve_id
      isArray: true
      deprecated: true
    - description: Unique identifier for a vulnerability as cataloged in the National Vulnerability Database (NVD). This filter supports multiple values and negation.
      name: cve
      isArray: true
      default: true
    description: Retrieve vulnerability details according to the selected filter. Each request requires at least one filter parameter. Supported with the CrowdStrike Spotlight license.
    name: cve
    outputs:
    - contextPath: DBotScore.Indicator
      description: The indicator value.
      type: String
    - contextPath: DBotScore.Type
      description: The indicator type.
      type: String
    - contextPath: DBotScore.Vendor
      description: The vendor used to calculate the score.
      type: String
    - contextPath: DBotScore.Score
      description: The actual score.
      type: Number
  - arguments:
    - description: Maximum number of items to return (1-5000).
      defaultValue: '50'
      name: limit
    - description: Unique identifier for a vulnerability as cataloged in the National Vulnerability Database (NVD). This filter supports multiple values and negation.
      name: cve_ids
      isArray: true
      required: true
    description: Retrieve vulnerability details for a specific ID and host. Supported with the CrowdStrike Spotlight license.
    name: cs-falcon-spotlight-list-host-by-vulnerability
    outputs:
    - contextPath: CrowdStrike.VulnerabilityHost.id
      description: Unique system-assigned ID of the vulnerability.
      type: String
    - contextPath: CrowdStrike.VulnerabilityHost.cid
      description: Unique system-generated customer identifier (CID) of the account.
      type: String
    - contextPath: CrowdStrike.VulnerabilityHost.aid
      description: Unique agent identifier (AID) of the sensor where the vulnerability was found.
      type: String
    - contextPath: CrowdStrike.VulnerabilityHost.created_timestamp
      description: UTC date and time of when the vulnerability was created in Spotlight.
      type: Date
    - contextPath: CrowdStrike.VulnerabilityHost.updated_timestamp
      description: UTC date and time of the last update made on the vulnerability.
      type: Date
    - contextPath: CrowdStrike.VulnerabilityHost.status
      description: "Vulnerability's current status. Possible values are: open, closed, reopen, or expired."
      type: String
    - contextPath: CrowdStrike.VulnerabilityHost.apps.product_name_version
      description: Name and version of the product associated with the vulnerability.
      type: String
    - contextPath: CrowdStrike.VulnerabilityHost.apps.sub_status
      description: "Status of each product associated with the vulnerability. Possible values are: open, closed, or reopen."
      type: String
    - contextPath: CrowdStrike.VulnerabilityHost.apps.remediation.ids
      description: Remediation ID of each product associated with the vulnerability.
      type: String
    - contextPath: CrowdStrike.VulnerabilityHost.apps.evaluation_logic.id
      description: Unique system-assigned ID of the vulnerability evaluation logic.
      type: String
    - contextPath: CrowdStrike.VulnerabilityHost.suppression_info.is_suppressed
      description: Indicates if the vulnerability is suppressed by a suppression rule.
      type: Boolean
    - contextPath: CrowdStrike.VulnerabilityHost.host_info.hostname
      description: Name of the machine.
      type: String
    - contextPath: CrowdStrike.VulnerabilityHost.host_info.local_ip
      description: Device's local IP address.
      type: String
    - contextPath: CrowdStrike.VulnerabilityHost.host_info.machine_domain
      description: Active Directory domain name.
      type: String
    - contextPath: CrowdStrike.VulnerabilityHost.host_info.os_version
      description: Operating system version.
      type: String
    - contextPath: CrowdStrike.VulnerabilityHost.host_info.ou
      description: Active directory organizational unit name.
      type: String
    - contextPath: CrowdStrike.VulnerabilityHost.host_info.site_name
      description: Active directory site name.
      type: String
    - contextPath: CrowdStrike.VulnerabilityHost.host_info.system_manufacturer
      description: Name of the system manufacturer.
      type: String
    - contextPath: CrowdStrike.VulnerabilityHost.host_info.platform
      description: Operating system platform. This filter supports negation.
      type: String
    - contextPath: CrowdStrike.VulnerabilityHost.host_info.instance_id
      description: Cloud instance ID of the host.
      type: String
    - contextPath: CrowdStrike.VulnerabilityHost.host_info.service_provider_account_id
      description: Cloud service provider account ID for the host.
      type: String
    - contextPath: CrowdStrike.VulnerabilityHost.host_info.service_provider
      description: Cloud service provider for the host.
      type: String
    - contextPath: CrowdStrike.VulnerabilityHost.host_info.os_build
      description: Operating system build.
      type: String
    - contextPath: CrowdStrike.VulnerabilityHost.host_info.product_type_desc
      description: Type of host a sensor is running on.
      type: String
    - contextPath: CrowdStrike.VulnerabilityHost.cve.id
      description: Unique identifier for a vulnerability as cataloged in the National Vulnerability Database (NVD).
      type: String
  - arguments:
    - description: Value to match for exclusion.
      name: value
      required: true
    - description: "A comma-separated list from where to exclude the exclusion. Possible values are: blocking, extraction."
      name: excluded_from
      required: true
      isArray: true
    - description: Comment describing why the exclusions were created.
      name: comment
    - description: A comma-separated list of group ID(s) impacted by the exclusion OR all if empty.
      name: groups
      isArray: true
    description: Create an ML exclusion.
    name: cs-falcon-create-ml-exclusion
    outputs:
    - contextPath: CrowdStrike.MLExclusion.id
      description: The ML exclusion ID.
      type: String
    - contextPath: CrowdStrike.MLExclusion.value
      description: The ML exclusion value.
      type: String
    - contextPath: CrowdStrike.MLExclusion.regexp_value
      description: A regular expression for matching the excluded value.
      type: String
    - contextPath: CrowdStrike.MLExclusion.value_hash
      description: An hash of the value field.
      type: String
    - contextPath: CrowdStrike.MLExclusion.excluded_from
      description: What the exclusion applies to (e.g., a specific ML model).
      type: String
    - contextPath: CrowdStrike.MLExclusion.groups.id
      description: Group's ID that the exclusion rule is associated with.
      type: String
    - contextPath: CrowdStrike.MLExclusion.groups.group_type
      description: Groups type that the exclusion rule is associated with.
      type: String
    - contextPath: CrowdStrike.MLExclusion.groups.name
      description: Groups name that the exclusion rule is associated with.
      type: String
    - contextPath: CrowdStrike.MLExclusion.groups.description
      description: Groups description that the exclusion rule is associated with.
      type: String
    - contextPath: CrowdStrike.MLExclusion.groups.assignment_rule
      description: Groups assignment rule that the exclusion is associated with.
      type: String
    - contextPath: CrowdStrike.MLExclusion.groups.created_by
      description: Indicate who created the group.
      type: String
    - contextPath: CrowdStrike.MLExclusion.groups.created_timestamp
      description: The date when the group was created.
      type: Date
    - contextPath: CrowdStrike.MLExclusion.groups.modified_by
      description: Indicate who last modified the group.
      type: String
    - contextPath: CrowdStrike.MLExclusion.groups.modified_timestamp
      description: The date when the group was last modified.
      type: Date
    - contextPath: CrowdStrike.MLExclusion.applied_globally
      description: Whether the exclusion rule applies globally or only to specific entities.
      type: Boolean
    - contextPath: CrowdStrike.MLExclusion.last_modified
      description: The date when the exclusion rule was last modified.
      type: Date
    - contextPath: CrowdStrike.MLExclusion.modified_by
      description: Indicate who last modified the rule.
      type: String
    - contextPath: CrowdStrike.MLExclusion.created_on
      description: The date when the exclusion rule was created.
      type: Date
    - contextPath: CrowdStrike.MLExclusion.created_by
      description: Indicate who created the rule.
      type: String
  - arguments:
    - description: The ID of the exclusion to update.
      name: id
      required: true
    - description: Value to match for the exclusion (the exclusion pattern).
      name: value
    - description: Comment describing why the exclusions were created.
      name: comment
    - description: A comma-separated list of group ID(s) impacted by the exclusion.
      name: groups
      isArray: true
    description: Updates an ML exclusion. At least one argument is required in addition to the ID argument.
    name: cs-falcon-update-ml-exclusion
    outputs:
    - contextPath: CrowdStrike.MLExclusion.id
      description: The ML exclusion ID.
      type: String
    - contextPath: CrowdStrike.MLExclusion.value
      description: The ML exclusion value.
      type: String
    - contextPath: CrowdStrike.MLExclusion.regexp_value
      description: A regular expression for matching the excluded value.
      type: String
    - contextPath: CrowdStrike.MLExclusion.value_hash
      description: An hash of the value field.
      type: String
    - contextPath: CrowdStrike.MLExclusion.excluded_from
      description: What the exclusion applies to (e.g., a specific ML model).
      type: String
    - contextPath: CrowdStrike.MLExclusion.groups.id
      description: Groups ID that the exclusion rule is associated with.
      type: String
    - contextPath: CrowdStrike.MLExclusion.groups.group_type
      description: Groups type that the exclusion rule is associated with.
      type: String
    - contextPath: CrowdStrike.MLExclusion.groups.name
      description: Groups name that the exclusion rule is associated with.
      type: String
    - contextPath: CrowdStrike.MLExclusion.groups.description
      description: Groups description that the exclusion rule is associated with.
      type: String
    - contextPath: CrowdStrike.MLExclusion.groups.assignment_rule
      description: Groups assignment rule that the exclusion is associated with.
      type: String
    - contextPath: CrowdStrike.MLExclusion.groups.created_by
      description: Indicate who created the group.
      type: String
    - contextPath: CrowdStrike.MLExclusion.groups.created_timestamp
      description: The date when the group was created.
      type: Date
    - contextPath: CrowdStrike.MLExclusion.groups.modified_by
      description: Indicate who last modified the group.
      type: String
    - contextPath: CrowdStrike.MLExclusion.groups.modified_timestamp
      description: The date when the group was last modified.
      type: Date
    - contextPath: CrowdStrike.MLExclusion.applied_globally
      description: Whether the exclusion rule applies globally or only to specific entities.
      type: Boolean
    - contextPath: CrowdStrike.MLExclusion.last_modified
      description: The date when the exclusion rule was last modified.
      type: Date
    - contextPath: CrowdStrike.MLExclusion.modified_by
      description: Indicate who last modified the rule.
      type: String
    - contextPath: CrowdStrike.MLExclusion.created_on
      description: The date when the exclusion rule was created.
      type: Date
    - contextPath: CrowdStrike.MLExclusion.created_by
      description: Indicate who created the rule.
      type: String
  - arguments:
    - description: A comma-separated list of exclusion IDs to delete.
      name: ids
      required: true
      isArray: true
    description: Delete the ML exclusions by ID.
    name: cs-falcon-delete-ml-exclusion
  - arguments:
    - description: "A custom filter by which the exclusions should be filtered.\n The syntax follows the pattern `<property>:[operator]'<value>'` for example: value:'test'.\n Available filters: applied_globally, created_by, created_on, last_modified, modified_by, value.\n For more information, see: https://www.falconpy.io/Service-Collections/Falcon-Query-Language."
      name: filter
    - description: The value by which the exclusions should be filtered.
      name: value
    - description: A comma-separated list of exclusion IDs to retrieve. The IDs overwrite the filter and value.
      name: ids
      isArray: true
    - description: The maximum number of records to return. [1-500]. Applies only if the IDs argument is not supplied.
      name: limit
    - description: The offset to start retrieving records from. Applies only if the IDs argument is not supplied.
      name: offset
    - auto: PREDEFINED
      description: How to sort the retrieved exclusions.
      name: sort
      predefined:
      - applied_globally.asc
      - applied_globally.desc
      - created_by.asc
      - created_by.desc
      - created_on.asc
      - created_on.desc
      - last_modified.asc
      - last_modified.desc
      - modified_by.asc
      - modified_by.desc
      - value.asc
      - value.desc
    description: Get a list of ML exclusions by specifying their IDs, value, or a specific filter.
    name: cs-falcon-search-ml-exclusion
    outputs:
    - contextPath: CrowdStrike.MLExclusion.id
      description: The ML exclusion ID.
      type: String
    - contextPath: CrowdStrike.MLExclusion.value
      description: The ML exclusion value.
      type: String
    - contextPath: CrowdStrike.MLExclusion.regexp_value
      description: A regular expression for matching the excluded value.
      type: String
    - contextPath: CrowdStrike.MLExclusion.value_hash
      description: A hash of the value field.
      type: String
    - contextPath: CrowdStrike.MLExclusion.excluded_from
      description: What the exclusion applies to (e.g., a specific ML model).
      type: String
    - contextPath: CrowdStrike.MLExclusion.groups.id
      description: Groups ID that the exclusion rule is associated with.
      type: String
    - contextPath: CrowdStrike.MLExclusion.groups.group_type
      description: Groups type that the exclusion rule is associated with.
      type: String
    - contextPath: CrowdStrike.MLExclusion.groups.name
      description: Groups name that the exclusion rule is associated with.
      type: String
    - contextPath: CrowdStrike.MLExclusion.groups.description
      description: Groups description that the exclusion rule is associated with.
      type: String
    - contextPath: CrowdStrike.MLExclusion.groups.assignment_rule
      description: Groups assignment rule that the exclusion is associated with.
      type: String
    - contextPath: CrowdStrike.MLExclusion.groups.created_by
      description: Indicate who created the group.
      type: String
    - contextPath: CrowdStrike.MLExclusion.groups.created_timestamp
      description: The date when the group was created.
      type: Date
    - contextPath: CrowdStrike.MLExclusion.groups.modified_by
      description: Indicate who last modified the group.
      type: String
    - contextPath: CrowdStrike.MLExclusion.groups.modified_timestamp
      description: The date when the group was last modified.
      type: Date
    - contextPath: CrowdStrike.MLExclusion.applied_globally
      description: Whether the exclusion rule applies globally or only to specific entities.
      type: Boolean
    - contextPath: CrowdStrike.MLExclusion.last_modified
      description: The date when the exclusion rule was last modified.
      type: Date
    - contextPath: CrowdStrike.MLExclusion.modified_by
      description: Indicate who last modified the rule.
      type: String
    - contextPath: CrowdStrike.MLExclusion.created_on
      description: The date when the exclusion rule was created.
      type: Date
    - contextPath: CrowdStrike.MLExclusion.created_by
      description: Indicate who created the rule.
      type: String
  - arguments:
    - description: Name of the exclusion.
      name: exclusion_name
      required: true
    - description: Name of the exclusion pattern.
      name: pattern_name
    - description: ID of the exclusion pattern.
      name: pattern_id
      required: true
    - description: Command line regular expression.
      name: cl_regex
      required: true
    - description: Image file name regular expression.
      name: ifn_regex
      required: true
    - description: Comment describing why the exclusions were created.
      name: comment
    - description: Exclusion description.
      name: description
    - description: JSON formatted detection template.
      name: detection_json
    - description: A comma-separated list of group ID(s) impacted by the exclusion OR all if empty.
      name: groups
      required: true
      isArray: true
    description: Create an IOA exclusion.
    name: cs-falcon-create-ioa-exclusion
    outputs:
    - contextPath: CrowdStrike.IOAExclusion.id
      description: A unique identifier for the IOA exclusion.
      type: String
    - contextPath: CrowdStrike.IOAExclusion.name
      description: The name of the IOA exclusion.
      type: String
    - contextPath: CrowdStrike.IOAExclusion.description
      description: A description of the IOA exclusion.
      type: String
    - contextPath: CrowdStrike.IOAExclusion.pattern_id
      description: The identifier of the pattern associated with the IOA exclusion.
      type: String
    - contextPath: CrowdStrike.IOAExclusion.pattern_name
      description: The name of the pattern associated with the IOA exclusion.
      type: String
    - contextPath: CrowdStrike.IOAExclusion.ifn_regex
      description: A regular expression used for file name matching.
      type: String
    - contextPath: CrowdStrike.IOAExclusion.cl_regex
      description: A regular expression used for command line matching.
      type: String
    - contextPath: CrowdStrike.IOAExclusion.detection_json
      description: A JSON string that describes the detection logic for the IOA exclusion.
      type: String
    - contextPath: CrowdStrike.IOAExclusion.groups.id
      description: Groups ID that the exclusion rule is associated with.
      type: String
    - contextPath: CrowdStrike.IOAExclusion.groups.group_type
      description: Groups type that the exclusion rule is associated with.
      type: String
    - contextPath: CrowdStrike.IOAExclusion.groups.name
      description: Groups name that the exclusion rule is associated with.
      type: String
    - contextPath: CrowdStrike.IOAExclusion.groups.description
      description: Groups description that the exclusion rule is associated with.
      type: String
    - contextPath: CrowdStrike.IOAExclusion.groups.assignment_rule
      description: Groups assignment rule that the exclusion is associated with.
      type: String
    - contextPath: CrowdStrike.IOAExclusion.groups.created_by
      description: Indicate who created the group.
      type: String
    - contextPath: CrowdStrike.IOAExclusion.groups.created_timestamp
      description: The date when the group was created.
      type: Date
    - contextPath: CrowdStrike.IOAExclusion.groups.modified_by
      description: Indicate who last modified the group.
      type: String
    - contextPath: CrowdStrike.IOAExclusion.groups.modified_timestamp
      description: The date when the group was last modified.
      type: Date
    - contextPath: CrowdStrike.IOAExclusion.applied_globally
      description: Whether the exclusion rule applies globally or only to specific entities.
      type: Boolean
    - contextPath: CrowdStrike.IOAExclusion.last_modified
      description: The date when the exclusion rule was last modified.
      type: Date
    - contextPath: CrowdStrike.IOAExclusion.modified_by
      description: Indicate who last modified the rule.
      type: String
    - contextPath: CrowdStrike.IOAExclusion.created_on
      description: The date when the exclusion rule was created.
      type: Date
    - contextPath: CrowdStrike.IOAExclusion.created_by
      description: Indicate who created the rule.
      type: String
  - arguments:
    - description: ID of the exclusion to update.
      name: id
      required: true
    - description: Name of the exclusion.
      name: exclusion_name
    - description: ID of the exclusion pattern to update.
      name: pattern_id
    - description: Name of the exclusion pattern.
      name: pattern_name
    - description: Command line regular expression.
      name: cl_regex
    - description: Image file name regular expression.
      name: ifn_regex
    - description: Comment describing why the exclusions was created.
      name: comment
    - description: Exclusion description.
      name: description
    - description: JSON formatted detection template.
      name: detection_json
    - description: A comma-separated list of group ID(s) impacted by the exclusion.
      name: groups
      isArray: true
    description: Updates an IOA exclusion. At least one argument is required in addition to the ID argument.
    name: cs-falcon-update-ioa-exclusion
    outputs:
    - contextPath: CrowdStrike.IOAExclusion.id
      description: A unique identifier for the IOA exclusion.
      type: String
    - contextPath: CrowdStrike.IOAExclusion.name
      description: The name of the IOA exclusion.
      type: String
    - contextPath: CrowdStrike.IOAExclusion.description
      description: A description of the IOA exclusion.
      type: String
    - contextPath: CrowdStrike.IOAExclusion.pattern_id
      description: The identifier of the pattern associated with the IOA exclusion.
      type: String
    - contextPath: CrowdStrike.IOAExclusion.pattern_name
      description: The name of the pattern associated with the IOA exclusion.
      type: String
    - contextPath: CrowdStrike.IOAExclusion.ifn_regex
      description: A regular expression used for file name matching.
      type: String
    - contextPath: CrowdStrike.IOAExclusion.cl_regex
      description: A regular expression used for command line matching.
      type: String
    - contextPath: CrowdStrike.IOAExclusion.detection_json
      description: A JSON string that describes the detection logic for the IOA exclusion.
      type: String
    - contextPath: CrowdStrike.IOAExclusion.groups.id
      description: Groups ID that the exclusion rule is associated with.
      type: String
    - contextPath: CrowdStrike.IOAExclusion.groups.group_type
      description: Groups type that the exclusion rule is associated with.
      type: String
    - contextPath: CrowdStrike.IOAExclusion.groups.name
      description: Groups name that the exclusion rule is associated with.
      type: String
    - contextPath: CrowdStrike.IOAExclusion.groups.description
      description: Groups description that the exclusion rule is associated with.
      type: String
    - contextPath: CrowdStrike.IOAExclusion.groups.assignment_rule
      description: Groups assignment rule that the exclusion is associated with.
      type: String
    - contextPath: CrowdStrike.IOAExclusion.groups.created_by
      description: Indicate who created the group.
      type: String
    - contextPath: CrowdStrike.IOAExclusion.groups.created_timestamp
      description: The date when the group was created.
      type: Date
    - contextPath: CrowdStrike.IOAExclusion.groups.modified_by
      description: Indicate who last modified the group.
      type: String
    - contextPath: CrowdStrike.IOAExclusion.groups.modified_timestamp
      description: The date when the group was last modified.
      type: Date
    - contextPath: CrowdStrike.IOAExclusion.applied_globally
      description: Whether the exclusion rule applies globally or only to specific entities.
      type: Boolean
    - contextPath: CrowdStrike.IOAExclusion.last_modified
      description: The date when the exclusion rule was last modified.
      type: Date
    - contextPath: CrowdStrike.IOAExclusion.modified_by
      description: Indicate who last modified the rule.
      type: String
    - contextPath: CrowdStrike.IOAExclusion.created_on
      description: The date when the exclusion rule was created.
      type: Date
    - contextPath: CrowdStrike.IOAExclusion.created_by
      description: Indicate who created the rule.
      type: String
  - arguments:
    - description: A comma-separated list of exclusion IDs to delete.
      name: ids
      required: true
      isArray: true
    description: Delete the IOA exclusions by ID.
    name: cs-falcon-delete-ioa-exclusion
  - arguments:
    - description: "A custom filter by which the exclusions should be filtered.\n The syntax follows the pattern `<property>:[operator]'<value>'` for example: name:'test'.\n Available filters: applied_globally, created_by, created_on, name, last_modified, modified_by, value, pattern.\n For more information, see: https://www.falconpy.io/Service-Collections/Falcon-Query-Language."
      name: filter
    - description: The name by which the exclusions should be filtered.
      name: name
    - description: A comma-separated list of exclusion IDs to retrieve. The IDs overwrite the filter and name.
      name: ids
      isArray: true
    - description: The limit of how many exclusions to retrieve. Default is 50. Applies only if the IDs argument is not supplied.
      name: limit
    - description: The offset of how many exclusions to skip. Default is 0. Applies only if the IDs argument is not supplied.
      name: offset
    description: Get a list of IOA exclusions by specifying their IDs or a filter.
    name: cs-falcon-search-ioa-exclusion
    outputs:
    - contextPath: CrowdStrike.IOAExclusion.id
      description: A unique identifier for the IOA exclusion.
      type: String
    - contextPath: CrowdStrike.IOAExclusion.name
      description: The name of the IOA exclusion.
      type: String
    - contextPath: CrowdStrike.IOAExclusion.description
      description: A description of the IOA exclusion.
      type: String
    - contextPath: CrowdStrike.IOAExclusion.pattern_id
      description: The identifier of the pattern associated with the IOA exclusion.
      type: String
    - contextPath: CrowdStrike.IOAExclusion.pattern_name
      description: The name of the pattern associated with the IOA exclusion.
      type: String
    - contextPath: CrowdStrike.IOAExclusion.ifn_regex
      description: A regular expression used for file name matching.
      type: String
    - contextPath: CrowdStrike.IOAExclusion.cl_regex
      description: A regular expression used for command line matching.
      type: String
    - contextPath: CrowdStrike.IOAExclusion.detection_json
      description: A JSON string that describes the detection logic for the IOA exclusion.
      type: String
    - contextPath: CrowdStrike.IOAExclusion.groups.id
      description: Groups ID that the exclusion rule is associated with.
      type: String
    - contextPath: CrowdStrike.IOAExclusion.groups.group_type
      description: Groups type that the exclusion rule is associated with.
      type: String
    - contextPath: CrowdStrike.IOAExclusion.groups.name
      description: Groups name that the exclusion rule is associated with.
      type: String
    - contextPath: CrowdStrike.IOAExclusion.groups.description
      description: Groups description that the exclusion rule is associated with.
      type: String
    - contextPath: CrowdStrike.IOAExclusion.groups.assignment_rule
      description: Groups assignment rule that the exclusion is associated with.
      type: String
    - contextPath: CrowdStrike.IOAExclusion.groups.created_by
      description: Indicate who created the group.
      type: String
    - contextPath: CrowdStrike.IOAExclusion.groups.created_timestamp
      description: The date when the group was created.
      type: Date
    - contextPath: CrowdStrike.IOAExclusion.groups.modified_by
      description: Indicate who last modified the group.
      type: String
    - contextPath: CrowdStrike.IOAExclusion.groups.modified_timestamp
      description: The date when the group was last modified.
      type: Date
    - contextPath: CrowdStrike.IOAExclusion.applied_globally
      description: Whether the exclusion rule applies globally or only to specific entities.
      type: Boolean
    - contextPath: CrowdStrike.IOAExclusion.last_modified
      description: The date when the exclusion rule was last modified.
      type: Date
    - contextPath: CrowdStrike.IOAExclusion.modified_by
      description: Indicate who last modified the rule.
      type: String
    - contextPath: CrowdStrike.IOAExclusion.created_on
      description: The date when the exclusion rule was created.
      type: Date
    - contextPath: CrowdStrike.IOAExclusion.created_by
      description: Indicate who created the rule.
      type: String
  - arguments:
    - description: A comma-separated list of quarantined file IDs to retrieve.
      name: ids
      isArray: true
    - description: A custom filter by which the retrieve quarantined file should be filtered.
      name: filter
    - description: A comma-separated list of SHA256 hash of the files to retrieve.
      name: sha256
      isArray: true
    - description: A comma-separated list of the name of the files to retrieve.
      name: filename
      isArray: true
    - description: Filter the retrieved files by state.
      name: state
    - description: A comma-separated list of the hostnames of the files to retrieve.
      name: hostname
      isArray: true
    - description: A comma-separated list of the usernames of the files to retrieve.
      name: username
      isArray: true
    - description: Maximum number of IDs to return. Max 5000. Default 50.
      name: limit
    - description: Starting index of the overall result set from which to return IDs. Default 0.
      name: offset
    description: Get quarantine file metadata by specified IDs or filter.
    name: cs-falcon-list-quarantined-file
    outputs:
    - contextPath: CrowdStrike.QuarantinedFile.id
      description: A unique identifier for the quarantined file.
      type: String
    - contextPath: CrowdStrike.QuarantinedFile.aid
      description: The agent identifier of the agent that quarantined the file.
      type: String
    - contextPath: CrowdStrike.QuarantinedFile.cid
      description: The unique identifier for the customer that who the agent.
      type: String
    - contextPath: CrowdStrike.QuarantinedFile.sha256
      description: The SHA256 hash value of the quarantined file.
      type: String
    - contextPath: CrowdStrike.QuarantinedFile.paths.path
      description: The full path of the quarantined file.
      type: String
    - contextPath: CrowdStrike.QuarantinedFile.paths.filename
      description: The name of the quarantined file.
      type: String
    - contextPath: CrowdStrike.QuarantinedFile.paths.state
      description: The current state of the quarantined file path (e.g., "purged").
      type: String
    - contextPath: CrowdStrike.QuarantinedFile.state
      description: The current state of the quarantined file (e.g., "unrelease_pending").
      type: String
    - contextPath: CrowdStrike.QuarantinedFile.detect_ids
      description: The detection identifiers associated with the quarantined file.
      type: String
    - contextPath: CrowdStrike.QuarantinedFile.hostname
      description: The hostname of the agent that quarantined the file.
      type: String
    - contextPath: CrowdStrike.QuarantinedFile.username
      description: The username associated with the quarantined file.
      type: String
    - contextPath: CrowdStrike.QuarantinedFile.date_updated
      description: The date the quarantined file was last updated.
      type: Date
    - contextPath: CrowdStrike.QuarantinedFile.date_created
      description: The date the quarantined file was created.
      type: Date
  - arguments:
    - description: A comma-separated list of quarantined file IDs to update.
      name: ids
      isArray: true
    - auto: PREDEFINED
      description: Action to perform against the quarantined file.
      name: action
      required: true
      predefined:
      - delete
      - release
      - unrelease
    - description: Comment to appear along with the action taken.
      name: comment
      required: true
    - description: Update files based on a custom filter.
      name: filter
    - description: A comma-separated list of quarantined files SHA256 to update.
      name: sha256
      isArray: true
    - description: A comma-separated list of quarantined file names to update.
      name: filename
      isArray: true
    - description: Update files based on the state.
      name: state
    - description: A comma-separated list of quarantined file hostnames to update.
      name: hostname
      isArray: true
    - description: A comma-separated list of quarantined files username to update.
      name: username
      isArray: true
    description: Apply action to quarantined file by file IDs or filter.
    name: cs-falcon-apply-quarantine-file-action
  - arguments:
    - description: A comma-separated list of incident IDs.
      isArray: true
      name: ids
      required: true
    - description: A comment added to the CrowdStrike incident.
      name: comment
      required: true
<<<<<<< HEAD
    description: Updates CrowdStrike Incident with the comment.
    name: cs-falcon-update-incident-comment
=======
    description: Deprecated. Use the 'cs-falcon-resolve-incident' command using the 'add_comment' parameter instead.
    name: cs-falcon-update-incident-comment
    deprecated: true
>>>>>>> 9d6c5180
  - arguments:
    - description: Whether to poll for results.
      auto: PREDEFINED
      name: wait_for_result
      defaultValue: 'false'
      predefined:
      - 'true'
      - 'false'
      hidden: true
    - description: Valid CS-Falcon-FQL filter to query with.
      name: filter
    - description: Comma-separated list of scan IDs to retrieve details about. If set, will override all other arguments.
      isArray: true
      name: ids
    - description: Comma-separated list of scan initiation sources to filter by.
      isArray: true
      name: initiated_from
    - description: Comma-separated list of scan statuses to filter by.
      isArray: true
      name: status
    - description: Comma-separated list of scan severities to filter by.
      isArray: true
      name: severity
    - description: UTC-format time of scan start to filter by.
      name: scan_started_on
    - description: UTC-format time of the scan completion to filter by.
      name: scan_completed_on
    - description: Starting index of overall result set from which to return IDs.
      name: offset
    - description: Maximum number of resources to return.
      name: limit
    - description: The interval in seconds between each poll.
      name: interval_in_seconds
      defaultValue: '30'
      hidden: true
    - description: The timeout in seconds until polling ends.
      name: timeout_in_seconds
      defaultValue: '600'
      hidden: true
    - name: hide_polling_output
      hidden: true
      description: ''
      defaultValue: true
    description: Retrieve ODS scan details.
    name: cs-falcon-ods-query-scan
    polling: true
    outputs:
    - contextPath: CrowdStrike.ODSScan.id
      description: A unique identifier for the scan event.
      type: String
    - contextPath: CrowdStrike.ODSScan.cid
      description: A unique identifier for the client that triggered the scan.
      type: String
    - contextPath: CrowdStrike.ODSScan.profile_id
      description: A unique identifier for the scan profile used in the scan.
      type: String
    - contextPath: CrowdStrike.ODSScan.description
      description: The ID of the description of the scan.
      type: String
    - contextPath: CrowdStrike.ODSScan.scan_inclusions
      description: The files or folders included in the scan.
      type: String
    - contextPath: CrowdStrike.ODSScan.initiated_from
      description: The source of the scan initiation.
      type: String
    - contextPath: CrowdStrike.ODSScan.quarantine
      description: Whether the scan was set to quarantine.
      type: Boolean
    - contextPath: CrowdStrike.ODSScan.cpu_priority
      description: The CPU priority for the scan (1-5).
      type: Number
    - contextPath: CrowdStrike.ODSScan.preemption_priority
      description: The preemption priority for the scan.
      type: Number
    - contextPath: CrowdStrike.ODSScan.metadata.host_id
      description: A unique identifier for the host that was scanned.
      type: String
    - contextPath: CrowdStrike.ODSScan.metadata.host_scan_id
      description: A unique identifier for the scan that was performed on the host.
      type: String
    - contextPath: CrowdStrike.ODSScan.metadata.scan_host_metadata_id
      description: A unique identifier for the metadata associated with the host scan.
      type: String
    - contextPath: CrowdStrike.ODSScan.metadata.filecount.scanned
      description: The number of files that were scanned.
      type: Number
    - contextPath: CrowdStrike.ODSScan.metadata.filecount.malicious
      description: The number of files that were identified as malicious.
      type: Number
    - contextPath: CrowdStrike.ODSScan.metadata.filecount.quarantined
      description: The number of files that were quarantined.
      type: Number
    - contextPath: CrowdStrike.ODSScan.metadata.filecount.skipped
      description: The number of files that were skipped during the scan.
      type: Number
    - contextPath: CrowdStrike.ODSScan.metadata.filecount.traversed
      description: The number of files that were traversed during the scan.
      type: Number
    - contextPath: CrowdStrike.ODSScan.metadata.status
      description: The status of the scan on this host. (e.g., "pending", "running", "completed", or "failed").
      type: String
    - contextPath: CrowdStrike.ODSScan.metadata.started_on
      description: The date and time that the scan started.
      type: Date
    - contextPath: CrowdStrike.ODSScan.metadata.completed_on
      description: The date and time that the scan completed.
      type: Date
    - contextPath: CrowdStrike.ODSScan.metadata.last_updated
      description: The date and time that the metadata was last updated.
      type: Date
    - contextPath: CrowdStrike.ODSScan.status
      description: The status of the scan (e.g., "pending", "running", "completed", or "failed").
      type: String
    - contextPath: CrowdStrike.ODSScan.hosts
      description: A list of the host IDs that were scanned.
      type: String
    - contextPath: CrowdStrike.ODSScan.endpoint_notification
      description: A boolean value indicating whether endpoint notifications are enabled.
      type: Boolean
    - contextPath: CrowdStrike.ODSScan.pause_duration
      description: The number of hours to pause between scanning each file.
      type: Number
    - contextPath: CrowdStrike.ODSScan.max_duration
      description: The maximum amount of time to allow for the scan job in hours.
      type: Number
    - contextPath: CrowdStrike.ODSScan.max_file_size
      description: The maximum file size (in MB) to scan.
      type: Number
    - contextPath: CrowdStrike.ODSScan.sensor_ml_level_detection
      description: The level of detection sensitivity for the local sensor machine learning model.
      type: Number
    - contextPath: CrowdStrike.ODSScan.sensor_ml_level_prevention
      description: The level of prevention sensitivity for the local sensor machine learning model.
      type: Number
    - contextPath: CrowdStrike.ODSScan.cloud_ml_level_detection
      description: The level of detection sensitivity for the cloud machine learning model.
      type: Number
    - contextPath: CrowdStrike.ODSScan.cloud_ml_level_prevention
      description: The level of prevention sensitivity for the cloud machine learning model.
      type: Number
    - contextPath: CrowdStrike.ODSScan.policy_setting
      description: A list of policy setting IDs for the scan job (these correspond to specific policy settings in the Falcon console).
      type: Number
    - contextPath: CrowdStrike.ODSScan.scan_started_on
      description: The timestamp when the scan was started.
      type: Date
    - contextPath: CrowdStrike.ODSScan.scan_completed_on
      description: The timestamp when the scan was completed.
      type: Date
    - contextPath: CrowdStrike.ODSScan.created_on
      description: The timestamp when the scan was created.
      type: Date
    - contextPath: CrowdStrike.ODSScan.created_by
      description: The ID of the user who created the scan job.
      type: String
    - contextPath: CrowdStrike.ODSScan.last_updated
      description: The timestamp when the scan job was last updated.
      type: Date
  - arguments:
    - description: Valid CS-Falcon-FQL filter to query with.
      name: filter
    - description: Comma-separated list of scan IDs to retrieve details about. If set, will override all other arguments.
      isArray: true
      name: ids
    - description: Comma-separated list of scan initiation sources to filter by.
      isArray: true
      name: initiated_from
    - description: Comma-separated list of scan statuses to filter by.
      isArray: true
      name: status
    - description: UTC-format time of scan creation to filter by.
      name: created_on
    - description: UTC-format time of scan creator to filter by.
      name: created_by
    - description: UTC-format time of scan start to filter by.
      name: start_timestamp
    - description: Deleted scans only.
      name: deleted
    - description: Starting index of overall result set from which to return IDs.
      name: offset
    - description: Maximum number of resources to return.
      name: limit
    description: Retrieve ODS scheduled scan details.
    name: cs-falcon-ods-query-scheduled-scan
    outputs:
    - contextPath: CrowdStrike.ODSScheduledScan.id
      description: Unique identifier for the scan.
      type: String
    - contextPath: CrowdStrike.ODSScheduledScan.cid
      description: Identifier for the customer or organization that owns the scan.
      type: String
    - contextPath: CrowdStrike.ODSScheduledScan.description
      description: The ID of the description of the scan.
      type: String
    - contextPath: CrowdStrike.ODSScheduledScan.file_paths
      description: The file or folder paths scanned.
      type: String
    - contextPath: CrowdStrike.ODSScheduledScan.scan_exclusions
      description: The file or folder exclusions from the scan.
      type: String
    - contextPath: CrowdStrike.ODSScheduledScan.initiated_from
      description: The source of the scan initiation.
      type: String
    - contextPath: CrowdStrike.ODSScheduledScan.cpu_priority
      description: The CPU priority for the scan (1-5).
      type: Number
    - contextPath: CrowdStrike.ODSScheduledScan.preemption_priority
      description: The preemption priority for the scan.
      type: Number
    - contextPath: CrowdStrike.ODSScheduledScan.status
      description: The status of the scan, whether it's "scheduled", "running", "completed", etc.
      type: String
    - contextPath: CrowdStrike.ODSScheduledScan.host_groups
      description: The host groups targeted by the scan.
      type: String
    - contextPath: CrowdStrike.ODSScheduledScan.endpoint_notification
      description: Whether notifications of the scan were sent to endpoints.
      type: Boolean
    - contextPath: CrowdStrike.ODSScheduledScan.pause_duration
      description: The pause duration of the scan in hours.
      type: Number
    - contextPath: CrowdStrike.ODSScheduledScan.max_duration
      description: The max duration of the scan in hours.
      type: Number
    - contextPath: CrowdStrike.ODSScheduledScan.max_file_size
      description: The maximum file size that the scan can handle in MB.
      type: Number
    - contextPath: CrowdStrike.ODSScheduledScan.sensor_ml_level_detection
      description: The machine learning detection level for the sensor.
      type: Number
    - contextPath: CrowdStrike.ODSScheduledScan.cloud_ml_level_detection
      description: The machine learning detection level for the cloud.
      type: Number
    - contextPath: CrowdStrike.ODSScheduledScan.schedule.start_timestamp
      description: The timestamp when the first scan was created.
      type: Date
    - contextPath: CrowdStrike.ODSScheduledScan.schedule.interval
      description: The interval between scans.
      type: Number
    - contextPath: CrowdStrike.ODSScheduledScan.created_on
      description: The timestamp when the scan was created.
      type: Date
    - contextPath: CrowdStrike.ODSScheduledScan.created_by
      description: The user who created the scan.
      type: String
    - contextPath: CrowdStrike.ODSScheduledScan.last_updated
      description: The timestamp when the scan was last updated.
      type: Date
    - contextPath: CrowdStrike.ODSScheduledScan.deleted
      description: Whether the scan has been deleted.
      type: Boolean
    - contextPath: CrowdStrike.ODSScheduledScan.quarantine
      description: Whether the scan was set to quarantine.
      type: Boolean
    - contextPath: CrowdStrike.ODSScheduledScan.metadata.host_id
      description: Scan host IDs.
      type: String
    - contextPath: CrowdStrike.ODSScheduledScan.metadata.last_updated
      description: The date and time when the detection event was last updated.
      type: Date
    - contextPath: CrowdStrike.ODSScheduledScan.sensor_ml_level_prevention
      description: The machine learning prevention level for the sensor.
      type: Number
    - contextPath: CrowdStrike.ODSScheduledScan.cloud_ml_level_prevention
      description: The machine learning prevention level for the cloud.
      type: Number
  - arguments:
    - description: Valid CS-Falcon-FQL filter to query with.
      name: filter
    - description: Comma-separated list of host IDs to filter by.
      isArray: true
      name: host_ids
    - description: Comma-separated list of scan IDs to filter by.
      isArray: true
      name: scan_ids
    - description: Comma-separated list of scan statuses to filter by.
      isArray: true
      name: status
    - description: UTC-format time of scan start to filter by.
      name: started_on
    - description: UTC-format time of scan completion to filter by.
      name: completed_on
    - description: Starting index of overall result set from which to return IDs.
      name: offset
    - description: Maximum number of resources to return.
      name: limit
    description: Retrieve ODS scan host details.
    name: cs-falcon-ods-query-scan-host
    outputs:
    - contextPath: CrowdStrike.ODSScanHost.id
      description: A unique identifier for the scan event.
      type: String
    - contextPath: CrowdStrike.ODSScanHost.cid
      description: A unique identifier for the client that triggered the scan.
      type: String
    - contextPath: CrowdStrike.ODSScanHost.scan_id
      description: A unique identifier for the scan.
      type: String
    - contextPath: CrowdStrike.ODSScanHost.profile_id
      description: A unique identifier for the scan profile used in the scan.
      type: String
    - contextPath: CrowdStrike.ODSScanHost.host_id
      description: A unique identifier for the host that was scanned.
      type: String
    - contextPath: CrowdStrike.ODSScanHost.host_scan_id
      description: A unique identifier for the scan that was performed on the host.
      type: String
    - contextPath: CrowdStrike.ODSScanHost.filecount.scanned
      description: The number of files that were scanned during the scan.
      type: Number
    - contextPath: CrowdStrike.ODSScanHost.filecount.malicious
      description: The number of files that were detected as malicious during the scan.
      type: Number
    - contextPath: CrowdStrike.ODSScanHost.filecount.quarantined
      description: The number of files that were quarantined during the scan.
      type: Number
    - contextPath: CrowdStrike.ODSScanHost.filecount.skipped
      description: The number of files that were skipped during the scan.
      type: Number
    - contextPath: CrowdStrike.ODSScanHost.status
      description: The status of the scan. (e.g., "completed", "pending", "cancelled", "running", or "failed").
      type: String
    - contextPath: CrowdStrike.ODSScanHost.severity
      description: A severity score assigned to the scan, ranging from 0 to 100.
      type: Number
    - contextPath: CrowdStrike.ODSScanHost.started_on
      description: The date and time when the scan was started.
      type: Date
    - contextPath: CrowdStrike.ODSScanHost.completed_on
      description: The date and time when the scan was completed.
      type: Date
    - contextPath: CrowdStrike.ODSScanHost.last_updated
      description: The date and time when the scan event was last updated.
      type: Date
  - arguments:
    - description: Valid CS-Falcon-FQL filter to query with.
      name: filter
    - description: Comma-separated list of malicious file IDs to retrieve details about. If set, will override all other arguments.
      isArray: true
      name: file_ids
    - description: Comma-separated list of host IDs to filter by.
      isArray: true
      name: host_ids
    - description: Comma-separated list of scan IDs to filter by.
      isArray: true
      name: scan_ids
    - description: Comma-separated list of file paths to filter by.
      isArray: true
      name: file_paths
    - description: Comma-separated list of file names to filter by.
      isArray: true
      name: file_names
    - description: Comma-separated list of hashes to filter by.
      isArray: true
      name: hash
    - description: Starting index of overall result set from which to return IDs.
      name: offset
    - description: Maximum number of resources to return.
      name: limit
    description: Retrieve ODS malicious file details.
    name: cs-falcon-ods-query-malicious-files
    outputs:
    - contextPath: CrowdStrike.ODSMaliciousFile.id
      description: A unique identifier of the detection event.
      type: String
    - contextPath: CrowdStrike.ODSMaliciousFile.cid
      description: A unique identifier for the client that triggered the detection event.
      type: String
    - contextPath: CrowdStrike.ODSMaliciousFile.scan_id
      description: A unique identifier for the scan that triggered the detection event.
      type: String
    - contextPath: CrowdStrike.ODSMaliciousFile.host_id
      description: A unique identifier for the host that was scanned.
      type: String
    - contextPath: CrowdStrike.ODSMaliciousFile.host_scan_id
      description: A unique identifier for the scan that detected the file on the host.
      type: String
    - contextPath: CrowdStrike.ODSMaliciousFile.filepath
      description: The full path to the malicious file on the host system.
      type: String
    - contextPath: CrowdStrike.ODSMaliciousFile.filename
      description: The name of the malicious file.
      type: String
    - contextPath: CrowdStrike.ODSMaliciousFile.hash
      description: A SHA-256 hash of the malicious file, which can be used to identify it.
      type: String
    - contextPath: CrowdStrike.ODSMaliciousFile.pattern_id
      description: The identifier of the pattern used to detect the malicious file.
      type: Number
    - contextPath: CrowdStrike.ODSMaliciousFile.severity
      description: A severity score assigned to the detection event, ranging from 0 to 100.
      type: Number
    - contextPath: CrowdStrike.ODSMaliciousFile.quarantined
      description: A Boolean value indicating whether the file has been quarantined.
      type: Boolean
    - contextPath: CrowdStrike.ODSMaliciousFile.last_updated
      description: The date and time when the detection event was last updated.
      type: Date
  - arguments:
    - description: List of hosts to be scanned. "hosts" OR "host_groups" must be set.
      isArray: true
      name: hosts
    - description: List of host groups to be scanned. "hosts" OR "host_groups" must be set.
      isArray: true
      name: host_groups
    - description: List of file paths to be scanned. "file_paths" OR "scan_inclusions" must be set.
      isArray: true
      name: file_paths
    - description: List of included files or locations for this scan. "file_paths" OR "scan_inclusions" must be set.
      isArray: true
      name: scan_inclusions
    - description: List of excluded files or locations for this scan.
      isArray: true
      name: scan_exclusions
    - description: Scan origin.
      name: initiated_from
    - description: Set the scan CPU priority.
      name: cpu_priority
      auto: PREDEFINED
      defaultValue: Low
      predefined:
      - Highest
      - High
      - Medium
      - Low
      - Lowest
    - description: Scan description.
      name: description
    - description: Flag indicating if identified threats should be quarantined.
      name: quarantine
    - description: Amount of time (in hours) for scan pauses.
      name: pause_duration
      defaultValue: '2'
    - description: Sensor ML detection level.
      name: sensor_ml_level_detection
    - description: Sensor ML prevention level.
      name: sensor_ml_level_prevention
    - description: Cloud ML detection level for the scan.
      name: cloud_ml_level_detection
    - description: Cloud ML prevention level for the scan.
      name: cloud_ml_level_prevention
    - description: Maximum time (in hours) the scan is allowed to execute.
      name: max_duration
      defaultValue: '2'
    - description: The interval in seconds between each poll.
      name: interval_in_seconds
      defaultValue: '30'
    - description: The timeout in seconds until polling ends.
      name: timeout_in_seconds
      defaultValue: '600'
    description: Create an ODS scan and wait for results.
    name: cs-falcon-ods-create-scan
    polling: true
    outputs:
    - contextPath: CrowdStrike.ODSScan.id
      description: A unique identifier for the scan event.
      type: String
    - contextPath: CrowdStrike.ODSScan.cid
      description: A unique identifier for the client that triggered the scan.
      type: String
    - contextPath: CrowdStrike.ODSScan.profile_id
      description: A unique identifier for the scan profile used in the scan.
      type: String
    - contextPath: CrowdStrike.ODSScan.description
      description: The ID of the description of the scan.
      type: String
    - contextPath: CrowdStrike.ODSScan.scan_inclusions
      description: The files or folders included in the scan.
      type: String
    - contextPath: CrowdStrike.ODSScan.initiated_from
      description: The source of the scan initiation.
      type: String
    - contextPath: CrowdStrike.ODSScan.quarantine
      description: Whether the scan was set to quarantine.
      type: Boolean
    - contextPath: CrowdStrike.ODSScan.cpu_priority
      description: The CPU priority for the scan (1-5).
      type: Number
    - contextPath: CrowdStrike.ODSScan.preemption_priority
      description: The preemption priority for the scan.
      type: Number
    - contextPath: CrowdStrike.ODSScan.metadata.host_id
      description: A unique identifier for the host that was scanned.
      type: String
    - contextPath: CrowdStrike.ODSScan.metadata.host_scan_id
      description: A unique identifier for the scan that was performed on the host.
      type: String
    - contextPath: CrowdStrike.ODSScan.metadata.scan_host_metadata_id
      description: A unique identifier for the metadata associated with the host scan.
      type: String
    - contextPath: CrowdStrike.ODSScan.metadata.filecount.scanned
      description: The number of files that were scanned.
      type: Number
    - contextPath: CrowdStrike.ODSScan.metadata.filecount.malicious
      description: The number of files that were identified as malicious.
      type: Number
    - contextPath: CrowdStrike.ODSScan.metadata.filecount.quarantined
      description: The number of files that were quarantined.
      type: Number
    - contextPath: CrowdStrike.ODSScan.metadata.filecount.skipped
      description: The number of files that were skipped during the scan.
      type: Number
    - contextPath: CrowdStrike.ODSScan.metadata.filecount.traversed
      description: The number of files that were traversed during the scan.
      type: Number
    - contextPath: CrowdStrike.ODSScan.metadata.status
      description: The status of the scan on this host (e.g., "pending", "running", "completed", or "failed").
      type: String
    - contextPath: CrowdStrike.ODSScan.metadata.started_on
      description: The date and time that the scan started.
      type: Date
    - contextPath: CrowdStrike.ODSScan.metadata.completed_on
      description: The date and time that the scan completed.
      type: Date
    - contextPath: CrowdStrike.ODSScan.metadata.last_updated
      description: The date and time that the metadata was last updated.
      type: Date
    - contextPath: CrowdStrike.ODSScan.status
      description: The status of the scan (e.g., "pending", "running", "completed", or "failed").
      type: String
    - contextPath: CrowdStrike.ODSScan.hosts
      description: A list of the host IDs that were scanned.
      type: String
    - contextPath: CrowdStrike.ODSScan.endpoint_notification
      description: A boolean value indicating whether endpoint notifications are enabled.
      type: Boolean
    - contextPath: CrowdStrike.ODSScan.pause_duration
      description: The number of hours to pause between scanning each file.
      type: Number
    - contextPath: CrowdStrike.ODSScan.max_duration
      description: The maximum amount of time to allow for the scan job in hours.
      type: Number
    - contextPath: CrowdStrike.ODSScan.max_file_size
      description: The maximum file size (in MB) to scan.
      type: Number
    - contextPath: CrowdStrike.ODSScan.sensor_ml_level_detection
      description: The level of detection sensitivity for the local sensor machine learning model.
      type: Number
    - contextPath: CrowdStrike.ODSScan.sensor_ml_level_prevention
      description: The level of prevention sensitivity for the local sensor machine learning model.
      type: Number
    - contextPath: CrowdStrike.ODSScan.cloud_ml_level_detection
      description: The level of detection sensitivity for the cloud machine learning model.
      type: Number
    - contextPath: CrowdStrike.ODSScan.cloud_ml_level_prevention
      description: The level of prevention sensitivity for the cloud machine learning model.
      type: Number
    - contextPath: CrowdStrike.ODSScan.policy_setting
      description: A list of policy setting IDs for the scan job (these correspond to specific policy settings in the Falcon console).
      type: Number
    - contextPath: CrowdStrike.ODSScan.scan_started_on
      description: The timestamp when the scan was started.
      type: Date
    - contextPath: CrowdStrike.ODSScan.scan_completed_on
      description: The timestamp when the scan was completed.
      type: Date
    - contextPath: CrowdStrike.ODSScan.created_on
      description: The timestamp when the scan was created.
      type: Date
    - contextPath: CrowdStrike.ODSScan.created_by
      description: The ID of the user who created the scan job.
      type: String
    - contextPath: CrowdStrike.ODSScan.last_updated
      description: The timestamp when the scan job was last updated.
      type: Date
  - arguments:
    - description: List of host groups to be scanned.
      isArray: true
      name: host_groups
      required: true
    - description: List of file paths to be scanned. "file_paths" OR "scan_inclusions" must be set.
      isArray: true
      name: file_paths
    - description: List of included files or locations for this scan. "file_paths" OR "scan_inclusions" must be set.
      isArray: true
      name: scan_inclusions
    - description: List of excluded files or locations for this scan.
      isArray: true
      name: scan_exclusions
    - description: Scan origin.
      name: initiated_from
    - description: Set the scan CPU priority.
      name: cpu_priority
      auto: PREDEFINED
      defaultValue: Low
      predefined:
      - Highest
      - High
      - Medium
      - Low
      - Lowest
    - description: Scan description.
      name: description
    - description: Flag indicating if identified threats should be quarantined.
      name: quarantine
    - description: Amount of time (in hours) for scan pauses.
      name: pause_duration
      defaultValue: '2'
    - description: Sensor ML detection level.
      name: sensor_ml_level_detection
    - description: Sensor ML prevention level.
      name: sensor_ml_level_prevention
    - description: Cloud ML detection level for the scan.
      name: cloud_ml_level_detection
    - description: Cloud ML prevention level for the scan.
      name: cloud_ml_level_prevention
    - description: Maximum time (in hours) the scan is allowed to execute.
      name: max_duration
      defaultValue: '2'
    - description: When to start the first scan. Supports english expressions such as "tommorow" or "in an hour".
      name: schedule_start_timestamp
      required: true
    - description: Set the schedule interval.
      name: schedule_interval
      required: true
      auto: PREDEFINED
      predefined:
      - Never
      - Daily
      - Weekly
      - Every other week
      - Every four weeks
      - Monthly
    description: Create an ODS scheduled scan.
    name: cs-falcon-ods-create-scheduled-scan
    outputs:
    - contextPath: CrowdStrike.ODSScheduledScan.id
      description: Unique identifier for the scan.
      type: String
    - contextPath: CrowdStrike.ODSScheduledScan.cid
      description: Identifier for the customer or organization that owns the scan.
      type: String
    - contextPath: CrowdStrike.ODSScheduledScan.description
      description: The ID of the description of the scan.
      type: String
    - contextPath: CrowdStrike.ODSScheduledScan.file_paths
      description: The file or folder paths scanned.
      type: String
    - contextPath: CrowdStrike.ODSScheduledScan.scan_exclusions
      description: The file or folder exclusions from the scan.
      type: String
    - contextPath: CrowdStrike.ODSScheduledScan.initiated_from
      description: The source of the scan initiation.
      type: String
    - contextPath: CrowdStrike.ODSScheduledScan.cpu_priority
      description: The CPU priority for the scan (1-5).
      type: Number
    - contextPath: CrowdStrike.ODSScheduledScan.preemption_priority
      description: The preemption priority for the scan.
      type: Number
    - contextPath: CrowdStrike.ODSScheduledScan.status
      description: The status of the scan, whether it's "scheduled", "running", "completed", etc.
      type: String
    - contextPath: CrowdStrike.ODSScheduledScan.host_groups
      description: The host groups targeted by the scan.
      type: String
    - contextPath: CrowdStrike.ODSScheduledScan.endpoint_notification
      description: Whether notifications of the scan were sent to endpoints.
      type: Boolean
    - contextPath: CrowdStrike.ODSScheduledScan.pause_duration
      description: The pause duration of scan in hours.
      type: Number
    - contextPath: CrowdStrike.ODSScheduledScan.max_duration
      description: The max duration of scan in hours.
      type: Number
    - contextPath: CrowdStrike.ODSScheduledScan.max_file_size
      description: The maximum file size that the scan can handle in MB.
      type: Number
    - contextPath: CrowdStrike.ODSScheduledScan.sensor_ml_level_detection
      description: The machine learning detection level for the sensor.
      type: Number
    - contextPath: CrowdStrike.ODSScheduledScan.cloud_ml_level_detection
      description: The machine learning detection level for the cloud.
      type: Number
    - contextPath: CrowdStrike.ODSScheduledScan.schedule.start_timestamp
      description: The timestamp when the first scan was created.
      type: Date
    - contextPath: CrowdStrike.ODSScheduledScan.schedule.interval
      description: The interval between scans.
      type: Number
    - contextPath: CrowdStrike.ODSScheduledScan.created_on
      description: The timestamp when the scan was created.
      type: Date
    - contextPath: CrowdStrike.ODSScheduledScan.created_by
      description: The user who created the scan.
      type: String
    - contextPath: CrowdStrike.ODSScheduledScan.last_updated
      description: The timestamp when the scan was last updated.
      type: Date
    - contextPath: CrowdStrike.ODSScheduledScan.deleted
      description: Whether the scan has been deleted.
      type: Boolean
    - contextPath: CrowdStrike.ODSScheduledScan.quarantine
      description: Whether the scan was set to quarantine.
      type: Boolean
    - contextPath: CrowdStrike.ODSScheduledScan.metadata.host_id
      description: Scan host IDs.
      type: String
    - contextPath: CrowdStrike.ODSScheduledScan.metadata.last_updated
      description: The date and time when the detection event was last updated.
      type: Date
    - contextPath: CrowdStrike.ODSScheduledScan.sensor_ml_level_prevention
      description: The machine learning prevention level for the sensor.
      type: Number
    - contextPath: CrowdStrike.ODSScheduledScan.cloud_ml_level_prevention
      description: The machine learning prevention level for the cloud.
      type: Number
  - arguments:
    - description: Comma-separated list of scheduled scan IDs to delete.
      isArray: true
      name: ids
    - description: Valid CS-Falcon-FQL filter to delete scans by.
      name: filter
    description: Delete ODS scheduled scans.
    name: cs-falcon-ods-delete-scheduled-scan
    outputs: []
  - arguments:
    - description: API type.
      name: type
      required: true
      predefined:
      - 'USER'
      - 'ENDPOINT'
      auto: PREDEFINED
    - description: The key to sort by.
      name: sort_key
      predefined:
      - RISK_SCORE
      - PRIMARY_DISPLAY_NAME
      - SECONDARY_DISPLAY_NAME
      - MOST_RECENT_ACTIVITY
      - ENTITY_ID
      auto: PREDEFINED
    - description: The sort order.
      name: sort_order
      predefined:
      - 'DESCENDING'
      - 'ASCENDING'
      auto: PREDEFINED
      defaultValue: ASCENDING
    - description: Comma separated list of entity IDs to look for.
      name: entity_id
      isArray: true
    - description: Primary display name to filter by.
      name: primary_display_name
      isArray: true
    - description: Secondary display name to filter by.
      name: secondary_display_name
      isArray: true
    - description: The maximum risk score severity to filter by.
      name: max_risk_score_severity
      predefined:
      - 'NORMAL'
      - 'MEDIUM'
      - 'HIGH'
      auto: PREDEFINED
    - description: The minimum risk score severity to filter by.
      name: min_risk_score_severity
      predefined:
      - 'NORMAL'
      - 'MEDIUM'
      - 'HIGH'
      auto: PREDEFINED
    - description: Whether to get only enabled or disabled identity entities.
      name: enabled
      predefined:
      - 'true'
      - 'false'
      auto: PREDEFINED
    - description: Filter by email.
      name: email
    - description: The hash for the next page.
      name: next_token
    - description: The maximum number of items to fetch per page. The maximum value allowed is 1000.
      name: page_size
      defaultValue: 50
    - description: The page number. Default is 1.
      name: page
    - description: The maximum number of identity entities to list.
      name: limit
    description: List identity entities.
    name: cs-falcon-list-identity-entities
    outputs:
    - contextPath: CrowdStrike.IDPEntity.IsHuman
      description: Whether the identity entity is human made.
      type: Boolean
    - contextPath: CrowdStrike.IDPEntity.IsProgrammatic
      description: Whether the identity entity is programmatic made.
      type: Boolean
    - contextPath: CrowdStrike.IDPEntity.IsAdmin
      description: Whether the identity entity is admin made.
      type: String
    - contextPath: CrowdStrike.IDPEntity.PrimaryDisplayName
      description: The identity entity primary display name.
      type: String
    - contextPath: CrowdStrike.IDPEntity.RiskFactors.Type
      description: The identity entity risk factor type.
      type: Unknown
    - contextPath: CrowdStrike.IDPEntity.RiskFactors.Severity
      description: The identity entity risk factor severity.
      type: Unknown
    - contextPath: CrowdStrike.IDPEntity.RiskScore
      description: The identity entity risk score.
      type: Number
    - contextPath: CrowdStrike.IDPEntity.RiskScoreSeverity
      description: The identity entity risk score severity.
      type: String
    - contextPath: CrowdStrike.IDPEntity.SecondaryDisplayName
      description: The identity entity secondary display name.
      type: String
    - contextPath: CrowdStrike.IDPEntity.EmailAddresses
      description: The identity entity email address.
      type: String
  - arguments:
    - description: Comma-separated list of policy IDs to look for.
      name: policy_ids
      isArray: true
      required: true
    description: Given a CSV list of policy IDs, returns detailed policy information.
    name: cs-falcon-cspm-list-policy-details
    outputs:
    - contextPath: CrowdStrike.CSPMPolicy.ID
      description: The policy ID.
      type: Integer
    - contextPath: CrowdStrike.CSPMPolicy.CreatedAt
      description: The creation date.
      type: Date
    - contextPath: CrowdStrike.CSPMPolicy.UpdatedAt
      description: The update date.
      type: Date
    - contextPath: CrowdStrike.CSPMPolicy.DeletedAt
      description: The deletion date.
      type: Date
    - contextPath: CrowdStrike.CSPMPolicy.description
      description: The policy description.
      type: String
    - contextPath: CrowdStrike.CSPMPolicy.policy_statement
      description: The policy statement.
      type: String
    - contextPath: CrowdStrike.CSPMPolicy.policy_remediation
      description: The policy remediation.
      type: String
    - contextPath: CrowdStrike.CSPMPolicy.cloud_service_subtype
      description: The cloud service subtype.
      type: String
    - contextPath: CrowdStrike.CSPMPolicy.cloud_document
      description: The cloud document.
      type: String
    - contextPath: CrowdStrike.CSPMPolicy.mitre_attack_cloud_matrix
      description: URL to the MITRE attack tactics.
      type: String
    - contextPath: CrowdStrike.CSPMPolicy.mitre_attack_cloud_subtype
      description: URL to the MITRE attack techniques.
      type: String
    - contextPath: CrowdStrike.CSPMPolicy.alert_logic
      description: The alert logic.
      type: String
    - contextPath: CrowdStrike.CSPMPolicy.api_command
      description: The API command.
      type: String
    - contextPath: CrowdStrike.CSPMPolicy.cli_command
      description: The CLI command.
      type: String
    - contextPath: CrowdStrike.CSPMPolicy.cloud_platform_type
      description: The cloud platform type.
      type: String
    - contextPath: CrowdStrike.CSPMPolicy.cloud_service_type
      description: The cloud service type.
      type: String
    - contextPath: CrowdStrike.CSPMPolicy.default_severity
      description: The default severity.
      type: String
    - contextPath: CrowdStrike.CSPMPolicy.cis_benchmark_ids
      description: The CIS benchmark IDs.
      type: Array
    - contextPath: CrowdStrike.CSPMPolicy.nist_benchmark_ids
      description: The NIST benchmark IDs.
      type: Array
    - contextPath: CrowdStrike.CSPMPolicy.pci_benchmark_ids
      description: The pci benchmark IDs.
      type: Array
    - contextPath: CrowdStrike.CSPMPolicy.policy_type
      description: The policy type.
      type: String
    - contextPath: CrowdStrike.CSPMPolicy.tactic_url
      description: The tactic URL.
      type: String
    - contextPath: CrowdStrike.CSPMPolicy.technique_url
      description: The technique URL.
      type: String
    - contextPath: CrowdStrike.CSPMPolicy.tactic
      description: The tactic used.
      type: String
    - contextPath: CrowdStrike.CSPMPolicy.technique
      description: The technique used.
      type: String
    - contextPath: CrowdStrike.CSPMPolicy.tactic_id
      description: The tactic ID.
      type: String
    - contextPath: CrowdStrike.CSPMPolicy.technique_id
      description: The technique ID.
      type: String
    - contextPath: CrowdStrike.CSPMPolicy.attack_types
      description: The attack types.
      type: Array
    - contextPath: CrowdStrike.CSPMPolicy.asset_type_id
      description: The asset type ID.
      type: Integer
    - contextPath: CrowdStrike.CSPMPolicy.cloud_asset_type
      description: The cloud asset type.
      type: String
    - contextPath: CrowdStrike.CSPMPolicy.is_remediable
      description: Whether the policy is remediable or not..
      type: Boolean
    - contextPath: CrowdStrike.CSPMPolicy.is_enabled
      description: Whether the policy is enabled or not.
      type: Boolean
    - contextPath: CrowdStrike.CSPMPolicy.account_scope
      description: The account scope.
      type: String
  - arguments:
    - description: The policy ID to look for its settings.
      name: policy_id
    - description: The cloud provider.
      name: cloud_platform
      defaultValue: 'aws'
      predefined:
      - 'aws'
      - 'gcp'
      - 'azure'
      auto: PREDEFINED
    - description: Service type to filter by.
      name: service
    - description: The maximum number of entities to list.
      name: limit
      defaultValue: 50
    description: Returns information about current policy settings.
    name: cs-falcon-cspm-list-service-policy-settings
    outputs:
    - contextPath: CrowdStrike.CSPMPolicySetting.is_remediable
      description: Whether the policy setting is remediable or not.
      type: Boolean
    - contextPath: CrowdStrike.CSPMPolicySetting.created_at
      description: The creation date.
      type: String
    - contextPath: CrowdStrike.CSPMPolicySetting.updated_at
      description: The update date.
      type: String
    - contextPath: CrowdStrike.CSPMPolicySetting.policy_id
      description: The policy ID.
      type: Integer
    - contextPath: CrowdStrike.CSPMPolicySetting.name
      description: The policy setting name.
      type: String
    - contextPath: CrowdStrike.CSPMPolicySetting.policy_type
      description: The policy type.
      type: String
    - contextPath: CrowdStrike.CSPMPolicySetting.cloud_service_subtype
      description: The cloud service subtype.
      type: String
    - contextPath: CrowdStrike.CSPMPolicySetting.cloud_service
      description: The cloud service.
      type: String
    - contextPath: CrowdStrike.CSPMPolicySetting.cloud_service_friendly
      description: The cloud friendly service.
      type: String
    - contextPath: CrowdStrike.CSPMPolicySetting.cloud_asset_type
      description: The cloud asset type.
      type: String
    - contextPath: CrowdStrike.CSPMPolicySetting.cloud_asset_type_id
      description: The cloud asset type ID.
      type: Integer
    - contextPath: CrowdStrike.CSPMPolicySetting.cloud_provider
      description: The cloud provider.
      type: String
    - contextPath: CrowdStrike.CSPMPolicySetting.default_severity
      description: The default severity.
      type: String
    - contextPath: CrowdStrike.CSPMPolicySetting.policy_timestamp
      description: The policy timestamp.
      type: Date
    - contextPath: CrowdStrike.CSPMPolicySetting.policy_settings
      description: An array that holds policy settings.
      type: Array
    - contextPath: CrowdStrike.CSPMPolicySetting.policy_settings.account_id
      description: The account ID correlated to the policy.
      type: String
    - contextPath: CrowdStrike.CSPMPolicySetting.policy_settings.regions
      description: The regions in which the policy is configured at.
      type: Array
    - contextPath: CrowdStrike.CSPMPolicySetting.policy_settings.severity
      description: The severity of the policy.
      type: String
    - contextPath: CrowdStrike.CSPMPolicySetting.policy_settings.enabled
      description: Whether the policy settings are enabled or not.
      type: Boolean
    - contextPath: CrowdStrike.CSPMPolicySetting.policy_settings.tag_excluded
      description: Whether the tag is excluded or not.
      type: Boolean
    - contextPath: CrowdStrike.CSPMPolicySetting.cis_benchmark
      description: An array of CIS benchmark details.
      type: Array
    - contextPath: CrowdStrike.CSPMPolicySetting.cis_benchmark.id
      description: The CIS benchmark ID.
      type: Integer
    - contextPath: CrowdStrike.CSPMPolicySetting.cis_benchmark.benchmark_short
      description: The CIS benchmark shortname.
      type: String
    - contextPath: CrowdStrike.CSPMPolicySetting.cis_benchmark.recommendation_number
      description: The CIS benchmark recommendation number.
      type: String
    - contextPath: CrowdStrike.CSPMPolicySetting.pci_benchmark
      description: An array of PCI benchmark details.
      type: Array
    - contextPath: CrowdStrike.CSPMPolicySetting.pci_benchmark.id
      description: The PCI benchmark ID.
      type: Integer
    - contextPath: CrowdStrike.CSPMPolicySetting.pci_benchmark.benchmark_short
      description: The PCI benchmark shortname.
      type: String
    - contextPath: CrowdStrike.CSPMPolicySetting.pci_benchmark.recommendation_number
      description: The PCI benchmark recommendation number.
      type: String
    - contextPath: CrowdStrike.CSPMPolicySetting.nist_benchmark
      description: An array of NIST benchmark details.
      type: Array
    - contextPath: CrowdStrike.CSPMPolicySetting.nist_benchmark.id
      description: The NIST benchmark ID.
      type: Integer
    - contextPath: CrowdStrike.CSPMPolicySetting.nist_benchmark.benchmark_short
      description: The NIST benchmark shortname.
      type: String
    - contextPath: CrowdStrike.CSPMPolicySetting.nist_benchmark.recommendation_number
      description: The NIST benchmark recommendation number.
      type: String
    - contextPath: CrowdStrike.CSPMPolicySetting.attack_types
      description: The attack types.
      type: Array
  - arguments:
    - description: Policy ID to be updated.
      name: policy_id
      required: true
    - description: Cloud Account ID to impact.
      name: account_id
    - description: Flag indicating if this policy is enabled.
      name: enabled
      defaultValue: 'true'
      predefined:
      - 'false'
      - 'true'
      auto: PREDEFINED
    - description: List of regions where this policy is enforced.
      name: regions
      isArray: true
    - description: Policy severity value.
      name: severity
      predefined:
      - 'critical'
      - 'high'
      - 'medium'
      - 'informational'
      auto: PREDEFINED
    - description: Tag exclusion flag.
      name: tag_excluded
      predefined:
      - 'false'
      - 'true'
      auto: PREDEFINED
    description: Updates a policy setting - can be used to override policy severity or to disable a policy entirely.
    name: cs-falcon-cspm-update-policy_settings
  - arguments:
    - description: IDs of the alerts to update.
      name: ids
      isArray: true
      required: true
    - description: Assign the specified detections to a user based on their username.
      name: assign_to_name
    - description: Assign the specified detections to a user based on their UUID.
      name: assign_to_uuid
    - description: Appends a new comment to any existing comments for the specified detections.
      name: append_comment
    - description: Add a tag to the specified detections.
      name: add_tag
    - description: Remove a tag from the specified detections.
      name: remove_tag
    - description: Update status of the alert to the specified value.
      name: update_status
      predefined:
      - 'new'
      - 'in_progress'
      - 'closed'
      - 'reopened'
      auto: PREDEFINED
    - description: Whether to unassign any assigned users to the specified detections.
      name: unassign
      predefined:
      - 'false'
      - 'true'
      auto: PREDEFINED
    - description: If true, displays the detection in the UI.
      name: show_in_ui
      predefined:
      - 'false'
      - 'true'
      auto: PREDEFINED
    description: Perform actions on alerts.
    name: cs-falcon-resolve-identity-detection
<<<<<<< HEAD
  dockerimage: demisto/py3-tools:1.0.0.80944
=======
  - arguments:
    - description: IDs (UUID) of specific users to list.
      name: id
      isArray: true
    - description: 'The filter expression that should be used to limit the results. FQL syntax. Available values: assigned_cids, cid, first_name, last_name, name, uid. Example: "first_name:''John''".'
      name: filter
    - description: The integer offset to start retrieving records from.
      name: offset
      defaultValue: 0
    - description: The maximum number of records to return.
      name: limit
      defaultValue: 50
    description: List users.
    name: cs-falcon-list-users
    outputs:
    - contextPath: CrowdStrike.Users.uuid
      description: The user's UUID.
      type: String
    - contextPath: CrowdStrike.Users.cid
      description: The customer ID.
      type: String
    - contextPath: CrowdStrike.Users.uid
      description: The user's ID.
      type: String
    - contextPath: CrowdStrike.Users.first_name
      description: The user's first name.
      type: String
    - contextPath: CrowdStrike.Users.last_name
      description: The user's last name.
      type: String
    - contextPath: CrowdStrike.Users.last_login_at
      description: The timestamp of the user's last login.
      type: String
    - contextPath: CrowdStrike.Users.created_at
      description: The timestamp of the user's creation.
      type: String
  - arguments:
    - description: ID(s) of behaviors to list. Behavior IDs can be retrieved by running the 'cs-falcon-get-detections-for-incident' command.
      name: behavior_ids
      isArray: true
      required: true
    description: Get incident behavior information.
    name: cs-falcon-get-incident-behavior
    outputs:
    - contextPath: CrowdStrike.IncidentBehavior.behavior_id
      description: The behavior ID.
      type: String
    - contextPath: CrowdStrike.IncidentBehavior.cid
      description: The customer ID.
      type: String
    - contextPath: CrowdStrike.IncidentBehavior.aid
      description: The agent ID.
      type: String
    - contextPath: CrowdStrike.IncidentBehavior.incident_id
      description: The incident ID.
      type: String
    - contextPath: CrowdStrike.IncidentBehavior.incident_ids
      description: The incident IDs.
      type: List
    - contextPath: CrowdStrike.IncidentBehavior.pattern_id
      description: The pattern ID.
      type: Number
    - contextPath: CrowdStrike.IncidentBehavior.template_instance_id
      description: The template instance ID.
      type: Number
    - contextPath: CrowdStrike.IncidentBehavior.timestamp
      description: The timestamp.
      type: String
    - contextPath: CrowdStrike.IncidentBehavior.cmdline
      description: The command line.
      type: String
    - contextPath: CrowdStrike.IncidentBehavior.filepath
      description: The file path.
      type: String
    - contextPath: CrowdStrike.IncidentBehavior.domain
      description: The domain.
      type: String
    - contextPath: CrowdStrike.IncidentBehavior.pattern_disposition
      description: The pattern disposition.
      type: Number
    - contextPath: CrowdStrike.IncidentBehavior.pattern_disposition_details.indicator
      description: Whether the pattern disposition is an indicator.
      type: Boolean
    - contextPath: CrowdStrike.IncidentBehavior.pattern_disposition_details.detect
      description: Whether the pattern disposition is a detect.
      type: Boolean
    - contextPath: CrowdStrike.IncidentBehavior.pattern_disposition_details.inddet_mask
      description: The pattern disposition indicator detect mask.
      type: Boolean
    - contextPath: CrowdStrike.IncidentBehavior.pattern_disposition_details.sensor_only
      description: Whether the pattern disposition is sensor only.
      type: Boolean
    - contextPath: CrowdStrike.IncidentBehavior.pattern_disposition_details.rooting
      description: Whether the pattern disposition is rooting.
      type: Boolean
    - contextPath: CrowdStrike.IncidentBehavior.pattern_disposition_details.kill_process
      description: Whether the process was killed.
      type: Boolean
    - contextPath: CrowdStrike.IncidentBehavior.pattern_disposition_details.kill_subprocess
      description: Whether the subprocess was killed.
      type: Boolean
    - contextPath: CrowdStrike.IncidentBehavior.pattern_disposition_details.quarantine_machine
      description: Whether the machine was quarantined.
      type: Boolean
    - contextPath: CrowdStrike.IncidentBehavior.pattern_disposition_details.quarantine_file
      description: Whether the file was quarantined.
      type: Boolean
    - contextPath: CrowdStrike.IncidentBehavior.pattern_disposition_details.policy_disabled
      description: Whether the policy was disabled.
      type: Boolean
    - contextPath: CrowdStrike.IncidentBehavior.pattern_disposition_details.kill_parent
      description: Whether the parent was killed.
      type: Boolean
    - contextPath: CrowdStrike.IncidentBehavior.pattern_disposition_details.operation_blocked
      description: Whether the operation was blocked.
      type: Boolean
    - contextPath: CrowdStrike.IncidentBehavior.pattern_disposition_details.process_blocked
      description: Whether the process was blocked.
      type: Boolean
    - contextPath: CrowdStrike.IncidentBehavior.pattern_disposition_details.registry_operation_blocked
      description: Whether the registry operation was blocked.
      type: Boolean
    - contextPath: CrowdStrike.IncidentBehavior.pattern_disposition_details.critical_process_disabled
      description: Whether the critical process was disabled.
      type: Boolean
    - contextPath: CrowdStrike.IncidentBehavior.pattern_disposition_details.bootup_safeguard_enabled
      description: Whether the bootup safeguard was enabled.
      type: Boolean
    - contextPath: CrowdStrike.IncidentBehavior.pattern_disposition_details.fs_operation_blocked
      description: Whether the file system operation was blocked.
      type: Boolean
    - contextPath: CrowdStrike.IncidentBehavior.pattern_disposition_details.handle_operation_downgraded
      description: Whether the handle operation was downgraded.
      type: Boolean
    - contextPath: CrowdStrike.IncidentBehavior.pattern_disposition_details.kill_action_failed
      description: Whether the kill action failed.
      type: Boolean
    - contextPath: CrowdStrike.IncidentBehavior.pattern_disposition_details.blocking_unsupported
      description: Whether the blocking is unsupported.
      type: Boolean
    - contextPath: CrowdStrike.IncidentBehavior.pattern_disposition_details.suspend_process
      description: Whether the process was suspended.
      type: Boolean
    - contextPath: CrowdStrike.IncidentBehavior.pattern_disposition_details.suspend_parent
      description: Whether the parent was suspended.
      type: Boolean
    - contextPath: CrowdStrike.IncidentBehavior.sha256
      description: The SHA256 hash.
      type: String
    - contextPath: CrowdStrike.IncidentBehavior.user_name
      description: The user name.
      type: String
    - contextPath: CrowdStrike.IncidentBehavior.tactic
      description: The tactic used.
      type: String
    - contextPath: CrowdStrike.IncidentBehavior.tactic_id
      description: The tactic ID.
      type: String
    - contextPath: CrowdStrike.IncidentBehavior.technique
      description: The technique used.
      type: String
    - contextPath: CrowdStrike.IncidentBehavior.technique_id
      description: The technique ID.
      type: String
    - contextPath: CrowdStrike.IncidentBehavior.display_name
      description: The display name.
      type: String
    - contextPath: CrowdStrike.IncidentBehavior.objective
      description: The objective.
      type: String
    - contextPath: CrowdStrike.IncidentBehavior.compound_tto
      description: The compound TTO.
      type: String
  - arguments:
    - description: The rule ID to get IOA rules for.
      name: rule_ids
      isArray: true
      required: true
    description: Get IOA Rules.
    name: cs-falcon-get-ioarules
    outputs:
    - contextPath: CrowdStrike.IOARules.instance_id
      description: The IOA Rule's instance ID.
      type: String
    - contextPath: CrowdStrike.IOARules.customer_id
      description: The customer ID.
      type: String
    - contextPath: CrowdStrike.IOARules.action_label
      description: The IOA Rule's action label.
      type: String
    - contextPath: CrowdStrike.IOARules.comment
      description: The IOA Rule's comment.
      type: String
    - contextPath: CrowdStrike.IOARules.committed_on
      description: The timestamp of the IOA Rule's commitment.
      type: String
    - contextPath: CrowdStrike.IOARules.created_by
      description: The IOA Rule's creator.
      type: String
    - contextPath: CrowdStrike.IOARules.created_on
      description: The timestamp of the IOA Rule's creation.
      type: String
    - contextPath: CrowdStrike.IOARules.deleted
      description: Whether the IOA Rule is in deleted status.
      type: Boolean
    - contextPath: CrowdStrike.IOARules.description
      description: The IOA Rule's description.
      type: String
    - contextPath: CrowdStrike.IOARules.disposition_id
      description: The disposition ID used by the IOA Rule.
      type: String
    - contextPath: CrowdStrike.IOARules.enabled
      description: Whether the IOA Rule is enabled.
      type: Boolean
    - contextPath: CrowdStrike.IOARules.field_values
      description: The IOA Rule's field values.
      type: String
    - contextPath: CrowdStrike.IOARules.instance_version
      description: The IOA Rule's instance version.
      type: String
    - contextPath: CrowdStrike.IOARules.magic_cookie
      description: The IOA Rule's magic cookie.
      type: String
    - contextPath: CrowdStrike.IOARules.modified_by
      description: The last user who modified the IOA Rule.
      type: String
    - contextPath: CrowdStrike.IOARules.modified_on
      description: The timestamp of the IOA Rule's last modification.
      type: String
    - contextPath: CrowdStrike.IOARules.name
      description: The IOA Rule name.
      type: String
    - contextPath: CrowdStrike.IOARules.pattern_id
      description: The IOA Rule's pattern ID.
      type: String
    - contextPath: CrowdStrike.IOARules.pattern_severity
      description: The IOA Rule's pattern severity.
      type: String
    - contextPath: CrowdStrike.IOARules.rulegroup_id
      description: The IOA Rule's Rule group ID.
      type: String
    - contextPath: CrowdStrike.IOARules.ruletype_id
      description: The IOA Rule's Rule type ID.
      type: String
    - contextPath: CrowdStrike.IOARules.ruletype_name
      description: The IOA Rule's Rule type name.
      type: String
    - contextPath: CrowdStrike.IOARules.version_ids
      description: The IOA Rule's version ID.
      type: String
  dockerimage: demisto/py3-tools:1.0.0.86064
>>>>>>> 9d6c5180
  isfetch: true
  ismappable: true
  isremotesyncin: true
  isremotesyncout: true
  script: '-'
  subtype: python3
  type: python
fromversion: 5.0.0
tests:
- Test - CrowdStrike Falcon
defaultclassifier: CrowdStrike Falcon
defaultmapperin: CrowdStrike Falcon-Mapper
defaultmapperout: CrowdStrike Falcon - Outgoing Mapper<|MERGE_RESOLUTION|>--- conflicted
+++ resolved
@@ -90,12 +90,8 @@
   section: Collect
   required: false
   advanced: true
-<<<<<<< HEAD
-  additionalinfo: "In the format: cloud_provider=aws&aws_account_id=1234. The query must have the argument 'cloud_provider' configured. For more information, refer to the integration docs."
-=======
   additionalinfo: "In the format: cloud_provider=aws&aws_account_id=1234.
   The query must have the argument 'cloud_provider' configured. Multiple values for the same parameter is not supported. For more information, refer to the integration docs."
->>>>>>> 9d6c5180
 - display: Fetch incidents
   name: isFetch
   type: 8
@@ -3606,14 +3602,9 @@
     - description: A comment added to the CrowdStrike incident.
       name: comment
       required: true
-<<<<<<< HEAD
-    description: Updates CrowdStrike Incident with the comment.
-    name: cs-falcon-update-incident-comment
-=======
     description: Deprecated. Use the 'cs-falcon-resolve-incident' command using the 'add_comment' parameter instead.
     name: cs-falcon-update-incident-comment
     deprecated: true
->>>>>>> 9d6c5180
   - arguments:
     - description: Whether to poll for results.
       auto: PREDEFINED
@@ -4721,9 +4712,6 @@
       auto: PREDEFINED
     description: Perform actions on alerts.
     name: cs-falcon-resolve-identity-detection
-<<<<<<< HEAD
-  dockerimage: demisto/py3-tools:1.0.0.80944
-=======
   - arguments:
     - description: IDs (UUID) of specific users to list.
       name: id
@@ -4975,7 +4963,6 @@
       description: The IOA Rule's version ID.
       type: String
   dockerimage: demisto/py3-tools:1.0.0.86064
->>>>>>> 9d6c5180
   isfetch: true
   ismappable: true
   isremotesyncin: true
