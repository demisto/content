category: Endpoint
commonfields:
  id: CrowdstrikeFalcon
  version: -1
configuration:
- defaultvalue: https://api.crowdstrike.com
  display: Server URL (e.g., https://api.crowdstrike.com)
  name: url
  required: true
  type: 0
- display: Client ID
  name: client_id
  required: true
  type: 0
- display: Secret
  name: secret
  required: true
  type: 4
- defaultvalue: 3 days
  display: First fetch timestamp (<number> <time unit>, e.g., 12 hours, 7 days)
  name: fetch_time
  required: false
  type: 0
- defaultvalue: '15'
  display: Max incidents per fetch
  name: incidents_per_fetch
  required: false
  type: 0
- display: Detections fetch query
  name: fetch_query
  required: false
  type: 0
- display: Incidents fetch query
  name: incidents_fetch_query
  required: false
  type: 0
- display: Fetch incidents
  name: isFetch
  required: false
  type: 8
- display: Incident type
  name: incidentType
  required: false
  type: 13
- display: Trust any certificate (not secure)
  name: insecure
  required: false
  type: 8
- display: Use system proxy settings
  name: proxy
  required: false
  type: 8
- additionalinfo: Choose what to fetch - incidents or detections or both
  defaultvalue: Detections
  display: Fetch types
  hidden: false
  name: fetch_incidents_or_detections
  options:
  - Detections
  - Incidents
  required: false
  type: 16
description: The CrowdStrike Falcon OAuth 2 API (formerly the Falcon Firehose API),
  enables fetching and resolving detections, searching devices, getting behaviors
  by ID, containing hosts, and lifting host containment. getting behaviors by ID,
  containing hosts, and lifting host containment.
display: CrowdStrike Falcon
name: CrowdstrikeFalcon
script:
  commands:
  - arguments:
    - default: false
      description: The query by which to filter the device.
      isArray: false
      name: filter
      required: false
      secret: false
    - default: false
      description: A comma-separated list of device IDs by which to limit the results.
      isArray: false
      name: ids
      required: false
      secret: false
    - auto: PREDEFINED
      default: false
      description: 'The status of the device. Possible values are: "Normal", "containment_pending",
        "contained", and "lift_containment_pending".'
      isArray: false
      name: status
      predefined:
      - Normal
      - containment_pending
      - contained
      - lift_containment_pending
      required: false
      secret: false
    - auto: PREDEFINED
      default: false
      description: The host name of the device.
      isArray: false
      name: hostname
      predefined:
      - ''
      required: false
      secret: false
    - auto: PREDEFINED
      default: false
      description: 'The platform name of the device. Possible values are: "Windows","Mac",
        and "Linux".'
      isArray: false
      name: platform_name
      predefined:
      - Windows
      - Mac
      - Linux
      required: false
      secret: false
    - default: false
      description: The site name of the device.
      isArray: false
      name: site_name
      required: false
      secret: false
    deprecated: false
    description: Searches for a device that matches the query.
    execution: false
    name: cs-falcon-search-device
    outputs:
    - contextPath: CrowdStrike.Device.ID
      description: The ID of the device.
      type: String
    - contextPath: CrowdStrike.Device.LocalIP
      description: The local IP address of the device.
      type: String
    - contextPath: CrowdStrike.Device.ExternalIP
      description: The external IP address of the device.
      type: String
    - contextPath: CrowdStrike.Device.Hostname
      description: The host name of the device.
      type: String
    - contextPath: CrowdStrike.Device.OS
      description: The operating system of the device.
      type: String
    - contextPath: CrowdStrike.Device.MacAddress
      description: The MAC address of the device.
      type: String
    - contextPath: CrowdStrike.Device.FirstSeen
      description: The first time the device was seen.
      type: String
    - contextPath: CrowdStrike.Device.LastSeen
      description: The last time the device was seen.
      type: String
    - contextPath: CrowdStrike.Device.PolicyType
      description: The policy type of the device.
      type: String
    - contextPath: CrowdStrike.Device.Status
      description: The device status.
      type: String
    - contextPath: Endpoint.Hostname
      description: The endpoint's hostname.
      type: String
    - contextPath: Endpoint.OS
      description: The endpoint's operation system.
      type: String
    - contextPath: Endpoint.IPAddress
      description: The endpoint's IP address.
      type: String
    - contextPath: Endpoint.ID
      description: The endpoint's ID.
      type: String
    - contextPath: Endpoint.Status
      description: The endpoint's status.
      type: String
    - contextPath: Endpoint.IsIsolated
      description: The endpoint's isolation status.
      type: String
    - contextPath: Endpoint.MACAddress
      description: The endpoint's MAC address.
      type: String
    - contextPath: Endpoint.Vendor
      description: The integration name of the endpoint vendor.
      type: String
    - contextPath: Endpoint.OSVersion
      description: The endpoint's operation system version.
      type: String
  - arguments:
    - default: false
      description: The ID of the behavior.
      isArray: false
      name: behavior_id
      required: true
      secret: false
    deprecated: false
    description: Searches for and fetches the behavior that matches the query.
    execution: false
    name: cs-falcon-get-behavior
    outputs:
    - contextPath: CrowdStrike.Behavior.FileName
      description: The file name of the behavior.
      type: String
    - contextPath: CrowdStrike.Behavior.Scenario
      description: The scenario name of the behavior.
      type: String
    - contextPath: CrowdStrike.Behavior.MD5
      description: The MD5 hash of the IOC in the behavior.
      type: String
    - contextPath: CrowdStrike.Behavior.SHA256
      description: The SHA256 hash of the IOC in the behavior.
      type: String
    - contextPath: CrowdStrike.Behavior.IOCType
      description: The type of the indicator of compromise.
      type: String
    - contextPath: CrowdStrike.Behavior.IOCValue
      description: The value of the IOC.
      type: String
    - contextPath: CrowdStrike.Behavior.CommandLine
      description: The command line executed in the behavior.
      type: String
    - contextPath: CrowdStrike.Behavior.UserName
      description: The user name related to the behavior.
      type: String
    - contextPath: CrowdStrike.Behavior.SensorID
      description: The sensor ID related to the behavior.
      type: String
    - contextPath: CrowdStrike.Behavior.ParentProcessID
      description: The ID of the parent process.
      type: String
    - contextPath: CrowdStrike.Behavior.ProcessID
      description: The process ID of the behavior.
      type: String
    - contextPath: CrowdStrike.Behavior.ID
      description: The ID of the behavior.
      type: String
  - arguments:
    - default: false
      description: The IDs of the detections to search. If provided, will override
        other arguments.
      isArray: true
      name: ids
      required: false
      secret: false
    - default: false
      description: |-
        Filter detections using a query in Falcon Query Language (FQL).
        e.g., filter="device.hostname:'CS-SE-TG-W7-01'"
        For a full list of valid filter options, see: https://falcon.crowdstrike.com/support/documentation/2/query-api-reference#detectionsearch
      isArray: false
      name: filter
      required: false
      secret: false
    deprecated: false
    description: Search for details of specific detections, either using a filter
      query, or by providing the IDs of the detections.
    execution: false
    name: cs-falcon-search-detection
    outputs:
    - contextPath: CrowdStrike.Detection.Behavior.FileName
      description: The file name of the behavior.
      type: String
    - contextPath: CrowdStrike.Detection.Behavior.Scenario
      description: The scenario name of the behavior.
      type: String
    - contextPath: CrowdStrike.Detection.Behavior.MD5
      description: The MD5 hash of the IOC of the behavior.
      type: String
    - contextPath: CrowdStrike.Detection.Behavior.SHA256
      description: The SHA256 hash of the IOC of the behavior.
      type: String
    - contextPath: CrowdStrike.Detection.Behavior.IOCType
      description: The type of the IOC.
      type: String
    - contextPath: CrowdStrike.Detection.Behavior.IOCValue
      description: The value of the IOC.
      type: String
    - contextPath: CrowdStrike.Detection.Behavior.CommandLine
      description: The command line executed in the behavior.
      type: String
    - contextPath: CrowdStrike.Detection.Behavior.UserName
      description: The user name related to the behavior.
      type: String
    - contextPath: CrowdStrike.Detection.Behavior.SensorID
      description: The sensor ID related to the behavior.
      type: String
    - contextPath: CrowdStrike.Detection.Behavior.ParentProcessID
      description: The ID of the parent process.
      type: String
    - contextPath: CrowdStrike.Detection.Behavior.ProcessID
      description: The process ID of the behavior.
      type: String
    - contextPath: CrowdStrike.Detection.Behavior.ID
      description: The ID of the behavior.
      type: String
    - contextPath: CrowdStrike.Detection.System
      description: The system name of the detection.
      type: String
    - contextPath: CrowdStrike.Detection.CustomerID
      description: The ID of the customer (CID).
      type: String
    - contextPath: CrowdStrike.Detection.MachineDomain
      description: The name of the domain of the detection machine.
      type: String
    - contextPath: CrowdStrike.Detection.ID
      description: The detection ID.
      type: String
    - contextPath: CrowdStrike.Detection.ProcessStartTime
      description: The start time of the process that generated the detection.
      type: Date
  - arguments:
    - default: false
      description: A comma-separated list of one or more IDs to resolve.
      isArray: false
      name: ids
      required: true
      secret: false
    - auto: PREDEFINED
      default: false
      description: 'The status to which to transition a detection. Possible values
        are: "new", "in_progress", "true_positive", "false_positive", and "ignored".'
      isArray: false
      name: status
      predefined:
      - new
      - in_progress
      - true_positive
      - false_positive
      - ignored
      required: false
      secret: false
    - default: false
      description: 'A user ID, for example: 1234567891234567891. username and assigned_to_uuid
        are mutually exclusive.'
      isArray: false
      name: assigned_to_uuid
      required: false
      secret: false
    - default: false
      description: Optional comment to add to the detection. Comments are displayed
        with the detection in Falcon and are usually used to provide context or notes
        for other Falcon users.
      isArray: false
      name: comment
      required: false
      secret: false
    - auto: PREDEFINED
      default: false
      description: If true, displays the detection in the UI.
      isArray: false
      name: show_in_ui
      predefined:
      - 'true'
      - 'false'
      required: false
      secret: false
    - default: false
      description: Username to assign the detections to. (This is usually the user’s
        email address, but may vary based on your configuration). username and assigned_to_uuid
        are mutually exclusive.
      isArray: false
      name: username
      required: false
      secret: false
    deprecated: false
    description: Resolves and updates a detection.
    execution: false
    name: cs-falcon-resolve-detection
  - arguments:
    - default: false
      description: The host agent ID (AID) of the host to contain. Get an agent ID
        from a detection.
      isArray: true
      name: ids
      required: true
      secret: false
    deprecated: false
    description: Contains containment for a specified host. When contained, a host
      can only communicate with the CrowdStrike cloud and any IPs specified in your
      containment policy.
    execution: false
    name: cs-falcon-contain-host
  - arguments:
    - default: false
      description: The host agent ID (AID) of the host you want to contain. Get an
        agent ID from a detection
      isArray: true
      name: ids
      required: true
      secret: false
    deprecated: false
    description: Lifts containment on the host, which returns its network communications
      to normal.
    execution: false
    name: cs-falcon-lift-host-containment
  - arguments:
    - default: false
      description: A comma-separated list of host agent IDs for which to run commands.
        (Can be retrieved by running the 'cs-falcon-search-device' command.)
      isArray: false
      name: host_ids
      required: true
      secret: false
    - default: false
      description: The type of command to run.
      isArray: false
      name: command_type
      required: true
      secret: false
    - default: false
      description: The full command to run.
      isArray: false
      name: full_command
      required: true
      secret: false
    - auto: PREDEFINED
      default: false
      defaultValue: read
      description: 'The scope for which to run the command. Possible values are: "read",
        "write", and "admin". Default is "read".'
      isArray: false
      name: scope
      predefined:
      - read
      - write
      - admin
      required: false
      secret: false
    - auto: PREDEFINED
      default: false
      defaultValue: batch
      description: 'The target for which to run the command. Possible values are:
        "single" and "batch". Default is "batch".'
      isArray: false
      name: target
      predefined:
      - batch
      - single
      required: false
      secret: false
    deprecated: false
    description: Sends commands to hosts.
    execution: false
    name: cs-falcon-run-command
    outputs:
    - contextPath: CrowdStrike.Command.HostID
      description: The ID of the host for which the command was running.
      type: String
    - contextPath: CrowdStrike.Command.SessionID
      description: The ID of the session of the host.
      type: string
    - contextPath: CrowdStrike.Command.Stdout
      description: The standard output of the command.
      type: String
    - contextPath: CrowdStrike.Command.Stderr
      description: The standard error of the command.
      type: String
    - contextPath: CrowdStrike.Command.BaseCommand
      description: The base command.
      type: String
    - contextPath: CrowdStrike.Command.FullCommand
      description: The full command.
      type: String
    - contextPath: CrowdStrike.Command.TaskID
      description: (For single host) The ID of the command request which has been
        accepted.
      type: string
    - contextPath: CrowdStrike.Command.Complete
      description: (For single host) True if the command completed.
      type: boolean
    - contextPath: CrowdStrike.Command.NextSequenceID
      description: (For single host) The next sequence ID.
      type: number
  - arguments:
    - default: false
      description: The script name to upload.
      isArray: false
      name: name
      required: true
      secret: false
    - auto: PREDEFINED
      default: false
      defaultValue: private
      description: 'The permission type for the custom script. Possible values are:
        "private", which is used only by the user who uploaded it, "group", which
        is used by all RTR Admins, and "public", which is used by all active-responders
        and RTR admins. Default is "private".'
      isArray: false
      name: permission_type
      predefined:
      - private
      - group
      - public
      required: false
      secret: false
    - default: false
      description: The content of the PowerShell script.
      isArray: false
      name: content
      required: true
      secret: false
    deprecated: false
    description: Uploads a script to Falcon.
    execution: false
    name: cs-falcon-upload-script
  - arguments:
    - default: false
      description: The file entry ID to upload.
      isArray: false
      name: entry_id
      required: true
      secret: false
    deprecated: false
    description: Uploads a file to the CrowdStrike cloud. (Can be used for the RTR
      'put' command.)
    execution: false
    name: cs-falcon-upload-file
  - arguments:
    - default: false
      description: The ID of the file to delete. (The ID of the file can be retrieved
        by running the 'cs-falcon-list-files' command).
      isArray: false
      name: file_id
      required: true
      secret: false
    deprecated: false
    description: Deletes a file based on the provided ID. Can delete only one file
      at a time.
    execution: false
    name: cs-falcon-delete-file
  - arguments:
    - default: false
      description: A comma-separated list of file IDs to get. (The list of file IDs
        can be retrieved by running the 'cs-falcon-list-files' command.)
      isArray: false
      name: file_id
      required: true
      secret: false
    deprecated: false
    description: Returns files based on the provided IDs. These files are used for
      the RTR 'put' command.
    execution: false
    name: cs-falcon-get-file
    outputs:
    - contextPath: CrowdStrike.File.ID
      description: The ID of the file.
      type: String
    - contextPath: CrowdStrike.File.CreatedBy
      description: The email address of the user who created the file.
      type: String
    - contextPath: CrowdStrike.File.CreatedTime
      description: The date and time the file was created.
      type: Date
    - contextPath: CrowdStrike.File.Description
      description: The description of the file.
      type: String
    - contextPath: CrowdStrike.File.Type
      description: The type of the file. For example, script.
      type: String
    - contextPath: CrowdStrike.File.ModifiedBy
      description: The email address of the user who modified the file.
      type: String
    - contextPath: CrowdStrike.File.ModifiedTime
      description: The date and time the file was modified.
      type: Date
    - contextPath: CrowdStrike.File.Name
      description: The full name of the file.
      type: String
    - contextPath: CrowdStrike.File.Permission
      description: 'The permission type of the file. Possible values are: "private",
        which is used only by the user who uploaded it, "group", which is used by
        all RTR Admins, and "public", which is used by all active-responders and RTR
        admins'
      type: String
    - contextPath: CrowdStrike.File.SHA256
      description: The SHA-256 hash of the file.
      type: String
    - contextPath: File.Type
      description: The file type.
      type: String
    - contextPath: File.Name
      description: The full name of the file.
      type: String
    - contextPath: File.SHA256
      description: The SHA-256 hash of the file.
      type: String
    - contextPath: File.Size
      description: The size of the file in bytes.
      type: Number
  - deprecated: false
    description: Returns a list of put-file IDs that are available for the user in
      the 'put' command.
    execution: false
    name: cs-falcon-list-files
    outputs:
    - contextPath: CrowdStrike.File.ID
      description: The ID of the file.
      type: String
    - contextPath: CrowdStrike.File.CreatedBy
      description: The email address of the user who created the file.
      type: String
    - contextPath: CrowdStrike.File.CreatedTime
      description: The date and time the file was created.
      type: Date
    - contextPath: CrowdStrike.File.Description
      description: The description of the file.
      type: String
    - contextPath: CrowdStrike.File.Type
      description: The type of the file. For example, script.
      type: String
    - contextPath: CrowdStrike.File.ModifiedBy
      description: The email address of the user who modified the file.
      type: String
    - contextPath: CrowdStrike.File.ModifiedTime
      description: The date and time the file was modified.
      type: Date
    - contextPath: CrowdStrike.File.Name
      description: The full name of the file.
      type: String
    - contextPath: CrowdStrike.File.Permission
      description: 'The permission type of the file. Possible values are: "private",
        which is used only by the user who uploaded it, "group", which is used by
        all RTR Admins, and "public", which is used by all active-responders and RTR
        admins.'
      type: String
    - contextPath: CrowdStrike.File.SHA256
      description: The SHA-256 hash of the file.
      type: String
    - contextPath: File.Type
      description: The file type.
      type: String
    - contextPath: File.Name
      description: The full name of the file.
      type: String
    - contextPath: File.SHA256
      description: The SHA-256 hash of the file.
      type: String
    - contextPath: File.Size
      description: The size of the file in bytes.
      type: Number
  - arguments:
    - default: false
      description: A comma-separated list of script IDs to return. (The script IDs
        can be retrieved by running the 'cs-falcon-list-scripts' command.)
      isArray: false
      name: script_id
      required: true
      secret: false
    deprecated: false
    description: Returns custom scripts based on the provided ID. Used for the RTR
      'runscript' command.
    execution: false
    name: cs-falcon-get-script
    outputs:
    - contextPath: CrowdStrike.Script.ID
      description: The ID of the script.
      type: String
    - contextPath: CrowdStrike.Script.CreatedBy
      description: The email address of the user who created the script.
      type: String
    - contextPath: CrowdStrike.Script.CreatedTime
      description: The date and time the script was created.
      type: Date
    - contextPath: CrowdStrike.Script.Description
      description: The description of the script.
      type: String
    - contextPath: CrowdStrike.Script.ModifiedBy
      description: The email address of the user who modified the script.
      type: String
    - contextPath: CrowdStrike.Script.ModifiedTime
      description: The date and time the script was modified.
      type: Date
    - contextPath: CrowdStrike.Script.Name
      description: The script name.
      type: String
    - contextPath: CrowdStrike.Script.Permission
      description: 'Permission type of the script. Possible values are: "private",
        which is used only by the user who uploaded it, "group", which is used by
        all RTR Admins, and "public", which is used by all active-responders and RTR
        admins.'
      type: String
    - contextPath: CrowdStrike.Script.SHA256
      description: The SHA-256 hash of the script file.
      type: String
    - contextPath: CrowdStrike.Script.RunAttemptCount
      description: The number of times the script attempted to run.
      type: Number
    - contextPath: CrowdStrike.Script.RunSuccessCount
      description: The number of times the script ran successfully.
      type: Number
    - contextPath: CrowdStrike.Script.Platform
      description: The list of operating system platforms on which the script can
        run. For example, Windows.
      type: String
    - contextPath: CrowdStrike.Script.WriteAccess
      description: Whether the user has write access to the script.
      type: Boolean
  - arguments:
    - default: false
      description: Script ID to delete. (Script IDs can be retrieved by running the
        'cs-falcon-list-scripts' command.)
      isArray: false
      name: script_id
      required: true
      secret: false
    deprecated: false
    description: Deletes a custom-script based on the provided ID. Can delete only
      one script at a time.
    execution: false
    name: cs-falcon-delete-script
  - deprecated: false
    description: Returns a list of custom script IDs that are available for the user
      in the 'runscript' command.
    execution: false
    name: cs-falcon-list-scripts
    outputs:
    - contextPath: CrowdStrike.Script.ID
      description: The ID of the script.
      type: String
    - contextPath: CrowdStrike.Script.CreatedBy
      description: The email address of the user who created the script.
      type: String
    - contextPath: CrowdStrike.Script.CreatedTime
      description: The date and time the script was created.
      type: Date
    - contextPath: CrowdStrike.Script.Description
      description: The description of the script.
      type: String
    - contextPath: CrowdStrike.Script.ModifiedBy
      description: The email address of the user who modified the script.
      type: String
    - contextPath: CrowdStrike.Script.ModifiedTime
      description: The date and time the script was modified.
      type: Date
    - contextPath: CrowdStrike.Script.Name
      description: The script name.
      type: String
    - contextPath: CrowdStrike.Script.Permission
      description: 'Permission type of the script. Possible values are: "private",
        which is used only by the user who uploaded it, "group", which is used by
        all RTR Admins, and "public", which is used by all active-responders and RTR
        admins.'
      type: String
    - contextPath: CrowdStrike.Script.SHA256
      description: The SHA-256 hash of the script file.
      type: String
    - contextPath: CrowdStrike.Script.RunAttemptCount
      description: The number of times the script attempted to run.
      type: Number
    - contextPath: CrowdStrike.Script.RunSuccessCount
      description: The number of times the script ran successfully.
      type: Number
    - contextPath: CrowdStrike.Script.Platform
      description: The list of operating system platforms on which the script can
        run. For example, Windows.
      type: String
    - contextPath: CrowdStrike.Script.WriteAccess
      description: Whether the user has write access to the script.
      type: Boolean
  - arguments:
    - default: false
      description: The name of the script to run.
      isArray: false
      name: script_name
      required: false
      secret: false
    - default: false
      description: A comma-separated list of host agent IDs to run commands. (The
        list of host agent IDs can be retrieved by running the 'cs-falcon-search-device'
        command.)
      isArray: false
      name: host_ids
      required: true
      secret: false
    - default: false
      description: The PowerShell script code to run.
      isArray: false
      name: raw
      required: false
      secret: false
    - default: false
      defaultValue: '30'
      description: Timeout for how long to wait for the request in seconds. Maximum
        is 600 (10 minutes).
      isArray: false
      name: timeout
      required: false
      secret: false
    deprecated: false
    description: Runs a script on the agent host.
    execution: false
    name: cs-falcon-run-script
    outputs:
    - contextPath: CrowdStrike.Command.HostID
      description: The ID of the host for which the command was running.
      type: String
    - contextPath: CrowdStrike.Command.SessionID
      description: The ID of the session of the host.
      type: String
    - contextPath: CrowdStrike.Command.Stdout
      description: The standard output of the command.
      type: String
    - contextPath: CrowdStrike.Command.Stderr
      description: The standard error of the command.
      type: String
    - contextPath: CrowdStrike.Command.BaseCommand
      description: The base command.
      type: String
    - contextPath: CrowdStrike.Command.FullCommand
      description: The full command.
      type: String
  - arguments:
    - default: false
      description: List of host agent IDs on which to run the RTR command.
      isArray: true
      name: host_ids
      required: true
      secret: false
    - default: false
      description: Full path to the file that will be retrieved from each host in
        the batch.
      isArray: false
      name: file_path
      required: true
      secret: false
    - default: false
      description: List of a subset of hosts on which to run the command.
      isArray: false
      name: optional_hosts
      required: false
      secret: false
    - default: false
      description: 'The number of seconds to wait for the request before it times
        out. In ISO time format. For example: 2019-10-17T13:41:48.487520845Z.'
      isArray: false
      name: timeout
      required: false
      secret: false
    - default: false
      description: 'The amount of time to wait for the request before it times out.
        In duration syntax. For example: 10s. Valid units are: ns, us, ms, s, m, h.
        Maximum value is 10 minutes.'
      isArray: false
      name: timeout_duration
      required: false
      secret: false
    deprecated: false
    description: Batch executes 'get' command across hosts to retrieve files.
    execution: false
    name: cs-falcon-run-get-command
    outputs:
    - contextPath: CrowdStrike.Command.HostID
      description: The ID of the host on which the command was running.
      type: string
    - contextPath: CrowdStrike.Command.Stdout
      description: The standard output of the command.
      type: string
    - contextPath: CrowdStrike.Command.Stderr
      description: The standard error of the command.
      type: string
    - contextPath: CrowdStrike.Command.BaseCommand
      description: The base command.
      type: string
    - contextPath: CrowdStrike.Command.TaskID
      description: The ID of the command that was running on the host.
      type: string
    - contextPath: CrowdStrike.Command.GetRequestID
      description: The ID of the command request that was accepted.
      type: string
    - contextPath: CrowdStrike.Command.Complete
      description: True if the command completed.
      type: boolean
    - contextPath: CrowdStrike.Command.FilePath
      description: The file path.
      type: string
  - arguments:
    - default: false
      description: The list of IDs of the command requested.
      isArray: true
      name: request_ids
      required: true
      secret: false
    - default: false
      description: 'The number of seconds to wait for the request before it times
        out. In ISO time format. For example: 2019-10-17T13:41:48.487520845Z.'
      isArray: false
      name: timeout
      required: false
      secret: false
    - default: false
      description: 'The amount of time to wait for the request before it times out.
        In duration syntax. For example: 10s. Valid units are: ns, us, ms, s, m, h.
        Maximum value is 10 minutes.'
      isArray: false
      name: timeout_duration
      required: false
      secret: false
    deprecated: false
    description: Retrieves the status of the specified batch 'get' command.
    execution: false
    name: cs-falcon-status-get-command
    outputs:
    - contextPath: CrowdStrike.File.ID
      description: The ID of the file.
      type: string
    - contextPath: CrowdStrike.File.TaskID
      description: The ID of the command that is running.
      type: string
    - contextPath: CrowdStrike.File.CreatedAt
      description: The date the file was created.
      type: date
    - contextPath: CrowdStrike.File.DeletedAt
      description: The date the file was deleted.
      type: date
    - contextPath: CrowdStrike.File.UpdatedAt
      description: The date the file was last updated.
      type: date
    - contextPath: CrowdStrike.File.Name
      description: The full name of the file.
      type: string
    - contextPath: CrowdStrike.File.SHA256
      description: The SHA256 hash of the file.
      type: string
    - contextPath: CrowdStrike.File.Size
      description: The size of the file in bytes.
      type: number
    - contextPath: File.Name
      description: The full name of the file.
      type: string
    - contextPath: File.Size
      description: The size of the file in bytes.
      type: number
    - contextPath: File.SHA256
      description: The SHA256 hash of the file.
      type: string
  - arguments:
    - default: false
      description: The ID of the command requested.
      isArray: false
      name: request_id
      required: true
      secret: false
    - default: false
      description: The sequence ID in chunk requests.
      isArray: false
      name: sequence_id
      required: false
      secret: false
    - auto: PREDEFINED
      default: false
      defaultValue: read
      description: 'The scope for which to run the command. Possible values are: "read",
        "write", or "admin". Default is "read".'
      isArray: false
      name: scope
      predefined:
      - read
      - write
      - admin
      required: false
      secret: false
    deprecated: false
    description: Gets the status of a command executed on a host.
    execution: false
    name: cs-falcon-status-command
    outputs:
    - contextPath: CrowdStrike.Command.TaskID
      description: The ID of the command request that was accepted.
      type: string
    - contextPath: CrowdStrike.Command.Stdout
      description: The standard output of the command.
      type: string
    - contextPath: CrowdStrike.Command.Stderr
      description: The standard error of the command.
      type: string
    - contextPath: CrowdStrike.Command.BaseCommand
      description: The base command.
      type: string
    - contextPath: CrowdStrike.Command.Complete
      description: True if the command completed.
      type: boolean
    - contextPath: CrowdStrike.Command.SequenceID
      description: The sequence ID in the current request.
      type: number
    - contextPath: CrowdStrike.Command.NextSequenceID
      description: The sequence ID for the next request in the chunk request.
      type: number
  - arguments:
    - default: false
      description: The host agent ID.
      isArray: false
      name: host_id
      required: true
      secret: false
    - default: false
      description: The SHA256 hash of the file.
      isArray: false
      name: sha256
      required: true
      secret: false
    - default: false
      description: The filename to use for the archive name and the file within the
        archive.
      isArray: false
      name: filename
      required: false
      secret: false
    deprecated: false
    description: Gets the RTR extracted file contents for the specified session and
      SHA256 hash.
    execution: false
    name: cs-falcon-get-extracted-file
  - arguments:
    - default: false
      description: The ID of the host agent that lists files in the session.
      isArray: false
      name: host_id
      required: true
      secret: false
    deprecated: false
    description: Gets a list of files for the specified RTR session on a host.
    execution: false
    name: cs-falcon-list-host-files
    outputs:
    - contextPath: CrowdStrike.Command.HostID
      description: The ID of the host for which the command was running.
      type: string
    - contextPath: CrowdStrike.Command.TaskID
      description: The ID of the command request that was accepted.
      type: string
    - contextPath: CrowdStrike.Command.SessionID
      description: The ID of the session of the host.
      type: string
    - contextPath: CrowdStrike.File.ID
      description: The ID of the file.
      type: string
    - contextPath: CrowdStrike.File.CreatedAt
      description: The date the file was created.
      type: date
    - contextPath: CrowdStrike.File.DeletedAt
      description: The date the file was deleted.
      type: date
    - contextPath: CrowdStrike.File.UpdatedAt
      description: The date the file was last updated.
      type: date
    - contextPath: CrowdStrike.File.Name
      description: The full name of the file.
      type: string
    - contextPath: CrowdStrike.File.SHA256
      description: The SHA256 hash of the file.
      type: string
    - contextPath: CrowdStrike.File.Size
      description: The size of the file in bytes.
      type: number
    - contextPath: File.Name
      description: The full name of the file.
      type: string
    - contextPath: File.Size
      description: The size of the file in bytes.
      type: number
    - contextPath: File.SHA256
      description: The SHA256 hash of the file.
      type: string
  - arguments:
    - default: false
      description: The ID of the host for which to extend the session.
      isArray: false
      name: host_id
      required: true
      secret: false
    deprecated: false
    description: Refresh a session timeout on a single host.
    execution: false
    name: cs-falcon-refresh-session
  - arguments:
    - default: false
      description: 'A comma-separated list of indicator types. Valid types are: "sha256",
        "sha1", "md5", "domain", "ipv4", "ipv6".'
      isArray: true
      name: types
      required: false
      secret: false
    - default: false
      description: A comma-separated list of indicator values.
      isArray: true
      name: values
      required: false
      secret: false
    - default: false
      description: A comma-separated list of indicator policies.
      isArray: true
      name: policies
      required: false
      secret: false
    - default: false
      description: The level at which the indicator will be shared. Only "red" share
        level (not shared) is supported, which indicates that the IOC is not shared
        with other Falcon Host customers.
      isArray: true
      name: share_levels
      required: false
      secret: false
    - default: false
      description: A comma-separated list of IOC sources.
      isArray: true
      name: sources
      required: false
      secret: false
    - default: false
      description: Start of date range in which to search (YYYY-MM-DD format).
      isArray: false
      name: from_expiration_date
      required: false
      secret: false
    - default: false
      description: End of date range in which to search (YYYY-MM-DD format).
      isArray: false
      name: to_expiration_date
      required: false
      secret: false
    - default: false
      description: The maximum number of records to return. The minimum is 1 and the
        maximum is 500. Default is 100.
      isArray: false
      name: limit
      required: false
      secret: false
    - auto: PREDEFINED
      default: false
      description: 'The order in which the results are returned. Possible values are:
        "type.asc", "type.desc", "value.asc", "value.desc", "policy.asc", "policy.desc",
        "share_level.asc", "share_level.desc", "expiration_timestamp.asc", and "expiration_timestamp.desc".'
      isArray: false
      name: sort
      predefined:
      - type.asc
      - type.desc
      - value.asc
      - value.desc
      - policy.asc
      - policy.desc
      - share_level.asc
      - share_level.desc
      - expiration_timestamp.asc
      - expiration_timestamp.desc
      required: false
      secret: false
    - default: false
      description: The offset to begin the list from. For example, start from the
        10th record and return the list. Default is 0.
      isArray: false
      name: offset
      required: false
      secret: false
    deprecated: false
    description: Returns a list of your uploaded IOCs that match the search criteria.
    execution: false
    name: cs-falcon-search-iocs
    outputs:
    - contextPath: CrowdStrike.IOC.Type
      description: The type of the IOC.
      type: string
    - contextPath: CrowdStrike.IOC.Value
      description: The string representation of the indicator.
      type: string
    - contextPath: CrowdStrike.IOC.ID
      description: The full ID of the indicator (type:value).
      type: string
    - contextPath: CrowdStrike.IOC.Policy
      description: The policy of the indicator.
      type: string
    - contextPath: CrowdStrike.IOC.Source
      description: The source of the IOC.
      type: string
    - contextPath: CrowdStrike.IOC.ShareLevel
      description: The level at which the indicator will be shared.
      type: string
    - contextPath: CrowdStrike.IOC.Expiration
      description: The datetime when the indicator will expire.
      type: string
    - contextPath: CrowdStrike.IOC.Description
      description: The description of the IOC.
      type: string
    - contextPath: CrowdStrike.IOC.CreatedTime
      description: The datetime the IOC was created.
      type: string
    - contextPath: CrowdStrike.IOC.CreatedBy
      description: The identity of the user/process who created the IOC.
      type: string
    - contextPath: CrowdStrike.IOC.ModifiedTime
      description: The datetime the indicator was last modified.
      type: string
    - contextPath: CrowdStrike.IOC.ModifiedBy
      description: The identity of the user/process who last updated the IOC.
      type: string
  - arguments:
    - auto: PREDEFINED
      default: false
      description: 'The IOC type to retrieve. Possible values are: "sha256", "sha1",
        "md5", "domain", "ipv4", and "ipv6".'
      isArray: false
      name: type
      predefined:
      - sha256
      - sha1
      - md5
      - domain
      - ipv4
      - ipv6
      required: true
      secret: false
    - default: false
      description: The IOC value to retrieve.
      isArray: false
      name: value
      required: true
      secret: false
    deprecated: false
    description: Gets the full definition of one or more indicators that you are watching.
    execution: false
    name: cs-falcon-get-ioc
    outputs:
    - contextPath: CrowdStrike.IOC.Type
      description: The type of the IOC.
      type: string
    - contextPath: CrowdStrike.IOC.Value
      description: The string representation of the indicator.
      type: string
    - contextPath: CrowdStrike.IOC.ID
      description: The full ID of the indicator (type:value).
      type: string
    - contextPath: CrowdStrike.IOC.Policy
      description: The policy of the indicator.
      type: string
    - contextPath: CrowdStrike.IOC.Source
      description: The source of the IOC.
      type: string
    - contextPath: CrowdStrike.IOC.ShareLevel
      description: The level at which the indicator will be shared.
      type: string
    - contextPath: CrowdStrike.IOC.Expiration
      description: The date and time when the indicator will expire.
      type: string
    - contextPath: CrowdStrike.IOC.Description
      description: The description of the IOC.
      type: string
    - contextPath: CrowdStrike.IOC.CreatedTime
      description: The date and time the IOC was created.
      type: string
    - contextPath: CrowdStrike.IOC.CreatedBy
      description: The identity of the user/process who created the IOC.
      type: string
    - contextPath: CrowdStrike.IOC.ModifiedTime
      description: The datetime the indicator was last modified.
      type: string
    - contextPath: CrowdStrike.IOC.ModifiedBy
      description: The identity of the user/process who last updated the IOC.
      type: string
  - arguments:
    - auto: PREDEFINED
      default: false
      description: 'The type of the indicator. Possible values are: "sha256", "md5",
        "domain", "ipv4", and "ipv6".'
      isArray: false
      name: ioc_type
      predefined:
      - sha256
      - md5
      - domain
      - ipv4
      - ipv6
      required: true
      secret: false
    - default: false
      description: The string representation of the indicator.
      isArray: false
      name: value
      required: true
      secret: false
    - auto: PREDEFINED
      default: false
      defaultValue: detect
      description: 'The policy to enact when the value is detected on a host. Possible
        values are: "detect" and "none". A value of "none" is equivalent to turning
        the indicator off. Default is "detect".'
      isArray: false
      name: policy
      predefined:
      - detect
      - none
      required: false
      secret: false
    - auto: PREDEFINED
      default: false
      description: The level at which the indicator will be shared. Only "red" share
        level (not shared) is supported, which indicates that the IOC is not shared
        with other Falcon Host customers.
      isArray: false
      name: share_level
      predefined:
      - red
      required: false
      secret: false
    - default: false
      description: The number of days for which the indicator should be valid. This
        only applies to domain, ipv4, and ipv6 types. Default is 30.
      isArray: false
      name: expiration_days
      required: false
      secret: false
    - default: false
      description: The source where this indicator originated. This can be used for
        tracking where this indicator was defined. Limited to 200 characters.
      isArray: false
      name: source
      required: false
      secret: false
    - default: false
      description: A meaningful description of the indicator. Limited to 200 characters.
      isArray: false
      name: description
      required: false
      secret: false
    deprecated: false
    description: Uploads an indicator for CrowdStrike to monitor.
    execution: false
    name: cs-falcon-upload-ioc
    outputs:
    - contextPath: CrowdStrike.IOC.Type
      description: The type of the IOC.
      type: string
    - contextPath: CrowdStrike.IOC.Value
      description: The string representation of the indicator.
      type: string
    - contextPath: CrowdStrike.IOC.ID
      description: The full ID of the indicator (type:value).
      type: string
    - contextPath: CrowdStrike.IOC.Policy
      description: The policy of the indicator.
      type: string
    - contextPath: CrowdStrike.IOC.Source
      description: The source of the IOC.
      type: string
    - contextPath: CrowdStrike.IOC.ShareLevel
      description: The level at which the indicator will be shared.
      type: string
    - contextPath: CrowdStrike.IOC.Expiration
      description: The datetime when the indicator will expire.
      type: string
    - contextPath: CrowdStrike.IOC.Description
      description: The description of the IOC.
      type: string
    - contextPath: CrowdStrike.IOC.CreatedTime
      description: The datetime the IOC was created.
      type: string
    - contextPath: CrowdStrike.IOC.CreatedBy
      description: The identity of the user/process who created the IOC.
      type: string
    - contextPath: CrowdStrike.IOC.ModifiedTime
      description: The date and time the indicator was last modified.
      type: string
    - contextPath: CrowdStrike.IOC.ModifiedBy
      description: The identity of the user/process who last updated the IOC.
      type: string
  - arguments:
    - auto: PREDEFINED
      default: false
      description: 'The type of the indicator. Possible values are: "sha256", "md5",
        "sha1", "domain", "ipv4", and "ipv6".'
      isArray: false
      name: ioc_type
      predefined:
      - sha256
      - md5
      - sha1
      - domain
      - ipv4
      - ipv6
      required: true
      secret: false
    - default: false
      description: The string representation of the indicator.
      isArray: false
      name: value
      required: true
      secret: false
    - auto: PREDEFINED
      default: false
      defaultValue: detect
      description: 'The policy to enact when the value is detected on a host. Possible
        values are: "detect" and "none". A value of "none" is equivalent to turning
        the indicator off. Default is "detect".'
      isArray: false
      name: policy
      predefined:
      - detect
      - none
      required: false
      secret: false
    - auto: PREDEFINED
      default: false
      description: The level at which the indicator will be shared. Only "red" share
        level (not shared) is supported, which indicates that the IOC is not shared
        with other Falcon Host customers.
      isArray: false
      name: share_level
      predefined:
      - red
      required: false
      secret: false
    - default: false
      description: The number of days for which the indicator should be valid. This
        only applies to domain, ipv4, and ipv6 types. Default is 30.
      isArray: false
      name: expiration_days
      required: false
      secret: false
    - default: false
      description: The source where this indicator originated. This can be used for
        tracking where this indicator was defined. Limited to 200 characters.
      isArray: false
      name: source
      required: false
      secret: false
    - default: false
      description: A meaningful description of the indicator. Limited to 200 characters.
      isArray: false
      name: description
      required: false
      secret: false
    deprecated: false
    description: Updates an indicator for CrowdStrike to monitor.
    execution: false
    name: cs-falcon-update-ioc
    outputs:
    - contextPath: CrowdStrike.IOC.Type
      description: The type of the IOC.
      type: string
    - contextPath: CrowdStrike.IOC.Value
      description: The string representation of the indicator.
      type: string
    - contextPath: CrowdStrike.IOC.ID
      description: The full ID of the indicator (type:value).
      type: string
    - contextPath: CrowdStrike.IOC.Policy
      description: The policy of the indicator.
      type: string
    - contextPath: CrowdStrike.IOC.Source
      description: The source of the IOC.
      type: string
    - contextPath: CrowdStrike.IOC.ShareLevel
      description: The level at which the indicator will be shared.
      type: string
    - contextPath: CrowdStrike.IOC.Expiration
      description: The datetime when the indicator will expire.
      type: string
    - contextPath: CrowdStrike.IOC.Description
      description: The description of the IOC.
      type: string
    - contextPath: CrowdStrike.IOC.CreatedTime
      description: The datetime the IOC was created.
      type: string
    - contextPath: CrowdStrike.IOC.CreatedBy
      description: The identity of the user/process who created the IOC.
      type: string
    - contextPath: CrowdStrike.IOC.ModifiedTime
      description: The date and time the indicator was last modified.
      type: string
    - contextPath: CrowdStrike.IOC.ModifiedBy
      description: The identity of the user/process who last updated the IOC.
      type: string
  - arguments:
    - auto: PREDEFINED
      default: false
      description: 'The IOC type to delete. Possible values are: "sha256", "sha1",
        "md5", "domain", "ipv4", and "ipv6".'
      isArray: false
      name: type
      predefined:
      - sha256
      - sha1
      - md5
      - domain
      - ipv4
      - ipv6
      required: true
      secret: false
    - default: false
      description: The IOC value to delete.
      isArray: false
      name: value
      required: true
      secret: false
    deprecated: false
    description: Deletes a monitored indicator.
    execution: false
    name: cs-falcon-delete-ioc
  - arguments:
    - auto: PREDEFINED
      default: false
      description: 'The IOC type. Possible values are: "sha256", "sha1", "md5", "domain",
        "ipv4", and "ipv6".'
      isArray: false
      name: type
      predefined:
      - sha256
      - sha1
      - md5
      - domain
      - ipv4
      - ipv6
      required: true
      secret: false
    - default: false
      description: The IOC value.
      isArray: false
      name: value
      required: true
      secret: false
    deprecated: false
    description: The number of hosts that observed the provided IOC.
    execution: false
    name: cs-falcon-device-count-ioc
    outputs:
    - contextPath: CrowdStrike.IOC.Type
      description: The type of the IOC.
      type: string
    - contextPath: CrowdStrike.IOC.Value
      description: The string representation of the indicator.
      type: string
    - contextPath: CrowdStrike.IOC.ID
      description: The full ID of the indicator (type:value).
      type: string
    - contextPath: CrowdStrike.IOC.DeviceCount
      description: The number of devices the IOC ran on.
      type: number
  - arguments:
    - auto: PREDEFINED
      default: false
      description: 'The IOC type. Possible values are: "sha256", "sha1", "md5", "domain",
        "ipv4", and "ipv6".'
      isArray: false
      name: type
      predefined:
      - sha256
      - sha1
      - md5
      - domain
      - ipv4
      - ipv6
      required: true
      secret: false
    - default: false
      description: The IOC value.
      isArray: false
      name: value
      required: true
      secret: false
    - default: false
      description: The device ID to check against.
      isArray: false
      name: device_id
      required: true
      secret: false
    deprecated: false
    description: Get processes associated with a given IOC.
    execution: false
    name: cs-falcon-processes-ran-on
    outputs:
    - contextPath: CrowdStrike.IOC.Type
      description: The type of the IOC.
      type: string
    - contextPath: CrowdStrike.IOC.Value
      description: The string representation of the indicator.
      type: string
    - contextPath: CrowdStrike.IOC.ID
      description: The full ID of the indicator (type:value).
      type: string
    - contextPath: CrowdStrike.IOC.Process.ID
      description: The processes IDs associated with the given IOC.
      type: number
    - contextPath: CrowdStrike.IOC.Process.DeviceID
      description: The device the process ran on.
      type: number
  - arguments:
    - default: true
      description: A comma-separated list of process IDs.
      isArray: true
      name: ids
      required: true
      secret: false
    deprecated: false
    description: Retrieves the details of a process, according to the process ID,
      that is running or that previously ran.
    execution: false
    name: cs-falcon-process-details
    outputs:
    - contextPath: CrowdStrike.Process.process_id
      description: The process ID.
      type: String
    - contextPath: CrowdStrike.Process.process_id_local
      description: Local ID of the process.
      type: String
    - contextPath: CrowdStrike.Process.device_id
      description: The device the process ran on.
      type: String
    - contextPath: CrowdStrike.Process.file_name
      description: The path of the file that ran the process.
      type: String
    - contextPath: CrowdStrike.Process.command_line
      description: The command line command execution.
      type: String
    - contextPath: CrowdStrike.Process.start_timestamp_raw
      description: 'The start datetime of the process in Unix epoch time format. For
        example: 132460167512852140.'
      type: String
    - contextPath: CrowdStrike.Process.start_timestamp
      description: 'The start datetime of the process in ISO time format. For example:
        2019-10-17T13:41:48.487520845Z.'
      type: String
    - contextPath: CrowdStrike.Process.stop_timestamp_raw
      description: 'The stop datetime of the process in Unix epoch time format. For
        example: 132460167512852140.'
      type: Date
    - contextPath: CrowdStrike.Process.stop_timestamp
      description: 'The stop datetime of the process in ISO time format. For example:
        2019-10-17T13:41:48.487520845Z.'
      type: Date
  - arguments:
    - auto: PREDEFINED
      default: false
      description: 'The type of indicator. Possible values are: "domain", "ipv4",
        "ipv6", "md5", "sha1", or "sha256".'
      isArray: false
      name: type
      predefined:
      - domain
      - ipv4
      - ipv6
      - md5
      - sha1
      - sha256
      required: true
      secret: false
    - default: false
      description: The actual string representation of the indicator.
      isArray: false
      name: value
      required: true
      secret: false
    deprecated: true
    description: Returns a list of device IDs on which an indicator ran.
    execution: false
    name: cs-device-ran-on
    outputs:
    - contextPath: CrowdStrike.DeviceID
      description: Device IDs on which an indicator ran.
      type: string
  - arguments:
    - auto: PREDEFINED
      default: false
      description: 'The type of indicator. Possible values are: "domain", "ipv4",
        "ipv6", "md5", "sha1", or "sha256".'
      isArray: false
      name: type
      predefined:
      - domain
      - ipv4
      - ipv6
      - md5
      - sha1
      - sha256
      required: true
      secret: false
    - default: false
      description: The actual string representation of the indicator.
      isArray: false
      name: value
      required: true
      secret: false
    deprecated: false
    description: Returns a list of device IDs on which an indicator ran.
    execution: false
    name: cs-falcon-device-ran-on
    outputs:
    - contextPath: CrowdStrike.DeviceID
      description: Device IDs on which an indicator ran.
      type: string
  - arguments:
    - default: false
      description: The query used to filter the results.
      isArray: false
      name: fetch_query
      required: false
      secret: false
    deprecated: false
    description: Lists detection summaries.
    execution: false
    name: cs-falcon-list-detection-summaries
    outputs:
    - contextPath: CrowdStrike.Detections.cid
      description: The organization's customer ID (CID).
      type: String
    - contextPath: CrowdStrike.Detections.created_timestamp
      description: 'The datetime when the detection occurred in ISO time format. For
        example: 2019-10-17T13:41:48.487520845Z.'
      type: Date
    - contextPath: CrowdStrike.Detections.detection_id
      description: The ID of the detection.
      type: String
    - contextPath: CrowdStrike.Detections.device.device_id
      description: The device ID as seen by CrowdStrike.
      type: String
    - contextPath: CrowdStrike.Detections.device.cid
      description: The CrowdStrike Customer ID (CID) to which the device belongs.
      type: String
    - contextPath: CrowdStrike.Detections.device.agent_load_flags
      description: The CrowdStrike agent load flags.
      type: String
    - contextPath: CrowdStrike.Detections.device.agent_local_time
      description: The local time of the sensor.
      type: Date
    - contextPath: CrowdStrike.Detections.device.agent_version
      description: 'The version of the agent that the device is running. For example:
        5.32.11406.0.'
      type: String
    - contextPath: CrowdStrike.Detections.device.bios_manufacturer
      description: The BIOS manufacturer.
      type: String
    - contextPath: CrowdStrike.Detections.device.bios_version
      description: The device's BIOS version.
      type: String
    - contextPath: CrowdStrike.Detections.device.config_id_base
      description: The base of the sensor that the device is running.
      type: String
    - contextPath: CrowdStrike.Detections.device.config_id_build
      description: 'The version of the sensor that the device is running. For example:
        11406.'
      type: String
    - contextPath: CrowdStrike.Detections.device.config_id_platform
      description: The platform ID of the sensor that the device is running.
      type: String
    - contextPath: CrowdStrike.Detections.device.external_ip
      description: The external IP address of the device.
      type: String
    - contextPath: CrowdStrike.Detections.device.hostname
      description: The host name of the device.
      type: String
    - contextPath: CrowdStrike.Detections.device.first_seen
      description: The datetime when the host was first seen by CrowdStrike.
      type: Date
    - contextPath: CrowdStrike.Detections.device.last_seen
      description: The datetime when the host was last seen by CrowdStrike.
      type: Date
    - contextPath: CrowdStrike.Detections.device.local_ip
      description: The local IP address of the device.
      type: String
    - contextPath: CrowdStrike.Detections.device.mac_address
      description: The MAC address of the device.
      type: String
    - contextPath: CrowdStrike.Detections.device.major_version
      description: The major version of the operating system.
      type: String
    - contextPath: CrowdStrike.Detections.device.minor_version
      description: The minor version of the operating system.
      type: String
    - contextPath: CrowdStrike.Detections.device.os_version
      description: The operating system of the device.
      type: String
    - contextPath: CrowdStrike.Detections.device.platform_id
      description: The platform ID of the device that runs the sensor.
      type: String
    - contextPath: CrowdStrike.Detections.device.platform_name
      description: The platform name of the device.
      type: String
    - contextPath: CrowdStrike.Detections.device.product_type_desc
      description: The value indicating the product type. For example, 1 = Workstation,
        2 = Domain Controller, 3 = Server.
      type: String
    - contextPath: CrowdStrike.Detections.device.status
      description: 'The containment status of the machine. Possible values are: "normal",
        "containment_pending", "contained", and "lift_containment_pending".'
      type: String
    - contextPath: CrowdStrike.Detections.device.system_manufacturer
      description: The system manufacturer of the device.
      type: String
    - contextPath: CrowdStrike.Detections.device.system_product_name
      description: The product name of the system.
      type: String
    - contextPath: CrowdStrike.Detections.device.modified_timestamp
      description: 'The datetime the device was last modified in ISO time format.
        For example: 2019-10-17T13:41:48.487520845Z.'
      type: Date
    - contextPath: CrowdStrike.Detections.behaviors.device_id
      description: The ID of the device associated with the behavior.
      type: String
    - contextPath: CrowdStrike.Detections.behaviors.timestamp
      description: 'The datetime the behavior detection occurred in ISO time format.
        For example: 2019-10-17T13:41:48.487520845Z.'
      type: Date
    - contextPath: CrowdStrike.Detections.behaviors.behavior_id
      description: The ID of the behavior.
      type: String
    - contextPath: CrowdStrike.Detections.behaviors.filename
      description: The file name of the triggering process.
      type: String
    - contextPath: CrowdStrike.Detections.behaviors.alleged_filetype
      description: The file extension of the behavior's filename.
      type: String
    - contextPath: CrowdStrike.Detections.behaviors.cmdline
      description: The command line of the triggering process.
      type: String
    - contextPath: CrowdStrike.Detections.behaviors.scenario
      description: The name of the scenario to which the behavior belongs.
      type: String
    - contextPath: CrowdStrike.Detections.behaviors.objective
      description: The name of the objective associated with the behavior.
      type: String
    - contextPath: CrowdStrike.Detections.behaviors.tactic
      description: The name of the tactic associated with the behavior.
      type: String
    - contextPath: CrowdStrike.Detections.behaviors.technique
      description: The name of the technique associated with the behavior.
      type: String
    - contextPath: CrowdStrike.Detections.behaviors.severity
      description: The severity rating for the behavior. The value can be any integer
        between 1-100.
      type: Number
    - contextPath: CrowdStrike.Detections.behaviors.confidence
      description: The true positive confidence rating for the behavior. The value
        can be any integer between 1-100.
      type: Number
    - contextPath: CrowdStrike.Detections.behaviors.ioc_type
      description: 'The type of the triggering IOC. Possible values are: "hash_sha256",
        "hash_md5", "domain", "filename", "registry_key", "command_line", and "behavior".'
      type: String
    - contextPath: CrowdStrike.Detections.behaviors.ioc_value
      description: The IOC value.
      type: String
    - contextPath: CrowdStrike.Detections.behaviors.ioc_source
      description: 'The source that triggered an IOC detection. Possible values are:
        "library_load", "primary_module", "file_read", and "file_write".'
      type: String
    - contextPath: CrowdStrike.Detections.behaviors.ioc_description
      description: The IOC description.
      type: String
    - contextPath: CrowdStrike.Detections.behaviors.user_name
      description: The user name.
      type: String
    - contextPath: CrowdStrike.Detections.behaviors.user_id
      description: The Security Identifier (SID) of the user in Windows.
      type: String
    - contextPath: CrowdStrike.Detections.behaviors.control_graph_id
      description: The behavior hit key for the Threat Graph API.
      type: String
    - contextPath: CrowdStrike.Detections.behaviors.triggering_process_graph_id
      description: The ID of the process that triggered the behavior detection.
      type: String
    - contextPath: CrowdStrike.Detections.behaviors.sha256
      description: The SHA256 of the triggering process.
      type: String
    - contextPath: CrowdStrike.Detections.behaviors.md5
      description: The MD5 of the triggering process.
      type: String
    - contextPath: CrowdStrike.Detections.behaviors.parent_details.parent_sha256
      description: The SHA256 hash of the parent process.
      type: String
    - contextPath: CrowdStrike.Detections.behaviors.parent_details.parent_md5
      description: The MD5 hash of the parent process.
      type: String
    - contextPath: CrowdStrike.Detections.behaviors.parent_details.parent_cmdline
      description: The command line of the parent process.
      type: String
    - contextPath: CrowdStrike.Detections.behaviors.parent_details.parent_process_graph_id
      description: The process graph ID of the parent process.
      type: String
    - contextPath: CrowdStrike.Detections.behaviors.pattern_disposition
      description: The pattern associated with the action performed on the behavior.
      type: Number
    - contextPath: CrowdStrike.Detections.behaviors.pattern_disposition_details.indicator
      description: Whether the detection behavior is similar to an indicator.
      type: Boolean
    - contextPath: CrowdStrike.Detections.behaviors.pattern_disposition_details.detect
      description: Whether this behavior is detected.
      type: Boolean
    - contextPath: CrowdStrike.Detections.behaviors.pattern_disposition_details.inddet_mask
      description: Whether this behavior is an inddet mask.
      type: Boolean
    - contextPath: CrowdStrike.Detections.behaviors.pattern_disposition_details.sensor_only
      description: Whether this detection is sensor only.
      type: Boolean
    - contextPath: CrowdStrike.Detections.behaviors.pattern_disposition_details.rooting
      description: Whether this behavior is rooting.
      type: Boolean
    - contextPath: CrowdStrike.Detections.behaviors.pattern_disposition_details.kill_process
      description: Whether this detection kills the process.
      type: Boolean
    - contextPath: CrowdStrike.Detections.behaviors.pattern_disposition_details.kill_subprocess
      description: Whether this detection kills the subprocess.
      type: Boolean
    - contextPath: CrowdStrike.Detections.behaviors.pattern_disposition_details.quarantine_machine
      description: Whether this detection was on a quarantined machine.
      type: Boolean
    - contextPath: CrowdStrike.Detections.behaviors.pattern_disposition_details.quarantine_file
      description: Whether this detection was on a quarantined file.
      type: Boolean
    - contextPath: CrowdStrike.Detections.behaviors.pattern_disposition_details.policy_disabled
      description: Whether this policy is disabled.
      type: Boolean
    - contextPath: CrowdStrike.Detections.behaviors.pattern_disposition_details.kill_parent
      description: Whether this detection kills the parent process.
      type: Boolean
    - contextPath: CrowdStrike.Detections.behaviors.pattern_disposition_details.operation_blocked
      description: Whether the operation is blocked.
      type: Boolean
    - contextPath: CrowdStrike.Detections.behaviors.pattern_disposition_details.process_blocked
      description: Whether the process is blocked.
      type: Boolean
    - contextPath: CrowdStrike.Detections.behaviors.pattern_disposition_details.registry_operation_blocked
      description: Whether the registry operation is blocked.
      type: Boolean
    - contextPath: CrowdStrike.Detections.email_sent
      description: Whether an email is sent about this detection.
      type: Boolean
    - contextPath: CrowdStrike.Detections.first_behavior
      description: The datetime of the first behavior.
      type: Date
    - contextPath: CrowdStrike.Detections.last_behavior
      description: The datetime of the last behavior.
      type: Date
    - contextPath: CrowdStrike.Detections.max_confidence
      description: The highest confidence value of all behaviors. The value can be
        any integer between 1-100.
      type: Number
    - contextPath: CrowdStrike.Detections.max_severity
      description: The highest severity value of all behaviors. Value can be any integer
        between 1-100.
      type: Number
    - contextPath: CrowdStrike.Detections.max_severity_displayname
      description: 'The name used in the UI to determine the severity of the detection.
        Possible values are: "Critical", "High", "Medium", and "Low".'
      type: String
    - contextPath: CrowdStrike.Detections.show_in_ui
      description: Whether the detection displays in the UI.
      type: Boolean
    - contextPath: CrowdStrike.Detections.status
      description: The status of detection.
      type: String
    - contextPath: CrowdStrike.Detections.assigned_to_uid
      description: The UID of the user for whom the detection is assigned.
      type: String
    - contextPath: CrowdStrike.Detections.assigned_to_name
      description: The human-readable name of the user to whom the detection is currently
        assigned.
      type: String
    - contextPath: CrowdStrike.Detections.hostinfo.domain
      description: The domain of the Active Directory.
      type: String
    - contextPath: CrowdStrike.Detections.seconds_to_triaged
      description: The amount of time it took to move a detection from "new" to "in_progress".
      type: Number
    - contextPath: CrowdStrike.Detections.seconds_to_resolved
      description: The amount of time it took to move a detection from new to a resolved
        state ("true_positive", "false_positive", and "ignored").
      type: Number
  - arguments:
    - default: false
      description: The query used to filter the results.
      isArray: false
      name: fetch_query
      required: false
      secret: false
    deprecated: false
    description: Lists incident summaries.
    execution: false
    name: cs-falcon-list-incident-summaries
    outputs:
    - contextPath: CrowdStrike.Incidents.incident_id
      description: The ID of the incident.
      type: String
    - contextPath: CrowdStrike.Incidents.cid
      description: The organization's customer ID (CID).
      type: String
    - contextPath: CrowdStrike.Incidents.host_ids
      description: The device IDs of all the hosts on which the incident occurred.
      type: String
    - contextPath: CrowdStrike.Incidents.hosts.device_id
      description: The device ID as seen by CrowdStrike.
      type: String
    - contextPath: CrowdStrike.Incidents.hosts.cid
      description: The host's organization's customer ID (CID).
      type: String
    - contextPath: CrowdStrike.Incidents.hosts.agent_load_flags
      description: The CrowdStrike agent load flags.
      type: String
    - contextPath: CrowdStrike.Incidents.hosts.agent_local_time
      description: The local time of the sensor.
      type: Date
    - contextPath: CrowdStrike.Incidents.hosts.agent_version
      description: 'The version of the agent that the device is running. For example:
        5.32.11406.0.'
      type: String
    - contextPath: CrowdStrike.Incidents.hosts.bios_manufacturer
      description: The BIOS manufacturer.
      type: String
    - contextPath: CrowdStrike.Incidents.hosts.bios_version
      description: The BIOS version of the device.
      type: String
    - contextPath: CrowdStrike.Incidents.hosts.config_id_base
      description: The base of the sensor that the device is running.
      type: String
    - contextPath: CrowdStrike.Incidents.hosts.config_id_build
      description: 'The version of the sensor that the device is running. For example:
        11406.'
      type: String
    - contextPath: CrowdStrike.Incidents.hosts.config_id_platform
      description: The platform ID of the sensor that the device is running.
      type: String
    - contextPath: CrowdStrike.Incidents.hosts.external_ip
      description: The external IP address of the host.
      type: String
    - contextPath: CrowdStrike.Incidents.hosts.hostname
      description: The name of the host.
      type: String
    - contextPath: CrowdStrike.Incidents.hosts.first_seen
      description: The date and time when the host was first seen by CrowdStrike.
      type: Date
    - contextPath: CrowdStrike.Incidents.hosts.last_seen
      description: The date and time when the host was last seen by CrowdStrike.
      type: Date
    - contextPath: CrowdStrike.Incidents.hosts.local_ip
      description: The device's local IP address.
      type: String
    - contextPath: CrowdStrike.Incidents.hosts.mac_address
      description: The device's MAC address.
      type: String
    - contextPath: CrowdStrike.Incidents.hosts.major_version
      description: The major version of the operating system.
      type: String
    - contextPath: CrowdStrike.Incidents.hosts.minor_version
      description: The minor version of the operating system.
      type: String
    - contextPath: CrowdStrike.Incidents.hosts.os_version
      description: The operating system of the host.
      type: String
    - contextPath: CrowdStrike.Incidents.hosts.platform_id
      description: The platform ID of the device that runs the sensor.
      type: String
    - contextPath: CrowdStrike.Incidents.hosts.platform_name
      description: The platform name of the host.
      type: String
    - contextPath: CrowdStrike.Incidents.hosts.product_type_desc
      description: The value indicating the product type. For example, 1 = Workstation,
        2 = Domain Controller, 3 = Server.
      type: String
    - contextPath: CrowdStrike.Incidents.hosts.status
      description: The incident status as a number. For example, 20 = New, 25 = Reopened,
        30 = In Progress, 40 = Closed.
      type: String
    - contextPath: CrowdStrike.Incidents.hosts.system_manufacturer
      description: The system manufacturer of the device.
      type: String
    - contextPath: CrowdStrike.Incidents.hosts.system_product_name
      description: The product name of the system.
      type: String
    - contextPath: CrowdStrike.Incidents.hosts.modified_timestamp
      description: 'The datetime when a user modified the incident in ISO time format.
        For example: 2019-10-17T13:41:48.487520845Z.'
      type: Date
    - contextPath: CrowdStrike.Incidents.created
      description: The time that the incident was created.
      type: Date
    - contextPath: CrowdStrike.Incidents.start
      description: The recorded time of the earliest incident.
      type: Date
    - contextPath: CrowdStrike.Incidents.end
      description: The recorded time of the latest incident.
      type: Date
    - contextPath: CrowdStrike.Incidents.state
      description: The state of the incident.
      type: String
    - contextPath: CrowdStrike.Incidents.status
      description: The status of the incident.
      type: Number
    - contextPath: CrowdStrike.Incidents.name
      description: The name of the incident.
      type: String
    - contextPath: CrowdStrike.Incidents.description
      description: The description of the incident.
      type: String
    - contextPath: CrowdStrike.Incidents.tags
      description: The tags of the incident.
      type: String
    - contextPath: CrowdStrike.Incidents.fine_score
      description: The incident score.
      type: Number
  - arguments:
    - default: false
      description: The endpoint ID.
      isArray: false
      name: id
      required: false
      secret: false
    - default: true
      description: The endpoint IP address.
      isArray: false
      name: ip
      required: false
      secret: false
    - default: false
      description: The endpoint hostname.
      isArray: false
      name: hostname
      required: false
      secret: false
    deprecated: false
    description: Returns information about an endpoint.
    execution: false
    name: endpoint
    outputs:
    - contextPath: Endpoint.Hostname
      description: The endpoint's hostname.
      type: String
    - contextPath: Endpoint.OS
      description: The endpoint's operation system.
      type: String
    - contextPath: Endpoint.IPAddress
      description: The endpoint's IP address.
      type: String
    - contextPath: Endpoint.ID
      description: The endpoint's ID.
      type: String
    - contextPath: Endpoint.Status
      description: The endpoint's status.
      type: String
    - contextPath: Endpoint.IsIsolated
      description: The endpoint's isolation status.
      type: String
    - contextPath: Endpoint.MACAddress
      description: The endpoint's MAC address.
      type: String
    - contextPath: Endpoint.Vendor
      description: The integration name of the endpoint vendor.
      type: String
    - contextPath: Endpoint.OSVersion
      description: The endpoint's operation system version.
      type: String
<<<<<<< HEAD
  - arguments:
    - default: false
      description: The name of the host
      isArray: false
      name: name
      required: true
      secret: false
    - auto: PREDEFINED
      default: false
      description: The group type of the group. Can be 'static' or 'dynamic'
      isArray: false
      name: group_type
      predefined:
        - static
        - dynamic
      required: false
      secret: false
    - default: false
      description: Description of the host
      isArray: false
      name: description
      required: false
      secret: false
    - default: false
      description: The assignmet rule
      isArray: false
      name: assignment_rule
      required: false
      secret: false
      deprecated: false
    description: Create a host group
    execution: false
    name: cs-falcon-create-host-group
    outputs:
      - contextPath: CrowdStrike.HostGroup.id
        description: The id of the host group.
        type: String
      - contextPath: CrowdStrike.HostGroup.group_type
        description: The group type of the host group
        type: String
      - contextPath: CrowdStrike.HostGroup.name
        description: The name of the hostgroup
        type: String
      - contextPath: CrowdStrike.HostGroup.description
        description: The description of the hostgroup
        type: String
      - contextPath: CrowdStrike.HostGroup.created_by
        description: The created client of the host group.
        type: String
      - contextPath: CrowdStrike.HostGroup.created_timestamp
        description: The timestamp of created hostgroup
        type: Date
      - contextPath: CrowdStrike.HostGroup.modified_by
        description: The client that modified the host group.
        type: String
      - contextPath: CrowdStrike.HostGroup.modified_timestamp
        description: The integration name of the endpoint vendor.
        type: Date
  - arguments:
      - default: false
        description: The host group id
        isArray: false
        name: host_group_id
        required: true
        secret: false
      - default: false
        description: The name of the host
        isArray: false
        name: name
        required: false
        secret: false
      - auto: PREDEFINED
        default: false
        description: The group type of the group. Can be 'static' or 'dynamic'
        isArray: false
        name: group_type
        predefined:
          - static
          - dynamic
        required: false
        secret: false
      - default: false
        description: Description of the host
        isArray: false
        name: description
        required: false
        secret: false
      - default: false
        description: The assignmet rule
        isArray: false
        name: assignment_rule
        required: false
        secret: false
    deprecated: false
    description: Update a host group
    execution: false
    name: cs-falcon-update-host-group
    outputs:
      - contextPath: CrowdStrike.HostGroup.id
        description: The id of the host group.
        type: String
      - contextPath: CrowdStrike.HostGroup.group_type
        description: The group type of the host group
        type: String
      - contextPath: CrowdStrike.HostGroup.name
        description: The name of the hostgroup
        type: String
      - contextPath: CrowdStrike.HostGroup.description
        description: The description of the hostgroup
        type: String
      - contextPath: CrowdStrike.HostGroup.created_by
        description: The created client of the host group.
        type: String
      - contextPath: CrowdStrike.HostGroup.created_timestamp
        description: The timestamp of created hostgroup
        type: Date
      - contextPath: CrowdStrike.HostGroup.modified_by
        description: The client that modified the host group.
        type: String
      - contextPath: CrowdStrike.HostGroup.modified_timestamp
        description: The integration name of the endpoint vendor.
        type: Date
  - arguments:
      - default: false
        description: The host group id
        isArray: false
        name: host_group_id
        required: false
        secret: false
      - default: false
        description: Filter the result
        isArray: false
        name: filter
        required: false
        secret: false
      - default: true
        description: Page offset
        isArray: false
        name: offset
        required: false
        secret: false
      - default: true
        defaultValue: 50
        description: Number of result in a page
        isArray: false
        name: limit
        required: false
        secret: false
    deprecated: false
    description: Get the list of host group members
    execution: false
    name: cs-falcon-list-host-group-members
    outputs:
      - contextPath: CrowdStrike.HostGroupMember.host_group_members
        description: The id of host group members
        type: Unknown
      - contextPath: CrowdStrike.HostGroupMember.total
        description: Total number of host group members
        type: Number
  - arguments:
      - default: false
        description: The host group id
        isArray: false
        name: host_group_id
        required: true
        secret: false
      - default: false
        description: The id of the host
        isArray: true
        name: host_ids
        required: true
        secret: false
    deprecated: false
    description: Add host group members
    execution: false
    name: cs-falcon-add-host-group-members
    outputs:
      - contextPath: CrowdStrike.HostGroup.id
        description: The id of the host group.
        type: String
      - contextPath: CrowdStrike.HostGroup.group_type
        description: The group type of the host group
        type: String
      - contextPath: CrowdStrike.HostGroup.name
        description: The name of the hostgroup
        type: String
      - contextPath: CrowdStrike.HostGroup.description
        description: The description of the hostgroup
        type: String
      - contextPath: CrowdStrike.HostGroup.created_by
        description: The created client of the host group.
        type: String
      - contextPath: CrowdStrike.HostGroup.created_timestamp
        description: The timestamp of created hostgroup
        type: Date
      - contextPath: CrowdStrike.HostGroup.modified_by
        description: The client that modified the host group.
        type: String
      - contextPath: CrowdStrike.HostGroup.modified_timestamp
        description: The integration name of the endpoint vendor.
        type: Date
  - arguments:
      - default: false
        description: The host group id
        isArray: false
        name: host_group_id
        required: true
        secret: false
      - default: false
        description: The id of the host
        isArray: true
        name: host_ids
        required: true
        secret: false
    deprecated: false
    description: Remove host group members
    execution: false
    name: cs-falcon-remove-host-group-members
    outputs:
      - contextPath: CrowdStrike.HostGroup.id
        description: The id of the host group.
        type: String
      - contextPath: CrowdStrike.HostGroup.group_type
        description: The group type of the host group
        type: String
      - contextPath: CrowdStrike.HostGroup.name
        description: The name of the hostgroup
        type: String
      - contextPath: CrowdStrike.HostGroup.description
        description: The description of the hostgroup
        type: String
      - contextPath: CrowdStrike.HostGroup.created_by
        description: The created client of the host group.
        type: String
      - contextPath: CrowdStrike.HostGroup.created_timestamp
        description: The timestamp of created hostgroup
        type: Date
      - contextPath: CrowdStrike.HostGroup.modified_by
        description: The client that modified the host group.
        type: String
      - contextPath: CrowdStrike.HostGroup.modified_timestamp
        description: The integration name of the endpoint vendor.
        type: Date
  - arguments:
      - default: false
        description: Incidents ids
        isArray: true
        name: ids
        required: true
        secret: false
      - auto: PREDEFINED
        default: false
        description: The new status of the incident. Can be "New", "In Progress", "Reopened", "Closed"
        isArray: false
        name: status
        predefined:
          - New
          - In Progress
          - Reopened
          - Closed
        required: true
        secret: false
    deprecated: false
    description: Resolve incidents
    execution: false
    name: cs-falcon-resolve-incident
#    outputs:
  dockerimage: demisto/python3:3.9.5.21272
=======
  dockerimage: demisto/python3:3.9.6.22912
>>>>>>> 3014a3aa
  feed: false
  isfetch: true
  longRunning: false
  longRunningPort: false
  runonce: false
  script: '-'
  subtype: python3
  type: python
tests:
- Test - CrowdStrike Falcon
fromversion: 5.0.0<|MERGE_RESOLUTION|>--- conflicted
+++ resolved
@@ -2142,7 +2142,6 @@
     - contextPath: Endpoint.OSVersion
       description: The endpoint's operation system version.
       type: String
-<<<<<<< HEAD
   - arguments:
     - default: false
       description: The name of the host
@@ -2409,11 +2408,7 @@
     description: Resolve incidents
     execution: false
     name: cs-falcon-resolve-incident
-#    outputs:
   dockerimage: demisto/python3:3.9.5.21272
-=======
-  dockerimage: demisto/python3:3.9.6.22912
->>>>>>> 3014a3aa
   feed: false
   isfetch: true
   longRunning: false
