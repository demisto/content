--- conflicted
+++ resolved
@@ -759,7 +759,6 @@
       required: true
       description: The ID of the host to extend the session
     description: Refresh a session timeout on a single host.
-<<<<<<< HEAD
   - name: cs-falcon-search-iocs
     arguments:
     - name: types
@@ -903,7 +902,6 @@
       - name: description
         description: A meaningful description of the indicator. Limit 200 characters.
     description: Uploads one or more indicators for CrowdStrike to monitor
-=======
   - arguments:
     - auto: PREDEFINED
       default: false
@@ -1338,7 +1336,6 @@
     - contextPath: CrowdStrike.Incidents.fine_score
       description: The incident score.
       type: Number
->>>>>>> 5a8fce87
   dockerimage: demisto/python3:3.8.5.11789
   feed: false
   isfetch: true
