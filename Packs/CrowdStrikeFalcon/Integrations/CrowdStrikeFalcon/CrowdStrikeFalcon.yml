--- conflicted
+++ resolved
@@ -4711,7 +4711,6 @@
       auto: PREDEFINED
     description: Perform actions on alerts.
     name: cs-falcon-resolve-identity-detection
-<<<<<<< HEAD
   - arguments:
     - description: IDs (UUID) of specific users to list.
       name: id
@@ -4885,10 +4884,7 @@
     - contextPath: CrowdStrike.IncidentBehavior.compound_tto
       description: The compound TTO.
       type: String
-  dockerimage: demisto/py3-tools:1.0.0.84025
-=======
   dockerimage: demisto/py3-tools:1.0.0.84136
->>>>>>> 695ce12c
   isfetch: true
   ismappable: true
   isremotesyncin: true
