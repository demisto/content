The CrowdStrike Falcon OAuth 2 API (formerly the Falcon Firehose API), enables fetching and resolving detections, searching devices, getting behaviors by ID, containing hosts, and lifting host containment.

## Configure CrowdStrike Falcon on Cortex XSOAR

1. Navigate to **Settings** > **Integrations** > **Servers & Services**.
2. Search for CrowdStrike Falcon.
3. Click **Add instance** to create and configure a new integration instance.

    | **Parameter** | **Description** | **Required** |
    | --- | --- | --- |
    | Server URL (e.g., https://api.crowdstrike.com) |  | True |
    | Client ID |  | False |
    | Secret |  | False |
    | Source Reliability | Reliability of the source providing the intelligence data. Currently used for “CVE” reputation  command. | False |
    | First fetch timestamp (&lt;number&gt; &lt;time unit&gt;, e.g., 12 hours, 7 days) |  | False |
    | Max incidents per fetch |  | False |
    | Endpoint Detections fetch query |  | False |
    | Endpoint Incidents fetch query |  | False |
    | IDP Detections fetch query |  | False |
    | Mobile Detections fetch query |  | False |
    | IOM fetch query | Use the Falcon Query Language. For more information, refer to https://falcon.crowdstrike.com/documentation/page/d3c84a1b/falcon-query-language-fql. | False |
    | IOA fetch query | In the format: cloud_provider=aws&amp;aws_account_id=1234. The query must have the argument 'cloud_provider' configured. Multiple values for the same parameter is not supported. For more information, refer to https://falcon.crowdstrike.com/documentation/page/d3c84a1b/falcon-query-language-fql. | False |
    | Fetch incidents |  | False |
    | Incident type |  | False |
    | Mirroring Direction | Choose the direction to mirror the detection: Incoming \(from CrowdStrike Falcon to Cortex XSOAR\), Outgoing \(from Cortex XSOAR to CrowdStrike Falcon\), or Incoming and Outgoing \(to/from CrowdStrike Falcon and Cortex XSOAR\). | False |
    | Trust any certificate (not secure) |  | False |
    | Use system proxy settings |  | False |
    | Close Mirrored XSOAR Incident | When selected, closes the CrowdStrike Falcon incident or detection, which is mirrored in the Cortex XSOAR incident. | False |
    | Close Mirrored CrowdStrike Falcon Incident or Detection | When selected, closes the Cortex XSOAR incident, which is mirrored in the CrowdStrike Falcon incident or detection, according to the types that were chosen to be fetched and mirrored. | False |
<<<<<<< HEAD
    | Fetch types | Choose what to fetch - incidents, detections, IDP detections. You can choose any combination. Note that the "On-Demand Scans Detection" option is for Post Raptor release only.| False |
    | Reopen Statuses | Crowdsrike Falcon statuses that will reopen an incident in XSOAR if closed. You can choose any combination. | False |
=======
    | Fetch types | Choose what to fetch - incidents, detections, IDP detections. You can choose any combination. | False |
    | Reopen Statuses | CrowdStrike Falcon statuses that will reopen an incident in Cortex XSOAR if closed. You can choose any combination. | False |
>>>>>>> 43275522
    | Incidents Fetch Interval |  | False |
    | Advanced: Time in minutes to look back when fetching incidents and detections | Use this parameter to determine the look-back period for searching for incidents that were created before the last run time and did not match the query when they were created. | False |

4. Click **Test** to validate the URLs, token, and connection.


### Required API client scope

In order to use the CrowdStrike Falcon integration, your API client must be provisioned with the following scope and permissions:

- Real Time Response - Read and Write
- Alerts - Read and Write
- IOC Manager - Read and Write
- IOCs - Read and Write
- IOA Exclusions - Read and Write
- Machine Learning Exclusions - Read and Write
- Detections - Read and Write
- Hosts - Read and Write
- Host Groups - Read and Write
- Incidents - Read and Write
- Spotlight Vulnerabilities - Read
- User Management - Read
- On-Demand Scans (ODS) - Read and Write
- Identity Protection Entities - Read and Write
- Identity Protection Detections - Read and Write
- Identity Protection Timeline - Read
- Identity Protection Assessment - Read

## Incident Mirroring

You can enable incident mirroring between Cortex XSOAR incidents and CrowdStrike Falcon corresponding events (available from Cortex XSOAR version 6.0.0).
To set up the mirroring:
1. Enable *Fetching incidents* in your instance configuration.
2. In the *Fetch types* integration parameter, select what types to mirror.
3. Optional: You can go to one of the *fetch query* parameters and select the query to fetch the events from CrowdStrike Falcon.
4. In the *Mirroring Direction* integration parameter, select in which direction the incidents should be mirrored:

    | **Option** | **Description** |
    | --- | --- |
    | None | Turns off incident mirroring. |
    | Incoming | Any changes in CrowdStrike Falcon events (mirroring incoming fields) will be reflected in Cortex XSOAR incidents. |
    | Outgoing | Any changes in Cortex XSOAR incidents will be reflected in CrowdStrike Falcon events (outgoing mirrored fields). |
    | Incoming And Outgoing | Changes in Cortex XSOAR incidents and CrowdStrike Falcon events will be reflected in both directions. |

5. Optional: Check the *Close Mirrored XSOAR Incident* integration parameter to close the Cortex XSOAR incident when the corresponding event is closed in CrowdStrike Falcon.
6. Optional: Check the *Close Mirrored CrowdStrike Falcon Incident or Detection* integration parameter to close the CrowdStrike Falcon incident or detection when the corresponding Cortex XSOAR incident is closed.

Newly fetched Cortex XSOAR incidents will be mirrored in the chosen direction. However, this selection does not affect existing incidents.

**Important Notes**

- To ensure the mirroring works as expected, mappers are required, both for incoming and outgoing, to map the expected fields in Cortex XSOAR and CrowdStrike Falcon.
- When *mirroring in* incidents from CrowdStrike Falcon to Cortex XSOAR:
  - For the `tags` field, tags can only be added from the remote system.
  - When enabling the *Close Mirrored XSOAR Incident* integration parameter, the field in CrowdStrike Falcon that determines whether the incident was closed is the `status` field.
  - In case the *look-back* parameter is initialized with a certain value and during a time that incidents were fetched, if changing 
   the lookback to a number that is greater than the previous value, then in the initial incident fetching there will be incidents duplications.
   If the integration was already set with lookback > 0, and the lookback is not being increased at any point of time, then those incident duplications would not occur.


## Fetch Incidents

### IOM Incidents

The [FQL](https://falconpy.io/Usage/Falcon-Query-Language.html) filter expression is used to configure the IOM fetch query.
Available filter:

- use_current_scan_ids (use this to get records for latest scans)
- account_name
- account_id
- agent_id
- attack_types
- azure_subscription_id
- cloud_provider
- cloud_service_keyword
- custom_policy_id
- is_managed
- policy_id
- policy_type
- resource_id
- region
- status
- severity
- severity_string

Example: `cloud_provider: 'aws'+account_id: 'my_id'`

### IOA Incidents

The IOA fetch query uses the following format:
`param1=val1&param2=val2`
Multiple values for the same parameter is not supported.
Available parameters:

- cloud_provider (required in every query)
- account_id
- aws_account_id
- azure_subscription_id
- azure_tenant_id
- severity
- region
- service
- state

Example: `cloud_provider=aws&region=eu-west-2`
More information about the parameters can be found [here](https://www.falconpy.io/Service-Collections/CSPM-Registration.html#keyword-arguments-13).

## Commands

You can execute these commands from the Cortex XSOAR CLI, as part of an automation, or in a playbook.
After you successfully execute a command, a DBot message appears in the War Room with the command details.

### cs-falcon-search-device

***
Searches for a device that matches the query.

#### Base Command

`cs-falcon-search-device`

#### Input

| **Argument Name** | **Description** | **Required** |
| --- | --- | --- |
| extended_data | Whether or not to get additional data about the device. Possible values are: Yes, No. | Optional | 
| filter | The query by which to filter the device. | Optional | 
| limit | The maximum records to return [1-5000]. Default is 50. | Optional | 
| offset | The offset to start retrieving records from. | Optional | 
| ids | A comma-separated list of device IDs to limit the results. | Optional | 
| status | The status of the device. Possible values are: normal, containment_pending, contained, lift_containment_pending. | Optional | 
| hostname | The hostname of the device. Possible values are: . | Optional | 
| platform_name | The platform name of the device. Possible values are: Windows, Mac, Linux. | Optional | 
| site_name | The site name of the device. | Optional | 
| sort | The property to sort by (e.g., status.desc or hostname.asc). | Optional | 

#### Context Output

| **Path** | **Type** | **Description** |
| --- | --- | --- |
| CrowdStrike.Device.ID | String | The ID of the device. | 
| CrowdStrike.Device.LocalIP | String | The local IP address of the device. | 
| CrowdStrike.Device.ExternalIP | String | The external IP address of the device. | 
| CrowdStrike.Device.Hostname | String | The hostname of the device. | 
| CrowdStrike.Device.OS | String | The operating system of the device. | 
| CrowdStrike.Device.MacAddress | String | The MAC address of the device. | 
| CrowdStrike.Device.FirstSeen | String | The first time the device was seen. | 
| CrowdStrike.Device.LastSeen | String | The last time the device was seen. | 
| CrowdStrike.Device.PolicyType | String | The policy type of the device. | 
| CrowdStrike.Device.Status | String | The device status. | 
| Endpoint.Hostname | String | The endpoint hostname. | 
| Endpoint.OS | String | The endpoint operation system. | 
| Endpoint.IPAddress | String | The endpoint IP address. | 
| Endpoint.ID | String | The endpoint ID. | 
| Endpoint.Status | String | The endpoint status. | 
| Endpoint.IsIsolated | String | The endpoint isolation status. | 
| Endpoint.MACAddress | String | The endpoint MAC address. | 
| Endpoint.Vendor | String | The integration name of the endpoint vendor. | 
| Endpoint.OSVersion | String | The endpoint operation system version. | 


#### Command Example

`!cs-falcon-search-device ids=a1a1a1a1a1a1a1a1a1a1a1a1a1a1a1a1,a1a1a1a1a1a1a1a1a1a1a1a1a1a1a1a1`

#### Context Example

```
    {
        "CrowdStrike.Device(val.ID === obj.ID)": [
            {
                "ExternalIP": "94.188.164.68", 
                "MacAddress": "8c-85-90-3d-ed-3e", 
                "Hostname": "154.132.82-test-co.in-addr.arpa", 
                "LocalIP": "192.168.1.76", 
                "LastSeen": "2019-03-28T02:36:41Z", 
                "OS": "Mojave (10.14)", 
                "ID": "a1a1a1a1a1a1a1a1a1a1a1a1a1a1a1a1", 
                "FirstSeen": "2017-12-28T22:38:11Z",
                "Status": "contained"
            }, 
            {
                "ExternalIP": "94.188.164.68", 
                "MacAddress": "f0-18-98-74-8c-31", 
                "Hostname": "154.132.82-test-co.in-addr.arpa", 
                "LocalIP": "172.22.14.237", 
                "LastSeen": "2019-03-17T10:03:17Z", 
                "OS": "Mojave (10.14)", 
                "ID": "a1a1a1a1a1a1a1a1a1a1a1a1a1a1a1a1", 
                "FirstSeen": "2017-12-10T11:01:20Z",
                "Status": "contained"
            }
        ],
      "Endpoint(val.ID === obj.ID)": [
            {
              "Hostname": "154.132.82-test-co.in-addr.arpa",
              "ID": "a1a1a1a1a1a1a1a1a1a1a1a1a1a1a1a1",
              "IPAddress": "192.168.1.76", 
              "OS": "Mojave (10.14)",
              "Status": "Online",
              "￿Vendor": "CrowdStrike Falcon",
              "￿MACAddress": "1-1-1-1"
            },
            {
              "Hostname": "154.132.82-test-co.in-addr.arpa", 
              "ID": "a1a1a1a1a1a1a1a1a1a1a1a1a1a1a1a1",
              "IPAddress": "172.22.14.237", 
              "OS": "Mojave (10.14)", 
              "Status": "Online",
              "￿Vendor": "CrowdStrike Falcon",
              "￿MACAddress": "1-1-1-1"
            }
        ]
    }
```

#### Human Readable Output

>### Devices

>| ID | Hostname | OS | Mac Address | Local IP | External IP | First Seen | Last Seen | Status |
>| --- | --- | --- | --- | --- | --- | --- | --- | --- |
>| a1a1a1a1a1a1a1a1a1a1a1a1a1a1a1a1 | 154.132.82-test-co.in-addr.arpa | Mojave (10.14) | 8c-85-90-3d-ed-3e | 192.168.1.76 | 94.188.164.68 | 2017-12-28T22:38:11Z | 2019-03-28T02:36:41Z | contained |
>| a1a1a1a1a1a1a1a1a1a1a1a1a1a1a1a1 | 154.132.82-test-co.in-addr.arpa | Mojave (10.14) | f0-18-98-74-8c-31 | 172.22.14.237 | 94.188.164.68 | 2017-12-10T11:01:20Z | 2019-03-17T10:03:17Z | contained |

<<<<<<< HEAD
### 2. Get a behavior
Deprecated. 
=======
### cs-falcon-get-behavior
>>>>>>> 43275522

***
Searches for and fetches the behavior that matches the query.

#### Base Command

`cs-falcon-get-behavior`

#### Input

| **Argument Name** | **Description** | **Required** |
| --- | --- | --- |
| behavior_id | The ID of the behavior. The ID of the behavior can be retrieved by running the cs-falcon-search-detection or cs-falcon-get-detections-for-incident command. | Required | 

#### Context Output

| **Path** | **Type** | **Description** |
| --- | --- | --- |
| CrowdStrike.Behavior.FileName | String | The filename of the behavior. | 
| CrowdStrike.Behavior.Scenario | String | The scenario name of the behavior. | 
| CrowdStrike.Behavior.MD5 | String | The MD5 hash of the IOC in the behavior. | 
| CrowdStrike.Behavior.SHA256 | String | The SHA256 hash of the IOC in the behavior. | 
| CrowdStrike.Behavior.IOCType | String | The type of the indicator of compromise. | 
| CrowdStrike.Behavior.IOCValue | String | The value of the indicator of compromise. | 
| CrowdStrike.Behavior.CommandLine | String | The command line executed in the behavior. | 
| CrowdStrike.Behavior.UserName | String | The username related to the behavior. | 
| CrowdStrike.Behavior.SensorID | String | The sensor ID related to the behavior. | 
| CrowdStrike.Behavior.ParentProcessID | String | The ID of the parent process. | 
| CrowdStrike.Behavior.ProcessID | String | The process ID of the behavior. | 
| CrowdStrike.Behavior.ID | String | The ID of the behavior. | 

#### Command Example

`!cs-falcon-get-behavior behavior_id=3206`

#### Context Example

```
    {
        "CrowdStrike.Behavior": [
            {
                "IOCType": "sha256", 
                "ProcessID": "197949010450449117", 
                "Scenario": "known_malware", 
                "CommandLine": "/Library/spokeshave.jn/spokeshave.jn.app/Contents/MacOS/spokeshave.jn", 
                "UserName": "user@u-MacBook-Pro-2.local", 
                "FileName": "spokeshave.jn", 
                "SHA256": "a1a1a1a1a1a1a1a1a1a1a1a1a1a1a1a1a1a1a1a1a1a1a1a1a1a1a1a1a1a1a1a1", 
                "ID": "3206", 
                "IOCValue": "a1a1a1a1a1a1a1a1a1a1a1a1a1a1a1a1a1a1a1a1a1a1a1a1a1a1a1a1a1a1a1a1", 
                "MD5": "a1a1a1a1a1a1a1a1a1a1a1a1a1a1a1a1"
            }, 
            {
                "IOCType": "sha256", 
                "ProcessID": "197949016741905142", 
                "Scenario": "known_malware", 
                "ParentProcessID": "197949014644753130", 
                "CommandLine": "./xSf", 
                "UserName": "root@u-MacBook-Pro-2.local", 
                "FileName": "xSf", 
                "SensorID": "a1a1a1a1a1a1a1a1a1a1a1a1a1a1a1a1", 
                "SHA256": "a1a1a1a1a1a1a1a1a1a1a1a1a1a1a1a1a1a1a1a1a1a1a1a1a1a1a1a1a1a1a1a1", 
                "ID": "3206", 
                "IOCValue": "a1a1a1a1a1a1a1a1a1a1a1a1a1a1a1a1a1a1a1a1a1a1a1a1a1a1a1a1a1a1a1a1", 
                "MD5": "a1a1a1a1a1a1a1a1a1a1a1a1a1a1a1a1"
            }
        ]
    }
```

#### Human Readable Output

>### Behavior ID: 3206

>| ID | File Name | Command Line | Scenario | IOC Type | IOC Value | User Name | SHA256 | MD5 | Process ID | 
>| ------ | --------------- | ----------------------------------------------------------------------- | ---------------- | ---------- | ------------------------------------------------------------------ | --------------------------------------- | ------------------------------------------------------------------ | ---------------------------------- | -------------------- |
>| 3206 |   spokeshave.jn |  /Library/spokeshave.jn/spokeshave.jn.app/Contents/MacOS/spokeshave.jn |   known\_malware   | sha256 |    a1a1a1a1a1a1a1a1a1a1a1a1a1a1a1a1a1a1a1a1a1a1a1a1a1a1a1a1a1a1a1a1   | <user@u-MacBook-Pro-2.local> |   a1a1a1a1a1a1a1a1a1a1a1a1a1a1a1a1a1a1a1a1a1a1a1a1a1a1a1a1a1a1a1a1   | a1a1a1a1a1a1a1a1a1a1a1a1a1a1a1a1|   197949010450449117|
>|  3206   |xSf             |./xSf                                                                   |known\_malware   |sha256     |a1a1a1a1a1a1a1a1a1a1a1a1a1a1a1a1a1a1a1a1a1a1a1a1a1a1a1a1a1a1a1a1|   <root@u-MacBook-Pro-2.local>|          a1a1a1a1a1a1a1a1a1a1a1a1a1a1a1a1a1a1a1a1a1a1a1a1a1a1a1a1a1a1a1a1   |a1a1a1a1a1a1a1a1a1a1a1a1a1a1a1a1   |197949016741905142|


### cs-falcon-search-detection

***
Search for details of specific detections, either using a filter query, or by providing the IDs of the detections.

#### Base Command

`cs-falcon-search-detection`

#### Input

| **Argument Name** | **Description** | **Required** |
| --- | --- | --- |
| ids | A comma-separated list of IDs of the detections to search. If provided, will override other arguments. | Optional | 
| filter | Filter detections using a query in Falcon Query Language (FQL).<br/>For example, filter="device.hostname:'CS-SE-TG-W7-01'"<br/>For a full list of valid filter options, see: https://falcon.crowdstrike.com/support/documentation/2/query-api-reference#detectionsearch. | Optional | 
| extended_data | Whether to get additional data such as device and behaviors processed. Possible values are: Yes, No. | Optional | 

#### Context Output

| **Path** | **Type** | **Description** |
| --- | --- | --- |
| CrowdStrike.Detection.Behavior.FileName | String | The filename of the behavior. | 
| CrowdStrike.Detection.Behavior.Scenario | String | The scenario name of the behavior. | 
| CrowdStrike.Detection.Behavior.MD5 | String | The MD5 hash of the IOC of the behavior. | 
| CrowdStrike.Detection.Behavior.SHA256 | String | The SHA256 hash of the IOC of the behavior. | 
| CrowdStrike.Detection.Behavior.IOCType | String | The type of the IOC. | 
| CrowdStrike.Detection.Behavior.IOCValue | String | The value of the IOC. | 
| CrowdStrike.Detection.Behavior.CommandLine | String | The command line executed in the behavior. | 
| CrowdStrike.Detection.Behavior.UserName | String | The username related to the behavior. | 
| CrowdStrike.Detection.Behavior.SensorID | String | The sensor ID related to the behavior. | 
| CrowdStrike.Detection.Behavior.ParentProcessID | String | The ID of the parent process. | 
| CrowdStrike.Detection.Behavior.ProcessID | String | The process ID of the behavior.| 
| CrowdStrike.Detection.Behavior.ID | String | The ID of the behavior. Note: this field dose not exist in the new "post raptor" version| 
| CrowdStrike.Detection.System | String | The system name of the detection. | 
| CrowdStrike.Detection.CustomerID | String | The ID of the customer \(CID\). | 
| CrowdStrike.Detection.MachineDomain | String | The name of the domain of the detection machine. | 
| CrowdStrike.Detection.ID | String | The detection ID. | 
| CrowdStrike.Detection.ProcessStartTime | Date | The start time of the process that generated the detection. | 


#### Command Example

`!cs-falcon-search-detection ids=ldt:a1a1a1a1a1a1a1a1a1a1a1a1a1a1a1a1:1898376850347,ldt:a1a1a1a1a1a1a1a1a1a1a1a1a1a1a1a1:1092318056279064902`

#### Context Example

```
    {
        "CrowdStrike.Detection(val.ID === obj.ID)": [
            {
                "Status": "false_positive", 
                "ProcessStartTime": "2019-03-21T20:32:55.654489974Z", 
                "Behavior": [
                    {
                        "IOCType": "domain", 
                        "ProcessID": "2279170016592", 
                        "Scenario": "intel_detection", 
                        "ParentProcessID": "2257232915544", 
                        "CommandLine": "C:\\Python27\\pythonw.exe -c __import__('idlelib.run').run.main(True) 1250", 
                        "UserName": "josh", 
                        "FileName": "pythonw.exe", 
                        "SensorID": "a1a1a1a1a1a1a1a1a1a1a1a1a1a1a1a1", 
                        "SHA256": "a1a1a1a1a1a1a1a1a1a1a1a1a1a1a1a1a1a1a1a1a1a1a1a1a1a1a1a1a1a1a1a1", 
                        "ID": "4900", 
                        "IOCValue": "systemlowcheck.com", 
                        "MD5": "a1a1a1a1a1a1a1a1a1a1a1a1a1a1a1a1"
                    }, 
                    {
                        "IOCType": "domain", 
                        "ProcessID": "2283087267593", 
                        "Scenario": "intel_detection", 
                        "ParentProcessID": "2279170016592", 
                        "CommandLine": "ping.exe systemlowcheck.com", 
                        "UserName": "josh", 
                        "FileName": "PING.EXE", 
                        "SensorID": "a1a1a1a1a1a1a1a1a1a1a1a1a1a1a1a1", 
                        "SHA256": "a1a1a1a1a1a1a1a1a1a1a1a1a1a1a1a1a1a1a1a1a1a1a1a1a1a1a1a1a1a1a1a1", 
                        "ID": "4900", 
                        "IOCValue": "systemlowcheck.com", 
                        "MD5": "a1a1a1a1a1a1a1a1a1a1a1a1a1a1a1a1"
                    }
                ], 
                "MaxSeverity": 70, 
                "System": "DESKTOP-S49VMIL", 
                "ID": "ldt:a1a1a1a1a1a1a1a1a1a1a1a1a1a1a1a1:1898376850347", 
                "MachineDomain": "", 
                "ShowInUi": true, 
                "CustomerID": "a1a1a1a1a1a1a1a1a1a1a1a1a1a1a1a1"
            }, 
            {
                "Status": "new", 
                "ProcessStartTime": "2019-02-04T07:05:57.083205971Z", 
                "Behavior": [
                    {
                        "IOCType": "sha256", 
                        "ProcessID": "201917905370426448", 
                        "Scenario": "known_malware", 
                        "ParentProcessID": "201917902773103685", 
                        "CommandLine": "./xSf", 
                        "UserName": "user@u-MacBook-Pro-2.local", 
                        "FileName": "xSf", 
                        "SensorID": "a1a1a1a1a1a1a1a1a1a1a1a1a1a1a1a1", 
                        "SHA256": "a1a1a1a1a1a1a1a1a1a1a1a1a1a1a1a1a1a1a1a1a1a1a1a1a1a1a1a1a1a1a1a1", 
                        "ID": "3206", 
                        "IOCValue": "a1a1a1a1a1a1a1a1a1a1a1a1a1a1a1a1a1a1a1a1a1a1a1a1a1a1a1a1a1a1a1a1", 
                        "MD5": "a1a1a1a1a1a1a1a1a1a1a1a1a1a1a1a1"
                    }, 
                    {
                        "IOCType": "sha256", 
                        "ProcessID": "201917905370426448", 
                        "Scenario": "known_malware", 
                        "ParentProcessID": "201917902773103685", 
                        "CommandLine": "./xSf", 
                        "UserName": "user@u-MacBook-Pro-2.local", 
                        "FileName": "xSf", 
                        "SensorID": "a1a1a1a1a1a1a1a1a1a1a1a1a1a1a1a1", 
                        "SHA256": "a1a1a1a1a1a1a1a1a1a1a1a1a1a1a1a1a1a1a1a1a1a1a1a1a1a1a1a1a1a1a1a1", 
                        "ID": "3206", 
                        "IOCValue": "a1a1a1a1a1a1a1a1a1a1a1a1a1a1a1a1a1a1a1a1a1a1a1a1a1a1a1a1a1a1a1a1", 
                        "MD5": "a1a1a1a1a1a1a1a1a1a1a1a1a1a1a1a1"
                    }
                ], 
                "MaxSeverity": 30, 
                "System": "u-MacBook-Pro-2.local", 
                "ID": "ldt:a1a1a1a1a1a1a1a1a1a1a1a1a1a1a1a1:1092318056279064902", 
                "MachineDomain": "", 
                "ShowInUi": true, 
                "CustomerID": "a1a1a1a1a1a1a1a1a1a1a1a1a1a1a1a1"
            }
        ]
    }
```

#### Human Readable Output

>### Detections Found:

>|ID                                                         |Status|            System                 |     Process Start Time     |          Customer ID                       | Max Severity|
>|----------------------------------------------------------| ----------------- |--------------------------- |-------------------------------- |---------------------------------- |--------------|
>|ldt:a1a1a1a1a1a1a1a1a1a1a1a1a1a1a1a1:1898376850347       |  false\_positive |  DESKTOP-S49VMIL            | 2019-03-21T20:32:55.654489974Z  | a1a1a1a1a1a1a1a1a1a1a1a1a1a1a1a1  | 70|
>|ldt:a1a1a1a1a1a1a1a1a1a1a1a1a1a1a1a1:1092318056279064902|   new             |  u-MacBook-Pro-2.local  | 2019-02-04T07:05:57.083205971Z  | a1a1a1a1a1a1a1a1a1a1a1a1a1a1a1a1  | 30|


### cs-falcon-resolve-detection

***
Resolves and updates a detection using the provided arguments. At least one optional argument must be passed, otherwise no change will take place. Note that IDP detections are not supported.

#### Base Command

`cs-falcon-resolve-detection`

#### Input

| **Argument Name** | **Description** | **Required** |
| --- | --- | --- |
| ids | A comma-separated list of one or more IDs to resolve. | Required | 
| status | The status to transition a detection to. Possible values are: new, in_progress, true_positive, false_positive, closed, reopened, ignored. | Optional | 
| assigned_to_uuid | A user ID, for example: 1234567891234567891. username and assigned_to_uuid are mutually exclusive. | Optional | 
| comment | Optional comment to add to the detection. Comments are displayed with the detection in CrowdStrike Falcon and provide context or notes for other Falcon users. | Optional | 
| show_in_ui | If true, displays the detection in the UI. Possible values are: true, false. | Optional | 
| username | Username to assign the detections to. (This is usually the user's email address, but may vary based on your configuration). username and assigned_to_uuid are mutually exclusive. | Optional | 

#### Context Output

There is no context output for this command.
### cs-falcon-contain-host

***
Contains containment for a specified host. When contained, a host can only communicate with the CrowdStrike cloud and any IPs specified in your containment policy.

#### Base Command

`cs-falcon-contain-host`

#### Input

| **Argument Name** | **Description** | **Required** |
| --- | --- | --- |
| ids | A comma-separated list of host agent IDs (AID) of the host to contain. Get an agent ID from a detection. | Required | 

#### Context Output

There is no context output for this command.
### cs-falcon-lift-host-containment

***
Lifts containment on the host, which returns its network communications to normal.

#### Base Command

`cs-falcon-lift-host-containment`

#### Input

| **Argument Name** | **Description** | **Required** |
| --- | --- | --- |
| ids | A comma-separated list of host agent IDs (AIDs) of the hosts to contain. Get an agent ID from a detection. | Required | 

#### Context Output

There is no context output for this command.
### cs-falcon-run-command

***
Sends commands to hosts.

#### Base Command

`cs-falcon-run-command`

#### Input

| **Argument Name** | **Description** | **Required** |
| --- | --- | --- |
| queue_offline | Any commands run against an offline-queued session will be queued up and executed when the host comes online. | Optional | 
| host_ids | A comma-separated list of host agent IDs to run commands for. The list of host agent IDs can be retrieved by running the 'cs-falcon-search-device' command. | Required | 
| command_type | The type of command to run. | Required | 
| full_command | The full command to run. | Required | 
| scope | The scope to run the command for. (NOTE: In order to run the CrowdStrike RTR `put` command, it is necessary to pass `scope=admin`). Possible values are: read, write, admin. Default is read. | Optional | 
| timeout | The amount of time (in seconds) that a request will wait for a client to establish a connection to a remote machine before a timeout occurs. Default is 180. | Optional | 
| target | The target to run the command for. Possible values are: batch, single. Default is batch. | Optional | 
| batch_id | A batch ID to execute the command on. | Optional | 

#### Context Output

| **Path** | **Type** | **Description** |
| --- | --- | --- |
| CrowdStrike.Command.HostID | String | The ID of the host the command was running for. | 
| CrowdStrike.Command.SessionID | string | The session ID of the host. | 
| CrowdStrike.Command.Stdout | String | The standard output of the command. | 
| CrowdStrike.Command.Stderr | String | The standard error of the command. | 
| CrowdStrike.Command.BaseCommand | String | The base command. | 
| CrowdStrike.Command.FullCommand | String | The full command. | 
| CrowdStrike.Command.TaskID | string | \(For single host\) The ID of the command request which has been accepted. | 
| CrowdStrike.Command.Complete | boolean | \(For single host\) True if the command completed. | 
| CrowdStrike.Command.NextSequenceID | number | \(For single host\) The next sequence ID. | 
| CrowdStrike.Command.BatchID | String | The Batch ID that the command was executed on. | 


#### Command Example

`cs-falcon-run-command host_ids=a1a1a1a1a1a1a1a1a1a1a1a1a1a1a1a1 command_type=ls full_command="ls C:\\"`

#### Context Example

```
{
    'CrowdStrike': {
        'Command': [{
            'HostID': 'a1a1a1a1a1a1a1a1a1a1a1a1a1a1a1a1',
            'Stdout': 'Directory listing for C:\\ -\n\n'
            'BatchID': 'batch_id'
            'Name                                     Type         Size (bytes)    Size (MB)       '
            'Last Modified (UTC-5)     Created (UTC-5)          \n----                             '
            '        ----         ------------    ---------       ---------------------     -------'
            '--------          \n$Recycle.Bin                             <Directory>  --          '
            '    --              11/27/2018 10:54:44 AM    9/15/2017 3:33:40 AM     \nITAYDI       '
            '                            <Directory>  --              --              11/19/2018 1:'
            '31:42 PM     11/19/2018 1:31:42 PM    ',
            'Stderr': '',
            'BaseCommand': 'ls',
            'Command': 'ls C:\\'
        }]
}
```

#### Human Readable Output

>### Command ls C:\\ results

>|BaseCommand|Command|HostID|Stderr|Stdout|BatchID|
>|---|---|---|---|---|---|
>| ls | ls C:\ | a1a1a1a1a1a1a1a1a1a1a1a1a1a1a1a1 |  | Directory listing for C:\ -<br/><br/>Name                                     Type         Size (bytes)    Size (MB)       Last Modified (UTC-5)     Created (UTC-5)          <br/>----                                     ----         ------------    ---------       ---------------------     ---------------          <br/>$Recycle.Bin                             &lt;Directory&gt;  --              --              11/27/2018 10:54:44 AM    9/15/2017 3:33:40 AM     <br/>ITAYDI                                   &lt;Directory&gt;  --              --              11/19/2018 1:31:42 PM     11/19/2018 1:31:42 PM     | batch_id |

### cs-falcon-upload-script

***
Uploads a script to Falcon CrowdStrike.

#### Base Command

`cs-falcon-upload-script`

#### Input

| **Argument Name** | **Description** | **Required** |
| --- | --- | --- |
| name | The script name to upload. | Required | 
| permission_type | The permission type for the custom script. Possible values are: "private", which is used only by the user who uploaded it, "group", which is used by all RTR Admins, and "public", which is used by all active-responders and RTR admins. Possible values are: private, group, public. Default is private. | Optional | 
| content | The content of the PowerShell script. | Required | 

#### Command Example

`!cs-falcon-upload-script name=greatscript content="Write-Output 'Hello, World!'"`

#### Human Readable Output

The script was uploaded successfully.

#### Context Output

There is no context output for this command.

### cs-falcon-upload-file

***
Uploads a file to the CrowdStrike cloud. (Can be used for the RTR 'put' command).

#### Base Command

`cs-falcon-upload-file`

#### Input

| **Argument Name** | **Description** | **Required** |
| --- | --- | --- |
| entry_id | The file entry ID to upload. | Required | 

#### Command Example

`!cs-falcon-upload-file entry_id=4@4`

#### Human Readable Output

The file was uploaded successfully.

#### Context Output

There is no context output for this command.
### cs-falcon-delete-file

***
Deletes a file based on the provided ID. Can delete only one file at a time.

#### Base Command

`cs-falcon-delete-file`

#### Input

| **Argument Name** | **Description** | **Required** |
| --- | --- | --- |
| file_id | The ID of the file to delete. The ID of the file can be retrieved by running the 'cs-falcon-list-files' command. | Required | 

#### Command Example

`!cs-falcon-delete-file file_id=le10098bf0e311e989190662caec3daa_a1a1a1a1a1a1a1a1a1a1a1a1a1a1a1a1`

#### Human Readable Output

File le10098bf0e311e989190662caec3daa_a1a1a1a1a1a1a1a1a1a1a1a1a1a1a1a1 was deleted successfully.

#### Context Output

There is no context output for this command.

### cs-falcon-get-file

***
Returns files based on the provided IDs. These files are used for the RTR 'put' command.

#### Base Command

`cs-falcon-get-file`

#### Input

| **Argument Name** | **Description** | **Required** |
| --- | --- | --- |
| file_id | A comma-separated list of file IDs to get. The list of file IDs can be retrieved by running the 'cs-falcon-list-files' command. | Required | 

#### Context Output

| **Path** | **Type** | **Description** |
| --- | --- | --- |
| CrowdStrike.File.ID | String | The ID of the file. | 
| CrowdStrike.File.CreatedBy | String | The email address of the user who created the file. | 
| CrowdStrike.File.CreatedTime | Date | The datetime the file was created. | 
| CrowdStrike.File.Description | String | The description of the file. | 
| CrowdStrike.File.Type | String | The type of the file. For example, script. | 
| CrowdStrike.File.ModifiedBy | String | The email address of the user who modified the file. | 
| CrowdStrike.File.ModifiedTime | Date | The datetime the file was modified. | 
| CrowdStrike.File.Name | String | The full name of the file. | 
| CrowdStrike.File.Permission | String | The permission type of the file. Possible values are: "private", which is used only by the user who uploaded it, "group", which is used by all RTR Admins, and "public", which is used by all active-responders and RTR admins. | 
| CrowdStrike.File.SHA256 | String | The SHA-256 hash of the file. | 
| File.Type | String | The file type. | 
| File.Name | String | The full name of the file. | 
| File.SHA256 | String | The SHA-256 hash of the file. | 
| File.Size | Number | The size of the file in bytes. | 

#### Command Example

`!cs-falcon-get-file file_id=le10098bf0e311e989190662caec3daa_a1a1a1a1a1a1a1a1a1a1a1a1a1a1a1a1`

#### Context Example

```
{
    'CrowdStrike.File(val.ID === obj.ID)': [
        {
            'CreatedBy': 'spongobob@demisto.com',
            'CreatedTime': '2019-10-17T13:41:48.487520845Z',
            'Description': 'Demisto',
            'ID': 'le10098bf0e311e989190662caec3daa_a1a1a1a1a1a1a1a1a1a1a1a1a1a1a1a1',
            'ModifiedBy': 'spongobob@demisto.com',
            'ModifiedTime': '2019-10-17T13:41:48.487521161Z',
            'Name': 'Demisto',
            'Permission': 'private',
            'SHA256': 'a1a1a1a1a1a1a1a1a1a1a1a1a1a1a1a1a1a1a1a1a1a1a1a1a1a1a1a1a1a1a1a1',
            'Type': 'script'
        }
    ]
}
```

#### Human Readable Output

>### CrowdStrike Falcon file le10098bf0e311e989190662caec3daa_a1a1a1a1a1a1a1a1a1a1a1a1a1a1a1a1

>|CreatedBy|CreatedTime|Description|ID|ModifiedBy|ModifiedTime|Name|Permission|SHA256|Type|
>|---|---|---|---|---|---|---|---|---|---|
>| <spongobob@demisto.com> | 2019-10-17T13:41:48.487520845Z | Demisto | le10098bf0e311e989190662caec3daa_a1a1a1a1a1a1a1a1a1a1a1a1a1a1a1a1 | <spongobob@demisto.com> | 2019-10-17T13:41:48.487521161Z | Demisto | private | a1a1a1a1a1a1a1a1a1a1a1a1a1a1a1a1a1a1a1a1a1a1a1a1a1a1a1a1a1a1a1a1 | script |

### cs-falcon-list-files

***
Returns a list of put-file IDs that are available for the user in the 'put' command. Due to an API limitation, the maximum number of files returned is 100.

#### Base Command

`cs-falcon-list-files`

#### Context Output

| **Path** | **Type** | **Description** |
| --- | --- | --- |
| CrowdStrike.File.ID | String | The ID of the file. | 
| CrowdStrike.File.CreatedBy | String | The email address of the user who created the file. | 
| CrowdStrike.File.CreatedTime | Date | The datetime the file was created. | 
| CrowdStrike.File.Description | String | The description of the file. | 
| CrowdStrike.File.Type | String | The type of the file. For example, script. | 
| CrowdStrike.File.ModifiedBy | String | The email address of the user who modified the file. | 
| CrowdStrike.File.ModifiedTime | Date | The datetime the file was modified. | 
| CrowdStrike.File.Name | String | The full name of the file. | 
| CrowdStrike.File.Permission | String | The permission type of the file. Possible values are: "private", which is used only by the user who uploaded it, "group", which is used by all RTR Admins, and "public", which is used by all active-responders and RTR admins. | 
| CrowdStrike.File.SHA256 | String | The SHA-256 hash of the file. | 
| File.Type | String | The file type. | 
| File.Name | String | The full name of the file. | 
| File.SHA256 | String | The SHA-256 hash of the file. | 
| File.Size | Number | The size of the file in bytes. | 

#### Command Example

`!cs-falcon-list-files`

#### Context Example

```
{
    'CrowdStrike.File(val.ID === obj.ID)': [
        {
            'CreatedBy': 'spongobob@demisto.com',
            'CreatedTime': '2019-10-17T13:41:48.487520845Z',
            'Description': 'Demisto',
            'ID': 'le10098bf0e311e989190662caec3daa_a1a1a1a1a1a1a1a1a1a1a1a1a1a1a1a1',
            'ModifiedBy': 'spongobob@demisto.com',
            'ModifiedTime': '2019-10-17T13:41:48.487521161Z',
            'Name': 'Demisto',
            'Permission': 'private',
            'SHA256': 'a1a1a1a1a1a1a1a1a1a1a1a1a1a1a1a1a1a1a1a1a1a1a1a1a1a1a1a1a1a1a1a1',
            'Type': 'script'
        }
    ]
}
```

#### Human Readable Output

>### CrowdStrike Falcon files

>|CreatedBy|CreatedTime|Description|ID|ModifiedBy|ModifiedTime|Name|Permission|SHA256|Type|
>|---|---|---|---|---|---|---|---|---|---|
>| <spongobob@demisto.com> | 2019-10-17T13:41:48.487520845Z | Demisto | le10098bf0e311e989190662caec3daa_a1a1a1a1a1a1a1a1a1a1a1a1a1a1a1a1 | <spongobob@demisto.com> | 2019-10-17T13:41:48.487521161Z | Demisto | private | a1a1a1a1a1a1a1a1a1a1a1a1a1a1a1a1a1a1a1a1a1a1a1a1a1a1a1a1a1a1a1a1 | script |

### cs-falcon-get-script

***
Returns custom scripts based on the provided ID. Used for the RTR 'runscript' command.

#### Base Command

`cs-falcon-get-script`

#### Input

| **Argument Name** | **Description** | **Required** |
| --- | --- | --- |
| script_id | A comma-separated list of script IDs to return. The script IDs can be retrieved by running the 'cs-falcon-list-scripts' command. | Required | 

#### Context Output

| **Path** | **Type** | **Description** |
| --- | --- | --- |
| CrowdStrike.Script.ID | String | The ID of the script. | 
| CrowdStrike.Script.CreatedBy | String | The email address of the user who created the script. | 
| CrowdStrike.Script.CreatedTime | Date | The datetime the script was created. | 
| CrowdStrike.Script.Description | String | The description of the script. | 
| CrowdStrike.Script.ModifiedBy | String | The email address of the user who modified the script. | 
| CrowdStrike.Script.ModifiedTime | Date | The datetime the script was modified. | 
| CrowdStrike.Script.Name | String | The script name. | 
| CrowdStrike.Script.Permission | String | Permission type of the script. Possible values are: "private", which is used only by the user who uploaded it, "group", which is used by all RTR Admins, and "public", which is used by all active-responders and RTR admins. | 
| CrowdStrike.Script.SHA256 | String | The SHA-256 hash of the script file. | 
| CrowdStrike.Script.RunAttemptCount | Number | The number of times the script attempted to run. | 
| CrowdStrike.Script.RunSuccessCount | Number | The number of times the script ran successfully. | 
| CrowdStrike.Script.Platform | String | The list of operating system platforms on which the script can run. For example, Windows. | 
| CrowdStrike.Script.WriteAccess | Boolean | Whether the user has write access to the script. | 

#### Command Example

`!cs-falcon-get-script file_id=le10098bf0e311e989190662caec3daa_a1a1a1a1a1a1a1a1a1a1a1a1a1a1a1a1`

#### Context Example

```
{
    'CrowdStrike.Script(val.ID === obj.ID)': [
       {
           'CreatedBy': 'spongobob@demisto.com',
           'CreatedTime': '2019-10-17T13:41:48.487520845Z',
           'Description': 'Demisto',
           'ID': 'le10098bf0e311e989190662caec3daa_a1a1a1a1a1a1a1a1a1a1a1a1a1a1a1a1',
           'ModifiedBy': 'spongobob@demisto.com',
           'ModifiedTime': '2019-10-17T13:41:48.487521161Z',
           'Name': 'Demisto',
           'Permission': 'private',
           'SHA256': 'a1a1a1a1a1a1a1a1a1a1a1a1a1a1a1a1a1a1a1a1a1a1a1a1a1a1a1a1a1a1a1a1',
           'RunAttemptCount': 0,
           'RunSuccessCount': 0,
           'WriteAccess': True
       }
    ]
}
```

#### Human Readable Output

>### CrowdStrike Falcon script le10098bf0e311e989190662caec3daa_a1a1a1a1a1a1a1a1a1a1a1a1a1a1a1a1

>|CreatedBy|CreatedTime|Description|ID|ModifiedBy|ModifiedTime|Name|Permission|SHA256|
>|---|---|---|---|---|---|---|---|---|
>| <spongobob@demisto.com> | 2019-10-17T13:41:48.487520845Z | Demisto | le10098bf0e311e989190662caec3daa_a1a1a1a1a1a1a1a1a1a1a1a1a1a1a1a1 | <spongobob@demisto.com> | 2019-10-17T13:41:48.487521161Z | Demisto | private | a1a1a1a1a1a1a1a1a1a1a1a1a1a1a1a1a1a1a1a1a1a1a1a1a1a1a1a1a1a1a1a1 |


### cs-falcon-delete-script

***
Deletes a custom-script based on the provided ID. Can delete only one script at a time.

#### Base Command

`cs-falcon-delete-script`

#### Input

| **Argument Name** | **Description** | **Required** |
| --- | --- | --- |
| script_id | The script ID to delete. The script IDs can be retrieved by running the 'cs-falcon-list-scripts' command. | Required | 

#### Command Example

`!cs-falcon-delete-script script_id=le10098bf0e311e989190662caec3daa_a1a1a1a1a1a1a1a1a1a1a1a1a1a1a1a1`

#### Human Readable Output

Script le10098bf0e311e989190662caec3daa_a1a1a1a1a1a1a1a1a1a1a1a1a1a1a1a1 was deleted successfully.

#### Context Output

There is no context output for this command.
### cs-falcon-list-scripts

***
Returns a list of custom script IDs that are available for the user in the 'runscript' command.

#### Base Command

`cs-falcon-list-scripts`

#### Context Output

| **Path** | **Type** | **Description** |
| --- | --- | --- |
| CrowdStrike.Script.ID | String | The ID of the script. | 
| CrowdStrike.Script.CreatedBy | String | The email address of the user who created the script. | 
| CrowdStrike.Script.CreatedTime | Date | The datetime the script was created. | 
| CrowdStrike.Script.Description | String | The description of the script. | 
| CrowdStrike.Script.ModifiedBy | String | The email address of the user who modified the script. | 
| CrowdStrike.Script.ModifiedTime | Date | The datetime the script was modified. | 
| CrowdStrike.Script.Name | String | The script name. | 
| CrowdStrike.Script.Permission | String | Permission type of the script. Possible values are: "private", which is used only by the user who uploaded it, "group", which is used by all RTR Admins, and "public", which is used by all active-responders and RTR admins. | 
| CrowdStrike.Script.SHA256 | String | The SHA-256 hash of the script file. | 
| CrowdStrike.Script.RunAttemptCount | Number | The number of times the script attempted to run. | 
| CrowdStrike.Script.RunSuccessCount | Number | The number of times the script ran successfully. | 
| CrowdStrike.Script.Platform | String | The list of operating system platforms on which the script can run. For example, Windows. | 
| CrowdStrike.Script.WriteAccess | Boolean | Whether the user has write access to the script. | 

#### Command Example

`!cs-falcon-list-scripts`

#### Context Example

```
{
    'CrowdStrike.Script(val.ID === obj.ID)': [
        {
            'CreatedBy': 'spongobob@demisto.com',
            'CreatedTime': '2019-10-17T13:41:48.487520845Z',
            'Description': 'Demisto',
            'ID': 'le10098bf0e311e989190662caec3daa_a1a1a1a1a1a1a1a1a1a1a1a1a1a1a1a1',
            'ModifiedBy': 'spongobob@demisto.com',
            'ModifiedTime': '2019-10-17T13:41:48.487521161Z',
            'Name': 'Demisto',
            'Permission': 'private',
            'SHA256': 'a1a1a1a1a1a1a1a1a1a1a1a1a1a1a1a1a1a1a1a1a1a1a1a1a1a1a1a1a1a1a1a1',
            'RunAttemptCount': 0,
            'RunSuccessCount': 0,
            'WriteAccess': True
        }
    ]
}
```

#### Human Readable Output

>### CrowdStrike Falcon scripts

>| CreatedBy | CreatedTime | Description | ID | ModifiedBy | ModifiedTime | Name | Permission| SHA256 |
>| --- | --- | --- | --- | --- | --- | --- | --- | --- |
>| <spongobob@demisto.com> |  2019-10-17T13:41:48.487520845Z | Demisto | le10098bf0e311e989190662caec3daa_a1a1a1a1a1a1a1a1a1a1a1a1a1a1a1a1 | <spongobob@demisto.com> | 2019-10-17T13:41:48.487521161Z | Demisto | private | a1a1a1a1a1a1a1a1a1a1a1a1a1a1a1a1a1a1a1a1a1a1a1a1a1a1a1a1a1a1a1a1 |


### cs-falcon-run-script

***
Runs a script on the agent host.

#### Base Command

`cs-falcon-run-script`

#### Input

| **Argument Name** | **Description** | **Required** |
| --- | --- | --- |
| script_name | The name of the script to run. | Optional | 
| host_ids | A comma-separated list of host agent IDs to run commands. The list of host agent IDs can be retrieved by running the 'cs-falcon-search-device' command. | Required | 
| raw | The PowerShell script code to run. | Optional | 
| timeout | Timeout for how long to wait for the request in seconds. Maximum is 600 (10 minutes). Default is 30. | Optional | 
| queue_offline | Whether the command will run against an offline-queued session and be queued for execution when the host comes online. | Optional | 

#### Context Output

| **Path** | **Type** | **Description** |
| --- | --- | --- |
| CrowdStrike.Command.HostID | String | The ID of the host for which the command was running. | 
| CrowdStrike.Command.SessionID | String | The ID of the session of the host. | 
| CrowdStrike.Command.Stdout | String | The standard output of the command. | 
| CrowdStrike.Command.Stderr | String | The standard error of the command. | 
| CrowdStrike.Command.BaseCommand | String | The base command. | 
| CrowdStrike.Command.FullCommand | String | The full command. | 


#### Command Example

`cs-falcon-run-script host_ids=a1a1a1a1a1a1a1a1a1a1a1a1a1a1a1a1 raw="Write-Output 'Hello, World!"`

#### Context Example

```
{
    'CrowdStrike': {
        'Command': [{
            'HostID': 'a1a1a1a1a1a1a1a1a1a1a1a1a1a1a1a1',
                'Stdout': 'Hello, World!',
                'Stderr': '',
                'BaseCommand': 'runscript',
                'Command': "runscript -Raw=Write-Output 'Hello, World!"
        }]
}
```

#### Human Readable Output

>### Command runscript -Raw=Write-Output 'Hello, World! results

>|BaseCommand|Command|HostID|Stderr|Stdout|
>|---|---|---|---|---|
>| runscript | runscript -Raw=Write-Output 'Hello, World! | a1a1a1a1a1a1a1a1a1a1a1a1a1a1a1a1 |  | Hello, World! |                                    Type         Size (bytes)    Size (MB)       Last Modified (UTC-5)     Created (UTC-5)          <br/>----                                     ----         ------------    ---------       ---------------------     ---------------          <br/>$Recycle.Bin                             &lt;Directory&gt;  --              --              11/27/2018 10:54:44 AM    9/15/2017 3:33:40 AM     <br/>ITAYDI                                   &lt;Directory&gt;  --              --              11/19/2018 1:31:42 PM     11/19/2018 1:31:42 PM     |


### cs-falcon-run-get-command

***
Batch executes 'get' command across hosts to retrieve files.
The running status you requested in the get command can be checked with cs-falcon-status-get-command.

#### Base Command

`cs-falcon-run-get-command`

#### Input

| **Argument Name** | **Description** | **Required** |
| --- | --- | --- |
| host_ids | A comma-separated list of host agent IDs on which to run the RTR command. | Required | 
| file_path | Full path to the file that will be retrieved from each host in the batch. | Required | 
| optional_hosts | A comma-separated list of a subset of hosts on which to run the command. | Optional | 
| timeout | The number of seconds to wait for the request before it times out. In ISO time format. For example: 2019-10-17T13:41:48.487520845Z. | Optional | 
| timeout_duration | The amount of time to wait for the request before it times out. In duration syntax. For example, 10s. Valid units are: ns, us, ms, s, m, h. Maximum value is 10 minutes. | Optional | 

#### Context Output

| **Path** | **Type** | **Description** |
| --- | --- | --- |
| CrowdStrike.Command.HostID | string | The ID of the host on which the command was running. | 
| CrowdStrike.Command.Stdout | string | The standard output of the command. | 
| CrowdStrike.Command.Stderr | string | The standard error of the command. | 
| CrowdStrike.Command.BaseCommand | string | The base command. | 
| CrowdStrike.Command.TaskID | string | The ID of the command that was running on the host. | 
| CrowdStrike.Command.GetRequestID | string | The ID of the command request that was accepted. | 
| CrowdStrike.Command.Complete | boolean | True if the command completed. | 
| CrowdStrike.Command.FilePath | string | The file path. | 


#### Command Example

`cs-falcon-run-get-command host_ids=a1a1a1a1a1a1a1a1a1a1a1a1a1a1a1a1 file_path="""c:\Windows\notepad.exe"""`

#### Context Example

```
{
  "CrowdStrike.Command(val.TaskID === obj.TaskID)": [
    {
      "BaseCommand": "get",
      "Complete": True,
      "FilePath": "c:\\Windows\\notepad.exe",
      "GetRequestID": "84ee4d50-f499-482e-bac6-b0e296149bbf",
      "HostID": "a1a1a1a1a1a1a1a1a1a1a1a1a1a1a1a1",
      "Stderr": "",
      "Stdout": "C:\\Windows\\notepad.exe",
      "TaskID": "b5c8f140-280b-43fd-8501-9900f837510b"
    }
  ]
}
```

#### Human Readable Output

>### Get command has requested for a file c:\Windows\notepad.exe

>|BaseCommand|Complete|FilePath|GetRequestID|HostID|Stderr|Stdout|TaskID|
>|---|---|---|---|---|---|---|---|
>| get | true | c:\Windows\notepad.exe | 107199bc-544c-4b0c-8f20-3094c062a115 | a1a1a1a1a1a1a1a1a1a1a1a1a1a1a1a1 |  | C:\Windows\notepad.exe | 9c820b97-6a60-4238-bc23-f63513970ec8 |



### cs-falcon-status-get-command

***
Retrieves the status of the specified batch 'get' command.

#### Base Command

`cs-falcon-status-get-command`

#### Input

| **Argument Name** | **Description** | **Required** |
| --- | --- | --- |
| request_ids | A comma-separated list of IDs of the command requested. | Required | 
| timeout | The number of seconds to wait for the request before it times out. In ISO time format. For example: 2019-10-17T13:41:48.487520845Z. | Optional | 
| timeout_duration | The amount of time to wait for the request before it times out. In duration syntax. For example, 10s. Valid units are: ns, us, ms, s, m, h. Maximum value is 10 minutes. | Optional | 

#### Context Output

| **Path** | **Type** | **Description** |
| --- | --- | --- |
| CrowdStrike.File.ID | string | The ID of the file. | 
| CrowdStrike.File.TaskID | string | The ID of the command that is running. | 
| CrowdStrike.File.CreatedAt | date | The date the file was created. | 
| CrowdStrike.File.DeletedAt | date | The date the file was deleted. | 
| CrowdStrike.File.UpdatedAt | date | The date the file was last updated. | 
| CrowdStrike.File.Name | string | The full name of the file. | 
| CrowdStrike.File.SHA256 | string | The SHA256 hash of the file. | 
| CrowdStrike.File.Size | number | The size of the file in bytes. | 
| File.Name | string | The full name of the file. | 
| File.Size | number | The size of the file in bytes. | 
| File.SHA256 | string | The SHA256 hash of the file. | 


#### Command Example

`!cs-falcon-status-get-command request_ids="84ee4d50-f499-482e-bac6-b0e296149bbf"`

#### Context Example

```
{
  "CrowdStrike.File(val.ID === obj.ID || val.TaskID === obj.TaskID)": [
    {
      "CreatedAt": "2020-05-01T16:09:00Z",
      "DeletedAt": None,
      "ID": 185596,
      "Name": "\\Device\\HarddiskVolume2\\Windows\\notepad.exe",
      "SHA256": "a1a1a1a1a1a1a1a1a1a1a1a1a1a1a1a1a1a1a1a1a1a1a1a1a1a1a1a1a1a1a1a1",
      "Size": 0,
      "TaskID": "b5c8f140-280b-43fd-8501-9900f837510b",
      "UpdatedAt": "2020-05-01T16:09:00Z"
    }
  ],
  "File(val.MD5 \u0026\u0026 val.MD5 == obj.MD5 || val.SHA1 \u0026\u0026 val.SHA1 == obj.SHA1 || val.SHA256 \u0026\u0026 val.SHA256 == obj.SHA256 || val.SHA512 \u0026\u0026 val.SHA512 == obj.SHA512 || val.CRC32 \u0026\u0026 val.CRC32 == obj.CRC32 || val.CTPH \u0026\u0026 val.CTPH == obj.CTPH || val.SSDeep \u0026\u0026 val.SSDeep == obj.SSDeep)": [
    {
      "Name": "\\Device\\HarddiskVolume2\\Windows\\notepad.exe",
      "SHA256": "a1a1a1a1a1a1a1a1a1a1a1a1a1a1a1a1a1a1a1a1a1a1a1a1a1a1a1a1a1a1a1a1",
      "Size": 0
    }
  ]
}
```

#### Human Readable Output

>### CrowdStrike Falcon files

>|CreatedAt|DeletedAt|ID|Name|SHA256|Size|TaskID|UpdatedAt|
>|---|---|---|---|---|---|---|---|
>| 2020-05-01T16:09:00Z |  | 185596 | \\Device\\HarddiskVolume2\\Windows\\notepad.exe | a1a1a1a1a1a1a1a1a1a1a1a1a1a1a1a1a1a1a1a1a1a1a1a1a1a1a1a1a1a1a1a1 | 0 | b5c8f140-280b-43fd-8501-9900f837510b | 2020-05-01T16:09:00Z |


### cs-falcon-status-command

***
Gets the status of a command executed on a host.

#### Base Command

`cs-falcon-status-command`

#### Input

| **Argument Name** | **Description** | **Required** |
| --- | --- | --- |
| request_id | The ID of the command requested. | Required | 
| sequence_id | The sequence ID in chunk requests. | Optional | 
| scope | The scope to run the command for. Possible values are: read, write, admin. Default is read. | Optional | 

#### Context Output

| **Path** | **Type** | **Description** |
| --- | --- | --- |
| CrowdStrike.Command.TaskID | string | The ID of the command request that was accepted. | 
| CrowdStrike.Command.Stdout | string | The standard output of the command. | 
| CrowdStrike.Command.Stderr | string | The standard error of the command. | 
| CrowdStrike.Command.BaseCommand | string | The base command. | 
| CrowdStrike.Command.Complete | boolean | True if the command completed. | 
| CrowdStrike.Command.SequenceID | number | The sequence ID in the current request. | 
| CrowdStrike.Command.NextSequenceID | number | The sequence ID for the next request in the chunk request. | 


#### Command Example

`!cs-falcon-status-command request_id="ae323961-5aa8-442e-8461-8d05c4541d7d"`

#### Context Example

```
{
  "CrowdStrike.Command(val.TaskID === obj.TaskID)": [
    {
      "BaseCommand": "ls",
      "Complete": true,
      "NextSequenceID": null,
      "SequenceID": null,
      "Stderr": "",
      "Stdout": "Directory listing for C:\\ -\n\nName                                     Type         Size (bytes)    Size (MB)       Last Modified (UTC+9)     Created (UTC+9)          \n----                                     ----         ------------    ---------       ---------------------     ---------------          \n$Recycle.Bin                             \u003cDirectory\u003e  --              --              2020/01/10 16:05:59       2019/03/19 13:52:43      \nConfig.Msi                               \u003cDirectory\u003e  --              --              2020/05/01 23:12:50       2020/01/10 16:52:09      \nDocuments and Settings                   \u003cDirectory\u003e  --              --              2019/09/12 15:03:21       2019/09/12 15:03:21      \nPerfLogs                                 \u003cDirectory\u003e  --              --              2019/03/19 13:52:43       2019/03/19 13:52:43      \nProgram Files                            \u003cDirectory\u003e  --              --              2020/01/10 17:11:47       2019/03/19 13:52:43      \nProgram Files (x86)                      \u003cDirectory\u003e  --              --              2020/05/01 23:12:53       2019/03/19 13:52:44      \nProgramData                              \u003cDirectory\u003e  --              --              2020/01/10 17:16:51       2019/03/19 13:52:44      \nRecovery                                 \u003cDirectory\u003e  --              --              2019/09/11 20:13:59       2019/09/11 20:13:59      \nSystem Volume Information                \u003cDirectory\u003e  --              --              2019/09/12 15:08:21       2019/09/11 20:08:43      \nUsers                                    \u003cDirectory\u003e  --              --              2019/09/22 22:26:11       2019/03/19 13:37:22      \nWindows                                  \u003cDirectory\u003e  --              --              2020/05/01 23:09:08       2019/03/19 13:37:22      \npagefile.sys                             .sys         2334928896      2226.762        2020/05/02 2:10:05        2019/09/11 20:08:44      \nswapfile.sys                             .sys         268435456       256             2020/05/01 23:09:13       2019/09/11 20:08:44      \n",
      "TaskID": "ae323961-5aa8-442e-8461-8d05c4541d7d"
    }
  ]
}
```

#### Human Readable Output

>### Command status results

>|BaseCommand|Complete|Stdout|TaskID|
>|---|---|---|---|
>| ls | true | Directory listing for C:\\ ...... | ae323961-5aa8-442e-8461-8d05c4541d7d |


### cs-falcon-get-extracted-file

***
Gets the RTR extracted file contents for the specified session and SHA256 hash.

#### Base Command

`cs-falcon-get-extracted-file`

#### Input

| **Argument Name** | **Description** | **Required** |
| --- | --- | --- |
| host_id | The host agent ID. | Required | 
| sha256 | The SHA256 hash of the file. | Required | 
| filename | The filename to use for the archive name and the file within the archive. | Optional | 


#### Command Example

`!cs-falcon-get-extracted-file host_id="a1a1a1a1a1a1a1a1a1a1a1a1a1a1a1a1" sha256="a1a1a1a1a1a1a1a1a1a1a1a1a1a1a1a1a1a1a1a1a1a1a1a1a1a1a1a1a1a1a1a1"`

#### Context Output

There is no context output for this command.


### cs-falcon-list-host-files

***
Gets a list of files for the specified RTR session on a host.

#### Base Command

`cs-falcon-list-host-files`

#### Input

| **Argument Name** | **Description** | **Required** |
| --- | --- | --- |
| host_id | The ID of the host agent that lists files in the session. | Required | 
| session_id | The ID of the existing session with the agent. | Optional | 

#### Context Output

| **Path** | **Type** | **Description** |
| --- | --- | --- |
| CrowdStrike.Command.HostID | string | The ID of the host the command was running for. | 
| CrowdStrike.Command.TaskID | string | The ID of the command request that was accepted. | 
| CrowdStrike.Command.SessionID | string | The ID of the session of the host. | 
| CrowdStrike.File.ID | string | The ID of the file. | 
| CrowdStrike.File.CreatedAt | date | The date the file was created. | 
| CrowdStrike.File.DeletedAt | date | The date the file was deleted. | 
| CrowdStrike.File.UpdatedAt | date | The date the file was last updated. | 
| CrowdStrike.File.Name | string | The full name of the file. | 
| CrowdStrike.File.SHA256 | string | The SHA256 hash of the file. | 
| CrowdStrike.File.Size | number | The size of the file in bytes. | 
| File.Name | string | The full name of the file. | 
| File.Size | number | The size of the file in bytes. | 
| File.SHA256 | string | The SHA256 hash of the file. | 


#### Command Example

`!cs-falcon-list-host-files host_id="a1a1a1a1a1a1a1a1a1a1a1a1a1a1a1a1"`

#### Context Example

```
{
  "CrowdStrike.Command(val.TaskID === obj.TaskID)": [
    {
      "HostID": "a1a1a1a1a1a1a1a1a1a1a1a1a1a1a1a1",
      "SessionID": "fdd6408f-6688-441b-8659-41bcad25441c",
      "TaskID": "1269ad9e-c11f-4e38-8aba-1a0275304f9c"
    }
  ],
  "CrowdStrike.File(val.ID === obj.ID)": [
    {
      "CreatedAt": "2020-05-01T17:57:42Z",
      "DeletedAt": None,
      "ID": 186811,
      "Name": "\\Device\\HarddiskVolume2\\Windows\\notepad.exe",
      "SHA256": "a1a1a1a1a1a1a1a1a1a1a1a1a1a1a1a1a1a1a1a1a1a1a1a1a1a1a1a1a1a1a1a1",
      "Size": 0,
      "Stderr": None,
      "Stdout": None,
      "UpdatedAt": "2020-05-01T17:57:42Z"
    }
  ],
  "File(val.MD5 \u0026\u0026 val.MD5 == obj.MD5 || val.SHA1 \u0026\u0026 val.SHA1 == obj.SHA1 || val.SHA256 \u0026\u0026 val.SHA256 == obj.SHA256 || val.SHA512 \u0026\u0026 val.SHA512 == obj.SHA512 || val.CRC32 \u0026\u0026 val.CRC32 == obj.CRC32 || val.CTPH \u0026\u0026 val.CTPH == obj.CTPH || val.SSDeep \u0026\u0026 val.SSDeep == obj.SSDeep)": [
    {
      "Name": "\\Device\\HarddiskVolume2\\Windows\\notepad.exe",
      "SHA256": "a1a1a1a1a1a1a1a1a1a1a1a1a1a1a1a1a1a1a1a1a1a1a1a1a1a1a1a1a1a1a1a1",
      "Size": 0
    }
  ]
}
```

#### Human Readable Output

>### CrowdStrike Falcon files

>|CreatedAt|DeletedAt|ID|Name|SHA256|Size|Stderr|Stdout|UpdatedAt|
>|---|---|---|---|---|---|---|---|---|
>| 2020-05-01T17:57:42Z |  | 186811 | \\Device\\HarddiskVolume2\\Windows\\notepad.exe | a1a1a1a1a1a1a1a1a1a1a1a1a1a1a1a1a1a1a1a1a1a1a1a1a1a1a1a1a1a1a1a1 | 0 |  |  | 2020-05-01T17:57:42Z |

### cs-falcon-refresh-session

***
Refresh a session timeout on a single host.

#### Base Command

`cs-falcon-refresh-session`

#### Input

| **Argument Name** | **Description** | **Required** |
| --- | --- | --- |
| host_id | The ID of the host to extend the session for. | Required | 


#### Command Example

`!cs-falcon-refresh-session host_id=a1a1a1a1a1a1a1a1a1a1a1a1a1a1a1a1`

#### Human Readable Output

CrowdStrike Session Refreshed: fdd6408f-6688-441b-8659-41bcad25441c

#### Context Output

There is no context output for this command.
### cs-falcon-search-custom-iocs

***
Returns a list of your uploaded IOCs that match the search criteria.

#### Base Command

`cs-falcon-search-custom-iocs`

#### Input

| **Argument Name** | **Description** | **Required** |
| --- | --- | --- |
| types | A comma-separated list of indicator types. Possible values are: sha256, sha1, md5, domain, ipv4, ipv6. | Optional | 
| values | A comma-separated list of indicator values. | Optional | 
| sources | A comma-separated list of IOC sources. | Optional | 
| expiration | The datetime the indicator will become inactive (ISO 8601 format, i.e., YYYY-MM-DDThh:mm:ssZ). | Optional | 
| limit | The maximum number of records to return. The minimum is 1 and the maximum is 500. Default is 50. | Optional | 
| sort | The order the results are returned in. Possible values are: type.asc, type.desc, value.asc, value.desc, policy.asc, policy.desc, share_level.asc, share_level.desc, expiration_timestamp.asc, expiration_timestamp.desc. | Optional | 
| offset | The offset to begin the list from. For example, start from the 10th record and return the list. | Optional | 
| next_page_token | A pagination token used with the limit parameter to manage pagination of results. Matching the 'after' parameter in the API. Use instead of offset. | Optional | 

#### Context Output

| **Path** | **Type** | **Description** |
| --- | --- | --- |
| CrowdStrike.IOC.Type | string | The type of the IOC. | 
| CrowdStrike.IOC.Value | string | The string representation of the indicator. | 
| CrowdStrike.IOC.ID | string | The full ID of the indicator. | 
| CrowdStrike.IOC.Severity | string | The severity level to apply to this indicator. | 
| CrowdStrike.IOC.Source | string | The source of the IOC. | 
| CrowdStrike.IOC.Action | string | Action to take when a host observes the custom IOC. | 
| CrowdStrike.IOC.Expiration | string | The datetime the indicator will expire. | 
| CrowdStrike.IOC.Description | string | The description of the IOC. | 
| CrowdStrike.IOC.CreatedTime | date | The datetime the IOC was created. | 
| CrowdStrike.IOC.CreatedBy | string | The identity of the user/process who created the IOC. | 
| CrowdStrike.IOC.ModifiedTime | date | The datetime the indicator was last modified. | 
| CrowdStrike.IOC.ModifiedBy | string | The identity of the user/process who last updated the IOC. | 
| CrowdStrike.NextPageToken | unknown | A pagination token used with the limit parameter to manage pagination of results. | 

#### Command Example

```!cs-falcon-search-custom-iocs limit=2```

#### Context Example

```json
{
    "CrowdStrike": {
        "IOC": [
            {
                "Action": "no_action",
                "CreatedBy": "a1a1a1a1a1a1a1a1a1a1a1a1a1a1a1a1",
                "CreatedTime": "2022-02-16T17:17:25.992164453Z",
                "Description": "test",
                "Expiration": "2022-02-17T13:47:57Z",
                "ID": "a1a1a1a1a1a1a1a1a1a1a1a1a1a1a1a1a1a1a1a1a1a1a1a1a1a1a1a1a1a1a1a1",
                "ModifiedBy": "a1a1a1a1a1a1a1a1a1a1a1a1a1a1a1a1",
                "ModifiedTime": "2022-02-16T17:17:25.992164453Z",
                "Platforms": [
                    "mac"
                ],
                "Severity": "informational",
                "Source": "Cortex XSOAR",
                "Type": "ipv4",
                "Value": "1.1.8.9"
            },
            {
                "Action": "no_action",
                "CreatedBy": "a1a1a1a1a1a1a1a1a1a1a1a1a1a1a1a1",
                "CreatedTime": "2022-02-16T17:16:44.514398876Z",
                "Description": "test",
                "Expiration": "2022-02-17T13:47:57Z",
                "ID": "a1a1a1a1a1a1a1a1a1a1a1a1a1a1a1a1a1a1a1a1a1a1a1a1a1a1a1a1a1a1a1a1",
                "ModifiedBy": "a1a1a1a1a1a1a1a1a1a1a1a1a1a1a1a1",
                "ModifiedTime": "2022-02-16T17:16:44.514398876Z",
                "Platforms": [
                    "mac"
                ],
                "Severity": "informational",
                "Source": "Cortex XSOAR",
                "Type": "ipv4",
                "Value": "4.1.8.9"
            }
        ]
    }
}
```

#### Human Readable Output

>### Indicators of Compromise

>|ID|Action|Severity|Type|Value|Expiration|CreatedBy|CreatedTime|Description|ModifiedBy|ModifiedTime|Platforms|Policy|ShareLevel|Source|Tags|
>|---|---|---|---|---|---|---|---|---|---|---|---|---|---|---|---|
>| a1a1a1a1a1a1a1a1a1a1a1a1a1a1a1a1a1a1a1a1a1a1a1a1a1a1a1a1a1a1a1a1 | no_action | informational | ipv4 | 1.1.8.9 | 2022-02-17T13:47:57Z | a1a1a1a1a1a1a1a1a1a1a1a1a1a1a1a1 | 2022-02-16T17:17:25.992164453Z | test | a1a1a1a1a1a1a1a1a1a1a1a1a1a1a1a1 | 2022-02-16T17:17:25.992164453Z | mac |  |  | Cortex XSOAR |  |
>| a1a1a1a1a1a1a1a1a1a1a1a1a1a1a1a1a1a1a1a1a1a1a1a1a1a1a1a1a1a1a1a1 | no_action | informational | ipv4 | 4.1.8.9 | 2022-02-17T13:47:57Z | a1a1a1a1a1a1a1a1a1a1a1a1a1a1a1a1 | 2022-02-16T17:16:44.514398876Z | test | a1a1a1a1a1a1a1a1a1a1a1a1a1a1a1a1 | 2022-02-16T17:16:44.514398876Z | mac |  |  | Cortex XSOAR |  |

### cs-falcon-get-custom-ioc

***
Gets the full definition of one or more indicators that you are watching.

#### Base Command

`cs-falcon-get-custom-ioc`

#### Input

| **Argument Name** | **Description** | **Required** |
| --- | --- | --- |
| type | The IOC type to retrieve. Either ioc_id or ioc_type and value must be provided. Possible values are: sha256, sha1, md5, domain, ipv4, ipv6. | Optional | 
| value | The string representation of the indicator. Either ioc_id or ioc_type and value must be provided. | Optional | 
| ioc_id | The ID of the IOC to get. The ID of the IOC can be retrieved by running the 'cs-falcon-search-custom-iocs' command. Either ioc_id or ioc_type and value must be provided. | Optional | 

#### Context Output

| **Path** | **Type** | **Description** |
| --- | --- | --- |
| CrowdStrike.IOC.Type | string | The type of the IOC. | 
| CrowdStrike.IOC.Value | string | The string representation of the indicator. | 
| CrowdStrike.IOC.ID | string | The full ID of the indicator. | 
| CrowdStrike.IOC.Severity | string | The severity level to apply to this indicator. | 
| CrowdStrike.IOC.Source | string | The source of the IOC. | 
| CrowdStrike.IOC.Action | string | Action to take when a host observes the custom IOC. | 
| CrowdStrike.IOC.Expiration | string | The datetime when the indicator will expire. | 
| CrowdStrike.IOC.Description | string | The description of the IOC. | 
| CrowdStrike.IOC.CreatedTime | date | The datetime the IOC was created. | 
| CrowdStrike.IOC.CreatedBy | string | The identity of the user/process who created the IOC. | 
| CrowdStrike.IOC.ModifiedTime | date | The datetime the indicator was last modified. | 
| CrowdStrike.IOC.ModifiedBy | string | The identity of the user/process who last updated the IOC. | 


#### Command Example

```!cs-falcon-get-custom-ioc type=ipv4 value=7.5.9.8```

#### Context Example

```json
{
    "CrowdStrike": {
        "IOC": {
            "Action": "no_action",
            "CreatedBy": "a1a1a1a1a1a1a1a1a1a1a1a1a1a1a1a1",
            "CreatedTime": "2022-02-16T14:25:22.968603813Z",
            "Expiration": "2022-02-17T17:55:09Z",
            "ID": "a1a1a1a1a1a1a1a1a1a1a1a1a1a1a1a1a1a1a1a1a1a1a1a1a1a1a1a1a1a1a1a1",
            "ModifiedBy": "a1a1a1a1a1a1a1a1a1a1a1a1a1a1a1a1",
            "ModifiedTime": "2022-02-16T14:25:22.968603813Z",
            "Platforms": [
                "linux"
            ],
            "Severity": "informational",
            "Source": "cortex xsoar",
            "Tags": [
                "test",
                "test1"
            ],
            "Type": "ipv4",
            "Value": "7.5.9.8"
        }
    }
}
```

#### Human Readable Output

>### Indicator of Compromise

>|ID|Action|Severity|Type|Value|Expiration|CreatedBy|CreatedTime|Description|ModifiedBy|ModifiedTime|Platforms|Policy|ShareLevel|Source|Tags|
>|---|---|---|---|---|---|---|---|---|---|---|---|---|---|---|---|
>| a1a1a1a1a1a1a1a1a1a1a1a1a1a1a1a1a1a1a1a1a1a1a1a1a1a1a1a1a1a1a1a1 | no_action | informational | ipv4 | 7.5.9.8 | 2022-02-17T17:55:09Z | a1a1a1a1a1a1a1a1a1a1a1a1a1a1a1a1 | 2022-02-16T14:25:22.968603813Z |  | a1a1a1a1a1a1a1a1a1a1a1a1a1a1a1a1 | 2022-02-16T14:25:22.968603813Z | linux |  |  | cortex xsoar | test,<br/>test1 |


### cs-falcon-upload-custom-ioc

***
Uploads an indicator for CrowdStrike to monitor.

#### Base Command

`cs-falcon-upload-custom-ioc`

#### Input

| **Argument Name** | **Description** | **Required** |
| --- | --- | --- |
| ioc_type | The type of the indicator. Possible values are: sha256, md5, domain, ipv4, ipv6. | Required | 
| value | A comma-separated list of indicators.<br/>More than one value can be supplied to upload multiple IOCs of the same type but with different values. Note that the uploaded IOCs will have the same properties (as supplied in other arguments). | Required | 
| action | Action to take when a host observes the custom IOC. Possible values are: no_action - Save the indicator for future use, but take no action. No severity required. allow - Applies to hashes only. Allow the indicator and do not detect it. Severity does not apply and should not be provided. prevent_no_ui - Applies to hashes only. Block and detect the indicator, but hide it from Activity &gt; Detections. Has a default severity value. prevent - Applies to hashes only. Block the indicator and show it as a detection at the selected severity. detect - Enable detections for the indicator at the selected severity. Possible values are: no_action, allow, prevent_no_ui, prevent, detect. | Required | 
| platforms | A comma-separated list of the platforms that the indicator applies to. Possible values are: mac, windows, linux. | Required | 
| severity | The severity level to apply to this indicator. Required for the prevent and detect actions. Optional for no_action. Possible values are: informational, low, medium, high, critical. | Optional | 
| expiration | The datetime the indicator will become inactive (ISO 8601 format, i.e., YYYY-MM-DDThh:mm:ssZ). | Optional | 
| source | The source where this indicator originated. This can be used for tracking where this indicator was defined. Limited to 200 characters. | Optional | 
| description | A meaningful description of the indicator. Limited to 200 characters. | Optional | 
| applied_globally | Whether the indicator is applied globally. Either applied_globally or host_groups must be provided. Possible values are: true, false. | Optional | 
| host_groups | A comma-separated list of host group IDs that the indicator applies to. The list of host group IDs can be retrieved by running the 'cs-falcon-list-host-groups' command. Either applied_globally or host_groups must be provided. | Optional | 
| tags | A comma-separated list of tags to apply to the indicator. | Optional | 
| file_name | Name of the file for file indicators. Applies to hashes only. A common filename, or a filename in your environment. Filenames can be helpful for identifying hashes or filtering IOCs. | Optional | 

#### Context Output

| **Path** | **Type** | **Description** |
| --- | --- | --- |
| CrowdStrike.IOC.Type | string | The type of the IOC. | 
| CrowdStrike.IOC.Value | string | The string representation of the indicator. | 
| CrowdStrike.IOC.ID | string | The full ID of the indicator. | 
| CrowdStrike.IOC.Severity | string | The severity level to apply to this indicator. | 
| CrowdStrike.IOC.Source | string | The source of the IOC. | 
| CrowdStrike.IOC.Action | string | Action to take when a host observes the custom IOC. | 
| CrowdStrike.IOC.Expiration | string | The datetime when the indicator will expire. | 
| CrowdStrike.IOC.Description | string | The description of the IOC. | 
| CrowdStrike.IOC.CreatedTime | date | The datetime the IOC was created. | 
| CrowdStrike.IOC.CreatedBy | string | The identity of the user/process who created the IOC. | 
| CrowdStrike.IOC.ModifiedTime | date | The datetime the indicator was last modified. | 
| CrowdStrike.IOC.ModifiedBy | string | The identity of the user/process who last updated the IOC. | 
| CrowdStrike.IOC.Tags | Unknown | The tags of the IOC. | 
| CrowdStrike.IOC.Platforms | Unknown | The platforms of the IOC. | 
| CrowdStrike.IOC.Filename | string | Name of the file for file indicators. Applies to hashes only. A common filename, or a filename in your environment. Filenames can be helpful for identifying hashes or filtering IOCs. | 

#### Command Example

```!cs-falcon-upload-custom-ioc ioc_type="domain" value="test.domain.com" action="prevent" severity="high" source="Demisto playbook" description="Test ioc" platforms="mac"```

#### Context Example

```json
{
    "CrowdStrike": {
        "IOC": {
            "CreatedTime": "2020-10-02T13:55:26Z",
            "Description": "Test ioc",
            "Expiration": "2020-11-01T00:00:00Z",
            "ID": "4f8c43311k1801ca4359fc07t319610482c2003mcde8934d5412b1781e841e9r",
            "ModifiedTime": "2020-10-02T13:55:26Z",
            "Action": "prevent",
            "Severity": "high",
            "Source": "Demisto playbook",
            "Type": "domain",
            "Value": "test.domain.com",
            "Platforms": ["mac"]
        }
    }
}
```

#### Human Readable Output

>### Custom IOC was created successfully

>|CreatedTime|Description|Expiration|ID|ModifiedTime|Action|Severity|Source|Type|Value|
>|---|---|---|---|---|---|---|---|---|---|
>| 2020-10-02T13:55:26Z | Test ioc | 2020-11-01T00:00:00Z | 4f8c43311k1801ca4359fc07t319610482c2003mcde8934d5412b1781e841e9r | 2020-10-02T13:55:26Z | prevent | high | Demisto playbook | domain | test.domain.com |

### cs-falcon-update-custom-ioc

***
Updates an indicator for CrowdStrike to monitor.

#### Base Command

`cs-falcon-update-custom-ioc`

#### Input

| **Argument Name** | **Description** | **Required** |
| --- | --- | --- |
| ioc_id | The ID of the IOC to update. The ID of the IOC can be retrieved by running the 'cs-falcon-search-custom-iocs' command. | Required | 
| action | Action to take when a host observes the custom IOC. Possible values are: no_action - Save the indicator for future use, but take no action. No severity required. allow - Applies to hashes only. Allow the indicator and do not detect it. Severity does not apply and should not be provided. prevent_no_ui - Applies to hashes only. Block and detect the indicator, but hide it from Activity &gt; Detections. Has a default severity value. prevent - Applies to hashes only. Block the indicator and show it as a detection at the selected severity. detect - Enable detections for the indicator at the selected severity. Possible values are: no_action, allow, prevent_no_ui, prevent, detect. | Optional | 
| platforms | A comma-separated list of the platforms that the indicator applies to. Possible values are: mac, windows, linux. | Optional | 
| severity | The severity level to apply to this indicator. Required for the prevent and detect actions. Optional for no_action. Possible values are: informational, low, medium, high, critical. | Optional | 
| expiration | The datetime the indicator will become inactive (ISO 8601 format, i.e., YYYY-MM-DDThh:mm:ssZ). | Optional | 
| source | The source where this indicator originated. This can be used for tracking where this indicator was defined. Limited to 200 characters. | Optional | 
| description | A meaningful description of the indicator. Limited to 200 characters. | Optional | 
| file_name | Name of the file for file indicators. Applies to hashes only. A common filename, or a filename in your environment. Filenames can be helpful for identifying hashes or filtering IOCs. | Optional | 


#### Context Output

| **Path** | **Type** | **Description** |
| --- | --- | --- |
| CrowdStrike.IOC.Type | string | The type of the IOC. | 
| CrowdStrike.IOC.Value | string | The string representation of the indicator. | 
| CrowdStrike.IOC.ID | string | The full ID of the indicator. | 
| CrowdStrike.IOC.Severity | string | The severity level to apply to this indicator. | 
| CrowdStrike.IOC.Source | string | The source of the IOC. | 
| CrowdStrike.IOC.Action | string | Action to take when a host observes the custom IOC. | 
| CrowdStrike.IOC.Expiration | string | The datetime when the indicator will expire. | 
| CrowdStrike.IOC.Description | string | The description of the IOC. | 
| CrowdStrike.IOC.CreatedTime | date | The datetime the IOC was created. | 
| CrowdStrike.IOC.CreatedBy | string | The identity of the user/process who created the IOC. | 
| CrowdStrike.IOC.ModifiedTime | date | The datetime the indicator was last modified. | 
| CrowdStrike.IOC.ModifiedBy | string | The identity of the user/process who last updated the IOC. | 
| CrowdStrike.IOC.Filename | string | Name of the file for file indicators. Applies to hashes only. A common filename, or a filename in your environment. Filenames can be helpful for identifying hashes or filtering IOCs. | 

#### Command Example

```!cs-falcon-update-custom-ioc  ioc_id="4f8c43311k1801ca4359fc07t319610482c2003mcde8934d5412b1781e841e9r" severity="high"```

#### Context Example

```json
{
    "CrowdStrike": {
        "IOC": {
            "CreatedTime": "2020-10-02T13:55:26Z",
            "Description": "Test ioc",
            "Expiration": "2020-11-01T00:00:00Z",
            "ID": "4f8c43311k1801ca4359fc07t319610482c2003mcde8934d5412b1781e841e9r",
            "ModifiedTime": "2020-10-02T13:55:26Z",
            "Action": "prevent",
            "Severity": "high",
            "Source": "Demisto playbook",
            "Type": "domain",
            "Value": "test.domain.com"
        }
    }
}
```

#### Human Readable Output

>### Custom IOC was updated successfully

>|CreatedTime|Description|Expiration|ID|ModifiedTime|Action|Severity|Source|Type|Value|
>|---|---|---|---|---|---|---|---|---|---|
>| 2020-10-02T13:55:26Z | Test ioc | 2020-11-01T00:00:00Z | 4f8c43311k1801ca4359fc07t319610482c2003mcde8934d5412b1781e841e9r | 2020-10-02T13:55:26Z | prevent | high | Demisto playbook | domain | test.domain.com |

### cs-falcon-delete-custom-ioc

***
Deletes a monitored indicator.

#### Base Command

`cs-falcon-delete-custom-ioc`

#### Input

| **Argument Name** | **Description** | **Required** |
| --- | --- | --- |
| ioc_id | The ID of the IOC to delete. The ID of the IOC can be retrieved by running the 'cs-falcon-search-custom-iocs' command. | Required | 


#### Context Output

There is no context output for this command.

#### Command Example

```!cs-falcon-delete-custom-ioc ioc_id="4f8c43311k1801ca4359fc07t319610482c2003mcde8934d5412b1781e841e9r"```


#### Human Readable Output

>Custom IOC 4f8c43311k1801ca4359fc07t319610482c2003mcde8934d5412b1781e841e9r was successfully deleted.

### cs-falcon-device-count-ioc

***
The number of hosts that observed the provided IOC.

#### Base Command

`cs-falcon-device-count-ioc`

#### Input

| **Argument Name** | **Description** | **Required** |
| --- | --- | --- |
| type | The IOC type. Possible values are: sha256, sha1, md5, domain, ipv4, ipv6. | Required | 
| value | The string representation of the indicator. | Required | 

#### Context Output

| **Path** | **Type** | **Description** |
| --- | --- | --- |
| CrowdStrike.IOC.Type | string | The type of the IOC. | 
| CrowdStrike.IOC.Value | string | The string representation of the indicator. | 
| CrowdStrike.IOC.ID | string | The full ID of the indicator \(type:value\). | 
| CrowdStrike.IOC.DeviceCount | number | The number of devices the IOC ran on. | 


#### Command Example

```!cs-falcon-device-count-ioc type="domain" value="value"```

#### Context Example

```json
{
    "CrowdStrike": {
        "IOC": {
            "DeviceCount": 1,
            "ID": "domain:value",
            "Type": "domain",
            "Value": "value"
        }
    }
}
```

#### Human Readable Output

>Indicator of Compromise **domain:value** device count: **1**

### cs-falcon-processes-ran-on

***
Get processes associated with a given IOC.

#### Base Command

`cs-falcon-processes-ran-on`

#### Input

| **Argument Name** | **Description** | **Required** |
| --- | --- | --- |
| type | The IOC type. Possible values are: sha256, sha1, md5, domain, ipv4, ipv6. | Required | 
| value | The string representation of the indicator. | Required | 
| device_id | The device ID to check against. | Required | 

#### Context Output

| **Path** | **Type** | **Description** |
| --- | --- | --- |
| CrowdStrike.IOC.Type | string | The type of the IOC. | 
| CrowdStrike.IOC.Value | string | The string representation of the indicator. | 
| CrowdStrike.IOC.ID | string | The full ID of the indicator \(type:value\). | 
| CrowdStrike.IOC.Process.ID | number | The processes IDs associated with the given IOC. | 
| CrowdStrike.IOC.Process.DeviceID | number | The device the process ran on. | 


#### Command Example

```!cs-falcon-processes-ran-on device_id=a1a1a1a1a1a1a1a1a1a1a1a1a1a1a1a1 type=domain value=value```

#### Context Example

```json
{
    "CrowdStrike": {
        "IOC": {
            "ID": "domain:value",
            "Process": {
                "DeviceID": "pid",
                "ID": [
                    "pid:pid:650164094720"
                ]
            },
            "Type": "domain",
            "Value": "value"
        }
    }
}
```

#### Human Readable Output

>### Processes with custom IOC domain:value on device device_id.

>|Process ID|
>|---|
>| pid:pid:650164094720 |

### cs-falcon-process-details

***
Retrieves the details of a process, according to the process ID that is running or that previously ran.

#### Base Command

`cs-falcon-process-details`

#### Input

| **Argument Name** | **Description** | **Required** |
| --- | --- | --- |
| ids | A comma-separated list of process IDs. | Required | 

#### Context Output

| **Path** | **Type** | **Description** |
| --- | --- | --- |
| CrowdStrike.Process.process_id | String | The process ID. | 
| CrowdStrike.Process.process_id_local | String | Local ID of the process. | 
| CrowdStrike.Process.device_id | String | The device the process ran on. | 
| CrowdStrike.Process.file_name | String | The path of the file that ran the process. | 
| CrowdStrike.Process.command_line | String | The command line command execution. | 
| CrowdStrike.Process.start_timestamp_raw | String | The start datetime of the process in Unix time format. For example: 132460167512852140. | 
| CrowdStrike.Process.start_timestamp | String | The start datetime of the process in ISO time format. For example: 2019-10-17T13:41:48.487520845Z. | 
| CrowdStrike.Process.stop_timestamp_raw | Date | The stop datetime of the process in Unix time format. For example: 132460167512852140. | 
| CrowdStrike.Process.stop_timestamp | Date | The stop datetime of the process in ISO time format. For example: 2019-10-17T13:41:48.487520845Z. | 


#### Command Example

```!cs-falcon-process-details ids="pid:pid:pid"```

#### Context Example

```json
{
    "CrowdStrike": {
        "Process": {
            "command_line": "\"C:\\Program Files (x86)\\Google\\Chrome\\Application\\chrome.exe\"",
            "device_id": "deviceId",
            "file_name": "\\Device\\HarddiskVolume1\\Program Files (x86)\\Google\\Chrome\\Application\\chrome.exe",
            "process_id": "deviceId:pid",
            "process_id_local": "pid",
            "start_timestamp": "2020-10-01T09:05:51Z",
            "start_timestamp_raw": "132460167512852140",
            "stop_timestamp": "2020-10-02T06:43:45Z",
            "stop_timestamp_raw": "132460946259334768"
        }
    }
}
```

#### Human Readable Output

>### Details for process: pid:pid:pid.

>|command_line|device_id|file_name|process_id|process_id_local|start_timestamp|start_timestamp_raw|stop_timestamp|stop_timestamp_raw|
>|---|---|---|---|---|---|---|---|---|
>| "C:\Program Files (x86)\Google\Chrome\Application\chrome.exe" | deviceId | \Device\HarddiskVolume1\Program Files (x86)\Google\Chrome\Application\chrome.exe | device_id:pid | pid | 2020-10-01T09:05:51Z | 132460167512852140 | 2020-10-02T06:43:45Z | 132460946259334768 |


### cs-falcon-device-ran-on

***
Returns a list of device IDs an indicator ran on.

#### Base Command

`cs-falcon-device-ran-on`

#### Input

| **Argument Name** | **Description** | **Required** |
| --- | --- | --- |
| type | The type of indicator. Possible values are: domain, ipv4, ipv6, md5, sha1, sha256. | Required | 
| value | The string representation of the indicator. | Required | 

#### Context Output

| **Path** | **Type** | **Description** |
| --- | --- | --- |
| CrowdStrike.DeviceID | string | Device IDs an indicator ran on. | 

#### Command Example

```!cs-falcon-device-ran-on type=domain value=value```

#### Context Example

```json
{
    "CrowdStrike": {
        "DeviceID": [
            "a1a1a1a1a1a1a1a1a1a1a1a1a1a1a1a1"
        ]
    }
}
```

#### Human Readable Output

>### Devices that encountered the IOC domain:value

>|Device ID|
>|---|
>| a1a1a1a1a1a1a1a1a1a1a1a1a1a1a1a1 |


### cs-falcon-list-detection-summaries

***
Lists detection summaries.

#### Base Command

`cs-falcon-list-detection-summaries`

#### Input

| **Argument Name** | **Description** | **Required** |
| --- | --- | --- |
| fetch_query | The query used to filter the results. | Optional | 
| ids | A comma-separated list of detection IDs. For example, ldt:1234:1234,ldt:5678:5678. If you use this argument, the fetch_query argument will be ignored. | Optional | 

#### Context Output

| **Path** | **Type** | **Description** |
| --- | --- | --- |
| CrowdStrike.Detections.cid | String | The organization's customer ID \(CID\). | 
| CrowdStrike.Detections.created_timestamp | Date | The datetime the detection occurred in ISO time format. For example: 2019-10-17T13:41:48.487520845Z. | 
| CrowdStrike.Detections.detection_id | String | The ID of the detection. | 
| CrowdStrike.Detections.device.device_id | String | The device ID as seen by CrowdStrike Falcon. | 
| CrowdStrike.Detections.device.cid | String | The CrowdStrike Customer ID \(CID\) to which the device belongs. | 
| CrowdStrike.Detections.device.agent_load_flags | String | The CrowdStrike Falcon agent load flags. | 
| CrowdStrike.Detections.device.agent_local_time | Date | The local time of the sensor. | 
| CrowdStrike.Detections.device.agent_version | String | The version of the agent that the device is running. For example: 5.32.11406.0. | 
| CrowdStrike.Detections.device.bios_manufacturer | String | The BIOS manufacturer. | 
| CrowdStrike.Detections.device.bios_version | String | The device's BIOS version. | 
| CrowdStrike.Detections.device.config_id_base | String | The base of the sensor that the device is running. | 
| CrowdStrike.Detections.device.config_id_build | String | The version of the sensor that the device is running. For example: 11406. | 
| CrowdStrike.Detections.device.config_id_platform | String | The platform ID of the sensor that the device is running. | 
| CrowdStrike.Detections.device.external_ip | String | The external IP address of the device. | 
| CrowdStrike.Detections.device.hostname | String | The hostname of the device. | 
| CrowdStrike.Detections.device.first_seen | Date | The datetime the host was first seen by CrowdStrike Falcon. | 
| CrowdStrike.Detections.device.last_seen | Date | The datetime the host was last seen by CrowdStrike Falcon. | 
| CrowdStrike.Detections.device.local_ip | String | The local IP address of the device. | 
| CrowdStrike.Detections.device.mac_address | String | The MAC address of the device. | 
| CrowdStrike.Detections.device.major_version | String | The major version of the operating system. | 
| CrowdStrike.Detections.device.minor_version | String | The minor version of the operating system. | 
| CrowdStrike.Detections.device.os_version | String | The operating system of the device. | 
| CrowdStrike.Detections.device.platform_id | String | The platform ID of the device that runs the sensor. | 
| CrowdStrike.Detections.device.platform_name | String | The platform name of the device. | 
| CrowdStrike.Detections.device.product_type_desc | String | The value indicating the product type. For example, 1 = Workstation, 2 = Domain Controller, 3 = Server. | 
| CrowdStrike.Detections.device.status | String | The containment status of the machine. Possible values are: "normal", "containment_pending", "contained", and "lift_containment_pending". | 
| CrowdStrike.Detections.device.system_manufacturer | String | The system manufacturer of the device. | 
| CrowdStrike.Detections.device.system_product_name | String | The product name of the system. | 
| CrowdStrike.Detections.device.modified_timestamp | Date | The datetime the device was last modified in ISO time format. For example: 2019-10-17T13:41:48.487520845Z. | 
| CrowdStrike.Detections.behaviors.device_id | String | The ID of the device associated with the behavior. | 
| CrowdStrike.Detections.behaviors.timestamp | Date | The datetime the behavior detection occurred in ISO time format. For example: 2019-10-17T13:41:48.487520845Z. | 
<<<<<<< HEAD
| CrowdStrike.Detections.behaviors.behavior_id | String | The ID of the behavior.  Note: This output does not exist in the 'post raptor' version.| 
| CrowdStrike.Detections.behaviors.filename | String | The file name of the triggering process. | 
=======
| CrowdStrike.Detections.behaviors.behavior_id | String | The ID of the behavior. | 
| CrowdStrike.Detections.behaviors.filename | String | The filename of the triggering process. | 
>>>>>>> 43275522
| CrowdStrike.Detections.behaviors.alleged_filetype | String | The file extension of the behavior's filename. | 
| CrowdStrike.Detections.behaviors.cmdline | String | The command line of the triggering process. | 
| CrowdStrike.Detections.behaviors.scenario | String | The name of the scenario the behavior belongs to. | 
| CrowdStrike.Detections.behaviors.objective | String | The name of the objective associated with the behavior. | 
| CrowdStrike.Detections.behaviors.tactic | String | The name of the tactic associated with the behavior. | 
| CrowdStrike.Detections.behaviors.technique | String | The name of the technique associated with the behavior. | 
| CrowdStrike.Detections.behaviors.severity | Number | The severity rating for the behavior. The value can be any integer between 1-100. | 
| CrowdStrike.Detections.behaviors.confidence | Number | The true positive confidence rating for the behavior. The value can be any integer between 1-100. | 
| CrowdStrike.Detections.behaviors.ioc_type | String | The type of the triggering IOC. Possible values are: "hash_sha256", "hash_md5", "domain", "filename", "registry_key", "command_line", and "behavior". | 
| CrowdStrike.Detections.behaviors.ioc_value | String | The IOC value. | 
| CrowdStrike.Detections.behaviors.ioc_source | String | The source that triggered an IOC detection. Possible values are: "library_load", "primary_module", "file_read", and "file_write".  Note: This output does not exist in the post raptor version.| 
| CrowdStrike.Detections.behaviors.ioc_description | String | The IOC description.  Note: This output does not exist in the post raptor version.| 
| CrowdStrike.Detections.behaviors.user_name | String | The user name. | 
| CrowdStrike.Detections.behaviors.user_id | String | The Security Identifier \(SID\) of the user in Windows. | 
| CrowdStrike.Detections.behaviors.control_graph_id | String | The behavior hit key for the Threat Graph API. | 
| CrowdStrike.Detections.behaviors.triggering_process_graph_id | String | The ID of the process that triggered the behavior detection. | 
| CrowdStrike.Detections.behaviors.sha256 | String | The SHA256 of the triggering process. | 
| CrowdStrike.Detections.behaviors.md5 | String | The MD5 hash of the triggering process. | 
| CrowdStrike.Detections.behaviors.parent_details.parent_sha256 | String | The SHA256 hash of the parent process. | 
| CrowdStrike.Detections.behaviors.parent_details.parent_md5 | String | The MD5 hash of the parent process. | 
| CrowdStrike.Detections.behaviors.parent_details.parent_cmdline | String | The command line of the parent process. | 
| CrowdStrike.Detections.behaviors.parent_details.parent_process_graph_id | String | The process graph ID of the parent process. | 
| CrowdStrike.Detections.behaviors.pattern_disposition | Number | The pattern associated with the action performed on the behavior. | 
| CrowdStrike.Detections.behaviors.pattern_disposition_details.indicator | Boolean | Whether the detection behavior is similar to an indicator. | 
| CrowdStrike.Detections.behaviors.pattern_disposition_details.detect | Boolean | Whether this behavior is detected. | 
| CrowdStrike.Detections.behaviors.pattern_disposition_details.inddet_mask | Boolean | Whether this behavior is an inddet mask. | 
| CrowdStrike.Detections.behaviors.pattern_disposition_details.sensor_only | Boolean | Whether this detection is sensor only. | 
| CrowdStrike.Detections.behaviors.pattern_disposition_details.rooting | Boolean | Whether this behavior is rooting. | 
| CrowdStrike.Detections.behaviors.pattern_disposition_details.kill_process | Boolean | Whether this detection kills the process. | 
| CrowdStrike.Detections.behaviors.pattern_disposition_details.kill_subprocess | Boolean | Whether this detection kills the subprocess. | 
| CrowdStrike.Detections.behaviors.pattern_disposition_details.quarantine_machine | Boolean | Whether this detection was on a quarantined machine. | 
| CrowdStrike.Detections.behaviors.pattern_disposition_details.quarantine_file | Boolean | Whether this detection was on a quarantined file. | 
| CrowdStrike.Detections.behaviors.pattern_disposition_details.policy_disabled | Boolean | Whether this policy is disabled. | 
| CrowdStrike.Detections.behaviors.pattern_disposition_details.kill_parent | Boolean | Whether this detection kills the parent process. | 
| CrowdStrike.Detections.behaviors.pattern_disposition_details.operation_blocked | Boolean | Whether the operation is blocked. | 
| CrowdStrike.Detections.behaviors.pattern_disposition_details.process_blocked | Boolean | Whether the process is blocked. | 
| CrowdStrike.Detections.behaviors.pattern_disposition_details.registry_operation_blocked | Boolean | Whether the registry operation is blocked. | 
| CrowdStrike.Detections.email_sent | Boolean | Whether an email is sent about this detection. | 
| CrowdStrike.Detections.first_behavior | Date | The datetime of the first behavior.  Note: This output does not exist in the post raptor version.| 
| CrowdStrike.Detections.last_behavior | Date | The datetime of the last behavior.  Note: This output does not exist in the post raptor version.| 
| CrowdStrike.Detections.max_confidence | Number | The highest confidence value of all behaviors. The value can be any integer between 1-100.  Note: This output does not exist in the post raptor version.| 
| CrowdStrike.Detections.max_severity | Number | The highest severity value of all behaviors. Value can be any integer between 1-100.  Note: This output does not exist in the post raptor version.| 
| CrowdStrike.Detections.max_severity_displayname | String | The name used in the UI to determine the severity of the detection. Possible values are: "Critical", "High", "Medium", and "Low".  Note: This output does not exist in the post raptor version.| 
| CrowdStrike.Detections.show_in_ui | Boolean | Whether the detection displays in the UI. | 
| CrowdStrike.Detections.status | String | The status of the detection. | 
| CrowdStrike.Detections.assigned_to_uid | String | The UID of the user for whom the detection is assigned.  Note: This output does not exist in the post raptor version.| 
| CrowdStrike.Detections.assigned_to_name | String | The human-readable name of the user to whom the detection is currently assigned.  Note: This output does not exist in the post raptor version.| 
| CrowdStrike.Detections.hostinfo.domain | String | The domain of the Active Directory. | 
| CrowdStrike.Detections.seconds_to_triaged | Number | The amount of time it took to move a detection from "new" to "in_progress". | 
| CrowdStrike.Detections.seconds_to_resolved | Number | The amount of time it took to move a detection from new to a resolved state \("true_positive", "false_positive", and "ignored"\). | 


#### Command Example

```!cs-falcon-list-detection-summaries```

#### Context Example

```json
{
    "CrowdStrike": {
        "Detections": [
            {
                "behaviors": [
                    {
                        "alleged_filetype": "exe",
                        "behavior_id": "10197",
                        "cmdline": "choice  /m crowdstrike_sample_detection",
                        "confidence": 80,
                        "control_graph_id": "ctg:ctg:ctg",
                        "device_id": "deviceid",
                        "display_name": "",
                        "filename": "choice.exe",
                        "filepath": "",
                        "ioc_description": "",
                        "ioc_source": "",
                        "ioc_type": "",
                        "ioc_value": "",
                        "md5": "md5",
                        "objective": "Falcon Detection Method",
                        "parent_details": {
                            "parent_cmdline": "\"C:\\Windows\\system32\\cmd.exe\" ",
                            "parent_md5": "md5",
                            "parent_process_graph_id": "pid:pid:pid",
                            "parent_sha256": "sha256"
                        },
                        "pattern_disposition": 0,
                        "pattern_disposition_details": {
                            "bootup_safeguard_enabled": false,
                            "critical_process_disabled": false,
                            "detect": false,
                            "fs_operation_blocked": false,
                            "inddet_mask": false,
                            "indicator": false,
                            "kill_parent": false,
                            "kill_process": false,
                            "kill_subprocess": false,
                            "operation_blocked": false,
                            "policy_disabled": false,
                            "process_blocked": false,
                            "quarantine_file": false,
                            "quarantine_machine": false,
                            "registry_operation_blocked": false,
                            "rooting": false,
                            "sensor_only": false
                        },
                        "scenario": "suspicious_activity",
                        "severity": 30,
                        "sha256": "sha256",
                        "tactic": "Malware",
                        "tactic_id": "",
                        "technique": "Malicious File",
                        "technique_id": "",
                        "template_instance_id": "382",
                        "timestamp": "2020-07-06T08:10:44Z",
                        "triggering_process_graph_id": "pid:pid:pid",
                        "user_id": "user_id",
                        "user_name": "user_name"
                    }
                ],
                "behaviors_processed": [
                    "pid:pid:pid:10197"
                ],
                "cid": "cid",
                "created_timestamp": "2020-07-06T08:10:55.538668036Z",
                "detection_id": "ldt:ldt:ldt",
                "device": {
                    "agent_load_flags": "0",
                    "agent_local_time": "2020-07-02T01:42:07.640Z",
                    "agent_version": "5.32.11406.0",
                    "bios_manufacturer": "Google",
                    "bios_version": "Google",
                    "cid": "cid",
                    "config_id_base": "id",
                    "config_id_build": "id",
                    "config_id_platform": "3",
                    "device_id": "device_id",
                    "external_ip": "external_ip",
                    "first_seen": "2020-02-10T12:40:18Z",
                    "hostname": "FALCON-CROWDSTR",
                    "last_seen": "2020-07-06T07:59:12Z",
                    "local_ip": "local_ip",
                    "mac_address": "mac_address",
                    "major_version": "major_version",
                    "minor_version": "minor_version",
                    "modified_timestamp": "modified_timestamp",
                    "os_version": "os_version",
                    "platform_id": "platform_id",
                    "platform_name": "platform_name",
                    "product_type": "product_type",
                    "product_type_desc": "product_type_desc",
                    "status": "status",
                    "system_manufacturer": "system_manufacturer",
                    "system_product_name": "system_product_name"
                },
                "email_sent": false,
                "first_behavior": "2020-07-06T08:10:44Z",
                "hostinfo": {
                    "domain": ""
                },
                "last_behavior": "2020-07-06T08:10:44Z",
                "max_confidence": 80,
                "max_severity": 30,
                "max_severity_displayname": "Low",
                "seconds_to_resolved": 0,
                "seconds_to_triaged": 0,
                "show_in_ui": true,
                "status": "new"
            }
        ]
    }
}
```

#### Human Readable Output

>### CrowdStrike Detections

>|detection_id|created_time|status|max_severity|
>|---|---|---|---|
>| ldt:ldt:ldt | 2020-07-06T08:10:55.538668036Z | new | Low |


### cs-falcon-list-incident-summaries

***
Lists incident summaries.

#### Base Command

`cs-falcon-list-incident-summaries`

#### Input

| **Argument Name** | **Description** | **Required** |
| --- | --- | --- |
| fetch_query | The query used to filter the results. | Optional | 
| ids | A comma-separated list of detection IDs. For example, ldt:1234:1234,ldt:5678:5678. If you use this argument, the fetch_query argument will be ignored. | Optional | 

#### Context Output

| **Path** | **Type** | **Description** |
| --- | --- | --- |
| CrowdStrike.Incidents.incident_id | String | The ID of the incident. | 
| CrowdStrike.Incidents.cid | String | The organization's customer ID \(CID\). | 
| CrowdStrike.Incidents.host_ids | String | The device IDs of all the hosts on which the incident occurred. | 
| CrowdStrike.Incidents.hosts.device_id | String | The device ID as seen by CrowdStrike. | 
| CrowdStrike.Incidents.hosts.cid | String | The host's organization's customer ID \(CID\). | 
| CrowdStrike.Incidents.hosts.agent_load_flags | String | The CrowdStrike agent load flags. | 
| CrowdStrike.Incidents.hosts.agent_local_time | Date | The local time of the sensor. | 
| CrowdStrike.Incidents.hosts.agent_version | String | The version of the agent that the device is running. For example: 5.32.11406.0. | 
| CrowdStrike.Incidents.hosts.bios_manufacturer | String | The BIOS manufacturer. | 
| CrowdStrike.Incidents.hosts.bios_version | String | The BIOS version of the device. | 
| CrowdStrike.Incidents.hosts.config_id_base | String | The base of the sensor that the device is running. | 
| CrowdStrike.Incidents.hosts.config_id_build | String | The version of the sensor that the device is running. For example: 11406. | 
| CrowdStrike.Incidents.hosts.config_id_platform | String | The platform ID of the sensor that the device is running. | 
| CrowdStrike.Incidents.hosts.external_ip | String | The external IP address of the host. | 
| CrowdStrike.Incidents.hosts.hostname | String | The name of the host. | 
| CrowdStrike.Incidents.hosts.first_seen | Date | The datetime the host was first seen by CrowdStrike Falcon. | 
| CrowdStrike.Incidents.hosts.last_seen | Date | The datetime the host was last seen by CrowdStrike Falcon. | 
| CrowdStrike.Incidents.hosts.local_ip | String | The device local IP address. | 
| CrowdStrike.Incidents.hosts.mac_address | String | The device MAC address. | 
| CrowdStrike.Incidents.hosts.major_version | String | The major version of the operating system. | 
| CrowdStrike.Incidents.hosts.minor_version | String | The minor version of the operating system. | 
| CrowdStrike.Incidents.hosts.os_version | String | The operating system of the host. | 
| CrowdStrike.Incidents.hosts.platform_id | String | The platform ID of the device that runs the sensor. | 
| CrowdStrike.Incidents.hosts.platform_name | String | The platform name of the host. | 
| CrowdStrike.Incidents.hosts.product_type_desc | String | The value indicating the product type. For example, 1 = Workstation, 2 = Domain Controller, 3 = Server. | 
| CrowdStrike.Incidents.hosts.status | String | The incident status as a number. For example, 20 = New, 25 = Reopened, 30 = In Progress, 40 = Closed. | 
| CrowdStrike.Incidents.hosts.system_manufacturer | String | The system manufacturer of the device. | 
| CrowdStrike.Incidents.hosts.system_product_name | String | The product name of the system. | 
| CrowdStrike.Incidents.hosts.modified_timestamp | Date | The datetime a user modified the incident in ISO time format. For example: 2019-10-17T13:41:48.487520845Z. | 
| CrowdStrike.Incidents.created | Date | The datetime that the incident was created. | 
| CrowdStrike.Incidents.start | Date | The recorded datetime of the earliest incident. | 
| CrowdStrike.Incidents.end | Date | The recorded datetime of the latest incident. | 
| CrowdStrike.Incidents.state | String | The state of the incident. | 
| CrowdStrike.Incidents.status | Number | The status of the incident. | 
| CrowdStrike.Incidents.name | String | The name of the incident. | 
| CrowdStrike.Incidents.description | String | The description of the incident. | 
| CrowdStrike.Incidents.tags | String | The tags of the incident. | 
| CrowdStrike.Incidents.fine_score | Number | The incident score. | 

#### Command Example

```!cs-falcon-list-incident-summaries```

### endpoint

***
Returns information about an endpoint. Does not support regex.

#### Base Command

`endpoint`

#### Input

| **Argument Name** | **Description** | **Required** |
| --- | --- | --- |
| id | The endpoint ID. | Optional | 
| ip | The endpoint IP address. | Optional | 
| hostname | The endpoint hostname. | Optional | 

#### Context Output

| **Path** | **Type** | **Description** |
| --- | --- | --- |
| Endpoint.Hostname | String | The endpoint's hostname. | 
| Endpoint.OS | String | The endpoint's operation system. | 
| Endpoint.IPAddress | String | The endpoint's IP address. | 
| Endpoint.ID | String | The endpoint's ID. | 
| Endpoint.Status | String | The endpoint's status. | 
| Endpoint.IsIsolated | String | The endpoint's isolation status. | 
| Endpoint.MACAddress | String | The endpoint's MAC address. | 
| Endpoint.Vendor | String | The integration name of the endpoint vendor. | 
| Endpoint.OSVersion | String | The endpoint's operation system version. | 


#### Command Example

```!endpoint id=15dbb9d5fe9f61eb46e829d986```

#### Context Example

```json
{
  "Endpoint":
    {
      "Hostname": "Hostname",
      "ID": "15dbb9d5fe9f61eb46e829d986",
      "IPAddress": "1.1.1.1",
      "OS": "Windows",
      "OSVersion": "Windows Server 2019",
      "Status": "Online",
      "￿Vendor": "CrowdStrike Falcon",
      "￿MACAddress": "1-1-1-1"
    }
}
```

#### Human Readable Output

>### Endpoints

>|ID|IPAddress|OS|OSVersion|Hostname|Status|MACAddress|Vendor
>|---|---|---|---|---|---|---|---|
>| a1a1a1a1a1a1a1a1a1a1a1a1a1a1a1a1 | 1.1.1.1 | Windows | Windows Server 2019| Hostname | Online | 1-1-1-1 | CrowdStrike Falcon|\n"

### cs-falcon-create-host-group

***
Create a host group.

#### Base Command

`cs-falcon-create-host-group`

#### Input

| **Argument Name** | **Description** | **Required** |
| --- | --- | --- |
| name | The name of the host. | Required | 
| group_type | The group type of the group. Possible values are: static, dynamic. | Required | 
| description | The description of the host. | Optional | 
| assignment_rule | The assignment rule. | Optional | 

#### Context Output

| **Path** | **Type** | **Description** |
| --- | --- | --- |
| CrowdStrike.HostGroup.id | String | The ID of the host group. | 
| CrowdStrike.HostGroup.group_type | String | The group type of the host group. | 
| CrowdStrike.HostGroup.name | String | The name of the host group. | 
| CrowdStrike.HostGroup.description | String | The description of the host group. | 
| CrowdStrike.HostGroup.created_by | String | The client that created the host group. | 
| CrowdStrike.HostGroup.created_timestamp | Date | The datetime the host group was created in ISO time format. For example: 2019-10-17T13:41:48.487520845Z. | 
| CrowdStrike.HostGroup.modified_by | String | The client that modified the host group. | 
| CrowdStrike.HostGroup.modified_timestamp | Date | The datetime the host group was last modified in ISO time format. For example: 2019-10-17T13:41:48.487520845Z. | 

#### Command Example

```!cs-falcon-create-host-group name="test_name_1" description="test_description" group_type=static```

#### Context Example

```json
{
    "CrowdStrike": {
        "HostGroup": {
            "created_by": "api-client-id:a1a1a1a1a1a1a1a1a1a1a1a1a1a1a1a1",
            "created_timestamp": "2021-08-25T08:02:02.060242909Z",
            "description": "test_description",
            "group_type": "static",
            "id": "a1a1a1a1a1a1a1a1a1a1a1a1a1a1a1a1",
            "modified_by": "api-client-id:a1a1a1a1a1a1a1a1a1a1a1a1a1a1a1a1",
            "modified_timestamp": "2021-08-25T08:02:02.060242909Z",
            "name": "test_name_1"
        }
    }
}
```

#### Human Readable Output

>### Results

>|created_by|created_timestamp|description|group_type|id|modified_by|modified_timestamp|name|
>|---|---|---|---|---|---|---|---|
>| api-client-id:a1a1a1a1a1a1a1a1a1a1a1a1a1a1a1a1 | 2021-08-25T08:02:02.060242909Z | test_description | static | a1a1a1a1a1a1a1a1a1a1a1a1a1a1a1a1 | api-client-id:a1a1a1a1a1a1a1a1a1a1a1a1a1a1a1a1 | 2021-08-25T08:02:02.060242909Z | test_name_1 |

### cs-falcon-list-host-groups

***
List the available host groups.

#### Base Command

`cs-falcon-list-host-groups`

#### Input

| **Argument Name** | **Description** | **Required** |
| --- | --- | --- |
| filter | The query by which to filter the devices that belong to the host group. | Optional | 
| offset | Page offset. | Optional | 
| limit | Maximum number of results on a page. Default is 50. | Optional | 

#### Context Output

| **Path** | **Type** | **Description** |
| --- | --- | --- |
| CrowdStrike.HostGroup.id | String | The ID of the host group. | 
| CrowdStrike.HostGroup.group_type | String | The group type of the host group. | 
| CrowdStrike.HostGroup.name | String | The name of the host group. | 
| CrowdStrike.HostGroup.description | String | The description of the host group. | 
| CrowdStrike.HostGroup.created_by | String | The client that created the host group. | 
| CrowdStrike.HostGroup.created_timestamp | Date | The datetime the host group was created in ISO time format. For example: 2019-10-17T13:41:48.487520845Z. | 
| CrowdStrike.HostGroup.modified_by | String | The client that modified the host group. | 
| CrowdStrike.HostGroup.modified_timestamp | Date | The datetime the host group was last modified in ISO time format. For example: 2019-10-17T13:41:48.487520845Z. | 


#### Command Example

```!cs-falcon-list-host-groups```

#### Context Example

```json
{
    "CrowdStrike": {
        "HostGroup": [
            {
                "created_by": "api-client-id:a1a1a1a1a1a1a1a1a1a1a1a1a1a1a1a1",
                "created_timestamp": "2021-08-23T14:35:23.765624811Z",
                "description": "description",
                "group_type": "static",
                "id": "a1a1a1a1a1a1a1a1a1a1a1a1a1a1a1a1",
                "modified_by": "api-client-id:a1a1a1a1a1a1a1a1a1a1a1a1a1a1a1a1",
                "modified_timestamp": "2021-08-23T14:35:23.765624811Z",
                "name": "InnerServicesModuleMon Aug 23 2021"
            },
            {
                "created_by": "api-client-id:a1a1a1a1a1a1a1a1a1a1a1a1a1a1a1a1",
                "created_timestamp": "2021-08-23T14:35:25.506030441Z",
                "description": "description",
                "group_type": "static",
                "id": "a1a1a1a1a1a1a1a1a1a1a1a1a1a1a1a1",
                "modified_by": "api-client-id:a1a1a1a1a1a1a1a1a1a1a1a1a1a1a1a1",
                "modified_timestamp": "2021-08-23T14:35:25.506030441Z",
                "name": "Rasterize_default_instanceMon Aug 23 2021"
            },
            {
                "assignment_rule": "device_id:[''],hostname:['','FALCON-CROWDSTR']",
                "created_by": "api-client-id:a1a1a1a1a1a1a1a1a1a1a1a1a1a1a1a1",
                "created_timestamp": "2021-07-27T12:34:59.13917402Z",
                "description": "",
                "group_type": "static",
                "id": "a1a1a1a1a1a1a1a1a1a1a1a1a1a1a1a1",
                "modified_by": "api-client-id:a1a1a1a1a1a1a1a1a1a1a1a1a1a1a1a1",
                "modified_timestamp": "2021-07-27T12:34:59.13917402Z",
                "name": "Static by id group test"
            },
            {
                "assignment_rule": "device_id:[],hostname:[]",
                "created_by": "api-client-id:a1a1a1a1a1a1a1a1a1a1a1a1a1a1a1a1",
                "created_timestamp": "2021-07-27T12:24:18.364057533Z",
                "description": "Group test",
                "group_type": "static",
                "id": "a1a1a1a1a1a1a1a1a1a1a1a1a1a1a1a1",
                "modified_by": "api-client-id:a1a1a1a1a1a1a1a1a1a1a1a1a1a1a1a1",
                "modified_timestamp": "2021-07-27T12:24:18.364057533Z",
                "name": "Static group test"
            },
            {
                "created_by": "api-client-id:a1a1a1a1a1a1a1a1a1a1a1a1a1a1a1a1",
                "created_timestamp": "2021-08-23T14:35:26.069515348Z",
                "description": "description",
                "group_type": "static",
                "id": "a1a1a1a1a1a1a1a1a1a1a1a1a1a1a1a1",
                "modified_by": "api-client-id:a1a1a1a1a1a1a1a1a1a1a1a1a1a1a1a1",
                "modified_timestamp": "2021-08-23T14:35:26.069515348Z",
                "name": "ad-loginMon Aug 23 2021"
            },
            {
                "created_by": "api-client-id:a1a1a1a1a1a1a1a1a1a1a1a1a1a1a1a1",
                "created_timestamp": "2021-08-23T14:35:25.556897468Z",
                "description": "description",
                "group_type": "static",
                "id": "a1a1a1a1a1a1a1a1a1a1a1a1a1a1a1a1",
                "modified_by": "api-client-id:a1a1a1a1a1a1a1a1a1a1a1a1a1a1a1a1",
                "modified_timestamp": "2021-08-23T14:35:25.556897468Z",
                "name": "ad-queryMon Aug 23 2021"
            },
            {
                "created_by": "api-client-id:a1a1a1a1a1a1a1a1a1a1a1a1a1a1a1a1",
                "created_timestamp": "2021-08-23T14:35:23.737307612Z",
                "description": "description",
                "group_type": "static",
                "id": "a1a1a1a1a1a1a1a1a1a1a1a1a1a1a1a1",
                "modified_by": "api-client-id:a1a1a1a1a1a1a1a1a1a1a1a1a1a1a1a1",
                "modified_timestamp": "2021-08-23T14:35:23.737307612Z",
                "name": "d2Mon Aug 23 2021"
            },
            {
                "created_by": "someone@email.com",
                "created_timestamp": "2021-07-27T12:27:43.503021999Z",
                "description": "dhfh",
                "group_type": "staticByID",
                "id": "a1a1a1a1a1a1a1a1a1a1a1a1a1a1a1a1",
                "modified_by": "someone@email.com",
                "modified_timestamp": "2021-07-27T12:27:43.503021999Z",
                "name": "ddfxgh"
            },
            {
                "assignment_rule": "device.hostname:'FALCON-CROWDSTR'",
                "created_by": "api-client-id:a1a1a1a1a1a1a1a1a1a1a1a1a1a1a1a1",
                "created_timestamp": "2021-07-27T12:46:39.058352326Z",
                "description": "",
                "group_type": "dynamic",
                "id": "a1a1a1a1a1a1a1a1a1a1a1a1a1a1a1a1",
                "modified_by": "api-client-id:a1a1a1a1a1a1a1a1a1a1a1a1a1a1a1a1",
                "modified_timestamp": "2021-07-27T12:46:39.058352326Z",
                "name": "dynamic 1 group test"
            },
            {
                "assignment_rule": "lkjlk:'FalconGroupingTags/example_tag'",
                "created_by": "api-client-id:a1a1a1a1a1a1a1a1a1a1a1a1a1a1a1a1",
                "created_timestamp": "2021-08-23T13:12:56.338590022Z",
                "description": "",
                "group_type": "dynamic",
                "id": "a1a1a1a1a1a1a1a1a1a1a1a1a1a1a1a1",
                "modified_by": "api-client-id:a1a1a1a1a1a1a1a1a1a1a1a1a1a1a1a1",
                "modified_timestamp": "2021-08-23T13:12:56.338590022Z",
                "name": "dynamic 13523 group test"
            },
            {
                "assignment_rule": "lkjlk:'FalconGroupingTags/example_tag'",
                "created_by": "api-client-id:a1a1a1a1a1a1a1a1a1a1a1a1a1a1a1a1",
                "created_timestamp": "2021-07-27T14:02:05.538065349Z",
                "description": "",
                "group_type": "dynamic",
                "id": "a1a1a1a1a1a1a1a1a1a1a1a1a1a1a1a1",
                "modified_by": "api-client-id:a1a1a1a1a1a1a1a1a1a1a1a1a1a1a1a1",
                "modified_timestamp": "2021-07-27T14:02:05.538065349Z",
                "name": "dynamic 1353 group test"
            },
            {
                "assignment_rule": "tags:'FalconGroupingTags/example_tag'",
                "created_by": "api-client-id:a1a1a1a1a1a1a1a1a1a1a1a1a1a1a1a1",
                "created_timestamp": "2021-07-27T12:41:33.127997409Z",
                "description": "",
                "group_type": "dynamic",
                "id": "a1a1a1a1a1a1a1a1a1a1a1a1a1a1a1a1",
                "modified_by": "api-client-id:a1a1a1a1a1a1a1a1a1a1a1a1a1a1a1a1",
                "modified_timestamp": "2021-07-27T12:41:33.127997409Z",
                "name": "dynamic 2 group test"
            },
            {
                "created_by": "api-client-id:a1a1a1a1a1a1a1a1a1a1a1a1a1a1a1a1",
                "created_timestamp": "2021-08-23T14:35:23.7402217Z",
                "description": "description",
                "group_type": "static",
                "id": "a1a1a1a1a1a1a1a1a1a1a1a1a1a1a1a1",
                "modified_by": "api-client-id:a1a1a1a1a1a1a1a1a1a1a1a1a1a1a1a1",
                "modified_timestamp": "2021-08-23T14:35:23.7402217Z",
                "name": "fcm_default_instanceMon Aug 23 2021"
            },
            {
                "created_by": "api-client-id:a1a1a1a1a1a1a1a1a1a1a1a1a1a1a1a1",
                "created_timestamp": "2021-08-11T09:55:23.801049103Z",
                "description": "ilan test",
                "group_type": "dynamic",
                "id": "a1a1a1a1a1a1a1a1a1a1a1a1a1a1a1a1",
                "modified_by": "api-client-id:a1a1a1a1a1a1a1a1a1a1a1a1a1a1a1a1",
                "modified_timestamp": "2021-08-11T09:55:23.801049103Z",
                "name": "ilan"
            },
            {
                "created_by": "api-client-id:a1a1a1a1a1a1a1a1a1a1a1a1a1a1a1a1",
                "created_timestamp": "2021-08-12T11:24:51.434863056Z",
                "description": "ilan test",
                "group_type": "dynamic",
                "id": "a1a1a1a1a1a1a1a1a1a1a1a1a1a1a1a1",
                "modified_by": "api-client-id:a1a1a1a1a1a1a1a1a1a1a1a1a1a1a1a1",
                "modified_timestamp": "2021-08-12T11:24:51.434863056Z",
                "name": "ilan 2"
            },
            {
                "assignment_rule": "device_id:[''],hostname:['FALCON-CROWDSTR']",
                "created_by": "api-client-id:a1a1a1a1a1a1a1a1a1a1a1a1a1a1a1a1",
                "created_timestamp": "2021-08-12T11:55:57.943490809Z",
                "description": "ilan test",
                "group_type": "dynamic",
                "id": "a1a1a1a1a1a1a1a1a1a1a1a1a1a1a1a1",
                "modified_by": "api-client-id:a1a1a1a1a1a1a1a1a1a1a1a1a1a1a1a1",
                "modified_timestamp": "2021-08-12T11:55:57.943490809Z",
                "name": "ilan 23"
            },
            {
                "assignment_rule": "",
                "created_by": "api-client-id:a1a1a1a1a1a1a1a1a1a1a1a1a1a1a1a1",
                "created_timestamp": "2021-08-17T11:28:39.855075106Z",
                "description": "after change",
                "group_type": "dynamic",
                "id": "a1a1a1a1a1a1a1a1a1a1a1a1a1a1a1a1",
                "modified_by": "api-client-id:a1a1a1a1a1a1a1a1a1a1a1a1a1a1a1a1",
                "modified_timestamp": "2021-08-23T09:26:15.351650252Z",
                "name": "ilan 2345"
            },
            {
                "assignment_rule": "device_id:[''],hostname:['']",
                "created_by": "api-client-id:a1a1a1a1a1a1a1a1a1a1a1a1a1a1a1a1",
                "created_timestamp": "2021-08-17T11:58:42.453661998Z",
                "description": "ilan test",
                "group_type": "static",
                "id": "a1a1a1a1a1a1a1a1a1a1a1a1a1a1a1a1",
                "modified_by": "api-client-id:a1a1a1a1a1a1a1a1a1a1a1a1a1a1a1a1",
                "modified_timestamp": "2021-08-17T11:58:42.453661998Z",
                "name": "ilan 23e"
            },
            {
                "assignment_rule": "device_id:[''],hostname:['']",
                "created_by": "api-client-id:a1a1a1a1a1a1a1a1a1a1a1a1a1a1a1a1",
                "created_timestamp": "2021-08-11T13:54:59.695821727Z",
                "description": "",
                "group_type": "static",
                "id": "a1a1a1a1a1a1a1a1a1a1a1a1a1a1a1a1",
                "modified_by": "api-client-id:a1a1a1a1a1a1a1a1a1a1a1a1a1a1a1a1",
                "modified_timestamp": "2021-08-11T13:54:59.695821727Z",
                "name": "ilan test 2"
            },
            {
                "created_by": "api-client-id:a1a1a1a1a1a1a1a1a1a1a1a1a1a1a1a1",
                "created_timestamp": "2021-08-12T10:56:49.2127345Z",
                "description": "ilan test",
                "group_type": "dynamic",
                "id": "a1a1a1a1a1a1a1a1a1a1a1a1a1a1a1a1",
                "modified_by": "api-client-id:a1a1a1a1a1a1a1a1a1a1a1a1a1a1a1a1",
                "modified_timestamp": "2021-08-12T11:35:35.76509212Z",
                "name": "ilan2"
            },
            {
                "created_by": "api-client-id:a1a1a1a1a1a1a1a1a1a1a1a1a1a1a1a1",
                "created_timestamp": "2021-08-23T14:35:23.766284685Z",
                "description": "description",
                "group_type": "static",
                "id": "a1a1a1a1a1a1a1a1a1a1a1a1a1a1a1a1",
                "modified_by": "api-client-id:a1a1a1a1a1a1a1a1a1a1a1a1a1a1a1a1",
                "modified_timestamp": "2021-08-23T14:35:23.766284685Z",
                "name": "splunkMon Aug 23 2021"
            },
            {
                "created_by": "api-client-id:a1a1a1a1a1a1a1a1a1a1a1a1a1a1a1a1",
                "created_timestamp": "2021-08-23T15:09:15.36414377Z",
                "description": "description",
                "group_type": "static",
                "id": "a1a1a1a1a1a1a1a1a1a1a1a1a1a1a1a1",
                "modified_by": "api-client-id:a1a1a1a1a1a1a1a1a1a1a1a1a1a1a1a1",
                "modified_timestamp": "2021-08-23T15:09:15.36414377Z",
                "name": "test_1629731353498"
            },
            {
                "created_by": "api-client-id:a1a1a1a1a1a1a1a1a1a1a1a1a1a1a1a1",
                "created_timestamp": "2021-08-23T15:12:20.69203954Z",
                "description": "description",
                "group_type": "static",
                "id": "a1a1a1a1a1a1a1a1a1a1a1a1a1a1a1a1",
                "modified_by": "api-client-id:a1a1a1a1a1a1a1a1a1a1a1a1a1a1a1a1",
                "modified_timestamp": "2021-08-23T15:12:20.69203954Z",
                "name": "test_1629731538458"
            },
            {
                "created_by": "api-client-id:a1a1a1a1a1a1a1a1a1a1a1a1a1a1a1a1",
                "created_timestamp": "2021-08-23T15:14:20.650781714Z",
                "description": "description2",
                "group_type": "static",
                "id": "a1a1a1a1a1a1a1a1a1a1a1a1a1a1a1a1",
                "modified_by": "api-client-id:a1a1a1a1a1a1a1a1a1a1a1a1a1a1a1a1",
                "modified_timestamp": "2021-08-23T15:14:23.026511269Z",
                "name": "test_16297316587261629731658726"
            },
            {
                "created_by": "api-client-id:a1a1a1a1a1a1a1a1a1a1a1a1a1a1a1a1",
                "created_timestamp": "2021-08-23T15:18:53.896505566Z",
                "description": "description2",
                "group_type": "static",
                "id": "a1a1a1a1a1a1a1a1a1a1a1a1a1a1a1a1",
                "modified_by": "api-client-id:a1a1a1a1a1a1a1a1a1a1a1a1a1a1a1a1",
                "modified_timestamp": "2021-08-23T15:18:56.2598933Z",
                "name": "test_16297319320381629731932038"
            },
            {
                "created_by": "api-client-id:a1a1a1a1a1a1a1a1a1a1a1a1a1a1a1a1",
                "created_timestamp": "2021-08-23T15:19:51.91067257Z",
                "description": "description2",
                "group_type": "static",
                "id": "a1a1a1a1a1a1a1a1a1a1a1a1a1a1a1a1",
                "modified_by": "api-client-id:a1a1a1a1a1a1a1a1a1a1a1a1a1a1a1a1",
                "modified_timestamp": "2021-08-23T15:19:54.269898808Z",
                "name": "test_16297319902371629731990237"
            },
            {
                "created_by": "api-client-id:a1a1a1a1a1a1a1a1a1a1a1a1a1a1a1a1",
                "created_timestamp": "2021-08-23T15:25:42.99601887Z",
                "description": "description",
                "group_type": "static",
                "id": "a1a1a1a1a1a1a1a1a1a1a1a1a1a1a1a1",
                "modified_by": "api-client-id:a1a1a1a1a1a1a1a1a1a1a1a1a1a1a1a1",
                "modified_timestamp": "2021-08-23T15:25:42.99601887Z",
                "name": "test_1629732339973"
            },
            {
                "created_by": "api-client-id:a1a1a1a1a1a1a1a1a1a1a1a1a1a1a1a1",
                "created_timestamp": "2021-08-23T15:26:12.280379354Z",
                "description": "description2",
                "group_type": "static",
                "id": "a1a1a1a1a1a1a1a1a1a1a1a1a1a1a1a1",
                "modified_by": "api-client-id:a1a1a1a1a1a1a1a1a1a1a1a1a1a1a1a1",
                "modified_timestamp": "2021-08-23T15:26:14.973676462Z",
                "name": "test_16297323698941629732369894"
            },
            {
                "created_by": "api-client-id:a1a1a1a1a1a1a1a1a1a1a1a1a1a1a1a1",
                "created_timestamp": "2021-08-23T15:26:58.717706381Z",
                "description": "description2",
                "group_type": "static",
                "id": "a1a1a1a1a1a1a1a1a1a1a1a1a1a1a1a1",
                "modified_by": "api-client-id:a1a1a1a1a1a1a1a1a1a1a1a1a1a1a1a1",
                "modified_timestamp": "2021-08-23T15:27:01.648623079Z",
                "name": "test_16297324168771629732416877"
            },
            {
                "created_by": "api-client-id:a1a1a1a1a1a1a1a1a1a1a1a1a1a1a1a1",
                "created_timestamp": "2021-08-23T15:28:18.674512647Z",
                "description": "description2",
                "group_type": "static",
                "id": "a1a1a1a1a1a1a1a1a1a1a1a1a1a1a1a1",
                "modified_by": "api-client-id:a1a1a1a1a1a1a1a1a1a1a1a1a1a1a1a1",
                "modified_timestamp": "2021-08-23T15:28:21.781563212Z",
                "name": "test_16297324965761629732496576"
            },
            {
                "assignment_rule": "device_id:[''],hostname:['FALCON-CROWDSTR','INSTANCE-1','falcon-crowdstrike-sensor-centos7']",
                "created_by": "api-client-id:a1a1a1a1a1a1a1a1a1a1a1a1a1a1a1a1",
                "created_timestamp": "2021-08-23T15:31:41.142748214Z",
                "description": "description2",
                "group_type": "static",
                "id": "a1a1a1a1a1a1a1a1a1a1a1a1a1a1a1a1",
                "modified_by": "api-client-id:a1a1a1a1a1a1a1a1a1a1a1a1a1a1a1a1",
                "modified_timestamp": "2021-08-23T15:31:43.800147323Z",
                "name": "test_16297326990981629732699098"
            },
            {
                "assignment_rule": "device_id:[''],hostname:['']",
                "created_by": "api-client-id:a1a1a1a1a1a1a1a1a1a1a1a1a1a1a1a1",
                "created_timestamp": "2021-08-23T15:34:20.195778795Z",
                "description": "description2",
                "group_type": "static",
                "id": "a1a1a1a1a1a1a1a1a1a1a1a1a1a1a1a1",
                "modified_by": "api-client-id:a1a1a1a1a1a1a1a1a1a1a1a1a1a1a1a1",
                "modified_timestamp": "2021-08-23T15:34:23.212828317Z",
                "name": "test_16297328579781629732857978"
            },
            {
                "assignment_rule": "device_id:[''],hostname:['']",
                "created_by": "api-client-id:a1a1a1a1a1a1a1a1a1a1a1a1a1a1a1a1",
                "created_timestamp": "2021-08-23T15:34:55.837119719Z",
                "description": "description2",
                "group_type": "static",
                "id": "a1a1a1a1a1a1a1a1a1a1a1a1a1a1a1a1",
                "modified_by": "api-client-id:a1a1a1a1a1a1a1a1a1a1a1a1a1a1a1a1",
                "modified_timestamp": "2021-08-23T15:34:58.490114093Z",
                "name": "test_16297328938791629732893879"
            },
            {
                "assignment_rule": "device_id:[''],hostname:['']",
                "created_by": "api-client-id:a1a1a1a1a1a1a1a1a1a1a1a1a1a1a1a1",
                "created_timestamp": "2021-08-23T15:37:42.911344704Z",
                "description": "description2",
                "group_type": "static",
                "id": "a1a1a1a1a1a1a1a1a1a1a1a1a1a1a1a1",
                "modified_by": "api-client-id:a1a1a1a1a1a1a1a1a1a1a1a1a1a1a1a1",
                "modified_timestamp": "2021-08-23T15:37:45.620464598Z",
                "name": "test_16297330605301629733060530"
            },
            {
                "assignment_rule": "device_id:[''],hostname:['']",
                "created_by": "api-client-id:a1a1a1a1a1a1a1a1a1a1a1a1a1a1a1a1",
                "created_timestamp": "2021-08-24T07:05:55.813475476Z",
                "description": "description2",
                "group_type": "static",
                "id": "a1a1a1a1a1a1a1a1a1a1a1a1a1a1a1a1",
                "modified_by": "api-client-id:a1a1a1a1a1a1a1a1a1a1a1a1a1a1a1a1",
                "modified_timestamp": "2021-08-24T07:05:58.805702883Z",
                "name": "test_16297887501421629788750142"
            },
            {
                "assignment_rule": "device_id:[''],hostname:['']",
                "created_by": "api-client-id:a1a1a1a1a1a1a1a1a1a1a1a1a1a1a1a1",
                "created_timestamp": "2021-08-24T07:07:30.422517324Z",
                "description": "description2",
                "group_type": "static",
                "id": "a1a1a1a1a1a1a1a1a1a1a1a1a1a1a1a1",
                "modified_by": "api-client-id:a1a1a1a1a1a1a1a1a1a1a1a1a1a1a1a1",
                "modified_timestamp": "2021-08-24T07:07:34.291988227Z",
                "name": "test_16297888481381629788848138"
            },
            {
                "assignment_rule": "device_id:[''],hostname:['']",
                "created_by": "api-client-id:a1a1a1a1a1a1a1a1a1a1a1a1a1a1a1a1",
                "created_timestamp": "2021-08-24T08:03:15.522772079Z",
                "description": "description2",
                "group_type": "static",
                "id": "a1a1a1a1a1a1a1a1a1a1a1a1a1a1a1a1",
                "modified_by": "api-client-id:a1a1a1a1a1a1a1a1a1a1a1a1a1a1a1a1",
                "modified_timestamp": "2021-08-24T08:03:18.622015517Z",
                "name": "test_16297921932741629792193274"
            },
            {
                "created_by": "api-client-id:a1a1a1a1a1a1a1a1a1a1a1a1a1a1a1a1",
                "created_timestamp": "2021-08-26T09:09:52.379925975Z",
                "description": "description",
                "group_type": "static",
                "id": "a1a1a1a1a1a1a1a1a1a1a1a1a1a1a1a1",
                "modified_by": "api-client-id:a1a1a1a1a1a1a1a1a1a1a1a1a1a1a1a1",
                "modified_timestamp": "2021-08-26T09:09:52.379925975Z",
                "name": "test_1629967211800"
            },
            {
                "created_by": "api-client-id:a1a1a1a1a1a1a1a1a1a1a1a1a1a1a1a1",
                "created_timestamp": "2021-08-26T12:34:36.934507422Z",
                "description": "description",
                "group_type": "static",
                "id": "a1a1a1a1a1a1a1a1a1a1a1a1a1a1a1a1",
                "modified_by": "api-client-id:a1a1a1a1a1a1a1a1a1a1a1a1a1a1a1a1",
                "modified_timestamp": "2021-08-26T12:34:36.934507422Z",
                "name": "test_162996721180000"
            },
            {
                "assignment_rule": "device_id:[''],hostname:['']",
                "created_by": "api-client-id:a1a1a1a1a1a1a1a1a1a1a1a1a1a1a1a1",
                "created_timestamp": "2021-08-26T08:46:09.996065663Z",
                "description": "description2",
                "group_type": "static",
                "id": "a1a1a1a1a1a1a1a1a1a1a1a1a1a1a1a1",
                "modified_by": "api-client-id:a1a1a1a1a1a1a1a1a1a1a1a1a1a1a1a1",
                "modified_timestamp": "2021-08-26T08:46:11.572092204Z",
                "name": "test_16299675695531629967569553"
            },
            {
                "assignment_rule": "device_id:[''],hostname:['']",
                "created_by": "api-client-id:a1a1a1a1a1a1a1a1a1a1a1a1a1a1a1a1",
                "created_timestamp": "2021-08-26T08:53:15.35181954Z",
                "description": "description2",
                "group_type": "static",
                "id": "a1a1a1a1a1a1a1a1a1a1a1a1a1a1a1a1",
                "modified_by": "api-client-id:a1a1a1a1a1a1a1a1a1a1a1a1a1a1a1a1",
                "modified_timestamp": "2021-08-26T08:53:17.041535905Z",
                "name": "test_16299679949831629967994983"
            },
            {
                "assignment_rule": "device_id:[''],hostname:['']",
                "created_by": "api-client-id:a1a1a1a1a1a1a1a1a1a1a1a1a1a1a1a1",
                "created_timestamp": "2021-08-26T08:59:52.639696743Z",
                "description": "description2",
                "group_type": "static",
                "id": "a1a1a1a1a1a1a1a1a1a1a1a1a1a1a1a1",
                "modified_by": "api-client-id:a1a1a1a1a1a1a1a1a1a1a1a1a1a1a1a1",
                "modified_timestamp": "2021-08-26T08:59:54.538170036Z",
                "name": "test_16299683923121629968392312"
            },
            {
                "assignment_rule": "device_id:[''],hostname:['']",
                "created_by": "api-client-id:a1a1a1a1a1a1a1a1a1a1a1a1a1a1a1a1",
                "created_timestamp": "2021-08-26T09:06:21.891707157Z",
                "description": "description2",
                "group_type": "static",
                "id": "a1a1a1a1a1a1a1a1a1a1a1a1a1a1a1a1",
                "modified_by": "api-client-id:a1a1a1a1a1a1a1a1a1a1a1a1a1a1a1a1",
                "modified_timestamp": "2021-08-26T09:06:23.846219163Z",
                "name": "test_16299687814871629968781487"
            },
            {
                "assignment_rule": "device_id:[''],hostname:['']",
                "created_by": "api-client-id:a1a1a1a1a1a1a1a1a1a1a1a1a1a1a1a1",
                "created_timestamp": "2021-08-26T09:12:53.982989Z",
                "description": "description2",
                "group_type": "static",
                "id": "a1a1a1a1a1a1a1a1a1a1a1a1a1a1a1a1",
                "modified_by": "api-client-id:a1a1a1a1a1a1a1a1a1a1a1a1a1a1a1a1",
                "modified_timestamp": "2021-08-26T09:12:55.571265187Z",
                "name": "test_16299691732871629969173287"
            },
            {
                "assignment_rule": "device_id:[''],hostname:['']",
                "created_by": "api-client-id:a1a1a1a1a1a1a1a1a1a1a1a1a1a1a1a1",
                "created_timestamp": "2021-08-26T09:17:58.206157753Z",
                "description": "description2",
                "group_type": "static",
                "id": "a1a1a1a1a1a1a1a1a1a1a1a1a1a1a1a1",
                "modified_by": "api-client-id:a1a1a1a1a1a1a1a1a1a1a1a1a1a1a1a1",
                "modified_timestamp": "2021-08-26T09:17:59.659515838Z",
                "name": "test_16299694779051629969477905"
            },
            {
                "assignment_rule": "device_id:[''],hostname:['']",
                "created_by": "api-client-id:a1a1a1a1a1a1a1a1a1a1a1a1a1a1a1a1",
                "created_timestamp": "2021-08-26T09:19:23.276267291Z",
                "description": "description2",
                "group_type": "static",
                "id": "a1a1a1a1a1a1a1a1a1a1a1a1a1a1a1a1",
                "modified_by": "api-client-id:a1a1a1a1a1a1a1a1a1a1a1a1a1a1a1a1",
                "modified_timestamp": "2021-08-26T09:19:25.318976241Z",
                "name": "test_16299695623981629969562398"
            },
            {
                "assignment_rule": "device_id:[''],hostname:['']",
                "created_by": "api-client-id:a1a1a1a1a1a1a1a1a1a1a1a1a1a1a1a1",
                "created_timestamp": "2021-08-26T09:26:22.538367707Z",
                "description": "description2",
                "group_type": "static",
                "id": "a1a1a1a1a1a1a1a1a1a1a1a1a1a1a1a1",
                "modified_by": "api-client-id:a1a1a1a1a1a1a1a1a1a1a1a1a1a1a1a1",
                "modified_timestamp": "2021-08-26T09:26:25.085214782Z",
                "name": "test_16299699813871629969981387"
            },
            {
                "assignment_rule": "device_id:[''],hostname:['']",
                "created_by": "api-client-id:a1a1a1a1a1a1a1a1a1a1a1a1a1a1a1a1",
                "created_timestamp": "2021-08-26T09:33:46.303790983Z",
                "description": "description2",
                "group_type": "static",
                "id": "a1a1a1a1a1a1a1a1a1a1a1a1a1a1a1a1",
                "modified_by": "api-client-id:a1a1a1a1a1a1a1a1a1a1a1a1a1a1a1a1",
                "modified_timestamp": "2021-08-26T09:33:48.288311235Z",
                "name": "test_16299704254441629970425444"
            },
            {
                "assignment_rule": "device_id:[''],hostname:['']",
                "created_by": "api-client-id:a1a1a1a1a1a1a1a1a1a1a1a1a1a1a1a1",
                "created_timestamp": "2021-08-26T09:55:09.157561612Z",
                "description": "description2",
                "group_type": "static",
                "id": "a1a1a1a1a1a1a1a1a1a1a1a1a1a1a1a1",
                "modified_by": "api-client-id:a1a1a1a1a1a1a1a1a1a1a1a1a1a1a1a1",
                "modified_timestamp": "2021-08-26T09:55:10.741852436Z",
                "name": "test_16299717065381629971706538"
            },
            {
                "assignment_rule": "device_id:[''],hostname:['']",
                "created_by": "api-client-id:a1a1a1a1a1a1a1a1a1a1a1a1a1a1a1a1",
                "created_timestamp": "2021-08-26T10:02:50.175530821Z",
                "description": "description2",
                "group_type": "static",
                "id": "a1a1a1a1a1a1a1a1a1a1a1a1a1a1a1a1",
                "modified_by": "api-client-id:a1a1a1a1a1a1a1a1a1a1a1a1a1a1a1a1",
                "modified_timestamp": "2021-08-26T10:02:52.026307768Z",
                "name": "test_16299721694081629972169408"
            }
        ]
    }
}
```

#### Human Readable Output

>### Results

>|assignment_rule|created_by|created_timestamp|description|group_type|id|modified_by|modified_timestamp|name|
>|---|---|---|---|---|---|---|---|---|
>| device_id:[''],hostname:[''] | api-client-id:a1a1a1a1a1a1a1a1a1a1a1a1a1a1a1a1 | 2021-08-26T10:02:50.175530821Z | description2 | static | a1a1a1a1a1a1a1a1a1a1a1a1a1a1a1a1 | api-client-id:a1a1a1a1a1a1a1a1a1a1a1a1a1a1a1a1 | 2021-08-26T10:02:52.026307768Z | test_16299721694081629972169408 |

### cs-falcon-delete-host-groups

***
Deletes the requested host groups.

#### Base Command

`cs-falcon-delete-host-groups`

#### Input

| **Argument Name** | **Description** | **Required** |
| --- | --- | --- |
| host_group_id | A comma-separated list of the IDs of the host groups to be deleted. | Required | 

#### Context Output

There is no context output for this command.

#### Command Example

```!cs-falcon-delete-host-groups host_group_id=a1a1a1a1a1a1a1a1a1a1a1a1a1a1a1a1,a1a1a1a1a1a1a1a1a1a1a1a1a1a1a1a1```

#### Human Readable Output

>host group id a1a1a1a1a1a1a1a1a1a1a1a1a1a1a1a1 deleted successfully
>host group id a1a1a1a1a1a1a1a1a1a1a1a1a1a1a1a1 deleted successfully


### cs-falcon-update-host-group

***
Updates a host group.

#### Base Command

`cs-falcon-update-host-group`

#### Input

| **Argument Name** | **Description** | **Required** |
| --- | --- | --- |
| host_group_id | The ID of the host group. | Required | 
| name | The name of the host group. | Optional | 
| description | The description of the host group. | Optional | 
| assignment_rule | The assignment rule. | Optional | 

#### Context Output

| **Path** | **Type** | **Description** |
| --- | --- | --- |
| CrowdStrike.HostGroup.id | String | The ID of the host group. | 
| CrowdStrike.HostGroup.group_type | String | The group type of the host group. | 
| CrowdStrike.HostGroup.name | String | The name of the host group. | 
| CrowdStrike.HostGroup.description | String | The description of the host group. | 
| CrowdStrike.HostGroup.created_by | String | The client that created the host group. | 
| CrowdStrike.HostGroup.created_timestamp | Date | The datetime the host group was created in ISO time format. For example: 2019-10-17T13:41:48.487520845Z. | 
| CrowdStrike.HostGroup.modified_by | String | The client that modified the host group. | 
| CrowdStrike.HostGroup.modified_timestamp | Date | The datetime the host group was last modified in ISO time format. For example: 2019-10-17T13:41:48.487520845Z. | 


#### Command Example

```!cs-falcon-update-host-group host_group_id=a1a1a1a1a1a1a1a1a1a1a1a1a1a1a1a1 name="test_name_update_1" description="test_description_update"```

#### Context Example

```json
{
    "CrowdStrike": {
        "HostGroup": {
            "assignment_rule": "device_id:[''],hostname:['']",
            "created_by": "api-client-id:a1a1a1a1a1a1a1a1a1a1a1a1a1a1a1a1",
            "created_timestamp": "2021-08-22T07:48:35.111070562Z",
            "description": "test_description_update",
            "group_type": "static",
            "id": "a1a1a1a1a1a1a1a1a1a1a1a1a1a1a1a1",
            "modified_by": "api-client-id:a1a1a1a1a1a1a1a1a1a1a1a1a1a1a1a1",
            "modified_timestamp": "2021-08-25T08:02:05.295663156Z",
            "name": "test_name_update_1"
        }
    }
}
```

#### Human Readable Output

>### Results

>|assignment_rule|created_by|created_timestamp|description|group_type|id|modified_by|modified_timestamp|name|
>|---|---|---|---|---|---|---|---|---|
>| device_id:[''],hostname:[''] | api-client-id:a1a1a1a1a1a1a1a1a1a1a1a1a1a1a1a1 | 2021-08-22T07:48:35.111070562Z | test_description_update | static | a1a1a1a1a1a1a1a1a1a1a1a1a1a1a1a1 | api-client-id:a1a1a1a1a1a1a1a1a1a1a1a1a1a1a1a1 | 2021-08-25T08:02:05.295663156Z | test_name_update_1 |

### cs-falcon-list-host-group-members

***
Gets the list of host group members.

#### Base Command

`cs-falcon-list-host-group-members`

#### Input

| **Argument Name** | **Description** | **Required** |
| --- | --- | --- |
| host_group_id | The ID of the host group. | Optional | 
| filter | The query to filter the devices that belong to the host group. | Optional | 
| offset | Page offset. | Optional | 
| limit | The maximum number of results on a page. Default is 50. | Optional | 
| sort | The property to sort by (e.g., status.desc or hostname.asc). | Optional | 

#### Context Output

| **Path** | **Type** | **Description** |
| --- | --- | --- |
| CrowdStrike.Device.ID | String | The ID of the device. | 
| CrowdStrike.Device.LocalIP | String | The local IP address of the device. | 
| CrowdStrike.Device.ExternalIP | String | The external IP address of the device. | 
| CrowdStrike.Device.Hostname | String | The hostname of the device. | 
| CrowdStrike.Device.OS | String | The operating system of the device. | 
| CrowdStrike.Device.MacAddress | String | The MAC address of the device. | 
| CrowdStrike.Device.FirstSeen | String | The first time the device was seen. | 
| CrowdStrike.Device.LastSeen | String | The last time the device was seen. | 
| CrowdStrike.Device.Status | String | The device status. | 


#### Command Example

```!cs-falcon-list-host-group-members```

#### Context Example

```json
{
    "CrowdStrike": {
        "Device": [
            {
                "ExternalIP": "35.224.136.145",
                "FirstSeen": "2021-08-12T16:13:26Z",
                "Hostname": "FALCON-CROWDSTR",
                "ID": "a1a1a1a1a1a1a1a1a1a1a1a1a1a1a1a1",
                "LastSeen": "2021-08-23T04:59:48Z",
                "LocalIP": "10.128.0.21",
                "MacAddress": "42-01-0a-80-00-15",
                "OS": "Windows Server 2019",
                "Status": "normal"
            },
            {
                "ExternalIP": "35.224.136.145",
                "FirstSeen": "2020-02-10T12:40:18Z",
                "Hostname": "FALCON-CROWDSTR",
                "ID": "a1a1a1a1a1a1a1a1a1a1a1a1a1a1a1a1",
                "LastSeen": "2021-08-25T07:42:47Z",
                "LocalIP": "10.128.0.7",
                "MacAddress": "42-01-0a-80-00-07",
                "OS": "Windows Server 2019",
                "Status": "contained"
            },
            {
                "ExternalIP": "35.224.136.145",
                "FirstSeen": "2021-08-23T05:04:41Z",
                "Hostname": "INSTANCE-1",
                "ID": "a1a1a1a1a1a1a1a1a1a1a1a1a1a1a1a1",
                "LastSeen": "2021-08-25T07:49:06Z",
                "LocalIP": "10.128.0.20",
                "MacAddress": "42-01-0a-80-00-14",
                "OS": "Windows Server 2019",
                "Status": "normal"
            },
            {
                "ExternalIP": "35.224.136.145",
                "FirstSeen": "2021-08-11T13:57:29Z",
                "Hostname": "INSTANCE-1",
                "ID": "a1a1a1a1a1a1a1a1a1a1a1a1a1a1a1a1",
                "LastSeen": "2021-08-23T04:45:37Z",
                "LocalIP": "10.128.0.20",
                "MacAddress": "42-01-0a-80-00-14",
                "OS": "Windows Server 2019",
                "Status": "normal"
            },
            {
                "ExternalIP": "35.224.136.145",
                "FirstSeen": "2021-08-08T11:33:21Z",
                "Hostname": "falcon-crowdstrike-sensor-centos7",
                "ID": "a1a1a1a1a1a1a1a1a1a1a1a1a1a1a1a1",
                "LastSeen": "2021-08-25T07:50:47Z",
                "LocalIP": "10.128.0.19",
                "MacAddress": "42-01-0a-80-00-13",
                "OS": "CentOS 7.9",
                "Status": "normal"
            }
        ]
    }
}
```

#### Human Readable Output

>### Devices

>|ID|External IP|Local IP|Hostname|OS|Mac Address|First Seen|Last Seen|Status|
>|---|---|---|---|---|---|---|---|---|
>| a1a1a1a1a1a1a1a1a1a1a1a1a1a1a1a1 | 35.224.136.145 | 10.128.0.19 | falcon-crowdstrike-sensor-centos7 | CentOS 7.9 | 42-01-0a-80-00-13 | 2021-08-08T11:33:21Z | 2021-08-25T07:50:47Z | normal |

### cs-falcon-add-host-group-members

***
Add host group members.

#### Base Command

`cs-falcon-add-host-group-members`

#### Input

| **Argument Name** | **Description** | **Required** |
| --- | --- | --- |
| host_group_id | The ID of the host group. | Required | 
| host_ids | A comma-separated list of host agent IDs to run commands. The list of host agent IDs can be retrieved by running the 'cs-falcon-search-device' command. | Required | 

#### Context Output

| **Path** | **Type** | **Description** |
| --- | --- | --- |
| CrowdStrike.HostGroup.id | String | The ID of the host group. | 
| CrowdStrike.HostGroup.group_type | String | The group type of the host group. | 
| CrowdStrike.HostGroup.name | String | The name of the host group. | 
| CrowdStrike.HostGroup.description | String | The description of the host group. | 
| CrowdStrike.HostGroup.created_by | String | The client that created the host group. | 
| CrowdStrike.HostGroup.created_timestamp | Date | The datetime the host group was created in ISO time format. For example: 2019-10-17T13:41:48.487520845Z. | 
| CrowdStrike.HostGroup.modified_by | String | The client that modified the host group. | 
| CrowdStrike.HostGroup.modified_timestamp | Date | The datetime the host group was last modified in ISO time format. For example: 2019-10-17T13:41:48.487520845Z. | 


#### Command Example

```!cs-falcon-add-host-group-members host_group_id="a1a1a1a1a1a1a1a1a1a1a1a1a1a1a1a1" host_ids="a1a1a1a1a1a1a1a1a1a1a1a1a1a1a1a1"```

#### Context Example

```json
{
    "CrowdStrike": {
        "HostGroup": {
            "assignment_rule": "device_id:[''],hostname:['falcon-crowdstrike-sensor-centos7','']",
            "created_by": "api-client-id:a1a1a1a1a1a1a1a1a1a1a1a1a1a1a1a1",
            "created_timestamp": "2021-08-22T07:48:35.111070562Z",
            "description": "test_description_update",
            "group_type": "static",
            "id": "a1a1a1a1a1a1a1a1a1a1a1a1a1a1a1a1",
            "modified_by": "api-client-id:a1a1a1a1a1a1a1a1a1a1a1a1a1a1a1a1",
            "modified_timestamp": "2021-08-25T08:02:05.295663156Z",
            "name": "test_name_update_1"
        }
    }
}
```

#### Human Readable Output

>### Results

>|assignment_rule|created_by|created_timestamp|description|group_type|id|modified_by|modified_timestamp|name|
>|---|---|---|---|---|---|---|---|---|
>| device_id:[''],hostname:['falcon-crowdstrike-sensor-centos7',''] | api-client-id:a1a1a1a1a1a1a1a1a1a1a1a1a1a1a1a1 | 2021-08-22T07:48:35.111070562Z | test_description_update | static | a1a1a1a1a1a1a1a1a1a1a1a1a1a1a1a1 | api-client-id:a1a1a1a1a1a1a1a1a1a1a1a1a1a1a1a1 | 2021-08-25T08:02:05.295663156Z | test_name_update_1 |

### cs-falcon-remove-host-group-members

***
Remove host group members.

#### Base Command

`cs-falcon-remove-host-group-members`

#### Input

| **Argument Name** | **Description** | **Required** |
| --- | --- | --- |
| host_group_id | The ID of the host group. | Required | 
| host_ids | A comma-separated list of host agent IDs to run commands. The list of host agent IDs can be retrieved by running the 'cs-falcon-search-device' command. | Required | 

#### Context Output

| **Path** | **Type** | **Description** |
| --- | --- | --- |
| CrowdStrike.HostGroup.id | String | The ID of the host group. | 
| CrowdStrike.HostGroup.group_type | String | The group type of the host group. | 
| CrowdStrike.HostGroup.name | String | The name of the host group. | 
| CrowdStrike.HostGroup.description | String | The description of the host group. | 
| CrowdStrike.HostGroup.created_by | String | The client that created the host group. | 
| CrowdStrike.HostGroup.created_timestamp | Date | The datetime the host group was created in ISO time format. For example: 2019-10-17T13:41:48.487520845Z. | 
| CrowdStrike.HostGroup.modified_by | String | The client that modified the host group. | 
| CrowdStrike.HostGroup.modified_timestamp | Date | The datetime the host group was last modified in ISO time format. For example: 2019-10-17T13:41:48.487520845Z. | 


#### Command Example

```!cs-falcon-remove-host-group-members host_group_id="a1a1a1a1a1a1a1a1a1a1a1a1a1a1a1a1" host_ids="a1a1a1a1a1a1a1a1a1a1a1a1a1a1a1a1"```

#### Context Example

```json
{
    "CrowdStrike": {
        "HostGroup": {
            "assignment_rule": "device_id:[''],hostname:['']",
            "created_by": "api-client-id:a1a1a1a1a1a1a1a1a1a1a1a1a1a1a1a1",
            "created_timestamp": "2021-08-22T07:48:35.111070562Z",
            "description": "test_description_update",
            "group_type": "static",
            "id": "a1a1a1a1a1a1a1a1a1a1a1a1a1a1a1a1",
            "modified_by": "api-client-id:a1a1a1a1a1a1a1a1a1a1a1a1a1a1a1a1",
            "modified_timestamp": "2021-08-25T08:02:05.295663156Z",
            "name": "test_name_update_1"
        }
    }
}
```

#### Human Readable Output

>### Results

>|assignment_rule|created_by|created_timestamp|description|group_type|id|modified_by|modified_timestamp|name|
>|---|---|---|---|---|---|---|---|---|
>| device_id:[''],hostname:[''] | api-client-id:a1a1a1a1a1a1a1a1a1a1a1a1a1a1a1a1 | 2021-08-22T07:48:35.111070562Z | test_description_update | static | a1a1a1a1a1a1a1a1a1a1a1a1a1a1a1a1 | api-client-id:a1a1a1a1a1a1a1a1a1a1a1a1a1a1a1a1 | 2021-08-25T08:02:05.295663156Z | test_name_update_1 |

### cs-falcon-resolve-incident

***
Resolve and update incidents using the specified settings.

#### Base Command

`cs-falcon-resolve-incident`

#### Input

| **Argument Name** | **Description** | **Required** |
| --- | --- | --- |
| ids | A comma-separated list of incident IDs. | Required | 
| status | The new status of the incident. Possible values are: New, In Progress, Reopened, Closed. | Optional | 
| assigned_to_uuid | UUID of a user to assign the incident to. Mutually exclusive with the 'username' argument. | Optional | 
| username | Username of a user to assign the incident to. Mutually exclusive with the 'assigned_to_uuid' argument. Using this parameter instead of 'assigned_to_uuid' will result in an additional API call in order to fetch the UUID of the user. | Optional | 
| add_tag | Add a new tag to the incidents. | Optional | 
| remove_tag | Remove a tag from the incidents. | Optional | 
| add_comment | Add a comment to the incident. | Optional | 

#### Context Output

There is no context output for this command.

#### Command Example

```!cs-falcon-resolve-incident ids="inc:a1a1a1a1a1a1a1a1a1a1a1a1a1a1a1a1:a1a1a1a1a1a1a1a1a1a1a1a1a1a1a1a1,inc:a1a1a1a1a1a1a1a1a1a1a1a1a1a1a1a1:a1a1a1a1a1a1a1a1a1a1a1a1a1a1a1a1" status="Closed"```

#### Human Readable Output

>inc:a1a1a1a1a1a1a1a1a1a1a1a1a1a1a1a1:a1a1a1a1a1a1a1a1a1a1a1a1a1a1a1a1 changed successfully to Closed
>inc:a1a1a1a1a1a1a1a1a1a1a1a1a1a1a1a1:a1a1a1a1a1a1a1a1a1a1a1a1a1a1a1a1 changed successfully to Closed

### cs-falcon-batch-upload-custom-ioc

***
Uploads a batch of indicators.

#### Base Command

`cs-falcon-batch-upload-custom-ioc`

#### Input

| **Argument Name** | **Description** | **Required** |
| --- | --- | --- |
| multiple_indicators_json | A JSON object with a list of CrowdStrike Falcon indicators to upload. | Required | 
| timeout | The amount of time (in seconds) that a request will wait for a client to establish a connection to a remote machine before a timeout occurs. Default is 180. | Optional | 

#### Context Output

| **Path** | **Type** | **Description** |
| --- | --- | --- |
| CrowdStrike.IOC.Type | string | The type of the IOC. | 
| CrowdStrike.IOC.Value | string | The string representation of the indicator. | 
| CrowdStrike.IOC.ID | string | The full ID of the indicator. | 
| CrowdStrike.IOC.Severity | string | The severity level to apply to this indicator. | 
| CrowdStrike.IOC.Source | string | The source of the IOC. | 
| CrowdStrike.IOC.Action | string | The action to take when a host observes the custom IOC. | 
| CrowdStrike.IOC.Expiration | string | The datetime the indicator will expire. | 
| CrowdStrike.IOC.Description | string | The description of the IOC. | 
| CrowdStrike.IOC.CreatedTime | date | The datetime the IOC was created. | 
| CrowdStrike.IOC.CreatedBy | string | The identity of the user/process who created the IOC. | 
| CrowdStrike.IOC.ModifiedTime | date | The datetime the indicator was last modified. | 
| CrowdStrike.IOC.ModifiedBy | string | The identity of the user/process who last updated the IOC. | 
| CrowdStrike.IOC.Tags | Unknown | The tags of the IOC. | 
| CrowdStrike.IOC.Platforms | Unknown | The platforms of the IOC. | 

#### Command Example

```!cs-falcon-batch-upload-custom-ioc multiple_indicators_json=`[{"description": "test", "expiration": "2022-02-17T13:47:57Z", "type": "ipv4", "severity": "Informational", "value": "1.1.8.9", "action": "no_action", "platforms": ["mac"], "source": "Cortex XSOAR", "applied_globally": true}]` ```

#### Context Example

```json
{
    "CrowdStrike": {
        "IOC": {
            "Action": "no_action",
            "CreatedBy": "a1a1a1a1a1a1a1a1a1a1a1a1a1a1a1a1",
            "CreatedTime": "2022-02-16T17:17:25.992164453Z",
            "Description": "test",
            "Expiration": "2022-02-17T13:47:57Z",
            "ID": "a1a1a1a1a1a1a1a1a1a1a1a1a1a1a1a1a1a1a1a1a1a1a1a1a1a1a1a1a1a1a1a1",
            "ModifiedBy": "a1a1a1a1a1a1a1a1a1a1a1a1a1a1a1a1",
            "ModifiedTime": "2022-02-16T17:17:25.992164453Z",
            "Platforms": [
                "mac"
            ],
            "Severity": "informational",
            "Source": "Cortex XSOAR",
            "Type": "ipv4",
            "Value": "1.1.8.9"
        }
    }
}
```

#### Human Readable Output

>### Custom IOC 1.1.8.9 was created successfully

>|Action|CreatedBy|CreatedTime|Description|Expiration|ID|ModifiedBy|ModifiedTime|Platforms|Severity|Source|Type|Value|
>|---|---|---|---|---|---|---|---|---|---|---|---|---|
>| no_action | a1a1a1a1a1a1a1a1a1a1a1a1a1a1a1a1 | 2022-02-16T17:17:25.992164453Z | test | 2022-02-17T13:47:57Z | "a1a1a1a1a1a1a1a1a1a1a1a1a1a1a1a1a1a1a1a1a1a1a1a1a1a1a1a1a1a1a1a1 | a1a1a1a1a1a1a1a1a1a1a1a1a1a1a1a1 | 2022-02-16T17:17:25.992164453Z | mac | informational | Cortex XSOAR | ipv4 | 1.1.8.9 |

### cs-falcon-rtr-kill-process

***
Execute an active responder kill command on a single host.

#### Base Command

`cs-falcon-rtr-kill-process`

#### Input

| **Argument Name** | **Description** | **Required** |
| --- | --- | --- |
| host_id | The host ID to kill the given process for. | Required | 
| process_ids | A comma-separated list of process IDs to kill. | Required | 
| queue_offline | Whether the command will run against an offline-queued session and be queued for execution when the host comes online. | Optional | 
| timeout | The amount of time (in seconds) that a request will wait for a client to establish a connection to a remote machine before a timeout occurs. | Optional | 

#### Context Output

| **Path** | **Type** | **Description** |
| --- | --- | --- |
| CrowdStrike.Command.kill.ProcessID | String | The process ID that was killed. | 
| CrowdStrike.Command.kill.Error | String | The error message raised if the command failed. | 
| CrowdStrike.Command.kill.HostID | String | The host ID. | 

#### Command Example

```!cs-falcon-rtr-kill-process host_id=a1a1a1a1a1a1a1a1a1a1a1a1a1a1a1a1 process_ids=5260,123```

#### Context Example

```json
{
  "CrowdStrike": {
    "Command": {
      "kill": [
        {
          "Error": "Cannot find a process with the process identifier 123.",
          "HostID": "a1a1a1a1a1a1a1a1a1a1a1a1a1a1a1a1",
          "ProcessID": "123"
        },
        {
          "Error": "Success",
          "HostID": "a1a1a1a1a1a1a1a1a1a1a1a1a1a1a1a1",
          "ProcessID": "5260"
        }
      ]
    }
  }
}
```

#### Human Readable Output

> ### CrowdStrike Falcon kill command on host a1a1a1a1a1a1a1a1a1a1a1a1a1a1a1a1:

>|ProcessID|Error|
>|---|---|
>| 123 | Cannot find a process with the process identifier 123. |
>| 5260 | Success |
>Note: you don't see the following IDs in the results as the request was failed for them.
> ID 123 failed as it was not found.

### cs-falcon-rtr-remove-file

***
Batch executes an RTR active-responder remove file across the hosts mapped to the given batch ID.

#### Base Command

`cs-falcon-rtr-remove-file`

#### Input

| **Argument Name** | **Description** | **Required** |
| --- | --- | --- |
| host_ids | A comma-separated list of the hosts IDs to remove the file for. | Required | 
| file_path | The path to a file or a directory to remove. | Required | 
| os | The operating system of the hosts given. Since the remove command is different in each operating system, you can choose only one operating system. Possible values are: Windows, Linux, Mac. | Required | 
| queue_offline | Whether the command will run against an offline-queued session and be queued for execution when the host comes online. | Optional | 
| timeout | The amount of time (in seconds) that a request will wait for a client to establish a connection to a remote machine before a timeout occurs. | Optional | 

#### Context Output

| **Path** | **Type** | **Description** |
| --- | --- | --- |
| CrowdStrike.Command.rm.HostID | String | The host ID. | 
| CrowdStrike.Command.rm.Error | String | The error message raised if the command failed. | 

#### Command Example

```!cs-falcon-rtr-remove-file file_path="c:\\testfolder" host_ids=a1a1a1a1a1a1a1a1a1a1a1a1a1a1a1a1 os=Windows```

#### Context Example

```json
{
  "CrowdStrike": {
    "Command": {
      "rm": {
        "Error": "Success",
        "HostID": "a1a1a1a1a1a1a1a1a1a1a1a1a1a1a1a1"
      }
    }
  }
}
```

#### Human Readable Output

> ### CrowdStrike Falcon rm over the file: c:\testfolder

>|HostID|Error|
>|---|---|
>| a1a1a1a1a1a1a1a1a1a1a1a1a1a1a1a1 | Success |

### cs-falcon-rtr-list-processes

***
Executes an RTR active-responder ps command to get a list of active processes across the given host.

#### Base Command

`cs-falcon-rtr-list-processes`

#### Input

| **Argument Name** | **Description** | **Required** |
| --- | --- | --- |
| host_id | The host ID to get the processes list from. | Required | 
| queue_offline | Whether the command will run against an offline-queued session and be queued for execution when the host comes online. | Optional | 
| timeout | The amount of time (in seconds) that a request will wait for a client to establish a connection to a remote machine before a timeout occurs. | Optional | 

#### Context Output

| **Path** | **Type** | **Description** |
| --- | --- | --- |
| CrowdStrike.Command.ps.Filename | String | The name of the result file to be returned. | 

#### Command Example

```!cs-falcon-rtr-list-processes host_id=a1a1a1a1a1a1a1a1a1a1a1a1a1a1a1a1```

#### Context Example

```json
{
  "CrowdStrike": {
    "Command": {
      "ps": {
        "Filename": "ps-a1a1a1a1a1a1a1a1a1a1a1a1a1a1a1a1"
      }
    }
  },
  "File": {
    "EntryID": "1792@5e02fcd0-37ad-4124-836d-7e769ba0ae86",
    "Info": "text/plain",
    "MD5": "a1a1a1a1a1a1a1a1a1a1a1a1a1a1a1a1",
    "Name": "ps-a1a1a1a1a1a1a1a1a1a1a1a1a1a1a1a1",
    "SHA1": "a1a1a1a1a1a1a1a1a1a1a1a1a1a1a1a115919af3",
    "SHA256": "a1a1a1a1a1a1a1a1a1a1a1a1a1a1a1a1a1a1a1a1a1a1a1a1a1a1a1a1a1a1a1a1",
    "SHA512": "a1a1a1a1a1a1a1a1a1a1a1a1a1a1a1a1a1a1a1a1a1a1a1a1a1a1a1a1a1a1a1a1a1a1a1a1a1a1a1a1a1a1a1a1a1a1a1a1a1a1a1a1a1a1a1a1a1a1a1a1a1a1a1a1",
    "SSDeep": "768:4jcAkTBaZ61QUEcDBdMoFwIxVvroYrohrbY2akHLnsa5fbqFEJtPNObzVj0ff+3K:4IraZ61QUEcDBdMoFwIxRJEbY2akHLnr",
    "Size": 30798,
    "Type": "ASCII text"
  }
}
```

#### Human Readable Output

> ### CrowdStrike Falcon ps command on host a1a1a1a1a1a1a1a1a1a1a1a1a1a1a1a1:

>|Stdout|
>|---|
>|TOO MUCH INFO TO DISPLAY|

### cs-falcon-rtr-list-network-stats

***
Executes an RTR active-responder netstat command to get a list of network status and protocol statistics across the given host.

#### Base Command

`cs-falcon-rtr-list-network-stats`

#### Input

| **Argument Name** | **Description** | **Required** |
| --- | --- | --- |
| host_id | The host ID to get the network status and protocol statistics list from. | Required | 
| queue_offline | Whether the command will run against an offline-queued session and be queued for execution when the host comes online. | Optional | 
| timeout | The amount of time (in seconds) that a request will wait for a client to establish a connection to a remote machine before a timeout occurs. | Optional | 

#### Context Output

| **Path** | **Type** | **Description** |
| --- | --- | --- |
| CrowdStrike.Command.netstat.Filename | String | The name of the result file to be returned. | 

#### Command Example

```!cs-falcon-rtr-list-network-stats host_id=a1a1a1a1a1a1a1a1a1a1a1a1a1a1a1a1```

#### Context Example

```json
{
  "CrowdStrike": {
    "Command": {
      "netstat": {
        "Filename": "netstat-a1a1a1a1a1a1a1a1a1a1a1a1a1a1a1a1"
      }
    }
  },
  "File": {
    "EntryID": "1797@5e02fcd0-37ad-4124-836d-7e769ba0ae86",
    "Info": "text/plain",
    "MD5": "a1a1a1a1a1a1a1a1a1a1a1a1a1a1a1a1",
    "Name": "netstat-a1a1a1a1a1a1a1a1a1a1a1a1a1a1a1a1",
    "SHA1": "a1a1a1a1a1a1a1a1a1a1a1a1a1a1a1a1864ce595",
    "SHA256": "a1a1a1a1a1a1a1a1a1a1a1a1a1a1a1a1a1a1a1a1a1a1a1a1a1a1a1a1a1a1a1a1",
    "SHA512": "a1a1a1a1a1a1a1a1a1a1a1a1a1a1a1a1a1a1a1a1a1a1a1a1a1a1a1a1a1a1a1a1a1a1a1a1a1a1a1a1a1a1a1a1a1a1a1a1a1a1a1a1a1a1a1a1a1a1a1a1a1a1a1a1",
    "SSDeep": "48:XSvprPoeCfd8saowYL8zjt6yjjRchg24OI58RtTLvWptl6TtCla5n1lEtClMw/u:CRQeCxRmxVpIHUchCIvsCo",
    "Size": 4987,
    "Type": "ASCII text, with CRLF line terminators"
  }
}
```

#### Human Readable Output

> ### CrowdStrike Falcon netstat command on host a1a1a1a1a1a1a1a1a1a1a1a1a1a1a1a1:

>|Stdout|
>|---|
>|TOO MUCH INFO TO DISPLAY|

### cs-falcon-rtr-read-registry

***
Executes an RTR active-responder read registry keys command across the given hosts. This command is valid only for Windows hosts.

#### Base Command

`cs-falcon-rtr-read-registry`

#### Input

| **Argument Name** | **Description** | **Required** |
| --- | --- | --- |
| host_ids | A comma-separated list of the host IDs to get the registry keys from. | Required | 
| registry_keys | A comma-separated list of the registry keys, sub-keys, or value to get. | Required | 
| queue_offline | Whether the command will run against an offline-queued session and be queued for execution when the host comes online. | Optional | 
| timeout | The amount of time (in seconds) that a request will wait for a client to establish a connection to a remote machine before a timeout occurs. | Optional | 

#### Context Output

There is no context output for this command.

#### Command Example

```!cs-falcon-rtr-read-registry host_ids=a1a1a1a1a1a1a1a1a1a1a1a1a1a1a1a1 registry_keys=`
HKEY_LOCAL_MACHINE,HKEY_USERS````

#### Context Example

```json
{
  "File": [
    {
      "EntryID": "1806@5e02fcd0-37ad-4124-836d-7e769ba0ae86",
      "Info": "text/plain",
      "MD5": "a1a1a1a1a1a1a1a1a1a1a1a1a1a1a1a1",
      "Name": "reg-a1a1a1a1a1a1a1a1a1a1a1a1a1a1a1a1HKEY_USERS",
      "SHA1": "a1a1a1a1a1a1a1a1a1a1a1a1a1a1a1a139dd0333",
      "SHA256": "a1a1a1a1a1a1a1a1a1a1a1a1a1a1a1a1a1a1a1a1a1a1a1a1a1a1a1a1a1a1a1a1",
      "SHA512": "a1a1a1a1a1a1a1a1a1a1a1a1a1a1a1a1a1a1a1a1a1a1a1a1a1a1a1a1a1a1a1a1a1a1a1a1a1a1a1a1a1a1a1a1a1a1a1a1a1a1a1a1a1a1a1a1a1a1a1a1a1a1a1a1",
      "SSDeep": "12:uSn3PtdoI1pZI2WUNI2e6NI2vboI2vbP3I2zd:uSQIpZIII1aIUMIUjIcd",
      "Size": 656,
      "Type": "ASCII text, with CRLF, LF line terminators"
    },
    {
      "EntryID": "1807@5e02fcd0-37ad-4124-836d-7e769ba0ae86",
      "Info": "text/plain",
      "MD5": "a1a1a1a1a1a1a1a1a1a1a1a1a1a1a1a1",
      "Name": "reg-a1a1a1a1a1a1a1a1a1a1a1a1a1a1a1a1HKEY_LOCAL_MACHINE",
      "SHA1": "a1a1a1a1a1a1a1a1a1a1a1a1a1a1a1a18e3b4919",
      "SHA256": "a1a1a1a1a1a1a1a1a1a1a1a1a1a1a1a1a1a1a1a1a1a1a1a1a1a1a1a1a1a1a1a1",
      "SHA512": "a1a1a1a1a1a1a1a1a1a1a1a1a1a1a1a1a1a1a1a1a1a1a1a1a1a1a1a1a1a1a1a1a1a1a1a1a1a1a1a1a1a1a1a1a1a1a1a1a1a1a1a1a1a1a1a1a1a1a1a1a1a1a1a1",
      "SSDeep": "6:zYuSugMQEYPtdWCMwdiwf2Jai2FU42DGE25/:zYuSnMQXPtd9/eJqy7yfh",
      "Size": 320,
      "Type": "ASCII text, with CRLF, LF line terminators"
    }
  ]
}
```

#### Human Readable Output

> ### CrowdStrike Falcon reg command on hosts ['a1a1a1a1a1a1a1a1a1a1a1a1a1a1a1a1']:

>|FileName| Stdout                    |
>|---------------------------|---|
>| reg-a1a1a1a1a1a1a1a1a1a1a1a1a1a1a1a1HKEY_USERS | TOO MUCH INFO TO DISPLAY  |
>| reg-a1a1a1a1a1a1a1a1a1a1a1a1a1a1a1a1HKEY_LOCAL_MACHINE | TOO MUCH INFO TO DISPLAY  |

### cs-falcon-rtr-list-scheduled-tasks

***
Executes an RTR active-responder netstat command to get a list of scheduled tasks across the given host. This command is valid only for Windows hosts.

#### Base Command

`cs-falcon-rtr-list-scheduled-tasks`

#### Input

| **Argument Name** | **Description** | **Required** |
| --- | --- | --- |
| host_ids | A comma-separated list of the hosts IDs to get the list of scheduled tasks from. | Required | 
| queue_offline | Whether the command will run against an offline-queued session and be queued for execution when the host comes online. | Optional | 
| timeout | The amount of time (in seconds) that a request will wait for a client to establish a connection to a remote machine before a timeout occurs. | Optional | 

#### Context Output

There is no context output for this command.

#### Command Example

```!cs-falcon-rtr-list-scheduled-tasks host_ids=a1a1a1a1a1a1a1a1a1a1a1a1a1a1a1a1```

#### Context Example

```json
{
  "CrowdStrike": {
    "Command": {
      "runscript": {
        "Filename": "runscript-a1a1a1a1a1a1a1a1a1a1a1a1a1a1a1a1"
      }
    }
  },
  "File": {
    "EntryID": "1812@5e02fcd0-37ad-4124-836d-7e769ba0ae86",
    "Info": "text/plain",
    "MD5": "a1a1a1a1a1a1a1a1a1a1a1a1a1a1a1a1",
    "Name": "runscript-a1a1a1a1a1a1a1a1a1a1a1a1a1a1a1a1",
    "SHA1": "a1a1a1a1a1a1a1a1a1a1a1a1a1a1a1a1c589bf80",
    "SHA256": "a1a1a1a1a1a1a1a1a1a1a1a1a1a1a1a1a1a1a1a1a1a1a1a1a1a1a1a1a1a1a1a1",
    "SHA512": "a1a1a1a1a1a1a1a1a1a1a1a1a1a1a1a1a1a1a1a1a1a1a1a1a1a1a1a1a1a1a1a1a1a1a1a1a1a1a1a1a1a1a1a1a1a1a1a1a1a1a1a1a1a1a1a1a1a1a1a1a1a1a1a1",
    "SSDeep": "3072:zjQ3/3YHGa8dbXbpbItbo4W444ibNb9MTf2Wat4cuuEqk4W4ybmF54c4eEEEjX6f:EXN8Nbw",
    "Size": 299252,
    "Type": "ASCII text"
  }
}
```

#### Human Readable Output

> ### CrowdStrike Falcon runscript command on host a1a1a1a1a1a1a1a1a1a1a1a1a1a1a1a1:

>| Stdout                    |
---------------------------|---|
>| TOO MUCH INFO TO DISPLAY  |

### cs-falcon-rtr-retrieve-file

***
Gets the RTR extracted file contents for the specified file path.

#### Base Command

`cs-falcon-rtr-retrieve-file`

#### Input

| **Argument Name** | **Description** | **Required** |
| --- | --- | --- |
| host_ids | A comma-separated list of the hosts IDs to get the file from. | Required | 
| file_path | The file path of the required file to extract. | Required | 
| filename | The filename to use for the archive name and the file within the archive. | Optional | 
| interval_in_seconds | Interval between polling. Default is 60 seconds. Must be higher than 10. | Optional | 
| hosts_and_requests_ids | This is an internal argument used for the polling process, not to be used by the user. | Optional | 
| SHA256 | This is an internal argument used for the polling process, not to be used by the user. | Optional | 
| queue_offline | Whether the command will run against an offline-queued session and be queued for execution when the host comes online. | Optional | 
| timeout | The amount of time (in seconds) that a request will wait for a client to establish a connection to a remote machine before a timeout occurs. | Optional | 
| polling_timeout | Timeout for polling. Default is 600 seconds. | Optional | 

#### Context Output

| **Path** | **Type** | **Description** |
| --- | --- | --- |
| CrowdStrike.File.FileName | String | The filename. | 
| CrowdStrike.File.HostID | String | The host ID. | 
| File.Size | Number | The size of the file. | 
| File.SHA1 | String | The SHA1 hash of the file. | 
| File.SHA256 | String | The SHA256 hash of the file. | 
| File.SHA512 | String | The SHA512 hash of the file. | 
| File.Name | String | The name of the file. | 
| File.SSDeep | String | The SSDeep hash of the file. | 
| File.EntryID | String | The entry ID of the file. | 
| File.Info | String | Information about the file. | 
| File.Type | String | The file type. | 
| File.MD5 | String | The MD5 hash of the file. | 
| File.Extension | String | The extension of the file. | 

#### Command Example

```!cs-falcon-rtr-retrieve-file file_path=`C:\Windows\System32\Windows.Media.FaceAnalysis.dll` host_ids=a1a1a1a1a1a1a1a1a1a1a1a1a1a1a1a1,a1a1a1a1a1a1a1a1a1a1a1a1a1a1a1a1```

#### Human Readable Output

> Waiting for the polling execution

### cs-falcon-get-detections-for-incident

***
Gets the detections for a specific incident.

#### Base Command

`cs-falcon-get-detections-for-incident`

#### Input

| **Argument Name** | **Description** | **Required** |
| --- | --- | --- |
| incident_id | The incident ID to get detections for. A list of all available incident IDs can be retrieved by running the 'cs-falcon-list-incident-summaries' command. | Required | 

#### Context Output

| **Path** | **Type** | **Description** |
| --- | --- | --- |
| CrowdStrike.IncidentDetection.incident_id | String | The incident ID. | 
| CrowdStrike.IncidentDetection.behavior_id | String | The behavior ID connected to the incident. | 
| CrowdStrike.IncidentDetection.detection_ids | String | A list of detection IDs connected to the incident. | 

#### Command Example

```!cs-falcon-get-detections-for-incident incident_id=`inc:a1a1a1a1a1a1a1a1a1a1a1a1a1a1a1a1:a1a1a1a1a1a1a1a1a1a1a1a1a1a1a1a1````

#### Context Example

```json
{
    "CrowdStrike": {
        "IncidentDetection": {
            "behavior_id": "ind:a1a1a1a1a1a1a1a1a1a1a1a1a1a1a1a1:162589633341-10303-6705920",
            "detection_ids": [
                "ldt:a1a1a1a1a1a1a1a1a1a1a1a1a1a1a1a1:38655034604"
            ],
            "incident_id": "inc:a1a1a1a1a1a1a1a1a1a1a1a1a1a1a1a1:a1a1a1a1a1a1a1a1a1a1a1a1a1a1a1a1"
        }
    }
}
```

#### Human Readable Output

>### Detection For Incident

>|behavior_id|detection_ids|incident_id|
>|---|---|---|
>| ind:a1a1a1a1a1a1a1a1a1a1a1a1a1a1a1a1:162590282130-10303-6707968 | ldt:a1a1a1a1a1a1a1a1a1a1a1a1a1a1a1a1:38656254663 | inc:a1a1a1a1a1a1a1a1a1a1a1a1a1a1a1a1:a1a1a1a1a1a1a1a1a1a1a1a1a1a1a1a1 |
>| ind:a1a1a1a1a1a1a1a1a1a1a1a1a1a1a1a1:162596456872-10303-6710016 | ldt:a1a1a1a1a1a1a1a1a1a1a1a1a1a1a1a1:38657629548 | inc:a1a1a1a1a1a1a1a1a1a1a1a1a1a1a1a1:a1a1a1a1a1a1a1a1a1a1a1a1a1a1a1a1 |
>| ind:a1a1a1a1a1a1a1a1a1a1a1a1a1a1a1a1:162597577534-10305-6712576 | ldt:a1a1a1a1a1a1a1a1a1a1a1a1a1a1a1a1:38658614774 | inc:a1a1a1a1a1a1a1a1a1a1a1a1a1a1a1a1:a1a1a1a1a1a1a1a1a1a1a1a1a1a1a1a1 |
>| ind:a1a1a1a1a1a1a1a1a1a1a1a1a1a1a1a1:162589633341-10303-6705920 | ldt:a1a1a1a1a1a1a1a1a1a1a1a1a1a1a1a1:38655034604 | inc:a1a1a1a1a1a1a1a1a1a1a1a1a1a1a1a1:a1a1a1a1a1a1a1a1a1a1a1a1a1a1a1a1 |

### get-mapping-fields

***
Returns the list of fields to map in outgoing mirroring. This command is only used for debugging purposes.

#### Base Command

`get-mapping-fields`

#### Context Output

There is no context output for this command.
### get-remote-data

***
Gets remote data from a remote incident or detection. This method does not update the current incident or detection, and should be used for debugging purposes only.

#### Base Command

`get-remote-data`

#### Input

| **Argument Name** | **Description** | **Required** |
| --- | --- | --- |
| id | The remote incident or detection ID. | Required | 
| lastUpdate | The UTC timestamp in seconds of the last update. The incident or detection is only updated if it was modified after the last update time. Default is 0. | Optional | 

#### Context Output

There is no context output for this command.
### get-modified-remote-data

***
Gets the list of incidents and detections that were modified since the last update time. This method is used for debugging purposes. The get-modified-remote-data command is used as part of the Mirroring feature that was introduced in Cortex XSOAR version 6.1.

#### Base Command

`get-modified-remote-data`

#### Input

| **Argument Name** | **Description** | **Required** |
| --- | --- | --- |
| lastUpdate | Date string representing the local time in UTC timestamp in seconds. The incident or detection is only returned if it was modified after the last update time. | Optional | 

#### Context Output

There is no context output for this command.
### update-remote-system

***
Updates the remote incident or detection with local incident or detection changes. This method is only used for debugging purposes and will not update the current incident or detection.

#### Base Command

`update-remote-system`

#### Context Output

There is no context output for this command.

### cve

***
Retrieve vulnerability details according to the selected filter. Each request requires at least one filter parameter. Supported with the CrowdStrike Spotlight license.

#### Base Command

`cve`

#### Input

| **Argument Name** | **Description** | **Required** |
| --- | --- | --- |
| cve_id | Deprecated. Use cve instead. | Optional | 
| cve | Unique identifier for a vulnerability as cataloged in the National Vulnerability Database (NVD). This filter supports multiple values and negation. | Optional | 

#### Context Output

| **Path** | **Type** | **Description** |
| --- | --- | --- |
| DBotScore.Indicator | String | The indicator that was tested. | 
| DBotScore.Type | String | The indicator type. | 
| DBotScore.Vendor | String | The vendor used to calculate the score. | 
| DBotScore.Score | Number | The actual score. | 

#### Command Example

``` cve cve_id=CVE-2021-2222 ```

#### Human Readable Output

| ID | Severity | Published Date | Base Score |
| --- | --- | --- | --- |
| CVE-2021-2222 | HIGH | 2021-09-16T15:12:42Z | 1 |

 
### cs-falcon-create-ml-exclusion

***
Create an ML exclusion.

#### Base Command

`cs-falcon-create-ml-exclusion`

#### Input

| **Argument Name** | **Description** | **Required** |
| --- | --- | --- |
| value | Value to match for exclusion. | Required | 
| excluded_from | A comma-separated list from where to exclude the exclusion. Possible values are: blocking, extraction. | Required | 
| comment | Comment describing why the exclusions were created. | Optional | 
| groups | A comma-separated list of group ID(s) impacted by the exclusion OR all if empty. | Optional | 

#### Context Output

| **Path** | **Type** | **Description** |
| --- | --- | --- |
| CrowdStrike.MLExclusion.id | String | The ML exclusion ID. | 
| CrowdStrike.MLExclusion.value | String | The ML exclusion value. | 
| CrowdStrike.MLExclusion.regexp_value | String | A regular expression for matching the excluded value. | 
| CrowdStrike.MLExclusion.value_hash | String | An hash of the value field. | 
| CrowdStrike.MLExclusion.excluded_from | String | What the exclusion applies to \(e.g., a specific ML model\). | 
| CrowdStrike.MLExclusion.groups.id | String | Group ID that the exclusion rule is associated with. | 
| CrowdStrike.MLExclusion.groups.group_type | String | Group type that the exclusion rule is associated with. | 
| CrowdStrike.MLExclusion.groups.name | String | Group name that the exclusion rule is associated with. | 
| CrowdStrike.MLExclusion.groups.description | String | Group description that the exclusion rule is associated with. | 
| CrowdStrike.MLExclusion.groups.assignment_rule | String | Group assignment rule that the exclusion is associated with. | 
| CrowdStrike.MLExclusion.groups.created_by | String | Indicate who created the group. | 
| CrowdStrike.MLExclusion.groups.created_timestamp | Date | The date when the group was created. | 
| CrowdStrike.MLExclusion.groups.modified_by | String | Indicate who last modified the group. | 
| CrowdStrike.MLExclusion.groups.modified_timestamp | Date | The date when the group was last modified. | 
| CrowdStrike.MLExclusion.applied_globally | Boolean | Whether the exclusion rule applies globally or only to specific entities. | 
| CrowdStrike.MLExclusion.last_modified | Date | The date when the exclusion rule was last modified. | 
| CrowdStrike.MLExclusion.modified_by | String | Indicate who last modified the rule. | 
| CrowdStrike.MLExclusion.created_on | Date | The date when the exclusion rule was created. | 
| CrowdStrike.MLExclusion.created_by | String | Indicate who created the rule. | 

#### Command Example

```!cs-falcon-create-ml-exclusion value=/demo-test excluded_from=blocking groups=999999```

#### Context Example

```json
{
    "CrowdStrike": {
        "MLExclusion": {
            "applied_globally": false,
            "created_by": "api-client-id:123456",
            "created_on": "2023-03-06T13:57:14.853546312Z",
            "excluded_from": [
                "blocking"
            ],
            "groups": [
                {
                    "assignment_rule": "device_id",
                    "created_by": "admin@test.com",
                    "created_timestamp": "2023-01-23T15:01:11.846726918Z",
                    "description": "",
                    "group_type": "static",
                    "id": "999999",
                    "modified_by": "admin@test.com",
                    "modified_timestamp": "2023-01-23T15:18:52.316882546Z",
                    "name": "Lab env"
                }
            ],
            "id": "123456",
            "last_modified": "2023-03-06T13:57:14.853546312Z",
            "modified_by": "api-client-id:123456",
            "regexp_value": "\\/demo-test",
            "value": "/demo-test",
            "value_hash": "abcdef123456"
        }
    }
}
```

#### Human Readable Output

>### CrowdStrike Falcon machine learning exclusion

>|Id|Value|RegexpValue|ValueHash|ExcludedFrom|Groups|AppliedGlobally|LastModified|ModifiedBy|CreatedOn|CreatedBy|
>|---|---|---|---|---|---|---|---|---|---|---|
>| 123456 | /demo-test | \/demo-test | abcdef123456 | ***values***: blocking | **-**	***id***: 999999<br/>	***group_type***: static<br/>	***name***: Lab env<br/>	***description***: <br/>	***assignment_rule***: device_id:<br/>	***created_by***: <admin@test.com><br/>	***created_timestamp***: 2023-01-23T15:01:11.846726918Z<br/>	***modified_by***: <admin@test.com><br/>	***modified_timestamp***: 2023-01-23T15:18:52.316882546Z |  | 2023-03-06T13:57:14.853546312Z | api-client-id:123456 | 2023-03-06T13:57:14.853546312Z | api-client-id:123456 |


### cs-falcon-update-ml-exclusion

***
Updates an ML exclusion. At least one argument is required in addition to the id argument.

#### Base Command

`cs-falcon-update-ml-exclusion`

#### Input

| **Argument Name** | **Description** | **Required** |
| --- | --- | --- |
| id | The ID of the exclusion to update. | Required | 
| value | Value to match for the exclusion (the exclusion pattern). | Optional | 
| comment | Comment describing why the exclusions were created. | Optional | 
| groups | A comma-separated list of group ID(s) impacted by the exclusion. | Optional | 

#### Context Output

| **Path** | **Type** | **Description** |
| --- | --- | --- |
| CrowdStrike.MLExclusion.id | String | The ML exclusion ID. | 
| CrowdStrike.MLExclusion.value | String | The ML exclusion value. | 
| CrowdStrike.MLExclusion.regexp_value | String | A regular expression for matching the excluded value. | 
| CrowdStrike.MLExclusion.value_hash | String | A hash of the value field. | 
| CrowdStrike.MLExclusion.excluded_from | String | What the exclusion applies to \(e.g., a specific ML model\). | 
| CrowdStrike.MLExclusion.groups.id | String | Group ID that the exclusion rule is associated with. | 
| CrowdStrike.MLExclusion.groups.group_type | String | Group type that the exclusion rule is associated with. | 
| CrowdStrike.MLExclusion.groups.name | String | Group name that the exclusion rule is associated with. | 
| CrowdStrike.MLExclusion.groups.description | String | Group description that the exclusion rule is associated with. | 
| CrowdStrike.MLExclusion.groups.assignment_rule | String | Group assignment rule that the exclusion is associated with. | 
| CrowdStrike.MLExclusion.groups.created_by | String | Indicate who created the group. | 
| CrowdStrike.MLExclusion.groups.created_timestamp | Date | The date when the group was created. | 
| CrowdStrike.MLExclusion.groups.modified_by | String | Indicate who last modified the group. | 
| CrowdStrike.MLExclusion.groups.modified_timestamp | Date | The date when the group was last modified. | 
| CrowdStrike.MLExclusion.applied_globally | Boolean | Whether the exclusion rule applies globally or only to specific entities. | 
| CrowdStrike.MLExclusion.last_modified | Date | The date when the exclusion rule was last modified. | 
| CrowdStrike.MLExclusion.modified_by | String | Indicate who last modified the rule. | 
| CrowdStrike.MLExclusion.created_on | Date | The date when the exclusion rule was created. | 
| CrowdStrike.MLExclusion.created_by | String | Indicate who created the rule. | 

#### Command Example

```!cs-falcon-update-ml-exclusion id=a1a1a1a1a1a1a1a1a1a1a1a1a1a1a1a1 comment=demo-comment```

#### Context Example

```json
{
    "CrowdStrike": {
        "MLExclusion": {
            "applied_globally": false,
            "created_by": "api-client-id:123456",
            "created_on": "2023-03-06T13:56:25.940685483Z",
            "excluded_from": [
                "extraction",
                "blocking"
            ],
            "groups": [
                {
                    "assignment_rule": "device_id:",
                    "created_by": "admin@test.com",
                    "created_timestamp": "2023-01-23T15:01:11.846726918Z",
                    "description": "",
                    "group_type": "static",
                    "id": "999999",
                    "modified_by": "admin@test.com",
                    "modified_timestamp": "2023-01-23T15:18:52.316882546Z",
                    "name": "Lab env"
                }
            ],
            "id": "a1a1a1a1a1a1a1a1a1a1a1a1a1a1a1a1",
            "last_modified": "2023-03-06T13:57:21.57829431Z",
            "modified_by": "api-client-id:123456",
            "regexp_value": "\\/demo",
            "value": "/demo",
            "value_hash": "a1a1a1a1a1a1a1a1a1a1a1a1a1a1a1a1"
        }
    }
}
```

#### Human Readable Output

>### CrowdStrike Falcon machine learning exclusion

>|Id|Value|RegexpValue|ValueHash|ExcludedFrom|Groups|AppliedGlobally|LastModified|ModifiedBy|CreatedOn|CreatedBy|
>|---|---|---|---|---|---|---|---|---|---|---|
>| a1a1a1a1a1a1a1a1a1a1a1a1a1a1a1a1 | /demo | \/demo | a1a1a1a1a1a1a1a1a1a1a1a1a1a1a1a1 | ***values***: extraction, blocking | **-**	***id***: 999999<br/>	***group_type***: static<br/>	***name***: Lab env<br/>	***description***: <br/>	***assignment_rule***: device_id:<br/>	***created_by***: <admin@test.com><br/>	***created_timestamp***: 2023-01-23T15:01:11.846726918Z<br/>	***modified_by***: <admin@test.com><br/>	***modified_timestamp***: 2023-01-23T15:18:52.316882546Z |  | 2023-03-06T13:57:21.57829431Z | api-client-id:123456 | 2023-03-06T13:56:25.940685483Z | api-client-id:123456 |


### cs-falcon-delete-ml-exclusion

***
Delete the ML exclusions by ID.

#### Base Command

`cs-falcon-delete-ml-exclusion`

#### Input

| **Argument Name** | **Description** | **Required** |
| --- | --- | --- |
| ids | A comma-separated list of exclusion IDs to delete. | Required | 

#### Context Output

There is no context output for this command.

#### Command Example

```!cs-falcon-delete-ml-exclusion ids=123456```

#### Human Readable Output

>'The machine learning exclusions with IDs '123456' was successfully deleted.'

### cs-falcon-search-ml-exclusion

***
Get a list of ML exclusions by specifying their IDs, value, or a specific filter.

#### Base Command

`cs-falcon-search-ml-exclusion`

#### Input

| **Argument Name** | **Description** | **Required** |
| --- | --- | --- |
| filter | A custom filter by which the exclusions should be filtered.<br/> The syntax follows the pattern `&lt;property&gt;:[operator]'&lt;value&gt;'`. For example: value:'test'.<br/> Available filters: applied_globally, created_by, created_on, last_modified, modified_by, value.<br/> For more information, see: https://falcon.crowdstrike.com/documentation/page/d3c84a1b/falcon-query-language-fql. | Optional | 
| value | The value by which the exclusions should be filtered. | Optional | 
| ids | A comma-separated list of exclusion IDs to retrieve. The IDs overwrite the filter and value. | Optional | 
| limit | The maximum number of records to return. [1-500]. Applies only if the ids argument is not supplied. | Optional | 
| offset | The offset to start retrieving records from. Applies only if the ids argument is not supplied. | Optional | 
| sort | How to sort the retrieved exclusions. Possible values are: applied_globally.asc, applied_globally.desc, created_by.asc, created_by.desc, created_on.asc, created_on.desc, last_modified.asc, last_modified.desc, modified_by.asc, modified_by.desc, value.asc, value.desc. | Optional | 

#### Context Output

| **Path** | **Type** | **Description** |
| --- | --- | --- |
| CrowdStrike.MLExclusion.id | String | The ML exclusion ID. | 
| CrowdStrike.MLExclusion.value | String | The ML exclusion value. | 
| CrowdStrike.MLExclusion.regexp_value | String | A regular expression for matching the excluded value. | 
| CrowdStrike.MLExclusion.value_hash | String | A hash of the value field. | 
| CrowdStrike.MLExclusion.excluded_from | String | What the exclusion applies to \(e.g., a specific ML model\). | 
| CrowdStrike.MLExclusion.groups.id | String | Group ID that the exclusion rule is associated with. | 
| CrowdStrike.MLExclusion.groups.group_type | String | Group type that the exclusion rule is associated with. | 
| CrowdStrike.MLExclusion.groups.name | String | Group name that the exclusion rule is associated with. | 
| CrowdStrike.MLExclusion.groups.description | String | Group description that the exclusion rule is associated with. | 
| CrowdStrike.MLExclusion.groups.assignment_rule | String | Group assignment rule that the exclusion is associated with. | 
| CrowdStrike.MLExclusion.groups.created_by | String | Indicate who created the group. | 
| CrowdStrike.MLExclusion.groups.created_timestamp | Date | The date when the group was created. | 
| CrowdStrike.MLExclusion.groups.modified_by | String | Indicate who last modified the group. | 
| CrowdStrike.MLExclusion.groups.modified_timestamp | Date | The date when the group was last modified. | 
| CrowdStrike.MLExclusion.applied_globally | Boolean | Whether the exclusion rule applies globally or only to specific entities. | 
| CrowdStrike.MLExclusion.last_modified | Date | The date when the exclusion rule was last modified. | 
| CrowdStrike.MLExclusion.modified_by | String | Indicate who last modified the rule. | 
| CrowdStrike.MLExclusion.created_on | Date | The date when the exclusion rule was created. | 
| CrowdStrike.MLExclusion.created_by | String | Indicate who created the rule. | 

#### Command Example

```!cs-falcon-search-ml-exclusion limit=1```

#### Context Example

```json
{
    "CrowdStrike": {
        "MLExclusion": {
            "applied_globally": false,
            "created_by": "api-client-id:123456",
            "created_on": "2023-03-01T18:51:07.196018144Z",
            "excluded_from": [
                "blocking"
            ],
            "groups": [
                {
                    "assignment_rule": "device_id",
                    "created_by": "admin@test.com",
                    "created_timestamp": "2023-01-23T15:01:11.846726918Z",
                    "description": "",
                    "group_type": "static",
                    "id": "999999",
                    "modified_by": "admin@test.com",
                    "modified_timestamp": "2023-01-23T15:18:52.316882546Z",
                    "name": "Lab env"
                }
            ],
            "id": "123456",
            "last_modified": "2023-03-01T18:51:07.196018144Z",
            "modified_by": "api-client-id:123456",
            "regexp_value": "\\/MosheTest2-432",
            "value": "/MosheTest2-432",
            "value_hash": "abcdef123456"
        }
    }
}
```

#### Human Readable Output

>### CrowdStrike Falcon machine learning exclusions

>|Id|Value|RegexpValue|ValueHash|ExcludedFrom|Groups|AppliedGlobally|LastModified|ModifiedBy|CreatedOn|CreatedBy|
>|---|---|---|---|---|---|---|---|---|---|---|
>| 123456 | /MosheTest2-432 | \/MosheTest2-432 | abcdef123456 | ***values***: blocking | **-**	***id***: 999999<br/>	***group_type***: static<br/>	***name***: Lab env<br/>	***description***: <br/>	***assignment_rule***: device_id<br/>	***created_by***: <admin@test.com><br/>	***created_timestamp***: 2023-01-23T15:01:11.846726918Z<br/>	***modified_by***: <admin@test.com><br/>	***modified_timestamp***: 2023-01-23T15:18:52.316882546Z |  | 2023-03-01T18:51:07.196018144Z | api-client-id:123456 | 2023-03-01T18:51:07.196018144Z | api-client-id:123456 |


### cs-falcon-create-ioa-exclusion

***
Create an IOA exclusion.

#### Base Command

`cs-falcon-create-ioa-exclusion`

#### Input

| **Argument Name** | **Description** | **Required** |
| --- | --- | --- |
| exclusion_name | Name of the exclusion. | Required | 
| pattern_name | Name of the exclusion pattern. | Optional | 
| pattern_id | ID of the exclusion pattern. | Required | 
| cl_regex | Command line regular expression. | Required | 
| ifn_regex | Image filename regular expression. | Required | 
| comment | Comment describing why the exclusions were created. | Optional | 
| description | Exclusion description. | Optional | 
| detection_json | JSON formatted detection template. | Optional | 
| groups | A comma-separated list of group ID(s) impacted by the exclusion OR all if empty. | Required | 

#### Context Output

| **Path** | **Type** | **Description** |
| --- | --- | --- |
| CrowdStrike.IOAExclusion.id | String | A unique identifier for the IOA exclusion. | 
| CrowdStrike.IOAExclusion.name | String | The name of the IOA exclusion. | 
| CrowdStrike.IOAExclusion.description | String | A description of the IOA exclusion. | 
| CrowdStrike.IOAExclusion.pattern_id | String | The identifier of the pattern associated with the IOA exclusion. | 
| CrowdStrike.IOAExclusion.pattern_name | String | The name of the pattern associated with the IOA exclusion. | 
| CrowdStrike.IOAExclusion.ifn_regex | String | A regular expression used for filename matching. | 
| CrowdStrike.IOAExclusion.cl_regex | String | A regular expression used for command line matching. | 
| CrowdStrike.IOAExclusion.detection_json | String | A JSON string that describes the detection logic for the IOA exclusion. | 
| CrowdStrike.IOAExclusion.groups.id | String | Group ID that the exclusion rule is associated with. | 
| CrowdStrike.IOAExclusion.groups.group_type | String | Group type that the exclusion rule is associated with. | 
| CrowdStrike.IOAExclusion.groups.name | String | Group name that the exclusion rule is associated with. | 
| CrowdStrike.IOAExclusion.groups.description | String | Group description that the exclusion rule is associated with. | 
| CrowdStrike.IOAExclusion.groups.assignment_rule | String | Group assignment rule that the exclusion is associated with. | 
| CrowdStrike.IOAExclusion.groups.created_by | String | Indicate who created the group. | 
| CrowdStrike.IOAExclusion.groups.created_timestamp | Date | The date when the group was created. | 
| CrowdStrike.IOAExclusion.groups.modified_by | String | Indicate who last modified the group. | 
| CrowdStrike.IOAExclusion.groups.modified_timestamp | Date | The date when the group was last modified. | 
| CrowdStrike.IOAExclusion.applied_globally | Boolean | Whether the exclusion rule applies globally or only to specific entities. | 
| CrowdStrike.IOAExclusion.last_modified | Date | The date when the exclusion rule was last modified. | 
| CrowdStrike.IOAExclusion.modified_by | String | Indicate who last modified the rule. | 
| CrowdStrike.IOAExclusion.created_on | Date | The date when the exclusion rule was created. | 
| CrowdStrike.IOAExclusion.created_by | String | Indicate who created the rule. | 

#### Command Example

```!cs-falcon-create-ioa-exclusion exclusion_name=demo-test pattern_id=101010 cl_regex=.* ifn_regex="c:\\\\windows\\\\system32\\\\test.exe" groups=999999```

#### Context Example

```json
{
    "CrowdStrike": {
        "IOAExclusion": {
            "applied_globally": false,
            "cl_regex": ".*",
            "created_by": "api-client-id:123456",
            "created_on": "2023-03-06T13:57:41.746172897Z",
            "description": "",
            "detection_json": "",
            "groups": [
                {
                    "assignment_rule": "device_id",
                    "created_by": "admin@test.com",
                    "created_timestamp": "2023-01-23T15:01:11.846726918Z",
                    "description": "",
                    "group_type": "static",
                    "id": "999999",
                    "modified_by": "admin@test.com",
                    "modified_timestamp": "2023-01-23T15:18:52.316882546Z",
                    "name": "Lab env"
                }
            ],
            "id": "123456",
            "ifn_regex": "c:\\\\windows\\\\system32\\\\test.exe",
            "last_modified": "2023-03-06T13:57:41.746172897Z",
            "modified_by": "api-client-id:123456",
            "name": "demo-test",
            "pattern_id": "101010",
            "pattern_name": ""
        }
    }
}
```

#### Human Readable Output

>### CrowdStrike Falcon IOA exclusion

>|Id|Name|PatternId|IfnRegex|ClRegex|Groups|AppliedGlobally|LastModified|ModifiedBy|CreatedOn|CreatedBy|
>|---|---|---|---|---|---|---|---|---|---|---|
>| 123456 | demo-test | 101010 | c:\\windows\\system32\\poqexec\.exe | .* | **-**	***id***: 999999<br/>	***group_type***: static<br/>	***name***: Lab env<br/>	***description***: <br/>	***assignment_rule***: device_id<br/>	***created_by***: <admin@test.com><br/>	***created_timestamp***: 2023-01-23T15:01:11.846726918Z<br/>	***modified_by***: <admin@test.com><br/>	***modified_timestamp***: 2023-01-23T15:18:52.316882546Z |  | 2023-03-06T13:57:41.746172897Z | api-client-id:123456 | 2023-03-06T13:57:41.746172897Z | api-client-id:123456 |


### cs-falcon-update-ioa-exclusion

***
Updates an IOA exclusion. At least one argument is required in addition to the id argument.

#### Base Command

`cs-falcon-update-ioa-exclusion`

#### Input

| **Argument Name** | **Description** | **Required** |
| --- | --- | --- |
| id | ID of the exclusion to update. | Required | 
| exclusion_name | Name of the exclusion. | Optional | 
| pattern_id | ID of the exclusion pattern to update. | Optional | 
| pattern_name | Name of the exclusion pattern. | Optional | 
| cl_regex | Command line regular expression. | Optional | 
| ifn_regex | Image filename regular expression. | Optional | 
| comment | Comment describing why the exclusions was created. | Optional | 
| description | Exclusion description. | Optional | 
| detection_json | JSON formatted detection template. | Optional | 
| groups | A comma-separated list of group ID(s) impacted by the exclusion. | Optional | 

#### Context Output

| **Path** | **Type** | **Description** |
| --- | --- | --- |
| CrowdStrike.IOAExclusion.id | String | A unique identifier for the IOA exclusion. | 
| CrowdStrike.IOAExclusion.name | String | The name of the IOA exclusion. | 
| CrowdStrike.IOAExclusion.description | String | A description of the IOA exclusion. | 
| CrowdStrike.IOAExclusion.pattern_id | String | The identifier of the pattern associated with the IOA exclusion. | 
| CrowdStrike.IOAExclusion.pattern_name | String | The name of the pattern associated with the IOA exclusion. | 
| CrowdStrike.IOAExclusion.ifn_regex | String | A regular expression used for filename matching. | 
| CrowdStrike.IOAExclusion.cl_regex | String | A regular expression used for command line matching. | 
| CrowdStrike.IOAExclusion.detection_json | String | A JSON string that describes the detection logic for the IOA exclusion. | 
| CrowdStrike.IOAExclusion.groups.id | String | Group ID that the exclusion rule is associated with. | 
| CrowdStrike.IOAExclusion.groups.group_type | String | Group type that the exclusion rule is associated with. | 
| CrowdStrike.IOAExclusion.groups.name | String | Group name that the exclusion rule is associated with. | 
| CrowdStrike.IOAExclusion.groups.description | String | Group description that the exclusion rule is associated with. | 
| CrowdStrike.IOAExclusion.groups.assignment_rule | String | Group assignment rule that the exclusion is associated with. | 
| CrowdStrike.IOAExclusion.groups.created_by | String | Indicate who created the group. | 
| CrowdStrike.IOAExclusion.groups.created_timestamp | Date | The date when the group was created. | 
| CrowdStrike.IOAExclusion.groups.modified_by | String | Indicate who last modified the group. | 
| CrowdStrike.IOAExclusion.groups.modified_timestamp | Date | The date when the group was last modified. | 
| CrowdStrike.IOAExclusion.applied_globally | Boolean | Whether the exclusion rule applies globally or only to specific entities. | 
| CrowdStrike.IOAExclusion.last_modified | Date | The date when the exclusion rule was last modified. | 
| CrowdStrike.IOAExclusion.modified_by | String | Indicate who last modified the rule. | 
| CrowdStrike.IOAExclusion.created_on | Date | The date when the exclusion rule was created. | 
| CrowdStrike.IOAExclusion.created_by | String | Indicate who created the rule. | 

#### Command Example

```!cs-falcon-update-ioa-exclusion id=123456 description=demo-description```

#### Context Example

```json
{
    "CrowdStrike": {
        "IOAExclusion": {
            "applied_globally": false,
            "cl_regex": ".*",
            "created_by": "api-client-id:123456",
            "created_on": "2023-03-06T13:46:58.137122925Z",
            "description": "demo-description",
            "detection_json": "",
            "groups": [
                {
                    "assignment_rule": "device_id",
                    "created_by": "admin@test.com",
                    "created_timestamp": "2023-01-23T15:01:11.846726918Z",
                    "description": "",
                    "group_type": "static",
                    "id": "999999",
                    "modified_by": "admin@test.com",
                    "modified_timestamp": "2023-01-23T15:18:52.316882546Z",
                    "name": "Lab env"
                }
            ],
            "id": "123456",
            "ifn_regex": "c:\\\\windows\\\\system32\\\\poqexec\\.exe",
            "last_modified": "2023-03-06T13:57:49.086458198Z",
            "modified_by": "api-client-id:123456",
            "name": "demo",
            "pattern_id": "101010",
            "pattern_name": ""
        }
    }
}
```

#### Human Readable Output

>### CrowdStrike Falcon IOA exclusion

>|Id|Name|Description|PatternId|IfnRegex|ClRegex|Groups|AppliedGlobally|LastModified|ModifiedBy|CreatedOn|CreatedBy|
>|---|---|---|---|---|---|---|---|---|---|---|---|
>| 123456 | demo | demo-description | 101010 | c:\\windows\\system32\\poqexec\.exe | .* | **-**	***id***: 999999<br/>	***group_type***: static<br/>	***name***: Lab env<br/>	***description***: <br/>	***assignment_rule***: device_id<br/>	***created_by***: <admin@test.com><br/>	***created_timestamp***: 2023-01-23T15:01:11.846726918Z<br/>	***modified_by***: <admin@test.com><br/>	***modified_timestamp***: 2023-01-23T15:18:52.316882546Z |  | 2023-03-06T13:57:49.086458198Z | api-client-id:123456 | 2023-03-06T13:46:58.137122925Z | api-client-id:123456 |


### cs-falcon-delete-ioa-exclusion

***
Delete the IOA exclusions by ID.

#### Base Command

`cs-falcon-delete-ioa-exclusion`

#### Input

| **Argument Name** | **Description** | **Required** |
| --- | --- | --- |
| ids | A comma-separated list of exclusion IDs to delete. | Required | 

#### Context Output

There is no context output for this command.

#### Command Example

```!cs-falcon-delete-ioa-exclusion ids=123456```

#### Human Readable Output

>'The IOA exclusions with IDs '123456' was successfully deleted.'


### cs-falcon-search-ioa-exclusion

***
Get a list of IOA exclusions by specifying their IDs or a filter.

#### Base Command

`cs-falcon-search-ioa-exclusion`

#### Input

| **Argument Name** | **Description** | **Required** |
| --- | --- | --- |
| filter | A custom filter by which the exclusions should be filtered.<br/> The syntax follows the pattern `&lt;property&gt;:[operator]'&lt;value&gt;'`. For example: name:'test'.<br/> Available filters: applied_globally, created_by, created_on, name, last_modified, modified_by, value, pattern.<br/> For more information, see: https://www.falconpy.io/Service-Collections/Falcon-Query-Language. | Optional | 
| name | The name by which the exclusions should be filtered. | Optional | 
| ids | A comma-separated list of exclusion IDs to retrieve. The IDs overwrite the filter and name. | Optional | 
| limit | The limit of how many exclusions to retrieve. Default is 50. Applies only if the ids argument is not supplied. | Optional | 
| offset | The offset of how many exclusions to skip. Default is 0. Applies only if the ids argument is not supplied. | Optional | 

#### Context Output

| **Path** | **Type** | **Description** |
| --- | --- | --- |
| CrowdStrike.IOAExclusion.id | String | A unique identifier for the IOA exclusion. | 
| CrowdStrike.IOAExclusion.name | String | The name of the IOA exclusion. | 
| CrowdStrike.IOAExclusion.description | String | A description of the IOA exclusion. | 
| CrowdStrike.IOAExclusion.pattern_id | String | The identifier of the pattern associated with the IOA exclusion. | 
| CrowdStrike.IOAExclusion.pattern_name | String | The name of the pattern associated with the IOA exclusion. | 
| CrowdStrike.IOAExclusion.ifn_regex | String | A regular expression used for filename matching. | 
| CrowdStrike.IOAExclusion.cl_regex | String | A regular expression used for command line matching. | 
| CrowdStrike.IOAExclusion.detection_json | String | A JSON string that describes the detection logic for the IOA exclusion. | 
| CrowdStrike.IOAExclusion.groups.id | String | Group ID that the exclusion rule is associated with. | 
| CrowdStrike.IOAExclusion.groups.group_type | String | Group type that the exclusion rule is associated with. | 
| CrowdStrike.IOAExclusion.groups.name | String | Group name that the exclusion rule is associated with. | 
| CrowdStrike.IOAExclusion.groups.description | String | Group description that the exclusion rule is associated with. | 
| CrowdStrike.IOAExclusion.groups.assignment_rule | String | Group assignment rule that the exclusion is associated with. | 
| CrowdStrike.IOAExclusion.groups.created_by | String | Indicate who created the group. | 
| CrowdStrike.IOAExclusion.groups.created_timestamp | Date | The date when the group was created. | 
| CrowdStrike.IOAExclusion.groups.modified_by | String | Indicate who last modified the group. | 
| CrowdStrike.IOAExclusion.groups.modified_timestamp | Date | The date when the group was last modified. | 
| CrowdStrike.IOAExclusion.applied_globally | Boolean | Whether the exclusion rule applies globally or only to specific entities. | 
| CrowdStrike.IOAExclusion.last_modified | Date | The date when the exclusion rule was last modified. | 
| CrowdStrike.IOAExclusion.modified_by | String | Indicate who last modified the rule. | 
| CrowdStrike.IOAExclusion.created_on | Date | The date when the exclusion rule was created. | 
| CrowdStrike.IOAExclusion.created_by | String | Indicate who created the rule. | 

#### Command Example

```!cs-falcon-search-ioa-exclusion limit=1```

#### Context Example

```json
{
    "CrowdStrike": {
        "IOAExclusion": {
            "applied_globally": true,
            "cl_regex": "regex",
            "created_by": "user@test.com",
            "created_on": "2023-02-06T16:42:19.29906839Z",
            "description": "demo description",
            "detection_json": "",
            "groups": [],
            "id": "123456",
            "ifn_regex": ".*\\\\Windows\\\\System32\\\\choice\\.exe",
            "last_modified": "2023-02-26T15:30:04.554767735Z",
            "modified_by": "api-client-id:123456",
            "name": "My IOA Exclusion",
            "pattern_id": "101010",
            "pattern_name": "P_name"
        }
    }
}
```

#### Human Readable Output

>### CrowdStrike Falcon IOA exclusions

>|Id|Name|Description|PatternId|PatternName|IfnRegex|ClRegex|AppliedGlobally|LastModified|ModifiedBy|CreatedOn|CreatedBy|
>|---|---|---|---|---|---|---|---|---|---|---|---|
>| 123456 | My IOA Exclusion | demo description | 101010 | P_name | .*\\Windows\\System32\\choice\.exe | choice\s+/m\s+crowdstrike_sample_detection |  | 2023-02-26T15:30:04.554767735Z | api-client-id:123456 | 2023-02-06T16:42:19.29906839Z | <user@test.com> |


### cs-falcon-list-quarantined-file

***
Get quarantine file metadata by specified IDs or filter.

#### Base Command

`cs-falcon-list-quarantined-file`

#### Input

| **Argument Name** | **Description** | **Required** |
| --- | --- | --- |
| ids | A comma-separated list of quarantined file IDs to retrieve. | Optional | 
| filter | A custom filter by which the retrieved quarantined file should be filtered. | Optional | 
| sha256 | A comma-separated list of SHA256 hash of the files to retrieve. | Optional | 
| filename | A comma-separated list of the name of the files to retrieve. | Optional | 
| state | Filter the retrieved files by state. | Optional | 
| hostname | A comma-separated list of the hostnames of the files to retrieve. | Optional | 
| username | A comma-separated list of the usernames of the files to retrieve. | Optional | 
| limit | Maximum number of IDs to return. Max 5000. Default 50. | Optional | 
| offset | Starting index of the overall result set from which to return IDs. Default 0. | Optional | 

#### Context Output

| **Path** | **Type** | **Description** |
| --- | --- | --- |
| CrowdStrike.QuarantinedFile.id | String | A unique identifier for the quarantined file. | 
| CrowdStrike.QuarantinedFile.aid | String | The agent identifier of the agent that quarantined the file. | 
| CrowdStrike.QuarantinedFile.cid | String | The unique customer identifier of the agent that quarantined the file. | 
| CrowdStrike.QuarantinedFile.sha256 | String | The SHA256 hash value of the quarantined file. | 
| CrowdStrike.QuarantinedFile.paths.path | String | The full path of the quarantined file. | 
| CrowdStrike.QuarantinedFile.paths.filename | String | The name of the quarantined file. | 
| CrowdStrike.QuarantinedFile.paths.state | String | The current state of the quarantined file path \(e.g., "purged"\). | 
| CrowdStrike.QuarantinedFile.state | String | The current state of the quarantined file \(e.g., "unrelease_pending"\). | 
| CrowdStrike.QuarantinedFile.detect_ids | String | The detection identifiers associated with the quarantined file. | 
| CrowdStrike.QuarantinedFile.hostname | String | The hostname of the agent that quarantined the file. | 
| CrowdStrike.QuarantinedFile.username | String | The username associated with the quarantined file. | 
| CrowdStrike.QuarantinedFile.date_updated | Date | The date the quarantined file was last updated. | 
| CrowdStrike.QuarantinedFile.date_created | Date | The date the quarantined file was created. | 

#### Command Example

```!cs-falcon-list-quarantined-file limit=1```

#### Context Example

```json
{
    "CrowdStrike": {
        "QuarantinedFile": {
            "aid": "a123456",
            "cid": "c123456",
            "date_created": "2022-12-13T14:23:49Z",
            "date_updated": "2023-03-06T13:47:30Z",
            "detect_ids": [
                "ldt:a123456:456789"
            ],
            "hostname": "INSTANCE-1",
            "id": "a123456_sha123456",
            "paths": [
                {
                    "filename": "nc.exe",
                    "path": "\\Device\\HarddiskVolume3\\Users\\admin\\Downloads\\hamuzim\\test.exe",
                    "state": "quarantined"
                }
            ],
            "sha256": "sha123456",
            "state": "deleted",
            "username": "admin"
        }
    }
}
```

#### Human Readable Output

>### CrowdStrike Falcon Quarantined File

>|Id|Aid|Cid|Sha256|Paths|State|DetectIds|Hostname|Username|DateUpdated|DateCreated|
>|---|---|---|---|---|---|---|---|---|---|---|
>| a123456_sha123456 | a123456 | c123456 | sha123456 | **-**	***path***: \Device\HarddiskVolume3\Users\admin\Downloads\hamuzim\netcat-1.11\nc.exe<br/>	***filename***: nc.exe<br/>	***state***: quarantined | deleted | ***values***: ldt:a123456:456789 | INSTANCE-1 | admin | 2023-03-06T13:47:30Z | 2022-12-13T14:23:49Z |


### cs-falcon-apply-quarantine-file-action

***
Apply action to quarantined files by file IDs or filter.

#### Base Command

`cs-falcon-apply-quarantine-file-action`

#### Input

| **Argument Name** | **Description** | **Required** |
| --- | --- | --- |
| ids | A comma-separated list of quarantined file IDs to update. | Optional | 
| action | Action to perform against the quarantined file. Possible values are: delete, release, unrelease. | Required | 
| comment | Comment to appear along with the action taken. | Required | 
| filter | Update files based on a custom filter. | Optional | 
| sha256 | A comma-separated list of quarantined SHA256 files to update. | Optional | 
| filename | A comma-separated list of quarantined filenames to update. | Optional | 
| state | Update files based on the state. | Optional | 
| hostname | A comma-separated list of quarantined file hostnames to update. | Optional | 
| username | A comma-separated list of quarantined file usernames to update. | Optional | 

#### Context Output

There is no context output for this command.

#### Command Example

```!cs-falcon-apply-quarantine-file-action filename=nc.exe action=delete comment=demo-comment```

#### Human Readable Output

>The Quarantined File with IDs ['a123456_sha123456'] was successfully updated.

### cs-falcon-ods-query-scan

***
Retrieve ODS scan details.

#### Base Command

`cs-falcon-ods-query-scan`

#### Input

| **Argument Name** | **Description** | **Required** |
| --- | --- | --- |
| wait_for_result | Whether to poll for results. Possible values are: true, false. Default is false. | Optional | 
| filter | Valid CS-Falcon-FQL filter to query with. | Optional | 
| ids | Comma-separated list of scan IDs to retrieve details about. If set, will override all other arguments. | Optional | 
| initiated_from | Comma-separated list of scan initiation sources to filter by. | Optional | 
| status | Comma-separated list of scan statuses to filter by. | Optional | 
| severity | Comma-separated list of scan severities to filter by. | Optional | 
| scan_started_on | UTC-format of the scan start time to filter by. | Optional | 
| scan_completed_on | UTC-format of the scan completion time to filter by. | Optional | 
| offset | Starting index of overall result set from which to return IDs. | Optional | 
| limit | Maximum number of resources to return. | Optional | 
| interval_in_seconds | The interval in seconds between each poll. Default is 30. | Optional | 
| timeout_in_seconds | The timeout in seconds until polling ends. Default is 600. | Optional | 
| hide_polling_output | Whether to hide the polling message and only print the final status at the end (automatically filled by polling. Can be used for testing purposes). Default is True. | Optional | 

#### Context Output

| **Path** | **Type** | **Description** |
| --- | --- | --- |
| CrowdStrike.ODSScan.id | String | A unique identifier for the scan event. | 
| CrowdStrike.ODSScan.cid | String | A unique identifier for the client that triggered the scan. | 
| CrowdStrike.ODSScan.profile_id | String | A unique identifier for the scan profile used in the scan. | 
| CrowdStrike.ODSScan.description | String | The ID of the description of the scan. | 
| CrowdStrike.ODSScan.scan_inclusions | String | The files or folders included in the scan. | 
| CrowdStrike.ODSScan.initiated_from | String | The source of the scan initiation. | 
| CrowdStrike.ODSScan.quarantine | Boolean | Whether the scan was set to quarantine. | 
| CrowdStrike.ODSScan.cpu_priority | Number | The CPU priority for the scan \(1-5\). | 
| CrowdStrike.ODSScan.preemption_priority | Number | The preemption priority for the scan. | 
| CrowdStrike.ODSScan.metadata.host_id | String | A unique identifier for the host that was scanned. | 
| CrowdStrike.ODSScan.metadata.host_scan_id | String | A unique identifier for the scan that was performed on the host. | 
| CrowdStrike.ODSScan.metadata.scan_host_metadata_id | String | A unique identifier for the metadata associated with the host scan. | 
| CrowdStrike.ODSScan.metadata.filecount.scanned | Number | The number of files that were scanned. | 
| CrowdStrike.ODSScan.metadata.filecount.malicious | Number | The number of files that were identified as malicious. | 
| CrowdStrike.ODSScan.metadata.filecount.quarantined | Number | The number of files that were quarantined. | 
| CrowdStrike.ODSScan.metadata.filecount.skipped | Number | The number of files that were skipped during the scan. | 
| CrowdStrike.ODSScan.metadata.filecount.traversed | Number | The number of files that were traversed during the scan. | 
| CrowdStrike.ODSScan.metadata.status | String | The status of the scan on this host. \(e.g., "pending", "running", "completed", or "failed"\). | 
| CrowdStrike.ODSScan.metadata.started_on | Date | The date and time that the scan started. | 
| CrowdStrike.ODSScan.metadata.completed_on | Date | The date and time that the scan completed. | 
| CrowdStrike.ODSScan.metadata.last_updated | Date | The date and time that the metadata was last updated. | 
| CrowdStrike.ODSScan.status | String | The status of the scan \(e.g., "pending", "running", "completed", or "failed"\). | 
| CrowdStrike.ODSScan.hosts | String | A list of the host IDs that were scanned. | 
| CrowdStrike.ODSScan.endpoint_notification | Boolean | Indicates whether endpoint notifications are enabled. | 
| CrowdStrike.ODSScan.pause_duration | Number | The number of hours to pause between scanning each file. | 
| CrowdStrike.ODSScan.max_duration | Number | The maximum amount of time to allow for the scan job in hours. | 
| CrowdStrike.ODSScan.max_file_size | Number | The maximum file size \(in MB\) to scan. | 
| CrowdStrike.ODSScan.sensor_ml_level_detection | Number | The level of detection sensitivity for the local sensor machine learning model. | 
| CrowdStrike.ODSScan.sensor_ml_level_prevention | Number | The level of prevention sensitivity for the local sensor machine learning model. | 
| CrowdStrike.ODSScan.cloud_ml_level_detection | Number | The level of detection sensitivity for the cloud machine learning model. | 
| CrowdStrike.ODSScan.cloud_ml_level_prevention | Number | The level of prevention sensitivity for the cloud machine learning model. | 
| CrowdStrike.ODSScan.policy_setting | Number | A list of policy setting IDs for the scan job \(these correspond to specific policy settings in the Falcon console\). | 
| CrowdStrike.ODSScan.scan_started_on | Date | The timestamp when the scan was started. | 
| CrowdStrike.ODSScan.scan_completed_on | Date | The timestamp when the scan was completed. | 
| CrowdStrike.ODSScan.created_on | Date | The timestamp when the scan was created. | 
| CrowdStrike.ODSScan.created_by | String | The ID of the user who created the scan job. | 
| CrowdStrike.ODSScan.last_updated | Date | The timestamp when the scan job was last updated. | 

#### Command Example

```!cs-falcon-ods-query-scan  initiated_from=some_admin_name severity=high scan_started_on=2023-02-27T09:51:33.91608286Z```

#### Context Example

```json
{
    "CrowdStrike": {
        "ODSScan": [
            {
                "cid": "a1a1a1a1a1a1a1a1a1a1a1a1a1a1a1a1",
                "cloud_ml_level_detection": 4,
                "cloud_ml_level_prevention": 4,
                "cpu_priority": 5,
                "created_by": "someone@email.com",
                "created_on": "2023-05-03T08:45:41.688556439Z",
                "endpoint_notification": true,
                "file_paths": [
                    "C:\\Users\\admin\\Downloads\\hamuzim\\netcat-1.11\\eicar_com.exe"
                ],
                "filecount": {},
                "hosts": [
                    "a1a1a1a1a1a1a1a1a1a1a1a1a1a1a1a1"
                ],
                "id": "a1a1a1a1a1a1a1a1a1a1a1a1a1a1a1a1",
                "initiated_from": "some_admin_name",
                "last_updated": "2023-05-03T08:45:43.348230927Z",
                "max_duration": 0,
                "max_file_size": 60,
                "metadata": [
                    {
                        "completed_on": "2023-05-03T08:45:43.274953782Z",
                        "filecount": {
                            "malicious": 0,
                            "quarantined": 0,
                            "scanned": 0,
                            "skipped": 0,
                            "traversed": 0
                        },
                        "host_id": "a1a1a1a1a1a1a1a1a1a1a1a1a1a1a1a1",
                        "host_scan_id": "a1a1a1a1a1a1a1a1a1a1a1a1a1a1a1a1",
                        "last_updated": "2023-05-03T08:45:43.61797613Z",
                        "scan_host_metadata_id": "a1a1a1a1a1a1a1a1a1a1a1a1a1a1a1a1",
                        "started_on": "2023-05-03T08:45:43.069273028Z",
                        "status": "completed"
                    }
                ],
                "pause_duration": 2,
                "policy_setting": [
                    26439818675190,
                    26405458936832,
                    26405458936833,
                    26405458936834,
                    26405458936835,
                    26405458936840,
                    26405458936841,
                    26405458936842,
                    26405458936843,
                    26456998543793,
                    26456998544045,
                    26456998543652,
                    26456998543653,
                    26456998543656,
                    26456998543654,
                    26456998543950,
                    26456998543963
                ],
                "preemption_priority": 1,
                "profile_id": "a1a1a1a1a1a1a1a1a1a1a1a1a1a1a1a1",
                "quarantine": true,
                "scan_completed_on": "2023-05-03T08:45:43.274953782Z",
                "scan_inclusions": [
                    "**\\Downloads\\**"
                ],
                "scan_started_on": "2023-02-27T09:51:33.91608286Z",
                "sensor_ml_level_detection": 4,
                "sensor_ml_level_prevention": 4,
                "status": "completed"
            },
            {
                "cid": "a1a1a1a1a1a1a1a1a1a1a1a1a1a1a1a1",
                "cloud_ml_level_detection": 3,
                "cloud_ml_level_prevention": 3,
                "cpu_priority": 4,
                "created_by": "someone@email.com",
                "created_on": "2023-03-12T14:54:43.659773852Z",
                "endpoint_notification": true,
                "filecount": {},
                "hosts": [
                    "a1a1a1a1a1a1a1a1a1a1a1a1a1a1a1a1"
                ],
                "id": "a1a1a1a1a1a1a1a1a1a1a1a1a1a1a1a1",
                "initiated_from": "some_admin_name",
                "last_updated": "2023-04-05T16:56:14.972317443Z",
                "max_duration": 2,
                "max_file_size": 60,
                "metadata": [
                    {
                        "completed_on": "2023-03-12T14:57:37.338506965Z",
                        "filecount": {
                            "malicious": 0,
                            "quarantined": 0,
                            "scanned": 0,
                            "skipped": 0,
                            "traversed": 518485
                        },
                        "host_id": "a1a1a1a1a1a1a1a1a1a1a1a1a1a1a1a1",
                        "host_scan_id": "a1a1a1a1a1a1a1a1a1a1a1a1a1a1a1a1",
                        "last_updated": "2023-03-12T14:57:37.338585331Z",
                        "scan_host_metadata_id": "a1a1a1a1a1a1a1a1a1a1a1a1a1a1a1a1",
                        "started_on": "2023-02-27T09:51:33.91608286Z",
                        "status": "completed"
                    }
                ],
                "pause_duration": 2,
                "policy_setting": [
                    26439818674573,
                    26439818674574,
                    26439818674575,
                    26405458936832,
                    26456998543653,
                    26456998543656,
                    26456998543654,
                    26456998543950,
                    26456998543963
                ],
                "preemption_priority": 1,
                "profile_id": "a1a1a1a1a1a1a1a1a1a1a1a1a1a1a1a1",
                "quarantine": true,
                "scan_completed_on": "2023-03-12T14:57:37.338506965Z",
                "scan_inclusions": [
                    "*"
                ],
                "scan_started_on": "2023-03-12T14:54:45.210172175Z",
                "sensor_ml_level_detection": 3,
                "sensor_ml_level_prevention": 3,
                "status": "failed"
            }
        ]
    }
}
```

#### Human Readable Output

>### CrowdStrike Falcon ODS Scans

>|ID|Status|Severity|File Count|Description|Hosts/Host groups|End time|Start time|Run by|
>|---|---|---|---|---|---|---|---|---|
>| a1a1a1a1a1a1a1a1a1a1a1a1a1a1a1a1 | failed |  | scanned: 0<br/>malicious: 0<br/>quarantined: 0<br/>skipped: 0<br/>traversed: 518464 | desc3456346 | a1a1a1a1a1a1a1a1a1a1a1a1a1a1a1a1 |  | 2023-02-27T09:51:33.91608286Z | a1a1a1a1a1a1a1a1a1a1a1a1a1a1a1a1 |
>| a1a1a1a1a1a1a1a1a1a1a1a1a1a1a1a1 | failed |  | scanned: 0<br/>malicious: 0<br/>quarantined: 0<br/>skipped: 0<br/>traversed: 518511 |  | a1a1a1a1a1a1a1a1a1a1a1a1a1a1a1a1 | 2023-03-13T14:50:26.259846586Z | 2023-02-27T09:51:33.91608286Z | <someone@email.com> |

### cs-falcon-ods-query-scheduled-scan

***
Retrieve ODS scheduled scan details.

#### Base Command

`cs-falcon-ods-query-scheduled-scan`

#### Input

| **Argument Name** | **Description** | **Required** |
| --- | --- | --- |
| filter | Valid CS-Falcon-FQL filter to query with. | Optional | 
| ids | Comma-separated list of scan IDs to retrieve details about. If set, will override all other arguments. | Optional | 
| initiated_from | Comma-separated list of scan initiation sources to filter by. | Optional | 
| status | Comma-separated list of scan statuses to filter by. | Optional | 
| created_on | UTC-format of the scan creation time to filter by. | Optional | 
| created_by | UTC-format time of the scan creator to filter by. | Optional | 
| start_timestamp | UTC-format of scan start time to filter by. | Optional | 
| deleted | Deleted scans only. | Optional | 
| offset | Starting index of overall result set from which to return IDs. | Optional | 
| limit | Maximum number of resources to return. | Optional | 

#### Context Output

| **Path** | **Type** | **Description** |
| --- | --- | --- |
| CrowdStrike.ODSScheduledScan.id | String | Unique identifier for the scan. | 
| CrowdStrike.ODSScheduledScan.cid | String | Identifier for the customer or organization that owns the scan. | 
| CrowdStrike.ODSScheduledScan.description | String | The ID of the description of the scan. | 
| CrowdStrike.ODSScheduledScan.file_paths | String | The file or folder paths scanned. | 
| CrowdStrike.ODSScheduledScan.scan_exclusions | String | The file or folder exclusions from the scan. | 
| CrowdStrike.ODSScheduledScan.initiated_from | String | The source of the scan initiation. | 
| CrowdStrike.ODSScheduledScan.cpu_priority | Number | The CPU priority for the scan \(1-5\). | 
| CrowdStrike.ODSScheduledScan.preemption_priority | Number | The preemption priority for the scan. | 
| CrowdStrike.ODSScheduledScan.status | String | The status of the scan, whether it's "scheduled", "running", "completed", etc. | 
| CrowdStrike.ODSScheduledScan.host_groups | String | The host groups targeted by the scan. | 
| CrowdStrike.ODSScheduledScan.endpoint_notification | Boolean | Whether notifications of the scan were sent to endpoints. | 
| CrowdStrike.ODSScheduledScan.pause_duration | Number | The pause duration of the scan in hours. | 
| CrowdStrike.ODSScheduledScan.max_duration | Number | The maximum duration of the scan in hours. | 
| CrowdStrike.ODSScheduledScan.max_file_size | Number | The maximum file size that the scan can handle in MB. | 
| CrowdStrike.ODSScheduledScan.sensor_ml_level_detection | Number | The machine learning detection level for the sensor. | 
| CrowdStrike.ODSScheduledScan.cloud_ml_level_detection | Number | The machine learning detection level for the cloud. | 
| CrowdStrike.ODSScheduledScan.schedule.start_timestamp | Date | The timestamp when the first scan was created. | 
| CrowdStrike.ODSScheduledScan.schedule.interval | Number | The interval between scans. | 
| CrowdStrike.ODSScheduledScan.created_on | Date | The timestamp when the scan was created. | 
| CrowdStrike.ODSScheduledScan.created_by | String | The user who created the scan. | 
| CrowdStrike.ODSScheduledScan.last_updated | Date | The timestamp when the scan was last updated. | 
| CrowdStrike.ODSScheduledScan.deleted | Boolean | Whether the scan was deleted. | 
| CrowdStrike.ODSScheduledScan.quarantine | Boolean | Whether the scan was set to quarantine. | 
| CrowdStrike.ODSScheduledScan.metadata.host_id | String | Scan host IDs. | 
| CrowdStrike.ODSScheduledScan.metadata.last_updated | Date | The date and time when the detection event was last updated. | 
| CrowdStrike.ODSScheduledScan.sensor_ml_level_prevention | Number | The machine learning prevention level for the sensor. | 
| CrowdStrike.ODSScheduledScan.cloud_ml_level_prevention | Number | The machine learning prevention level for the cloud. | 

#### Command Example

```!cs-falcon-ods-query-scheduled-scan ids=123456789```

#### Context Example

```json
{
    "CrowdStrike": {
        "ODSScheduledScan": {
            "cid": "a1a1a1a1a1a1a1a1a1a1a1a1a1a1a1a1",
            "cloud_ml_level_detection": 2,
            "cloud_ml_level_prevention": 2,
            "cpu_priority": 3,
            "created_by": "a1a1a1a1a1a1a1a1a1a1a1a1a1a1a1a1",
            "created_on": "2023-05-08T09:04:20.8414225Z",
            "deleted": false,
            "endpoint_notification": true,
            "host_groups": [
                "a1a1a1a1a1a1a1a1a1a1a1a1a1a1a1a1"
            ],
            "id": "123456789",
            "initiated_from": "cloud_scheduled",
            "last_updated": "2023-05-08T09:22:48.408487143Z",
            "max_duration": 2,
            "max_file_size": 60,
            "metadata": [
                {
                    "host_id": "a1a1a1a1a1a1a1a1a1a1a1a1a1a1a1a1",
                    "last_updated": "2023-05-08T09:22:48.408487143Z"
                }
            ],
            "pause_duration": 3,
            "policy_setting": [
                26439818674573,
                26439818674574,
                26439818675074,
                26405458936702,
                26405458936703,
                26405458936707,
                26439818675124,
                26439818675125,
                26439818675157,
                26439818675158,
                26439818675182,
                26439818675183,
                26439818675190,
                26439818675191,
                26439818675196,
                26439818675197,
                26439818675204,
                26439818675205,
                26405458936760,
                26405458936761,
                26405458936793,
                26405458936794,
                26405458936818,
                26405458936819,
                26405458936825,
                26405458936826,
                26405458936832,
                26405458936833,
                26405458936840,
                26405458936841,
                26456998543793,
                26456998544045,
                26456998543652,
                26456998543653,
                26456998543656,
                26456998543654,
                26456998543950,
                26456998543963
            ],
            "preemption_priority": 15,
            "quarantine": true,
            "scan_inclusions": [
                "*"
            ],
            "schedule": {
                "interval": 14,
                "start_timestamp": "2023-05-20T06:49"
            },
            "sensor_ml_level_detection": 2,
            "sensor_ml_level_prevention": 2,
            "status": "scheduled"
        }
    }
}
```

#### Human Readable Output

>### CrowdStrike Falcon ODS Scheduled Scans

>|ID|Hosts targeted|Description|Host groups|Start time|Created by|
>|---|---|---|---|---|---|
>|  123456789 | 1 |  | a1a1a1a1a1a1a1a1a1a1a1a1a1a1a1a1 | 2023-05-20T06:49 | a1a1a1a1a1a1a1a1a1a1a1a1a1a1a1a1 |

### cs-falcon-ods-query-scan-host

***
Retrieve ODS scan host details.

#### Base Command

`cs-falcon-ods-query-scan-host`

#### Input

| **Argument Name** | **Description** | **Required** |
| --- | --- | --- |
| filter | Valid CS-Falcon-FQL filter to query with. | Optional | 
| host_ids | Comma-separated list of host IDs to filter by. | Optional | 
| scan_ids | Comma-separated list of scan IDs to filter by. | Optional | 
| status | Comma-separated list of scan statuses to filter by. | Optional | 
| started_on | UTC-format of scan start time to filter by. | Optional | 
| completed_on | UTC-format of scan completion time to filter by. | Optional | 
| offset | Starting index of the overall result set from which to return IDs. | Optional | 
| limit | Maximum number of resources to return. | Optional | 

#### Context Output

| **Path** | **Type** | **Description** |
| --- | --- | --- |
| CrowdStrike.ODSScanHost.id | String | A unique identifier for the scan event. | 
| CrowdStrike.ODSScanHost.cid | String | A unique identifier for the client that triggered the scan. | 
| CrowdStrike.ODSScanHost.scan_id | String | A unique identifier for the scan. | 
| CrowdStrike.ODSScanHost.profile_id | String | A unique identifier for the scan profile used in the scan. | 
| CrowdStrike.ODSScanHost.host_id | String | A unique identifier for the host that was scanned. | 
| CrowdStrike.ODSScanHost.host_scan_id | String | A unique identifier for the scan that was performed on the host. | 
| CrowdStrike.ODSScanHost.filecount.scanned | Number | The number of files that were scanned during the scan. | 
| CrowdStrike.ODSScanHost.filecount.malicious | Number | The number of files that were detected as malicious during the scan. | 
| CrowdStrike.ODSScanHost.filecount.quarantined | Number | The number of files that were quarantined during the scan. | 
| CrowdStrike.ODSScanHost.filecount.skipped | Number | The number of files that were skipped during the scan. | 
| CrowdStrike.ODSScanHost.status | String | The status of the scan. \(e.g., "completed", "pending", "cancelled", "running", or "failed"\). | 
| CrowdStrike.ODSScanHost.severity | Number | A severity score assigned to the scan, ranging from 0 to 100. | 
| CrowdStrike.ODSScanHost.started_on | Date | The date and time when the scan started. | 
| CrowdStrike.ODSScanHost.completed_on | Date | The date and time when the scan completed. | 
| CrowdStrike.ODSScanHost.last_updated | Date | The date and time when the scan event was last updated. | 

#### Command Example

```!cs-falcon-ods-query-scan-host filter="scan_id:[\"123456789\",\"987654321\"]"```

#### Context Example

```json
{
    "CrowdStrike": {
        "ODSScanHost": [
            {
                "cid": "a1a1a1a1a1a1a1a1a1a1a1a1a1a1a1a1",
                "filecount": {},
                "host_id": "a1a1a1a1a1a1a1a1a1a1a1a1a1a1a1a1",
                "id": "123456789",
                "last_updated": "2022-11-27T17:15:50.056840267Z",
                "profile_id": "a1a1a1a1a1a1a1a1a1a1a1a1a1a1a1a1",
                "scan_id": "a1a1a1a1a1a1a1a1a1a1a1a1a1a1a1a1",
                "status": "pending"
            },
            {
                "cid": "a1a1a1a1a1a1a1a1a1a1a1a1a1a1a1a1",
                "completed_on": "2023-05-07T08:28:56.856506979Z",
                "filecount": {
                    "malicious": 0,
                    "quarantined": 0,
                    "scanned": 0,
                    "skipped": 0,
                    "traversed": 524581
                },
                "host_id": "a1a1a1a1a1a1a1a1a1a1a1a1a1a1a1a1",
                "host_scan_id": "a1a1a1a1a1a1a1a1a1a1a1a1a1a1a1a1",
                "id": "987654321",
                "last_updated": "2023-05-07T08:28:56.856575358Z",
                "profile_id": "a1a1a1a1a1a1a1a1a1a1a1a1a1a1a1a1",
                "scan_id": "a1a1a1a1a1a1a1a1a1a1a1a1a1a1a1a1",
                "started_on": "2023-05-07T08:25:48.336234188Z",
                "status": "completed"
            }
        ]
    }
}
```

#### Human Readable Output

>### CrowdStrike Falcon ODS Scan Hosts

>|ID|Scan ID|Host ID|Filecount|Status|Severity|Started on|
>|---|---|---|---|---|---|---|
>| 123456789 | a1a1a1a1a1a1a1a1a1a1a1a1a1a1a1a1 | a1a1a1a1a1a1a1a1a1a1a1a1a1a1a1a1 |  | pending |  |  |
>| 987654321 | a1a1a1a1a1a1a1a1a1a1a1a1a1a1a1a1 | a1a1a1a1a1a1a1a1a1a1a1a1a1a1a1a1 | scanned: 0<br/>malicious: 0<br/>quarantined: 0<br/>skipped: 0<br/>traversed: 524581 | completed |  | 2023-05-07T08:25:48.336234188Z |

### cs-falcon-ods-query-malicious-files

***
Retrieve ODS malicious file details.

#### Base Command

`cs-falcon-ods-query-malicious-files`

#### Input

| **Argument Name** | **Description** | **Required** |
| --- | --- | --- |
| filter | Valid CS-Falcon-FQL filter to query with. | Optional | 
| file_ids | Comma-separated list of malicious file IDs to retrieve details about. If set, will override all other arguments. | Optional | 
| host_ids | Comma-separated list of host IDs to filter by. | Optional | 
| scan_ids | Comma-separated list of scan IDs to filter by. | Optional | 
| file_paths | Comma-separated list of file paths to filter by. | Optional | 
| file_names | Comma-separated list of filenames to filter by. | Optional | 
| hash | Comma-separated list of hashes to filter by. | Optional | 
| offset | Starting index of the overall result set from which to return IDs. | Optional | 
| limit | Maximum number of resources to return. | Optional | 

#### Context Output

| **Path** | **Type** | **Description** |
| --- | --- | --- |
| CrowdStrike.ODSMaliciousFile.id | String | A unique identifier of the detection event. | 
| CrowdStrike.ODSMaliciousFile.cid | String | A unique identifier for the client that triggered the detection event. | 
| CrowdStrike.ODSMaliciousFile.scan_id | String | A unique identifier for the scan that triggered the detection event. | 
| CrowdStrike.ODSMaliciousFile.host_id | String | A unique identifier for the host that was scanned. | 
| CrowdStrike.ODSMaliciousFile.host_scan_id | String | A unique identifier for the scan that detected the file on the host. | 
| CrowdStrike.ODSMaliciousFile.filepath | String | The full path to the malicious file on the host system. | 
| CrowdStrike.ODSMaliciousFile.filename | String | The name of the malicious file. | 
| CrowdStrike.ODSMaliciousFile.hash | String | A SHA256 hash of the malicious file, which can be used to identify it. | 
| CrowdStrike.ODSMaliciousFile.pattern_id | Number | The identifier of the pattern used to detect the malicious file. | 
| CrowdStrike.ODSMaliciousFile.severity | Number | A severity score assigned to the detection event, ranging from 0 to 100. | 
| CrowdStrike.ODSMaliciousFile.quarantined | Boolean | Indicates whether the file was quarantined. | 
| CrowdStrike.ODSMaliciousFile.last_updated | Date | The date and time when the detection event was last updated. | 

#### Command Example

```!cs-falcon-ods-query-malicious-files```

#### Human Readable Output

>No malicious files match the arguments/filter.

### cs-falcon-ods-create-scan

***
Create an ODS scan and wait for the results.

#### Base Command

`cs-falcon-ods-create-scan`

#### Input

| **Argument Name** | **Description** | **Required** |
| --- | --- | --- |
| hosts | A comma-separated list of hosts to be scanned. "hosts" OR "host_groups" must be set. | Optional | 
| host_groups | A comma-separated list of host groups to be scanned. "hosts" OR "host_groups" must be set. | Optional | 
| file_paths | A comma-separated list of file paths to be scanned. "file_paths" OR "scan_inclusions" must be set. | Optional | 
| scan_inclusions | A comma-separated list of included files or locations for this scan. "file_paths" OR "scan_inclusions" must be set. | Optional | 
| scan_exclusions | A comma-separated list of excluded files or locations for this scan. | Optional | 
| initiated_from | Scan origin. | Optional | 
| cpu_priority | The scan CPU priority. Possible values are: Highest, High, Medium, Low, Lowest. Default is Low. | Optional | 
| description | Scan description. | Optional | 
| quarantine | Flag indicating if identified threats should be quarantined. | Optional | 
| pause_duration | Amount of time (in hours) for scan pauses. Default is 2. | Optional | 
| sensor_ml_level_detection | Sensor ML detection level. | Optional | 
| sensor_ml_level_prevention | Sensor ML prevention level. | Optional | 
| cloud_ml_level_detection | Cloud ML detection level for the scan. | Optional | 
| cloud_ml_level_prevention | Cloud ML prevention level for the scan. | Optional | 
| max_duration | Maximum time (in hours) the scan is allowed to execute. Default is 2. | Optional | 
| interval_in_seconds | The interval in seconds between each poll. Default is 30. | Optional | 
| timeout_in_seconds | The timeout in seconds until polling ends. Default is 600. | Optional | 

#### Context Output

| **Path** | **Type** | **Description** |
| --- | --- | --- |
| CrowdStrike.ODSScan.id | String | A unique identifier for the scan event. | 
| CrowdStrike.ODSScan.cid | String | A unique identifier for the client that triggered the scan. | 
| CrowdStrike.ODSScan.profile_id | String | A unique identifier for the scan profile used in the scan. | 
| CrowdStrike.ODSScan.description | String | The ID of the description of the scan. | 
| CrowdStrike.ODSScan.scan_inclusions | String | The files or folders included in the scan. | 
| CrowdStrike.ODSScan.initiated_from | String | The source of the scan initiation. | 
| CrowdStrike.ODSScan.quarantine | Boolean | Whether the scan was set to quarantine. | 
| CrowdStrike.ODSScan.cpu_priority | Number | The CPU priority for the scan \(1-5\). | 
| CrowdStrike.ODSScan.preemption_priority | Number | The preemption priority for the scan. | 
| CrowdStrike.ODSScan.metadata.host_id | String | A unique identifier for the host that was scanned. | 
| CrowdStrike.ODSScan.metadata.host_scan_id | String | A unique identifier for the scan that was performed on the host. | 
| CrowdStrike.ODSScan.metadata.scan_host_metadata_id | String | A unique identifier for the metadata associated with the host scan. | 
| CrowdStrike.ODSScan.metadata.filecount.scanned | Number | The number of files that were scanned. | 
| CrowdStrike.ODSScan.metadata.filecount.malicious | Number | The number of files that were identified as malicious. | 
| CrowdStrike.ODSScan.metadata.filecount.quarantined | Number | The number of files that were quarantined. | 
| CrowdStrike.ODSScan.metadata.filecount.skipped | Number | The number of files that were skipped during the scan. | 
| CrowdStrike.ODSScan.metadata.filecount.traversed | Number | The number of files that were traversed during the scan. | 
| CrowdStrike.ODSScan.metadata.status | String | The status of the scan on this host \(e.g., "pending", "running", "completed", or "failed"\). | 
| CrowdStrike.ODSScan.metadata.started_on | Date | The date and time that the scan started. | 
| CrowdStrike.ODSScan.metadata.completed_on | Date | The date and time that the scan completed. | 
| CrowdStrike.ODSScan.metadata.last_updated | Date | The date and time that the metadata was last updated. | 
| CrowdStrike.ODSScan.status | String | The status of the scan \(e.g., "pending", "running", "completed", or "failed"\). | 
| CrowdStrike.ODSScan.hosts | String | A list of the host IDs that were scanned. | 
| CrowdStrike.ODSScan.endpoint_notification | Boolean | Indicates whether endpoint notifications are enabled. | 
| CrowdStrike.ODSScan.pause_duration | Number | The number of hours to pause between scanning each file. | 
| CrowdStrike.ODSScan.max_duration | Number | The maximum amount of time to allow for the scan job in hours. | 
| CrowdStrike.ODSScan.max_file_size | Number | The maximum file size \(in MB\) to scan. | 
| CrowdStrike.ODSScan.sensor_ml_level_detection | Number | The level of detection sensitivity for the local sensor machine learning model. | 
| CrowdStrike.ODSScan.sensor_ml_level_prevention | Number | The level of prevention sensitivity for the local sensor machine learning model. | 
| CrowdStrike.ODSScan.cloud_ml_level_detection | Number | The level of detection sensitivity for the cloud machine learning model. | 
| CrowdStrike.ODSScan.cloud_ml_level_prevention | Number | The level of prevention sensitivity for the cloud machine learning model. | 
| CrowdStrike.ODSScan.policy_setting | Number | A list of policy setting IDs for the scan job \(these correspond to specific policy settings in the Falcon console\). | 
| CrowdStrike.ODSScan.scan_started_on | Date | The timestamp when the scan was started. | 
| CrowdStrike.ODSScan.scan_completed_on | Date | The timestamp when the scan was completed. | 
| CrowdStrike.ODSScan.created_on | Date | The timestamp when the scan was created. | 
| CrowdStrike.ODSScan.created_by | String | The ID of the user who created the scan job. | 
| CrowdStrike.ODSScan.last_updated | Date | The timestamp when the scan job was last updated. | 

#### Command Example

```!cs-falcon-ods-create-scan host_groups=7471ba0636b34cbb8c65fae7979a6a9b scan_inclusions=* cpu_priority=Highest max_duration=1 pause_duration=1```

#### Context Example

```json
{
    "CrowdStrike": {
        "ODSScan": {
            "cid": "20879a8064904ecfbb62c118a6a19411",
            "cloud_ml_level_detection": 2,
            "cloud_ml_level_prevention": 2,
            "cpu_priority": 5,
            "created_by": "f7acf1bd5d3d4b40afe77546cbbaefde",
            "created_on": "2023-06-11T13:23:05.139153881Z",
            "filecount": {
                "malicious": 0,
                "quarantined": 0,
                "scanned": 0,
                "skipped": 0,
                "traversed": 0
            },
            "host_groups": [
                "7471ba0636b34cbb8c65fae7979a6a9b"
            ],
            "id": "9ba8489e9f604b61bf9b4a2c5f95ede7",
            "initiated_from": "cloud_adhoc",
            "last_updated": "2023-06-11T13:23:05.139153881Z",
            "max_duration": 1,
            "max_file_size": 60,
            "metadata": [
                {
                    "filecount": {},
                    "host_id": "046761c46ec84f40b27b6f79ce7cd32c",
                    "last_updated": "2023-06-11T13:23:05.139153881Z",
                    "scan_host_metadata_id": "31052e821a5a4189a1a9a2814cc88e4e",
                    "status": "complete"
                }
            ],
            "pause_duration": 1,
            "policy_setting": [
                26439818674573,
                26439818674574,
                26439818675074,
                26405458936702,
                26405458936703,
                26456998543654,
                26456998543950,
                26456998543963
            ],
            "preemption_priority": 1,
            "profile_id": "335198a96e1a4a6b880d62b2e7ccbb91",
            "quarantine": true,
            "scan_inclusions": [
                "*"
            ],
            "sensor_ml_level_detection": 2,
            "sensor_ml_level_prevention": 2,
            "status": "complete"
        }
    }
}
```

#### Human Readable Output

>### CrowdStrike Falcon ODS Scans
>
>|ID|Status|Severity|File Count|Description|Hosts/Host groups|End time|Start time|Run by|
>|---|---|---|---|---|---|---|---|---|
>| 9ba8489e9f604b61bf9b4a2c5f95ede7 | complete |  |  |  | 7471ba0636b34cbb8c65fae7979a6a9b |  |  | f7acf1bd5d3d4b40afe77546cbbaefde |


### cs-falcon-ods-create-scheduled-scan

***
Create an ODS scheduled scan.

#### Base Command

`cs-falcon-ods-create-scheduled-scan`

#### Input

| **Argument Name** | **Description** | **Required** |
| --- | --- | --- |
| host_groups | A comma-separated list of host groups to be scanned. | Required | 
| file_paths | A comma-separated list of file paths to be scanned. "file_paths" OR "scan_inclusions" must be set. | Optional | 
| scan_inclusions | A comma-separated list of included files or locations for this scan. "file_paths" OR "scan_inclusions" must be set. | Optional | 
| scan_exclusions | A comma-separated list of excluded files or locations for this scan. | Optional | 
| initiated_from | Scan origin. | Optional | 
| cpu_priority | The scan CPU priority. Possible values are: Highest, High, Medium, Low, Lowest. Default is Low. | Optional | 
| description | Scan description. | Optional | 
| quarantine | Flag indicating if identified threats should be quarantined. | Optional | 
| pause_duration | Amount of time (in hours) for scan pauses. Default is 2. | Optional | 
| sensor_ml_level_detection | Sensor ML detection level. | Optional | 
| sensor_ml_level_prevention | Sensor ML prevention level. | Optional | 
| cloud_ml_level_detection | Cloud ML detection level for the scan. | Optional | 
| cloud_ml_level_prevention | Cloud ML prevention level for the scan. | Optional | 
| max_duration | Maximum time (in hours) the scan is allowed to execute. Default is 2. | Optional | 
| schedule_start_timestamp | When to start the first scan. Supports english expressions such as "tomorrow" or "in an hour". | Required | 
| schedule_interval | The schedule interval. Possible values are: Never, Daily, Weekly, Every other week, Every four weeks, Monthly. | Required | 

#### Context Output

| **Path** | **Type** | **Description** |
| --- | --- | --- |
| CrowdStrike.ODSScheduledScan.id | String | Unique identifier for the scan. | 
| CrowdStrike.ODSScheduledScan.cid | String | Identifier for the customer or organization that owns the scan. | 
| CrowdStrike.ODSScheduledScan.description | String | The ID of the description of the scan. | 
| CrowdStrike.ODSScheduledScan.file_paths | String | The file or folder paths scanned. | 
| CrowdStrike.ODSScheduledScan.scan_exclusions | String | The file or folder exclusions from the scan. | 
| CrowdStrike.ODSScheduledScan.initiated_from | String | The source of the scan initiation. | 
| CrowdStrike.ODSScheduledScan.cpu_priority | Number | The CPU priority for the scan \(1-5\). | 
| CrowdStrike.ODSScheduledScan.preemption_priority | Number | The preemption priority for the scan. | 
| CrowdStrike.ODSScheduledScan.status | String | The status of the scan, whether it's "scheduled", "running", "completed", etc. | 
| CrowdStrike.ODSScheduledScan.host_groups | String | The host groups targeted by the scan. | 
| CrowdStrike.ODSScheduledScan.endpoint_notification | Boolean | Whether notifications of the scan were sent to endpoints. | 
| CrowdStrike.ODSScheduledScan.pause_duration | Number | The pause duration of the scan in hours. | 
| CrowdStrike.ODSScheduledScan.max_duration | Number | The maximum duration of the scan in hours. | 
| CrowdStrike.ODSScheduledScan.max_file_size | Number | The maximum file size that the scan can handle in MB. | 
| CrowdStrike.ODSScheduledScan.sensor_ml_level_detection | Number | The machine learning detection level for the sensor. | 
| CrowdStrike.ODSScheduledScan.cloud_ml_level_detection | Number | The machine learning detection level for the cloud. | 
| CrowdStrike.ODSScheduledScan.schedule.start_timestamp | Date | The timestamp when the first scan was created. | 
| CrowdStrike.ODSScheduledScan.schedule.interval | Number | The interval between scans. | 
| CrowdStrike.ODSScheduledScan.created_on | Date | The timestamp when the scan was created. | 
| CrowdStrike.ODSScheduledScan.created_by | String | The user who created the scan. | 
| CrowdStrike.ODSScheduledScan.last_updated | Date | The timestamp when the scan was last updated. | 
| CrowdStrike.ODSScheduledScan.deleted | Boolean | Whether the scan was deleted. | 
| CrowdStrike.ODSScheduledScan.quarantine | Boolean | Whether the scan was set to quarantine. | 
| CrowdStrike.ODSScheduledScan.metadata.host_id | String | Scan host IDs. | 
| CrowdStrike.ODSScheduledScan.metadata.last_updated | Date | The date and time when the detection event was last updated. | 
| CrowdStrike.ODSScheduledScan.sensor_ml_level_prevention | Number | The machine learning prevention level for the sensor. | 
| CrowdStrike.ODSScheduledScan.cloud_ml_level_prevention | Number | The machine learning prevention level for the cloud. | 

#### Command Example

```!cs-falcon-ods-create-scheduled-scan host_groups=7471ba0636b34cbb8c65fae7979a6a9b schedule_interval=daily schedule_start_timestamp=tomorrow cpu_priority=Highest scan_inclusions=*```

#### Context Example

```json
{
    "CrowdStrike": {
        "ODSScan": {
            "cid": "20879a8064904ecfbb62c118a6a19411",
            "cloud_ml_level_detection": 2,
            "cloud_ml_level_prevention": 2,
            "cpu_priority": 5,
            "created_by": "f7acf1bd5d3d4b40afe77546cbbaefde",
            "created_on": "2023-06-11T13:23:10.564070276Z",
            "deleted": false,
            "host_groups": [
                "7471ba0636b34cbb8c65fae7979a6a9b"
            ],
            "id": "7d08d9a3088f49b3aa20efafc355aef0",
            "initiated_from": "cloud_scheduled",
            "last_updated": "2023-06-11T13:23:10.564070276Z",
            "max_duration": 2,
            "max_file_size": 60,
            "metadata": [
                {
                    "host_id": "046761c46ec84f40b27b6f79ce7cd32c",
                    "last_updated": "2023-06-11T13:23:10.564070276Z"
                }
            ],
            "pause_duration": 2,
            "policy_setting": [
                26439818674573,
                26439818674574,
                26439818675074,
                26405458936702,
                26405458936703,
                26405458936707,
                26439818675124,
                26439818675125,
                26439818675157,
                26439818675158,
                26439818675182,
                26439818675183,
                26439818675190,
                26439818675191,
                26439818675196,
                26439818675197,
                26439818675204,
                26439818675205,
                26405458936760,
                26405458936761,
                26405458936793,
                26405458936794,
                26405458936818,
                26405458936819,
                26405458936825,
                26405458936826,
                26405458936832,
                26405458936833,
                26405458936840,
                26405458936841,
                26456998543793,
                26456998544045,
                26456998543652,
                26456998543653,
                26456998543656,
                26456998543654,
                26456998543950,
                26456998543963
            ],
            "preemption_priority": 15,
            "quarantine": true,
            "scan_inclusions": [
                "*"
            ],
            "schedule": {
                "interval": 1,
                "start_timestamp": "2023-06-12T13:23"
            },
            "sensor_ml_level_detection": 2,
            "sensor_ml_level_prevention": 2,
            "status": "scheduled"
        }
    }
}
```

#### Human Readable Output

>### Scheduled Scan Created
>
>|Scan ID|
>|---|
>| 7d08d9a3088f49b3aa20efafc355aef0 |


### cs-falcon-ods-delete-scheduled-scan

***
Delete ODS scheduled scans.

#### Base Command

`cs-falcon-ods-delete-scheduled-scan`

#### Input

| **Argument Name** | **Description** | **Required** |
| --- | --- | --- |
| ids | Comma-separated list of scheduled scan IDs to delete. | Optional | 
| filter | Valid CS-Falcon-FQL filter to delete scans by. | Optional | 

#### Context Output

There is no context output for this command.

#### Command Example

```!cs-falcon-ods-delete-scheduled-scan  ids=9acf0c069d3d4a5b82badb170966e77c```

#### Human Readable Output

>### Deleted Scans:

>|Scan ID|
>|---|
>| 9acf0c069d3d4a5b82badb170966e77c |

### cs-falcon-list-identity-entities

***
List identity entities.

#### Base Command

`cs-falcon-list-identity-entities`

#### Input

| **Argument Name** | **Description** | **Required** |
| --- | --- | --- |
| type | API type. Possible values are: USER, ENDPOINT. | Required | 
| sort_key | The key to sort by. Possible values are: RISK_SCORE, PRIMARY_DISPLAY_NAME, SECONDARY_DISPLAY_NAME, MOST_RECENT_ACTIVITY, ENTITY_ID. | Optional | 
| sort_order | The sort order. Possible values are: DESCENDING, ASCENDING. Default is ASCENDING. | Optional | 
| entity_id | A comma-separated list of entity IDs to look for. | Optional | 
| primary_display_name | A comma-separated list of primary display names to filter by. | Optional | 
| secondary_display_name | A comma-separated list of secondary display names to filter by. | Optional | 
| max_risk_score_severity | The maximum risk score severity to filter by. Possible values are: NORMAL, MEDIUM, HIGH. | Optional | 
| min_risk_score_severity | The minimum risk score severity to filter by. Possible values are: NORMAL, MEDIUM, HIGH. | Optional | 
| enabled | Whether to get only enabled or disabled identity entities. Possible values are: true, false. | Optional | 
| email | Email to filter by. | Optional | 
| next_token | The hash for the next page. | Optional | 
| page_size | The maximum number of items to fetch per page. The maximum value allowed is 1000. Default is 50. | Optional | 
| page | The page number. Default is 1. | Optional | 
| limit | The maximum number of identity entities to list. | Optional | 

#### Context Output

| **Path** | **Type** | **Description** |
| --- | --- | --- |
| CrowdStrike.IDPEntity.IsHuman | Boolean | Whether the identity entity is human made. | 
| CrowdStrike.IDPEntity.IsProgrammatic | Boolean | Whether the identity entity is programmatic made. | 
| CrowdStrike.IDPEntity.IsAdmin | String | Whether the identity entity is admin made. | 
| CrowdStrike.IDPEntity.PrimaryDisplayName | String | The identity entity primary display name. | 
| CrowdStrike.IDPEntity.RiskFactors.Type | Unknown | The identity entity risk factor type. | 
| CrowdStrike.IDPEntity.RiskFactors.Severity | Unknown | The identity entity risk factor severity. | 
| CrowdStrike.IDPEntity.RiskScore | Number | The identity entity risk score. | 
| CrowdStrike.IDPEntity.RiskScoreSeverity | String | The identity entity risk score severity. | 
| CrowdStrike.IDPEntity.SecondaryDisplayName | String | The identity entity secondary display name. | 
| CrowdStrike.IDPEntity.EmailAddresses | String | The identity entity email address. | 

### cs-falcon-cspm-list-policy-details

***
Given a CSV list of policy IDs, returns detailed policy information.

#### Base Command

`cs-falcon-cspm-list-policy-details`

#### Input

| **Argument Name** | **Description** | **Required** |
| --- | --- | --- |
| policy_ids | Comma-separated list of policy IDs to look for. | Required | 

#### Context Output

| **Path** | **Type** | **Description** |
| --- | --- | --- |
| CrowdStrike.CSPMPolicy.ID | Integer | The policy ID. | 
| CrowdStrike.CSPMPolicy.CreatedAt | Date | The creation date. | 
| CrowdStrike.CSPMPolicy.UpdatedAt | Date | The update date. | 
| CrowdStrike.CSPMPolicy.DeletedAt | Date | The deletion date. | 
| CrowdStrike.CSPMPolicy.description | String | The policy description. | 
| CrowdStrike.CSPMPolicy.policy_statement | String | The policy statement. | 
| CrowdStrike.CSPMPolicy.policy_remediation | String | The policy remediation. | 
| CrowdStrike.CSPMPolicy.cloud_service_subtype | String | The cloud service subtype. | 
| CrowdStrike.CSPMPolicy.cloud_document | String | The cloud document. | 
| CrowdStrike.CSPMPolicy.mitre_attack_cloud_matrix | String | URL to the MITRE attack tactics. | 
| CrowdStrike.CSPMPolicy.mitre_attack_cloud_subtype | String | URL to the MITRE attack techniques. | 
| CrowdStrike.CSPMPolicy.alert_logic | String | The alert logic. | 
| CrowdStrike.CSPMPolicy.api_command | String | The API command. | 
| CrowdStrike.CSPMPolicy.cli_command | String | The CLI command. | 
| CrowdStrike.CSPMPolicy.cloud_platform_type | String | The cloud platform type. | 
| CrowdStrike.CSPMPolicy.cloud_service_type | String | The cloud service type. | 
| CrowdStrike.CSPMPolicy.default_severity | String | The default severity. | 
| CrowdStrike.CSPMPolicy.cis_benchmark_ids | Array | The CIS benchmark IDs. | 
| CrowdStrike.CSPMPolicy.nist_benchmark_ids | Array | The NIST benchmark IDs. | 
| CrowdStrike.CSPMPolicy.pci_benchmark_ids | Array | The PCI benchmark IDs. | 
| CrowdStrike.CSPMPolicy.policy_type | String | The policy type. | 
| CrowdStrike.CSPMPolicy.tactic_url | String | The tactic URL. | 
| CrowdStrike.CSPMPolicy.technique_url | String | The technique URL. | 
| CrowdStrike.CSPMPolicy.tactic | String | The tactic used. | 
| CrowdStrike.CSPMPolicy.technique | String | The technique used. | 
| CrowdStrike.CSPMPolicy.tactic_id | String | The tactic ID. | 
| CrowdStrike.CSPMPolicy.technique_id | String | The technique ID. | 
| CrowdStrike.CSPMPolicy.attack_types | Array | The attack types. | 
| CrowdStrike.CSPMPolicy.asset_type_id | Integer | The asset type ID. | 
| CrowdStrike.CSPMPolicy.cloud_asset_type | String | The cloud asset type. | 
| CrowdStrike.CSPMPolicy.is_remediable | Boolean | Whether the policy is remediable or not. | 
| CrowdStrike.CSPMPolicy.is_enabled | Boolean | Whether the policy is enabled or not. | 
| CrowdStrike.CSPMPolicy.account_scope | String | The account scope. | 

#### Command Example

```!cs-falcon-cspm-list-policy-details policy_ids=1,2```

#### Context Example

```json
{
    "CrowdStrike": {
        "CSPMPolicy": [
            {
                "CreatedAt": "2020-08-18T08:30:21.760579Z",
                "DeletedAt": null,
                "ID": 1,
                "UpdatedAt": "2023-06-21T18:47:44.371539Z",
                "account_scope": "",
                "alert_logic": "1. List all IAM users.|\n2. Filter on users with active access keys.|\n3. Filter on access keys that have not been rotated in 90 days.|\n4. Alert on each user.",
                "api_command": "ListUsers, ListAccessKeys",
                "asset_type_id": 8,
                "attack_types": [
                    "Credential policy violation"
                ],
                "cis_benchmark_ids": [
                    108,
                    641,
                    740
                ],
                "cli_command": "aws2 iam list-users, aws2 iam list-access-keys",
                "cloud_asset_type": "user",
                "cloud_document": "https://docs.aws.amazon.com/IAM/latest/UserGuide/id_credentials_access-keys.html",
                "cloud_platform_type": "aws",
                "cloud_service_subtype": "Access Keys",
                "cloud_service_type": "IAM",
                "default_severity": "informational",
                "description": "Because IAM access keys are long-term credentials, as time goes on, the risk of these keys being exposed is increased.\n\nKeys are often left on old servers, accidentally published through Git, or stolen from developer machines. The longer the keys are valid, the more likely they are to be discovered in one of these places. By ensuring keys are rotated at least every 90 days, you can be confident that if those keys are discovered, they cannot be abused.",
                "is_enabled": true,
                "is_remediable": false,
                "mitre_attack_cloud_matrix": "https://attack.mitre.org/tactics/TA0006/",
                "mitre_attack_cloud_subtype": "https://attack.mitre.org/techniques/T1528/",
                "nist_benchmark_ids": [
                    2,
                    3,
                    281,
                    941
                ],
                "pci_benchmark_ids": [
                    120
                ],
                "policy_remediation": "Step 1. From the AWS Console, navigate to the IAM page.|\nStep 2. Locate and click on the offending IAM User.|\nStep 3. Click on the Security Credentials tab.|\nStep 4. Navigate to the Access Keys section and choose between making the access key inactive, deleting the key, or rotating the key.",
                "policy_statement": "IAM user access key active longer than 90 days",
                "policy_type": "Configuration",
                "tactic": "Credential Access",
                "tactic_id": "TA0006",
                "tactic_url": "https://attack.mitre.org/tactics/TA0006/",
                "technique": "Steal Application Access Token",
                "technique_id": "T1528",
                "technique_url": "https://attack.mitre.org/techniques/T1528/"
            },
            {
                "CreatedAt": "2022-10-19T15:00:00Z",
                "DeletedAt": null,
                "ID": 2,
                "UpdatedAt": "2023-07-20T19:14:47.972998Z",
                "account_scope": "",
                "alert_logic": "1. List Launch Configurations.|\n2. Decode Base64-encoded User Data field.|\n3. Search for strings indicating credentials are present.|\n4. Alert on each instance.",
                "api_command": "DescribeLaunchConfigurations",
                "asset_type_id": 81,
                "cis_benchmark_ids": [
                    714
                ],
                "cisa_benchmark_ids": [
                    16
                ],
                "cli_command": "aws autoscaling describe-launch-configurations",
                "cloud_asset_type": "launchconfig",
                "cloud_document": "https://docs.aws.amazon.com/AWSEC2/latest/UserGuide/user-data.html",
                "cloud_platform_type": "aws",
                "cloud_service_type": "Auto Scaling",
                "default_severity": "informational",
                "description": "EC2 instance data is used to pass start up information into the EC2 instance. This User Data must not contain any sort of credentials. Instead, use an IAM Instance Profile assigned to the instance to grant access to other AWS Services.",
                "is_enabled": true,
                "is_remediable": false,
                "iso_benchmark_ids": [
                    10,
                    15,
                    62,
                    63
                ],
                "mitre_attack_cloud_matrix": "https://attack.mitre.org/tactics/TA0006/",
                "mitre_attack_cloud_subtype": "https://attack.mitre.org/techniques/T1552/005/",
                "nist_benchmark_ids": [
                    16,
                    65,
                    66,
                    531
                ],
                "policy_remediation": "Step 1. From the console navigate to the EC2 page.|\nStep 2. From the sub-menu, click on 'Launch Configurations' under 'Auto Scaling'.|\nStep 3. Select the offending launch configuration.|\nStep 4. Scroll down to the 'Details' section and click 'View user data'.|\nStep 5. Validate whether or not any credentials are present.|\nStep 6. If credentials are present, re-create the launch configuration without exposing any credentials in the user data field.",
                "policy_statement": "Auto Scaling group launch configuration User Data with potential credentials exposed",
                "policy_type": "Configuration",
                "soc2_benchmark_ids": [
                    15,
                    17
                ],
                "tactic": "Credential Access",
                "tactic_id": "TA0006",
                "tactic_url": "https://attack.mitre.org/tactics/TA0006/",
                "technique": "Unsecured Credentials: Cloud Instance Metadata API",
                "technique_id": "T1552.005",
                "technique_url": "https://attack.mitre.org/techniques/T1552/005/"
            }
        ]
    }
}
```

#### Human Readable Output

>### CSPM Policy Details:

>|Id|Description|Policy Statement|Policy Remediation|Cloud Service Subtype|Cloud Platform Type|Cloud Service Type|Default Severity|Policy Type|Tactic|Technique|
>|---|---|---|---|---|---|---|---|---|---|---|
>| 1 | Because IAM access keys are long-term credentials, as time goes on, the risk of these keys being exposed is increased.<br/><br/>Keys are often left on old servers, accidentally published through Git, or stolen from developer machines. The longer the keys are valid, the more likely they are to be discovered in one of these places. By ensuring keys are rotated at least every 90 days, you can be confident that if those keys are discovered, they cannot be abused. | IAM user access key active longer than 90 days | Step 1. From the AWS Console, navigate to the IAM page.\|<br/>Step 2. Locate and click on the offending IAM User.\|<br/>Step 3. Click on the Security Credentials tab.\|<br/>Step 4. Navigate to the Access Keys section and choose between making the access key inactive, deleting the key, or rotating the key. | Access Keys | aws | IAM | informational | Configuration | Credential Access | Steal Application Access Token |
>| 2 | EC2 instance data is used to pass start up information into the EC2 instance. This User Data must not contain any sort of credentials. Instead, use an IAM Instance Profile assigned to the instance to grant access to other AWS Services. | Auto Scaling group launch configuration User Data with potential credentials exposed | Step 1. From the console navigate to the EC2 page.\|<br/>Step 2. From the sub-menu, click on 'Launch Configurations' under 'Auto Scaling'.\|<br/>Step 3. Select the offending launch configuration.\|<br/>Step 4. Scroll down to the 'Details' section and click 'View user data'.\|<br/>Step 5. Validate whether or not any credentials are present.\|<br/>Step 6. If credentials are present, re-create the launch configuration without exposing any credentials in the user data field. |  | aws | Auto Scaling | informational | Configuration | Credential Access | Unsecured Credentials: Cloud Instance Metadata API |


### cs-falcon-cspm-list-service-policy-settings

***
Returns information about current policy settings.

#### Base Command

`cs-falcon-cspm-list-service-policy-settings`

#### Input

| **Argument Name** | **Description** | **Required** |
| --- | --- | --- |
| policy_id | The policy ID. | Optional | 
| cloud_platform | The cloud provider. Possible values are: aws, gcp, azure. Default is aws. | Optional | 
| service | Service type to filter by. | Optional | 
| limit | The maximum number of entities to list. Default is 50. | Optional | 

#### Context Output

| **Path** | **Type** | **Description** |
| --- | --- | --- |
| CrowdStrike.CSPMPolicySetting.is_remediable | Boolean | Whether the policy setting is remediable or not. | 
| CrowdStrike.CSPMPolicySetting.created_at | String | The creation date. | 
| CrowdStrike.CSPMPolicySetting.updated_at | String | The update date. | 
| CrowdStrike.CSPMPolicySetting.policy_id | Integer | The policy ID. | 
| CrowdStrike.CSPMPolicySetting.name | String | The policy setting name. | 
| CrowdStrike.CSPMPolicySetting.policy_type | String | The policy type. | 
| CrowdStrike.CSPMPolicySetting.cloud_service_subtype | String | The cloud service subtype. | 
| CrowdStrike.CSPMPolicySetting.cloud_service | String | The cloud service. | 
| CrowdStrike.CSPMPolicySetting.cloud_service_friendly | String | The cloud friendly service. | 
| CrowdStrike.CSPMPolicySetting.cloud_asset_type | String | The cloud asset type. | 
| CrowdStrike.CSPMPolicySetting.cloud_asset_type_id | Integer | The cloud asset type ID. | 
| CrowdStrike.CSPMPolicySetting.cloud_provider | String | The cloud provider. | 
| CrowdStrike.CSPMPolicySetting.default_severity | String | The default severity. | 
| CrowdStrike.CSPMPolicySetting.policy_timestamp | Date | The policy timestamp. | 
| CrowdStrike.CSPMPolicySetting.policy_settings | Array | An array that holds policy settings. | 
| CrowdStrike.CSPMPolicySetting.policy_settings.account_id | String | The account ID correlated to the policy. | 
| CrowdStrike.CSPMPolicySetting.policy_settings.regions | Array | The regions in which the policy is configured. | 
| CrowdStrike.CSPMPolicySetting.policy_settings.severity | String | The severity of the policy. | 
| CrowdStrike.CSPMPolicySetting.policy_settings.enabled | Boolean | Whether the policy settings are enabled or not. | 
| CrowdStrike.CSPMPolicySetting.policy_settings.tag_excluded | Boolean | Whether the tag is excluded or not. | 
| CrowdStrike.CSPMPolicySetting.cis_benchmark | Array | An array of CIS benchmark details. | 
| CrowdStrike.CSPMPolicySetting.cis_benchmark.id | Integer | The CIS benchmark ID. | 
| CrowdStrike.CSPMPolicySetting.cis_benchmark.benchmark_short | String | The CIS benchmark shortname. | 
| CrowdStrike.CSPMPolicySetting.cis_benchmark.recommendation_number | String | The CIS benchmark recommendation number. | 
| CrowdStrike.CSPMPolicySetting.pci_benchmark | Array | An array of PCI benchmark details. | 
| CrowdStrike.CSPMPolicySetting.pci_benchmark.id | Integer | The PCI benchmark ID. | 
| CrowdStrike.CSPMPolicySetting.pci_benchmark.benchmark_short | String | The PCI benchmark shortname. | 
| CrowdStrike.CSPMPolicySetting.pci_benchmark.recommendation_number | String | The PCI benchmark recommendation number. | 
| CrowdStrike.CSPMPolicySetting.nist_benchmark | Array | An array of NIST benchmark details. | 
| CrowdStrike.CSPMPolicySetting.nist_benchmark.id | Integer | The NIST benchmark ID. | 
| CrowdStrike.CSPMPolicySetting.nist_benchmark.benchmark_short | String | The NIST benchmark shortname. | 
| CrowdStrike.CSPMPolicySetting.nist_benchmark.recommendation_number | String | The NIST benchmark recommendation number. | 
| CrowdStrike.CSPMPolicySetting.attack_types | Array | The attack types. | 

#### Command Example

```!cs-falcon-cspm-list-service-policy-settings limit=2```

#### Context Example

```json
{
    "CrowdStrike": {
        "CSPMPolicySetting": [
            {
                "cis_benchmark": [
                    {
                        "benchmark_short": "CIS Controls v8",
                        "id": 722,
                        "recommendation_number": "3.11"
                    }
                ],
                "cloud_asset_type": "filesystem",
                "cloud_asset_type_id": 107,
                "cloud_provider": "aws",
                "cloud_service": "efs",
                "cloud_service_friendly": "EFS",
                "cloud_service_subtype": "N/A",
                "created_at": "2022-08-02T22:17:56.53081Z",
                "default_severity": "informational",
                "fql_policy": "aws_encrypted:['true']+aws_kms_key_id:['']",
                "is_remediable": false,
                "name": "EFS File System is encrypted without CMK",
                "nist_benchmark": [
                    {
                        "benchmark_short": "NIST 800-53 REV 5",
                        "id": 932,
                        "recommendation_number": "SC-8(1)"
                    },
                    {
                        "benchmark_short": "NIST 800-53 REV 5",
                        "id": 989,
                        "recommendation_number": "SC-28(1)"
                    }
                ],
                "pci_benchmark": [
                    {
                        "benchmark_short": "PCI DSS v3.2.1",
                        "id": 41,
                        "recommendation_number": "3.4"
                    }
                ],
                "policy_id": 1,
                "policy_settings": [
                    {
                        "account_id": "537409938058",
                        "enabled": true,
                        "regions": [
                            "af-south-1",
                            "ap-east-1",
                            "ap-northeast-1",
                            "ap-northeast-2",
                            "ap-northeast-3"
                        ],
                        "severity": "informational",
                        "tag_excluded": false
                    }
                ],
                "policy_timestamp": "0001-01-01T00:00:00Z",
                "policy_type": "Configuration",
                "updated_at": "2023-07-19T17:31:45.372476Z"
            },
            {
                "cis_benchmark": [
                    {
                        "benchmark_short": "CIS 1.4.0 AWS Foundations",
                        "id": 143,
                        "recommendation_number": "4.13"
                    }
                ],
                "cloud_asset_type": "awsaccount",
                "cloud_asset_type_id": 116,
                "cloud_provider": "aws",
                "cloud_service": "awsaccount",
                "cloud_service_friendly": "CloudWatch",
                "cloud_service_subtype": "Route Table",
                "created_at": "2023-01-04T19:57:23.897865Z",
                "default_severity": "informational",
                "is_remediable": false,
                "iso_benchmark": [
                    {
                        "benchmark_short": "ISO",
                        "id": 25,
                        "recommendation_number": "5.25"
                    }
                ],
                "name": "CloudWatch log metric filter and alarm missing for changes to route tables",
                "nist_benchmark": [
                    {
                        "benchmark_short": "NIST 800-53 REV 5",
                        "id": 184,
                        "recommendation_number": "AU-6(1)"
                    },
                    {
                        "benchmark_short": "NIST 800-53 REV 5",
                        "id": 183,
                        "recommendation_number": "AU-6"
                    }
                ],
                "pci_benchmark": [
                    {
                        "benchmark_short": "PCI DSS v4.0",
                        "id": 428,
                        "recommendation_number": "10.4.1"
                    }
                ],
                "policy_id": 2,
                "policy_settings": [
                    {
                        "account_id": "537409938058",
                        "enabled": true,
                        "regions": [
                            "af-south-1",
                            "ap-east-1"
                        ],
                        "severity": "informational",
                        "tag_excluded": false
                    }
                ],
                "policy_timestamp": "0001-01-01T00:00:00Z",
                "policy_type": "Configuration",
                "soc2_benchmark": [
                    {
                        "benchmark_short": "TSC 2017 rev 2020",
                        "id": 27,
                        "recommendation_number": "CC7.3"
                    }
                ],
                "updated_at": "2023-09-18T16:11:58.369644Z"
            }
        ]
    }
}
```

#### Human Readable Output

>### CSPM Policy Settings:

>|Policy Id|Is Remediable|Remediation Summary|Name|Policy Type|Cloud Service Subtype|Cloud Service|Default Severity|
>|---|---|---|---|---|---|---|---|
>| 1 | false |  | EFS File System is encrypted without CMK | Configuration | N/A | efs | informational |
>| 2 | false |  | CloudWatch log metric filter and alarm missing for changes to route tables | Configuration | Route Table | awsaccount | informational |


### cs-falcon-cspm-update-policy_settings

***
Updates a policy setting. Can be used to override policy severity or to disable a policy entirely.

#### Base Command

`cs-falcon-cspm-update-policy_settings`

#### Input

| **Argument Name** | **Description** | **Required** |
| --- | --- | --- |
| policy_id | Policy ID to be updated. | Required | 
| account_id | Cloud account ID to impact. | Optional | 
| enabled | Flag indicating if this policy is enabled. Possible values are: false, true. Default is true. | Optional | 
| regions | A comma-separated list of regions where this policy is enforced. | Optional | 
| severity | Policy severity value. Possible values are: critical, high, medium, informational. | Optional | 
| tag_excluded | Tag exclusion flag. Possible values are: false, true. | Optional | 

#### Context Output

There is no context output for this command.

#### Command Example

```!cs-falcon-cspm-update-policy_settings policy_id=1 enabled=true regions="eu-central-1,eu-central-2" severity=high tag_excluded=false```

#### Human Readable Output

>Policy 1 was updated successfully

### cs-falcon-resolve-identity-detection

***
Perform actions on identity detection alerts.

#### Base Command

`cs-falcon-resolve-identity-detection`

#### Input

| **Argument Name** | **Description** | **Required** |
| --- | --- | --- |
| ids | A comma-separated list of IDs of the alerts to update. | Required | 
| assign_to_name | Assign the specified detections to a user based on their username. | Optional | 
| assign_to_uuid | Assign the specified detections to a user based on their UUID. | Optional | 
| append_comment | Appends a new comment to any existing comments for the specified detections. | Optional | 
| add_tag | Add a tag to the specified detections. | Optional | 
| remove_tag | Remove a tag from the specified detections. | Optional | 
| update_status | Update the status of the alert to the specified value. Possible values are: new, in_progress, closed, reopened. | Optional | 
| unassign | Whether to unassign any assigned users to the specified detections. Possible values are: false, true. | Optional | 
| show_in_ui | If true, displays the detection in the UI. Possible values are: false, true. | Optional | 

#### Context Output

There is no context output for this command.

#### Command Example

```!cs-falcon-resolve-identity-detection ids="id_1,id_2" add_tag="Demo tag" append_comment="Demo comment" assign_to_name="morganf" show_in_ui=true update_status=in_progress```

#### Human Readable Output

>IDP Detection(s) id_1, id_2 were successfully updated

### cs-falcon-resolve-mobile-detection

***
Perform actions on mobile detection alerts.

#### Base Command

`cs-falcon-resolve-mobile-detection`

#### Input

| **Argument Name** | **Description** | **Required** |
| --- | --- | --- |
| ids | A comma-separated list of IDs of the alerts to update. | Required | 
| assign_to_name | Assign the specified detections to a user based on their username. | Optional | 
| assign_to_uuid | Assign the specified detections to a user based on their UUID. | Optional | 
| append_comment | Appends a new comment to any existing comments for the specified detections. | Optional | 
| add_tag | Add a tag to the specified detections. | Optional | 
| remove_tag | Remove a tag from the specified detections. | Optional | 
| update_status | Update the status of the alert to the specified value. Possible values are: new, in_progress, closed, reopened. | Optional | 
| unassign | Whether to unassign any assigned users to the specified detections. Possible values are: false, true. | Optional | 
| show_in_ui | If true, displays the detection in the UI. Possible values are: false, true. | Optional | 

#### Context Output

There is no context output for this command.

#### Command Example

```!cs-falcon-resolve-mobile-detection ids="id_1,id_2" add_tag="Demo tag" append_comment="Demo comment" assign_to_name="morganf" show_in_ui=true update_status=in_progress```

#### Human Readable Output

>Mobile Detection(s) id_1, id_2 were successfully updated
### cs-falcon-list-users

***
List users.

#### Base Command

`cs-falcon-list-users`

#### Input

| **Argument Name** | **Description** | **Required** |
| --- | --- | --- |
| id | A comma-separated list of IDs (UUIDs) of specific users to list. | Optional | 
| filter | The filter expression that should be used to limit the results. FQL syntax. Available values: assigned_cids, cid, first_name, last_name, name, uid. Example: "first_name:'John'". | Optional | 
| offset | The integer offset to start retrieving records from. | Optional | 
| limit | The maximum number of records to return. Default is 50. | Optional | 

#### Context Output

| **Path** | **Type** | **Description** |
| --- | --- | --- |
| CrowdStrike.Users.uuid | String | The user's UUID. | 
| CrowdStrike.Users.cid | String | The customer ID. | 
| CrowdStrike.Users.uid | String | The user's ID. | 
| CrowdStrike.Users.first_name | String | The user's first name. | 
| CrowdStrike.Users.last_name | String | The user's last name. | 
| CrowdStrike.Users.last_login_at | String | The timestamp of the user's last login. | 
| CrowdStrike.Users.created_at | String | The timestamp of the user's creation. | 

### cs-falcon-get-incident-behavior

***
Get incident behavior information.

#### Base Command

`cs-falcon-get-incident-behavior`

#### Input

| **Argument Name** | **Description** | **Required** |
| --- | --- | --- |
| behavior_ids | A comma-separated list of ID(s) of behaviors to list. Behavior IDs can be retrieved by running the 'cs-falcon-get-detections-for-incident' command. | Required | 

#### Context Output

| **Path** | **Type** | **Description** |
| --- | --- | --- |
| CrowdStrike.IncidentBehavior.behavior_id | String | The behavior ID. | 
| CrowdStrike.IncidentBehavior.cid | String | The customer ID. | 
| CrowdStrike.IncidentBehavior.aid | String | The agent ID. | 
| CrowdStrike.IncidentBehavior.incident_id | String | The incident ID. | 
| CrowdStrike.IncidentBehavior.incident_ids | List | The incident IDs. | 
| CrowdStrike.IncidentBehavior.pattern_id | Number | The pattern ID. | 
| CrowdStrike.IncidentBehavior.template_instance_id | Number | The template instance ID. | 
| CrowdStrike.IncidentBehavior.timestamp | String | The timestamp. | 
| CrowdStrike.IncidentBehavior.cmdline | String | The command line. | 
| CrowdStrike.IncidentBehavior.filepath | String | The file path. | 
| CrowdStrike.IncidentBehavior.domain | String | The domain. | 
| CrowdStrike.IncidentBehavior.pattern_disposition | Number | The pattern disposition. | 
| CrowdStrike.IncidentBehavior.pattern_disposition_details.indicator | Boolean | Whether the pattern disposition is an indicator. | 
| CrowdStrike.IncidentBehavior.pattern_disposition_details.detect | Boolean | Whether the pattern disposition is a detect. | 
| CrowdStrike.IncidentBehavior.pattern_disposition_details.inddet_mask | Boolean | The pattern disposition indicator detect mask. | 
| CrowdStrike.IncidentBehavior.pattern_disposition_details.sensor_only | Boolean | Whether the pattern disposition is sensor only. | 
| CrowdStrike.IncidentBehavior.pattern_disposition_details.rooting | Boolean | Whether the pattern disposition is rooting. | 
| CrowdStrike.IncidentBehavior.pattern_disposition_details.kill_process | Boolean | Whether the process was killed. | 
| CrowdStrike.IncidentBehavior.pattern_disposition_details.kill_subprocess | Boolean | Whether the subprocess was killed. | 
| CrowdStrike.IncidentBehavior.pattern_disposition_details.quarantine_machine | Boolean | Whether the machine was quarantined. | 
| CrowdStrike.IncidentBehavior.pattern_disposition_details.quarantine_file | Boolean | Whether the file was quarantined. | 
| CrowdStrike.IncidentBehavior.pattern_disposition_details.policy_disabled | Boolean | Whether the policy was disabled. | 
| CrowdStrike.IncidentBehavior.pattern_disposition_details.kill_parent | Boolean | Whether the parent was killed. | 
| CrowdStrike.IncidentBehavior.pattern_disposition_details.operation_blocked | Boolean | Whether the operation was blocked. | 
| CrowdStrike.IncidentBehavior.pattern_disposition_details.process_blocked | Boolean | Whether the process was blocked. | 
| CrowdStrike.IncidentBehavior.pattern_disposition_details.registry_operation_blocked | Boolean | Whether the registry operation was blocked. | 
| CrowdStrike.IncidentBehavior.pattern_disposition_details.critical_process_disabled | Boolean | Whether the critical process was disabled. | 
| CrowdStrike.IncidentBehavior.pattern_disposition_details.bootup_safeguard_enabled | Boolean | Whether the bootup safeguard was enabled. | 
| CrowdStrike.IncidentBehavior.pattern_disposition_details.fs_operation_blocked | Boolean | Whether the file system operation was blocked. | 
| CrowdStrike.IncidentBehavior.pattern_disposition_details.handle_operation_downgraded | Boolean | Whether the handle operation was downgraded. | 
| CrowdStrike.IncidentBehavior.pattern_disposition_details.kill_action_failed | Boolean | Whether the kill action failed. | 
| CrowdStrike.IncidentBehavior.pattern_disposition_details.blocking_unsupported | Boolean | Whether the blocking is unsupported. | 
| CrowdStrike.IncidentBehavior.pattern_disposition_details.suspend_process | Boolean | Whether the process was suspended. | 
| CrowdStrike.IncidentBehavior.pattern_disposition_details.suspend_parent | Boolean | Whether the parent was suspended. | 
| CrowdStrike.IncidentBehavior.sha256 | String | The SHA256 hash. | 
| CrowdStrike.IncidentBehavior.user_name | String | The username. | 
| CrowdStrike.IncidentBehavior.tactic | String | The tactic used. | 
| CrowdStrike.IncidentBehavior.tactic_id | String | The tactic ID. | 
| CrowdStrike.IncidentBehavior.technique | String | The technique used. | 
| CrowdStrike.IncidentBehavior.technique_id | String | The technique ID. | 
| CrowdStrike.IncidentBehavior.display_name | String | The display name. | 
| CrowdStrike.IncidentBehavior.objective | String | The objective. | 
| CrowdStrike.IncidentBehavior.compound_tto | String | The compound Time to Operate \(TTO\). | 


### cs-falcon-get-ioarules

***
Get IOA Rules.

#### Base Command

`cs-falcon-get-ioarules`

#### Input

| **Argument Name** | **Description** | **Required** |
| --- | --- | --- |
| rule_ids | A comma-separated list of rule IDs to get IOA rules for. | Required | 

#### Context Output

| **Path** | **Type** | **Description** |
| --- | --- | --- |
| CrowdStrike.IOARules.instance_id | String | The IOA rule's instance ID. | 
| CrowdStrike.IOARules.customer_id | String | The customer ID. | 
| CrowdStrike.IOARules.action_label | String | The IOA rule's action label. | 
| CrowdStrike.IOARules.comment | String | The IOA rule's comment. | 
| CrowdStrike.IOARules.committed_on | String | The timestamp of the IOA rule's commitment. | 
| CrowdStrike.IOARules.created_by | String | The IOA rule's creator. | 
| CrowdStrike.IOARules.created_on | String | The timestamp of the IOA rule's creation. | 
| CrowdStrike.IOARules.deleted | Boolean | Whether the IOA rule is in a deleted status. | 
| CrowdStrike.IOARules.description | String | The IOA rule's description. | 
| CrowdStrike.IOARules.disposition_id | String | The disposition ID used by the IOA rule. | 
| CrowdStrike.IOARules.enabled | Boolean | Whether the IOA rule is enabled. | 
| CrowdStrike.IOARules.field_values | String | The IOA rule's field values. | 
| CrowdStrike.IOARules.instance_version | String | The IOA rule's instance version. | 
| CrowdStrike.IOARules.magic_cookie | String | The IOA rule's magic cookie. | 
| CrowdStrike.IOARules.modified_by | String | The last user who modified the IOA rule. | 
| CrowdStrike.IOARules.modified_on | String | The timestamp of the IOA rule's last modification. | 
| CrowdStrike.IOARules.name | String | The IOA rule name. | 
| CrowdStrike.IOARules.pattern_id | String | The IOA rule's pattern ID. | 
| CrowdStrike.IOARules.pattern_severity | String | The IOA rule's pattern severity. | 
| CrowdStrike.IOARules.rulegroup_id | String | The IOA rule's rule group ID. | 
| CrowdStrike.IOARules.ruletype_id | String | The IOA rule's rule type ID. | 
| CrowdStrike.IOARules.ruletype_name | String | The IOA rule's rule type name. | 
| CrowdStrike.IOARules.version_ids | String | The IOA rule's version ID. | 

# Spotlight

### Using Spotlight APIs

Spotlight identifies and gives info about specific vulnerabilities on your hosts using the Falcon sensor.

### Required API client scope

To access the Spotlight API, your API client must be assigned the spotlight-vulnerabilities:read scope.

### Validating API data

The Falcon sensor continuously monitors hosts for any changes and reports them as they occur.
Depending on the timing of requests, Spotlight APIs can return values that are different from those shown by the Falcon console or an external source.
There are other factors that can cause differences between API responses and other data sources.

### API query syntax

If an API query doesn’t exactly match the query used on the Spotlight Vulnerabilities page, the values might differ.

### Expired vulnerabilities in Spotlight APIs

If a host is deleted or inactive for 45 days, the status of vulnerabilities on that host changes to expired. Expired vulnerabilities are removed from Spotlight after 3 days. 
Expired vulnerabilities are only visible in API responses and are not included in reports or the Falcon console.
An external data source might not use the same data retention policy, which can lead to discrepancies with Spotlight APIs. For more info, see Data retention in Spotlight [https://falcon.crowdstrike.com/login/?next=%2Fdocumentation%2F43%2Ffalcon-spotlight-overview#data-retention-in-spotlight].

### The following commands uses the Spotlight API:

### cs-falcon-spotlight-search-vulnerability

***
Retrieve vulnerability details according to the selected filter. Each request requires at least one filter parameter. Supported with the CrowdStrike Spotlight license.

#### Base Command

`cs-falcon-spotlight-search-vulnerability`

#### Input

| **Argument Name** | **Description** | **Required** |
| --- | --- | --- |
| filter | Limit the vulnerabilities returned to specific properties. Each value must be enclosed in single quotes and placed immediately after the colon with no space. For example, 'filter=status:'open'+cve.id:['CVE-2013-3900','CVE-2021-1675']'. | Optional | 
| aid | A comma-separated list of unique agent identifiers (AIDs) of a sensor. | Optional | 
| cve_id | A comma-separated list of unique identifiers for a vulnerability as cataloged in the National Vulnerability Database (NVD). This filter supports multiple values and negation. | Optional | 
| cve_severity | A comma-separated list of severities of the CVE. The possible values are: CRITICAL, HIGH, MEDIUM, LOW, UNKNOWN, or NONE. | Optional | 
| tags | A comma-separated list of names of a tag assigned to a host. Retrieve tags from Host Tags APIs. | Optional | 
| status | Status of a vulnerability. This filter supports multiple values and negation. The possible values are: open, closed, reopen, expired. | Optional | 
| platform_name | Operating system platform. This filter supports negation. The possible values are: Windows, Mac, Linux. | Optional | 
| host_group | A comma-separated list of unique system-assigned IDs of a host group. Retrieve the host group ID from Host Group APIs. | Optional | 
| host_type | A comma-separated list of types of hosts a sensor is running on. | Optional | 
| last_seen_within | Filter for vulnerabilities based on the number of days since a host last connected to CrowdStrike Falcon. Enter a numeric value from 3 to 45 to indicate the number of days  to look back. For example, last_seen_within:10. | Optional | 
| is_suppressed | Indicates if the vulnerability is suppressed by a suppression rule. Possible values are: true, false. | Optional | 
| display_remediation_info | Display remediation information type of data to be returned for each vulnerability entity. Possible values are: True, False. Default is True. | Optional | 
| display_evaluation_logic_info | Whether to return logic information type of data for each vulnerability entity. Possible values are: True, False. Default is True. | Optional | 
| display_host_info | Whether to return host information type of data for each vulnerability entity. Possible values are: True, False. Default is False. | Optional | 
| limit | Maximum number of items to return (1-5000). Default is 50. | Optional | 

#### Context Output

| **Path** | **Type** | **Description** |
| --- | --- | --- |
| CrowdStrike.Vulnerability.id | String | Unique system-assigned ID of the vulnerability. | 
| CrowdStrike.Vulnerability.cid | String | Unique system-generated customer identifier \(CID\) of the account. | 
| CrowdStrike.Vulnerability.aid | String | Unique agent identifier \(AID\) of the sensor where the vulnerability was found. | 
| CrowdStrike.Vulnerability.created_timestamp | Date | UTC date and time of when the vulnerability was created in Spotlight. | 
| CrowdStrike.Vulnerability.updated_timestamp | Date | UTC date and time of the last update made on the vulnerability. | 
| CrowdStrike.Vulnerability.status | String | Vulnerability's current status. Possible values are: open, closed, reopen, or expired. | 
| CrowdStrike.Vulnerability.apps.product_name_version | String | Name and version of the product associated with the vulnerability. | 
| CrowdStrike.Vulnerability.apps.sub_status | String | Status of each product associated with the vulnerability. Possible values are: open, closed, or reopen. | 
| CrowdStrike.Vulnerability.apps.remediation.ids | String | Remediation ID of each product associated with the vulnerability. | 
| CrowdStrike.Vulnerability.host_info.hostname | String | Name of the machine. | 
| CrowdStrike.Vulnerability.host_info.instance_id | String | Cloud instance ID of the host. | 
| CrowdStrike.Vulnerability.host_info.service_provider_account_id | String | Cloud service provider account ID for the host. | 
| CrowdStrike.Vulnerability.host_info.service_provider | String | Cloud service provider for the host. | 
| CrowdStrike.Vulnerability.host_info.os_build | String | Operating system build. | 
| CrowdStrike.Vulnerability.host_info.product_type_desc | String | Type of host a sensor is running on. | 
| CrowdStrike.Vulnerability.host_info.local_ip | String | Device's local IP address. | 
| CrowdStrike.Vulnerability.host_info.machine_domain | String | Active directory domain name. | 
| CrowdStrike.Vulnerability.host_info.os_version | String | Operating system version. | 
| CrowdStrike.Vulnerability.host_info.ou | String | Active directory organizational unit name. | 
| CrowdStrike.Vulnerability.host_info.site_name | String | Active directory site name. | 
| CrowdStrike.Vulnerability.host_info.system_manufacturer | String | Name of the system manufacturer. | 
| CrowdStrike.Vulnerability.host_info.groups.id | String | Array of host group IDs that the host is assigned to. | 
| CrowdStrike.Vulnerability.host_info.groups.name | String | Array of host group names that the host is assigned to. | 
| CrowdStrike.Vulnerability.host_info.tags | String | Name of a tag assigned to a host. | 
| CrowdStrike.Vulnerability.host_info.platform | String | Operating system platform. This filter supports negation. | 
| CrowdStrike.Vulnerability.remediation.entities.id | String | Unique ID of the remediation. | 
| CrowdStrike.Vulnerability.remediation.entities.reference | String | Relevant reference for the remediation that can be used to get additional details for the remediation. | 
| CrowdStrike.Vulnerability.remediation.entities.title | String | Short description of the remediation. | 
| CrowdStrike.Vulnerability.remediation.entities.action | String | Expanded description of the remediation. | 
| CrowdStrike.Vulnerability.remediation.entities.link | String | Link to the remediation page for the vendor. In certain cases, this field is null. | 
| CrowdStrike.Vulnerability.cve.id | String | Unique identifier for a vulnerability as cataloged in the National Vulnerability Database \(NVD\). | 
| CrowdStrike.Vulnerability.cve.base_score | Number | Base score of the CVE \(float value between 1 and 10\). | 
| CrowdStrike.Vulnerability.cve.severity | String | CVSS severity rating of the vulnerability. | 
| CrowdStrike.Vulnerability.cve.exploit_status | Number | Numeric value of the most severe known exploit. | 
| CrowdStrike.Vulnerability.cve.exprt_rating | String | ExPRT rating assigned by CrowdStrike's predictive AI rating system. | 
| CrowdStrike.Vulnerability.cve.description | String | Brief description of the CVE. | 
| CrowdStrike.Vulnerability.cve.published_date | Date | UTC timestamp with the date and time of when the vendor published the CVE. | 
| CrowdStrike.Vulnerability.cve.vendor_advisory | String | Link to the vendor page where the CVE was disclosed. | 
| CrowdStrike.Vulnerability.cve.exploitability_score | Number | Exploitability score of the CVE \(float values from 1-4\). | 
| CrowdStrike.Vulnerability.cve.impact_score | Number | Impact score of the CVE \(float values from 1-6\). | 
| CrowdStrike.Vulnerability.cve.vector | String | Textual representation of the metric values used to score the vulnerability. | 
| CrowdStrike.Vulnerability.cve.remediation_level | String | CVSS remediation level of the vulnerability \(U = Unavailable, or O = Official fix\). | 
| CrowdStrike.Vulnerability.cve.cisa_info.is_cisa_kev | Boolean | Whether to filter for vulnerabilities that are in the CISA Known Exploited Vulnerabilities \(KEV\) catalog. | 
| CrowdStrike.Vulnerability.cve.cisa_info.due_date | Date | Date before which CISA mandates subject organizations to patch the vulnerability. | 
| CrowdStrike.Vulnerability.cve.spotlight_published_date | Date | UTC timestamp with the date and time Spotlight enabled coverage for the vulnerability. | 
| CrowdStrike.Vulnerability.cve.actors | String | Adversaries associated with the vulnerability. | 
| CrowdStrike.Vulnerability.cve.name | String | The vulnerability name. | 

#### Command Example

``` cs-falcon-spotlight-search-vulnerability filter=status:['open','closed'] cve_id=CVE-2021-2222 cve_severity='LOW,HIGH' display_host_info=false display_evaluation_logic_info=false display_remediation_info=false limit=1 ```

#### Context Example

```json
{
    "resources": [
        {
            "id": "id_num",
            "cid": "cid_num",
            "aid": "aid_num",
            "created_timestamp": "2021-07-13T01:12:57Z",
            "updated_timestamp": "2022-10-27T18:32:21Z",
            "status": "open",
            "apps": [
                {
                    "product_name_version": "product",
                    "sub_status": "open",
                    "remediation": {
                        "ids": [
                            "1234"
                        ]
                    },
                    "evaluation_logic": {
                        "id": "1234"
                    }
                }
            ],
            "suppression_info": {
                "is_suppressed": false
            },
            "cve": {
                "id": "CVE-2021-2222",
                "base_score": 5.5,
                "severity": "MEDIUM",
                "exploit_status": 0,
                "exprt_rating": "LOW",
                "remediation_level": "O",
                "cisa_info": {
                    "is_cisa_kev": false
                },
                "spotlight_published_date": "2021-05-10T17:08:00Z",
                "description": "description\n",
                "published_date": "2021-02-25T23:15:00Z",
                "vendor_advisory": [
                    "web address"
                ],
                "exploitability_score": 1.8,
                "impact_score": 3.6,
                "vector": "vendor"
            }
        }
    ]
}
```
#### Human Readable Output

| CVE ID | CVE Severity | CVE Base Score | CVE Published Date | CVE Impact Score | CVE Exploitability Score | CVE Vector | 
| --- | --- | --- | --- | --- | --- |  --- |
| CVE-2021-2222 | LOW | 5.5 | 2021-05-10T17:08:00Z | 3.6 | 0 | vendor |

### cs-falcon-spotlight-list-host-by-vulnerability

***
Retrieve vulnerability details for a specific ID and host. Supported with the CrowdStrike Spotlight license.

#### Base Command

`cs-falcon-spotlight-list-host-by-vulnerability`

#### Input

| **Argument Name** | **Description** | **Required** |
| --- | --- | --- |
| limit | Maximum number of items to return (1-5000). Default is 50. | Optional | 
| cve_ids | Unique identifier for a vulnerability as cataloged in the National Vulnerability Database (NVD). This filter supports multiple values and negation. | Required | 

#### Context Output

| **Path** | **Type** | **Description** |
| --- | --- | --- |
| CrowdStrike.VulnerabilityHost.id | String | Unique system-assigned ID of the vulnerability. | 
| CrowdStrike.VulnerabilityHost.cid | String | Unique system-generated customer identifier \(CID\) of the account. | 
| CrowdStrike.VulnerabilityHost.aid | String | Unique agent identifier \(AID\) of the sensor where the vulnerability was found. | 
| CrowdStrike.VulnerabilityHost.created_timestamp | Date | UTC date and time of when the vulnerability was created in Spotlight. | 
| CrowdStrike.VulnerabilityHost.updated_timestamp | Date | UTC date and time of the last update made on the vulnerability. | 
| CrowdStrike.VulnerabilityHost.status | String | Vulnerability's current status. Possible values are: open, closed, reopen, or expired. | 
| CrowdStrike.VulnerabilityHost.apps.product_name_version | String | Name and version of the product associated with the vulnerability. | 
| CrowdStrike.VulnerabilityHost.apps.sub_status | String | Status of each product associated with the vulnerability. Possible values are: open, closed, or reopen. | 
| CrowdStrike.VulnerabilityHost.apps.remediation.ids | String | Remediation ID of each product associated with the vulnerability. | 
| CrowdStrike.VulnerabilityHost.apps.evaluation_logic.id | String | Unique system-assigned ID of the vulnerability evaluation logic. | 
| CrowdStrike.VulnerabilityHost.suppression_info.is_suppressed | Boolean | Indicates if the vulnerability is suppressed by a suppression rule. | 
| CrowdStrike.VulnerabilityHost.host_info.hostname | String | Name of the machine. | 
| CrowdStrike.VulnerabilityHost.host_info.local_ip | String | Device's local IP address. | 
| CrowdStrike.VulnerabilityHost.host_info.machine_domain | String | Active directory domain name. | 
| CrowdStrike.VulnerabilityHost.host_info.os_version | String | Operating system version. | 
| CrowdStrike.VulnerabilityHost.host_info.ou | String | Active directory organizational unit name. | 
| CrowdStrike.VulnerabilityHost.host_info.site_name | String | Active directory site name. | 
| CrowdStrike.VulnerabilityHost.host_info.system_manufacturer | String | Name of the system manufacturer. | 
| CrowdStrike.VulnerabilityHost.host_info.platform | String | Operating system platform. This filter supports negation. | 
| CrowdStrike.VulnerabilityHost.host_info.instance_id | String | Cloud instance ID of the host. | 
| CrowdStrike.VulnerabilityHost.host_info.service_provider_account_id | String | Cloud service provider account ID for the host. | 
| CrowdStrike.VulnerabilityHost.host_info.service_provider | String | Cloud service provider for the host. | 
| CrowdStrike.VulnerabilityHost.host_info.os_build | String | Operating system build. | 
| CrowdStrike.VulnerabilityHost.host_info.product_type_desc | String | Type of host a sensor is running on. | 
| CrowdStrike.VulnerabilityHost.cve.id | String | Unique identifier for a vulnerability as cataloged in the National Vulnerability Database \(NVD\). | 

#### Command Example

``` cs-falcon-spotlight-list-host-by-vulnerability cve_ids=CVE-2021-2222 ```

#### Context Example

```json
{
        {
            "id": "id",
            "cid": "cid",
            "aid": "aid",
            "created_timestamp": "2021-09-16T15:12:42Z",
            "updated_timestamp": "2022-10-19T00:54:43Z",
            "status": "open",
            "apps": [
                {
                    "product_name_version": "prod",
                    "sub_status": "open",
                    "remediation": {
                        "ids": [
                            "id"
                        ]
                    },
                    "evaluation_logic": {
                        "id": "id"
                    }
                }
            ],
            "suppression_info": {
                "is_suppressed": false
            },
            "host_info": {
                "hostname": "host",
                "local_ip": "10.128.0.7",
                "machine_domain": "",
                "os_version": "version",
                "ou": "",
                "site_name": "",
                "system_manufacturer": "manufactor",
                "tags": [],
                "platform": "Windows",
                "instance_id": "instance id",
                "service_provider_account_id": "id",
                "service_provider": "id",
                "os_build": "os build",
                "product_type_desc": "Server"
            },
            "cve": {
                "id": "CVE-20212-2222"
            }
        }
    
}
```

#### Human Readable Output

| CVE ID | Host Info hostname | Host Info os Version | Host Info Product Type Desc | Host Info Local IP | Host Info ou | Host Info Machine Domain | Host Info Site Name | CVE Exploitability Score | CVE Vector |
| --- | --- | --- | --- |  --- | --- |  --- | --- |  --- | --- |
| CVE-20212-2222 |  host | 1 | Server | ip |  |  | site | 5.5 |  |

## Troubleshooting
When encountering connectivity or authorization errors within Cortex XSOAR 8, 
it is necessary to include the IP address corresponding to the relevant region in the CrowdStrike Falcon allow list.<|MERGE_RESOLUTION|>--- conflicted
+++ resolved
@@ -27,13 +27,8 @@
     | Use system proxy settings |  | False |
     | Close Mirrored XSOAR Incident | When selected, closes the CrowdStrike Falcon incident or detection, which is mirrored in the Cortex XSOAR incident. | False |
     | Close Mirrored CrowdStrike Falcon Incident or Detection | When selected, closes the Cortex XSOAR incident, which is mirrored in the CrowdStrike Falcon incident or detection, according to the types that were chosen to be fetched and mirrored. | False |
-<<<<<<< HEAD
-    | Fetch types | Choose what to fetch - incidents, detections, IDP detections. You can choose any combination. Note that the "On-Demand Scans Detection" option is for Post Raptor release only.| False |
-    | Reopen Statuses | Crowdsrike Falcon statuses that will reopen an incident in XSOAR if closed. You can choose any combination. | False |
-=======
     | Fetch types | Choose what to fetch - incidents, detections, IDP detections. You can choose any combination. | False |
     | Reopen Statuses | CrowdStrike Falcon statuses that will reopen an incident in Cortex XSOAR if closed. You can choose any combination. | False |
->>>>>>> 43275522
     | Incidents Fetch Interval |  | False |
     | Advanced: Time in minutes to look back when fetching incidents and detections | Use this parameter to determine the look-back period for searching for incidents that were created before the last run time and did not match the query when they were created. | False |
 
@@ -259,12 +254,7 @@
 >| a1a1a1a1a1a1a1a1a1a1a1a1a1a1a1a1 | 154.132.82-test-co.in-addr.arpa | Mojave (10.14) | 8c-85-90-3d-ed-3e | 192.168.1.76 | 94.188.164.68 | 2017-12-28T22:38:11Z | 2019-03-28T02:36:41Z | contained |
 >| a1a1a1a1a1a1a1a1a1a1a1a1a1a1a1a1 | 154.132.82-test-co.in-addr.arpa | Mojave (10.14) | f0-18-98-74-8c-31 | 172.22.14.237 | 94.188.164.68 | 2017-12-10T11:01:20Z | 2019-03-17T10:03:17Z | contained |
 
-<<<<<<< HEAD
-### 2. Get a behavior
-Deprecated. 
-=======
 ### cs-falcon-get-behavior
->>>>>>> 43275522
 
 ***
 Searches for and fetches the behavior that matches the query.
@@ -2011,13 +2001,8 @@
 | CrowdStrike.Detections.device.modified_timestamp | Date | The datetime the device was last modified in ISO time format. For example: 2019-10-17T13:41:48.487520845Z. | 
 | CrowdStrike.Detections.behaviors.device_id | String | The ID of the device associated with the behavior. | 
 | CrowdStrike.Detections.behaviors.timestamp | Date | The datetime the behavior detection occurred in ISO time format. For example: 2019-10-17T13:41:48.487520845Z. | 
-<<<<<<< HEAD
-| CrowdStrike.Detections.behaviors.behavior_id | String | The ID of the behavior.  Note: This output does not exist in the 'post raptor' version.| 
-| CrowdStrike.Detections.behaviors.filename | String | The file name of the triggering process. | 
-=======
 | CrowdStrike.Detections.behaviors.behavior_id | String | The ID of the behavior. | 
 | CrowdStrike.Detections.behaviors.filename | String | The filename of the triggering process. | 
->>>>>>> 43275522
 | CrowdStrike.Detections.behaviors.alleged_filetype | String | The file extension of the behavior's filename. | 
 | CrowdStrike.Detections.behaviors.cmdline | String | The command line of the triggering process. | 
 | CrowdStrike.Detections.behaviors.scenario | String | The name of the scenario the behavior belongs to. | 
