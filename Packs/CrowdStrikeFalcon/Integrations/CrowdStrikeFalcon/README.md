--- conflicted
+++ resolved
@@ -3139,14 +3139,9 @@
 
 | **Argument Name** | **Description** | **Required** |
 | --- | --- | --- |
-<<<<<<< HEAD
 | type | The IOC type to retrieve. Possible values are: "sha256", "sha1", "md5", "domain", "ipv4", and "ipv6". Either ioc_id or ioc_type and value must be provided. | Optional | 
-| value | The IOC value to retrieve. Either ioc_id or ioc_type and value must be provided. | Optional | 
+| value | The string representation of the indicator. Either ioc_id or ioc_type and value must be provided. | Optional | 
 | ioc_id | The ID of the IOC to get. Can be retrieved by running the cs-falcon-search-custom-iocs command. Either ioc_id or ioc_type and value must be provided. | Optional | 
-=======
-| type | The IOC type to retrieve. Possible values are: "sha256", "sha1", "md5", "domain", "ipv4", and "ipv6". | Required | 
-| value | The string representation of the indicator. | Required | 
->>>>>>> 1e930ddf
 
 
 #### Context Output
