--- conflicted
+++ resolved
@@ -22,6 +22,11 @@
 | Use legacy API | Use the legacy version of the API, which refers to versions prior to the 'Next Generation Raptor release.' | False |
 | Use system proxy settings |  | False |
 | Fetch types | Choose what to fetch - incidents, detections, IDP detections. You can choose any combination. | False |
+| Close Mirrored XSOAR Incident | When selected, closes the CrowdStrike Falcon incident or detection, which is mirrored in the Cortex XSOAR incident. | False |
+| Close Mirrored CrowdStrike Falcon Incident or Detection | When selected, closes the Cortex XSOAR incident, which is mirrored in the CrowdStrike Falcon incident or detection, according to the types that were chosen to be fetched and mirrored. | False |
+| Fetch types | Choose what to fetch - Options: Endpoint Incident, Endpoint Detection, IDP Detection, Indicator of Misconfiguration, Indicator of Attack, Mobile Detection, On-Demand Scans Detection, OFP Detection. You can choose any combination. Notes: 1. The 'On-Demand Scans Detection' option is not available in the legacy version. 2. Records from the detection endpoint of the CrowdStrike Falcon UI could be of types: 'Endpoint Detection' and 'OFP Detection'.| False |
+| Reopen Statuses | CrowdStrike Falcon statuses that will reopen an incident in Cortex XSOAR if closed. You can choose any combination. | False |
+| Incidents Fetch Interval |  | False |
 | Advanced: Time in minutes to look back when fetching incidents and detections | Use this parameter to determine the look-back period for searching for incidents that were created before the last run time and did not match the query when they were created. | False |
 
 ### Cortex XSOAR Configuration Parameters
@@ -35,10 +40,6 @@
 | Mirroring Direction | Choose the direction to mirror the detection: Incoming \(from CrowdStrike Falcon to Cortex XSOAR\), Outgoing \(from Cortex XSOAR to CrowdStrike Falcon\), or Incoming and Outgoing \(to/from CrowdStrike Falcon and Cortex XSOAR\). | False |
 | Close Mirrored XSOAR Incident | When selected, closes the CrowdStrike Falcon incident or detection, which is mirrored in the Cortex XSOAR incident. | False |
 | Close Mirrored CrowdStrike Falcon Incident or Detection | When selected, closes the Cortex XSOAR incident, which is mirrored in the CrowdStrike Falcon incident or detection, according to the types that were chosen to be fetched and mirrored. | False |
-<<<<<<< HEAD
-=======
-| Fetch types | Choose what to fetch - Options: Endpoint Incident, Endpoint Detection, IDP Detection, Indicator of Misconfiguration, Indicator of Attack, Mobile Detection, On-Demand Scans Detection, OFP Detection. You can choose any combination. Notes: 1. The 'On-Demand Scans Detection' option is not available in the legacy version. 2. Records from the detection endpoint of the CrowdStrike Falcon UI could be of types: 'Endpoint Detection' and 'OFP Detection'.| False |
->>>>>>> 3703ab21
 | Reopen Statuses | CrowdStrike Falcon statuses that will reopen an incident in Cortex XSOAR if closed. You can choose any combination. | False |
 | Incidents Fetch Interval |  | False |
 
@@ -6576,7 +6577,6 @@
 
 
 ## Troubleshooting
-<<<<<<< HEAD
 
 - In the different fetch query configuration parameters such as "Endpoint Detections fetch query" and "Endpoint Incidents fetch query", to query for multiple values in the same field use the following format: `field:['value1','value2','value3']`. 
   - For example, filtering by "severity_name" equal to "Medium", "High", or "Critical" can be achieved by specifying `severity_name:['Medium','High','Critical']`
@@ -6591,22 +6591,18 @@
 - When encountering HTTP 429 errors from CrowdStrike Falcon, install custom engine on the the Cortex tenant and use it in the configuration of the integration instance:
   - [Cortex XSOAR 8 Engines](https://docs-cortex.paloaltonetworks.com/r/Cortex-XSOAR/8/Cortex-XSOAR-Administrator-Guide/Engines)
   - [Cortex XSIAM Engines](https://docs-cortex.paloaltonetworks.com/r/Cortex-XSIAM/Cortex-XSIAM-Administrator-Guide/Engines)
-=======
-* When encountering connectivity or authorization errors within Cortex XSOAR 8, it is necessary to include the IP address corresponding to the relevant region in the CrowdStrike Falcon allow list.
-* When encountering a 429 error code returned from Crowdstrike Falcon within Cortex XSOAR 8, the solution is to use an engine as explained in this [link](https://docs-cortex.paloaltonetworks.com/r/Cortex-XSOAR/8/Cortex-XSOAR-Administrator-Guide/Engines).
-* In the different query parameters such as Endpoint Detections fetch query, Endpoint Incidents fetch query, etc. if you want to query for multiple values in the same field (for example, retrieving severity_name equal to Medium, High, and Critical) you need to use the following format: field:['value1','value2','value3'].
-* When encountering the error "400 - Reason: Bad Request: Invalid element in the request", ensure that your command arguments are correct. For example, if you're using the ID of a detection pre-Raptor (legacy API) in an integration configured to run with Raptor, this error will appear.
-* When encountering missing incidents on the ***fetch-incidents*** command, make sure that the 'Fetch Type' integration parameter includes the type of the missing incidents.
-Optional types are:
-  - Endpoint Incident
-  - Endpoint Detection
-  - IDP Detection
-  - Indicator of Misconfiguration
-  - Indicator of Attack
-  - Mobile Detection
-  - On-Demand Scans Detection
-  - OFP Detection
-Notes: 
- 1. The 'On-Demand Scans Detection' option is not available in the legacy version.
- 2. Records from the detection endpoint of the CrowdStrike Falcon UI could be of types: 'Endpoint Detection' and 'OFP Detection'.
->>>>>>> 3703ab21
+
+- When encountering missing incidents on the ***fetch-incidents*** command in Cortex XSOAR, make sure that the 'Fetch Type' integration parameter includes the type of the missing incidents.
+  - Optional types are:
+    - Endpoint Incident
+    - Endpoint Detection
+    - IDP Detection
+    - Indicator of Misconfiguration
+    - Indicator of Attack
+    - Mobile Detection
+    - On-Demand Scans Detection
+    - OFP Detection
+
+  - Notes: 
+    - The 'On-Demand Scans Detection' option is not available in the legacy version.
+    - Records from the detection endpoint of the CrowdStrike Falcon UI could be of types: 'Endpoint Detection' and 'OFP Detection'.