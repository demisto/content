--- conflicted
+++ resolved
@@ -23,7 +23,6 @@
 ## Commands
 You can execute these commands from the Demisto CLI, as part of an automation, or in a playbook.
 After you successfully execute a command, a DBot message appears in the War Room with the command details.
-<<<<<<< HEAD
 1.  cs-falcon-search-device
 2.  cs-falcon-get-behavior
 3.  cs-falcon-search-detection
@@ -40,16 +39,7 @@
 14. cs-falcon-delete-script
 15. cs-falcon-list-scripts
 16. cs-falcon-run-script
-17. cs-falcon-run-get-command
-18. cs-falcon-status-get-command
-19. cs-falcon-status-command
-20. cs-falcon-get-extracted-file
-21. cs-falcon-list-host-files
-22. cs-falcon-refresh-session
-    
-=======
-
->>>>>>> ed9bd462
+
 ### 1. Search for a device
 
 ---
