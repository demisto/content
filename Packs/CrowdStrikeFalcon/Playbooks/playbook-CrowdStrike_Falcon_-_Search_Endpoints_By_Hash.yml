--- conflicted
+++ resolved
@@ -2,11 +2,7 @@
 version: -1
 fromversion: 6.5.0
 name: CrowdStrike Falcon - Search Endpoints By Hash
-<<<<<<< HEAD
-description: "This playbook is part of the 'Malware Investigation And Response' pack. For more information, refer to https://xsoar.pan.dev/docs/reference/packs/malware-investigation-and-response. This playbook searches across the organization for other endpoints associated with a specific SHA256 hash."
-=======
 description: "This playbook is part of the 'Malware Investigation And Response' pack. For more information, refer to https://xsoar.pan.dev/docs/reference/packs/malware-investigation-and-response. \nThis playbook searches across the organization for other endpoints associated with a specific SHA256/MD5/SHA1 hash."
->>>>>>> 90cf3b88
 starttaskid: "0"
 tasks:
   "0":
@@ -140,11 +136,7 @@
       {
         "position": {
           "x": 170,
-<<<<<<< HEAD
-          "y": 930
-=======
           "y": 1290
->>>>>>> 90cf3b88
         }
       }
     note: false
@@ -167,10 +159,6 @@
       type: condition
       iscommand: false
       brand: ""
-<<<<<<< HEAD
-      description: 'Was the hash detected on additional hosts?'
-=======
->>>>>>> 90cf3b88
     nexttasks:
       '#default#':
       - "16"
@@ -937,13 +925,8 @@
     },
     "paper": {
       "dimensions": {
-<<<<<<< HEAD
-        "height": 1085,
-        "width": 890,
-=======
         "height": 1445,
         "width": 1450,
->>>>>>> 90cf3b88
         "x": 170,
         "y": -90
       }
