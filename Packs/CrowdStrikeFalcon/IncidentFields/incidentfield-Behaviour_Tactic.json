{
	"associatedToAll": false,
	"associatedTypes": [
		"CrowdStrike Falcon Detection",
<<<<<<< HEAD
        "CrowdStrike Falcon IDP Detection"
=======
        "CrowdStrike Falcon IDP Detection",
        "CrowdStrike Falcon Mobile Detection"
>>>>>>> 90cf3b88
	],
	"breachScript": "",
	"caseInsensitive": true,
	"cliName": "behaviourtactic",
	"closeForm": false,
	"columns": null,
	"content": true,
	"defaultRows": null,
	"description": "Behaviour Tactic",
	"editForm": true,
	"fieldCalcScript": "",
	"group": 0,
	"hidden": false,
	"id": "incident_behaviourtactic",
	"isReadOnly": false,
	"locked": false,
	"name": "Behaviour Tactic",
	"neverSetAsRequired": false,
	"ownerOnly": false,
	"placeholder": "",
	"required": false,
	"script": "",
	"selectValues": [],
	"sla": 0,
	"system": false,
	"systemAssociatedTypes": null,
	"threshold": 72,
	"type": "shortText",
	"unmapped": false,
	"unsearchable": false,
	"useAsKpi": false,
	"validationRegex": "",
	"version": -1,
	"fromVersion": "5.0.0"
}
<|MERGE_RESOLUTION|>--- conflicted
+++ resolved
@@ -2,12 +2,8 @@
 	"associatedToAll": false,
 	"associatedTypes": [
 		"CrowdStrike Falcon Detection",
-<<<<<<< HEAD
-        "CrowdStrike Falcon IDP Detection"
-=======
         "CrowdStrike Falcon IDP Detection",
         "CrowdStrike Falcon Mobile Detection"
->>>>>>> 90cf3b88
 	],
 	"breachScript": "",
 	"caseInsensitive": true,
