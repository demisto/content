{
    "description": "CrowdStrike Falcon Mapper for incidents and detections",
    "feed": false,
    "id": "CrowdStrike Falcon-Mapper",
    "mapping": {
<<<<<<< HEAD
=======
        "CrowdStrike Falcon Mobile Detection": {
			"dontMapEventToLabels": true,
			"internalMapping": {
				"Agent ID": {
					"simple": "agent_id"
				},
				"State": {
					"simple": "status"
				},
				"CrowdStrike Falcon Crawled Timestamp": {
					"simple": "crawled_timestamp"
				},
				"CrowdStrike Falcon Detection Type": {
					"simple": "type"
				},
				"CrowdStrike Falcon Firmware Build Fingerprint": {
					"simple": "firmware_build_fingerprint"
				},
				"CrowdStrike Falcon Firmware Build Time": {
					"simple": "firmware_build_time"
				},
				"Behaviour Objective": {
					"simple": "objective"
				},
				"Behaviour Scenario": {
					"simple": "scenario"
				},
				"Behaviour Tactic": {
					"simple": "tactic"
				},
				"CrowdStrike Falcon Mobile Manufacturer": {
					"simple": "mobile_manufacturer"
				},
				"CrowdStrike Falcon Mobile Product": {
					"simple": "mobile_product"
				},
				"CrowdStrike Falcon Mobile platform version": {
					"simple": "platform_version"
				},
				"CrowdStrike Falcon Security patch level": {
					"simple": "security_patch_level"
				},
				"Description": {
					"simple": "description"
				},
				"Device Name": {
					"simple": "computer_name"
				},
				"External Confidence": {
					"simple": "confidence"
				},
				"Mobile Device Model": {
					"simple": "mobile_model"
				},
				"OS": {
					"simple": "platform"
				},
				"OS Version": {
					"simple": "os_version"
				},
				"Tactic ID": {
					"simple": "tactic_id"
				},
				"Technique": {
					"simple": "technique"
				},
				"Technique ID": {
					"simple": "tactic_id"
				},
				"Threat Name": {
					"simple": "name"
				},
				"occurred": {
					"simple": "created_timestamp"
				},
				"severity": {
					"simple": "severity"
				},
				"Display Name": {
					"simple": "display_name"
				},
				"Email": {
					"simple": "enrollment_email"
				},
				"Detection ID": {
					"simple": "mobile_detection_id"
				},
				"Vendor Product": {
					"simple": "product"
				},
				"Last Update Time": {
					"simple": "updated_timestamp"
				},
                "dbotMirrorDirection": {
                    "simple": "mirror_direction"
                },
                "dbotMirrorId": {
                    "simple": "composite_id"
                },
                "dbotMirrorInstance": {
                    "simple": "mirror_instance"
                },
                "IncomingMirrorError": {
                    "simple": "in_mirror_error"
                },
                "name": {
                    "simple": "mobile_detection_id"
                }
			}
		},
>>>>>>> 90cf3b88
        "CrowdStrike Falcon IOA Event": {
            "dontMapEventToLabels": false,
            "internalMapping": {
                "Account ID": {
                    "simple": "extracted_account_id"
                },
                "occurred": {
                    "simple": "event_created"
                },
                "severity": {
                    "simple": "severity"
                },
                "CrowdStrike Falcon Service Type": {
                    "simple": "service"
                },
                "Cloud Region List": {
                    "simple": "cloud_region"
                },
                "CrowdStrike Falcon Vertex ID": {
                    "simple": "vertex_id"
                },
                "CrowdStrike Falcon Vertex Type": {
                    "simple": "vertex_type"
                },
                "Event ID": {
                    "simple": "event_id"
                },
                "Event Names": {
                    "simple": "event_name"
                },
                "Event Type": {
                    "simple": "event_type"
                },
                "External ID": {
                    "simple": "request_id"
                },
                "Source IP": {
                    "simple": "source_ip_address"
                },
                "CrowdStrike Falcon User Agent": {
                    "simple": "user_agent"
                },
                "CrowdStrike Falcon Request Parameters": {
                    "simple": "request_parameters"
                },
                "CrowdStrike Falcon Response Elements": {
                    "simple": "response_elements"
                },
                "CrowdStrike Falcon User Identity": {
                    "simple": "user_identity"
                },
                "Risk Score": {
                    "simple": "aggregate.score"
                },
                "CrowdStrike Falcon Enrichments": {
                    "simple": "enrichments"
                },
                "UUID": {
                    "simple": "extracted_uuid"
                },
                "Resource ID": {
                    "simple": "extracted_resource_id"
                },
                "Cloud Service": {
                    "simple": "event_source"
                },
                "Source Create time": {
                    "simple": "event_created"
                },
                "Policy ID": {
                    "simple": "policy_id"
                },
                "Policy Description": {
                    "simple": "policy_statement"
                },
                "Policy Type": {
                    "simple": "policy_type"
                },
                "State": {
                    "simple": "state"
                },
                "name": {
                    "simple": "event_id"
                },
                "dbotMirrorDirection": {
                    "simple": "mirror_direction"
                },
                "dbotMirrorId": {
                    "simple": "id"
                },
                "dbotMirrorInstance": {
                    "simple": "mirror_instance"
                },
                "IncomingMirrorError": {
                    "simple": "in_mirror_error"
                }
            }
        },
        "CrowdStrike Falcon IOM Event": {
            "dontMapEventToLabels": false,
            "internalMapping": {
                "Account ID": {
                    "simple": "account_id"
                },
                "occurred": {
                    "simple": "report_date_time"
                },
                "severity": {
                    "simple": "severity"
                },
                "Account Name": {
                    "simple": "account_name"
                },
                "Policy ID": {
                    "simple": "policy_id"
                },
                "Policy Description": {
                    "simple": "policy_statement"
                },
                "Policy Type": {
                    "simple": "policy_type"
                },
                "Region": {
                    "simple": "region"
                },
                "Start Time": {
                    "simple": "report_date_time"
                },
                "CrowdStrike Falcon Resource Attributes": {
                    "simple": "resource_attributes"
                },
                "Source Create time": {
                    "simple": "resource_create_time"
                },
                "Resource ID": {
                    "simple": "resource_id"
                },
                "Resource Type": {
                    "simple": "resource_id_type"
                },
                "External Link": {
                    "simple": "resource_url"
                },
                "Cloud Service": {
                    "simple": "cloud_provider"
                },
                "State": {
                    "simple": "status"
                },
                "Tags": {
                    "simple": "tags"
                },
                "name": {
                    "simple": "id"
                },
                "dbotMirrorDirection": {
                    "simple": "mirror_direction"
                },
                "dbotMirrorId": {
                    "simple": "id"
                },
                "dbotMirrorInstance": {
                    "simple": "mirror_instance"
                },
                "IncomingMirrorError": {
                    "simple": "in_mirror_error"
                }
            }
        },
        "CrowdStrike Falcon IDP Detection": {
            "dontMapEventToLabels": false,
            "internalMapping": {
                "Account ID": {
                    "simple": "source_endpoint_account_object_guid"
                },
                "Account Name": {
                    "simple": "source_account_name"
                },
                "Behaviour Objective": {
                    "simple": "objective"
                },
                "Behaviour Scenario": {
                    "simple": "scenario"
                },
                "Behaviour Tactic": {
                    "simple": "tactic"
                },
                "CrowdStrike Falcon Crawled Timestamp": {
                    "simple": "crawled_timestamp"
                },
                "CrowdStrike Falcon Detection Type": {
                    "simple": "type"
                },
                "Display Name": {
                    "simple": "display_name"
                },
                "End Time": {
                    "simple": "end_time"
                },
                "External Confidence": {
                    "simple": "confidence"
                },
                "Last Update Time": {
                    "simple": "updated_timestamp"
                },
                "OS": {
                    "simple": "platform"
                },
                "CrowdStrike Falcon Pattern ID": {
                    "simple": "pattern_id"
                },
                "Source Hostname": {
                    "simple": "source_endpoint_host_name"
                },
                "Src NT Domain": {
                    "simple": "source_account_domain"
                },
                "Start Time": {
                    "simple": "start_time"
                },
                "State": {
                    "simple": "status"
                },
                "Tactic ID": {
                    "simple": "tactic_id"
                },
                "Technique": {
                    "simple": "technique"
                },
                "Technique ID": {
                    "simple": "technique_id"
                },
                "Threat Name": {
                    "simple": "name"
                },
                "Vendor Product": {
                    "simple": "product"
                },
                "name": {
                    "simple": "id"
                },
                "occurred": {
                    "simple": "created_timestamp"
                },
                "sAMAccountName": {
                    "simple": "source_account_sam_account_name"
                },
                "severity": {
                    "simple": "severity"
                },
                "dbotMirrorDirection": {
                    "simple": "mirror_direction"
                },
                "dbotMirrorId": {
                    "simple": "composite_id"
                },
                "dbotMirrorInstance": {
                    "simple": "mirror_instance"
                },
                "IncomingMirrorError": {
                    "simple": "in_mirror_error"
                }
            }
        },
        "CrowdStrike Falcon Detection": {
            "dontMapEventToLabels": true,
            "internalMapping": {
                "Account Name": {
                    "simple": "behaviors.user_name"
                },
                "Agent Version": {
                    "simple": "device.agent_version"
                },
                "Alert ID": {
                    "simple": "detection_id"
                },
                "Assigned User": {
                    "simple": "assigned_to_uid"
                },
                "CrowdStrike Falcon Behaviour Pattern Disposition Details": {
                    "complex": {
                        "accessor": "pattern_disposition_details",
                        "filters": [],
                        "root": "behaviors",
                        "transformers": [
                            {
                                "operator": "ConvertKeysToTableFieldFormat"
                            }
                        ]
                    }
                },
                "Behaviour Objective": {
                    "simple": "behaviors.objective"
                },
                "Behaviour Scenario": {
                    "simple": "behaviors.scenario"
                },
                "Behaviour Tactic": {
                    "simple": "behaviors.tactic"
                },
                "CMD line": {
                    "simple": "behaviors.cmdline"
                },
                "Cloud Instance ID": {
                    "simple": "device.instance_id"
                },
                "Cloud Service": {
                    "simple": "device.service_provider"
                },
                "Description": {
                    "simple": "behaviors.description"
                },
                "Detected User": {
                    "simple": "behaviors.user_name"
                },
                "Device External IP": {
                    "simple": "device.external_ip"
                },
                "Device Local IP": {
                    "simple": "device.local_ip"
                },
                "Device Model": {
                    "simple": "device.platform_name"
                },
                "Device Name": {
                    "simple": "device.hostname"
                },
                "Event Descriptions": {
                    "simple": "behaviors.description"
                },
                "Event Names": {
                    "simple": "behaviors.display_name"
                },
                "File MD5": {
                    "simple": "behaviors.md5"
                },
                "File Name": {
                    "simple": "behaviors.filename"
                },
                "File Paths": {
                    "simple": "behaviors.filepath"
                },
                "File SHA256": {
                    "simple": "behaviors.sha256"
                },
                "Hostnames": {
                    "simple": "device.hostname"
                },
                "Last Update Time": {
                    "simple": "last_behavior"
                },
                "MAC Address": {
                    "simple": "device.mac_address"
                },
                "MD5": {
                    "simple": "behaviors.md5"
                },
                "OS": {
                    "simple": "device.os_version"
                },
                "Parent CMD line": {
                    "simple": "behaviors.parent_details.parent_cmdline"
                },
                "SHA256": {
                    "simple": "behaviors.sha256"
                },
                "Start Time": {
                    "simple": "first_behavior"
                },
                "State": {
                    "simple": "status"
                },
                "name": {
                    "complex": {
                        "accessor": "display_name",
                        "filters": [],
                        "root": "behaviors.[0]",
                        "transformers": [
                            {
                                "args": {
                                    "prefix": {
                                        "value": {
                                            "simple": "Falcon Detection - "
                                        }
                                    },
                                    "suffix": {
                                        "value": {
                                            "simple": " - Detection ID: "
                                        }
                                    }
                                },
                                "operator": "concat"
                            },
                            {
                                "args": {
                                    "prefix": {},
                                    "suffix": {
                                        "isContext": true,
                                        "value": {
                                            "simple": "detection_id"
                                        }
                                    }
                                },
                                "operator": "concat"
                            }
                        ]
                    }
                },
                "dbotMirrorDirection": {
                    "simple": "mirror_direction"
                },
                "dbotMirrorId": {
                    "simple": "detection_id"
                },
                "dbotMirrorInstance": {
                    "simple": "mirror_instance"
                },
                "IncomingMirrorError": {
                    "simple": "in_mirror_error"
                }
            }
        },
        "CrowdStrike Falcon Incident": {
            "dontMapEventToLabels": false,
            "internalMapping": {
                "Agent Version": {
                    "simple": "hosts.agent_version"
                },
                "Agents ID": {
                    "simple": "hosts.device_id"
                },
                "Assigned User": {
                    "simple": "assigned_to_name"
                },
                "DNS Name": {
                    "simple": "hosts.site_name"
                },
                "Detected User": {
                    "simple": "users"
                },
                "Device External IP": {
                    "simple": "hosts.external_ip"
                },
                "Device Local IP": {
                    "simple": "hosts.local_ip"
                },
                "Device Model": {
                    "simple": "hosts.platform_name"
                },
                "Device Name": {
                    "simple": "hosts.hostname"
                },
                "Device OU": {
                    "simple": "hosts.ou"
                },
                "Hostnames": {
                    "simple": "hosts.hostname"
                },
                "Last Update Time": {
                    "simple": "end"
                },
                "MAC Address": {
                    "simple": "hosts.mac_address"
                },
                "OS": {
                    "simple": "hosts.os_version"
                },
                "Objective": {
                    "simple": "objectives"
                },
                "Src NT Domain": {
                    "simple": "hosts.machine_domain"
                },
                "Start Time": {
                    "simple": "start"
                },
                "State": {
                    "simple": "state"
                },
                "Tactic": {
                    "simple": "tactics"
                },
                "Technique": {
                    "simple": "techniques"
                },
                "Users": {
                    "simple": "users"
                },
                "name": {
                    "complex": {
                        "filters": [],
                        "root": "incident_id",
                        "transformers": [
                            {
                                "args": {
                                    "prefix": {
                                        "value": {
                                            "simple": "Falcon Incident - ID: "
                                        }
                                    },
                                    "suffix": {}
                                },
                                "operator": "concat"
                            }
                        ]
                    }
                },
                "severity": {
                    "complex": {
                        "filters": [],
                        "root": "fine_score",
                        "transformers": [
                            {
                                "args": {
                                    "map_from": {
                                        "value": {
                                            "simple": "1-24,25-49,50-74,75-100"
                                        }
                                    },
                                    "map_to": {
                                        "value": {
                                            "simple": "1,2,3,4"
                                        }
                                    },
                                    "sep": {}
                                },
                                "operator": "MapRangeValues"
                            }
                        ]
                    }
                },
                "dbotMirrorDirection": {
                    "simple": "mirror_direction"
                },
                "dbotMirrorId": {
                    "simple": "incident_id"
                },
                "dbotMirrorInstance": {
                    "simple": "mirror_instance"
                },
                "IncomingMirrorError": {
                    "simple": "in_mirror_error"
                }
            }
        },
        "Malware": {
            "dontMapEventToLabels": false,
            "internalMapping": {
                "Agents ID": {
                    "complex": {
                        "accessor": "device_id",
                        "filters": [],
                        "root": "device",
                        "transformers": [
                            {
                                "args": {
                                    "item": {
                                        "isContext": true,
                                        "value": {
                                            "simple": "host_ids"
                                        }
                                    }
                                },
                                "operator": "append"
                            }
                        ]
                    }
                }
            }
        },
        "dbot_classification_incident_type_all": {
            "dontMapEventToLabels": false,
            "internalMapping": {
                "External Start Time": {
                    "complex": {
                        "filters": [],
                        "root": "first_behavior",
                        "transformers": [
                            {
                                "args": {
                                    "item": {
                                        "isContext": true,
                                        "value": {
                                            "simple": "start"
                                        }
                                    }
                                },
                                "operator": "append"
                            }
                        ]
                    }
                },
                "Additional Data": {
                    "simple": "behaviors"
                },
                "Agent Version": {
                    "simple": "device.agent_version"
                },
                "Agents ID": {
                    "complex": {
                        "accessor": "device_id",
                        "filters": [],
                        "root": "device",
                        "transformers": [
                            {
                                "args": {
                                    "item": {
                                        "isContext": true,
                                        "value": {
                                            "simple": "hosts.device_id"
                                        }
                                    }
                                },
                                "operator": "append"
                            }
                        ]
                    }
                },
                "CMD line": {
                    "simple": "behaviors.cmdline"
                },
                "Description": {
                    "simple": "behaviors.description"
                },
                "Device External IPs": {
                    "complex": {
                        "accessor": "external_ip",
                        "filters": [],
                        "root": "device",
                        "transformers": [
                            {
                                "args": {
                                    "item": {
                                        "isContext": true,
                                        "value": {
                                            "simple": "hosts.external_ip"
                                        }
                                    }
                                },
                                "operator": "append"
                            }
                        ]
                    }
                },
                "Device Internal IPs": {
                    "complex": {
                        "accessor": "local_ip",
                        "filters": [],
                        "root": "device",
                        "transformers": [
                            {
                                "args": {
                                    "item": {
                                        "isContext": true,
                                        "value": {
                                            "simple": "hosts.local_ip"
                                        }
                                    }
                                },
                                "operator": "append"
                            }
                        ]
                    }
                },
                "Device MAC Address": {
                    "complex": {
                        "accessor": "mac_address",
                        "filters": [],
                        "root": "device",
                        "transformers": [
                            {
                                "args": {
                                    "item": {
                                        "isContext": true,
                                        "value": {
                                            "simple": "hosts.mac_address"
                                        }
                                    }
                                },
                                "operator": "append"
                            }
                        ]
                    }
                },
                "Device OS Name": {
                    "complex": {
                        "accessor": "platform_name",
                        "filters": [],
                        "root": "device",
                        "transformers": [
                            {
                                "args": {
                                    "item": {
                                        "isContext": true,
                                        "value": {
                                            "simple": "hosts.platform_name"
                                        }
                                    }
                                },
                                "operator": "append"
                            }
                        ]
                    }
                },
                "Device OS Version": {
                    "complex": {
                        "accessor": "os_version",
                        "filters": [],
                        "root": "device",
                        "transformers": [
                            {
                                "args": {
                                    "item": {
                                        "isContext": true,
                                        "value": {
                                            "simple": "hosts.os_version"
                                        }
                                    }
                                },
                                "operator": "append"
                            }
                        ]
                    }
                },
                "External Category Name": {
                    "simple": "incident_type"
                },
                "External Confidence": {
                    "simple": "max_confidence"
                },
                "External End Time": {
                    "complex": {
                        "filters": [],
                        "root": "last_behavior",
                        "transformers": [
                            {
                                "args": {
                                    "item": {
                                        "isContext": true,
                                        "value": {
                                            "simple": "end"
                                        }
                                    }
                                },
                                "operator": "append"
                            }
                        ]
                    }
                },
                "External ID": {
                    "complex": {
                        "filters": [],
                        "root": "incident_id",
                        "transformers": [
                            {
                                "args": {
                                    "item": {
                                        "isContext": true,
                                        "value": {
                                            "simple": "detection_id"
                                        }
                                    }
                                },
                                "operator": "append"
                            }
                        ]
                    }
                },
                "External Link": {
                    "complex": {
                        "filters": [],
                        "root": "detection_id",
                        "transformers": [
                            {
                                "args": {
                                    "from": {
                                        "value": {
                                            "simple": ":"
                                        }
                                    }
                                },
                                "operator": "substringFrom"
                            },
                            {
                                "args": {
                                    "limit": {},
                                    "replaceWith": {
                                        "value": {
                                            "simple": "/"
                                        }
                                    },
                                    "toReplace": {
                                        "value": {
                                            "simple": ":"
                                        }
                                    }
                                },
                                "operator": "replace"
                            },
                            {
                                "args": {
                                    "prefix": {
                                        "value": {
                                            "simple": "https://falcon.crowdstrike.com/activity/detections/detail/"
                                        }
                                    },
                                    "suffix": {}
                                },
                                "operator": "concat"
                            }
                        ]
                    }
                },
                "External Severity": {
                    "complex": {
                        "filters": [],
                        "root": "max_severity",
                        "transformers": [
                            {
                                "args": {
                                    "item": {
                                        "isContext": true,
                                        "value": {
                                            "simple": "fine_score"
                                        }
                                    }
                                },
                                "operator": "append"
                            }
                        ]
                    }
                },
                "External Status": {
                    "simple": "status"
                },
                "External System ID": {
                    "complex": {
                        "filters": [],
                        "root": "detection_id",
                        "transformers": [
                            {
                                "args": {
                                    "item": {
                                        "isContext": true,
                                        "value": {
                                            "simple": "incident_id"
                                        }
                                    }
                                },
                                "operator": "append"
                            },
                            {
                                "operator": "uniq"
                            }
                        ]
                    }
                },
                "File MD5": {
                    "simple": "behaviors.md5"
                },
                "File Names": {
                    "simple": "behaviors.filename"
                },
                "File Paths": {
                    "simple": "behaviors.filepath"
                },
                "File SHA256": {
                    "simple": "behaviors.sha256"
                },
                "Hostnames": {
                    "complex": {
                        "accessor": "hostname",
                        "filters": [],
                        "root": "device",
                        "transformers": [
                            {
                                "args": {
                                    "item": {
                                        "isContext": true,
                                        "value": {
                                            "simple": "hosts.hostname"
                                        }
                                    }
                                },
                                "operator": "append"
                            },
                            {
                                "operator": "uniq"
                            }
                        ]
                    }
                },
                "MITRE Tactic ID": {
                    "complex": {
                        "accessor": "tactic_id",
                        "filters": [],
                        "root": "behaviors",
                        "transformers": []
                    }
                },
                "MITRE Tactic Name": {
                    "complex": {
                        "accessor": "tactic",
                        "filters": [],
                        "root": "behaviors",
                        "transformers": [
                            {
                                "args": {
                                    "item": {
                                        "isContext": true,
                                        "value": {
                                            "simple": "tactics"
                                        }
                                    }
                                },
                                "operator": "append"
                            }
                        ]
                    }
                },
                "MITRE Technique ID": {
                    "simple": "behaviors.technique_id"
                },
                "MITRE Technique Name": {
                    "complex": {
                        "accessor": "technique",
                        "filters": [],
                        "root": "behaviors",
                        "transformers": [
                            {
                                "args": {
                                    "item": {
                                        "isContext": true,
                                        "value": {
                                            "simple": "techniques"
                                        }
                                    }
                                },
                                "operator": "append"
                            }
                        ]
                    }
                },
                "Parent Process CMD": {
                    "simple": "behaviors.parent_details.parent_cmdline"
                },
                "Parent Process SHA256": {
                    "simple": "behaviors.parent_details.parent_sha256"
                },
                "Parent Process MD5": {
                    "simple": "behaviors.parent_details.parent_md5"
                },
                "Process CMD": {
                    "simple": "behaviors.cmdline"
                },
                "Process MD5": {
                    "simple": "behaviors.md5"
                },
                "Process SHA256": {
                    "simple": "behaviors.sha256"
                },
                "Scenario": {
                    "simple": "behaviors.scenario"
                },
                "Source MAC Address": {
                    "simple": "device.mac_address"
                },
                "Tags": {
                    "simple": "tags"
                },
                "Users": {
                    "simple": "behaviors.user_name"
                },
                "name": {
<<<<<<< HEAD
                    "complex": {
                        "filters": [],
                        "root": "incident_type",
                        "transformers": [
                            {
                                "args": {
                                    "item": {
                                        "isContext": true,
                                        "value": {
                                            "simple": "incident_id"
                                        }
                                    }
                                },
                                "operator": "append"
                            },
                            {
                                "args": {
                                    "item": {
                                        "isContext": true,
                                        "value": {
                                            "simple": "detection_id"
                                        }
                                    }
                                },
                                "operator": "append"
                            },
                            {
                                "args": {
                                    "item": {
                                        "isContext": true,
                                        "value": {
                                            "simple": "device.hostname"
                                        }
                                    }
                                },
                                "operator": "append"
                            },
                            {
                                "args": {
                                    "item": {
                                        "isContext": true,
                                        "value": {
                                            "simple": "hosts.hostname"
                                        }
                                    }
                                },
                                "operator": "append"
                            },
                            {
                                "args": {
                                    "item": {
                                        "value": {
                                            "simple": "Detected Techniques"
                                        }
                                    }
                                },
                                "operator": "append"
                            },
                            {
                                "args": {
                                    "item": {
                                        "isContext": true,
                                        "value": {
                                            "simple": "techniques"
                                        }
                                    }
                                },
                                "operator": "append"
                            },
                            {
                                "args": {
                                    "item": {
                                        "isContext": true,
                                        "value": {
                                            "simple": "behaviors.technique"
                                        }
                                    }
                                },
                                "operator": "append"
                            },
                            {
                                "operator": "uniq"
                            },
                            {
                                "args": {
                                    "separator": {
                                        "value": {
                                            "simple": " - "
                                        }
                                    }
                                },
                                "operator": "join"
                            }
                        ]
                    }
                },
=======
					"complex": {
						"accessor": "}",
						"filters": [],
						"root": "${",
						"transformers": [
							{
								"args": {
									"conditions": {
										"value": {
											"simple": "[\n  {\n    \"condition\": \"#{incident_type} == 'detection'\",\n    \"return\": \"Falcon Detection - \" + #{behaviors\\.display_name}  + \" - Detection ID: \" + #{detection_id}\n  },\n  {\n    \"condition\": \"#{incident_type} == 'incident'\",\n    \"return\": \"Falcon Incident - ID: \" + #{incident_id}\n  },\n  {\n    \"condition\": \"#{incident_type} == 'IDP detection'\",\n    \"return\": #{id}\n  },\n  {\n    \"condition\": \"#{incident_type} == 'iom_configurations'\",\n    \"return\": #{id}\n  },\n  {\n    \"condition\": \"#{incident_type} == 'ioa_events'\",\n    \"return\": #{event_id}\n  },\n  {\n    \"condition\": \"#{incident_type} == 'MOBILE detection'\",\n    \"return\": #{mobile_detection_id}\n  },\n  {\n    \"condition\": \"#{device\\.hostname} != None\",\n    \"return\": #{incident_type} + \" - \" + #{detection_id} + \" - \" + #{device\\.hostname}\n  },\n  {\n    \"condition\": \"#{hosts\\.hostname} != None\",\n    \"return\": #{incident_type} + \" - \" + #{incident_id} + \" - \" + #{hosts\\.hostname}\n  },\n  {\n    \"condition\": \"#{incident_id} != None\",\n    \"return\": #{incident_type} + \" - \" + #{incident_id}\n  },\n  {\n    \"condition\": \"#{detection_id} != None\",\n    \"return\": #{incident_type} + \" - \" + #{detection_id}\n  },\n  {\n    \"default\": #{incident_type}\n  }\n]"
										}
									},
									"flags": {}
								},
								"operator": "If-Elif"
							}
						]
					}
				},
>>>>>>> 90cf3b88
                "severity": {
                    "complex": {
                        "filters": [],
                        "root": "fine_score",
                        "transformers": [
                            {
                                "args": {
                                    "item": {
                                        "isContext": true,
                                        "value": {
                                            "simple": "max_severity"
                                        }
                                    }
                                },
                                "operator": "append"
                            },
                            {
                                "args": {
                                    "map_from": {
                                        "value": {
                                            "simple": "0-20,21-40,41-60,61-80,81-100"
                                        }
                                    },
                                    "map_to": {
                                        "value": {
                                            "simple": "Informational,Low,Medium,High,Critical"
                                        }
                                    },
                                    "sep": {}
                                },
                                "operator": "MapRangeValues"
                            }
                        ]
                    }
                }
            }
        }
    },
    "name": "CrowdStrike Falcon Mapper",
    "type": "mapping-incoming",
    "version": -1,
    "fromVersion": "6.5.0"
}<|MERGE_RESOLUTION|>--- conflicted
+++ resolved
@@ -3,8 +3,6 @@
     "feed": false,
     "id": "CrowdStrike Falcon-Mapper",
     "mapping": {
-<<<<<<< HEAD
-=======
         "CrowdStrike Falcon Mobile Detection": {
 			"dontMapEventToLabels": true,
 			"internalMapping": {
@@ -115,7 +113,6 @@
                 }
 			}
 		},
->>>>>>> 90cf3b88
         "CrowdStrike Falcon IOA Event": {
             "dontMapEventToLabels": false,
             "internalMapping": {
@@ -1090,104 +1087,6 @@
                     "simple": "behaviors.user_name"
                 },
                 "name": {
-<<<<<<< HEAD
-                    "complex": {
-                        "filters": [],
-                        "root": "incident_type",
-                        "transformers": [
-                            {
-                                "args": {
-                                    "item": {
-                                        "isContext": true,
-                                        "value": {
-                                            "simple": "incident_id"
-                                        }
-                                    }
-                                },
-                                "operator": "append"
-                            },
-                            {
-                                "args": {
-                                    "item": {
-                                        "isContext": true,
-                                        "value": {
-                                            "simple": "detection_id"
-                                        }
-                                    }
-                                },
-                                "operator": "append"
-                            },
-                            {
-                                "args": {
-                                    "item": {
-                                        "isContext": true,
-                                        "value": {
-                                            "simple": "device.hostname"
-                                        }
-                                    }
-                                },
-                                "operator": "append"
-                            },
-                            {
-                                "args": {
-                                    "item": {
-                                        "isContext": true,
-                                        "value": {
-                                            "simple": "hosts.hostname"
-                                        }
-                                    }
-                                },
-                                "operator": "append"
-                            },
-                            {
-                                "args": {
-                                    "item": {
-                                        "value": {
-                                            "simple": "Detected Techniques"
-                                        }
-                                    }
-                                },
-                                "operator": "append"
-                            },
-                            {
-                                "args": {
-                                    "item": {
-                                        "isContext": true,
-                                        "value": {
-                                            "simple": "techniques"
-                                        }
-                                    }
-                                },
-                                "operator": "append"
-                            },
-                            {
-                                "args": {
-                                    "item": {
-                                        "isContext": true,
-                                        "value": {
-                                            "simple": "behaviors.technique"
-                                        }
-                                    }
-                                },
-                                "operator": "append"
-                            },
-                            {
-                                "operator": "uniq"
-                            },
-                            {
-                                "args": {
-                                    "separator": {
-                                        "value": {
-                                            "simple": " - "
-                                        }
-                                    }
-                                },
-                                "operator": "join"
-                            }
-                        ]
-                    }
-                },
-=======
 					"complex": {
 						"accessor": "}",
 						"filters": [],
@@ -1207,7 +1106,6 @@
 						]
 					}
 				},
->>>>>>> 90cf3b88
                 "severity": {
                     "complex": {
                         "filters": [],
