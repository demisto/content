--- conflicted
+++ resolved
@@ -542,10 +542,6 @@
                 "dbotMirrorInstance": {
                     "simple": "mirror_instance"
                 },
-<<<<<<< HEAD
-                "IncomingMirrorError": {
-                    "simple": "in_mirror_error"
-=======
                 "IncomingMirrorError": {
                     "simple": "in_mirror_error"
                 }
@@ -658,7 +654,6 @@
                 },
                 "name": {
                     "simple": "composite_id"
->>>>>>> 90cf3b88
                 }
 			}
 		},
