category: Utilities
commonfields:
  id: Google Cloud Functions
  version: -1
configuration:
- display: Service account private key file contents (JSON)
  name: credentials_json
  type: 4
  hidden: true
- display: Default project ID
  name: project_id_creds
  type: 9
  displaypassword: Service account private key file contents (JSON)
- display: Default project ID
  name: project_id
  type: 0
  hidden: true
- display: Default region
  name: region
  type: 0
- display: Use system proxy settings
  name: proxy
  type: 8
- display: Trust any certificate (not secure)
  name: insecure
  type: 8

description: Google Cloud Functions is an event-driven serverless compute platform that enables you to run your code locally or in the cloud without having to provision servers.
display: Google Cloud Functions
name: Google Cloud Functions
script:
  commands:
  - arguments:
    - description: The project ID the Google Cloud function is in. Default is the instance's project.
      name: project_id
    - description: The region of the Google Cloud function. Default is all regions. You can get a full list of regions using the `google-cloud-function-regions-list` command.
      name: region
    description: Lists all Google Cloud functions.
    name: google-cloud-functions-list
    outputs:
    - contextPath: GoogleCloudFunctions.Function.name
      description: A user-defined name of the Google Cloud function.
      type: String
    - contextPath: GoogleCloudFunctions.Function.status
      description: 'Status of the Google Cloud function deployment. The status can be: ACTIVE, OFFLINE, DEPLOY_IN_PROGRESS, DELETE_IN_PROGRESS, UNKNOWN.'
      type: String
    - contextPath: GoogleCloudFunctions.Function.labels
      description: Labels associated with this Google Cloud function.
      type: String
    - contextPath: GoogleCloudFunctions.Function.runtime
      description: The time in which to run the Google Cloud function.
      type: String
  - arguments:
    - description: The project ID the Google Cloud function is in. Default is the instance's project.
      name: project_id
    description: Lists all regions in the project.
    name: google-cloud-function-regions-list
    outputs:
    - contextPath: GoogleCloudFunctions.Region.locationId
      description: The location ID of the region.
      type: String
    - contextPath: GoogleCloudFunctions.Region.name
      description: The full name of the region.
      type: String
    - contextPath: GoogleCloudFunctions.Region.labels
      description: The labels for the region.
      type: String
  - arguments:
    - description: The project ID the Google Cloud function is in. Default is the instance's project.
      name: project_id
    - description: The region of the Google Cloud function. You can get a full list of regions using the `google-cloud-function-regions-list` command. Default is all regions.
      name: region
    - description: The name of the function.
      name: function_name
      required: true
    description: Gets the details of a specific Google Cloud function.
    name: google-cloud-function-get-by-name
    outputs:
    - contextPath: GoogleCloudFunctions.Function.name
      description: A user-defined name of the Google Cloud function.
      type: String
    - contextPath: GoogleCloudFunctions.Function.status
      description: 'Status of the Google Cloud function deployment. The status can be ACTIVE, OFFLINE, DEPLOY_IN_PROGRESS, DELETE_IN_PROGRESS, UNKNOWN.'
      type: String
    - contextPath: GoogleCloudFunctions.Function.labels
      description: The labels associated with this Google Cloud Function.
      type: String
    - contextPath: GoogleCloudFunctions.Function.runtime
      description: The time in which to run the Google Cloud function.
      type: String
  - arguments:
    - description: The name of the Google Cloud function to execute.
      name: function_name
      required: true
    - description: The region of the Google Cloud function. Default is all regions. You can get a full list of regions using the `google-cloud-function-regions-list` command.
      name: region
    - description: The Google Cloud function parameters in a key:value format. Multiple parameters should be comma-separated (i.e., key1:value1,key2:value2).
      name: parameters
    description: Executes a Google Cloud function.
    name: google-cloud-function-execute
    outputs:
    - contextPath: GoogleCloudFunctions.Execution.executionId
      description: Execution ID of the Google Cloud function invocated.
      type: String
    - contextPath: GoogleCloudFunctions.Execution.result
      description: Result populated for successful execution of a synchronous Google Cloud function. It will not be populated if the Google Cloud function does not return a result through context.
      type: String
    - contextPath: GoogleCloudFunctions.Execution.error
      description: Either a system or user-function generated error. Set if the execution was not successful.
      type: String
  dockerimage: demisto/google-api-py3:1.0.0.64100
<<<<<<< HEAD
=======
  runonce: false
>>>>>>> 9ddafcfd
  script: '-'
  type: python
  subtype: python3
fromversion: 5.0.0
tests:
- No tests (auto formatted)<|MERGE_RESOLUTION|>--- conflicted
+++ resolved
@@ -109,10 +109,7 @@
       description: Either a system or user-function generated error. Set if the execution was not successful.
       type: String
   dockerimage: demisto/google-api-py3:1.0.0.64100
-<<<<<<< HEAD
-=======
   runonce: false
->>>>>>> 9ddafcfd
   script: '-'
   type: python
   subtype: python3
