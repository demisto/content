--- conflicted
+++ resolved
@@ -114,11 +114,7 @@
     - contextPath: GoogleCloudFunctions.Execution.error
       description: Either a system or user-function generated error. Set if the execution was not successful.
       type: String
-<<<<<<< HEAD
-  dockerimage: demisto/google-api-py3:1.0.0.64100
-=======
   dockerimage: demisto/google-api-py3:1.0.0.86674
->>>>>>> 90cf3b88
   runonce: false
   script: '-'
   type: python
