category: Utilities
commonfields:
  id: Google Cloud Functions
  version: -1
configuration:
- display: Service account private key file contents (JSON)
  name: credentials_json
  required: false
  type: 4
  hidden: true
- display: Default project ID
  name: project_id_creds
  required: false
  type: 9
  displaypassword: Service account private key file contents (JSON)
- display: Default project ID
  name: project_id
  type: 0
  hidden: true
- display: Default region
  name: region
  type: 0
- display: Use system proxy settings
  name: proxy
  type: 8
- display: Trust any certificate (not secure)
  name: insecure
  type: 8

description: Google Cloud Functions is an event-driven serverless compute platform that enables you to run your code locally or in the cloud without having to provision servers.
display: Google Cloud Functions
name: Google Cloud Functions
script:
  commands:
  - arguments:
    - description: The project ID the Google Cloud function is in. Default is the instance's project.
      name: project_id
    - description: The region of the Google Cloud function. Default is all regions. You can get a full list of regions using the `google-cloud-function-regions-list` command.
      name: region
    description: Lists all Google Cloud functions.
    name: google-cloud-functions-list
    outputs:
    - contextPath: GoogleCloudFunctions.Function.name
      description: A user-defined name of the Google Cloud function.
      type: String
    - contextPath: GoogleCloudFunctions.Function.status
      description: 'Status of the Google Cloud function deployment. The status can be: ACTIVE, OFFLINE, DEPLOY_IN_PROGRESS, DELETE_IN_PROGRESS, UNKNOWN.'
      type: String
    - contextPath: GoogleCloudFunctions.Function.labels
      description: Labels associated with this Google Cloud function.
      type: String
    - contextPath: GoogleCloudFunctions.Function.runtime
      description: The time in which to run the Google Cloud function.
      type: String
  - arguments:
    - description: The project ID the Google Cloud function is in. Default is the instance's project.
      name: project_id
    description: Lists all regions in the project.
    name: google-cloud-function-regions-list
    outputs:
    - contextPath: GoogleCloudFunctions.Region.locationId
      description: The location ID of the region.
      type: String
    - contextPath: GoogleCloudFunctions.Region.name
      description: The full name of the region.
      type: String
    - contextPath: GoogleCloudFunctions.Region.labels
      description: The labels for the region.
      type: String
  - arguments:
    - description: The project ID the Google Cloud function is in. Default is the instance's project.
      name: project_id
    - description: The region of the Google Cloud function. You can get a full list of regions using the `google-cloud-function-regions-list` command. Default is all regions.
      name: region
    - description: The name of the function.
      name: function_name
      required: true
    description: Gets the details of a specific Google Cloud function.
    name: google-cloud-function-get-by-name
    outputs:
    - contextPath: GoogleCloudFunctions.Function.name
      description: A user-defined name of the Google Cloud function.
      type: String
    - contextPath: GoogleCloudFunctions.Function.status
      description: 'Status of the Google Cloud function deployment. The status can be ACTIVE, OFFLINE, DEPLOY_IN_PROGRESS, DELETE_IN_PROGRESS, UNKNOWN.'
      type: String
    - contextPath: GoogleCloudFunctions.Function.labels
      description: The labels associated with this Google Cloud Function.
      type: String
    - contextPath: GoogleCloudFunctions.Function.runtime
      description: The time in which to run the Google Cloud function.
      type: String
  - arguments:
    - description: The name of the Google Cloud function to execute.
      name: function_name
      required: true
    - description: The region of the Google Cloud function. Default is all regions. You can get a full list of regions using the `google-cloud-function-regions-list` command.
      name: region
    - description: The Google Cloud function parameters in a key:value format. Multiple parameters should be comma-separated (i.e., key1:value1,key2:value2).
      name: parameters
    description: Executes a Google Cloud function.
    name: google-cloud-function-execute
    outputs:
    - contextPath: GoogleCloudFunctions.Execution.executionId
      description: Execution ID of the Google Cloud function invocated.
      type: String
    - contextPath: GoogleCloudFunctions.Execution.result
      description: Result populated for successful execution of a synchronous Google Cloud function. It will not be populated if the Google Cloud function does not return a result through context.
      type: String
    - contextPath: GoogleCloudFunctions.Execution.error
      description: Either a system or user-function generated error. Set if the execution was not successful.
      type: String
<<<<<<< HEAD
  dockerimage: demisto/google-api-py3:1.0.0.45941
=======
  dockerimage: demisto/google-api-py3:1.0.0.64100
  isfetch: false
  runonce: false
>>>>>>> b3358074
  script: '-'
  type: python
  subtype: python3
fromversion: 5.0.0
tests:
- No tests (auto formatted)<|MERGE_RESOLUTION|>--- conflicted
+++ resolved
@@ -110,13 +110,9 @@
     - contextPath: GoogleCloudFunctions.Execution.error
       description: Either a system or user-function generated error. Set if the execution was not successful.
       type: String
-<<<<<<< HEAD
-  dockerimage: demisto/google-api-py3:1.0.0.45941
-=======
   dockerimage: demisto/google-api-py3:1.0.0.64100
   isfetch: false
   runonce: false
->>>>>>> b3358074
   script: '-'
   type: python
   subtype: python3
