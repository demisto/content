--- conflicted
+++ resolved
@@ -1,9 +1,4 @@
 
 #### Integrations
 ##### Google Cloud Functions
-<<<<<<< HEAD
-- Improved handling of the case where no Google Cloud functions are found.
-- Upgraded the Docker image to demisto/google-api-py3:1.0.0.13945.
-=======
-- Improved handling in case no Google Cloud functions were found.
->>>>>>> f27e4a1e
+- Improved handling in case no Google Cloud functions were found.