{
<<<<<<< HEAD
    "name": "Google Cloud Functions",
    "description": "Google Cloud Functions",
    "support": "Cortex XSOAR",
    "currentVersion": "1.0.0",
    "author": "Cortex XSOAR",
    "url": "https://www.paloaltonetworks.com/cortex",
    "email": "",
    "created": "2020-04-02T07:37:03Z",
    "categories": [
        "Utilities"
    ],
    "tags": [],
    "useCases": [],
    "keywords": []
=======
  "name": "Google Cloud Functions",
  "description": "Google Cloud Functions",
  "support": "xsoar",
  "currentVersion": "1.0.0",
  "author": "Cortex XSOAR",
  "url": "https://www.paloaltonetworks.com/cortex",
  "email": "",
  "created": "2020-04-02T07:37:03Z",
  "categories": [
    "Utilities"
  ],
  "tags": [
    "Google",
    "Google Cloud"
  ],
  "useCases": [],
  "keywords": []
>>>>>>> dac1fa98
}<|MERGE_RESOLUTION|>--- conflicted
+++ resolved
@@ -1,8 +1,7 @@
 {
-<<<<<<< HEAD
     "name": "Google Cloud Functions",
     "description": "Google Cloud Functions",
-    "support": "Cortex XSOAR",
+    "support": "xsoar",
     "currentVersion": "1.0.0",
     "author": "Cortex XSOAR",
     "url": "https://www.paloaltonetworks.com/cortex",
@@ -14,23 +13,4 @@
     "tags": [],
     "useCases": [],
     "keywords": []
-=======
-  "name": "Google Cloud Functions",
-  "description": "Google Cloud Functions",
-  "support": "xsoar",
-  "currentVersion": "1.0.0",
-  "author": "Cortex XSOAR",
-  "url": "https://www.paloaltonetworks.com/cortex",
-  "email": "",
-  "created": "2020-04-02T07:37:03Z",
-  "categories": [
-    "Utilities"
-  ],
-  "tags": [
-    "Google",
-    "Google Cloud"
-  ],
-  "useCases": [],
-  "keywords": []
->>>>>>> dac1fa98
 }