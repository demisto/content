--- conflicted
+++ resolved
@@ -4,43 +4,23 @@
 ## Configure Check Point Harmony Email and Collaboration (HEC) in Cortex
 
 
-<<<<<<< HEAD
 | **Parameter** | **Description** | **Required** |
 | --- | --- | --- |
-| Smart API URL or Check Point Infinity API URL |  | True |
-| Fetch incidents |  | False |
-| Incident type |  | False |
-| Client ID |  | True |
-| Client Secret |  | True |
-| First fetch time |  | False |
+| Smart API URL or Check Point Infinity API URL | The URL of the Smart API or Check Point Infinity API. | True |
+| Fetch incidents | Enable fetching incidents from the selected SaaS application. | False |
+| Incident type | Fetch incidents of the selected types. | False |
+| Client ID | The client ID of the Smart API or Check Point Infinity API. | True |
+| Client Secret | The client secret of the Smart API or Check Point Infinity API. | True |
+| First fetch time | The time range for the first fetch. The default is 1 hour. | False |
 | SaaS Application | Get incidents from the selected SaaS | False |
 | State | Get incidents with only the selected states | False |
 | Severity | Get incidents with only the selected severities | False |
 | Threat Type | Get incidents with only the selected types | False |
-| Maximum number of incidents per fetch |  | False |
-| Trust any certificate (not secure) |  | False |
-| Use system proxy settings |  | False |
-| Incidents Fetch Interval |  | False |
-=======
-    | **Parameter** | **Description** | **Required** |
-    | --- | --- | --- |
-    | Smart API URL or Check Point Infinity API URL | The URL of the Smart API or Check Point Infinity API. | True |
-    | Fetch incidents | Enable fetching incidents from the selected SaaS application. | False |
-    | Incident type | Fetch incidents of the selected types. | False |
-    | Client ID | The client ID of the Smart API or Check Point Infinity API. | True |
-    | Client Secret | The client secret of the Smart API or Check Point Infinity API. | True |
-    | First fetch time | The time range for the first fetch. The default is 1 hour. | False |
-    | SaaS Application | Get incidents from the selected SaaS | False |
-    | State | Get incidents with only the selected states | False |
-    | Severity | Get incidents with only the selected severities | False |
-    | Threat Type | Get incidents with only the selected types | False |
-    | Maximum number of incidents per fetch | The maximum number of incidents to fetch per fetch. The default is 10. | False |
-    | Collect restore requests | Collect restore requests as incidents. | False |
-    | Trust any certificate (not secure) | Trust server certificate. | False |
-    | Use system proxy settings | Use system proxy settings. | False |
-    | Incidents Fetch Interval | The interval in minutes to fetch incidents. The default is 1 minute. | False |
->>>>>>> e3e2c192
-
+| Maximum number of incidents per fetch | The maximum number of incidents to fetch per fetch. The default is 10. | False |
+| Collect restore requests | Collect restore requests as incidents. | False |
+| Trust any certificate (not secure) | Trust server certificate. | False |
+| Use system proxy settings | Use system proxy settings. | False |
+| Incidents Fetch Interval | The interval in minutes to fetch incidents. The default is 1 minute. | False |
 
 
 
