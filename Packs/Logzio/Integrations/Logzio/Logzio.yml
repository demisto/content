commonfields:
  id: Logz.io
  version: -1
name: Logz.io
display: Logz.io
category: Analytics & SIEM
description: Fetches incidents from Logz.io cloud SIEM to activate Demisto playbooks.
configuration:
- display: Fetch incidents.
  name: isFetch
  type: 8
  required: false
- display: Incident type
  name: incidentType
  type: 13
  required: false
<<<<<<< HEAD
- display: API token for Logz.io Security account
=======
- display: API token for Logz.io security account
>>>>>>> 446434df
  name: security_api_token
  type: 4
  required: false
<<<<<<< HEAD
- display: API token for Logz.io Operations account
=======
- display: API token for Logz.io operations account
>>>>>>> 446434df
  name: operational_api_token
  type: 4
  required: false
- display: Region code of your Logz.io account
  name: region
  defaultvalue: us
  type: 0
  required: false
- display: Filter by rule names (Apache Lucene syntax)
  name: search
  type: 0
  required: false
<<<<<<< HEAD
- display: Filter by rule severity
=======
- display: Filter by rule severity.
>>>>>>> 446434df
  name: severities
  type: 16
  required: false
  options:
  - SEVERE
  - HIGH
  - MEDIUM
  - LOW
  - INFO
- display: First-time retroactive fetch (e.g., 12 hours, 7 days)
  name: fetch_time
  defaultvalue: 1 hours
  type: 0
  required: false
- display: Trust any certificate (not secure)
  name: insecure
  type: 8
  required: false
- display: Use system proxy settings
  name: proxy
  type: 8
  required: false
script:
  script: ''
  type: python
  commands:
  - name: logzio-search-logs
    arguments:
    - name: query
      required: true
      default: true
      description: A string specifying the search query, written in Apache Lucene syntax. The default is '*'.
      defaultValue: '*'
    - name: size
      description: An integer specifying the maximum number of results to return.
    - name: from_time
      description: Unix timestamp. Specifies the earliest timestamp to be returned by the query.
    - name: to_time
<<<<<<< HEAD
      description: 'Unix timestamp. Specifies the latest timestamp to be returned
        by the query. '
    outputs:
    - contextPath: Logzio.Logs.Count
      description: Number of results
      type: number
    - contextPath: Logzio.Logs.Results
      description: An array of the search results
    description: Returns logs from your Logz.io Operations account by Lucene query
=======
      description: Unix timestamp. Specifies the latest timestamp to be returned by the query.
    description: Returns logs from your Logz.io operations account using an Apache Lucene query.
>>>>>>> 446434df
  - name: logzio-get-logs-by-rule-id
    arguments:
    - name: id
      required: true
      description: 'Security rule ID in Logz.io. In Demisto, it appears under the field
        'alertEventId'.'
    - name: size
      default: true
<<<<<<< HEAD
      description: An integer specifying the maximum number of results to return
      defaultValue: "100"
    outputs:
    - contextPath: Logzio.Logs.Count
      description: Number of results
    - contextPath: Logzio.Logs.Results
      description: The logs that triggered the rule
=======
      description: An integer specifying the maximum number of results to return.
      defaultValue: '100'
>>>>>>> 446434df
    description: Returns the raw logs that triggered the security rule in Logz.io.
  dockerimage: demisto/python3:3.8.2.6981
  isfetch: true
  runonce: false
  subtype: python3<|MERGE_RESOLUTION|>--- conflicted
+++ resolved
@@ -14,19 +14,11 @@
   name: incidentType
   type: 13
   required: false
-<<<<<<< HEAD
 - display: API token for Logz.io Security account
-=======
-- display: API token for Logz.io security account
->>>>>>> 446434df
   name: security_api_token
   type: 4
   required: false
-<<<<<<< HEAD
 - display: API token for Logz.io Operations account
-=======
-- display: API token for Logz.io operations account
->>>>>>> 446434df
   name: operational_api_token
   type: 4
   required: false
@@ -39,11 +31,7 @@
   name: search
   type: 0
   required: false
-<<<<<<< HEAD
 - display: Filter by rule severity
-=======
-- display: Filter by rule severity.
->>>>>>> 446434df
   name: severities
   type: 16
   required: false
@@ -82,9 +70,8 @@
     - name: from_time
       description: Unix timestamp. Specifies the earliest timestamp to be returned by the query.
     - name: to_time
-<<<<<<< HEAD
-      description: 'Unix timestamp. Specifies the latest timestamp to be returned
-        by the query. '
+      description: Unix timestamp. Specifies the latest timestamp to be returned by the query.
+    description: Returns logs from your Logz.io operations account using an Apache Lucene query.
     outputs:
     - contextPath: Logzio.Logs.Count
       description: Number of results
@@ -92,19 +79,14 @@
     - contextPath: Logzio.Logs.Results
       description: An array of the search results
     description: Returns logs from your Logz.io Operations account by Lucene query
-=======
-      description: Unix timestamp. Specifies the latest timestamp to be returned by the query.
-    description: Returns logs from your Logz.io operations account using an Apache Lucene query.
->>>>>>> 446434df
   - name: logzio-get-logs-by-rule-id
     arguments:
     - name: id
       required: true
-      description: 'Security rule ID in Logz.io. In Demisto, it appears under the field
-        'alertEventId'.'
+      description: Security rule ID in Logz.io. In Demisto, it appears under the field
+        'alertEventId'.
     - name: size
       default: true
-<<<<<<< HEAD
       description: An integer specifying the maximum number of results to return
       defaultValue: "100"
     outputs:
@@ -112,12 +94,9 @@
       description: Number of results
     - contextPath: Logzio.Logs.Results
       description: The logs that triggered the rule
-=======
-      description: An integer specifying the maximum number of results to return.
-      defaultValue: '100'
->>>>>>> 446434df
     description: Returns the raw logs that triggered the security rule in Logz.io.
   dockerimage: demisto/python3:3.8.2.6981
   isfetch: true
   runonce: false
-  subtype: python3+  subtype: python3
+fromversion: 5.0.0