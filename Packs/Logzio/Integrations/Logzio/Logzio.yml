commonfields:
  id: Logz.io
  version: -1
name: Logz.io
display: Logz.io
category: Analytics & SIEM
description: Fetch & remediate security incidents identified by Logz.io Cloud SIEM
configuration:
- display: Fetch incidents
  name: isFetch
  type: 8
- display: Incident type
  name: incidentType
  type: 13
- display: API token for Logz.io Security account
  name: security_api_token
  type: 4
- display: API token for Logz.io Operations account
  name: operational_api_token
  type: 4
- display: Region code of your Logz.io account
  name: region
  defaultvalue: us
  type: 15
  options:
  - us
  - eu
  - wa
  - nl
  - ca
  - au
- display: Filter by rule name
  name: search
  type: 0
- display: Filter by rule severity
  name: severities
  type: 16
  options:
  - SEVERE
  - HIGH
  - MEDIUM
  - LOW
  - INFO
- display: First fetch time range (<number> <time unit>, e.g., 1 hour, 30 minutes)
  name: fetch_time
  defaultvalue: 1 hour
  type: 0
- display: Max. number of incidents fetched per run
  name: fetch_count
  defaultvalue: '50'
  type: 0
- display: Trust any certificate (not secure)
  name: insecure
  type: 8
- display: Use system proxy settings
  name: proxy
  type: 8
script:
  script: ''
  type: python
  commands:
  - name: logzio-search-logs
    arguments:
    - name: query
      required: true
      default: true
      description: A string specifying the search query, written in Apache Lucene syntax e.g. 'fname:John AND sname:Smith' (limited to 2 days range).
      defaultValue: '*'
    - name: size
      description: An integer specifying the maximum number of results to return.
    - name: from_time
      description: Specifies the earliest timestamp to be returned by the query.
    - name: to_time
      description: Specifies the latest timestamp to be returned by the query.
    - name: timeout
      description: Timeout in seconds
      defaultValue: '2'
    outputs:
    - contextPath: Logzio.Result
      description: An array of search results
      type: Unknown
    - contextPath: Logzio.Result.type
      description: Log type in the index
      type: string
    - contextPath: Logzio.Result.timestamp
      description: The log's timestamp
      type: date
    description: Runs an Apache Lucene query on your Logz.io Operations account
  - name: logzio-get-logs-by-event-id
    arguments:
    - name: id
      required: true
      description: Logz.io Alert Event ID (found under Incident details)
    - name: size
      default: true
      description: An integer specifying the maximum number of results to return
      defaultValue: '100'
    - name: timeout
      description: Timeout in seconds
      defaultValue: '2'
    outputs:
    - contextPath: Logzio.Result
      description: An array of search results
      type: Unknown
    - contextPath: Logzio.Result.type
      description: Log type in the index
      type: string
    - contextPath: Logzio.Result.timestamp
      description: The log's timestamp
      type: date
<<<<<<< HEAD
    description: Fetches the logs that triggered a security event in Logz.io Cloud SIEM
  dockerimage: demisto/python3:3.10.11.61265
=======
    description: Fetches the logs that triggered a security event in Logz.io Cloud
      SIEM
  dockerimage: demisto/python3:3.10.12.63474
>>>>>>> f4a397e1
  isfetch: true
  subtype: python3
fromversion: 5.0.0
tests:
- No Tests<|MERGE_RESOLUTION|>--- conflicted
+++ resolved
@@ -108,14 +108,9 @@
     - contextPath: Logzio.Result.timestamp
       description: The log's timestamp
       type: date
-<<<<<<< HEAD
-    description: Fetches the logs that triggered a security event in Logz.io Cloud SIEM
-  dockerimage: demisto/python3:3.10.11.61265
-=======
     description: Fetches the logs that triggered a security event in Logz.io Cloud
       SIEM
   dockerimage: demisto/python3:3.10.12.63474
->>>>>>> f4a397e1
   isfetch: true
   subtype: python3
 fromversion: 5.0.0
