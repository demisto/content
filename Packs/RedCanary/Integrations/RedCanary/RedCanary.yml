commonfields:
  id: RedCanary
  version: -1
name: RedCanary
display: Red Canary
category: Deception & Breach Simulation
description: Red Canary collects endpoint data using Carbon Black Response and CrowdStrike Falcon.  The collected data is standardized into a common schema which allows teams to detect, analyze and respond to security incidents.
configuration:
- display: Domain (for example, https://demisto.my.redcanary.co)
  name: domain
  defaultvalue: ""
  type: 0
  required: true
- display: API Key
  name: api_key
  defaultvalue: ""
  type: 4
  hidden: true
- name: api_key_creds
  type: 9
  displaypassword: API Key
  hiddenusername: true
- display: Fetch incidents
  name: isFetch
  type: 8
- display: Incident type
  name: incidentType
<<<<<<< HEAD
  type: 13
- defaultvalue: 3 days
  display: First fetch timestamp (<number> <time unit>, e.g., 12 hours, 7 days)
=======
  required: false
  type: 13
- display: First fetch timestamp (<number> <time unit>, e.g., 12 hours, 7 days)
>>>>>>> b3358074
  name: fetch_time
  type: 0
  required: false
  defaultvalue: 3 days
- display: Use system proxy settings
  name: proxy
  type: 8
- display: Trust any certificate (not secure)
  name: insecure
<<<<<<< HEAD
=======
  required: false
>>>>>>> b3358074
  type: 8
script:
  script: ''
  type: python
  subtype: python3
  dockerimage: demisto/python3:3.10.12.63474
  commands:
  - name: redcanary-acknowledge-detection
    arguments:
    - name: id
      required: true
      default: true
      description: Detection ID. Can be obtained from the context.
    description: Mark a detection as acknowledged to inform that it's being handled.
  - name: redcanary-update-remediation-state
    arguments:
    - name: id
      required: true
      default: true
      description: Detection ID. Can be obtained from the context.
    - name: remediation-state
      required: true
      auto: PREDEFINED
      predefined:
      - remediated
      - not_remediated_false_positive
      - not_remediated_sanctioned_activity
      - not_remediated_unwarranted
      description: The way in which the detection was remediated.
    - name: comment
      description: Describe the reason why the detection was remediated in this manner. This is ignored for 'remediated' state
      defaultValue: remediated by Demisto.
    description: Update the remediation state of a detection.
  - name: redcanary-list-detections
    arguments:
    - name: page
      description: What page of results to fetch. Defaults to first page.
    - name: per-page
      description: How many results to return per page.
    outputs:
    - contextPath: RedCanary.Detection.ID
      description: Detection ID.
      type: number
    - contextPath: RedCanary.Detection.Headline
      description: Human readable text about the detection.
      type: string
    - contextPath: RedCanary.Detection.Severity
      description: The severity of the detection. High, medium, or low
      type: string
    - contextPath: RedCanary.Detection.Summary
      description: A summary of information about the detection.
      type: string
    - contextPath: RedCanary.Detection.Classification
      description: Detection Classification
      type: string
    - contextPath: RedCanary.Detection.Subclassification
      description: Detection Subclassification
      type: string
    - contextPath: RedCanary.Detection.Time
      description: The time the detection was confirmed as a threat by Red Canary
      type: date
    - contextPath: RedCanary.Detection.Acknowledged
      description: Whether or not the detection is acknowledged.
      type: boolean
    - contextPath: RedCanary.Detection.RemediationStatus
      description: The state the detection is currently in.
      type: string
    - contextPath: RedCanary.Detection.Reason
      description: The reason for the detection.
      type: String
    - contextPath: RedCanary.Detection.EndpointUserID
      description: The ID of the user in the infected endpoint.
      type: Number
    - contextPath: RedCanary.Detection.EndpointID
      description: The ID of the endpoint infected in the detection.
      type: Number
    - contextPath: Endpoint.Hostname
      description: Fully-qualified endpoint hostname.
      type: string
    - contextPath: Endpoint.ID
      description: Endpoint ID
      type: string
    - contextPath: Endpoint.IPAddress
      description: IP Address of the endpoint
    - contextPath: Endpoint.MACAddress
      description: MAC address of the endpoint
    - contextPath: Endpoint.OS
      description: The operating system platform used by the endpoint
      type: string
    - contextPath: Endpoint.OSVersion
      description: The complete operating system version identifier used by the endpoint
      type: string
    - contextPath: Endpoint.Memory
      description: Physical memory of the endpoint in bytes
      type: number
    - contextPath: Endpoint.IsIsolated
      description: Whether or not the endpoint is currently network isolated
      type: boolean
    - contextPath: Endpoint.IsDecommissioned
      description: Whether or not the endpoint is decommissioned
      type: boolean
    - contextPath: Account.Username
      description: Endpoint user name
      type: string
    - contextPath: Account.Hostname
      description: Endpoint host name
      type: string
    description: Get a list of confirmed detections.
  - name: redcanary-list-endpoints
    arguments:
    - name: page
      description: Page number in the query response. Default is 1.
      defaultValue: "1"
    - name: per-page
      description: Number of returned results per page. Default is 50
      defaultValue: "50"
    outputs:
    - contextPath: Endpoint.Hostname
      description: Fully-qualified endpoint hostname
      type: string
    - contextPath: Endpoint.ID
      description: Endpoint ID
      type: string
    - contextPath: Endpoint.IPAddress
      description: IP Address of the endpoint
    - contextPath: Endpoint.MACAddress
      description: MAC Address of the endpoint
    - contextPath: Endpoint.OS
      description: The operating system platform used by the endpoint
      type: string
    - contextPath: Endpoint.OSVersion
      description: The complete operating system version identifier used by the endpoint
      type: string
    - contextPath: Endpoint.Memory
      description: Physical memory of the endpoint in bytes
      type: number
    - contextPath: Endpoint.IsIsolated
      description: Whether or not the endpoint is currently network isolated
      type: boolean
    - contextPath: Endpoint.IsDecommissioned
      description: Whether or not the endpoint is decommissioned
      type: boolean
    description: Get a list of endpoints.
  - name: redcanary-execute-playbook
    arguments:
    - name: playbook-id
      description: Playbook ID for execution.
    - name: detection-id
      required: true
      description: Detection to execute the playbook on. Can be retrieve from the context
    - name: playbook-name
      description: Playbook name for execution. if playbook ID is specify, this is ignored.
    description: Execute a predefined playbook on a detection.
  - name: redcanary-get-endpoint
    arguments:
    - name: id
      required: true
      default: true
      description: Endpoint ID
    outputs:
    - contextPath: Endpoint.Hostname
      description: Fully-qualified endpoint hostname
      type: string
    - contextPath: Endpoint.ID
      description: Endpoint ID
      type: string
    - contextPath: Endpoint.IPAddress
      description: IP Address of the endpoint
    - contextPath: Endpoint.MACAddress
      description: MAC Address of the endpoint
    - contextPath: Endpoint.OS
      description: The operating system platform used by the endpoint
      type: string
    - contextPath: Endpoint.OSVersion
      description: The complete operating system version identifier used by the endpoint
      type: string
    - contextPath: Endpoint.Memory
      description: Physical memory of the endpoint in bytes
      type: number
    - contextPath: Endpoint.IsIsolated
      description: Whether or not the endpoint is currently network isolated
      type: boolean
    - contextPath: Endpoint.IsDecommissioned
      description: Whether or not the endpoint is decommissioned
      type: boolean
    description: Get an endpoint by unique identifier.
  - name: redcanary-get-endpoint-detections
    arguments:
    - name: id
      required: true
      default: true
      description: Endpoint ID
    outputs:
    - contextPath: RedCanary.Detection.ID
      description: Detection ID.
      type: number
    - contextPath: RedCanary.Detection.Headline
      description: Human readable text about the detection.
      type: string
    - contextPath: RedCanary.Detection.Severity
      description: The severity of the detection. High, medium, or low
      type: string
    - contextPath: RedCanary.Detection.Summary
      description: A summary of information about the detection.
      type: string
    - contextPath: RedCanary.Detection.Classification
      description: Detection Classification
      type: string
    - contextPath: RedCanary.Detection.Subclassification
      description: Detection Subclassification
      type: string
    - contextPath: RedCanary.Detection.Time
      description: The time the detection was confirmed as a threat by Red Canary
      type: date
    - contextPath: RedCanary.Detection.Acknowledged
      description: Whether or not the detection is acknowledged.
      type: boolean
    - contextPath: RedCanary.Detection.RemediationStatus
      description: The state the detection is currently in.
      type: string
    - contextPath: Endpoint.Hostname
      description: Fully-qualified endpoint hostname
      type: string
    - contextPath: Endpoint.ID
      description: Endpoint ID
      type: string
    - contextPath: Endpoint.IPAddress
      description: IP Address of the endpoint
    - contextPath: Endpoint.MACAddress
      description: MAC Address of the endpoint
    - contextPath: Endpoint.OS
      description: The operating system platform used by the endpoint
      type: string
    - contextPath: Endpoint.OSVersion
      description: The complete operating system version identifier used by the endpoint
      type: string
    - contextPath: Endpoint.Memory
      description: Physical memory of the endpoint in bytes
      type: number
    - contextPath: Endpoint.IsIsolated
      description: Whether or not the endpoint is currently network isolated
      type: boolean
    - contextPath: Endpoint.IsDecommissioned
      description: Whether or not the endpoint is decommissioned
      type: boolean
    - contextPath: Account.Username
      description: Endpoint user name
      type: string
    - contextPath: Account.Hostname
      description: Endpoint host name
      type: string
    description: Get a list of detections associated with the endpoint.
  - name: redcanary-get-detection
    arguments:
    - name: id
      required: true
      default: true
      description: Detection ID
    outputs:
    - contextPath: RedCanary.Detection.ID
      description: Detection ID.
      type: number
    - contextPath: RedCanary.Detection.Headline
      description: Human readable text about the detection.
      type: string
    - contextPath: RedCanary.Detection.Severity
      description: The severity of the detection. High, medium, or low
      type: string
    - contextPath: RedCanary.Detection.Summary
      description: A summary of information about the detection.
      type: string
    - contextPath: RedCanary.Detection.Classification
      description: Detection Classification
      type: string
    - contextPath: RedCanary.Detection.Subclassification
      description: Detection Subclassification
      type: string
    - contextPath: RedCanary.Detection.Time
      description: The time the detection was confirmed as a threat by Red Canary
      type: date
    - contextPath: RedCanary.Detection.Acknowledged
      description: Whether or not the detection is acknowledged.
      type: boolean
    - contextPath: RedCanary.Detection.RemediationStatus
      description: The state the detection is currently in.
      type: string
    - contextPath: RedCanary.Detection.Reason
      description: The reason for the detection
      type: String
    - contextPath: RedCanary.Detection.EndpointUserID
      description: The ID of the user in the infected endpoint
      type: Number
    - contextPath: RedCanary.Detection.EndpointID
      description: The ID of the endpoint infected in the detection
      type: Number
    - contextPath: Endpoint.Hostname
      description: Fully-qualified endpoint hostname
      type: string
    - contextPath: Endpoint.ID
      description: Endpoint ID
      type: string
    - contextPath: Endpoint.IPAddress
      description: IP Address of the endpoint
    - contextPath: Endpoint.MACAddress
      description: MAC Address of the endpoint
    - contextPath: Endpoint.OS
      description: The operating system platform used by the endpoint
      type: string
    - contextPath: Endpoint.OSVersion
      description: The complete operating system version identifier used by the endpoint
      type: string
    - contextPath: Endpoint.Memory
      description: Physical memory of the endpoint in bytes
      type: number
    - contextPath: Endpoint.IsIsolated
      description: Whether or not the endpoint is currently network isolated
      type: boolean
    - contextPath: Endpoint.IsDecommissioned
      description: Whether or not the endpoint is decommissioned
      type: boolean
    - contextPath: Account.Username
      description: Endpoint user name
      type: string
    - contextPath: Account.Hostname
      description: Endpoint host name
      type: string
    - contextPath: Domain.Name
      description: Domain name
      type: string
    - contextPath: File.Name
      description: File name
      type: string
    - contextPath: File.MD5
      description: File MD5
      type: string
    - contextPath: File.SHA256
      description: File SHA256
      type: string
    - contextPath: File.Path
      description: File path in the endpoint
      type: string
    - contextPath: File.Extension
      description: File extension
      type: string
    - contextPath: IP.Address
      description: IP Address
      type: string
    - contextPath: IP.Port
      description: Port
      type: string
    - contextPath: Process.Name
      description: Process name
      type: string
    - contextPath: Process.Path
      description: process binary path
      type: string
    - contextPath: Process.MD5
      description: Binary MD5
      type: string
    - contextPath: Process.SHA256
      description: Binary SHA256
      type: string
    - contextPath: Process.StartTime
      description: Process execution time
      type: date
    - contextPath: Process.CommandLine
      description: Process command line
      type: string
    description: Get a detection by unique identifier.
  isfetch: true
tests:
- RedCanaryTest
fromversion: 5.0.0<|MERGE_RESOLUTION|>--- conflicted
+++ resolved
@@ -25,15 +25,9 @@
   type: 8
 - display: Incident type
   name: incidentType
-<<<<<<< HEAD
-  type: 13
-- defaultvalue: 3 days
-  display: First fetch timestamp (<number> <time unit>, e.g., 12 hours, 7 days)
-=======
   required: false
   type: 13
 - display: First fetch timestamp (<number> <time unit>, e.g., 12 hours, 7 days)
->>>>>>> b3358074
   name: fetch_time
   type: 0
   required: false
@@ -43,10 +37,7 @@
   type: 8
 - display: Trust any certificate (not secure)
   name: insecure
-<<<<<<< HEAD
-=======
   required: false
->>>>>>> b3358074
   type: 8
 script:
   script: ''
