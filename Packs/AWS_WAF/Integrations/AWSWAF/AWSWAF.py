import demistomock as demisto
from CommonServerPython import *  # noqa # pylint: disable=unused-wildcard-import
from CommonServerUserPython import *  # noqa
from AWSApiModule import *  # noqa: E402
from typing import TYPE_CHECKING, Any
from collections.abc import Callable

# The following import are used only for type hints and autocomplete.
# It is not used at runtime, and not exist in the docker image.
if TYPE_CHECKING:
    from mypy_boto3_wafv2 import WAFV2Client
    from mypy_boto3_wafv2.type_defs import (
        RegexTypeDef,
        UpdateRuleGroupResponseTypeDef,
        RuleTypeDef,
        VisibilityConfigTypeDef
    )

''' CONSTANTS '''

SERVICE = 'wafv2'
OUTPUT_PREFIX = 'AWS.Waf'
DEFAULT_SCOPE = 'Regional'
REGEX_MATCH_STATEMENT = 'RegexPatternSetReferenceStatement'
BYTE_MATCH_STATEMENT = 'ByteMatchStatement'
TEXT_TRANSFORMATIONS = 'NONE | COMPRESS_WHITE_SPACE | HTML_ENTITY_DECODE | LOWERCASE | CMD_LINE | URL_DECODE | ' \
                       'BASE64_DECODE | HEX_DECODE | MD5 | REPLACE_COMMENTS | ESCAPE_SEQ_DECODE | SQL_HEX_DECODE | ' \
                       'CSS_DECODE | JS_DECODE | NORMALIZE_PATH | NORMALIZE_PATH_WIN | REMOVE_NULLS | ' \
                       'REPLACE_NULLS | BASE64_DECODE_EXT | URL_DECODE_UNI | UTF8_TO_UNICODE'

SCOPE_MAP = {'Regional': 'REGIONAL',
             'Global': 'CLOUDFRONT'}
OPERATOR_TO_STATEMENT_OPERATOR = {'And': 'AndStatement', 'Or': 'OrStatement', 'Not': 'NotStatement'}
MATCH_TYPE_TO_POSITIONAL_CONSTRAIN = {'Exactly Matches String': 'EXACTLY',
                                      'Starts With String': 'STARTS_WITH',
                                      'Ends With String': 'ENDS_WITH',
                                      'Contains String': 'CONTAINS',
                                      'Contains Words': 'CONTAINS_WORD',
                                      'all': 'EXACTLY | STARTS_WITH | ENDS_WITH | CONTAINS | CONTAINS_WORD'}
WEB_REQUEST_COMPONENT_MAP = {"Headers": "Headers",
                             "Cookies": "Cookies",
                             "Query Parameters": "AllQueryArguments",
                             "Uri Path": "UriPath",
                             "Query String": "QueryString",
                             "Body": "Body",
                             "HTTP Method": "Method"}

''' HELPER FUNCTIONS '''


def build_string_match_rule_object(args: dict) -> dict:  # pragma: no cover
    """
    Creates a string match rule statement object that can be added to a rule
    Args:
        args: The command arguments

    Returns:
        String match rule statement object
    """
    return {
        'Statement': build_string_match_statement(**args)
    }


def get_required_args_for_get_rule_group(args: dict) -> dict:  # pragma: no cover
    """
    Build the required arguments for a request of get_rule_group
    Args:
        args: The command arguments

    Returns:
       The required arguments for a request of get_rule_group
    """
    return {
        'Name': args.get('group_name', ''),
        'Scope': SCOPE_MAP[args.get('scope') or DEFAULT_SCOPE],
        'Id': args.get('group_id', '')
    }


def build_ip_statement(ip_set_arn: str) -> dict:  # pragma: no cover
    """
    Creates an ip statement that can be added to a statements list of a rule
    Args:
        ip_set_arn: The ip set ARN representation

    Returns:
        An ip statement object
    """
    return {'IPSetReferenceStatement': {'ARN': ip_set_arn}}


def build_country_statement(country_codes: list) -> dict:  # pragma: no cover
    """
    Creates a country statement that can be added to a statements list of a rule
    Args:
        country_codes: The country codes

    Returns:
        A country statement object
    """
    return {'GeoMatchStatement': {'CountryCodes': country_codes}}


def build_country_rule_object(args: dict) -> dict:  # pragma: no cover
    """
    Creates a country rule statement object that can be added to a rule
    Args:
        args: The command arguments

    Returns:
        Country rule statement object
    """
    country_codes = argToList(args.get('country_codes'))
    return {
        'Statement': build_country_statement(country_codes)
    }


def build_visibility_config_object(metric_name: str,
                                   cloud_watch_metrics_enabled: bool,
                                   sampled_requests_enabled: bool) -> dict:  # pragma: no cover
    """
    Creates a dictionary which represents visibility config
    Args:
        metric_name: The metric name
        cloud_watch_metrics_enabled: whether to enable cloud metrics
        sampled_requests_enabled: whether to enable sample requests

    Returns:
        Visibility config object
    """
    return {
        'CloudWatchMetricsEnabled': cloud_watch_metrics_enabled,
        'MetricName': metric_name,
        'SampledRequestsEnabled': sampled_requests_enabled
    }


def get_tags_dict_from_args(tag_keys: list, tag_values: list) -> list:
    """
    Creates a list of dictionaries containing the tag key, and its corresponding value
    Args:
        tag_keys: tag keys list
        tag_values: tag values list

    Returns:
        List of tags
    """
    if len(tag_keys) != len(tag_values):
        raise DemistoException('The tags_keys and tag_values arguments must be at the same length.')

    # keys and values are in the same length
    return [{'Key': k, 'Value': v} for k, v in zip(tag_keys, tag_values)]


def build_regex_pattern_object(regex_patterns: list) -> list["RegexTypeDef"]:
    """
    Creates a list of dictionaries which represent a regex set object
    Args:
        regex_patterns: regex patterns

    Returns:
        List of regex patterns objects
    """
    return [
        {'RegexString': regex_pattern} for regex_pattern in regex_patterns
    ]


def build_ip_rule_object(args: dict) -> dict:
    """
    Creates an ip rule statement object that can be added to a rule
    Args:
        args: The command arguments

    Returns:
        Ip rule statement object
    """
    ip_rule = {}
    ip_set_arns = argToList(args.get('ip_set_arn'))
    condition_operator = args.get('condition_operator', '')
    if len(ip_set_arns) > 1 and not condition_operator:
        raise DemistoException('The condition_operator argument must be specified when '
                               'ip_set_arn contains more than one value.')

    if len(ip_set_arns) == 1:
        ip_rule['Statement'] = build_ip_statement(ip_set_arns[0])
    elif len(ip_set_arns) > 1:
        statement_operator = OPERATOR_TO_STATEMENT_OPERATOR[condition_operator]
        ip_rule.setdefault('Statement', {})[statement_operator] = {
            'Statements': [build_ip_statement(ip_set_arn) for ip_set_arn in ip_set_arns]
        }
    return ip_rule


def build_string_match_statement(match_type: str = '',
                                 string_to_match: str = '',
                                 regex_set_arn: str = '',
                                 oversize_handling: str = '',
                                 text_transformation: str = 'NONE',
                                 web_request_component: str = '', **kwargs) -> dict:
    """
    Creates a byte/regex match statement that can be added to a statements list of a rule
    Args:
        match_type: Which match type should be performed
        string_to_match: string_to_match: The string to match to
        regex_set_arn: The regex set to match to
        oversize_handling: The oversize handling to be applied to web request contents
        text_transformation: The text transformation to perform on the component
        web_request_component: web_request_component: The web request component to inspect
        kwargs: Args that are not in use in this method but passed from the command arguments

    Returns:
        A byte/regex match statement object
    """
    match_statement = REGEX_MATCH_STATEMENT if match_type == 'Matches Regex Pattern Set' \
        else BYTE_MATCH_STATEMENT
    web_request_component = WEB_REQUEST_COMPONENT_MAP.get(web_request_component) or ''
    if match_statement == BYTE_MATCH_STATEMENT:
        if not string_to_match:
            raise DemistoException('string_to_match must be provided when using strings match_type')
        statement = build_byte_match_statement(web_request_component=web_request_component,
                                               oversize_handling=oversize_handling,
                                               text_transformation=text_transformation,
                                               string_to_match=string_to_match,
                                               match_type=match_type)

    else:  # match_statement == REGEX_MATCH_STATEMENT
        if not regex_set_arn:
            raise DemistoException('regex_set_arn must be provided when using Matches Regex Pattern Set match_type')
        statement = build_regex_match_statement(web_request_component=web_request_component,
                                                oversize_handling=oversize_handling,
                                                regex_set_arn=regex_set_arn,
                                                text_transformation=text_transformation)

    return {match_statement: statement}


def update_rule_with_statement(rule: dict, statements: list, condition_operator: str):
    """
    Updates an existing rule with a new statement
    Args:
        rule: The rule to update
        statements: The statement to update the rule with
        condition_operator: The condition to apply on the statements
    """
    old_rule_statement = rule.get('Statement', {})
    if 'AndStatement' in old_rule_statement or 'OrStatement' in old_rule_statement:
        demisto.info('ignoring condition_operator argument as the statement already contains an operator.')
        condition = list(old_rule_statement.keys())[0]
    elif condition_operator:
        condition = OPERATOR_TO_STATEMENT_OPERATOR[condition_operator]
        # override the statement key with the conditional statement
        rule['Statement'] = {condition: {'Statements': [old_rule_statement]}}

    else:
        raise DemistoException('Rule contains only one statement. Please provide condition operator.')
    rule['Statement'][condition]['Statements'].extend(statements)


def create_rules_list_with_new_rule_statement(args: dict, statements: list, rules: list) -> list:
    """
    Creates a rules list with the updated rule
    Args:
        args: The command arguments
        statements: The statements to add to a rule
        rules: The original rules

    Returns:
        Updated list of rules
    """
    new_rules = rules.copy()
    rule_name = args.get('rule_name', '')
    condition_operator = args.get('condition_operator', '')
    for rule in new_rules:
        if rule.get('Name') == rule_name:
            update_rule_with_statement(rule, statements, condition_operator)
            return rules
    raise DemistoException(f'Did not find any rule with name {rule_name}')


def build_web_component_match_object(web_request_component: str, oversize_handling: str) -> dict:
    """
    Creates web component object to send to the API
    Args:
        web_request_component: The web request component to inspect
        oversize_handling: The oversize handling to be applied to web request contents

    Returns:

    """
    web_request_component_object = {}
    if web_request_component in {'Headers', 'Cookies', 'Body'}:
        if not oversize_handling:
            raise DemistoException(
                'oversize_handling must be provided when using Headers, Cookies, Body in web_request_component')
        if web_request_component != 'Body':
            web_request_component_object = {'MatchPattern': {
                'All': {}
            },
                'MatchScope': 'ALL'
            }
        web_request_component_object['OversizeHandling'] = oversize_handling
    return web_request_component_object


def build_byte_match_statement(web_request_component: str,
                               oversize_handling: str,
                               text_transformation: str,
                               string_to_match: str,
                               match_type: str) -> dict:
    """
    Creates a byte match statement
    Args:
        web_request_component: The web request component to inspect
        oversize_handling: The oversize handling to be applied to web request contents
        that are bigger than what can be inspected by AWS WAF
        text_transformation: The text transformation to perform on the component
        string_to_match: The string to match to
        match_type: Which match type should be performed

    Returns:
        A byte match statement value
    """
    web_request_component_object = build_web_component_match_object(web_request_component, oversize_handling)
    return {
        'SearchString': string_to_match,
        'FieldToMatch': {
            web_request_component: web_request_component_object
        },
        'TextTransformations': [
            {'Priority': 0,
             'Type': text_transformation
             }
        ],
        'PositionalConstraint': MATCH_TYPE_TO_POSITIONAL_CONSTRAIN[match_type]}


def build_regex_match_statement(web_request_component: str,
                                oversize_handling: str,
                                text_transformation: str,
                                regex_set_arn: str) -> dict:
    """
    Creates a byte match statement
    Args:
        web_request_component: The web request component to inspect
        oversize_handling: The oversize handling to be applied to web request contents
        that are bigger than what can be inspected by AWS WAF
        text_transformation: The text transformation to perform on the component
        regex_set_arn: The regex set to match to

    Returns:
        A regex match statement value
    """
    web_request_component_object = build_web_component_match_object(web_request_component, oversize_handling)
    return {
        'ARN': regex_set_arn,
        'FieldToMatch': {
            web_request_component: web_request_component_object
        },
        'TextTransformations': [
            {'Priority': 0, 'Type': text_transformation
             }
        ]
    }


def build_new_rule_object(args: dict, rule_group_visibility_config: "VisibilityConfigTypeDef",
                          build_rule_func: Callable[[dict], dict]) -> dict:
    """
    Creates a country rule object that can be added to a rule group rules list
    Args:
        args: The command arguments
        rule_group_visibility_config: The rule visibility config
        build_rule_func: A generic function that builds the statement of the rule

    Returns:
        Entire rule object
    """
    name = args.get('rule_name', '')
    rule_visibility_config = build_visibility_config_object(
        metric_name=name,
        cloud_watch_metrics_enabled=rule_group_visibility_config.get('CloudWatchMetricsEnabled', True),
        sampled_requests_enabled=rule_group_visibility_config.get('SampledRequestsEnabled', True))

    rule = {
        'Name': name,
        'Priority': arg_to_number(args.get('priority', '')) or 0,
        'Action': {
            args.get('action'): {}
        },
        'VisibilityConfig': rule_visibility_config,

    }
    rule |= build_rule_func(args)

    return rule


def delete_rule(rule_name: str, rules: list) -> list:
    """
    Deletes a rule from a rules list
    Args:
        rule_name: The rule name to delete
        rules: The rules list of a rule group

    Returns:
        A new rules list without the rule to delete
    """
    updated_rules = rules.copy()
    for rule in rules:
        if rule.get('Name') == rule_name:
            updated_rules.remove(rule)
            break
    return updated_rules


def append_new_rule(rules: list, rule: dict) -> list:
    """
    Adds a rule from a rules list
    Args:
        rule: The rule object to add
        rules: The rules list of a rule group

    Returns:
        A new rules list with the rule to delete
    """
    updated_rules = rules.copy()
    updated_rules.append(rule)
    return updated_rules


def get_required_response_fields_from_rule_group(client: "WAFV2Client", kwargs: dict
                                                 ) -> tuple[list["RuleTypeDef"], "VisibilityConfigTypeDef", str]:
    """
    Gets all the fields from the response that are required for the update request
    Args:
        client: AWS WF client
        kwargs: args required for get rule group

    Returns:
        rules, visibility config object and lockToken associated to a rule group
    """
    response = client.get_rule_group(**kwargs)

    rule_group = response.get('RuleGroup', {})
    rules = rule_group.get('Rules', [])
    rule_group_visibility_config = rule_group.get('VisibilityConfig', {})
    lock_token = response.get('LockToken', '')

    return rules, rule_group_visibility_config, lock_token  # type: ignore[return-value]


'''CLIENT FUNCTIONS'''


def update_rule_group_rules(client: "WAFV2Client",
                            kwargs: dict,
                            lock_token: str,
                            updated_rules: list,
                            rule_group_visibility_config: "VisibilityConfigTypeDef"
                            ) -> "UpdateRuleGroupResponseTypeDef":  # pragma: no cover
    """ Updates rule group with new rules list"""
    kwargs |= {'LockToken': lock_token,
               'Rules': updated_rules,
               'VisibilityConfig': rule_group_visibility_config
               }

    return client.update_rule_group(**kwargs)


''' COMMAND FUNCTIONS '''


def connection_test(client: "WAFV2Client") -> str:  # pragma: no cover
    """ Command to test the connection to the API"""
    try:
        client.list_ip_sets(Scope=SCOPE_MAP[DEFAULT_SCOPE])  # type: ignore[arg-type]
    except Exception as e:
        raise DemistoException(f'Failed to execute test module. Error: {str(e)}')

    return 'ok'


def create_ip_set_command(client: "WAFV2Client", args: dict) -> CommandResults:
    """ Command to create an IP set"""
    tag_keys = argToList(args.get('tag_key')) or []
    tag_values = argToList(args.get('tag_value')) or []
    kwargs = {
        'Name': args.get('name', ''),
        'Scope': SCOPE_MAP[args.get('scope') or DEFAULT_SCOPE],
        'IPAddressVersion': args.get('ip_version', ''),
        'Addresses': argToList(args.get('addresses')) or [],
    }

    if description := args.get('description'):
        kwargs |= {'Description': description}
    if tags := get_tags_dict_from_args(tag_keys, tag_values):
        kwargs |= {'Tags': tags}

    response = client.create_ip_set(**kwargs)
    outputs = response.get('Summary', {})

    readable_output = f'AWS Waf ip set with id {outputs.get("Id", "")} was created successfully'

    return CommandResults(readable_output=readable_output,
                          outputs=outputs,
                          raw_response=response,
                          outputs_prefix=f'{OUTPUT_PREFIX}.IpSet',
                          outputs_key_field='Id')


def get_ip_set_command(client: "WAFV2Client", args: dict) -> CommandResults:
    """ Command to get a specific IP set"""
    kwargs = {
        'Name': args.get('name', ''),
        'Scope': SCOPE_MAP[args.get('scope') or DEFAULT_SCOPE],
        'Id': args.get('id', '')
    }

    response = client.get_ip_set(**kwargs)

    outputs = response.get('IPSet', {})

    readable_output = tableToMarkdown('IP Set', outputs)

    return CommandResults(readable_output=readable_output,
                          outputs=outputs,
                          raw_response=response,
                          outputs_prefix=f'{OUTPUT_PREFIX}.IpSet',
                          outputs_key_field='Id')


def update_ip_set_command(client: "WAFV2Client", args: dict) -> CommandResults:
    """ Command to update a specific IP set"""
    kwargs = {
        'Name': args.get('name', ''),
        'Scope': SCOPE_MAP[args.get('scope') or DEFAULT_SCOPE],
        'Id': args.get('id', '')
    }

    addresses_to_update = argToList(args.get('addresses')) or []
    overwrite = argToBoolean(args.get('is_overwrite')) or False

    get_response = client.get_ip_set(**kwargs)

    lock_token = get_response.get('LockToken', '')
    original_addresses = get_response.get('IPSet', {}).get('Addresses', [])
    if not overwrite:
        addresses_to_update.extend(original_addresses)

    kwargs |= {'LockToken': lock_token, 'Addresses': addresses_to_update}

    if description := args.get('description'):
        kwargs |= {'Description': description}

    response = client.update_ip_set(**kwargs)

    readable_output = f'AWS Waf ip set with id {args.get("id", "")} was updated successfully.'

    return CommandResults(readable_output=readable_output,
                          raw_response=response)


def list_ip_set_command(client: "WAFV2Client", args: dict) -> CommandResults:
    """ Command to get a list of all IP sets"""
    kwargs: dict[str, Any] = {
        'Scope': SCOPE_MAP[args.get('scope') or DEFAULT_SCOPE],
        'Limit': arg_to_number(args.get('limit')) or 50
    }

    if next_marker := args.get('next_token'):
        kwargs |= {'NextMarker': next_marker}

    response = client.list_ip_sets(**kwargs)
    ip_sets = response.get('IPSets', [])
    readable_output = tableToMarkdown('List IP Sets',
                                      ip_sets,
                                      headers=['Name', 'Id', 'ARN', 'Description'],
                                      is_auto_json_transform=True)
    outputs = {f'{OUTPUT_PREFIX}.IpSet(val.Id === obj.Id)': ip_sets,
               f'{OUTPUT_PREFIX}(true)': {'IpSetNextToken': response.get('NextMarker', '')}}

    return CommandResults(readable_output=readable_output,
                          outputs=outputs,
                          raw_response=response,
                          outputs_key_field='Id')


def delete_ip_set_command(client: "WAFV2Client", args: dict) -> CommandResults:
    """ Command to delete a specific IP set"""
    kwargs = {
        'Name': args.get('name', ''),
        'Scope': SCOPE_MAP[args.get('scope') or DEFAULT_SCOPE],
        'Id': args.get('id', '')
    }

    get_response = client.get_ip_set(**kwargs)

    kwargs |= {'LockToken': get_response.get('LockToken', '')}

    response = client.delete_ip_set(**kwargs)

    readable_output = f'AWS Waf ip set with id {args.get("id", "")} was deleted successfully'

    return CommandResults(readable_output=readable_output,
                          raw_response=response)


def create_regex_set_command(client: "WAFV2Client", args: dict) -> CommandResults:
    """ Command to create a regex set"""
    tag_keys = argToList(args.get('tag_key')) or []
    tag_values = argToList(args.get('tag_value')) or []
    regex_patterns = argToList(args.get('regex_pattern')) or []
    kwargs = {
        'Name': args.get('name', ''),
        'Scope': SCOPE_MAP[args.get('scope') or DEFAULT_SCOPE],
        'RegularExpressionList': build_regex_pattern_object(regex_patterns)
    }

    if description := args.get('description'):
        kwargs |= {'Description': description}
    if tags := get_tags_dict_from_args(tag_keys, tag_values):
        kwargs |= {'Tags': tags}

    response = client.create_regex_pattern_set(**kwargs)
    outputs = response.get('Summary', {})

    readable_output = f'AWS Waf regex set with id {outputs.get("Id", "")} was created successfully'

    return CommandResults(readable_output=readable_output,
                          outputs=outputs,
                          raw_response=response,
                          outputs_prefix=f'{OUTPUT_PREFIX}.RegexSet',
                          outputs_key_field='Id')


def get_regex_set_command(client: "WAFV2Client", args: dict) -> CommandResults:
    """ Command to get a specific regex set"""
    kwargs = {
        'Name': args.get('name', ''),
        'Scope': SCOPE_MAP[args.get('scope') or DEFAULT_SCOPE],
        'Id': args.get('id', '')
    }

    response = client.get_regex_pattern_set(**kwargs)

    outputs = response.get('RegexPatternSet', {})

    readable_output = tableToMarkdown('Regex Set', outputs)

    return CommandResults(readable_output=readable_output,
                          outputs=outputs,
                          raw_response=response,
                          outputs_prefix=f'{OUTPUT_PREFIX}.RegexSet',
                          outputs_key_field='Id')


def update_regex_set_command(client: "WAFV2Client", args: dict) -> CommandResults:
    """ Command to update a specific regex set"""
    kwargs = {
        'Name': args.get('name', ''),
        'Scope': SCOPE_MAP[args.get('scope') or DEFAULT_SCOPE],
        'Id': args.get('id', '')
    }

    patterns_to_update = build_regex_pattern_object(argToList(args.get('regex_pattern')))
    overwrite = argToBoolean(args.get('is_overwrite')) or False

    get_response = client.get_regex_pattern_set(**kwargs)

    lock_token = get_response.get('LockToken', '')
    original_patterns = get_response.get('RegexPatternSet', {}).get('RegularExpressionList', [])
    if not overwrite:
        patterns_to_update.extend(original_patterns)

    kwargs |= {'LockToken': lock_token, 'RegularExpressionList': patterns_to_update}

    if description := args.get('description'):
        kwargs |= {'Description': description}

    response = client.update_regex_pattern_set(**kwargs)

    readable_output = f'AWS Waf ip set with id {args.get("Id", "")} was updated successfully.'

    return CommandResults(readable_output=readable_output,
                          raw_response=response)


def list_regex_set_command(client: "WAFV2Client", args: dict) -> CommandResults:
    """ Command to get a list of all regex sets"""
    kwargs: dict[str, Any] = {
        'Scope': SCOPE_MAP[args.get('scope') or DEFAULT_SCOPE],
        'Limit': arg_to_number(args.get('limit')) or 50
    }

    if next_marker := args.get('next_token'):
        kwargs |= {'NextMarker': next_marker}

    response = client.list_regex_pattern_sets(**kwargs)
    regex_patterns = response.get('RegexPatternSets', [])
    readable_output = tableToMarkdown('List regex Sets',
                                      regex_patterns,
                                      headers=['Name', 'Id', 'ARN', 'Description'],
                                      is_auto_json_transform=True)
    outputs = {f'{OUTPUT_PREFIX}.RegexSet(val.Id === obj.Id)': regex_patterns,
               f'{OUTPUT_PREFIX}(true)': {'RegexSetNextToken': response.get('NextMarker', '')}}

    return CommandResults(readable_output=readable_output,
                          outputs=outputs,
                          raw_response=response,
                          outputs_key_field='Id')


def delete_regex_set_command(client: "WAFV2Client", args: dict) -> CommandResults:
    """ Command to delete a specific regex set"""
    kwargs = {
        'Name': args.get('name', ''),
        'Scope': SCOPE_MAP[args.get('scope') or DEFAULT_SCOPE],
        'Id': args.get('id', '')
    }

    get_response = client.get_regex_pattern_set(**kwargs)

    kwargs |= {'LockToken': get_response.get('LockToken', '')}

    response = client.delete_regex_pattern_set(**kwargs)

    readable_output = f'AWS Waf regex set with id {args.get("id", "")} was deleted successfully'

    return CommandResults(readable_output=readable_output,
                          raw_response=response)


def list_rule_group_command(client: "WAFV2Client", args: dict) -> CommandResults:
    """ Command to get a list of all rule groups"""
    kwargs: dict[str, Any] = {
        'Scope': SCOPE_MAP[args.get('scope') or DEFAULT_SCOPE],
        'Limit': arg_to_number(args.get('limit')) or 50
    }

    if next_marker := args.get('next_token'):
        kwargs |= {'NextMarker': next_marker}

    response = client.list_rule_groups(**kwargs)
    rule_groups = response.get('RuleGroups', [])
    outputs = {f'{OUTPUT_PREFIX}.RuleGroup(val.Id === obj.Id)': rule_groups,
               f'{OUTPUT_PREFIX}(true)': {'RuleGroupNextToken': response.get('NextMarker', '')}}
    readable_output = tableToMarkdown('List rule groups',
                                      rule_groups,
                                      headers=['Name', 'Id', 'ARN', 'Description'],
                                      is_auto_json_transform=True)

    return CommandResults(readable_output=readable_output,
                          outputs=outputs,
                          raw_response=response,
                          outputs_key_field='Id')


def get_rule_group_command(client: "WAFV2Client", args: dict) -> CommandResults:
    """ Command to get a specific rule group"""
    kwargs = {
        'Name': args.get('name', ''),
        'Scope': SCOPE_MAP[args.get('scope') or DEFAULT_SCOPE],
        'Id': args.get('id', '')
    }

    response = client.get_rule_group(**kwargs)
    response = convert_dict_values_bytes_to_str(response)
    outputs = response.get('RuleGroup', {})
    readable_output = tableToMarkdown('Rule group', outputs, headers=['Id', 'Name', 'Description'])

    return CommandResults(readable_output=readable_output,
                          outputs=outputs,
                          raw_response=response,
                          outputs_prefix=f'{OUTPUT_PREFIX}.RuleGroup',
                          outputs_key_field='Id')


def delete_rule_group_command(client: "WAFV2Client", args: dict) -> CommandResults:
    """ Command to delete a specific rule group"""
    kwargs = {
        'Name': args.get('name', ''),
        'Scope': SCOPE_MAP[args.get('scope') or DEFAULT_SCOPE],
        'Id': args.get('id', '')
    }

    get_response = client.get_rule_group(**kwargs)

    kwargs |= {'LockToken': get_response.get('LockToken', '')}

    response = client.delete_rule_group(**kwargs)

    readable_output = f'AWS Waf rule group with id {args.get("id", "")} was deleted successfully'

    return CommandResults(readable_output=readable_output,
                          raw_response=response)


def create_rule_group_command(client: "WAFV2Client", args: dict) -> CommandResults:
    """ Command to create a rule group"""
    tag_keys = argToList(args.get('tag_key')) or []
    tag_values = argToList(args.get('tag_value')) or []
    name = args.get('name', '')
    cloud_watch_metrics_enabled = argToBoolean(args.get('cloud_watch_metrics_enabled', '')) or True
    metric_name = args.get('metric_name', '') or name
    sampled_requests_enabled = argToBoolean(args.get('sampled_requests_enabled', '')) or True

    kwargs = {
        'Name': name,
        'Scope': SCOPE_MAP[args.get('scope') or DEFAULT_SCOPE],
        'Capacity': arg_to_number(args.get('capacity', '')),
        'VisibilityConfig': build_visibility_config_object(cloud_watch_metrics_enabled=cloud_watch_metrics_enabled,
                                                           metric_name=metric_name,
                                                           sampled_requests_enabled=sampled_requests_enabled)
    }

    if description := args.get('description'):
        kwargs |= {'Description': description}
    if tags := get_tags_dict_from_args(tag_keys, tag_values):
        kwargs |= {'Tags': tags}

    response = client.create_rule_group(**kwargs)
    outputs = response.get('Summary', {})

    readable_output = f'AWS Waf rule group with id {outputs.get("Id", "")} was created successfully'

    return CommandResults(readable_output=readable_output,
                          outputs=outputs,
                          raw_response=response,
                          outputs_prefix=f'{OUTPUT_PREFIX}.RuleGroup',
                          outputs_key_field='Id')


def create_ip_rule_command(client: "WAFV2Client", args: dict) -> CommandResults:
    """ Command to create an ip rule"""
    kwargs = get_required_args_for_get_rule_group(args)

    rules, rule_group_visibility_config, lock_token = get_required_response_fields_from_rule_group(client, kwargs)

    rule = build_new_rule_object(args, rule_group_visibility_config, build_ip_rule_object)
    updated_rules = append_new_rule(rules, rule)

    response = update_rule_group_rules(client=client,
                                       kwargs=kwargs,
                                       lock_token=lock_token,
                                       updated_rules=updated_rules,
                                       rule_group_visibility_config=rule_group_visibility_config)

    readable_output = f'AWS Waf ip rule with name {args.get("rule_name", "")} was created successfully.'

    return CommandResults(readable_output=readable_output,
                          raw_response=response)


def create_country_rule_command(client: "WAFV2Client", args: dict) -> CommandResults:
    """ Command to create a country rule"""
    kwargs = get_required_args_for_get_rule_group(args)

    rules, rule_group_visibility_config, lock_token = get_required_response_fields_from_rule_group(client, kwargs)

    rule = build_new_rule_object(args, rule_group_visibility_config, build_country_rule_object)
    updated_rules = append_new_rule(rules, rule)

    response = update_rule_group_rules(client=client,
                                       kwargs=kwargs,
                                       lock_token=lock_token,
                                       updated_rules=updated_rules,
                                       rule_group_visibility_config=rule_group_visibility_config)

    readable_output = f'AWS Waf country rule with name {args.get("rule_name", "")} was created successfully.'

    return CommandResults(readable_output=readable_output,
                          raw_response=response)


def create_string_match_rule_command(client: "WAFV2Client", args: dict) -> CommandResults:
    """ Command to create a string match rule"""
    kwargs = get_required_args_for_get_rule_group(args)

    rules, rule_group_visibility_config, lock_token = get_required_response_fields_from_rule_group(client, kwargs)

    rule = build_new_rule_object(args, rule_group_visibility_config, build_string_match_rule_object)
    updated_rules = append_new_rule(rules, rule)

    response = update_rule_group_rules(client=client,
                                       kwargs=kwargs,
                                       lock_token=lock_token,
                                       updated_rules=updated_rules,
                                       rule_group_visibility_config=rule_group_visibility_config)

    readable_output = f'AWS Waf string match rule with name {args.get("rule_name", "")} was created successfully.'

    return CommandResults(readable_output=readable_output,
                          raw_response=response)


def delete_rule_command(client: "WAFV2Client", args: dict) -> CommandResults:
    """ Command to delete a specific rule"""
    kwargs = get_required_args_for_get_rule_group(args)

    rules, rule_group_visibility_config, lock_token = get_required_response_fields_from_rule_group(client, kwargs)
    rule_name = args.get('rule_name', '')
    updated_rules = delete_rule(rule_name, rules)

    response = update_rule_group_rules(client=client,
                                       kwargs=kwargs,
                                       lock_token=lock_token,
                                       updated_rules=updated_rules,
                                       rule_group_visibility_config=rule_group_visibility_config)

    readable_output = f'AWS Waf rule with id {args.get("Id", "")} was deleted successfully.'

    return CommandResults(readable_output=readable_output,
                          raw_response=response)


def add_ip_statement_command(client: "WAFV2Client", args: dict) -> CommandResults:
    """ Command to add an ip statement to a rule"""
    kwargs = get_required_args_for_get_rule_group(args)
    rules, rule_group_visibility_config, lock_token = get_required_response_fields_from_rule_group(client, kwargs)
    ip_set_arns = argToList(args.get('ip_set_arn'))
    statements = [build_ip_statement(ip_set_arn) for ip_set_arn in ip_set_arns]
    updated_rules = create_rules_list_with_new_rule_statement(args, statements, rules)

    response = update_rule_group_rules(client=client,
                                       kwargs=kwargs,
                                       lock_token=lock_token,
                                       updated_rules=updated_rules,
                                       rule_group_visibility_config=rule_group_visibility_config)

    readable_output = f'AWS Waf ip statement was added to rule with name {args.get("rule_name", "")} successfully.'

    return CommandResults(readable_output=readable_output,
                          raw_response=response)


def add_country_statement_command(client: "WAFV2Client", args: dict) -> CommandResults:
    """ Command to add a country statement to a rule"""
    kwargs = get_required_args_for_get_rule_group(args)

    rules, rule_group_visibility_config, lock_token = get_required_response_fields_from_rule_group(client, kwargs)
    country_codes = argToList(args.get('country_codes')) or []
    statement = [build_country_statement(country_codes)]
    updated_rules = create_rules_list_with_new_rule_statement(args, statement, rules)

    response = update_rule_group_rules(client=client,
                                       kwargs=kwargs,
                                       lock_token=lock_token,
                                       updated_rules=updated_rules,
                                       rule_group_visibility_config=rule_group_visibility_config)

    readable_output = f'AWS Waf country statement was added to rule with name {args.get("rule_name", "")} ' \
                      f'successfully.'

    return CommandResults(readable_output=readable_output,
                          raw_response=response)


def add_string_match_statement_command(client: "WAFV2Client", args: dict) -> CommandResults:
    """ Command to add a string match statement to a rule"""
    kwargs = get_required_args_for_get_rule_group(args)

    rules, rule_group_visibility_config, lock_token = get_required_response_fields_from_rule_group(client, kwargs)

    statement = [build_string_match_statement(**args)]
    updated_rules = create_rules_list_with_new_rule_statement(args, statement, rules)

    response = update_rule_group_rules(client=client,
                                       kwargs=kwargs,
                                       lock_token=lock_token,
                                       updated_rules=updated_rules,
                                       rule_group_visibility_config=rule_group_visibility_config)

    readable_output = f'AWS Waf string match statement was added to rule with name {args.get("rule_name", "")} ' \
                      f'successfully.'

    return CommandResults(readable_output=readable_output,
                          raw_response=response)


def add_json_statement_command(client: "WAFV2Client", args: dict) -> CommandResults:
    """ Command to add a json object represents a statement to a rule"""
    kwargs = get_required_args_for_get_rule_group(args)

    rules, rule_group_visibility_config, lock_token = get_required_response_fields_from_rule_group(client, kwargs)

    statement = json.loads(args.get('statement_json') or '{}')
    updated_rules = create_rules_list_with_new_rule_statement(args, statement, rules)

    response = update_rule_group_rules(client=client,
                                       kwargs=kwargs,
                                       lock_token=lock_token,
                                       updated_rules=updated_rules,
                                       rule_group_visibility_config=rule_group_visibility_config)

    readable_output = f'AWS Waf json statement was added to rule with name {args.get("rule_name", "")} successfully.'

    return CommandResults(readable_output=readable_output,
                          raw_response=response)


def template_json_command(args: dict) -> CommandResults:  # pragma: no cover
    """ Command to get a json template represents a statement"""
    statement_type = args.get('statement_type', '')
    web_request_component = args.get('web_request_component', '')
    if statement_type == 'Ip Set':
        readable_output = json.dumps(build_ip_statement(ip_set_arn='The Ip Set ARN'))

    elif statement_type == 'Country':
        readable_output = json.dumps(build_country_statement(country_codes=['country code1, country code2...']))

    else:
        if not web_request_component:
            raise DemistoException('Please provide web_request_component for string match and regex match ')
        web_request_component = WEB_REQUEST_COMPONENT_MAP[web_request_component]
        if statement_type == 'String Match':
            output = build_byte_match_statement(web_request_component=web_request_component,
                                                oversize_handling='CONTINUE | MATCH | NO_MATCH',
                                                text_transformation=TEXT_TRANSFORMATIONS,
                                                string_to_match='The string to match',
                                                match_type='all')
            match_statement = BYTE_MATCH_STATEMENT

        else:  # statement_type == 'Regex Pattern':
            output = build_regex_match_statement(web_request_component=web_request_component,
                                                 oversize_handling='CONTINUE | MATCH | NO_MATCH',
                                                 text_transformation=TEXT_TRANSFORMATIONS,
                                                 regex_set_arn="The regex set ARN")
            match_statement = REGEX_MATCH_STATEMENT

        statement = {match_statement: output}
        readable_output = json.dumps(statement)

    return CommandResults(readable_output=readable_output)


''' MAIN FUNCTION '''


def main() -> None:  # pragma: no cover
    params = demisto.params()
    aws_default_region = params.get('defaultRegion')
    aws_role_arn = params.get('roleArn')
    aws_role_session_name = params.get('roleSessionName')
    aws_role_session_duration = params.get('sessionDuration')
    aws_access_key_id = params.get('access_key', {}).get('password') or params.get('access_key')
    aws_secret_access_key = params.get('secret_key', {}).get('password') or params.get('secret_key')
    verify_certificate = not params.get('insecure', True)
    timeout = params.get('timeout') or 1
    retries = params.get('retries') or 5

    try:
        validate_params(aws_default_region, aws_role_arn, aws_role_session_name, aws_access_key_id,
                        aws_secret_access_key)

        aws_client = AWSClient(aws_default_region=aws_default_region,
                               aws_role_arn=aws_role_arn,
                               aws_role_session_name=aws_role_session_name,
                               aws_role_policy=None,
                               aws_role_session_duration=aws_role_session_duration,
                               aws_access_key_id=aws_access_key_id,
                               aws_secret_access_key=aws_secret_access_key,
                               verify_certificate=verify_certificate,
                               timeout=timeout,
                               retries=retries)
        args = demisto.args()
        command = demisto.command()
<<<<<<< HEAD
        client: "WAFV2Client" = aws_client.aws_session(service=SERVICE, region=args.get('region'))
=======
        client: WAFV2Client = aws_client.aws_session(service=SERVICE, region=args.get('region'))
>>>>>>> 84d2cdac
        result = CommandResults()

        if command == 'test-module':
            # This is the call made when pressing the integration test button.
            return_results(connection_test(client))

        elif command == 'aws-waf-ip-set-create':
            result = create_ip_set_command(client, args)
        elif command == 'aws-waf-ip-set-get':
            result = get_ip_set_command(client, args)
        elif command == 'aws-waf-ip-set-update':
            result = update_ip_set_command(client, args)
        elif command == 'aws-waf-ip-set-list':
            result = list_ip_set_command(client, args)
        elif command == 'aws-waf-ip-set-delete':
            result = delete_ip_set_command(client, args)

        elif command == 'aws-waf-regex-set-create':
            result = create_regex_set_command(client, args)
        elif command == 'aws-waf-regex-set-get':
            result = get_regex_set_command(client, args)
        elif command == 'aws-waf-regex-set-update':
            result = update_regex_set_command(client, args)
        elif command == 'aws-waf-regex-set-list':
            result = list_regex_set_command(client, args)
        elif command == 'aws-waf-regex-set-delete':
            result = delete_regex_set_command(client, args)

        elif command == 'aws-waf-rule-group-list':
            result = list_rule_group_command(client, args)
        elif command == 'aws-waf-rule-group-get':
            result = get_rule_group_command(client, args)
        elif command == 'aws-waf-rule-group-delete':
            result = delete_rule_group_command(client, args)
        elif command == 'aws-waf-rule-group-create':
            result = create_rule_group_command(client, args)

        elif command == 'aws-waf-ip-rule-create':
            result = create_ip_rule_command(client, args)
        elif command == 'aws-waf-country-rule-create':
            result = create_country_rule_command(client, args)
        elif command == 'aws-waf-string-match-rule-create':
            result = create_string_match_rule_command(client, args)
        elif command == 'aws-waf-rule-delete':
            result = delete_rule_command(client, args)

        elif command == 'aws-waf-ip-statement-add':
            result = add_ip_statement_command(client, args)
        elif command == 'aws-waf-country-statement-add':
            result = add_country_statement_command(client, args)
        elif command == 'aws-waf-string-match-statement-add':
            result = add_string_match_statement_command(client, args)
        elif command == 'aws-waf-statement-json-add':
            result = add_json_statement_command(client, args)

        elif command == 'aws-waf-statement-json-template-get':
            result = template_json_command(args)

        else:
            raise NotImplementedError(f'Command {command} is not implemented in AWS WAF integration.')

        return_results(result)

    # Log exceptions and return errors
    except Exception as e:
        return_error(f'Failed to execute {command} command.\nError:\n{str(e)}')


''' ENTRY POINT '''

if __name__ in ('__main__', '__builtin__', 'builtins'):
    main()<|MERGE_RESOLUTION|>--- conflicted
+++ resolved
@@ -1067,11 +1067,7 @@
                                retries=retries)
         args = demisto.args()
         command = demisto.command()
-<<<<<<< HEAD
-        client: "WAFV2Client" = aws_client.aws_session(service=SERVICE, region=args.get('region'))
-=======
         client: WAFV2Client = aws_client.aws_session(service=SERVICE, region=args.get('region'))
->>>>>>> 84d2cdac
         result = CommandResults()
 
         if command == 'test-module':
