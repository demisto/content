--- conflicted
+++ resolved
@@ -275,12 +275,8 @@
     - contextPath: IvantiHeat.incidents.Email
       description: Incident owner email address.
       type: String
-<<<<<<< HEAD
-  dockerimage: demisto/python3:3.10.4.29342
-=======
   dockerimage: demisto/python3:3.10.12.63474
   feed: false
->>>>>>> b3358074
   isfetch: true
   script: '-'
   subtype: python3
