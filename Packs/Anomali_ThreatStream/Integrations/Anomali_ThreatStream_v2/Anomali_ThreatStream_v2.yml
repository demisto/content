category: Data Enrichment & Threat Intelligence
commonfields:
  id: Anomali ThreatStream v2
  version: -1
deprecated: true
configuration:
- defaultvalue: https://api.threatstream.com
  display: Server URL (e.g., https://www.test.com)
  name: url
  required: true
  type: 0
- display: Username
  name: credentials
  type: 9
  displaypassword: API Key
- display: Username
  name: username
  type: 0
  hidden: true
- display: API Key
  name: apikey
  type: 4
  hidden: true
- defaultvalue: high
  display: Threshold of the indicator.
  name: default_threshold
  options:
  - low
  - medium
  - high
  - very-high
  required: true
  type: 15
- defaultvalue: 'B - Usually reliable'
  display: Source Reliability
  name: integrationReliability
  required: true
  type: 15
  additionalinfo: Reliability of the source providing the intelligence data.
  options:
  - A+ - 3rd party enrichment
  - A - Completely reliable
  - B - Usually reliable
  - C - Fairly reliable
  - D - Not usually reliable
  - E - Unreliable
  - F - Reliability cannot be judged
- display: Trust any certificate (not secure)
  name: insecure
  type: 8
  defaultvalue: 'false'
- display: Use system proxy settings
  name: proxy
  type: 8
defaultclassifier: 'null'
description: Deprecated. Use Anomali ThreatStream v3 integration instead.
display: Anomali ThreatStream v2 (Deprecated)
name: Anomali ThreatStream v2
script:
  commands:
  - arguments:
    - default: true
      description: The IP to check.
      isArray: true
      name: ip
      required: true
    - auto: PREDEFINED
      description: If severity is greater than or equal to the threshold, then the IP address will be considered malicious. This argument will override the default threshold defined as a parameter. Can be "low", "medium", "high", or "very-high".
      name: threshold
      predefined:
      - low
      - medium
      - high
      - very-high
    - auto: PREDEFINED
      defaultValue: 'False'
      description: Whether to include results with an inactive status. Default is "False".
      name: include_inactive
      predefined:
      - 'True'
      - 'False'
    description: Checks the reputation of the given IP address.
    name: ip
    outputs:
    - contextPath: DBotScore.Indicator
      description: The indicator that was tested.
      type: String
    - contextPath: DBotScore.Type
      description: The indicator type.
      type: String
    - contextPath: DBotScore.Vendor
      description: The vendor used to calculate the score.
      type: String
    - contextPath: IP.ASN
      description: The Autonomous System (AS) number associated with the indicator.
      type: String
    - contextPath: IP.Address
      description: The IP address of the indicator.
      type: String
    - contextPath: IP.Geo.Country
      description: The country associated with the indicator.
      type: String
    - contextPath: IP.Geo.Location
      description: The longitude and latitude of the IP address.
      type: String
    - contextPath: ThreatStream.IP.ASN
      description: The Autonomous System (AS) number associated with the indicator.
      type: String
    - contextPath: ThreatStream.IP.Address
      description: The IP address of the indicator.
      type: String
    - contextPath: ThreatStream.IP.Country
      description: The country associated with the indicator.
      type: String
    - contextPath: ThreatStream.IP.Type
      description: The indicator type.
      type: String
    - contextPath: ThreatStream.IP.Modified
      description: 'The time when the indicator was last updated. The date format is: YYYYMMDDThhmmss, where "T" denotes the start of the value for time, in UTC time.'
      type: String
    - contextPath: ThreatStream.IP.Severity
      description: The indicator severity ("very-high", "high", "medium", or "low").
      type: String
    - contextPath: ThreatStream.IP.Confidence
      description: The observable certainty level of a reported indicator type. Confidence score can range from 0-100, in increasing order of confidence.
      type: String
    - contextPath: ThreatStream.IP.Status
      description: The status assigned to the indicator.
      type: String
    - contextPath: ThreatStream.IP.Organization
      description: The name of the business that owns the IP address associated with the indicator.
      type: String
    - contextPath: ThreatStream.IP.Source
      description: The source of the indicator.
      type: String
    - contextPath: DBotScore.Score
      description: The actual score.
      type: Number
    - contextPath: IP.Malicious.Vendor
      description: The vendor that reported the indicator as malicious.
      type: String
    - contextPath: ThreatStream.IP.Tags
      description: Tags assigned to the IP.
      type: Unknown
    - contextPath: IP.Tags
      description: (List) Tags of the IP.
      type: Unknown
  - arguments:
    - default: true
      description: The domain name to check.
      isArray: true
      name: domain
      required: true
    - auto: PREDEFINED
      description: If the severity is greater than or equal to the threshold, the IP address is considered as malicious. This argument will override the default threshold defined as a parameter. Can be "low", "medium", "high", or "very-high".
      name: threshold
      predefined:
      - low
      - medium
      - high
      - very-high
    - auto: PREDEFINED
      defaultValue: 'False'
      description: Whether to include results with an inactive status. Default is "False".
      name: include_inactive
      predefined:
      - 'True'
      - 'False'
    description: Checks the reputation of the given domain name.
    name: domain
    outputs:
    - contextPath: Domain.Name
      description: The domain name.
      type: String
    - contextPath: Domain.DNS
      description: 'The IP addresses resolved by DNS. '
      type: String
    - contextPath: Domain.WHOIS.CreationDate
      description: |-
        The date when the domain was created. The date format is: YYYYMMDDThhmmss.
        Where T denotes the start of the value
        for time, in UTC time.
      type: Date
    - contextPath: Domain.WHOIS.UpdatedDate
      description: |-
        The date when the domain was last updated. The date format is: YYYYMMDDThhmmss.
        Where T denotes the start of the value
        for time, in UTC time.
      type: Date
    - contextPath: Domain.WHOIS.Registrant.Name
      description: The name of the registrant.
      type: String
    - contextPath: Domain.WHOIS.Registrant.Email
      description: The email address of the registrant.
      type: String
    - contextPath: Domain.WHOIS.Registrant.Phone
      description: The phone number of the registrant.
      type: String
    - contextPath: ThreatStream.Domain.ASN
      description: The Autonomous System (AS) number associated with the indicator.
      type: String
    - contextPath: ThreatStream.Domain.Address
      description: The domain name of the indicator.
      type: String
    - contextPath: ThreatStream.Domain.Country
      description: The country associated with the indicator.
      type: String
    - contextPath: ThreatStream.Domain.Type
      description: The indicator type.
      type: String
    - contextPath: ThreatStream.Domain.Modified
      description: |-
        The date and time when the indicator was last updated. The date format is: YYYYMMDDThhmmss, where "T" denotes the start of the value
        for time, in UTC time.
      type: String
    - contextPath: ThreatStream.Domain.Severity
      description: The indicator severity ("very-high", "high", "medium", "low").
      type: String
    - contextPath: ThreatStream.Domain.Confidence
      description: The observable certainty level of a reported indicator type. Confidence score can range from 0-100, in increasing order of confidence.
      type: String
    - contextPath: ThreatStream.Domain.Status
      description: The status assigned to the indicator.
      type: String
    - contextPath: ThreatStream.Domain.Organization
      description: The name of the business that owns the IP address associated with the indicator.
      type: String
    - contextPath: ThreatStream.Domain.Source
      description: The source of the indicator.
      type: String
    - contextPath: Domain.Malicious.Vendor
      description: Vendor that reported the indicator as malicious.
      type: String
    - contextPath: DBotScore.Indicator
      description: The indicator that was tested.
      type: String
    - contextPath: DBotScore.Type
      description: The indicator type.
      type: String
    - contextPath: DBotScore.Vendor
      description: The vendor used to calculate the score.
      type: String
    - contextPath: DBotScore.Score
      description: The actual score.
      type: Number
    - contextPath: ThreatStream.Domain.Tags
      description: Tags assigned to the domain.
      type: Unknown
    - contextPath: Domain.Tags
      description: (List) Tags of the domain.
      type: Unknown
  - arguments:
    - default: true
      description: The hash of file to check.
      isArray: true
      name: file
      required: true
    - auto: PREDEFINED
      description: If the severity is greater than or equal to the threshold, the hash of file is considered as malicious. This argument will override the default threshold defined as a parameter. Can be "low", "medium", "high", or "very-high".
      name: threshold
      predefined:
      - low
      - medium
      - high
      - very-high
    - auto: PREDEFINED
      defaultValue: 'False'
      description: Whether to include results with an inactive status. Default is "False".
      name: include_inactive
      predefined:
      - 'True'
      - 'False'
    description: Checks the reputation of the given hash of the file.
    name: file
    outputs:
    - contextPath: File.MD5
      description: The MD5 hash of the file.
      type: String
    - contextPath: File.SHA1
      description: The SHA1 hash of the file.
      type: String
    - contextPath: File.SHA256
      description: The SHA1 hash of the file.
      type: String
    - contextPath: File.SHA512
      description: The SHA512 hash of the file.
      type: String
    - contextPath: File.Malicious.Vendor
      description: The vendor that reported the indicator as malicious.
      type: String
    - contextPath: DBotScore.Indicator
      description: The indicator that was tested.
      type: String
    - contextPath: DBotScore.Type
      description: The indicator type.
      type: String
    - contextPath: DBotScore.Vendor
      description: The vendor used to calculate the score.
      type: String
    - contextPath: DBotScore.Score
      description: The actual score.
      type: Number
    - contextPath: ThreatStream.File.Severity
      description: The indicator severity ("very-high", "high", "medium", "low").
      type: String
    - contextPath: ThreatStream.File.Confidence
      description: The observable certainty level of a reported indicator type. Confidence score can range from 0-100, in increasing order of confidence.
      type: String
    - contextPath: ThreatStream.File.Status
      description: The status assigned to the indicator.
      type: String
    - contextPath: ThreatStream.File.Type
      description: The indicator type.
      type: String
    - contextPath: ThreatStream.File.MD5
      description: The MD5 hash of the indicator.
      type: String
    - contextPath: ThreatStream.File.SHA1
      description: The SHA1 hash of the indicator.
      type: String
    - contextPath: ThreatStream.File.SHA256
      description: The SHA256 hash of the indicator.
      type: String
    - contextPath: ThreatStream.File.SHA512
      description: The SHA512 hash of the indicator.
      type: String
    - contextPath: ThreatStream.File.Modified
      description: |-
        The date and time when the indicator was last updated. The date format is: YYYYMMDDThhmmss, where "T" denotes the start of the value
        for time, in UTC time.
      type: String
    - contextPath: ThreatStream.File.Source
      description: The source of the indicator.
      type: String
    - contextPath: ThreatStream.File.Tags
      description: Tags assigned to the file.
      type: Unknown
    - contextPath: File.Tags
      description: (List) Tags of the file.
      type: Unknown
  - arguments:
    - description: The email address to check.
      name: email
      required: true
    - auto: PREDEFINED
      description: If the severity is greater or equal than the threshold, the IP address is considered as malicious. This argument will override the default threshold defined as a parameter. Can be "low", "medium", "high", "very-high".
      name: threshold
      predefined:
      - low
      - medium
      - high
      - very-high
    - auto: PREDEFINED
      defaultValue: 'False'
      description: Whether to include results with an inactive status. Default is "False".
      name: include_inactive
      predefined:
      - 'True'
      - 'False'
    description: Checks the reputation of the given email address.
    name: threatstream-email-reputation
    outputs:
    - contextPath: DBotScore.Indicator
      description: The tested indicator.
      type: String
    - contextPath: DBotScore.Type
      description: The indicator type.
      type: String
    - contextPath: DBotScore.Vendor
      description: The vendor used to calculate the score.
      type: String
    - contextPath: DBotScore.Score
      description: The actual score.
      type: Number
    - contextPath: ThreatStream.EmailReputation.Severity
      description: The indicator severity ("very-high", "high", "medium", "low").
      type: String
    - contextPath: ThreatStream.EmailReputation.Confidence
      description: The observable certainty level of a reported indicator type. Confidence score can range from 0-100, in increasing order of confidence.
      type: String
    - contextPath: ThreatStream.EmailReputation.Status
      description: The status assigned to the indicator.
      type: String
    - contextPath: ThreatStream.EmailReputation.Type
      description: The indicator type.
      type: String
    - contextPath: ThreatStream.EmailReputation.Email
      description: The email address of the indicator.
      type: String
    - contextPath: ThreatStream.EmailReputation.Source
      description: The source of the indicator.
      type: String
    - contextPath: ThreatStream.EmailReputation.Modified
      description: |-
        The date and time when the indicator was last updated. The date format is: YYYYMMDDThhmmss, where "T" denotes the start of the value
        for time, in UTC time.
      type: String
    - contextPath: ThreatStream.EmailReputation.Tags
      description: Tags assigned to the email.
      type: Unknown
  - arguments:
    - auto: PREDEFINED
      defaultValue: ip
      description: The type of passive DNS search ("ip", "domain").
      name: type
      predefined:
      - ip
      - domain
      required: true
    - description: Possible values are "IP" or "Domain".
      name: value
      required: true
    - defaultValue: '50'
      description: The maximum number of results to return. Default is 50.
      name: limit
    description: Returns enrichment data for Domain or IP for available observables.
    name: threatstream-get-passive-dns
    outputs:
    - contextPath: ThreatStream.PassiveDNS.Domain
      description: The domain value.
      type: String
    - contextPath: ThreatStream.PassiveDNS.Ip
      description: The IP value.
      type: String
    - contextPath: ThreatStream.PassiveDNS.Rrtype
      description: The Rrtype value.
      type: String
    - contextPath: ThreatStream.PassiveDNS.Source
      description: The source value.
      type: String
    - contextPath: ThreatStream.PassiveDNS.FirstSeen
      description: |-
        The first seen date. The date format is: YYYYMMDDThhmmss, where "T" denotes the start of the value
        for time, in UTC time.
      type: String
    - contextPath: ThreatStream.PassiveDNS.LastSeen
      description: |-
        The last seen date. The date format is: YYYYMMDDThhmmss, where "T" denotes the start of the value
        for time, in UTC time.
      type: String
  - arguments:
    - defaultValue: '50'
      description: The observable certainty level of a reported indicator type. Default is 50.
      name: confidence
    - auto: PREDEFINED
      defaultValue: private
      description: Whether the indicator data is public or private to the organization. Default is "private".
      name: classification
      predefined:
      - private
      - public
    - auto: PREDEFINED
      defaultValue: exploit
      description: Type of threat associated with the imported observables. Pre-defined values, such as "adware", "bot", "malware", etc. Default is "exploit".
      name: threat_type
      predefined:
      - adware
      - anomalous
      - anonymization
      - apt
      - bot
      - brute
      - c2
      - compromised
      - crypto
      - data_leakage
      - ddos
      - dyn_dns
      - exfil
      - exploit
      - hack_tool
      - i2p
      - informational
      - malware
      - p2p
      - parked
      - phish
      - scan
      - sinkhole
      - spam
      - suppress
      - suspicious
      - tor
      - vps
    - auto: PREDEFINED
      defaultValue: low
      description: The potential impact of the indicator type with which the observable is believed to be associated. Can be "high", "medium", or "high", or "very-high". Default is "low".
      name: severity
      predefined:
      - low
      - medium
      - high
      - very-high
    - auto: PREDEFINED
      description: The import type of the indicator. Can be "datatext", "file-id", or "url".
      name: import_type
      predefined:
      - datatext
      - file-id
      - url
      required: true
    - description: 'The source of imported data. Can be one of the following: url, datatext of file-id of uploaded file to the War Room. Supported file types for file-id are: CSV, HTML, IOC, JSON, PDF, TXT.'
      name: import_value
      required: true
    - description: Indicator type to assign if a specific type is not associated with an observable. This is a global setting that applies to any imported IP-type observable when an explicit itype is not specified for it.
      name: ip_mapping
    - description: Indicator type to assign if a specific type is not associated with an observable. This is a global setting that applies to any imported domain-type observable when an explicit itype is not specified for it.
      name: domain_mapping
    - description: Indicator type to assign if a specific type is not associated with an observable. This is a global setting that applies to any imported URL-type observable when an explicit itype is not specified for it.
      name: url_mapping
    - description: Indicator type to assign if a specific type is not associated with an observable. This is a global setting that applies to any imported email-type observable when an explicit itype is not specified for it.
      name: email_mapping
    - description: Indicator type to assign if a specific type is not associated with an observable. This is a global setting that applies to any imported MD5-type observable when an explicit itype is not specified for it.
      name: md5_mapping
    description: 'Imports indicators (observables) into ThreatStream. Approval of the imported data is required, using the ThreatStream UI. The data can be imported using one of three methods: plain-text, file, or URL. Only one argument can be used.'
    name: threatstream-import-indicator-with-approval
  - arguments:
    - defaultValue: '50'
      description: The observable certainty level of a reported indicator type. Default is 50.
      name: confidence
    - description: To use your specified confidence entirely and not re-assess the value using machine learning algorithms, set source_confidence_ weight to 100.
      name: source_confidence_weight
    - description: The time stamp of when intelligence will expire on ThreatStream, in ISO format. For example, 2020-12-24T00:00:00.
      name: expiration_ts
    - description: The severity you want to assign to the observable when it is imported. Can be "low", "medium", "high" , or "very-high".
      name: severity
      predefined:
      - low
      - medium
      - high
      - very-high
    - description: A comma-separated list of tags. For example, tag1,tag2.
      name: tags
    - description: The ID of the trusted circle with which this threat data should be shared. If you want to import the threat data to multiple trusted circles, enter a list of comma-separated IDs.
      name: trustedcircles
    - auto: PREDEFINED
      description: Denotes whether the indicator data is public or private to the organization.
      name: classification
      predefined:
      - private
      - public
      required: true
    - auto: PREDEFINED
      description: Whether domain observables that are included in the file and do not resolve will be accepted as valid in ThreatStream and imported.
      name: allow_unresolved
      predefined:
      - 'yes'
      - 'no'
    - description: The entry ID of an uploaded file to the War Room containing a json with "objects" array and "meta" maps.
      name: file_id
      required: true
    description: Imports indicators (observables) into ThreatStream. Approval is not required for the imported data. You must have the Approve Intel user permission to import without approval using the API.
    name: threatstream-import-indicator-without-approval
  - arguments:
    - auto: PREDEFINED
      description: The threat model of the returned list. Can be "actor", "campaign", "incident", "signature", "ttp", "vulnerability", or "tipreport".
      name: model
      predefined:
      - actor
      - campaign
      - incident
      - signature
      - ttp
      - vulnerability
      - tipreport
      required: true
    - defaultValue: '50'
      description: Limits the list of models size. Specifying limit=0 returns up to a maximum of 1000 models. In case of limit=0 the output won't be set in the context.
      name: limit
    description: Returns a list of threat models.
    name: threatstream-get-model-list
    outputs:
    - contextPath: ThreatStream.List.Type
      description: The type of threat model.
      type: String
    - contextPath: ThreatStream.List.Name
      description: The name of the threat model.
      type: String
    - contextPath: ThreatStream.List.ID
      description: The ID of the threat model.
      type: String
    - contextPath: ThreatStream.List.CreatedTime
      description: 'The date and time of threat model creation. The date format is: YYYYMMDDThhmmss, where "T" denotes the start of the value for time, in UTC time.'
      type: String
  - arguments:
    - auto: PREDEFINED
      description: The threat model. Can be "actor", "campaign", "incident", "signature", "ttp", "vulnerability", or "tipreport".
      name: model
      predefined:
      - actor
      - campaign
      - incident
      - signature
      - ttp
      - vulnerability
      - tipreport
      required: true
    - description: The ID of the threat model.
      name: id
      required: true
    description: Returns an HTML file with a description of the threat model.
    name: threatstream-get-model-description
    outputs:
    - contextPath: File.Name
      description: The file name of the model description.
      type: String
    - contextPath: File.EntryID
      description: The entry ID of the model description.
      type: String
  - arguments:
    - auto: PREDEFINED
      description: The threat model. Can be "actor", "campaign", "incident", "signature", "ttp", "vulnerability", or "tipreport".
      name: model
      predefined:
      - actor
      - campaign
      - incident
      - signature
      - ttp
      - vulnerability
      - tipreport
      required: true
    - description: The ID of the model.
      name: id
      required: true
    - defaultValue: '20'
      description: The maximum number of results to return. Default is 20.
      name: limit
    description: Returns a list of indicators associated with the specified model and ID of the model.
    name: threatstream-get-indicators-by-model
    outputs:
    - contextPath: ThreatStream.Model.ModelType
      description: The type of the threat model.
      type: String
    - contextPath: ThreatStream.Model.ModelID
      description: The ID of the threat model.
      type: String
    - contextPath: ThreatStream.Model.Indicators.Value
      description: The value of indicator associated with the specified model.
      type: String
    - contextPath: ThreatStream.Model.Indicators.ID
      description: The ID of indicator associated with the specified model.
      type: String
    - contextPath: ThreatStream.Model.Indicators.IType
      description: The iType of the indicator associated with the specified model.
      type: String
    - contextPath: ThreatStream.Model.Indicators.Severity
      description: The severity of the indicator associated with the specified model.
      type: String
    - contextPath: ThreatStream.Model.Indicators.Confidence
      description: The confidence of the indicator associated with the specified model.
      type: String
    - contextPath: ThreatStream.Model.Indicators.Country
      description: The country of the indicator associated with the specified model
      type: String
    - contextPath: ThreatStream.Model.Indicators.Organization
      description: The organization of the indicator associated with the specified model.
      type: String
    - contextPath: ThreatStream.Model.Indicators.ASN
      description: The ASN of the indicator associated with the specified model.
      type: String
    - contextPath: ThreatStream.Model.Indicators.Status
      description: The status of the indicator associated with the specified model.
      type: String
    - contextPath: ThreatStream.Model.Indicators.Tags
      description: The tags of the indicator associated with the specified model.
      type: String
    - contextPath: ThreatStream.Model.Indicators.Modified
      description: The date and time the indicator was last modified.
      type: String
    - contextPath: ThreatStream.Model.Indicators.Source
      description: The source of the indicator.
      type: String
    - contextPath: ThreatStream.Model.Indicators.Type
      description: The type of the indicator.
      type: String
  - arguments:
    - auto: PREDEFINED
      defaultValue: private
      description: Classification of the Sandbox submission. Can be "private" or "public". Default is "private".
      name: submission_classification
      predefined:
      - private
      - public
    - auto: PREDEFINED
      defaultValue: WINDOWS7
      description: The platform on which the submitted URL or file will be run. To obtain a list supported platforms run the threatstream-supported-platforms command. Can be "WINDOWS7", or "WINDOWSXP". Default is "WINDOWS7".
      name: report_platform
      predefined:
      - WINDOWS7
      - WINDOWSXP
    - auto: PREDEFINED
      defaultValue: file
      description: The detonation type. Can be "file" or "url". Default is "file".
      name: submission_type
      predefined:
      - file
      - url
      required: true
    - description: The submission value. Possible values are a valid URL or a file ID that was uploaded to the War Room to detonate.
      name: submission_value
      required: true
    - auto: PREDEFINED
      defaultValue: 'false'
      description: Whether the premium sandbox should be used for detonation. Default is "false".
      name: premium_sandbox
      predefined:
      - 'false'
      - 'true'
    - description: A comma separated list of additional details for the indicator. This information is displayed in the Tag column of the ThreatStream UI.
      name: detail
    description: Submits a file or URL to the ThreatStream-hosted Sandbox for detonation.
    name: threatstream-submit-to-sandbox
    outputs:
    - contextPath: ThreatStream.Analysis.ReportID
      description: The report ID that was submitted to the sandbox.
      type: String
    - contextPath: ThreatStream.Analysis.Status
      description: The analysis status.
      type: String
    - contextPath: ThreatStream.Analysis.Platform
      description: The platform of the submission submitted to the sandbox.
      type: String
  - arguments:
    - description: The report ID for which to check the status.
      name: report_id
      required: true
    description: Returns the current status of the report that was submitted to the sandbox. The report ID is returned from the threatstream-submit-to-sandbox command.
    name: threatstream-get-analysis-status
    outputs:
    - contextPath: ThreatStream.Analysis.ReportID
      description: The report ID of the file or URL that was detonated to sandbox.
      type: String
    - contextPath: ThreatStream.Analysis.Status
      description: The report status of the file or URL that was detonated in the sandbox.
      type: String
    - contextPath: ThreatStream.Analysis.Platform
      description: The platform that was used for detonation.
      type: String
    - contextPath: ThreatStream.Analysis.Verdict
      description: The report verdict of the file or URL that was detonated in the sandbox. The verdict will remain "benign" until detonation is complete.
      type: String
  - arguments:
    - description: The report ID to return.
      name: report_id
      required: true
    description: Returns the report of a file or URL that was submitted to the sandbox.
    name: threatstream-analysis-report
    outputs:
    - contextPath: ThreatStream.Analysis.ReportID
      description: The ID of the report submitted to the sandbox.
      type: String
    - contextPath: ThreatStream.Analysis.Category
      description: The report category.
      type: String
    - contextPath: ThreatStream.Analysis.Started
      description: The detonation start time.
      type: String
    - contextPath: ThreatStream.Analysis.Completed
      description: The detonation completion time.
      type: String
    - contextPath: ThreatStream.Analysis.Duration
      description: The duration of the detonation (in seconds).
      type: Number
    - contextPath: ThreatStream.Analysis.VmName
      description: The name of the VM.
      type: String
    - contextPath: ThreatStream.Analysis.VmID
      description: The ID of the VM.
      type: String
    - contextPath: ThreatStream.Analysis.Network.UdpSource
      description: The source of UDP.
      type: String
    - contextPath: ThreatStream.Analysis.Network.UdpDestination
      description: The destination of UDP.
      type: String
    - contextPath: ThreatStream.Analysis.Network.UdpPort
      description: The port of the UDP.
      type: String
    - contextPath: ThreatStream.Analysis.Network.IcmpSource
      description: The ICMP source.
      type: String
    - contextPath: ThreatStream.Analysis.Network.IcmpDestination
      description: The destination of ICMP.
      type: String
    - contextPath: ThreatStream.Analysis.Network.IcmpPort
      description: The port of the ICMP.
      type: String
    - contextPath: ThreatStream.Analysis.Network.TcpSource
      description: The source of TCP.
      type: String
    - contextPath: ThreatStream.Analysis.Network.TcpDestination
      description: The destination of TCP.
      type: String
    - contextPath: ThreatStream.Analysis.Network.TcpPort
      description: The port of TCP.
      type: String
    - contextPath: ThreatStream.Analysis.Network.HttpSource
      description: The source of HTTP address.
      type: String
    - contextPath: ThreatStream.Analysis.Network.HttpDestinaton
      description: The destination of the HTTP address.
      type: String
    - contextPath: ThreatStream.Analysis.Network.HttpPort
      description: The port of the HTTP address.
      type: String
    - contextPath: ThreatStream.Analysis.Network.HttpsSource
      description: The source of the HTTPS address.
      type: String
    - contextPath: ThreatStream.Analysis.Network.HttpsDestinaton
      description: The destination of the HTTPS address.
      type: String
    - contextPath: ThreatStream.Analysis.Network.HttpsPort
      description: The port of the HTTPS address.
      type: String
    - contextPath: ThreatStream.Analysis.Network.Hosts
      description: The hosts of network analysis.
      type: String
    - contextPath: ThreatStream.Analysis.Verdict
      description: The verdict of the sandbox detonation.
      type: String
  - arguments:
    - description: The Anomali Observable Search Filter Language query to filter indicator results. If a query is passed as an argument, it overrides all other arguments.
      name: query
    - description: The Autonomous System (AS) number associated with the indicator.
      name: asn
    - description: |-
        The observable certainty level
        of a reported indicator type. Confidence scores range from 0-100, in increasing order of confidence, and is assigned by ThreatStream based on several factors.
      name: confidence
    - description: The country associated with the indicator.
      name: country
    - description: |-
        When the indicator was first seen on
        the ThreatStream cloud platform. The date must be specified in this format:
        YYYYMMDDThhmmss, where "T" denotes the start of the value for time, in UTC time.
        For example, 2014-10-02T20:44:35.
      name: created_ts
    - description: The unique ID for the indicator.
      name: id
    - auto: PREDEFINED
      description: Whether the classification of the indicator is public. Default is "false".
      name: is_public
      predefined:
      - 'false'
      - 'true'
    - description: The severity assigned to the indicator by ThreatStream.
      name: indicator_severity
    - description: The registered owner (organization) of the IP address associated with the indicator.
      name: org
    - auto: PREDEFINED
      description: The status assigned to the indicator. Can be "active", "inactive", or "falsepos".
      name: status
      predefined:
      - active
      - inactive
      - falsepos
    - description: The tag assigned to the indicator.
      name: tags_name
    - auto: PREDEFINED
      description: The type of indicator. Can be "domain", "email", "ip", "MD5", "string", or "url".
      name: type
      predefined:
      - domain
      - email
      - ip
      - md5
      - string
      - url
    - description: 'The value of the indicator. '
      name: indicator_value
    - defaultValue: '20'
      description: The maximum number of results to return from ThreatStream. Default is 20.
      name: limit
    description: Return filtered indicators from ThreatStream. If a query is defined, it overrides all other arguments that were passed to the command.
    name: threatstream-get-indicators
    outputs:
    - contextPath: ThreatStream.Indicators.IType
      description: The indicator type.
      type: String
    - contextPath: ThreatStream.Indicators.Modified
      description: |-
        The date and time when the indicator was last updated on the ThreatStream. Format: YYYYMMDDThhmmss, where T denotes the start of the value
        for time, in UTC time.
      type: String
    - contextPath: ThreatStream.Indicators.Confidence
      description: The observable certainty level of a reported indicator type.
      type: String
    - contextPath: ThreatStream.Indicators.Value
      description: The indicator value.
      type: String
    - contextPath: ThreatStream.Indicators.Status
      description: The indicator status.
      type: String
    - contextPath: ThreatStream.Indicators.Organization
      description: The registered owner (organization) of the IP address associated with the indicator.
      type: String
    - contextPath: ThreatStream.Indicators.Country
      description: The country associated with the indicator.
      type: String
    - contextPath: ThreatStream.Indicators.Tags
      description: The tag assigned to the indicator.
      type: String
    - contextPath: ThreatStream.Indicators.Source
      description: The source of the indicator.
      type: String
    - contextPath: ThreatStream.Indicators.ID
      description: The ID of the indicator.
      type: String
    - contextPath: ThreatStream.Indicators.ASN
      description: The Autonomous System (AS) number associated with the indicator.
      type: String
    - contextPath: ThreatStream.Indicators.Severity
      description: The severity assigned to the indicator.
      type: String
  - arguments:
    - auto: PREDEFINED
      defaultValue: intelligence
      description: The type of threat model entity on which to add the tag. Can be "actor", "campaign", "incident", "intelligence", "signature", "tipreport", "ttp", or "vulnerability". Default is "intelligence" (indicator).
      name: model
      predefined:
      - actor
      - campaign
      - incident
      - intelligence
      - signature
      - tipreport
      - ttp
      - vulnerability
    - description: 'A comma separated list of tags applied to the specified threat model entities or observable. '
      isArray: true
      name: tags
      required: true
    - description: The ID of the model on which to add the tag.
      name: model_id
      required: true
    description: Adds tags to intelligence for purposes of filtering for related entities.
    name: threatstream-add-tag-to-model
  - arguments:
    - auto: PREDEFINED
      description: The type of threat model to create. Can be "actor", "campaign", "incident", "ttp", "vulnerability", or "tipreport".
      name: model
      predefined:
      - actor
      - campaign
      - incident
      - ttp
      - vulnerability
      - tipreport
      required: true
    - description: The name of the threat model to create.
      name: name
      required: true
    - auto: PREDEFINED
      defaultValue: 'false'
      description: Whether the scope of threat model is visible. Default is false.
      name: is_public
      predefined:
      - 'true'
      - 'false'
    - auto: PREDEFINED
      defaultValue: red
      description: The Traffic Light Protocol designation for the threat model. Can be "red", "amber", "green", or "white".
      name: tlp
      predefined:
      - red
      - amber
      - green
      - white
    - description: A comma separated list of tags.
      name: tags
    - description: A comma separated list of indicators IDs associated with the threat model on the ThreatStream platform.
      name: intelligence
    - description: The description of the threat model.
      name: description
    description: Creates a threat model with the specified parameters.
    name: threatstream-create-model
    outputs:
    - contextPath: ThreatStream.Model.ModelType
      description: The type of the threat model.
      type: String
    - contextPath: ThreatStream.Model.ModelID
      description: The ID of the threat model.
      type: String
    - contextPath: ThreatStream.Model.Indicators.Value
      description: The value of indicator associated with the specified model.
      type: String
    - contextPath: ThreatStream.Model.Indicators.ID
      description: The ID of indicator associated with the specified model.
      type: String
    - contextPath: ThreatStream.Model.Indicators.IType
      description: The iType of the indicator associated with the specified model.
      type: String
    - contextPath: ThreatStream.Model.Indicators.Severity
      description: The severity of the indicator associated with the specified model.
      type: String
    - contextPath: ThreatStream.Model.Indicators.Confidence
      description: The confidence of the indicator associated with the specified model.
      type: String
    - contextPath: ThreatStream.Model.Indicators.Country
      description: The country of the indicator associated with the specified model
      type: String
    - contextPath: ThreatStream.Model.Indicators.Organization
      description: The organization of the indicator associated with the specified model.
      type: String
    - contextPath: ThreatStream.Model.Indicators.ASN
      description: The ASN of the indicator associated with the specified model.
      type: String
    - contextPath: ThreatStream.Model.Indicators.Status
      description: The status of the indicator associated with the specified model.
      type: String
    - contextPath: ThreatStream.Model.Indicators.Tags
      description: The tags of the indicator associated with the specified model.
      type: String
    - contextPath: ThreatStream.Model.Indicators.Modified
      description: The date and time the indicator was last modified.
      type: String
    - contextPath: ThreatStream.Model.Indicators.Source
      description: The source of the indicator.
      type: String
    - contextPath: ThreatStream.Model.Indicators.Type
      description: The type of the indicator.
      type: String
  - arguments:
    - auto: PREDEFINED
      description: The type of threat model to update. Can be "actor", "campaign", "incident", "ttp", "vulnerability", or "tipreport".
      name: model
      predefined:
      - actor
      - campaign
      - incident
      - ttp
      - vulnerability
      - tipreport
      required: true
    - description: The ID of the threat model to update.
      name: model_id
      required: true
    - description: The name of the threat model to update.
      name: name
    - auto: PREDEFINED
      defaultValue: 'false'
      description: Whether the scope of threat model is visible. Default is false.
      name: is_public
      predefined:
      - 'true'
      - 'false'
    - auto: PREDEFINED
      defaultValue: red
      description: The Traffic Light Protocol designation for the threat model. Can be "red", "amber", "green", or "white".
      name: tlp
      predefined:
      - red
      - amber
      - green
      - white
    - description: A comma separated list of tags.
      name: tags
    - description: A comma separated list of indicators IDs associated with the threat model on the ThreatStream platform.
      name: intelligence
    - description: The description of the threat model.
      name: description
    description: Updates a threat model with specific parameters. If one or more optional parameters are defined, the command overrides previous data stored in ThreatStream.
    name: threatstream-update-model
    outputs:
    - contextPath: ThreatStream.Model.ModelType
      description: The type of the threat model.
      type: String
    - contextPath: ThreatStream.Model.ModelID
      description: The ID of the threat model.
      type: String
    - contextPath: ThreatStream.Model.Indicators.Value
      description: The value of indicator associated with the specified model.
      type: String
    - contextPath: ThreatStream.Model.Indicators.ID
      description: The ID of indicator associated with the specified model.
      type: String
    - contextPath: ThreatStream.Model.Indicators.IType
      description: The iType of the indicator associated with the specified model.
      type: String
    - contextPath: ThreatStream.Model.Indicators.Severity
      description: The severity of the indicator associated with the specified model.
      type: String
    - contextPath: ThreatStream.Model.Indicators.Confidence
      description: The confidence of the indicator associated with the specified model.
      type: String
    - contextPath: ThreatStream.Model.Indicators.Country
      description: The country of the indicator associated with the specified model.
      type: String
    - contextPath: ThreatStream.Model.Indicators.Organization
      description: The organization of the indicator associated with the specified model.
      type: String
    - contextPath: ThreatStream.Model.Indicators.ASN
      description: The ASN of the indicator associated with the specified model.
      type: String
    - contextPath: ThreatStream.Model.Indicators.Status
      description: The status of the indicator associated with the specified model.
      type: String
    - contextPath: ThreatStream.Model.Indicators.Tags
      description: The tags of the indicator associated with the specified model.
      type: String
    - contextPath: ThreatStream.Model.Indicators.Modified
      description: The date and time the indicator was last modified.
      type: String
    - contextPath: ThreatStream.Model.Indicators.Source
      description: The source of the indicator.
      type: String
    - contextPath: ThreatStream.Model.Indicators.Type
      description: The type of the indicator.
      type: String
  - arguments:
    - auto: PREDEFINED
      defaultValue: default
      description: The type of sandbox ("default" or "premium"). Default type is "default".
      name: sandbox_type
      predefined:
      - default
      - premium
    description: Returns a list of supported platforms for default or premium sandbox.
    name: threatstream-supported-platforms
    outputs:
    - contextPath: ThreatStream.PremiumPlatforms.Name
      description: The name of the supported platform for premium sandbox.
      type: String
    - contextPath: ThreatStream.PremiumPlatforms.Types
      description: The type of supported submissions for premium sandbox.
      type: String
    - contextPath: ThreatStream.PremiumPlatforms.Label
      description: The display name of the supported platform of premium sandbox.
      type: String
    - contextPath: ThreatStream.DefaultPlatforms.Name
      description: The name of the supported platform for standard sandbox.
      type: String
    - contextPath: ThreatStream.DefaultPlatforms.Types
      description: The type of the supported submissions for standard sandbox.
      type: String
    - contextPath: ThreatStream.DefaultPlatforms.Label
      description: The display name of the supported platform of standard sandbox.
      type: String
  - arguments:
    - default: true
      description: The URL to check.
      isArray: true
      name: url
      required: true
    - auto: PREDEFINED
      description: If the severity is greater than or equal to the threshold, the URL is considered as malicious. This argument will override the default threshold defined as a parameter. Can be "low", "medium", "high", or "very-high".
      name: threshold
      predefined:
      - low
      - medium
      - high
      - very-high
    - auto: PREDEFINED
      defaultValue: 'False'
      description: Whether to include results with an inactive status. Default is "False".
      name: include_inactive
      predefined:
      - 'True'
      - 'False'
    description: Checks the reputation of the given URL.
    name: url
    outputs:
    - contextPath: DBotScore.Indicator
      description: The indicator that was tested.
      type: String
    - contextPath: DBotScore.Type
      description: The indicator type.
      type: String
    - contextPath: DBotScore.Vendor
      description: The vendor used to calculate the score.
      type: String
    - contextPath: DBotScore.Score
      description: The actual score.
      type: Number
    - contextPath: URL.Data
      description: The URL of the indicator.
      type: String
    - contextPath: URL.Malicious.Vendor
      description: Vendor that reported the indicator as malicious.
      type: String
    - contextPath: ThreatStream.URL.Modified
      description: |-
        The date and time when the indicator was last updated. The date format is: YYYYMMDDThhmmss, where "T" denotes the start of the value
        for time, in UTC time.
      type: String
    - contextPath: ThreatStream.URL.Confidence
      description: The observable certainty level of a reported indicator type. Confidence score can range from 0-100, in increasing order of confidence.
      type: String
    - contextPath: ThreatStream.URL.Status
      description: The status of the indicator.
      type: String
    - contextPath: ThreatStream.URL.Organization
      description: The name of the business that owns the IP address associated with the indicator.
      type: String
    - contextPath: ThreatStream.URL.Address
      description: The URL of the indicator.
      type: String
    - contextPath: ThreatStream.URL.Country
      description: The country associated with the indicator.
      type: String
    - contextPath: ThreatStream.URL.Type
      description: The indicator type.
      type: String
    - contextPath: ThreatStream.URL.Source
      description: The source of the indicator.
      type: String
    - contextPath: ThreatStream.URL.Severity
      description: The indicator severity ("very-high", "high", "medium", or "low").
      type: String
    - contextPath: ThreatStream.URL.Tags
      description: Tags assigned to the URL.
      type: Unknown
    - contextPath: URL.Tags
      description: (List) Tags of the URL.
      type: Unknown
  dockerimage: demisto/py3-tools:1.0.0.43697
<<<<<<< HEAD
=======
  runonce: false
>>>>>>> 9ddafcfd
  script: '-'
  subtype: python3
  type: python
tests:
- ThreatStream-Test
fromversion: 5.0.0<|MERGE_RESOLUTION|>--- conflicted
+++ resolved
@@ -1215,10 +1215,7 @@
       description: (List) Tags of the URL.
       type: Unknown
   dockerimage: demisto/py3-tools:1.0.0.43697
-<<<<<<< HEAD
-=======
   runonce: false
->>>>>>> 9ddafcfd
   script: '-'
   subtype: python3
   type: python
