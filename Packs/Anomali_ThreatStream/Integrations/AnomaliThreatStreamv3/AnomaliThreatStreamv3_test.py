import emoji

import demistomock as demisto
from tempfile import mkdtemp
from AnomaliThreatStreamv3 import main, get_indicators, \
    REPUTATION_COMMANDS, Client, DEFAULT_INDICATOR_MAPPING, \
    FILE_INDICATOR_MAPPING, INDICATOR_EXTENDED_MAPPING, get_model_description, import_ioc_with_approval, \
    import_ioc_without_approval, create_model, update_model, submit_report, add_tag_to_model, file_name_to_valid_string, \
    get_intelligence, search_intelligence, delete_whitelist_entry_command, update_whitelist_entry_note_command, \
    create_whitelist_entry_command, list_whitelist_entry_command, list_import_job_command, list_rule_command, \
    list_user_command, list_investigation_command, create_rule_command, update_rule_command, delete_rule_command, \
    create_investigation_command, update_investigation_command, delete_investigation_command, add_investigation_element_command, \
    approve_import_job_command, search_threat_model_command, create_element_list, \
    add_threat_model_association_command, validate_values_search_threat_model, validate_investigation_action, \
    return_params_of_pagination_or_limit, create_indicators_list, add_indicator_tag_command, remove_indicator_tag_command
from CommonServerPython import *
import pytest


def util_load_json(path):
    with open(path, encoding='utf-8') as f:
        return json.loads(f.read())


def util_tmp_json_file(mock_object, file_name: str):
    tmp_dir = mkdtemp()
    file_name = f'{file_name}.txt'
    file_obj = {
        'name': file_name,
        'path': os.path.join(tmp_dir, file_name)
    }
    with open(file_obj['path'], 'w') as f:
        json.dump(mock_object, f)

    return file_obj


def mock_client():
    return Client(
        base_url='',
        user_name='',
        api_key='',
        proxy=False,
        should_create_relationships=True,
        verify=False,
        reliability='B - Usually reliable',
        remote_api=False,
    )


MOCK_OBJECTS = {"objects": [{"srcip": "8.8.8.8", "itype": "mal_ip", "confidence": 50},
                            {"srcip": "1.1.1.1", "itype": "apt_ip"}]}
MOCK_OBJECTS_2 = {
    "objects": [
        {
            "email": "email_test@domain.com",
            "itype": "compromised_email",
            "confidence": 50
        },
        {
            "srcip": "78.78.78.67",
            "classification": "private",
            "itype": "bot_ip",
            "confidence": 50,
            "severity": "low"
        },
        {
            "domain": "szqylwjzq.biz",
            "classification": "private",
            "itype": "mal_domain",
            "confidence": 95,
            "severity": "very-high"
        }
    ],
    "meta": {
        "confidence": 50,
        "classification": "Private",
        "allow_unresolved": True,
        "tags": [
            "test1",
            "test2"
        ]
    }
}

INDICATOR = [{
    "resource_uri": "/api/v2/intelligence/123456789/",
    "status": "active",
    "uuid": "12345678-dead-beef-a6cc-eeece19516f6",
    "value": "www.demisto.com",
}]


class TestReputationCommands:
    """
    Group the Reputation commands test
    """

    def mocked_http_request_ioc(self, method, url_suffix, params=None, data=None, headers=None, files=None, json=None,
                                resp_type='json'):
        if 'associated_with_intelligence' in url_suffix:
            if 'actor' in url_suffix:
                mocked_actor_result = util_load_json('test_data/mocked_actor_response.json')
                return mocked_actor_result
            else:
                mocked_empty_result = util_load_json('test_data/mocked_empty_response.json')
                return mocked_empty_result
        else:
            if params.get('type', '') == DBotScoreType.IP:
                mocked_ioc_file_path = 'test_data/mocked_ip_response.json'
            elif params.get('type', '') == "md5":
                mocked_ioc_file_path = 'test_data/mocked_file_response.json'
            elif params.get('type', '') == DBotScoreType.DOMAIN:
                mocked_ioc_file_path = 'test_data/mocked_domain_response.json'
            else:
                mocked_ioc_file_path = 'test_data/mocked_url_response.json'

            mocked_ioc_result = util_load_json(mocked_ioc_file_path)
            return mocked_ioc_result

    @pytest.mark.parametrize(
        argnames="ioc_type,ioc_value,ioc_context_key",
        argvalues=[
            ('URL', 'https://test.com,https://test_1.com', 'URL(val.Address && val.Address == obj.Address)'),
            ('Domain', 'test.com,test_1.com', 'Domain(val.Address && val.Address == obj.Address)'),
            ('File', '178ba564b39bd07577e974a9b677dfd86ffa1f1d0299dfd958eb883c5ef6c3e1,'
                     '178ba564b39bd07577e974a9b677dfd86ffa1f1d0299dfd958eb883c5ef6c3e1',
             Common.File.CONTEXT_PATH),
            ('IP', '1.1.1.1,2.2.2.2', Common.IP.CONTEXT_PATH)
        ])
    def test_reputation_commands__happy_path(self, mocker, ioc_type, ioc_value, ioc_context_key):
        """
        Given:
            - Indicators for reputation

        When:
            - Call the reputations command

        Then:
            - Validate the expected results was returned
        """

        # prepare
        command = value_key = ioc_type.lower()
        mocked_ioc_file_path = f'test_data/mocked_{command}_response.json'
        mocked_ioc_result = util_load_json(mocked_ioc_file_path)

        mocker.patch.object(Client, 'http_request', side_effect=self.mocked_http_request_ioc)
        mocker.patch.object(demisto, 'args', return_value={value_key: ioc_value, 'status': 'active',
                                                           'threat_model_association': 'True'})
        mocker.patch.object(demisto, 'command', return_value=command)
        mocker.patch.object(demisto, 'results')

        # run
        main()

        # validate
        iocs = ioc_value.split(',')
        mocked_ioc = mocked_ioc_result['objects'][0]
        for i in range(len(iocs)):
            command_result = demisto.results.call_args_list[i][0][0]
            threat_stream_context = command_result['EntryContext'][f'ThreatStream.{ioc_context_key}']
            human_readable, contents = command_result['HumanReadable'], command_result['Contents']

            expected_values = (DEFAULT_INDICATOR_MAPPING if ioc_type != 'File' else FILE_INDICATOR_MAPPING).values()

            assert all(expected_value in threat_stream_context for expected_value in expected_values)
            assert f'{ioc_type} reputation for: {iocs[i]}' in human_readable
            assert mocked_ioc == contents
            assert isinstance(command_result['Relationships'], list)
            for entry in command_result['Relationships']:
                assert entry.get('entityBType') == 'Threat Actor'

    def mocked_http_request(self, method, url_suffix, params=None, data=None, headers=None, files=None, json=None,
                            resp_type='json'):
        if 'actor' in url_suffix:
            mocked_actor_result = util_load_json('test_data/mocked_actor_response.json')
            return mocked_actor_result
        else:
            mocked_empty_result = util_load_json('test_data/mocked_empty_response.json')
            return mocked_empty_result

    def test_get_intelligence_command(self, mocker):
        """
        Given:
            - Client, indicator, and indicator type

        When:
            - Call the get_intelligence command


        Then:
            - Validate that the outputs and the relationship were created
        """

        # prepare
        mocker.patch.object(Client, 'http_request', side_effect=self.mocked_http_request)
        client = mock_client()

        # run
        intelligence_relationships, outputs = get_intelligence(client, INDICATOR[0], FeedIndicatorType.URL)

        # validate
        assert outputs.get('Actor')
        assert not outputs.get('Campaign')
        assert intelligence_relationships

    @pytest.mark.parametrize("should_create_relationships", [(True), (False)])
    def test_get_intelligence_with_false_create_relationships(self, mocker, should_create_relationships):
        """
        Given:
            - Client with should_create_relationships=False, indicator, and indicator type

        When:
            - Call the get_intelligence command

        Then:
            - Validate that the relatiionships list contains only EntityRelationship objects
        """

        # prepare
        mocker.patch.object(Client, 'http_request', side_effect=self.mocked_http_request)
        client = Client(base_url='',
                        user_name='',
                        api_key='',
                        proxy=False,
                        should_create_relationships=should_create_relationships,
                        verify=False,
                        reliability='B - Usually reliable',
                        remote_api=False,
                        )

        # run
        intelligence_relationships, _ = get_intelligence(client, INDICATOR[0], FeedIndicatorType.URL)

        # validate
        assert isinstance(intelligence_relationships, list)
        for entry in intelligence_relationships:
            assert isinstance(entry, EntityRelationship)

    @pytest.mark.parametrize(
        argnames='confidence, threshold, exp_dbot_score',
        argvalues=[(20, None, Common.DBotScore.GOOD),
                   (30, None, Common.DBotScore.SUSPICIOUS),
                   (70, None, Common.DBotScore.BAD),
                   (30, 50, Common.DBotScore.GOOD),
                   (60, 50, Common.DBotScore.BAD),
                   (70, 80, Common.DBotScore.GOOD),
                   (20, 10, Common.DBotScore.BAD)])
    def test_ioc_reputation_with_thresholds_in_command(self, mocker, confidence, threshold, exp_dbot_score):
        """
        Given
            - Various thresholds levels

        When
            - Run the reputation commands

        Then
            - Validate the dbot score was rated according to the threshold
             and Malicious key defined for the generic reputation in case confidence > theshold
        """

        # prepare

        test_indicator = {'confidence': confidence, 'value': 'test_ioc', 'asn': '', 'meta': {'registrant_name': 'test'}}
        mocker.patch.object(demisto, 'results')
        mocker.patch('AnomaliThreatStreamv3.search_worst_indicator_by_params', return_value=test_indicator)

        for ioc in REPUTATION_COMMANDS:
            ioc_arg_name = ioc if ioc != 'threatstream-email-reputation' else 'email'
            mocker.patch.object(demisto, 'args', return_value={ioc_arg_name: 'test_ioc', 'threshold': threshold})
            mocker.patch.object(demisto, 'command', return_value=ioc)

            # run
            main()

            # validate
            entry_context = demisto.results.call_args[0][0]['EntryContext']
            assert entry_context[Common.DBotScore.CONTEXT_PATH][0]['Score'] == exp_dbot_score
            if exp_dbot_score == Common.DBotScore.BAD and ioc_arg_name != 'email':  # email is not a generic reputation
                assert 'Malicious' in json.dumps(entry_context)

    @pytest.mark.parametrize(argnames='threshold_in_command, threshold_in_params, exp_dbot_score',
                             argvalues=[(None, None, Common.DBotScore.SUSPICIOUS),
                                        (50, None, Common.DBotScore.BAD),
                                        (None, 50, Common.DBotScore.BAD),
                                        (60, 40, Common.DBotScore.GOOD),
                                        (40, 60, Common.DBotScore.BAD)])
    def test_ioc_reputation_with_thresholds_in_instance_param(self, mocker,
                                                              threshold_in_command,
                                                              threshold_in_params,
                                                              exp_dbot_score):
        """
        Given
            - Thresholds levels defined for each ioc in the instance params and confidence are 55

        When
            - Run the reputation commands

        Then
            - Validate the dbot score was rated according to the threshold in the command
             and only if not defined in the command will rate according the instance param
        """

        # prepare

        test_indicator = {'confidence': 55,
                          'value': 'test_ioc',
                          'asn': 'test_asn',
                          'org': 'test_org',
                          'tlp': 'test_tlp',
                          'country': 'test_country',
                          'meta': {'registrant_name': 'test', 'maltype': 'test_maltype'}}
        mocker.patch.object(demisto, 'results')
        mocker.patch('AnomaliThreatStreamv3.search_worst_indicator_by_params', return_value=test_indicator)

        for ioc in ['ip', 'domain', 'file', 'url']:
            mocker.patch.object(demisto, 'args', return_value={ioc: 'test_ioc', 'threshold': threshold_in_command})
            mocker.patch.object(demisto, 'command', return_value=ioc)
            # THRESHOLDS_FROM_PARAM[ioc] = threshold_in_params
            mocker.patch.object(demisto, 'params', return_value={f'{ioc}_threshold': threshold_in_params})

            # run
            main()

            # validate
            entry_context = demisto.results.call_args[0][0]['EntryContext']
            assert entry_context[Common.DBotScore.CONTEXT_PATH][0]['Score'] == exp_dbot_score
            if exp_dbot_score == Common.DBotScore.BAD:
                assert 'Malicious' in json.dumps(entry_context)

    @pytest.mark.parametrize(argnames='include_inactive, exp_status_param',
                             argvalues=[('true', 'active,inactive'), ('false', 'active')])
    def test_get_active_and_inactive_ioc(self, mocker, include_inactive, exp_status_param):
        """
            Given
                - The Include inactive results flag is true/false

            When
                - Run the reputation commands

            Then
                - Validate inactive result returned/not returned
            """

        # prepare
        mocked_search = mocker.patch('AnomaliThreatStreamv3.search_worst_indicator_by_params', return_value=None)
        mocker.patch.object(demisto, 'params', return_value={'include_inactive': include_inactive})

        for ioc, value in [('ip', '8.8.8.8'), ('domain', 'google.com'),
                           ('file', 'd26cec10398f2b10202d23c966022dce'),
                           ('url', 'www.google.com')]:
            mocker.patch.object(demisto, 'command', return_value=ioc)
            mocker.patch.object(demisto, 'args', return_value={ioc: value})

            # run
            main()

        # validate
        assert mocked_search.call_args[0][1]['status'] == exp_status_param

    def test_no_confidence_in_result_ioc(self, mocker):
        """
        Given
            - Indicator form ThreatStream without confidence value

        When
            - Run the reputation command

        Then
            - Validate the DbotScore was set to 1
        """

        # prepare
        test_indicator = {'value': 'test_ioc', 'asn': '', 'meta': {'registrant_name': 'test'}}
        mocker.patch.object(demisto, 'results')
        mocker.patch('AnomaliThreatStreamv3.search_worst_indicator_by_params', return_value=test_indicator)

        for ioc in REPUTATION_COMMANDS:
            ioc_arg_name = ioc if ioc != 'threatstream-email-reputation' else 'email'
            mocker.patch.object(demisto, 'args', return_value={ioc_arg_name: 'test_ioc'})
            mocker.patch.object(demisto, 'command', return_value=ioc)

            # run
            main()

            # validate
            entry_context = demisto.results.call_args[0][0]['EntryContext']
            assert entry_context[Common.DBotScore.CONTEXT_PATH][0]['Score'] == Common.DBotScore.GOOD


class TestImportCommands:
    """
    Group the import commands test
    """

    @pytest.mark.parametrize(argnames='import_type', argvalues=['file-id', 'test-import-type'])
    def test_import_indicator_with_approval__happy_path(self, mocker, import_type):
        """
        Given:
            - Indicator to import with approval

        When:
            - Call the import with approval command

        Then:
            - Validate the request and response are as expected
        """

        # prepare
        mocked_file_path = util_tmp_json_file(MOCK_OBJECTS, 'test_file')
        mocker.patch.object(demisto, 'getFilePath', return_value=mocked_file_path)
        mocker.patch.object(Client, 'http_request',
                            return_value={'success': True, 'import_session_id': 'test_session_id', 'job_id': 'id'})

        # run
        result = import_ioc_with_approval(mock_client(), import_type, 'test_value', tags="tag1,tag2",
                                          expiration_ts="2023-12-25T00:00:00")

        # validate

        files = Client.http_request.call_args[1]['files']
        data = Client.http_request.call_args[1]['data']

        if files:  # in case of import_type=file-id
            assert files['file'][0] == 'test_file.txt'
        else:
            assert data[import_type] == 'test_value'
            assert data['expiration_ts'] == '2023-12-25T00:00:00'
            assert data['tags'] == '[{"name": "tag1"}, {"name": "tag2"}]'

        assert all(key in data for key in ['classification', 'confidence', 'threat_type', 'severity', 'default_state'])

        assert result.outputs == {'ImportID': 'test_session_id', 'JobID': 'id'}

    @pytest.mark.parametrize(
        'mock_object, file_name, args, expected_meta_data_keys, expected_meta_data_changed',
        [
            (
                MOCK_OBJECTS,
                'test_file',
                {
                    'file_id': 'test_file_id',
                    'classification': 'Private',
                    'confidence': "50",
                    'severity': 'low',
                    'allow_unresolved': True
                },
                ('classification', 'confidence', 'severity', 'allow_unresolved'),
                {
                    'classification': 'Private',
                    'confidence': 50,
                    'severity': 'low',
                    'allow_unresolved': True
                }
            ),
            (
                MOCK_OBJECTS_2,
                'test_file',
                {
                    'file_id': 'test_file_id',
                    'classification': 'Private',
                    'confidence': "70",
                    'severity': 'high',
                    'allow_unresolved': True
                },
                ('classification', 'confidence', 'severity', 'allow_unresolved', 'tags'),
                {'severity': 'high', 'confidence': 70}
            ),
            (
                MOCK_OBJECTS_2,
                'test_file',
                {
                    'file_id': 'test_file_id',
                    'classification': 'Private',
                    'confidence': "70",
                    'severity': 'high',
                    'allow_unresolved': True,
                    'tags': "tag1,tag2",
                    "tags_tlp": "Red"
                },
                ('classification', 'confidence', 'severity', 'allow_unresolved', 'tags'),
                {'severity': 'high', 'confidence': 70, 'tags': [{'name': 'tag1', 'tlp': 'red'}, {'name': 'tag2', 'tlp': 'red'}]}
            ),
            (
                MOCK_OBJECTS_2,
                'test_file',
                {
                    'file_id': 'test_file_id',
                    'classification': 'Private',
                    'confidence': "70",
                    'severity': 'high',
                    'allow_unresolved': True,
                    'tags': "tag1,tag2",
                },
                ('classification', 'confidence', 'severity', 'allow_unresolved', 'tags'),
                {'severity': 'high', 'confidence': 70, 'tags': [{'name': 'tag1'}, {'name': 'tag2'}]}
            )
        ]
    )
    def test_import_indicator_without_approval__happy_path(self,
                                                           mocker,
                                                           mock_object: dict,
                                                           file_name: str,
                                                           args: dict,
                                                           expected_meta_data_keys: tuple,
                                                           expected_meta_data_changed: dict):
        """
        Given:
            - Indicator to import without approval

        When:
            - Call the import without approval command

        Then:
            - Validate the request and response are as expected
        """

        # prepare
        mocked_file_path = util_tmp_json_file(mock_object, file_name)
        mocker.patch.object(demisto, 'getFilePath', return_value=mocked_file_path)
        mocker.patch.object(Client, 'http_request')

        # run
        result = import_ioc_without_approval(
            mock_client(),
            file_id=args['file_id'],
            classification=args['classification'],
            confidence=args.get('confidence'),
            severity=args.get('severity'),
            allow_unresolved=args.get('allow_unresolved'),
            tags=args.get('tags'),
            tags_tlp=args.get('tags_tlp'),
        )

        # validate
        json_data = Client.http_request.call_args[1]['json']['meta']
        assert set(expected_meta_data_keys).issubset(json_data.keys())
        for key in expected_meta_data_changed:
            assert json_data[key] == expected_meta_data_changed[key]
        assert result == 'The data was imported successfully.'

    @pytest.mark.parametrize(argnames='command', argvalues=[import_ioc_with_approval, import_ioc_without_approval])
    def test_import_indicator__invalid_file_id(self, mocker, command):
        """
        Given:
            - Mock getFilePath to raise Exception as file id not existWrong file id to import as IOC data

        When:
            - Call import commands with file-id as import_type

        Then:
            - Validate DemistoException was raised
        """

        # prepare
        mocker.patch.object(demisto, 'getFilePath', side_effect=lambda *args, **kwargs: open('wrong_file_id'))

        # run & validate
        msg = 'ThreatStream - Entry file-id does not contain a file.'
        with pytest.raises(DemistoException, match=msg):
            command(mock_client(), 'file-id', 'file-id')

    def test_import_indicator_with_approval__fail_import(self, mocker):
        """
        Given:
            - Import response returned with field indicating that the import fail

        When:
            - Call the import with approval command

        Then:
            - Validate DemistoException was raised
        """

        # prepare
        mocker.patch.object(Client, 'http_request', return_value={'success': False})

        # run & validate
        msg = 'The data was not imported. Check if valid arguments were passed'
        with pytest.raises(DemistoException, match=msg):
            import_ioc_with_approval(mock_client(), 'test_import_type', 'test_value')


class TestGetCommands:
    """
    Group the 'get' commands test
    """

    @staticmethod
    def mocked_http_get_response(command, **kwargs):
        mocked_file_path = 'test_data/mocked_get_commands_response.json'
        mocked_data = util_load_json(mocked_file_path)[command]
        if 'resp_type' in kwargs:
            mocked_response = requests.Response()
            mocked_response._content = json.dumps(mocked_data).encode('utf-8')
            mocked_response.status_code = 200
            return mocked_response

        return mocked_data

    @staticmethod
    def mocked_http_get_not_found_response(*args, **kwargs):
        if 'resp_type' in kwargs:
            mocked_response = requests.Response()
            mocked_response.status_code = 404
            return mocked_response

        return {}

    commands_with_expected_context_key = [
        ('threatstream-get-analysis-status', {'report_id': 1}, ['ReportID', 'Status', 'Platform', 'Verdict']),
        ('threatstream-get-passive-dns', {'value': 'test'}, ['Domain', 'Rrtype', 'Source', 'FirstSeen']),
        ('threatstream-get-model-list', {'model': 'Actor'}, ['Name', 'ID', 'CreatedTime', 'Type']),
        ('threatstream-get-model-description', {'model': 'Actor', 'id': 'test'}, ['File', 'FileID']),
        ('threatstream-get-indicators-by-model', {'model': 'Actor', 'id': 1}, ['ModelType', 'ModelID', 'Indicators']),
        ('threatstream-get-indicators', {}, INDICATOR_EXTENDED_MAPPING.keys()),
        ('threatstream-supported-platforms', {}, ['Platform', 'Name', 'Types', 'Label']),
        ('threatstream-analysis-report', {'report_id': 1}, ['Category', 'Started', 'ReportID', 'Verdict', 'Network'])
    ]

    commands_with_expected_output = [
        ('threatstream-get-analysis-status', {'report_id': 1}, 'No report found with id 1'),
        ('threatstream-get-passive-dns', {'value': 'test_val'}, 'No Passive DNS enrichment data found for test_val'),
        ('threatstream-get-model-list', {'model': 'Actor'}, 'No Threat Model Actor found.'),
        ('threatstream-get-model-description', {'model': 'Actor', 'id': 1},
         'No description found for Threat Model Actor with id 1'),
        ('threatstream-get-indicators-by-model', {'model': 'Actor', 'id': 1},
         'No indicators found for Threat Model Actor with id 1'),
        ('threatstream-get-indicators', {}, 'No indicators found from ThreatStream'),
        ('threatstream-supported-platforms', {}, 'No supported platforms found for default sandbox'),
        ('threatstream-analysis-report', {'report_id': 1}, 'No report found with id 1')
    ]

    @pytest.mark.parametrize(
        argnames='command, command_args, expected_context_keys',
        argvalues=commands_with_expected_context_key)
    def test_get_commands__happy_path(self, mocker, command, command_args, expected_context_keys):
        """
        Given:
            - Command made get request in ThreatStream with args

        When:
            - Run this command

        Then:
            - Validate expected result was returned
        """

        # prepare
        mocker.patch.object(
            Client, 'http_request',
            side_effect=lambda *args, **kwargs: self.mocked_http_get_response(command, **kwargs)
        )
        mocker.patch.object(demisto, 'args', return_value=command_args)
        mocker.patch.object(demisto, 'command', return_value=command)
        mocker.patch.object(demisto, 'results')
        mocker.patch('AnomaliThreatStreamv3.fileResult', return_value={'File': 'test_name', 'FileID': 'test_id'})

        # run
        main()

        # validate
        result = demisto.results.call_args[0][0]
        context = result['EntryContext'].popitem()[1] if 'EntryContext' in result else result
        if isinstance(context, list):
            context = context[0]
        assert all(key in context for key in expected_context_keys)

    @pytest.mark.parametrize(
        argnames='command, command_args, expected_output',
        argvalues=commands_with_expected_output)
    def test_get_commands__no_result(self, mocker, command, command_args, expected_output):
        """
        Given:
            - ThreatStream return nothing for the get requests

        When:
            -Run commands made get request

        Then:
            - Validate the expected message was returned
        """

        # prepare
        mocker.patch.object(Client, 'http_request', side_effect=self.mocked_http_get_not_found_response)
        mocker.patch.object(demisto, 'args', return_value=command_args)
        mocker.patch.object(demisto, 'command', return_value=command)
        mocker.patch.object(demisto, 'results')

        # run
        main()

        # validate
        result = demisto.results.call_args[0][0]
        assert result == expected_output

    @pytest.mark.parametrize(
        argnames='command, command_args, expected_http_params',
        argvalues=[
            ('threatstream-get-model-list', {'model': 'Actor'},
             {'limit': 50, 'skip_intelligence': "true", 'skip_associations': "true", 'order_by': "-created_ts"}),
            ('threatstream-get-model-description', {'model': 'Actor', 'id': 1},
             {'skip_intelligence': "true", 'skip_associations': "true"}),
            ('threatstream-get-indicators-by-model', {'model': 'Actor', 'id': 1}, {'limit': 20}),
            ('threatstream-get-indicators-by-model', {'model': 'Actor', 'id': 1, 'page': 2, 'page_size': 2},
             {'limit': 2, 'offset': 2}),
<<<<<<< HEAD
            ('threatstream-get-indicators', {}, {'limit': 20, 'offset': 0}),
=======
            ('threatstream-get-indicators', {}, {'limit': 20}),
>>>>>>> 51ee7d33
            ('threatstream-get-indicators', {'page': 2, 'page_size': 2}, {'limit': 2, 'offset': 2}),
            ('threatstream-list-user', {'page': 2, 'page_size': 3}, {'limit': 3, 'offset': 3}),
            ('threatstream-list-user', {}, {'limit': 50}),
            ('threatstream-list-investigation', {'page': 3, 'page_size': 2},
             {'limit': 2, 'offset': 4, 'order_by': '-created_ts'}),
            ('threatstream-list-investigation', {}, {'limit': 50, 'order_by': '-created_ts'}),
            ('threatstream-list-rule', {'page': 2, 'page_size': 2}, {'limit': 2, 'offset': 2, 'order_by': '-created_ts'}),
            ('threatstream-list-rule', {}, {'limit': 50, 'order_by': '-created_ts'}),
            ('threatstream-list-whitelist-entry', {'page': 2, 'page_size': 4},
             {'limit': 4, 'offset': 4, 'order_by': '-created_ts', 'format': 'json', 'showNote': 'true'}),
            ('threatstream-list-whitelist-entry', {},
             {'limit': 50, 'format': 'json', 'showNote': 'true', 'order_by': '-created_ts'}),
            ('threatstream-list-import-job', {'page': 2, 'page_size': 4}, {'limit': 4, 'offset': 4}),
            ('threatstream-list-import-job', {}, {'limit': 50}),
            ('threatstream-list-import-job', {'page': 2, 'page_size': 4, 'status_in': 'Errors'},
             {'limit': 4, 'offset': 4, 'status': 'errors'}),
            ('threatstream-list-import-job', {'page': 2, 'page_size': 4, 'status_in': 'Approved'},
             {'limit': 4, 'offset': 4, 'status': 'approved'}),
            ('threatstream-list-import-job', {'page': 2, 'page_size': 4, 'status_in': 'Ready To Review'},
             {'limit': 4, 'offset': 4, 'status': 'done'}),
            ('threatstream-list-import-job', {'page': 2, 'page_size': 4, 'status_in': 'Rejected'},
             {'limit': 4, 'offset': 4, 'status': 'deleted'}),
            ('threatstream-list-import-job', {'page': 2, 'page_size': 4, 'status_in': 'Processing'},
             {'limit': 4, 'offset': 4, 'status': 'processing'}),
        ]
    )
    def test_expected_params_in_get_requests(self, mocker, command, command_args, expected_http_params):
        """
        Given:
            - Commands send custom params to http requests

        When:
            - Call those commands

        Then:
            - Validate the expected params was sent
        """

        # prepare
        mocker.patch.object(Client, 'http_request', side_effect=self.mocked_http_get_not_found_response)
        mocker.patch.object(demisto, 'args', return_value=command_args)
        mocker.patch.object(demisto, 'command', return_value=command)

        # run
        main()

        # validate
        assert expected_http_params == Client.http_request.call_args[1]['params']

    @pytest.mark.parametrize(
        argnames='model, description',
        argvalues=[
            ('signature', {'notes': 'test_description'}),
            ('tipreport', {'body': 'test_description'}),
            ('actor', {'description': 'test_description'})
        ])
    def test_get_model_description__various_models(self, mocker, model, description):
        """
        Given:
            - Various Threat models with description

        When:
            - Call get_model_description

        Then:
            - Validate the expected description was returned
        """

        # prepare
        mocked_response = requests.Response()
        mocked_response._content = json.dumps(description).encode('utf-8')
        mocker.patch.object(Client, 'http_request', return_value=mocked_response)
        mocked_result = mocker.patch('AnomaliThreatStreamv3.fileResult')

        # run
        get_model_description(mock_client(), model, '1')

        # validate
        assert mocked_result.call_args[0][1] == b'test_description'


class TestUpdateCommands:
    """
    Group the 'update' commands test
    """

    def test_create_model__happy_path(self, mocker):
        """
        Given:
            - Threat Model to be created

        When:
            - Run the create_model command

        Then:
            - Validate results return as expected
        """

        # prepare
        model_id = 'test_model_id'
        mocker.patch.object(Client, 'http_request', return_value={'id': 'test_id'})
        mocker.patch('AnomaliThreatStreamv3.get_iocs_by_model', return_value=model_id)

        # run
        created_model_id = create_model(mock_client(), model='Actor', name='test_actor', tags='tag_1,tag_2',
                                        description='test_desc')

        # validate
        data = Client.http_request.call_args[1]['data']
        data = json.loads(data)
        assert data['tags'][1] == 'tag_2'
        assert data['description'] == 'test_desc'
        assert created_model_id == model_id

    def test_update_model__happy_path(self, mocker):
        """
        Given:
            - Threat Model to be updated

        When:
            - Run the update_model command

        Then:
            - Validate results return as expected
        """

        # prepare
        model_id = 'test_model_id'
        mocker.patch.object(Client, 'http_request')
        mocker.patch('AnomaliThreatStreamv3.get_iocs_by_model', return_value=model_id)

        # run
        updated_model_id = update_model(
            mock_client(),
            model='Actor',
            model_id=model_id,
            name='test_actor',
            tags='tag_1,updated_tag_2',
        )

        # validate
        data = Client.http_request.call_args[1]['data']
        data = json.loads(data)
        assert data['tags'][1] == 'updated_tag_2'
        assert updated_model_id == model_id

    def test_create_model__creation_failed(self, mocker):
        """
        Given:
            - Threat Model to create - fail

        When:
            - Run create_model command

        Then:
            - Validate the result are as expected
        """

        # prepare
        mocker.patch.object(Client, 'http_request', return_value={})

        # run & validate
        msg = 'Actor Threat Model was not created. Check the input parameters'
        with pytest.raises(DemistoException, match=msg):
            create_model(mock_client(), model='Actor', name='test_actor')

    def test_submit_url_report__happy_path(self, mocker):
        """
        Given:
            - test url to submit for report

        When:
            - Call the submit report command

        Then:
            - Validate the result are as expected
        """

        # prepare
        mocked_report = {'success': True, 'reports': {'test_platform': {'id': 'report_id'}}}
        mocker.patch.object(Client, 'http_request', return_value=mocked_report)
        mocker.patch('AnomaliThreatStreamv3.get_submission_status', return_value=('success', None))

        # run
        submit_result = submit_report(
            mock_client(),
            submission_type='url',
            submission_value='https://test.com',
            report_platform='test_platform',
        )

        # validate
        expected_data_keys = [
            'report_radio-classification', 'report_radio-platform', 'use_premium_sandbox', 'report_radio-url'
        ]
        assert all(key in Client.http_request.call_args[1]['data'] for key in expected_data_keys)
        assert all(key in submit_result.outputs for key in ['ReportID', 'Status', 'Platform'])

    def test_submit_file_report__happy_path(self, mocker):
        """
        Given:
            - Test json file to submit for report

        When:
            - Call the submit report command with json file

        Then:
            - Validate the result are as expected
        """

        # prepare
        file_obj = util_tmp_json_file(MOCK_OBJECTS, 'test_file')
        mocker.patch.object(demisto, 'getFilePath', return_value=file_obj)
        mocked_report = {'success': True, 'reports': {'test_platform': {'id': 'report_id'}}}
        mocker.patch.object(Client, 'http_request', return_value=mocked_report)
        mocker.patch('AnomaliThreatStreamv3.get_submission_status', return_value=('success', None))

        # run
        submit_result = submit_report(
            mock_client(),
            submission_type='file',
            submission_value='file',
            report_platform='test_platform',
        )

        # validate
        expected_data_keys = ['report_radio-classification', 'report_radio-platform', 'use_premium_sandbox']
        assert 'report_radio-file' in Client.http_request.call_args[1]['files']
        assert all(key in Client.http_request.call_args[1]['data'] for key in expected_data_keys)
        assert all(key in submit_result.outputs for key in ['ReportID', 'Status', 'Platform'])

    def test_submit_file_report__invalid_file(self, mocker):
        """
        Given:
            - Invalid test json file to submit for report

        When:
            - Call the submit report command with json file

        Then:
            - Validate the result are as expected
        """

        # prepare
        mocker.patch.object(demisto, 'getFilePath', side_effect=lambda *args, **kwargs: open('wrong_path', 'rb'))
        mocked_report = {'success': True, 'reports': {'test_platform': {'id': 'report_id'}}}
        mocker.patch.object(Client, 'http_request', return_value=mocked_report)
        mocker.patch('AnomaliThreatStreamv3.get_submission_status', return_value=('success', None))

        # run & validate
        msg = 'ThreatStream - Entry file_value does not contain a file.'
        with pytest.raises(DemistoException, match=msg):
            submit_report(
                mock_client(),
                submission_type='file',
                submission_value='file_value',
                report_platform='test_platform',
            )

    def test_add_tag_to_model__happy_path(self, mocker):
        """
        Given:
            - Tags to add to a Threat Model

        When:
            - Call to add tag to model command

        Then:
            - Validate the result are as expected
        """

        # prepare
        mocker.patch.object(Client, 'http_request', return_value={'success': True})

        # run
        res = add_tag_to_model(mock_client(), model_id='test_actor_id', model='Actor', tags='tag_1,tag_2')

        # validate
        data = json.loads(Client.http_request.call_args[1]['data'])

        assert data['tags'][1] == {'name': 'tag_2', 'tlp': 'red'}
        assert res == "Added successfully tags: ['tag_1', 'tag_2'] to Actor with test_actor_id"

    def test_add_tag_to_model__not_exist_model(self, mocker):
        """
        Given:
            - Tags to add to an Invalid Threat Model

        When:
            - Call to add tag to model command

        Then:
            - Validate the result are as expected
        """

        # prepare
        mocker.patch.object(Client, 'http_request', return_value={'success': False})

        # run & validate
        msg = "Failed to add \['tag_1'\] to Actor with test_actor_id"
        with pytest.raises(DemistoException, match=msg):
            add_tag_to_model(mock_client(), model_id='test_actor_id', model='Actor', tags='tag_1')


def test_emoji_handling_in_file_name():
    file_names_package = ['Fwd for you 😍', 'Hi all', '', '🐝🤣🇮🇱👨🏽‍🚀🧟‍♂🧞‍♂🧚🏼‍♀', '🧔🤸🏻‍♀🥩🧚😷🍙👻']

    for file_name in file_names_package:
        demojized_file_name = file_name_to_valid_string(file_name)
        assert demojized_file_name == emoji.demojize(file_name)
        assert not emoji.emoji_count(file_name_to_valid_string(demojized_file_name))


class TestGetIndicators:
    @staticmethod
    def test_sanity(mocker):
        """
        Given
            a limit above the number of available indicators
        When
            calling the get_indicator command
        Then
            verify that the maximum available amount is returned.
        """
        mocker.patch.object(Client, 'http_request', side_effect=[
            {'objects': INDICATOR * 50},
            {'objects': []},
        ])
        client = Client(
            base_url='',
            user_name='',
            api_key='',
            verify=False,
            proxy=False,
            reliability='B - Usually reliable',
            should_create_relationships=False,
            remote_api=False,
        )

        results = get_indicators(client, limit='7000')

        assert len(results.outputs) == 50

    @staticmethod
    def test_pagination(mocker):
        """
        Given
            a limit above the page size
        When
            calling the get_indicator command
        Then
            verify that the requested amount is returned.
        """
        mocker.patch.object(Client, 'http_request', side_effect=[
            {'objects': INDICATOR * 1000, 'meta': {'next': '/api/v2/intelligence/?&search_after=1693750222045%2C455231625'}},
            {'objects': INDICATOR * 1000, 'meta': {'next': '/api/v2/intelligence/?&search_after=1693750222045%2C455231625'}},
            {'objects': INDICATOR * 1000, 'meta': {'next': '/api/v2/intelligence/?&search_after=1693750222045%2C455231625'}},
            {'objects': INDICATOR * 1000, 'meta': {'next': '/api/v2/intelligence/?&search_after=1693750222045%2C455231625'}},
            {'objects': INDICATOR * 1000, 'meta': {'next': '/api/v2/intelligence/?&search_after=1693750222045%2C455231625'}},
            {'objects': INDICATOR * 1000, 'meta': {'next': '/api/v2/intelligence/?&search_after=1693750222045%2C455231625'}},
            {'objects': INDICATOR * 1000, 'meta': {'next': None}},
        ])
        client = Client(
            base_url='',
            user_name='',
            api_key='',
            verify=False,
            proxy=False,
            reliability='B - Usually reliable',
            should_create_relationships=False,
            remote_api=False,
        )

        results = get_indicators(client, limit='7000')

        assert len(results.outputs) == 7000


def test_search_intelligence(mocker):
    """
    Given:
        - Various parameters to search intelligence by

    When:
        - Call search_intelligence command

    Then:
        - Validate the expected values was returned
    """

    # prepare

    mocked_ip_result = util_load_json('test_data/mocked_ip_response.json')
    mocker.patch.object(Client, 'http_request', return_value=mocked_ip_result)

    args = {'uuid': '9807794e-3de0-4340-91ca-cd82dd7b6d24',
            'itype': 'apt_ip'}
    client = mock_client()

    # run
    result = search_intelligence(client, **args)

    assert result.outputs[0].get('itype') == 'c2_ip'
    assert result.outputs_prefix == 'ThreatStream.Intelligence'


def test_search_intelligence_with_confidence(mocker):
    """

    Given:
        - Various parameters to search intelligence by

    When:
        - Call search_intelligence command

    Then:
        - Validate the params passed correctly

    """
    mocked_ip_result = util_load_json('test_data/mocked_ip_response.json')
    mocker.patch.object(Client, 'http_request', return_value=mocked_ip_result)

    args = {'uuid': '9807794e-3de0-4340-91ca-cd82dd7b6d24',
            'confidence': 'lt 80'}
    client = mock_client()
    search_intelligence(client, **args)
    http_call_args = client.http_request.call_args.kwargs.get('params')
    assert 'confidence' not in http_call_args
    assert 'confidence__lt' in http_call_args


def test_delete_whitelist_entry_command(mocker):
    """

    Given:
        - Entry id to delete

    When:
        - Call threatstream-delete-whitelist-entry command

    Then:
        - Validate command result readable output

    """
    mocker.patch.object(Client, 'http_request', return_value=None)

    args = {'entry_id': '77'}
    client = mock_client()
    command_result = delete_whitelist_entry_command(client, **args)
    assert command_result.readable_output == 'The entity was deleted successfully'


def test_update_whitelist_entry_note_command(mocker):
    """

    Given:
        -  Entry id to update and a note

    When:
        - Call threatstream-list-whitelist-entry command

    Then:
        - Validate command result readable output

    """
    mocker.patch.object(Client, 'http_request', return_value=None)

    args = {'entry_id': '66',
            'note': 'some_note'}
    client = mock_client()
    command_result = update_whitelist_entry_note_command(client, **args)
    assert command_result.readable_output == 'The note was updated successfully.'


@pytest.mark.parametrize('args', [
    ({'domains': 'example.com'}),
    ({'entry_id': 'xxxx-xxxxx'}),
])
def test_create_whitelist_entry_command(mocker, args):
    """

    Given:
        -  Domain

    When:
        - Call threatstream-create-whitelist-entry command

    Then:
        - Validate command result readable output

    """
    mocker.patch.object(Client, 'http_request', return_value={"message": "Created 1 item(s).", "success": True})
    mocker_file_get = mocker.patch.object(demisto, 'getFilePath', return_value={'id': 'xxx',
                                                                                'path': 'test/test.txt', 'name': 'test.txt'})
    mocker_file_open = mocker.patch("builtins.open", return_value="file_data")
    client = mock_client()
    command_result = create_whitelist_entry_command(client, **args)
    if 'entry_id' in args:
        assert mocker_file_get.call_count == 1
        assert mocker_file_open.call_count == 1
    assert command_result.readable_output == "Created 1 item(s)."


def test_list_whitelist_entry_command(mocker):
    """

    Given:
        - Format parameter to retrive results by

    When:
        - Call threatstream-list-whitelist-entry command

    Then:
        - Validate the command result

    """
    mocked_response = util_load_json('test_data/mocked_data.json').get('list_whitelist_response')
    mocker.patch.object(Client, 'http_request', return_value=mocked_response)

    args = {'format': 'JSON'}
    client = mock_client()
    command_result = list_whitelist_entry_command(client, **args)
    assert command_result.readable_output == '### Whitelist entries\n' \
                                             '|Id|Value|Resource Uri|Created At|Modified At|Value Type|Notes|\n|' \
                                             '---|---|---|---|---|---|---|\n|' \
                                             ' 13 | example.com | resource_uri | 2023-02-21T19:59:02.091404 |' \
                                             ' 2023-02-21T19:59:02.091404 | domain | example domain |\n| 12 | 1.2.4.5 |' \
                                             ' resource_uri | 2023-03-14T14:28:20.110021 | 2023-03-20T11:38:26.279451 |'   \
                                             ' ip | example ip |\n| 11 | u | resource_uri | 2023-03-14T14:26:18.765256 |' \
                                             ' 2023-03-14T14:26:18.765256 | user-agent |  |\n'
    assert command_result.raw_response == mocked_response
    assert command_result.outputs == [{'created_ts': '2023-02-21T19:59:02.091404', 'id': 13,
                                       'modified_ts': '2023-02-21T19:59:02.091404', 'notes': 'example domain',
                                       'resource_uri': 'resource_uri', 'value': 'example.com', 'value_type': 'domain'},
                                      {'created_ts': '2023-03-14T14:28:20.110021', 'id': 12,
                                       'modified_ts': '2023-03-20T11:38:26.279451',
                                       'notes': 'example ip', 'resource_uri': 'resource_uri',
                                       'value': '1.2.4.5', 'value_type': 'ip'},
                                      {'created_ts': '2023-03-14T14:26:18.765256', 'id': 11,
                                       'modified_ts': '2023-03-14T14:26:18.765256',
                                       'notes': None, 'resource_uri': 'resource_uri', 'value': 'u', 'value_type': 'user-agent'}]


def test_list_import_job_command(mocker):
    """

    Given:
        -limit parameter

    When:
        - Call threatstream-list-import-job command

    Then:
        - Validate the command result

    """
    load_json = util_load_json('test_data/mocked_data.json')
    mocked_response = load_json.get('list_import_job_response')
    mocker.patch.object(Client, 'http_request', return_value=mocked_response)

    args: dict = {'limit': 2}
    client = mock_client()
    command_result = list_import_job_command(client, **args)
    assert command_result.readable_output == '### Import entries\n|Id|Date|Status|Submitted By|Intelligence Initiatives' \
                                             '|Included|Excluded|Tags|' \
                                             '\n|---|---|---|---|---|---|---|---|\n|' \
                                             ' 111111 | 2023-03-19T16:41:21.895297 | done | some_email | malware-intelligence |' \
                                             ' 0 | 0 |  |\n| 120759 | 2023-03-19T14:29:40.592787 | errors |' \
                                             ' some_email |  | 0 | 0 | tag1, tag2 |\n'
    assert command_result.raw_response == mocked_response
    assert command_result.outputs == load_json.get('list_import_job_output')


def test_list_rule_command(mocker):
    """

    Given:
        - limit parameter

    When:
        - Call threatstream-list-rule command

    Then:
        - Validate the command result

    """
    load_json = util_load_json('test_data/mocked_data.json')
    mocked_response = load_json.get('list_rule_response')
    mocker.patch.object(Client, 'http_request', return_value=mocked_response)

    args: dict = {'limit': 4}
    client = mock_client()
    command_result = list_rule_command(client, **args)
    assert command_result.readable_output == '### Rules\n|Name|Id|Matches|Created At|Modified At|Is Notify Me|Is Enabled|\n|' \
                                             '---|---|---|---|---|---|---|\n|' \
                                             ' some_name | 11111 | 0 | 2023-03-02T14:04:18.511057 |' \
                                             ' 2023-03-02T14:04:18.511057 | true | true |\n| name | 11112 | 0 |' \
                                             ' 2023-03-06T12:10:27.497296 |' \
                                             ' 2023-03-06T12:10:27.497296 | true | true |\n| name | 11111 | 0 |' \
                                             ' 2023-03-06T12:16:21.980678 |' \
                                             ' 2023-03-06T12:16:21.980678 | true | true |\n| name | 11113 | 0 |' \
                                             ' 2023-03-06T12:17:43.907629 |' \
                                             ' 2023-03-06T12:17:43.907629 | true | true |\n'
    assert command_result.raw_response == mocked_response
    assert command_result.outputs == load_json.get('list_rule_outputs')


def test_list_user_command(mocker):
    """

    Given:
        - limit parameter

    When:
        - Call threatstream-list-user command

    Then:
        - Validate the command result

    """
    load_json = util_load_json('test_data/mocked_data.json')
    mocked_response = load_json.get('list_user_response')
    mocker.patch.object(Client, 'http_request', return_value=mocked_response)

    args: dict = {'limit': 50}
    client = mock_client()
    command_result = list_user_command(client, **args)
    assert command_result.readable_output == '### Users\n|User Id|Email|Is Active|Last Login|\n|' \
                                             '---|---|---|---|\n| 111 | some_email | true | 2023-03-16T15:48:24.808760 ' \
                                             '|\n| 111 | some_email | true |  |\n| 111 | some_email |' \
                                             ' true | 2023-03-07T10:16:02.953700 |\n'
    assert command_result.raw_response == mocked_response
    assert command_result.outputs == load_json.get('list_user_outputs')


def test_list_investigation_command(mocker):
    """

    Given:
        - limit parameter

    When:
        - Call threatstream-list-investigation command

    Then:
        - Validate the command result

    """
    load_json = util_load_json('test_data/mocked_data.json')
    mocked_response = load_json.get('list_investigation_response')
    mocker.patch.object(Client, 'http_request', return_value=mocked_response)

    args: dict = {'limit': 2}
    client = mock_client()
    command_result = list_investigation_command(client, **args)
    assert command_result.readable_output == '### Investigations\n|Name|Id|Created At|Status|Source Type|Assignee|Reporter|\n|' \
                                             '---|---|---|---|---|---|---|\n| Test Incestigation | 111 |' \
                                             ' 2022-08-01T09:47:36.768535 |' \
                                             ' in-progress | user | some_email | some_email |\n| New | 111 |' \
                                             ' 2023-01-24T11:23:03.308344 | pending | rules | some_email | some_email |\n'
    assert command_result.raw_response == mocked_response
    assert command_result.outputs == load_json.get('list_investigation_output')


def test_create_rule_command(mocker):
    """

    Given:
        - rule_name, keywords, match_include parameters

    When:
        - Call threatstream-create-rule command

    Then:
        - Validate the command result

    """
    load_json = util_load_json('test_data/mocked_data.json')
    mocked_response = load_json.get('create_rule_response')
    mocker.patch.object(Client, 'http_request', return_value=mocked_response)

    args: dict = {'rule_name': "rule_1", "keywords": "keywords", "match_include": "observables"}
    client = mock_client()
    command_result = create_rule_command(client, **args)
    assert command_result.readable_output == 'The rule was created successfully with id: 11111.'
    assert command_result.raw_response == mocked_response


def test_update_rule_command(mocker):
    """

    Given:
        - rule_id, keywords, match_include, malware_ids parameters

    When:
        - Call threatstream-update-rule command

    Then:
        - Validate the command result

    """
    load_json = util_load_json('test_data/mocked_data.json')
    mocked_response = load_json.get('update_rule_response')
    mocker.patch.object(Client, 'http_request', return_value=mocked_response)

    args: dict = {'rule_id': "11111", "keywords": "keywords", "match_include": "sandbox", "malware_ids": 2222}
    client = mock_client()
    command_result = update_rule_command(client, **args)
    assert command_result.readable_output == '### Rules\n|Name|Id|Matches|Created At|Modified At|Is Notify Me|Is Enabled|\n|' \
                                             '---|---|---|---|---|---|---|\n| rule_1 | 11111 | 0 |' \
                                             ' 2023-03-21T11:55:54.411471 | 2023-03-21T12:29:37.984911 | true | true |\n'
    assert command_result.raw_response == mocked_response
    assert command_result.outputs == mocked_response


def test_delete_rule_command(mocker):
    """

    Given:
        - rule_id parameter

    When:
        - Call threatstream-delete-rule command

    Then:
        - Validate the command result

    """
    mocker.patch.object(Client, 'http_request', return_value=None)

    args: dict = {'rule_id': "11111"}
    client = mock_client()
    command_result = delete_rule_command(client, **args)
    assert command_result.readable_output == 'The rule was deleted successfully.'


def test_create_investigation_command(mocker):
    """

    Given:
        - name (Str): investigation name

    When:
        - Call threatstream-create-investigation command

    Then:
        - Validate the command result

    """
    load_json = util_load_json('test_data/mocked_data.json')
    mocked_response = load_json.get('create_investigation_response')
    mocker.patch.object(Client, 'http_request', return_value=mocked_response)

    args: dict = {'name': "new_investigation"}
    client = mock_client()
    command_result = create_investigation_command(client, **args)
    assert command_result.readable_output == 'Investigation was created successfully with ID: 111.\n'
    assert command_result.raw_response == mocked_response
    assert command_result.outputs == mocked_response


def test_update_investigation_command(mocker):
    """

    Given:
        - investigation_id, assignee_id, priority, status, tags, tlp arguments values

    When:
        - Call threatstream-update-investigation command

    Then:
        - Validate the command result

    """
    load_json = util_load_json('test_data/mocked_data.json')
    mocked_response = load_json.get('update_investigation_response')
    mocker.patch.object(Client, 'http_request', return_value=mocked_response)

    args: dict = {'investigation_id': '111', 'assignee_id': '111', 'priority': "Very Low",
                  'status': 'Pending', 'tags': 'tag1,tag2', 'tlp': 'Amber'}
    client = mock_client()
    command_result = update_investigation_command(client, **args)
    assert command_result.readable_output == 'Investigation was updated successfully with ID: 111'
    assert command_result.raw_response == mocked_response
    assert command_result.outputs == mocked_response


def test_delete_investigation_command(mocker):
    """

    Given:
        - investigation_id (Str): investigation id

    When:
        - Call threatstream-delete-investigation command

    Then:
        - Validate the command result

    """
    mocker.patch.object(Client, 'http_request', return_value=None)

    args: dict = {'investigation_id': "1111"}
    client = mock_client()
    command_result = delete_investigation_command(client, **args)
    assert command_result.readable_output == 'Investigation was deleted successfully.'


@pytest.mark.parametrize('args, get_from_jason, result_of_readable_output', [
    ({'investigation_id': '222', 'associated_actor_ids': '55555,11111'}, 'add_investigation_elements_all',
     'All The elements was added successfully to investigation ID: 222'),
    ({'investigation_id': '222', 'associated_actor_ids': '55555,22222'}, 'add_investigation_elements',
     'The following elements with IDs were successfully added: 55555. However, attempts to'
     ' add elements with IDs: 22222 were unsuccessful.')

])
def test_add_investigation_element_command(mocker, args, get_from_jason, result_of_readable_output):
    """

    Given:
        - investigation_id and associated_actor_ids arguments values

    When:
        - Call threatstream-add-investigation-element command

    Then:
        - Validate the command result

    """
    load_json = util_load_json('test_data/mocked_data.json')
    mocked_response = load_json.get(get_from_jason)
    mocker.patch.object(Client, 'http_request', return_value=mocked_response)

    client = mock_client()
    command_result = add_investigation_element_command(client, **args)
    assert command_result.readable_output == result_of_readable_output
    assert command_result.raw_response == mocked_response


def test_approve_import_job_command(mocker):
    """

    Given:
        - import_id (Str): import id

    When:
        - Call threatstream-approve-import-job command

    Then:
        - Validate the command result

    """
    load_json = util_load_json('test_data/mocked_data.json')
    mocked_response = load_json.get('approve_import_job_response')
    mocker.patch.object(Client, 'http_request', return_value=mocked_response)

    args: dict = {'import_id': '222222'}
    client = mock_client()
    command_result = approve_import_job_command(client, **args)
    assert command_result.readable_output == 'The import session was successfully approved.'
    assert command_result.raw_response == mocked_response


def test_search_threat_model_command(mocker):
    """

    Given:
        - model_type, signature_type, page, page_size

    When:
        - Call threatstream-search-threat-model command

    Then:
        - Validate the command result

    """
    load_json = util_load_json('test_data/mocked_data.json')
    mocked_response = load_json.get('search_threat_model_response')
    mocker.patch.object(Client, 'http_request', return_value=mocked_response)

    args: dict = {'model_type': "signature", 'signature_type': "Carbon Black Query,Bro,ClamAV", 'page': "2", 'page_size': "2"}
    client = mock_client()
    command_result = search_threat_model_command(client, **args)
    assert command_result.readable_output == '### Threat model entities\n|Id|Type|Name|Publication Status|Modified At|\n|' \
                                             '---|---|---|---|---|\n| 333 | signature | signature_threat_model_1 ' \
                                             '| new | 2023-03-19T10:09:09.150405+00:00 |\n| 444 | signature | test |' \
                                             ' published | 2022-10-08T05:18:20.389951+00:00 |\n'
    assert command_result.raw_response == mocked_response
    assert command_result.outputs == load_json.get('search_threat_model_outputs')


@pytest.mark.parametrize('mocker_return_value, expected_readable_output', [
    ({'ids': [2222, 3333], 'success': True}, 'The Attack Pattern entities with ids 2222, 3333'
                                             ' were associated successfully to entity id: 11111.'),
    ({'ids': [3333], 'success': True}, 'Part of the Attack Pattern entities with ids 3333 '
                                       'were associated successfully to entity id: 11111.'),

])
def test_add_threat_model_association_command(mocker, mocker_return_value, expected_readable_output):
    """

    Given:
        - name (Str): investigation name

    When:
        - Call threatstream-add-threat-model-association command

    Then:
        - Validate the command result

    """
    mocker.patch.object(Client, 'http_request', return_value=mocker_return_value)

    args: dict = {'entity_type': 'Actor', 'entity_id': '11111', 'associated_entity_ids': '2222,3333',
                  'associated_entity_type': 'Attack Pattern'}
    client = mock_client()
    command_result = add_threat_model_association_command(client, **args)
    assert command_result.readable_output == expected_readable_output
    assert command_result.raw_response == mocker_return_value


@pytest.mark.parametrize('model_type, publication_status, signature_type, message', [
    ('', '', 'bro, carbon black query', 'Unvalid values signature_type argument'),
    ('', 'pending_review, review requested,', '', 'Unvalid values publication_status argument'),
    ('ttl', '', '', 'Unvalid values model_type argument'),
])
def test_validate_values_search_threat_model(model_type, publication_status, signature_type, message):
    """

    Given:
        - model_type, publication_status, signature_type

    When:
        - Call validate_values_search_threat_model function

    Then:
        - Validate the error message

    """
    with pytest.raises(DemistoException) as de:
        validate_values_search_threat_model(model_type, publication_status, signature_type)

        assert (
            de.value.message == message
        )


@pytest.mark.parametrize('arguments_dict, expected_result', [
    ({'vulnerability': [1], 'actor': [2], 'intelligence2': [3], 'incident': [4],
      'signature': [5], 'tipreport': [6], 'ttp': [7], 'campaign': [8],
      'add_related_indicators': 1, 'is_update': False, 'investigation_id': 0},
     ([{'r_type': 'vulnerability', 'r_id': 1, 'add_related_indicators': 1},
      {'r_type': 'actor', 'r_id': 2, 'add_related_indicators': 1},
      {'r_type': 'intelligence2', 'r_id': 3, 'add_related_indicators': 1},
      {'r_type': 'incident', 'r_id': 4, 'add_related_indicators': 1},
      {'r_type': 'signature', 'r_id': 5, 'add_related_indicators': 1},
      {'r_type': 'tipreport', 'r_id': 6, 'add_related_indicators': 1},
      {'r_type': 'ttp', 'r_id': 7, 'add_related_indicators': 1},
      {'r_type': 'campaign', 'r_id': 8, 'add_related_indicators': 1}], [1, 2, 3, 4, 5, 6, 7, 8])),
    ({'vulnerability': [1], 'actor': [2], 'intelligence2': [3], 'incident': [4],
      'signature': [5], 'tipreport': [6], 'ttp': [7], 'campaign': [8],
      'add_related_indicators': 1, 'is_update': True, 'investigation_id': 111},
     ([{'r_type': 'vulnerability', 'r_id': 1, 'add_related_indicators': 1, 'investigation_id': 111},
      {'r_type': 'actor', 'r_id': 2, 'add_related_indicators': 1, 'investigation_id': 111},
      {'r_type': 'intelligence2', 'r_id': 3, 'add_related_indicators': 1, 'investigation_id': 111},
      {'r_type': 'incident', 'r_id': 4, 'add_related_indicators': 1, 'investigation_id': 111},
      {'r_type': 'signature', 'r_id': 5, 'add_related_indicators': 1, 'investigation_id': 111},
      {'r_type': 'tipreport', 'r_id': 6, 'add_related_indicators': 1, 'investigation_id': 111},
      {'r_type': 'ttp', 'r_id': 7, 'add_related_indicators': 1, 'investigation_id': 111},
      {'r_type': 'campaign', 'r_id': 8, 'add_related_indicators': 1, 'investigation_id': 111}], [1, 2, 3, 4, 5, 6, 7, 8])),
    ({'vulnerability': [], 'actor': [], 'intelligence2': [], 'incident': [],
      'signature': [], 'tipreport': [], 'ttp': [], 'campaign': [],
      'add_related_indicators': 1, 'is_update': True, 'investigation_id': 1111}, ([], [])),
])
def test_create_element_list(arguments_dict, expected_result):
    """

    Given:
        - arguments_dict (dict)

    When:
        - Call create_element_list function

    Then:
        - Validate the result

    """
    result = create_element_list(arguments_dict)
    assert result == expected_result


@pytest.mark.parametrize('investigation_action, new_investigation_name, existing_investigation_id, message', [
    ('Create New', None, None, "Please ensure to provide the 'new_investigation_name' argument when selecting the"
     " 'Create New' option for the 'investigation_action' argument."),
    ('Add To Existing', None, None, "Please ensure to provide the 'existing_investigation_id' argument when selecting"
     " the 'Add To Existing' option for the 'investigation_action' argument."),

])
def test_validate_investigation_action(investigation_action, new_investigation_name, existing_investigation_id, message):
    """

    Given:
        - investigation_action, new_investigation_name, existing_investigation_id

    When:
        - Call validate_investigation_action function

    Then:
        - Validate the error message

    """
    with pytest.raises(DemistoException) as de:
        validate_investigation_action(investigation_action, new_investigation_name, existing_investigation_id)

    assert de.value.message == message


@pytest.mark.parametrize('page, page_size, limit', [
    (2, 2, 0),
    (2, None, 2),
    (None, 2, 2)
])
def test_return_params_of_pagination_or_limit(page, page_size, limit):
    """

    Given:
        - page, page_size, limit

    When:
        - Call validate_investigation_action function

    Then:
        - Validate the error message

    """
    if page is None or page_size is None:
        with pytest.raises(DemistoException) as de:
            return_params_of_pagination_or_limit(page, page_size, limit)

        assert de.value.message == 'Please specify page and page_size'
    else:
        params = return_params_of_pagination_or_limit(page, page_size, limit)
        assert params == {'limit': 2, 'offset': 2}


@pytest.mark.parametrize('names_and_indicators_list, notes, expected_result', [
    ([('domain', ['some_domain']), ('email', ['some_email']),
      ('ip', ['some_ip']), ('md5', ['some_md5']),
      ('url', ['some_url']), ('user-agent', ['some_user_agent']),
      ('cidr', ['some_cidr'])], '',
     [{'value_type': 'domain', 'value': 'some_domain'},
      {'value_type': 'email', 'value': 'some_email'},
      {'value_type': 'ip', 'value': 'some_ip'},
      {'value_type': 'md5', 'value': 'some_md5'},
      {'value_type': 'url', 'value': 'some_url'},
      {'value_type': 'user-agent', 'value': 'some_user_agent'},
      {'value_type': 'cidr', 'value': 'some_cidr'}]),
    ([('domain', ['some_domain']), ('email', ['some_email']),
      ('ip', ['some_ip']), ('md5', ['some_md5']),
      ('url', ['some_url']), ('user-agent', ['some_user_agent']),
      ('cidr', ['some_cidr'])], 'some_note',
     [{'value_type': 'domain', 'value': 'some_domain', 'notes': 'some_note'},
      {'value_type': 'email', 'value': 'some_email', 'notes': 'some_note'},
      {'value_type': 'ip', 'value': 'some_ip', 'notes': 'some_note'},
      {'value_type': 'md5', 'value': 'some_md5', 'notes': 'some_note'},
      {'value_type': 'url', 'value': 'some_url', 'notes': 'some_note'},
      {'value_type': 'user-agent', 'value': 'some_user_agent', 'notes': 'some_note'},
      {'value_type': 'cidr', 'value': 'some_cidr', 'notes': 'some_note'}]),
])
def test_create_indicators_list(names_and_indicators_list, notes, expected_result):
    """

    Given:
        - names_and_indicators_list, notes

    When:
        - Call create_indicators_list function

    Then:
        - Validate the result

    """
    result = create_indicators_list(names_and_indicators_list, notes)
    assert result == expected_result


@pytest.mark.parametrize(
    "args, expected_data, expected_output",
    [
        (
            {"indicator_ids": "123,456", "tags": "tag1,tag2"},
            json.dumps({
                "ids": ["123", "456"],
                "tags": [{"name": "tag1", "tlp": "red"}, {"name": "tag2", "tlp": "red"}],
            }),
            "The tags have been successfully added for the following ids:\n `123, 456`",
        )
    ],
)
def test_add_indicator_tag_success(
    mocker, args: dict[str, str], expected_data: dict[str, str], expected_output: str
):
    """
    Given:
        - A list of indicator IDs and tags
    When:
        - `add_indicator_tag_command` is called with valid arguments
    Then:
        - A POST request should be made to add the tags
          and it should return a successful CommandResults
    """
    # Arrange
    client = mock_client()
    mock_http_request = mocker.patch.object(client, "http_request", return_value={})

    # Act
    result = add_indicator_tag_command(client, **args)

    # Assert
    assert expected_output == result.readable_output
    mock_http_request.assert_called_with(
        method="POST", url_suffix="v2/intelligence/bulk_tagging/", data=expected_data
    )


@pytest.mark.parametrize(
    "args, expected_output",
    [
        (
            {"indicator_ids": "1,2", "tags": "tag1,tag2"},
            "The tags were successfully deleted for the following ids:\n `1, 2`",
        )
    ],
)
def test_remove_indicator_tag_command_success(
    mocker, args: dict[str, str], expected_output: str
):
    """
    Given:
        - A list of indicator IDs and tags
    When:
        - `remove_indicator_tag_command` is called with valid arguments
    Then:
        - A PATCH request should be made to remove the tags
          and it should return a successful CommandResults
    """
    client = mock_client()
    # Mock API response
    mocker.patch.object(client, "remove_indicator_tag", json={})

    # Call function
    result = remove_indicator_tag_command(
        client=client,
        **args,
    )

    # Verify result
    assert result.readable_output == expected_output<|MERGE_RESOLUTION|>--- conflicted
+++ resolved
@@ -705,11 +705,7 @@
             ('threatstream-get-indicators-by-model', {'model': 'Actor', 'id': 1}, {'limit': 20}),
             ('threatstream-get-indicators-by-model', {'model': 'Actor', 'id': 1, 'page': 2, 'page_size': 2},
              {'limit': 2, 'offset': 2}),
-<<<<<<< HEAD
-            ('threatstream-get-indicators', {}, {'limit': 20, 'offset': 0}),
-=======
             ('threatstream-get-indicators', {}, {'limit': 20}),
->>>>>>> 51ee7d33
             ('threatstream-get-indicators', {'page': 2, 'page_size': 2}, {'limit': 2, 'offset': 2}),
             ('threatstream-list-user', {'page': 2, 'page_size': 3}, {'limit': 3, 'offset': 3}),
             ('threatstream-list-user', {}, {'limit': 50}),
