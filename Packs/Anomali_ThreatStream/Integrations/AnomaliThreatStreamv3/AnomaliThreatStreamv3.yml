category: Data Enrichment & Threat Intelligence
sectionOrder:
- Connect
- Collect
commonfields:
  id: Anomali ThreatStream v3
  version: -1
configuration:
- defaultvalue: https://api.threatstream.com
  display: Server URL (e.g., https://www.test.com)
  name: url
  required: true
  type: 0
  section: Connect
- display: Username
  name: credentials
  required: true
  type: 9
  displaypassword: API Key
  section: Connect
- display: URL threshold
  name: url_threshold
  type: 0
  section: Collect
  advanced: true
  required: false
- display: IP threshold
  name: ip_threshold
  type: 0
  section: Collect
  advanced: true
  required: false
- display: Domain threshold
  name: domain_threshold
  type: 0
  section: Collect
  advanced: true
  required: false
- display: File threshold
  name: file_threshold
  type: 0
  section: Collect
  advanced: true
  required: false
- display: Email threshold
  additionalinfo: Email indicators with confidence value above this threshold are considered malicious.
  name: email_threshold
  type: 0
  section: Collect
  advanced: true
  required: false
- defaultvalue: 'false'
  additionalinfo: Whether to include inactive indicators in reputation commands.
  display: Include inactive results
  name: include_inactive
  type: 8
  section: Collect
  advanced: true
  required: false
- additionalinfo: Reliability of the source providing the intelligence data.
  defaultvalue: B - Usually reliable
  display: Source Reliability
  name: integrationReliability
  options:
  - A+ - 3rd party enrichment
  - A - Completely reliable
  - B - Usually reliable
  - C - Fairly reliable
  - D - Not usually reliable
  - E - Unreliable
  - F - Reliability cannot be judged
  required: true
  type: 15
  section: Collect
<<<<<<< HEAD
=======
- defaultvalue: Benign
  display: Default DBOT score for indicators with low confidence
  name: indicator_default_score
  options:
  - Benign
  - Unknown
  required: false
  type: 15
  section: Collect
>>>>>>> 6f77591c
- defaultvalue: 'false'
  display: Trust any certificate (not secure)
  name: insecure
  type: 8
  section: Connect
  advanced: true
  required: false
- display: Use system proxy settings
  name: proxy
  type: 8
  section: Connect
  advanced: true
  required: false
- defaultvalue: 'true'
  additionalinfo: Create relationships between indicators as part of enrichment.
  display: Create relationships
  name: create_relationships
<<<<<<< HEAD
=======
  type: 8
  section: Collect
  advanced: true
  required: false
- additionalinfo: Gather additional information about the threat model from remote APIs.
  defaultvalue: 'false'
  display: Remote API
  name: remote_api
  required: false
>>>>>>> 6f77591c
  type: 8
  section: Collect
  advanced: true
  required: false
defaultclassifier: 'null'
description: Use Anomali ThreatStream to query and submit threats.
display: Anomali ThreatStream v3
name: Anomali ThreatStream v3
script:
  commands:
  - arguments:
    - default: true
      description: The IP to check.
      isArray: true
      name: ip
      required: true
    - description: If confidence is greater than the threshold the IP address is considered malicious, otherwise it is considered good. This argument overrides the default IP threshold defined as a parameter.
      name: threshold
    - auto: PREDEFINED
      description: Whether to include results with an inactive status.
      name: include_inactive
      predefined:
      - 'True'
      - 'False'
    - auto: PREDEFINED
      defaultValue: 'False'
      description: 'Enhance generic reputation commands to include additional information such as Threat Bulletins, Attach patterns, Actors, Campaigns, TTPs, vulnerabilities, etc. Note: If set to true, additional 6 API calls will be performed.'
      name: threat_model_association
      predefined:
      - 'True'
      - 'False'
    description: Checks the reputation of the given IP address.
    name: ip
    outputs:
    - contextPath: DBotScore.Indicator
      description: The indicator that was tested.
      type: String
    - contextPath: DBotScore.Type
      description: The indicator type.
      type: String
    - contextPath: DBotScore.Vendor
      description: The vendor used to calculate the score.
      type: String
    - contextPath: DBotScore.Score
      description: The actual score.
      type: Number
    - contextPath: IP.ASN
      description: The Autonomous System (AS) number associated with the indicator.
      type: String
    - contextPath: IP.Address
      description: The IP address of the indicator.
      type: String
    - contextPath: IP.Geo.Country
      description: The country associated with the indicator.
      type: String
    - contextPath: IP.Geo.Location
      description: The longitude and latitude of the IP address.
      type: String
    - contextPath: ThreatStream.IP.ASN
      description: The Autonomous System (AS) number associated with the indicator.
      type: String
    - contextPath: ThreatStream.IP.Address
      description: The IP address of the indicator.
      type: String
    - contextPath: ThreatStream.IP.Country
      description: The country associated with the indicator.
      type: String
    - contextPath: ThreatStream.IP.Type
      description: The indicator type.
      type: String
    - contextPath: ThreatStream.IP.Modified
      description: 'The time the indicator was last updated. The date format is: YYYYMMDDThhmmss, where "T" denotes the start of the value for time in UTC time.'
      type: String
    - contextPath: ThreatStream.IP.Severity
      description: The indicator severity ("very-high", "high", "medium", or "low").
      type: String
    - contextPath: ThreatStream.IP.Confidence
      description: The observable certainty level of a reported indicator type. Confidence score can range from 0-100, in increasing order of confidence.
      type: String
    - contextPath: ThreatStream.IP.Status
      description: The status assigned to the indicator.
      type: String
    - contextPath: ThreatStream.IP.Organization
      description: The name of the business that owns the IP address associated with the indicator.
      type: String
    - contextPath: ThreatStream.IP.Source
      description: The indicator source.
      type: String
    - contextPath: IP.Malicious.Vendor
      description: The vendor that reported the indicator as malicious.
      type: String
    - contextPath: ThreatStream.IP.Tags
      description: Tags assigned to the IP.
      type: Unknown
    - contextPath: ThreatStream.IP.IType
      description: The itype of the indicator associated with the specified model.
      type: String
    - contextPath: IP.Tags
      description: List of IP tags.
      type: Unknown
    - contextPath: IP.ThreatTypes
      description: Threat types associated with the IP.
      type: Unknown
    - contextPath: ThreatStream.IP.Actor.assignee_user
      description: The assignee user of the threat actor.
      type: Unknown
    - contextPath: ThreatStream.IP.Actor.association_info.comment
      description: The comment in the association info of the threat actor.
      type: Unknown
    - contextPath: ThreatStream.IP.Actor.association_info.created
      description: The date the association info was created.
      type: Date
    - contextPath: ThreatStream.IP.Actor.association_info.from_id
      description: The ID from which the association info is related.
      type: Number
    - contextPath: ThreatStream.IP.Actor.can_add_public_tags
      description: Whether you can add public tags to the threat actor.
      type: Boolean
    - contextPath: ThreatStream.IP.Actor.created_ts
      description: The date the threat actor was created.
      type: Date
    - contextPath: ThreatStream.IP.Actor.feed_id
      description: The feed ID of the threat actor.
      type: Number
    - contextPath: ThreatStream.IP.Actor.id
      description: The ID of the threat actor.
      type: Number
    - contextPath: ThreatStream.IP.Actor.is_anonymous
      description: Whether the threat actor is anonymous.
      type: Boolean
    - contextPath: ThreatStream.IP.Actor.is_cloneable
      description: Whether the threat actor is cloneable.
      type: String
    - contextPath: ThreatStream.IP.Actor.is_public
      description: Whether the threat actor is public.
      type: Boolean
    - contextPath: ThreatStream.IP.Actor.is_team
      description: Whether the threat actor is a team.
      type: Boolean
    - contextPath: ThreatStream.IP.Actor.modified_ts
      description: The date the threat actor was modified.
      type: Date
    - contextPath: ThreatStream.IP.Actor.name
      description: The name of the threat actor.
      type: String
    - contextPath: ThreatStream.IP.Actor.organization_id
      description: The organization ID of the threat actor.
      type: Number
    - contextPath: ThreatStream.IP.Actor.owner_user_id
      description: The owner user ID of the threat actor.
      type: Number
    - contextPath: ThreatStream.IP.Actor.primary_motivation
      description: The primary motivation of the threat actor.
      type: Unknown
    - contextPath: ThreatStream.IP.Actor.publication_status
      description: The publication status of the threat actor.
      type: String
    - contextPath: ThreatStream.IP.Actor.published_ts
      description: The date the threat actor was published.
      type: Date
    - contextPath: ThreatStream.IP.Actor.resource_level
      description: The resource level of the threat actor.
      type: Unknown
    - contextPath: ThreatStream.IP.Actor.resource_uri
      description: The resource URI of the threat actor.
      type: String
    - contextPath: ThreatStream.IP.Actor.source_created
      description: The date the source was created.
      type: Unknown
    - contextPath: ThreatStream.IP.Actor.source_modified
      description: The date the source was modified.
      type: Unknown
    - contextPath: ThreatStream.IP.Actor.start_date
      description: The start date.
      type: Unknown
    - contextPath: ThreatStream.IP.Actor.tags
      description: The tags of the threat indicator.
      type: String
    - contextPath: ThreatStream.IP.Actor.tags_v2.id
      description: The ID of the tag.
      type: String
    - contextPath: ThreatStream.IP.Actor.tags_v2.name
      description: The name of the tag.
      type: String
    - contextPath: ThreatStream.IP.Actor.tlp
      description: The TLP of the threat actor.
      type: String
    - contextPath: ThreatStream.IP.Actor.uuid
      description: The UUID of the threat actor.
      type: String
    - contextPath: ThreatStream.IP.Signature.assignee_user
      description: The assignee user of the signature.
      type: Unknown
    - contextPath: ThreatStream.IP.Signature.association_info.comment
      description: The comment in the association info of the signature.
      type: Unknown
    - contextPath: ThreatStream.IP.Signature.association_info.created
      description: The date the association info was created.
      type: Date
    - contextPath: ThreatStream.IP.Signature.association_info.from_id
      description: The ID from which the association info is related.
      type: Number
    - contextPath: ThreatStream.IP.Signature.can_add_public_tags
      description: Whether you can add public tags to the signature.
      type: Boolean
    - contextPath: ThreatStream.IP.Signature.created_ts
      description: The date the signature was created.
      type: Date
    - contextPath: ThreatStream.IP.Signature.feed_id
      description: The feed ID of the signature.
      type: Number
    - contextPath: ThreatStream.IP.Signature.id
      description: The ID of the signature.
      type: Number
    - contextPath: ThreatStream.IP.Signature.is_anonymous
      description: Whether the signature was anonymous.
      type: Boolean
    - contextPath: ThreatStream.IP.Signature.is_cloneable
      description: Whether the signature is cloneable.
      type: String
    - contextPath: ThreatStream.IP.Signature.is_public
      description: Whether the signature is public.
      type: Boolean
    - contextPath: ThreatStream.IP.Signature.is_team
      description: Whether the signature is a team signature.
      type: Boolean
    - contextPath: ThreatStream.IP.Signature.modified_ts
      description: The date the signature was modified.
      type: Date
    - contextPath: ThreatStream.IP.Signature.name
      description: The name of the signature.
      type: String
    - contextPath: ThreatStream.IP.Signature.organization_id
      description: The organization ID of the signature.
      type: Number
    - contextPath: ThreatStream.IP.Signature.owner_user_id
      description: The owner user ID of the signature.
      type: Number
    - contextPath: ThreatStream.IP.Signature.primary_motivation
      description: The primary motivation of the signature.
      type: Unknown
    - contextPath: ThreatStream.IP.Signature.publication_status
      description: The publication status of the signature.
      type: String
    - contextPath: ThreatStream.IP.Signature.published_ts
      description: The date the signature was published.
      type: Date
    - contextPath: ThreatStream.IP.Signature.resource_level
      description: The resource level of the signature.
      type: Unknown
    - contextPath: ThreatStream.IP.Signature.resource_uri
      description: The resource URI of the signature.
      type: String
    - contextPath: ThreatStream.IP.Signature.source_created
      description: The date the source was created.
      type: Unknown
    - contextPath: ThreatStream.IP.Signature.source_modified
      description: The date the source was modified.
      type: Unknown
    - contextPath: ThreatStream.IP.Signature.start_date
      description: The start date.
      type: Unknown
    - contextPath: ThreatStream.IP.Signature.tags
      description: The tags of the threat indicator.
      type: String
    - contextPath: ThreatStream.IP.Signature.tags_v2.id
      description: The ID of the tag.
      type: String
    - contextPath: ThreatStream.IP.Signature.tags_v2.name
      description: The name of the tag.
      type: String
    - contextPath: ThreatStream.IP.Signature.tlp
      description: The TLP of the signature.
      type: String
    - contextPath: ThreatStream.IP.Signature.uuid
      description: The UUID of the signature.
      type: String
    - contextPath: ThreatStream.IP.ThreatBulletin.all_circles_visible
      description: Whether all of the circles are visible.
      type: Boolean
    - contextPath: ThreatStream.IP.ThreatBulletin.assignee_org
      description: The assignee organization.
      type: String
    - contextPath: ThreatStream.IP.ThreatBulletin.assignee_org_id
      description: The assignee organization ID.
      type: String
    - contextPath: ThreatStream.IP.ThreatBulletin.assignee_org_name
      description: The assignee organization name.
      type: String
    - contextPath: ThreatStream.IP.ThreatBulletin.assignee_user
      description: The assignee user.
      type: String
    - contextPath: ThreatStream.IP.ThreatBulletin.assignee_user_id
      description: The assignee user ID.
      type: String
    - contextPath: ThreatStream.IP.ThreatBulletin.assignee_user_name
      description: The assignee user name.
      type: Unknown
    - contextPath: ThreatStream.IP.ThreatBulletin.association_info.comment
      description: The comment in the association info of the threat actor.
      type: Unknown
    - contextPath: ThreatStream.IP.ThreatBulletin.association_info.created
      description: The date the association info was created.
      type: Date
    - contextPath: ThreatStream.IP.ThreatBulletin.association_info.from_id
      description: The ID from which the association info is related.
      type: String
    - contextPath: ThreatStream.IP.ThreatBulletin.body_content_type
      description: The body content type.
      type: String
    - contextPath: ThreatStream.IP.ThreatBulletin.campaign
      description: The campaign of the threat bulletin.
      type: Unknown
    - contextPath: ThreatStream.IP.ThreatBulletin.can_add_public_tags
      description: Whether you can add public tags.
      type: Boolean
    - contextPath: ThreatStream.IP.ThreatBulletin.created_ts
      description: The date the threat bulletin was created.
      type: Date
    - contextPath: ThreatStream.IP.ThreatBulletin.feed_id
      description: The feed ID of the threat bulletin.
      type: Number
    - contextPath: ThreatStream.IP.ThreatBulletin.id
      description: The ID of the threat bulletin.
      type: String
    - contextPath: ThreatStream.IP.ThreatBulletin.is_anonymous
      description: Whether the threat bulletin is anonymous.
      type: Boolean
    - contextPath: ThreatStream.IP.ThreatBulletin.is_cloneable
      description: Whether the threat bulletin is cloneable.
      type: String
    - contextPath: ThreatStream.IP.ThreatBulletin.is_editable
      description: Whether the threat bulletin is editable.
      type: Boolean
    - contextPath: ThreatStream.IP.ThreatBulletin.is_email
      description: Whether the threat bulletin is an email.
      type: Boolean
    - contextPath: ThreatStream.IP.ThreatBulletin.is_public
      description: Whether the threat bulletin is public.
      type: Boolean
    - contextPath: ThreatStream.IP.ThreatBulletin.modified_ts
      description: The date the threat bulletin was modified.
      type: Date
    - contextPath: ThreatStream.IP.ThreatBulletin.name
      description: The name of the threat bulletin.
      type: String
    - contextPath: ThreatStream.IP.ThreatBulletin.original_source
      description: The original source of the threat bulletin.
      type: String
    - contextPath: ThreatStream.IP.ThreatBulletin.original_source_id
      description: The original source ID of the threat bulletin.
      type: Unknown
    - contextPath: ThreatStream.IP.ThreatBulletin.owner_org.id
      description: The owner organization ID.
      type: String
    - contextPath: ThreatStream.IP.ThreatBulletin.owner_org.name
      description: The owner organization name.
      type: String
    - contextPath: ThreatStream.IP.ThreatBulletin.owner_org.resource_uri
      description: The owner organization URI.
      type: String
    - contextPath: ThreatStream.IP.ThreatBulletin.owner_org_id
      description: The ID of the owner user.
      type: Number
    - contextPath: ThreatStream.IP.ThreatBulletin.owner_org_name
      description: The name of the owner organization.
      type: String
    - contextPath: ThreatStream.IP.ThreatBulletin.owner_user.avatar_s3_url
      description: The URL of the owner user.
      type: Unknown
    - contextPath: ThreatStream.IP.ThreatBulletin.owner_user.can_share_intelligence
      description: Whether you can share intelligence.
      type: Boolean
    - contextPath: ThreatStream.IP.ThreatBulletin.owner_user.email
      description: The email of the owner user.
      type: String
    - contextPath: ThreatStream.IP.ThreatBulletin.owner_user.id
      description: The ID of the owner user.
      type: String
    - contextPath: ThreatStream.IP.ThreatBulletin.owner_user.is_active
      description: Whether the owner user is active.
      type: Boolean
    - contextPath: ThreatStream.IP.ThreatBulletin.owner_user.is_readonly
      description: Whether the owner user has read-only permission.
      type: Boolean
    - contextPath: ThreatStream.IP.ThreatBulletin.owner_user.must_change_password
      description: Whether the owner user must change the password.
      type: Boolean
    - contextPath: ThreatStream.IP.ThreatBulletin.owner_user.name
      description: The owner user name.
      type: String
    - contextPath: ThreatStream.IP.ThreatBulletin.owner_user.nickname
      description: The owner user nickname.
      type: String
    - contextPath: ThreatStream.IP.ThreatBulletin.owner_user.organization.id
      description: The ID of the owner user organization.
      type: String
    - contextPath: ThreatStream.IP.ThreatBulletin.owner_user.organization.name
      description: The name of the owner user organization.
      type: String
    - contextPath: ThreatStream.IP.ThreatBulletin.owner_user.organization.resource_uri
      description: The resource URI of the owner user organization.
      type: String
    - contextPath: ThreatStream.IP.ThreatBulletin.owner_user.resource_uri
      description: The resource URI of the owner user.
      type: String
    - contextPath: ThreatStream.IP.ThreatBulletin.owner_user_id
      description: The owner user ID of the threat bulletin.
      type: Number
    - contextPath: ThreatStream.IP.ThreatBulletin.owner_user_name
      description: The owner user name of the threat bulletin.
      type: String
    - contextPath: ThreatStream.IP.ThreatBulletin.parent
      description: The parent of the threat bulletin.
      type: Unknown
    - contextPath: ThreatStream.IP.ThreatBulletin.published_ts
      description: The date the threat bulletin was published.
      type: Unknown
    - contextPath: ThreatStream.IP.ThreatBulletin.resource_uri
      description: The resource URI of the threat bulletin.
      type: String
    - contextPath: ThreatStream.IP.ThreatBulletin.source
      description: The source of the threat bulletin.
      type: Unknown
    - contextPath: ThreatStream.IP.ThreatBulletin.source_created
      description: The date the source was created.
      type: Unknown
    - contextPath: ThreatStream.IP.ThreatBulletin.source_modified
      description: The date the source was modified.
      type: Unknown
    - contextPath: ThreatStream.IP.ThreatBulletin.starred_by_me
      description: Whether the threat bulletin was started by me.
      type: Boolean
    - contextPath: ThreatStream.IP.ThreatBulletin.starred_total_count
      description: The total number of times the threat bulletin was starred.
      type: Number
    - contextPath: ThreatStream.IP.ThreatBulletin.status
      description: The status of the threat bulletin.
      type: String
    - contextPath: ThreatStream.IP.ThreatBulletin.threat_actor
      description: The threat actor of the threat bulletin.
      type: Unknown
    - contextPath: ThreatStream.IP.ThreatBulletin.tlp
      description: The TLP of the threat bulletin.
      type: Unknown
    - contextPath: ThreatStream.IP.ThreatBulletin.ttp
      description: The TTP of the threat bulletin.
      type: Unknown
    - contextPath: ThreatStream.IP.ThreatBulletin.uuid
      description: The UUID of the threat bulletin.
      type: String
    - contextPath: ThreatStream.IP.ThreatBulletin.votes.me
      description: The number of votes by me.
      type: Unknown
    - contextPath: ThreatStream.IP.ThreatBulletin.votes.total
      description: The number of total votes.
      type: Number
    - contextPath: ThreatStream.IP.ThreatBulletin.watched_by_me
      description: Whether the threat bulletin was watched by me.
      type: Boolean
    - contextPath: ThreatStream.IP.ThreatBulletin.watched_total_count
      description: The total number of watchers.
      type: Number
    - contextPath: ThreatStream.IP.TTP.assignee_user
      description: The assignee user of the TTP.
      type: Unknown
    - contextPath: ThreatStream.IP.TTP.association_info.comment
      description: The comment in the association info of the TTP.
      type: Unknown
    - contextPath: ThreatStream.IP.TTP.association_info.created
      description: The date the association info was created.
      type: Date
    - contextPath: ThreatStream.IP.TTP.association_info.from_id
      description: The ID from which the association info is related.
      type: Number
    - contextPath: ThreatStream.IP.TTP.can_add_public_tags
      description: Whether you can add public tags to the TTP.
      type: Boolean
    - contextPath: ThreatStream.IP.TTP.created_ts
      description: The date the TTP was created.
      type: Date
    - contextPath: ThreatStream.IP.TTP.feed_id
      description: The feed ID of the TTP.
      type: Number
    - contextPath: ThreatStream.IP.TTP.id
      description: The ID of the TTP.
      type: Number
    - contextPath: ThreatStream.IP.TTP.is_anonymous
      description: Whether the TTP was anonymous.
      type: Boolean
    - contextPath: ThreatStream.IP.TTP.is_cloneable
      description: Whether the TTP was cloneable.
      type: String
    - contextPath: ThreatStream.IP.TTP.is_public
      description: Whether the TTP is public.
      type: Boolean
    - contextPath: ThreatStream.IP.TTP.is_team
      description: Whether the TTP is a team.
      type: Boolean
    - contextPath: ThreatStream.IP.TTP.modified_ts
      description: The date the TTP was modified.
      type: Date
    - contextPath: ThreatStream.IP.TTP.name
      description: The name of the TTP.
      type: String
    - contextPath: ThreatStream.IP.TTP.organization_id
      description: The organization ID of the TTP.
      type: Number
    - contextPath: ThreatStream.IP.TTP.owner_user_id
      description: The owner user ID of the TTP.
      type: Number
    - contextPath: ThreatStream.IP.TTP.primary_motivation
      description: The primary motivation of the TTP.
      type: Unknown
    - contextPath: ThreatStream.IP.TTP.publication_status
      description: The publication status of the TTP.
      type: String
    - contextPath: ThreatStream.IP.TTP.published_ts
      description: The date the TTP was published.
      type: Date
    - contextPath: ThreatStream.IP.TTP.resource_level
      description: The resource level of the TTP.
      type: Unknown
    - contextPath: ThreatStream.IP.TTP.resource_uri
      description: The resource URI of the TTP.
      type: String
    - contextPath: ThreatStream.IP.TTP.source_created
      description: The date the source was created.
      type: Unknown
    - contextPath: ThreatStream.IP.TTP.source_modified
      description: The date the source was modified.
      type: Unknown
    - contextPath: ThreatStream.IP.TTP.start_date
      description: The start date.
      type: Unknown
    - contextPath: ThreatStream.IP.TTP.tags
      description: The tags of the threat indicator.
      type: String
    - contextPath: ThreatStream.IP.TTP.tags_v2.id
      description: The ID of the tag.
      type: String
    - contextPath: ThreatStream.IP.TTP.tags_v2.name
      description: The name of the tag.
      type: String
    - contextPath: ThreatStream.IP.TTP.tlp
      description: The TLP of the TTP.
      type: String
    - contextPath: ThreatStream.IP.TTP.uuid
      description: The UUID of the TTP.
      type: String
    - contextPath: ThreatStream.IP.Vulnerability.assignee_user
      description: The assignee user of the vulnerability.
      type: Unknown
    - contextPath: ThreatStream.IP.Vulnerability.association_info.comment
      description: The comment in the association info of the vulnerability.
      type: Unknown
    - contextPath: ThreatStream.IP.Vulnerability.association_info.created
      description: The date the association info was created.
      type: Date
    - contextPath: ThreatStream.IP.Vulnerability.association_info.from_id
      description: The ID from which the association info is related.
      type: Number
    - contextPath: ThreatStream.IP.Vulnerability.can_add_public_tags
      description: Whether you can add public tags to the threat actor.
      type: Boolean
    - contextPath: ThreatStream.IP.Vulnerability.circles.id
      description: The ID of the circle.
      type: String
    - contextPath: ThreatStream.IP.Vulnerability.circles.name
      description: The name of the circle.
      type: String
    - contextPath: ThreatStream.IP.Vulnerability.circles.resource_uri
      description: The resource URI of the circle.
      type: String
    - contextPath: ThreatStream.IP.Vulnerability.created_ts
      description: The date the vulnerability was created.
      type: Date
    - contextPath: ThreatStream.IP.Vulnerability.feed_id
      description: The feed ID of the vulnerability.
      type: Number
    - contextPath: ThreatStream.IP.Vulnerability.id
      description: The ID of the vulnerability.
      type: Number
    - contextPath: ThreatStream.IP.Vulnerability.is_anonymous
      description: Whether the vulnerability is anonymous.
      type: Boolean
    - contextPath: ThreatStream.IP.Vulnerability.is_cloneable
      description: Whether the vulnerability is cloneable.
      type: String
    - contextPath: ThreatStream.IP.Vulnerability.is_public
      description: Whether the vulnerability is public.
      type: Boolean
    - contextPath: ThreatStream.IP.Vulnerability.is_system
      description: Whether the vulnerability is in the system.
      type: Boolean
    - contextPath: ThreatStream.IP.Vulnerability.modified_ts
      description: The date the vulnerability was modified.
      type: Date
    - contextPath: ThreatStream.IP.Vulnerability.name
      description: The name of the vulnerability.
      type: String
    - contextPath: ThreatStream.IP.Vulnerability.organization_id
      description: The organization ID of the vulnerability.
      type: Number
    - contextPath: ThreatStream.IP.Vulnerability.owner_user_id
      description: The owner user ID of the vulnerability.
      type: Unknown
    - contextPath: ThreatStream.IP.Vulnerability.publication_status
      description: The publication status of the vulnerability.
      type: String
    - contextPath: ThreatStream.IP.Vulnerability.published_ts
      description: The date the vulnerability was published.
      type: Date
    - contextPath: ThreatStream.IP.Vulnerability.resource_uri
      description: The resource URI of the vulnerability.
      type: String
    - contextPath: ThreatStream.IP.Vulnerability.source
      description: The source of the vulnerability.
      type: String
    - contextPath: ThreatStream.IP.Vulnerability.source_created
      description: The feed ID of the vulnerability.
      type: Unknown
    - contextPath: ThreatStream.IP.Vulnerability.source_modified
      description: Whether the source was modified.
      type: Unknown
    - contextPath: ThreatStream.IP.Vulnerability.tags
      description: The tags of the vulnerability.
      type: String
    - contextPath: ThreatStream.IP.Vulnerability.tags_v2.id
      description: The ID of the tag.
      type: String
    - contextPath: ThreatStream.IP.Vulnerability.tags_v2.name
      description: The name of the tag.
      type: String
    - contextPath: ThreatStream.IP.Vulnerability.tlp
      description: The TLP of the vulnerability.
      type: String
    - contextPath: ThreatStream.IP.Vulnerability.update_id
      description: The update ID of the vulnerability.
      type: Number
    - contextPath: ThreatStream.IP.Vulnerability.uuid
      description: The UUID of the vulnerability.
      type: String
    - contextPath: ThreatStream.IP.Campaign.assignee_user
      description: The assignee user of the vulnerability.
      type: Unknown
    - contextPath: ThreatStream.IP.Campaign.association_info.comment
      description: The comment in the association info of the vulnerability.
      type: Unknown
    - contextPath: ThreatStream.IP.Campaign.association_info.created
      description: The date the association info was created.
      type: Date
    - contextPath: ThreatStream.IP.Campaign.association_info.from_id
      description: The ID from which the association info is related.
      type: Number
    - contextPath: ThreatStream.IP.Campaign.can_add_public_tags
      description: Whether you can add public tags to the campaign.
      type: Boolean
    - contextPath: ThreatStream.IP.Campaign.created_ts
      description: The date the campaign was created.
      type: Date
    - contextPath: ThreatStream.IP.Campaign.end_date
      description: The end date of the campaign.
      type: Unknown
    - contextPath: ThreatStream.IP.Campaign.feed_id
      description: The feed ID of the campaign.
      type: Number
    - contextPath: ThreatStream.IP.Campaign.id
      description: The ID of the campaign.
      type: Number
    - contextPath: ThreatStream.IP.Campaign.is_anonymous
      description: Whether the campaign is anonymous.
      type: Boolean
    - contextPath: ThreatStream.IP.Campaign.is_cloneable
      description: Whether the campaign is cloneable.
      type: String
    - contextPath: ThreatStream.IP.Campaign.is_public
      description: Whether the campaign is public.
      type: Boolean
    - contextPath: ThreatStream.IP.Campaign.modified_ts
      description: The date the campaign was modified.
      type: Date
    - contextPath: ThreatStream.IP.Campaign.name
      description: The name of the campaign.
      type: String
    - contextPath: ThreatStream.IP.Campaign.objective
      description: The objective of the campaign.
      type: Unknown
    - contextPath: ThreatStream.IP.Campaign.organization_id
      description: The organization ID of the campaign.
      type: Number
    - contextPath: ThreatStream.IP.Campaign.owner_user_id
      description: The owner user ID of the campaign.
      type: Number
    - contextPath: ThreatStream.IP.Campaign.publication_status
      description: The publication status of the campaign.
      type: String
    - contextPath: ThreatStream.IP.Campaign.published_ts
      description: The date the campaign was published.
      type: Unknown
    - contextPath: ThreatStream.IP.Campaign.resource_uri
      description: The resource URI of the campaign.
      type: String
    - contextPath: ThreatStream.IP.Campaign.source_created
      description: The date the campaign was created.
      type: Date
    - contextPath: ThreatStream.IP.Campaign.source_modified
      description: Whether the source was modified.
      type: Date
    - contextPath: ThreatStream.IP.Campaign.start_date
      description: The start date of the campaign.
      type: Unknown
    - contextPath: ThreatStream.IP.Campaign.status.display_name
      description: The display name of the status.
      type: String
    - contextPath: ThreatStream.IP.Campaign.status.id
      description: The ID of the status of the campaign.
      type: Number
    - contextPath: ThreatStream.IP.Campaign.status.resource_uri
      description: The resource URI of the status of the campaign.
      type: String
    - contextPath: ThreatStream.IP.Campaign.tlp
      description: The TLP of the campaign.
      type: String
    - contextPath: ThreatStream.IP.Campaign.uuid
      description: The UUID of the campaign.
      type: String
  - arguments:
    - default: true
      description: The domain name to check.
      isArray: true
      name: domain
      required: true
    - description: If confidence is greater than the threshold the domain is considered malicious, otherwise it is considered good. This argument overrides the default domain threshold defined as a parameter.
      name: threshold
    - auto: PREDEFINED
      description: Whether to include results with an inactive status.
      name: include_inactive
      predefined:
      - 'True'
      - 'False'
    - auto: PREDEFINED
      defaultValue: 'False'
      description: 'Enhance generic reputation commands to include additional information such as Threat Bulletins, Attach patterns, Actors, Campaigns, TTPs, vulnerabilities, etc. Note: If set to true, additional 6 API calls will be performed.'
      name: threat_model_association
      predefined:
      - 'True'
      - 'False'
    description: Checks the reputation of the given domain name.
    name: domain
    outputs:
    - contextPath: Domain.Name
      description: The domain name.
      type: String
    - contextPath: Domain.DNS
      description: The IP addresses resolved by the DNS.
      type: String
    - contextPath: Domain.WHOIS.CreationDate
      description: |-
        The date the domain was created. The date format is: YYYYMMDDThhmmss, where T denotes the start of the value
        for time in UTC time.
      type: Date
    - contextPath: Domain.WHOIS.UpdatedDate
      description: |-
        The date the domain was last updated. The date format is: YYYYMMDDThhmmss, where T denotes the start of the value
        for time in UTC time.
      type: Date
    - contextPath: Domain.WHOIS.Registrant.Name
      description: The registrant name.
      type: String
    - contextPath: Domain.WHOIS.Registrant.Email
      description: The registrant email address.
      type: String
    - contextPath: Domain.WHOIS.Registrant.Phone
      description: The registrant phone number.
      type: String
    - contextPath: ThreatStream.Domain.ASN
      description: The Autonomous System (AS) number associated with the indicator.
      type: String
    - contextPath: ThreatStream.Domain.Address
      description: The indicator domain name.
      type: String
    - contextPath: ThreatStream.Domain.Country
      description: The country associated with the indicator.
      type: String
    - contextPath: ThreatStream.Domain.Type
      description: The indicator type.
      type: String
    - contextPath: ThreatStream.Domain.Modified
      description: |-
        The date and time the indicator was last updated. The date format is: YYYYMMDDThhmmss, where "T" denotes the start of the value
        for time in UTC time.
      type: String
    - contextPath: ThreatStream.Domain.Severity
      description: The indicator severity ("very-high", "high", "medium", "low").
      type: String
    - contextPath: ThreatStream.Domain.Confidence
      description: The observable certainty level of a reported indicator type. Confidence score ranges from 0-100, in increasing order of confidence.
      type: String
    - contextPath: ThreatStream.Domain.Status
      description: The status assigned to the indicator.
      type: String
    - contextPath: ThreatStream.Domain.Organization
      description: The name of the business that owns the IP address associated with the indicator.
      type: String
    - contextPath: ThreatStream.Domain.Source
      description: The indicator source.
      type: String
    - contextPath: Domain.Malicious.Vendor
      description: The vendor that reported the indicator as malicious.
      type: String
    - contextPath: DBotScore.Indicator
      description: The indicator that was tested.
      type: String
    - contextPath: DBotScore.Type
      description: The indicator type.
      type: String
    - contextPath: DBotScore.Vendor
      description: The vendor used to calculate the score.
      type: String
    - contextPath: DBotScore.Score
      description: The actual score.
      type: Number
    - contextPath: ThreatStream.Domain.Tags
      description: Tags assigned to the domain.
      type: Unknown
    - contextPath: ThreatStream.Domain.IType
      description: The itype of the indicator associated with the specified model.
      type: String
    - contextPath: Domain.Tags
      description: List of domain tags.
      type: Unknown
    - contextPath: Domain.ThreatTypes
      description: Threat types associated with the domain.
      type: Unknown
    - contextPath: ThreatStream.Domain.Actor.assignee_user
      description: The assignee user of the threat actor.
      type: Unknown
    - contextPath: ThreatStream.Domain.Actor.association_info.comment
      description: The comment in the association info of the threat actor.
      type: Unknown
    - contextPath: ThreatStream.Domain.Actor.association_info.created
      description: The date the association info was created.
      type: Date
    - contextPath: ThreatStream.Domain.Actor.association_info.from_id
      description: The ID from which the association info is related.
      type: Number
    - contextPath: ThreatStream.Domain.Actor.can_add_public_tags
      description: Whether you can add public tags to the threat actor.
      type: Boolean
    - contextPath: ThreatStream.Domain.Actor.created_ts
      description: The date the threat actor was created.
      type: Date
    - contextPath: ThreatStream.Domain.Actor.feed_id
      description: The feed ID of the threat actor.
      type: Number
    - contextPath: ThreatStream.Domain.Actor.id
      description: The ID of the threat actor.
      type: Number
    - contextPath: ThreatStream.Domain.Actor.is_anonymous
      description: Whether the threat actor is anonymous.
      type: Boolean
    - contextPath: ThreatStream.Domain.Actor.is_cloneable
      description: Whether the threat actor is cloneable.
      type: String
    - contextPath: ThreatStream.Domain.Actor.is_public
      description: Whether the threat actor is public.
      type: Boolean
    - contextPath: ThreatStream.Domain.Actor.is_team
      description: Whether the threat actor is a team.
      type: Boolean
    - contextPath: ThreatStream.Domain.Actor.modified_ts
      description: The date the threat actor was modified.
      type: Date
    - contextPath: ThreatStream.Domain.Actor.name
      description: The name of the threat actor.
      type: String
    - contextPath: ThreatStream.Domain.Actor.organization_id
      description: The organization ID of the threat actor.
      type: Number
    - contextPath: ThreatStream.Domain.Actor.owner_user_id
      description: The owner user ID of the threat actor.
      type: Number
    - contextPath: ThreatStream.Domain.Actor.primary_motivation
      description: The primary motivation of the threat actor.
      type: Unknown
    - contextPath: ThreatStream.Domain.Actor.publication_status
      description: The publication status of the threat actor.
      type: String
    - contextPath: ThreatStream.Domain.Actor.published_ts
      description: The date the threat actor was published.
      type: Date
    - contextPath: ThreatStream.Domain.Actor.resource_level
      description: The resource level of the threat actor.
      type: Unknown
    - contextPath: ThreatStream.Domain.Actor.resource_uri
      description: The resource URI of the threat actor.
      type: String
    - contextPath: ThreatStream.Domain.Actor.source_created
      description: The date the source was created.
      type: Unknown
    - contextPath: ThreatStream.Domain.Actor.source_modified
      description: The date the source was modified.
      type: Unknown
    - contextPath: ThreatStream.Domain.Actor.start_date
      description: The start date.
      type: Unknown
    - contextPath: ThreatStream.Domain.Actor.tags
      description: The tags of the threat indicator.
      type: String
    - contextPath: ThreatStream.Domain.Actor.tags_v2.id
      description: The ID of the tag.
      type: String
    - contextPath: ThreatStream.Domain.Actor.tags_v2.name
      description: The name of the tag.
      type: String
    - contextPath: ThreatStream.Domain.Actor.tlp
      description: The TLP of the threat actor.
      type: String
    - contextPath: ThreatStream.Domain.Actor.uuid
      description: The UUID of the threat actor.
      type: String
    - contextPath: ThreatStream.Domain.Signature.assignee_user
      description: The assignee user of the signature.
      type: Unknown
    - contextPath: ThreatStream.Domain.Signature.association_info.comment
      description: The comment in the association info of the signature.
      type: Unknown
    - contextPath: ThreatStream.Domain.Signature.association_info.created
      description: The date the association info was created.
      type: Date
    - contextPath: ThreatStream.Domain.Signature.association_info.from_id
      description: The ID from which the association info is related.
      type: Number
    - contextPath: ThreatStream.Domain.Signature.can_add_public_tags
      description: Whether you can add public tags to the signature.
      type: Boolean
    - contextPath: ThreatStream.Domain.Signature.created_ts
      description: The date the signature was created.
      type: Date
    - contextPath: ThreatStream.Domain.Signature.feed_id
      description: The feed ID of the signature.
      type: Number
    - contextPath: ThreatStream.Domain.Signature.id
      description: The ID of the signature.
      type: Number
    - contextPath: ThreatStream.Domain.Signature.is_anonymous
      description: Whether the signature is anonymous.
      type: Boolean
    - contextPath: ThreatStream.Domain.Signature.is_cloneable
      description: Whether the signature is cloneable.
      type: String
    - contextPath: ThreatStream.Domain.Signature.is_public
      description: Whether the signature is public.
      type: Boolean
    - contextPath: ThreatStream.Domain.Signature.is_team
      description: Whether the signature is a team signature.
      type: Boolean
    - contextPath: ThreatStream.Domain.Signature.modified_ts
      description: The date the signature was modified.
      type: Date
    - contextPath: ThreatStream.Domain.Signature.name
      description: The name of the signature.
      type: String
    - contextPath: ThreatStream.Domain.Signature.organization_id
      description: The organization ID of the signature.
      type: Number
    - contextPath: ThreatStream.Domain.Signature.owner_user_id
      description: The owner user ID of the signature.
      type: Number
    - contextPath: ThreatStream.Domain.Signature.primary_motivation
      description: The primary motivation of the signature.
      type: Unknown
    - contextPath: ThreatStream.Domain.Signature.publication_status
      description: The publication status of the signature.
      type: String
    - contextPath: ThreatStream.Domain.Signature.published_ts
      description: The date the signature was published.
      type: Date
    - contextPath: ThreatStream.Domain.Signature.resource_level
      description: The resource level of the signature.
      type: Unknown
    - contextPath: ThreatStream.Domain.Signature.resource_uri
      description: The resource URI of the signature.
      type: String
    - contextPath: ThreatStream.Domain.Signature.source_created
      description: The date the source was created.
      type: Unknown
    - contextPath: ThreatStream.Domain.Signature.source_modified
      description: The date the source was modified.
      type: Unknown
    - contextPath: ThreatStream.Domain.Signature.start_date
      description: The start date.
      type: Unknown
    - contextPath: ThreatStream.Domain.Signature.tags
      description: The tags of the threat indicator.
      type: String
    - contextPath: ThreatStream.Domain.Signature.tags_v2.id
      description: The ID of the tag.
      type: String
    - contextPath: ThreatStream.Domain.Signature.tags_v2.name
      description: The name of the tag.
      type: String
    - contextPath: ThreatStream.Domain.Signature.tlp
      description: The TLP of the signature.
      type: String
    - contextPath: ThreatStream.Domain.Signature.uuid
      description: The UUID of the signature.
      type: String
    - contextPath: ThreatStream.Domain.ThreatBulletin.all_circles_visible
      description: Whether all of the circles are visible.
      type: Boolean
    - contextPath: ThreatStream.Domain.ThreatBulletin.assignee_org
      description: The assignee organization.
      type: String
    - contextPath: ThreatStream.Domain.ThreatBulletin.assignee_org_id
      description: The assignee organization ID.
      type: String
    - contextPath: ThreatStream.Domain.ThreatBulletin.assignee_org_name
      description: The assignee organization name.
      type: String
    - contextPath: ThreatStream.Domain.ThreatBulletin.assignee_user
      description: The assignee user.
      type: String
    - contextPath: ThreatStream.Domain.ThreatBulletin.assignee_user_id
      description: The assignee user ID.
      type: String
    - contextPath: ThreatStream.Domain.ThreatBulletin.assignee_user_name
      description: The assignee user name.
      type: Unknown
    - contextPath: ThreatStream.Domain.ThreatBulletin.association_info.comment
      description: The comment in the association info of the threat actor.
      type: Unknown
    - contextPath: ThreatStream.Domain.ThreatBulletin.association_info.created
      description: The date the association info was created.
      type: Date
    - contextPath: ThreatStream.Domain.ThreatBulletin.association_info.from_id
      description: The ID from which the association info is related.
      type: String
    - contextPath: ThreatStream.Domain.ThreatBulletin.body_content_type
      description: The body content type.
      type: String
    - contextPath: ThreatStream.Domain.ThreatBulletin.campaign
      description: The campaign of the threat bulletin.
      type: Unknown
    - contextPath: ThreatStream.Domain.ThreatBulletin.can_add_public_tags
      description: Whether you can add public tags.
      type: Boolean
    - contextPath: ThreatStream.Domain.ThreatBulletin.created_ts
      description: The date the threat bulletin was created.
      type: Date
    - contextPath: ThreatStream.Domain.ThreatBulletin.feed_id
      description: The feed ID of the threat bulletin.
      type: Number
    - contextPath: ThreatStream.Domain.ThreatBulletin.id
      description: The ID of the threat bulletin.
      type: String
    - contextPath: ThreatStream.Domain.ThreatBulletin.is_anonymous
      description: Whether the threat bulletin is anonymous.
      type: Boolean
    - contextPath: ThreatStream.Domain.ThreatBulletin.is_cloneable
      description: Whether the threat bulletin is cloneable.
      type: String
    - contextPath: ThreatStream.Domain.ThreatBulletin.is_editable
      description: Whether the threat bulletin is editable.
      type: Boolean
    - contextPath: ThreatStream.Domain.ThreatBulletin.is_email
      description: Whether the threat bulletin is an email.
      type: Boolean
    - contextPath: ThreatStream.Domain.ThreatBulletin.is_public
      description: Whether the threat bulletin is public.
      type: Boolean
    - contextPath: ThreatStream.Domain.ThreatBulletin.modified_ts
      description: The date the threat bulletin was modified.
      type: Date
    - contextPath: ThreatStream.Domain.ThreatBulletin.name
      description: The name of the threat bulletin.
      type: String
    - contextPath: ThreatStream.Domain.ThreatBulletin.original_source
      description: The original source of the threat bulletin.
      type: String
    - contextPath: ThreatStream.Domain.ThreatBulletin.original_source_id
      description: The original source ID of the threat bulletin.
      type: Unknown
    - contextPath: ThreatStream.Domain.ThreatBulletin.owner_org.id
      description: The owner organization ID.
      type: String
    - contextPath: ThreatStream.Domain.ThreatBulletin.owner_org.name
      description: The owner organization name.
      type: String
    - contextPath: ThreatStream.Domain.ThreatBulletin.owner_org.resource_uri
      description: The owner organization URI.
      type: String
    - contextPath: ThreatStream.Domain.ThreatBulletin.owner_org_id
      description: The ID of the owner user.
      type: Number
    - contextPath: ThreatStream.Domain.ThreatBulletin.owner_org_name
      description: The name of the owner organization.
      type: String
    - contextPath: ThreatStream.Domain.ThreatBulletin.owner_user.avatar_s3_url
      description: The URL of the owner user.
      type: Unknown
    - contextPath: ThreatStream.Domain.ThreatBulletin.owner_user.can_share_intelligence
      description: Whether you can share intelligence.
      type: Boolean
    - contextPath: ThreatStream.Domain.ThreatBulletin.owner_user.email
      description: The email of the owner user.
      type: String
    - contextPath: ThreatStream.Domain.ThreatBulletin.owner_user.id
      description: The ID of the owner user.
      type: String
    - contextPath: ThreatStream.Domain.ThreatBulletin.owner_user.is_active
      description: Whether the owner user is active.
      type: Boolean
    - contextPath: ThreatStream.Domain.ThreatBulletin.owner_user.is_readonly
      description: Whether the owner user has read-only permission.
      type: Boolean
    - contextPath: ThreatStream.Domain.ThreatBulletin.owner_user.must_change_password
      description: Whether the owner user must change the password.
      type: Boolean
    - contextPath: ThreatStream.Domain.ThreatBulletin.owner_user.name
      description: The owner user name.
      type: String
    - contextPath: ThreatStream.Domain.ThreatBulletin.owner_user.nickname
      description: The owner user nickname.
      type: String
    - contextPath: ThreatStream.Domain.ThreatBulletin.owner_user.organization.id
      description: The ID of the owner user organization.
      type: String
    - contextPath: ThreatStream.Domain.ThreatBulletin.owner_user.organization.name
      description: The name of the owner user organization.
      type: String
    - contextPath: ThreatStream.Domain.ThreatBulletin.owner_user.organization.resource_uri
      description: The resource URI of the owner user organization.
      type: String
    - contextPath: ThreatStream.Domain.ThreatBulletin.owner_user.resource_uri
      description: The resource URI of the owner user.
      type: String
    - contextPath: ThreatStream.Domain.ThreatBulletin.owner_user_id
      description: The owner user ID of the threat bulletin.
      type: Number
    - contextPath: ThreatStream.Domain.ThreatBulletin.owner_user_name
      description: The owner user name of the threat bulletin.
      type: String
    - contextPath: ThreatStream.Domain.ThreatBulletin.parent
      description: The parent of the threat bulletin.
      type: Unknown
    - contextPath: ThreatStream.Domain.ThreatBulletin.published_ts
      description: The date the threat bulletin was published.
      type: Unknown
    - contextPath: ThreatStream.Domain.ThreatBulletin.resource_uri
      description: The resource URI of the threat bulletin.
      type: String
    - contextPath: ThreatStream.Domain.ThreatBulletin.source
      description: The source of the threat bulletin.
      type: Unknown
    - contextPath: ThreatStream.Domain.ThreatBulletin.source_created
      description: The date the source was created.
      type: Unknown
    - contextPath: ThreatStream.Domain.ThreatBulletin.source_modified
      description: The date the source was modified.
      type: Unknown
    - contextPath: ThreatStream.Domain.ThreatBulletin.starred_by_me
      description: Whether the threat bulletin was started by me.
      type: Boolean
    - contextPath: ThreatStream.Domain.ThreatBulletin.starred_total_count
      description: The total number of times the threat bulletin was starred.
      type: Number
    - contextPath: ThreatStream.Domain.ThreatBulletin.status
      description: The status of the threat bulletin.
      type: String
    - contextPath: ThreatStream.Domain.ThreatBulletin.threat_actor
      description: The threat actor of the threat bulletin.
      type: Unknown
    - contextPath: ThreatStream.Domain.ThreatBulletin.tlp
      description: The TLP of the threat bulletin.
      type: Unknown
    - contextPath: ThreatStream.Domain.ThreatBulletin.ttp
      description: The TTP of the threat bulletin.
      type: Unknown
    - contextPath: ThreatStream.Domain.ThreatBulletin.uuid
      description: The UUID of the threat bulletin.
      type: String
    - contextPath: ThreatStream.Domain.ThreatBulletin.votes.me
      description: The number of votes by me.
      type: Unknown
    - contextPath: ThreatStream.Domain.ThreatBulletin.votes.total
      description: The number of total votes.
      type: Number
    - contextPath: ThreatStream.Domain.ThreatBulletin.watched_by_me
      description: Whether the threat bulletin was watched by me.
      type: Boolean
    - contextPath: ThreatStream.Domain.ThreatBulletin.watched_total_count
      description: The total number of watchers.
      type: Number
    - contextPath: ThreatStream.Domain.TTP.assignee_user
      description: The assignee user of the TTP.
      type: Unknown
    - contextPath: ThreatStream.Domain.TTP.association_info.comment
      description: The comment in the association info of the TTP.
      type: Unknown
    - contextPath: ThreatStream.Domain.TTP.association_info.created
      description: The date the association info was created.
      type: Date
    - contextPath: ThreatStream.Domain.TTP.association_info.from_id
      description: The ID from which the association info is related.
      type: Number
    - contextPath: ThreatStream.Domain.TTP.can_add_public_tags
      description: Whether you can add public tags to the TTP.
      type: Boolean
    - contextPath: ThreatStream.Domain.TTP.created_ts
      description: The date the TTP was created.
      type: Date
    - contextPath: ThreatStream.Domain.TTP.feed_id
      description: The feed ID of the TTP.
      type: Number
    - contextPath: ThreatStream.Domain.TTP.id
      description: The ID of the TTP.
      type: Number
    - contextPath: ThreatStream.Domain.TTP.is_anonymous
      description: Whether the TTP was anonymous.
      type: Boolean
    - contextPath: ThreatStream.Domain.TTP.is_cloneable
      description: Whether the TTP was cloneable.
      type: String
    - contextPath: ThreatStream.Domain.TTP.is_public
      description: Whether the TTP is public.
      type: Boolean
    - contextPath: ThreatStream.Domain.TTP.is_team
      description: Whether the TTP is a team.
      type: Boolean
    - contextPath: ThreatStream.Domain.TTP.modified_ts
      description: The date the TTP was modified.
      type: Date
    - contextPath: ThreatStream.Domain.TTP.name
      description: The name of the TTP.
      type: String
    - contextPath: ThreatStream.Domain.TTP.organization_id
      description: The organization ID of the TTP.
      type: Number
    - contextPath: ThreatStream.Domain.TTP.owner_user_id
      description: The owner user ID of the TTP.
      type: Number
    - contextPath: ThreatStream.Domain.TTP.primary_motivation
      description: The primary motivation of the TTP.
      type: Unknown
    - contextPath: ThreatStream.Domain.TTP.publication_status
      description: The publication status of the TTP.
      type: String
    - contextPath: ThreatStream.Domain.TTP.published_ts
      description: The date the TTP was published.
      type: Date
    - contextPath: ThreatStream.Domain.TTP.resource_level
      description: The resource level of the TTP.
      type: Unknown
    - contextPath: ThreatStream.Domain.TTP.resource_uri
      description: The resource URI of the TTP.
      type: String
    - contextPath: ThreatStream.Domain.TTP.source_created
      description: The date the source was created.
      type: Unknown
    - contextPath: ThreatStream.Domain.TTP.source_modified
      description: The date the source was modified.
      type: Unknown
    - contextPath: ThreatStream.Domain.TTP.start_date
      description: The start date.
      type: Unknown
    - contextPath: ThreatStream.Domain.TTP.tags
      description: The tags of the threat indicator.
      type: String
    - contextPath: ThreatStream.Domain.TTP.tags_v2.id
      description: The ID of the tag.
      type: String
    - contextPath: ThreatStream.Domain.TTP.tags_v2.name
      description: The name of the tag.
      type: String
    - contextPath: ThreatStream.Domain.TTP.tlp
      description: The TLP of the TTP.
      type: String
    - contextPath: ThreatStream.Domain.TTP.uuid
      description: The UUID of the TTP.
      type: String
    - contextPath: ThreatStream.Domain.Vulnerability.assignee_user
      description: The assignee user of the vulnerability.
      type: Unknown
    - contextPath: ThreatStream.Domain.Vulnerability.association_info.comment
      description: The comment in the association info of the vulnerability.
      type: Unknown
    - contextPath: ThreatStream.Domain.Vulnerability.association_info.created
      description: The date the association info was created.
      type: Date
    - contextPath: ThreatStream.Domain.Vulnerability.association_info.from_id
      description: The ID from which the association info is related.
      type: Number
    - contextPath: ThreatStream.Domain.Vulnerability.can_add_public_tags
      description: Whether you can add public tags to the threat actor.
      type: Boolean
    - contextPath: ThreatStream.Domain.Vulnerability.circles.id
      description: The ID of the circle.
      type: String
    - contextPath: ThreatStream.Domain.Vulnerability.circles.name
      description: The name of the circle.
      type: String
    - contextPath: ThreatStream.Domain.Vulnerability.circles.resource_uri
      description: The resource URI of the circle.
      type: String
    - contextPath: ThreatStream.Domain.Vulnerability.created_ts
      description: The date the vulnerability was created.
      type: Date
    - contextPath: ThreatStream.Domain.Vulnerability.feed_id
      description: The feed ID of the vulnerability.
      type: Number
    - contextPath: ThreatStream.Domain.Vulnerability.id
      description: The ID of the vulnerability.
      type: Number
    - contextPath: ThreatStream.Domain.Vulnerability.is_anonymous
      description: Whether the vulnerability is anonymous.
      type: Boolean
    - contextPath: ThreatStream.Domain.Vulnerability.is_cloneable
      description: Whether the vulnerability is cloneable.
      type: String
    - contextPath: ThreatStream.Domain.Vulnerability.is_public
      description: Whether the vulnerability is public.
      type: Boolean
    - contextPath: ThreatStream.Domain.Vulnerability.is_system
      description: Whether the vulnerability is in the system.
      type: Boolean
    - contextPath: ThreatStream.Domain.Vulnerability.modified_ts
      description: The date the vulnerability was modified.
      type: Date
    - contextPath: ThreatStream.Domain.Vulnerability.name
      description: The name of the vulnerability.
      type: String
    - contextPath: ThreatStream.Domain.Vulnerability.organization_id
      description: The organization ID of the vulnerability.
      type: Number
    - contextPath: ThreatStream.Domain.Vulnerability.owner_user_id
      description: The owner user ID of the vulnerability.
      type: Unknown
    - contextPath: ThreatStream.Domain.Vulnerability.publication_status
      description: The publication status of the vulnerability.
      type: String
    - contextPath: ThreatStream.Domain.Vulnerability.published_ts
      description: The date the vulnerability was published.
      type: Date
    - contextPath: ThreatStream.Domain.Vulnerability.resource_uri
      description: The resource URI of the vulnerability.
      type: String
    - contextPath: ThreatStream.Domain.Vulnerability.source
      description: The source of the vulnerability.
      type: String
    - contextPath: ThreatStream.Domain.Vulnerability.source_created
      description: The feed ID of the vulnerability.
      type: Unknown
    - contextPath: ThreatStream.Domain.Vulnerability.source_modified
      description: Whether the source was modified.
      type: Unknown
    - contextPath: ThreatStream.Domain.Vulnerability.tags
      description: The tags of the vulnerability.
      type: String
    - contextPath: ThreatStream.Domain.Vulnerability.tags_v2.id
      description: The ID of the tag.
      type: String
    - contextPath: ThreatStream.Domain.Vulnerability.tags_v2.name
      description: The name of the tag.
      type: String
    - contextPath: ThreatStream.Domain.Vulnerability.tlp
      description: The TLP of the vulnerability.
      type: String
    - contextPath: ThreatStream.Domain.Vulnerability.update_id
      description: The update ID of the vulnerability.
      type: Number
    - contextPath: ThreatStream.Domain.Vulnerability.uuid
      description: The UUID of the vulnerability.
      type: String
    - contextPath: ThreatStream.Domain.Campaign.assignee_user
      description: The assignee user of the vulnerability.
      type: Unknown
    - contextPath: ThreatStream.Domain.Campaign.association_info.comment
      description: The comment in the association info of the vulnerability.
      type: Unknown
    - contextPath: ThreatStream.Domain.Campaign.association_info.created
      description: The date the association info was created.
      type: Date
    - contextPath: ThreatStream.Domain.Campaign.association_info.from_id
      description: The ID from which the association info is related.
      type: Number
    - contextPath: ThreatStream.Domain.Campaign.can_add_public_tags
      description: Whether you can add public tags to the campaign.
      type: Boolean
    - contextPath: ThreatStream.Domain.Campaign.created_ts
      description: The date the campaign was created.
      type: Date
    - contextPath: ThreatStream.Domain.Campaign.end_date
      description: The end date of the campaign.
      type: Unknown
    - contextPath: ThreatStream.Domain.Campaign.feed_id
      description: The feed ID of the campaign.
      type: Number
    - contextPath: ThreatStream.Domain.Campaign.id
      description: The ID of the campaign.
      type: Number
    - contextPath: ThreatStream.Domain.Campaign.is_anonymous
      description: Whether the campaign is anonymous.
      type: Boolean
    - contextPath: ThreatStream.Domain.Campaign.is_cloneable
      description: Whether the campaign is cloneable.
      type: String
    - contextPath: ThreatStream.Domain.Campaign.is_public
      description: Whether the campaign is public.
      type: Boolean
    - contextPath: ThreatStream.Domain.Campaign.modified_ts
      description: The date the campaign was modified.
      type: Date
    - contextPath: ThreatStream.Domain.Campaign.name
      description: The name of the campaign.
      type: String
    - contextPath: ThreatStream.Domain.Campaign.objective
      description: The objective of the campaign.
      type: Unknown
    - contextPath: ThreatStream.Domain.Campaign.organization_id
      description: The organization ID of the campaign.
      type: Number
    - contextPath: ThreatStream.Domain.Campaign.owner_user_id
      description: The owner user ID of the campaign.
      type: Number
    - contextPath: ThreatStream.Domain.Campaign.publication_status
      description: The publication status of the campaign.
      type: String
    - contextPath: ThreatStream.Domain.Campaign.published_ts
      description: The date the campaign was published.
      type: Unknown
    - contextPath: ThreatStream.Domain.Campaign.resource_uri
      description: The resource URI of the campaign.
      type: String
    - contextPath: ThreatStream.Domain.Campaign.source_created
      description: The date the campaign was created.
      type: Date
    - contextPath: ThreatStream.Domain.Campaign.source_modified
      description: Whether the source was modified.
      type: Date
    - contextPath: ThreatStream.Domain.Campaign.start_date
      description: The start date of the campaign.
      type: Unknown
    - contextPath: ThreatStream.Domain.Campaign.status.display_name
      description: The display name of the status.
      type: String
    - contextPath: ThreatStream.Domain.Campaign.status.id
      description: The ID of the status of the campaign.
      type: Number
    - contextPath: ThreatStream.Domain.Campaign.status.resource_uri
      description: The resource URI of the status of the campaign.
      type: String
    - contextPath: ThreatStream.Domain.Campaign.tlp
      description: The TLP of the campaign.
      type: String
    - contextPath: ThreatStream.Domain.Campaign.uuid
      description: The UUID of the campaign.
      type: String
  - arguments:
    - default: true
      description: The hash of file to check.
      isArray: true
      name: file
      required: true
    - description: If the confidence is greater than the threshold the hash of the file is considered malicious, otherwise it is considered good. This argument overrides the default file threshold defined as a parameter.
      name: threshold
    - auto: PREDEFINED
      description: Whether to include results with an inactive status.
      name: include_inactive
      predefined:
      - 'True'
      - 'False'
    - auto: PREDEFINED
      defaultValue: 'False'
      description: 'Enhance generic reputation commands to include additional information such as Threat Bulletins, Attach patterns, Actors, Campaigns, TTPs, vulnerabilities, etc. Note: If set to true, additional 6 API calls will be performed.'
      name: threat_model_association
      predefined:
      - 'True'
      - 'False'
    description: Checks the reputation of the given hash of the file.
    name: file
    outputs:
    - contextPath: File.MD5
      description: The MD5 hash of the file.
      type: String
    - contextPath: File.SHA1
      description: The SHA1 hash of the file.
      type: String
    - contextPath: File.SHA256
      description: The SHA256 hash of the file.
      type: String
    - contextPath: File.SHA512
      description: The SHA512 hash of the file.
      type: String
    - contextPath: File.Malicious.Vendor
      description: The vendor that reported the indicator as malicious.
      type: String
    - contextPath: DBotScore.Indicator
      description: The indicator that was tested.
      type: String
    - contextPath: DBotScore.Type
      description: The indicator type.
      type: String
    - contextPath: DBotScore.Vendor
      description: The vendor used to calculate the score.
      type: String
    - contextPath: DBotScore.Score
      description: The actual score.
      type: Number
    - contextPath: ThreatStream.File.Severity
      description: The indicator severity ("very-high", "high", "medium", "low").
      type: String
    - contextPath: ThreatStream.File.Confidence
      description: The observable certainty level of a reported indicator type. Confidence score ranges from 0-100, in increasing order of confidence.
      type: String
    - contextPath: ThreatStream.File.Status
      description: The status assigned to the indicator.
      type: String
    - contextPath: ThreatStream.File.Type
      description: The indicator type.
      type: String
    - contextPath: ThreatStream.File.MD5
      description: The MD5 hash of the indicator.
      type: String
    - contextPath: ThreatStream.File.SHA1
      description: The SHA1 hash of the indicator.
      type: String
    - contextPath: ThreatStream.File.SHA256
      description: The SHA256 hash of the indicator.
      type: String
    - contextPath: ThreatStream.File.SHA512
      description: The SHA512 hash of the indicator.
      type: String
    - contextPath: ThreatStream.File.Modified
      description: |-
        The date and time the indicator was last updated. The date format is: YYYYMMDDThhmmss, where "T" denotes the start of the value
        for time in UTC time.
      type: String
    - contextPath: ThreatStream.File.Source
      description: The indicator source.
      type: String
    - contextPath: ThreatStream.File.Tags
      description: Tags assigned to the file.
      type: Unknown
    - contextPath: ThreatStream.File.IType
      description: The itype of the indicator associated with the specified model.
      type: String
    - contextPath: File.Tags
      description: List of file tags.
      type: Unknown
    - contextPath: File.ThreatTypes
      description: Threat types associated with the file.
      type: Unknown
    - contextPath: ThreatStream.File.Actor.assignee_user
      description: The assignee user of the threat actor.
      type: Unknown
    - contextPath: ThreatStream.File.Actor.association_info.comment
      description: The comment in the association info of the threat actor.
      type: Unknown
    - contextPath: ThreatStream.File.Actor.association_info.created
      description: The date the association info was created.
      type: Date
    - contextPath: ThreatStream.File.Actor.association_info.from_id
      description: The ID from which the association info is related.
      type: Number
    - contextPath: ThreatStream.File.Actor.can_add_public_tags
      description: Whether you can add public tags to the threat actor.
      type: Boolean
    - contextPath: ThreatStream.File.Actor.created_ts
      description: The date the threat actor was created.
      type: Date
    - contextPath: ThreatStream.File.Actor.feed_id
      description: The feed ID of the threat actor.
      type: Number
    - contextPath: ThreatStream.File.Actor.id
      description: The ID of the threat actor.
      type: Number
    - contextPath: ThreatStream.File.Actor.is_anonymous
      description: Whether the threat actor is anonymous.
      type: Boolean
    - contextPath: ThreatStream.File.Actor.is_cloneable
      description: Whether the threat actor is cloneable.
      type: String
    - contextPath: ThreatStream.File.Actor.is_public
      description: Whether the threat actor is public.
      type: Boolean
    - contextPath: ThreatStream.File.Actor.is_team
      description: Whether the threat actor is a team.
      type: Boolean
    - contextPath: ThreatStream.File.Actor.modified_ts
      description: The date the threat actor was modified.
      type: Date
    - contextPath: ThreatStream.File.Actor.name
      description: The name of the threat actor.
      type: String
    - contextPath: ThreatStream.File.Actor.organization_id
      description: The organization ID of the threat actor.
      type: Number
    - contextPath: ThreatStream.File.Actor.owner_user_id
      description: The owner user ID of the threat actor.
      type: Number
    - contextPath: ThreatStream.File.Actor.primary_motivation
      description: The primary motivation of the threat actor.
      type: Unknown
    - contextPath: ThreatStream.File.Actor.publication_status
      description: The publication status of the threat actor.
      type: String
    - contextPath: ThreatStream.File.Actor.published_ts
      description: The date the threat actor was published.
      type: Date
    - contextPath: ThreatStream.File.Actor.resource_level
      description: The resource level of the threat actor.
      type: Unknown
    - contextPath: ThreatStream.File.Actor.resource_uri
      description: The resource URI of the threat actor.
      type: String
    - contextPath: ThreatStream.File.Actor.source_created
      description: The date the source was created.
      type: Unknown
    - contextPath: ThreatStream.File.Actor.source_modified
      description: The date the source was modified.
      type: Unknown
    - contextPath: ThreatStream.File.Actor.start_date
      description: The start date.
      type: Unknown
    - contextPath: ThreatStream.File.Actor.tags
      description: The tags of the threat indicator.
      type: String
    - contextPath: ThreatStream.File.Actor.tags_v2.id
      description: The ID of the tag.
      type: String
    - contextPath: ThreatStream.File.Actor.tags_v2.name
      description: The name of the tag.
      type: String
    - contextPath: ThreatStream.File.Actor.tlp
      description: The TLP of the threat actor.
      type: String
    - contextPath: ThreatStream.File.Actor.uuid
      description: The UUID of the threat actor.
      type: String
    - contextPath: ThreatStream.File.Signature.assignee_user
      description: The assignee user of the signature.
      type: Unknown
    - contextPath: ThreatStream.File.Signature.association_info.comment
      description: The comment in the association info of the signature.
      type: Unknown
    - contextPath: ThreatStream.File.Signature.association_info.created
      description: The date the association info was created.
      type: Date
    - contextPath: ThreatStream.File.Signature.association_info.from_id
      description: The ID from which the association info is related.
      type: Number
    - contextPath: ThreatStream.File.Signature.can_add_public_tags
      description: Whether you can add public tags to the signature.
      type: Boolean
    - contextPath: ThreatStream.File.Signature.created_ts
      description: The date the signature was created.
      type: Date
    - contextPath: ThreatStream.File.Signature.feed_id
      description: The feed ID of the signature.
      type: Number
    - contextPath: ThreatStream.File.Signature.id
      description: The ID of the signature.
      type: Number
    - contextPath: ThreatStream.File.Signature.is_anonymous
      description: Whether the signature is anonymous.
      type: Boolean
    - contextPath: ThreatStream.File.Signature.is_cloneable
      description: Whether the signature is cloneable.
      type: String
    - contextPath: ThreatStream.File.Signature.is_public
      description: Whether the signature is public.
      type: Boolean
    - contextPath: ThreatStream.File.Signature.is_team
      description: Whether the signature is a team signature.
      type: Boolean
    - contextPath: ThreatStream.File.Signature.modified_ts
      description: The date the signature was modified.
      type: Date
    - contextPath: ThreatStream.File.Signature.name
      description: The name of the signature.
      type: String
    - contextPath: ThreatStream.File.Signature.organization_id
      description: The organization ID of the signature.
      type: Number
    - contextPath: ThreatStream.File.Signature.owner_user_id
      description: The owner user ID of the signature.
      type: Number
    - contextPath: ThreatStream.File.Signature.primary_motivation
      description: The primary motivation of the signature.
      type: Unknown
    - contextPath: ThreatStream.File.Signature.publication_status
      description: The publication status of the signature.
      type: String
    - contextPath: ThreatStream.File.Signature.published_ts
      description: The date the signature was published.
      type: Date
    - contextPath: ThreatStream.File.Signature.resource_level
      description: The resource level of the signature.
      type: Unknown
    - contextPath: ThreatStream.File.Signature.resource_uri
      description: The resource URI of the signature.
      type: String
    - contextPath: ThreatStream.File.Signature.source_created
      description: The date the source was created.
      type: Unknown
    - contextPath: ThreatStream.File.Signature.source_modified
      description: The date the source was modified.
      type: Unknown
    - contextPath: ThreatStream.File.Signature.start_date
      description: The start date.
      type: Unknown
    - contextPath: ThreatStream.File.Signature.tags
      description: The tags of the threat indicator.
      type: String
    - contextPath: ThreatStream.File.Signature.tags_v2.id
      description: The ID of the tag.
      type: String
    - contextPath: ThreatStream.File.Signature.tags_v2.name
      description: The name of the tag.
      type: String
    - contextPath: ThreatStream.File.Signature.tlp
      description: The TLP of the signature.
      type: String
    - contextPath: ThreatStream.File.Signature.uuid
      description: The UUID of the signature.
      type: String
    - contextPath: ThreatStream.File.ThreatBulletin.all_circles_visible
      description: Whether all of the circles are visible.
      type: Boolean
    - contextPath: ThreatStream.File.ThreatBulletin.assignee_org
      description: The assignee organization.
      type: String
    - contextPath: ThreatStream.File.ThreatBulletin.assignee_org_id
      description: The assignee organization ID.
      type: String
    - contextPath: ThreatStream.File.ThreatBulletin.assignee_org_name
      description: The assignee organization name.
      type: String
    - contextPath: ThreatStream.File.ThreatBulletin.assignee_user
      description: The assignee user.
      type: String
    - contextPath: ThreatStream.File.ThreatBulletin.assignee_user_id
      description: The assignee user ID.
      type: String
    - contextPath: ThreatStream.File.ThreatBulletin.assignee_user_name
      description: The assignee user name.
      type: Unknown
    - contextPath: ThreatStream.File.ThreatBulletin.association_info.comment
      description: The comment in the association info of the threat actor.
      type: Unknown
    - contextPath: ThreatStream.File.ThreatBulletin.association_info.created
      description: The date the association info was created.
      type: Date
    - contextPath: ThreatStream.File.ThreatBulletin.association_info.from_id
      description: The ID from which the association info is related.
      type: String
    - contextPath: ThreatStream.File.ThreatBulletin.body_content_type
      description: The body content type.
      type: String
    - contextPath: ThreatStream.File.ThreatBulletin.campaign
      description: The campaign of the threat bulletin.
      type: Unknown
    - contextPath: ThreatStream.File.ThreatBulletin.can_add_public_tags
      description: Whether you can add public tags.
      type: Boolean
    - contextPath: ThreatStream.File.ThreatBulletin.created_ts
      description: The date the threat bulletin was created.
      type: Date
    - contextPath: ThreatStream.File.ThreatBulletin.feed_id
      description: The feed ID of the threat bulletin.
      type: Number
    - contextPath: ThreatStream.File.ThreatBulletin.id
      description: The ID of the threat bulletin.
      type: String
    - contextPath: ThreatStream.File.ThreatBulletin.is_anonymous
      description: Whether the threat bulletin is anonymous.
      type: Boolean
    - contextPath: ThreatStream.File.ThreatBulletin.is_cloneable
      description: Whether the threat bulletin is cloneable.
      type: String
    - contextPath: ThreatStream.File.ThreatBulletin.is_editable
      description: Whether the threat bulletin is editable.
      type: Boolean
    - contextPath: ThreatStream.File.ThreatBulletin.is_email
      description: Whether the threat bulletin is an email.
      type: Boolean
    - contextPath: ThreatStream.File.ThreatBulletin.is_public
      description: Whether the threat bulletin is public.
      type: Boolean
    - contextPath: ThreatStream.File.ThreatBulletin.modified_ts
      description: The date the threat bulletin was modified.
      type: Date
    - contextPath: ThreatStream.File.ThreatBulletin.name
      description: The name of the threat bulletin.
      type: String
    - contextPath: ThreatStream.File.ThreatBulletin.original_source
      description: The original source of the threat bulletin.
      type: String
    - contextPath: ThreatStream.File.ThreatBulletin.original_source_id
      description: The original source ID of the threat bulletin.
      type: Unknown
    - contextPath: ThreatStream.File.ThreatBulletin.owner_org.id
      description: The owner organization ID.
      type: String
    - contextPath: ThreatStream.File.ThreatBulletin.owner_org.name
      description: The owner organization name.
      type: String
    - contextPath: ThreatStream.File.ThreatBulletin.owner_org.resource_uri
      description: The owner organization URI.
      type: String
    - contextPath: ThreatStream.File.ThreatBulletin.owner_org_id
      description: The ID of the owner user.
      type: Number
    - contextPath: ThreatStream.File.ThreatBulletin.owner_org_name
      description: The name of the owner organization.
      type: String
    - contextPath: ThreatStream.File.ThreatBulletin.owner_user.avatar_s3_url
      description: The URL of the owner user.
      type: Unknown
    - contextPath: ThreatStream.File.ThreatBulletin.owner_user.can_share_intelligence
      description: Whether you can share intelligence.
      type: Boolean
    - contextPath: ThreatStream.File.ThreatBulletin.owner_user.email
      description: The email of the owner user.
      type: String
    - contextPath: ThreatStream.File.ThreatBulletin.owner_user.id
      description: The ID of the owner user.
      type: String
    - contextPath: ThreatStream.File.ThreatBulletin.owner_user.is_active
      description: Whether the owner user is active.
      type: Boolean
    - contextPath: ThreatStream.File.ThreatBulletin.owner_user.is_readonly
      description: Whether the owner user has read-only permission.
      type: Boolean
    - contextPath: ThreatStream.File.ThreatBulletin.owner_user.must_change_password
      description: Whether the owner user must change the password.
      type: Boolean
    - contextPath: ThreatStream.File.ThreatBulletin.owner_user.name
      description: The owner user name.
      type: String
    - contextPath: ThreatStream.File.ThreatBulletin.owner_user.nickname
      description: The owner user nickname.
      type: String
    - contextPath: ThreatStream.File.ThreatBulletin.owner_user.organization.id
      description: The ID of the owner user organization.
      type: String
    - contextPath: ThreatStream.File.ThreatBulletin.owner_user.organization.name
      description: The name of the owner user organization.
      type: String
    - contextPath: ThreatStream.File.ThreatBulletin.owner_user.organization.resource_uri
      description: The resource URI of the owner user organization.
      type: String
    - contextPath: ThreatStream.File.ThreatBulletin.owner_user.resource_uri
      description: The resource URI of the owner user.
      type: String
    - contextPath: ThreatStream.File.ThreatBulletin.owner_user_id
      description: The owner user ID of the threat bulletin.
      type: Number
    - contextPath: ThreatStream.File.ThreatBulletin.owner_user_name
      description: The owner user name of the threat bulletin.
      type: String
    - contextPath: ThreatStream.File.ThreatBulletin.parent
      description: The parent of the threat bulletin.
      type: Unknown
    - contextPath: ThreatStream.File.ThreatBulletin.published_ts
      description: The date the threat bulletin was published.
      type: Unknown
    - contextPath: ThreatStream.File.ThreatBulletin.resource_uri
      description: The resource URI of the threat bulletin.
      type: String
    - contextPath: ThreatStream.File.ThreatBulletin.source
      description: The source of the threat bulletin.
      type: Unknown
    - contextPath: ThreatStream.File.ThreatBulletin.source_created
      description: The date the source was created.
      type: Unknown
    - contextPath: ThreatStream.File.ThreatBulletin.source_modified
      description: The date the source was modified.
      type: Unknown
    - contextPath: ThreatStream.File.ThreatBulletin.starred_by_me
      description: Whether the threat bulletin was started by me.
      type: Boolean
    - contextPath: ThreatStream.File.ThreatBulletin.starred_total_count
      description: The total number of times the threat bulletin was starred.
      type: Number
    - contextPath: ThreatStream.File.ThreatBulletin.status
      description: The status of the threat bulletin.
      type: String
    - contextPath: ThreatStream.File.ThreatBulletin.threat_actor
      description: The threat actor of the threat bulletin.
      type: Unknown
    - contextPath: ThreatStream.File.ThreatBulletin.tlp
      description: The TLP of the threat bulletin.
      type: Unknown
    - contextPath: ThreatStream.File.ThreatBulletin.ttp
      description: The TTP of the threat bulletin.
      type: Unknown
    - contextPath: ThreatStream.File.ThreatBulletin.uuid
      description: The UUID of the threat bulletin.
      type: String
    - contextPath: ThreatStream.File.ThreatBulletin.votes.me
      description: The number of votes by me.
      type: Unknown
    - contextPath: ThreatStream.File.ThreatBulletin.votes.total
      description: The number of total votes.
      type: Number
    - contextPath: ThreatStream.File.ThreatBulletin.watched_by_me
      description: Whether the threat bulletin was watched by me.
      type: Boolean
    - contextPath: ThreatStream.File.ThreatBulletin.watched_total_count
      description: The total number of watchers.
      type: Number
    - contextPath: ThreatStream.File.TTP.assignee_user
      description: The assignee user of the TTP.
      type: Unknown
    - contextPath: ThreatStream.File.TTP.association_info.comment
      description: The comment in the association info of the TTP.
      type: Unknown
    - contextPath: ThreatStream.File.TTP.association_info.created
      description: The date the association info was created.
      type: Date
    - contextPath: ThreatStream.File.TTP.association_info.from_id
      description: The ID from which the association info is related.
      type: Number
    - contextPath: ThreatStream.File.TTP.can_add_public_tags
      description: Whether you can add public tags to the TTP.
      type: Boolean
    - contextPath: ThreatStream.File.TTP.created_ts
      description: The date the TTP was created.
      type: Date
    - contextPath: ThreatStream.File.TTP.feed_id
      description: The feed ID of the TTP.
      type: Number
    - contextPath: ThreatStream.File.TTP.id
      description: The ID of the TTP.
      type: Number
    - contextPath: ThreatStream.File.TTP.is_anonymous
      description: Whether the TTP was anonymous.
      type: Boolean
    - contextPath: ThreatStream.File.TTP.is_cloneable
      description: Whether the TTP was cloneable.
      type: String
    - contextPath: ThreatStream.File.TTP.is_public
      description: Whether the TTP is public.
      type: Boolean
    - contextPath: ThreatStream.File.TTP.is_team
      description: Whether the TTP is a team.
      type: Boolean
    - contextPath: ThreatStream.File.TTP.modified_ts
      description: The date the TTP was modified.
      type: Date
    - contextPath: ThreatStream.File.TTP.name
      description: The name of the TTP.
      type: String
    - contextPath: ThreatStream.File.TTP.organization_id
      description: The organization ID of the TTP.
      type: Number
    - contextPath: ThreatStream.File.TTP.owner_user_id
      description: The owner user ID of the TTP.
      type: Number
    - contextPath: ThreatStream.File.TTP.primary_motivation
      description: The primary motivation of the TTP.
      type: Unknown
    - contextPath: ThreatStream.File.TTP.publication_status
      description: The publication status of the TTP.
      type: String
    - contextPath: ThreatStream.File.TTP.published_ts
      description: The date the TTP was published.
      type: Date
    - contextPath: ThreatStream.File.TTP.resource_level
      description: The resource level of the TTP.
      type: Unknown
    - contextPath: ThreatStream.File.TTP.resource_uri
      description: The resource URI of the TTP.
      type: String
    - contextPath: ThreatStream.File.TTP.source_created
      description: The date the source was created.
      type: Unknown
    - contextPath: ThreatStream.File.TTP.source_modified
      description: The date the source was modified.
      type: Unknown
    - contextPath: ThreatStream.File.TTP.start_date
      description: The start date.
      type: Unknown
    - contextPath: ThreatStream.File.TTP.tags
      description: The tags of the threat indicator.
      type: String
    - contextPath: ThreatStream.File.TTP.tags_v2.id
      description: The ID of the tag.
      type: String
    - contextPath: ThreatStream.File.TTP.tags_v2.name
      description: The name of the tag.
      type: String
    - contextPath: ThreatStream.File.TTP.tlp
      description: The TLP of the TTP.
      type: String
    - contextPath: ThreatStream.File.TTP.uuid
      description: The UUID of the TTP.
      type: String
    - contextPath: ThreatStream.File.Vulnerability.assignee_user
      description: The assignee user of the vulnerability.
      type: Unknown
    - contextPath: ThreatStream.File.Vulnerability.association_info.comment
      description: The comment in the association info of the vulnerability.
      type: Unknown
    - contextPath: ThreatStream.File.Vulnerability.association_info.created
      description: The date the association info was created.
      type: Date
    - contextPath: ThreatStream.File.Vulnerability.association_info.from_id
      description: The ID from which the association info is related.
      type: Number
    - contextPath: ThreatStream.File.Vulnerability.can_add_public_tags
      description: Whether you can add public tags to the threat actor.
      type: Boolean
    - contextPath: ThreatStream.File.Vulnerability.circles.id
      description: The ID of the circle.
      type: String
    - contextPath: ThreatStream.File.Vulnerability.circles.name
      description: The name of the circle.
      type: String
    - contextPath: ThreatStream.File.Vulnerability.circles.resource_uri
      description: The resource URI of the circle.
      type: String
    - contextPath: ThreatStream.File.Vulnerability.created_ts
      description: The date the vulnerability was created.
      type: Date
    - contextPath: ThreatStream.File.Vulnerability.feed_id
      description: The feed ID of the vulnerability.
      type: Number
    - contextPath: ThreatStream.File.Vulnerability.id
      description: The ID of the vulnerability.
      type: Number
    - contextPath: ThreatStream.File.Vulnerability.is_anonymous
      description: Whether the vulnerability is anonymous.
      type: Boolean
    - contextPath: ThreatStream.File.Vulnerability.is_cloneable
      description: Whether the vulnerability is cloneable.
      type: String
    - contextPath: ThreatStream.File.Vulnerability.is_public
      description: Whether the vulnerability is public.
      type: Boolean
    - contextPath: ThreatStream.File.Vulnerability.is_system
      description: Whether the vulnerability is in the system.
      type: Boolean
    - contextPath: ThreatStream.File.Vulnerability.modified_ts
      description: The date the vulnerability was modified.
      type: Date
    - contextPath: ThreatStream.File.Vulnerability.name
      description: The name of the vulnerability.
      type: String
    - contextPath: ThreatStream.File.Vulnerability.organization_id
      description: The organization ID of the vulnerability.
      type: Number
    - contextPath: ThreatStream.File.Vulnerability.owner_user_id
      description: The owner user ID of the vulnerability.
      type: Unknown
    - contextPath: ThreatStream.File.Vulnerability.publication_status
      description: The publication status of the vulnerability.
      type: String
    - contextPath: ThreatStream.File.Vulnerability.published_ts
      description: The date the vulnerability was published.
      type: Date
    - contextPath: ThreatStream.File.Vulnerability.resource_uri
      description: The resource URI of the vulnerability.
      type: String
    - contextPath: ThreatStream.File.Vulnerability.source
      description: The source of the vulnerability.
      type: String
    - contextPath: ThreatStream.File.Vulnerability.source_created
      description: The feed ID of the vulnerability.
      type: Unknown
    - contextPath: ThreatStream.File.Vulnerability.source_modified
      description: Whether the source was modified.
      type: Unknown
    - contextPath: ThreatStream.File.Vulnerability.tags
      description: The tags of the vulnerability.
      type: String
    - contextPath: ThreatStream.File.Vulnerability.tags_v2.id
      description: The ID of the tag.
      type: String
    - contextPath: ThreatStream.File.Vulnerability.tags_v2.name
      description: The name of the tag.
      type: String
    - contextPath: ThreatStream.File.Vulnerability.tlp
      description: The TLP of the vulnerability.
      type: String
    - contextPath: ThreatStream.File.Vulnerability.update_id
      description: The update ID of the vulnerability.
      type: Number
    - contextPath: ThreatStream.File.Vulnerability.uuid
      description: The UUID of the vulnerability.
      type: String
    - contextPath: ThreatStream.File.Campaign.assignee_user
      description: The assignee user of the vulnerability.
      type: Unknown
    - contextPath: ThreatStream.File.Campaign.association_info.comment
      description: The comment in the association info of the vulnerability.
      type: Unknown
    - contextPath: ThreatStream.File.Campaign.association_info.created
      description: The date the association info was created.
      type: Date
    - contextPath: ThreatStream.File.Campaign.association_info.from_id
      description: The ID from which the association info is related.
      type: Number
    - contextPath: ThreatStream.File.Campaign.can_add_public_tags
      description: Whether you can add public tags to the campaign.
      type: Boolean
    - contextPath: ThreatStream.File.Campaign.created_ts
      description: The date the campaign was created.
      type: Date
    - contextPath: ThreatStream.File.Campaign.end_date
      description: The end date of the campaign.
      type: Unknown
    - contextPath: ThreatStream.File.Campaign.feed_id
      description: The feed ID of the campaign.
      type: Number
    - contextPath: ThreatStream.File.Campaign.id
      description: The ID of the campaign.
      type: Number
    - contextPath: ThreatStream.File.Campaign.is_anonymous
      description: Whether the campaign is anonymous.
      type: Boolean
    - contextPath: ThreatStream.File.Campaign.is_cloneable
      description: Whether the campaign is cloneable.
      type: String
    - contextPath: ThreatStream.File.Campaign.is_public
      description: Whether the campaign is public.
      type: Boolean
    - contextPath: ThreatStream.File.Campaign.modified_ts
      description: The date the campaign was modified.
      type: Date
    - contextPath: ThreatStream.File.Campaign.name
      description: The name of the campaign.
      type: String
    - contextPath: ThreatStream.File.Campaign.objective
      description: The objective of the campaign.
      type: Unknown
    - contextPath: ThreatStream.File.Campaign.organization_id
      description: The organization ID of the campaign.
      type: Number
    - contextPath: ThreatStream.File.Campaign.owner_user_id
      description: The owner user ID of the campaign.
      type: Number
    - contextPath: ThreatStream.File.Campaign.publication_status
      description: The publication status of the campaign.
      type: String
    - contextPath: ThreatStream.File.Campaign.published_ts
      description: The date the campaign was published.
      type: Unknown
    - contextPath: ThreatStream.File.Campaign.resource_uri
      description: The resource URI of the campaign.
      type: String
    - contextPath: ThreatStream.File.Campaign.source_created
      description: The date the campaign was created.
      type: Date
    - contextPath: ThreatStream.File.Campaign.source_modified
      description: Whether the source was modified.
      type: Date
    - contextPath: ThreatStream.File.Campaign.start_date
      description: The start date of the campaign.
      type: Unknown
    - contextPath: ThreatStream.File.Campaign.status.display_name
      description: The display name of the status.
      type: String
    - contextPath: ThreatStream.File.Campaign.status.id
      description: The ID of the status of the campaign.
      type: Number
    - contextPath: ThreatStream.File.Campaign.status.resource_uri
      description: The resource URI of the status of the campaign.
      type: String
    - contextPath: ThreatStream.File.Campaign.tlp
      description: The TLP of the campaign.
      type: String
    - contextPath: ThreatStream.File.Campaign.uuid
      description: The UUID of the campaign.
      type: String
  - arguments:
    - description: The email address to check.
      name: email
      required: true
    - description: If the confidence is greater than the threshold the email address is considered malicious, otherwise it is considered good. This argument overrides the default email threshold defined as a parameter.
      name: threshold
    - auto: PREDEFINED
      description: Whether to include results with an inactive status.
      name: include_inactive
      predefined:
      - 'True'
      - 'False'
    description: Checks the reputation of the given email address.
    name: threatstream-email-reputation
    outputs:
    - contextPath: DBotScore.Indicator
      description: The tested indicator.
      type: String
    - contextPath: DBotScore.Type
      description: The indicator type.
      type: String
    - contextPath: DBotScore.Vendor
      description: The vendor used to calculate the score.
      type: String
    - contextPath: DBotScore.Score
      description: The actual score.
      type: Number
    - contextPath: ThreatStream.EmailReputation.Severity
      description: The indicator severity ("very-high", "high", "medium", "low").
      type: String
    - contextPath: ThreatStream.EmailReputation.Confidence
      description: The observable certainty level of a reported indicator type. Confidence score ranges from 0-100, in increasing order of confidence.
      type: String
    - contextPath: ThreatStream.EmailReputation.Status
      description: The status assigned to the indicator.
      type: String
    - contextPath: ThreatStream.EmailReputation.Type
      description: The indicator type.
      type: String
    - contextPath: ThreatStream.EmailReputation.Email
      description: The indicator email address.
      type: String
    - contextPath: ThreatStream.EmailReputation.Source
      description: The indicator source.
      type: String
    - contextPath: ThreatStream.EmailReputation.Modified
      description: |-
        The date and time the indicator was last updated. The date format is: YYYYMMDDThhmmss, where "T" denotes the start of the value
        for time in UTC time.
      type: String
    - contextPath: ThreatStream.EmailReputation.Tags
      description: Tags assigned to the email.
      type: Unknown
  - arguments:
    - auto: PREDEFINED
      defaultValue: ip
      description: The type of passive DNS search ("ip", "domain").
      name: type
      predefined:
      - ip
      - domain
      required: true
    - description: The values that can be sent to the API should correspond to the type that is chosen. For example,if IP is chosen in the type argument, then a valid IP address should be sent in the value argument.
      name: value
      required: true
    - defaultValue: '50'
      description: The maximum number of results to return.
      name: limit
    - auto: PREDEFINED
      defaultValue: 'false'
      description: 'Whether to retrieve all results. The "limit" argument will be ignored.'
      name: all_results
      predefined:
      - 'false'
      - 'true'
    description: Returns enrichment data for Domain or IP for available observables.
    name: threatstream-get-passive-dns
    outputs:
    - contextPath: ThreatStream.PassiveDNS.Domain
      description: The domain value.
      type: String
    - contextPath: ThreatStream.PassiveDNS.Ip
      description: The IP value.
      type: String
    - contextPath: ThreatStream.PassiveDNS.Rrtype
      description: The RRTYPE value.
      type: String
    - contextPath: ThreatStream.PassiveDNS.Source
      description: The source value.
      type: String
    - contextPath: ThreatStream.PassiveDNS.FirstSeen
      description: |-
        The first seen date. The date format is: YYYYMMDDThhmmss, where "T" denotes the start of the value
        for time, in UTC time.
      type: String
    - contextPath: ThreatStream.PassiveDNS.LastSeen
      description: |-
        The last seen date. The date format is: YYYYMMDDThhmmss, where "T" denotes the start of the value
        for time in UTC time.
      type: String
  - arguments:
    - defaultValue: '50'
      description: The observable certainty level of a reported indicator type.
      name: confidence
    - description: Ratio (0-100) between the source confidence and the ThreatStream confidence. To use your specified confidence entirely and not re-assess the value using machine learning algorithms, set this argument to 100.
      name: source_confidence_weight
    - auto: PREDEFINED
      defaultValue: private
      description: Whether the indicator data is public or private to the organization.
      name: classification
      predefined:
      - private
      - public
    - auto: PREDEFINED
      defaultValue: exploit
      description: Type of threat associated with the imported observables.
      name: threat_type
      predefined:
      - adware
      - anomalous
      - anonymization
      - apt
      - bot
      - brute
      - c2
      - compromised
      - crypto
      - data_leakage
      - ddos
      - dyn_dns
      - exfil
      - exploit
      - hack_tool
      - i2p
      - informational
      - malware
      - p2p
      - parked
      - phish
      - scan
      - sinkhole
      - spam
      - suppress
      - suspicious
      - tor
      - vps
    - auto: PREDEFINED
      defaultValue: low
      description: The potential impact of the indicator type with which the observable is believed to be associated.
      name: severity
      predefined:
      - low
      - medium
      - high
      - very-high
    - auto: PREDEFINED
      description: The import type of the indicator.
      name: import_type
      predefined:
      - datatext
      - file-id
      - url
      required: true
    - description: 'The imported data source. Can be one of the following: url or file-id datatext of the file uploaded to the War Room. Supported file types for file-id are: CSV, HTML, IOC, JSON, PDF, TXT.'
      name: import_value
      required: true
    - description: Indicator type to assign if a specific type is not associated with an observable. This is a global setting that applies to any imported IP-type observable when an explicit itype is not specified for it.
      name: ip_mapping
    - description: Indicator type to assign if a specific type is not associated with an observable. This is a global setting that applies to any imported domain-type observable when an explicit itype is not specified for it.
      name: domain_mapping
    - description: Indicator type to assign if a specific type is not associated with an observable. This is a global setting that applies to any imported URL-type observable when an explicit itype is not specified for it.
      name: url_mapping
    - description: Indicator type to assign if a specific type is not associated with an observable. This is a global setting that applies to any imported email-type observable when an explicit itype is not specified for it.
      name: email_mapping
    - description: Indicator type to assign if a specific type is not associated with an observable. This is a global setting that applies to any imported MD5-type observable when an explicit itype is not specified for it.
      name: md5_mapping
    - description: A comma-separated list of tags applied to the imported observables. For example, tag1,tag2.
      name: tags
    - auto: PREDEFINED
      description: You can add tags that are private to your organization by setting the tlp attribute for the tag to red. If you do not specify a tlp setting, the tag is visible to any ThreatStream user with access to the observable.
      name: tags_tlp
      predefined:
      - Red
      - Amber
      - Green
      - White
    - description: The timestamp when intelligence will expire on ThreatStream, in ISO format. For example, 2020-12-24T00:00:00. By default, the expiration_ts is set to 90 days from the current date.
      name: expiration_ts
    - auto: PREDEFINED
      defaultValue: 'inactive'
      description: Whether the import job must be approved from the ThreatStream user interface before observables become active. When default_state is set to active, observables become active upon submission, without requiring approval. In these cases, an import job is created on ThreatStream which is automatically approved.
      name: default_state
      predefined:
      - active
      - inactive
    description: 'Imports indicators (observables) into ThreatStream. The imported data must be approved using the ThreatStream UI. The data can be imported using one of three methods: plain-text, file, or URL. You must have the Approve Import privilege in order to import observables through the API with default_state set to active.'
    name: threatstream-import-indicator-with-approval
    outputs:
    - contextPath: ThreatStream.Import.JobID
      description: The identifier for the job on ThreatStream.
      type: Number
    - contextPath: ThreatStream.Import.ImportID
      description: The ID for the import job.
      type: Number
  - arguments:
    - defaultValue: '50'
      description: The observable certainty level of a reported indicator type.
      name: confidence
    - description: Ratio (0-100) between the source confidence and the ThreatStream confidence. To use your specified confidence entirely and not re-assess the value using machine learning algorithms, set this argument to 100.
      name: source_confidence_weight
    - description: The timestamp when intelligence will expire on ThreatStream, in ISO format. For example, 2020-12-24T00:00:00. By default, the expiration_ts is set to 90 days from the current date.
      name: expiration_ts
    - description: The severity to assign to the observable when it is imported.
      name: severity
      predefined:
      - low
      - medium
      - high
      - very-high
    - description: 'A comma-separated list of tags applied to the imported observables. For example, tag1,tag2. Note: In cases where tags are specified at both the global and per observable level, tags specified per observable overwrite global tags.'
      name: tags
    - description: A comma-separated list of trusted circle IDs with which threat data should be shared.
      name: trustedcircles
    - auto: PREDEFINED
      description: Denotes whether the indicator data is public or private to the organization.
      name: classification
      predefined:
      - private
      - public
      required: true
    - auto: PREDEFINED
      description: Whether unresolved domain observables included in the file will be accepted as valid in ThreatStream and imported.
      name: allow_unresolved
      predefined:
      - 'yes'
      - 'no'
<<<<<<< HEAD
    - description: The entry ID of a file (containing a JSON with an "objects" array and "meta" maps) that is uploaded to the War Room.
      name: file_id
    - description: The “meta” section will be added to this json, and we will send this json to the api endpoint.
=======
    - description: The entry ID of a file (containing a JSON with an "objects" array and "meta" maps) that is uploaded to the War Room. It is recommended to use the "ThreatstreamBuildIocImportJson" script to build a valid JSON file if possible.
      name: file_id
    - description: The “meta” section will be added to this json, and we will send this json to the api endpoint. It is recommended to use the "ThreatstreamBuildIocImportJson" script to build a valid JSON file if possible.
>>>>>>> 6f77591c
      name: indicators_json
    - auto: PREDEFINED
      description: You can add tags that are private to your organization by setting the tlp attribute for the tag to red. If you do not specify a tlp setting, the tag is visible to any ThreatStream user with access to the observable.
      name: tags_tlp
      predefined:
      - Red
      - Amber
      - Green
      - White
    description: Imports indicators (observables) into ThreatStream. Approval is not required for the imported data. You must have the Approve Intel user permission to import without approval using the API.
    name: threatstream-import-indicator-without-approval
  - arguments:
    - auto: PREDEFINED
      description: The threat model of the returned list.
      name: model
      predefined:
      - actor
      - campaign
      - incident
      - signature
      - ttp
      - vulnerability
      - tipreport
      - malware
      - attack pattern
      required: true
    - description: Limits the model size list. Specifying limit=0 returns up to a maximum of 1000 models. For limit=0, the output is not set in the context.
      name: limit
    - description: Page number to get result from. Needs to be used with the page_size argument.
      name: page
    - description: The page size of the returned results. Needs to be used with the page argument.
      name: page_size
    description: Returns a list of threat models.
    name: threatstream-get-model-list
    outputs:
    - contextPath: ThreatStream.List.Type
      description: The threat model type.
      type: String
    - contextPath: ThreatStream.List.Name
      description: The threat model name.
      type: String
    - contextPath: ThreatStream.List.ID
      description: The threat model ID.
      type: String
    - contextPath: ThreatStream.List.CreatedTime
      description: 'The date and time of threat model creation. The date format is: YYYYMMDDThhmmss, where "T" denotes the start of the value for time in UTC time.'
      type: String
  - arguments:
    - auto: PREDEFINED
      description: The threat model.
      name: model
      predefined:
      - actor
      - campaign
      - incident
      - signature
      - ttp
      - vulnerability
      - tipreport
      required: true
    - description: The threat model ID.
      name: id
      required: true
    description: Returns an HTML file with a description of the threat model.
    name: threatstream-get-model-description
    outputs:
    - contextPath: File.Name
      description: The file name of the model description.
      type: String
    - contextPath: File.EntryID
      description: The entry ID of the model description.
      type: String
  - arguments:
    - auto: PREDEFINED
      description: The threat model.
      name: model
      predefined:
      - actor
      - campaign
      - incident
      - signature
      - ttp
      - vulnerability
      - tipreport
      - malware
      - attack pattern
      required: true
    - description: The model ID.
      name: id
      required: true
    - description: The maximum number of results to return.
      name: limit
    - description: Page number to get result from. Needs to be used with the page_size argument.
      name: page
    - description: The page size of the returned results. Needs to be used with the page argument.
      name: page_size
    description: Returns a list of indicators associated with the specified model and ID of the model.
    name: threatstream-get-indicators-by-model
    outputs:
    - contextPath: ThreatStream.Model.ModelType
      description: The threat model type.
      type: String
    - contextPath: ThreatStream.Model.ModelID
      description: The threat model ID.
      type: String
    - contextPath: ThreatStream.Model.Indicators.Value
      description: The value of the indicator associated with the specified model.
      type: String
    - contextPath: ThreatStream.Model.Indicators.ID
      description: The ID of the indicator associated with the specified model.
      type: String
    - contextPath: ThreatStream.Model.Indicators.IType
      description: The itype of the indicator associated with the specified model.
      type: String
    - contextPath: ThreatStream.Model.Indicators.Severity
      description: The indicator severity associated with the specified model.
      type: String
    - contextPath: ThreatStream.Model.Indicators.Confidence
      description: The confidence of the indicator associated with the specified model.
      type: String
    - contextPath: ThreatStream.Model.Indicators.Country
      description: The country of the indicator associated with the specified model.
      type: String
    - contextPath: ThreatStream.Model.Indicators.Organization
      description: The organization of the indicator associated with the specified model.
      type: String
    - contextPath: ThreatStream.Model.Indicators.ASN
      description: The ASN of the indicator associated with the specified model.
      type: String
    - contextPath: ThreatStream.Model.Indicators.Status
      description: The status of the indicator associated with the specified model.
      type: String
    - contextPath: ThreatStream.Model.Indicators.Tags
      description: The tags of the indicator associated with the specified model.
      type: String
    - contextPath: ThreatStream.Model.Indicators.Modified
      description: The date and time the indicator was last modified.
      type: String
    - contextPath: ThreatStream.Model.Indicators.Source
      description: The indicator source.
      type: String
    - contextPath: ThreatStream.Model.Indicators.Type
      description: The indicator type.
      type: String
  - arguments:
    - auto: PREDEFINED
      defaultValue: private
      description: Classification of the sandbox submission.
      name: submission_classification
      predefined:
      - private
      - public
    - auto: PREDEFINED
      defaultValue: WINDOWS7
      description: The platform on which the submitted URL or file is run. To obtain a list of supported platforms, run the threatstream-supported-platforms command.
      name: report_platform
      predefined:
      - WINDOWS7
      - WINDOWSXP
    - auto: PREDEFINED
      defaultValue: file
      description: The detonation type.
      name: submission_type
      predefined:
      - file
      - url
      required: true
    - description: The submission value. Possible values are a valid URL or a file ID that was uploaded to the War Room to detonate.
      name: submission_value
      required: true
    - auto: PREDEFINED
      defaultValue: 'false'
      description: Whether the premium sandbox should be used for detonation.
      name: premium_sandbox
      predefined:
      - 'false'
      - 'true'
    - description: A comma-separated list of additional details for the indicator. This information is displayed in the Tag column of the ThreatStream UI.
      name: detail
    - default: true
      auto: PREDEFINED
      description: If you want to initiate an import job for observables discovered during detonation, set this value to true. Default value is true.
      name: import_indicators
      predefined:
      - 'false'
      - 'true'
    description: Submits a file or URL to the ThreatStream-hosted sandbox for detonation.
    name: threatstream-submit-to-sandbox
    outputs:
    - contextPath: ThreatStream.Analysis.ReportID
      description: The report ID submitted to the sandbox.
      type: String
    - contextPath: ThreatStream.Analysis.Status
      description: The analysis status.
      type: String
    - contextPath: ThreatStream.Analysis.Platform
      description: The platform of the submission submitted to the sandbox.
      type: String
  - arguments:
    - description: The report ID to check the status.
      name: report_id
      required: true
    description: Returns the current status of the report submitted to the sandbox. The report ID is returned from the threatstream-submit-to-sandbox command.
    name: threatstream-get-analysis-status
    outputs:
    - contextPath: ThreatStream.Analysis.ReportID
      description: The report ID of the file or URL that was detonated in the sandbox.
      type: String
    - contextPath: ThreatStream.Analysis.Status
      description: The report status of the file or URL that was detonated in the sandbox.
      type: String
    - contextPath: ThreatStream.Analysis.Platform
      description: The platform used for detonation.
      type: String
    - contextPath: ThreatStream.Analysis.Verdict
      description: The report verdict of the file or URL detonated in the sandbox. The verdict remains "benign" until detonation is complete.
      type: String
  - arguments:
    - description: The report ID to return.
      name: report_id
      required: true
    description: Returns the report of a file or URL submitted to the sandbox.
    name: threatstream-analysis-report
    outputs:
    - contextPath: ThreatStream.Analysis.ReportID
      description: The ID of the report submitted to the sandbox.
      type: String
    - contextPath: ThreatStream.Analysis.Category
      description: The report category.
      type: String
    - contextPath: ThreatStream.Analysis.Started
      description: The detonation start time.
      type: String
    - contextPath: ThreatStream.Analysis.Completed
      description: The detonation completion time.
      type: String
    - contextPath: ThreatStream.Analysis.Duration
      description: The duration of the detonation (in seconds).
      type: Number
    - contextPath: ThreatStream.Analysis.VmName
      description: The VM name.
      type: String
    - contextPath: ThreatStream.Analysis.VmID
      description: The VM ID.
      type: String
    - contextPath: ThreatStream.Analysis.Network.UdpSource
      description: The UDP source.
      type: String
    - contextPath: ThreatStream.Analysis.Network.UdpDestination
      description: The UDP destination.
      type: String
    - contextPath: ThreatStream.Analysis.Network.UdpPort
      description: The UDP port.
      type: String
    - contextPath: ThreatStream.Analysis.Network.IcmpSource
      description: The ICMP source.
      type: String
    - contextPath: ThreatStream.Analysis.Network.IcmpDestination
      description: The ICMP destination.
      type: String
    - contextPath: ThreatStream.Analysis.Network.IcmpPort
      description: The ICMP port.
      type: String
    - contextPath: ThreatStream.Analysis.Network.TcpSource
      description: The TCP source.
      type: String
    - contextPath: ThreatStream.Analysis.Network.TcpDestination
      description: The TCP destination.
      type: String
    - contextPath: ThreatStream.Analysis.Network.TcpPort
      description: The TCP port.
      type: String
    - contextPath: ThreatStream.Analysis.Network.HttpSource
      description: The source of the HTTP address.
      type: String
    - contextPath: ThreatStream.Analysis.Network.HttpDestinaton
      description: The destination of the HTTP address.
      type: String
    - contextPath: ThreatStream.Analysis.Network.HttpPort
      description: The port of the HTTP address.
      type: String
    - contextPath: ThreatStream.Analysis.Network.HttpsSource
      description: The source of the HTTPS address.
      type: String
    - contextPath: ThreatStream.Analysis.Network.HttpsDestinaton
      description: The destination of the HTTPS address.
      type: String
    - contextPath: ThreatStream.Analysis.Network.HttpsPort
      description: The port of the HTTPS address.
      type: String
    - contextPath: ThreatStream.Analysis.Network.Hosts
      description: The network analysis hosts.
      type: String
    - contextPath: ThreatStream.Analysis.Verdict
      description: The verdict of the sandbox detonation.
      type: String
  - arguments:
    - description: The Anomali Observable Search Filter Language query to filter indicator results. If a query is passed as an argument, it overrides all other arguments.
      name: query
    - description: The Autonomous System (AS) number associated with the indicator.
      name: asn
    - description: |-
        The observable certainty level
        of a reported indicator type. Confidence scores range from 0-100 in increasing order of confidence, and are assigned by ThreatStream based on several factors.
      name: confidence
    - description: The country associated with the indicator.
      name: country
    - description: |-
        The date the indicator was first seen on
        the ThreatStream cloud platform. The date must be specified in this format:
        YYYYMMDDThhmmss, where "T" denotes the start of the value for time, in UTC time.
        For example, 2014-10-02T20:44:35.
      name: created_ts
    - description: The unique ID for the indicator.
      name: id
    - auto: PREDEFINED
      description: Whether the classification of the indicator is public. Default is "false".
      name: is_public
      predefined:
      - 'false'
      - 'true'
    - description: The severity assigned to the indicator by ThreatStream.
      name: indicator_severity
    - description: The registered owner (organization) of the IP address associated with the indicator.
      name: org
    - auto: PREDEFINED
      description: The status assigned to the indicator.
      name: status
      predefined:
      - active
      - inactive
      - falsepos
    - description: The tag assigned to the indicator.
      name: tags_name
    - auto: PREDEFINED
      description: The type of indicator.
      name: type
      predefined:
      - domain
      - email
      - ip
      - md5
      - string
      - url
    - description: 'The value of the indicator. .'
      name: indicator_value
    - description: The maximum number of results to return from ThreatStream. Default value is 20.
      name: limit
    - description: Page number to get result from. Needs to be used with the page_size argument.
      name: page
    - description: The page size of the returned results. Needs to be used with the page argument.
      name: page_size
    description: Return filtered indicators from ThreatStream. If a query is defined, it overrides all other arguments that were passed to the command.
    name: threatstream-get-indicators
    outputs:
    - contextPath: ThreatStream.Indicators.IType
      description: The indicator type.
      type: String
    - contextPath: ThreatStream.Indicators.Modified
      description: |-
        The date and time the indicator was last updated in ThreatStream. The date format is: YYYYMMDDThhmmss, where T denotes the start of the value
        for time in UTC time.
      type: String
    - contextPath: ThreatStream.Indicators.Confidence
      description: The observable certainty level of a reported indicator type.
      type: String
    - contextPath: ThreatStream.Indicators.Value
      description: The indicator value.
      type: String
    - contextPath: ThreatStream.Indicators.Status
      description: The indicator status.
      type: String
    - contextPath: ThreatStream.Indicators.Organization
      description: The registered owner (organization) of the IP address associated with the indicator.
      type: String
    - contextPath: ThreatStream.Indicators.Country
      description: The country associated with the indicator.
      type: String
    - contextPath: ThreatStream.Indicators.Tags
      description: The tag assigned to the indicator.
      type: String
    - contextPath: ThreatStream.Indicators.Source
      description: The indicator source.
      type: String
    - contextPath: ThreatStream.Indicators.ID
      description: The indicator ID.
      type: String
    - contextPath: ThreatStream.Indicators.ASN
      description: The Autonomous System (AS) number associated with the indicator.
      type: String
    - contextPath: ThreatStream.Indicators.Severity
      description: The severity assigned to the indicator.
      type: String
  - arguments:
    - auto: PREDEFINED
      defaultValue: intelligence
      description: The type of threat model entity to which to add the tag.
      name: model
      predefined:
      - actor
      - campaign
      - incident
      - intelligence
      - signature
      - tipreport
      - ttp
      - vulnerability
    - description: 'A comma-separated list of tags applied to the specified threat model entities or observables. .'
      isArray: true
      name: tags
      required: true
    - description: The ID of the model to which to add the tag.
      name: model_id
      required: true
    description: Adds tags to intelligence to filter for related entities.
    name: threatstream-add-tag-to-model
  - arguments:
    - auto: PREDEFINED
      description: The type of threat model to create.
      name: model
      predefined:
      - actor
      - campaign
      - incident
      - ttp
      - vulnerability
      - tipreport
      required: true
    - description: The name of the threat model to create.
      name: name
      required: true
    - auto: PREDEFINED
      defaultValue: 'false'
      description: Whether the scope of threat model is visible.
      name: is_public
      predefined:
      - 'true'
      - 'false'
    - auto: PREDEFINED
      defaultValue: red
      description: The Traffic Light Protocol designation for the threat model.
      name: tlp
      predefined:
      - red
      - amber
      - green
      - white
    - description: A comma-separated list of tags.
      name: tags
    - description: A comma-separated list of indicators IDs associated with the threat model on the ThreatStream platform.
      name: intelligence
    - description: The description of the threat model.
      name: description
    description: Creates a threat model with the specified parameters.
    name: threatstream-create-model
    outputs:
    - contextPath: ThreatStream.Model.ModelType
      description: The threat model type.
      type: String
    - contextPath: ThreatStream.Model.ModelID
      description: The threat model ID.
      type: String
    - contextPath: ThreatStream.Model.Indicators.Value
      description: The value of the indicator associated with the specified model.
      type: String
    - contextPath: ThreatStream.Model.Indicators.ID
      description: The ID of the indicator associated with the specified model.
      type: String
    - contextPath: ThreatStream.Model.Indicators.IType
      description: The itype of the indicator associated with the specified model.
      type: String
    - contextPath: ThreatStream.Model.Indicators.Severity
      description: The severity of the indicator associated with the specified model.
      type: String
    - contextPath: ThreatStream.Model.Indicators.Confidence
      description: The confidence of the indicator associated with the specified model.
      type: String
    - contextPath: ThreatStream.Model.Indicators.Country
      description: The country of the indicator associated with the specified model.
      type: String
    - contextPath: ThreatStream.Model.Indicators.Organization
      description: The organization of the indicator associated with the specified model.
      type: String
    - contextPath: ThreatStream.Model.Indicators.ASN
      description: The ASN of the indicator associated with the specified model.
      type: String
    - contextPath: ThreatStream.Model.Indicators.Status
      description: The status of the indicator associated with the specified model.
      type: String
    - contextPath: ThreatStream.Model.Indicators.Tags
      description: The tags of the indicator associated with the specified model.
      type: String
    - contextPath: ThreatStream.Model.Indicators.Modified
      description: The date and time the indicator was last modified.
      type: String
    - contextPath: ThreatStream.Model.Indicators.Source
      description: The indicator source.
      type: String
    - contextPath: ThreatStream.Model.Indicators.Type
      description: The indicator type.
      type: String
  - arguments:
    - auto: PREDEFINED
      description: The type of threat model to update.
      name: model
      predefined:
      - actor
      - campaign
      - incident
      - ttp
      - vulnerability
      - tipreport
      required: true
    - description: The ID of the threat model to update.
      name: model_id
      required: true
    - description: The name of the threat model to update.
      name: name
    - auto: PREDEFINED
      defaultValue: 'false'
      description: Whether the scope of threat model is visible.
      name: is_public
      predefined:
      - 'true'
      - 'false'
    - auto: PREDEFINED
      defaultValue: red
      description: The Traffic Light Protocol designation for the threat model.
      name: tlp
      predefined:
      - red
      - amber
      - green
      - white
    - description: A comma-separated list of tags.
      name: tags
    - description: A comma-separated list of indicator IDs associated with the threat model on the ThreatStream platform.
      name: intelligence
    - description: The description of the threat model.
      name: description
    description: Updates a threat model with specific parameters. If one or more optional parameters are defined, the command overrides previous data stored in ThreatStream.
    name: threatstream-update-model
    outputs:
    - contextPath: ThreatStream.Model.ModelType
      description: The threat model type.
      type: String
    - contextPath: ThreatStream.Model.ModelID
      description: The threat model ID.
      type: String
    - contextPath: ThreatStream.Model.Indicators.Value
      description: The value of the indicator associated with the specified model.
      type: String
    - contextPath: ThreatStream.Model.Indicators.ID
      description: The ID of the indicator associated with the specified model.
      type: String
    - contextPath: ThreatStream.Model.Indicators.IType
      description: The itype of the indicator associated with the specified model.
      type: String
    - contextPath: ThreatStream.Model.Indicators.Severity
      description: The severity of the indicator associated with the specified model.
      type: String
    - contextPath: ThreatStream.Model.Indicators.Confidence
      description: The confidence of the indicator associated with the specified model.
      type: String
    - contextPath: ThreatStream.Model.Indicators.Country
      description: The country of the indicator associated with the specified model.
      type: String
    - contextPath: ThreatStream.Model.Indicators.Organization
      description: The organization of the indicator associated with the specified model.
      type: String
    - contextPath: ThreatStream.Model.Indicators.ASN
      description: The ASN of the indicator associated with the specified model.
      type: String
    - contextPath: ThreatStream.Model.Indicators.Status
      description: The status of the indicator associated with the specified model.
      type: String
    - contextPath: ThreatStream.Model.Indicators.Tags
      description: The tags of the indicator associated with the specified model.
      type: String
    - contextPath: ThreatStream.Model.Indicators.Modified
      description: The date and time the indicator was last modified.
      type: String
    - contextPath: ThreatStream.Model.Indicators.Source
      description: The indicator source.
      type: String
    - contextPath: ThreatStream.Model.Indicators.Type
      description: The indicator type.
      type: String
  - arguments:
    - auto: PREDEFINED
      defaultValue: default
      description: The type of sandbox.
      name: sandbox_type
      predefined:
      - default
      - premium
    - defaultValue: '50'
      description: The maximum number of results to return from ThreatStream.
      name: limit
    - auto: PREDEFINED
      defaultValue: 'false'
      description: 'Whether to retrieve all results. The "limit" argument will be ignored.'
      name: all_results
      predefined:
      - 'false'
      - 'true'
    description: Returns a list of supported platforms for default or premium sandbox.
    name: threatstream-supported-platforms
    outputs:
    - contextPath: ThreatStream.PremiumPlatforms.Name
      description: The name of the supported platform for the premium sandbox.
      type: String
    - contextPath: ThreatStream.PremiumPlatforms.Types
      description: The type of supported submissions for the premium sandbox.
      type: String
    - contextPath: ThreatStream.PremiumPlatforms.Label
      description: The display name of the supported platform of the premium sandbox.
      type: String
    - contextPath: ThreatStream.DefaultPlatforms.Name
      description: The name of the supported platform for the standard sandbox.
      type: String
    - contextPath: ThreatStream.DefaultPlatforms.Types
      description: The type of the supported submissions for the standard sandbox.
      type: String
    - contextPath: ThreatStream.DefaultPlatforms.Label
      description: The display name of the supported platform of the standard sandbox.
      type: String
  - arguments:
    - default: true
      description: The URL to check.
      isArray: true
      name: url
      required: true
    - auto: PREDEFINED
      description: If confidence is greater than the threshold the URL is considered malicious, otherwise it is considered good. This argument overrides the default URL threshold defined as a parameter.
      name: threshold
    - auto: PREDEFINED
      description: Whether to include results with an inactive status.
      name: include_inactive
      predefined:
      - 'True'
      - 'False'
    - auto: PREDEFINED
      defaultValue: 'False'
      description: 'Enhance generic reputation commands to include additional information such as Threat Bulletins, Attach patterns, Actors, Campaigns, TTPs, vulnerabilities, etc. Note: If set to true, additional 6 API calls will be performed.'
      name: threat_model_association
      predefined:
      - 'True'
      - 'False'
    description: Checks the reputation of the given URL.
    name: url
    outputs:
    - contextPath: DBotScore.Indicator
      description: The indicator that was tested.
      type: String
    - contextPath: DBotScore.Type
      description: The indicator type.
      type: String
    - contextPath: DBotScore.Vendor
      description: The vendor used to calculate the score.
      type: String
    - contextPath: DBotScore.Score
      description: The actual score.
      type: Number
    - contextPath: URL.Data
      description: The URL of the indicator.
      type: String
    - contextPath: URL.Malicious.Vendor
      description: The vendor that reported the indicator as malicious.
      type: String
    - contextPath: ThreatStream.URL.Modified
      description: |-
        The date and time the indicator was last updated. The date format is: YYYYMMDDThhmmss, where "T" denotes the start of the value
        for time in UTC time.
      type: String
    - contextPath: ThreatStream.URL.Confidence
      description: The observable certainty level of a reported indicator type. Confidence score ranges from 0-100, in increasing order of confidence.
      type: String
    - contextPath: ThreatStream.URL.Status
      description: The indicator status.
      type: String
    - contextPath: ThreatStream.URL.Organization
      description: The name of the business that owns the IP address associated with the indicator.
      type: String
    - contextPath: ThreatStream.URL.Address
      description: The indicator URL.
      type: String
    - contextPath: ThreatStream.URL.Country
      description: The country associated with the indicator.
      type: String
    - contextPath: ThreatStream.URL.Type
      description: The indicator type.
      type: String
    - contextPath: ThreatStream.URL.Source
      description: The indicator source.
      type: String
    - contextPath: ThreatStream.URL.Severity
      description: The indicator severity ("very-high", "high", "medium", or "low").
      type: String
    - contextPath: ThreatStream.URL.Tags
      description: Tags assigned to the URL.
      type: Unknown
    - contextPath: ThreatStream.URL.IType
      description: The itype of the indicator associated with the specified model.
      type: String
    - contextPath: URL.Tags
      description: List of URL tags.
      type: Unknown
    - contextPath: URL.ThreatTypes
      description: Threat types associated with the url.
      type: Unknown
    - contextPath: ThreatStream.URL.Actor.assignee_user
      description: The assignee user of the threat actor.
      type: Unknown
    - contextPath: ThreatStream.URL.Actor.association_info.comment
      description: The comment in the association info of the threat actor.
      type: Unknown
    - contextPath: ThreatStream.URL.Actor.association_info.created
      description: The date the association info was created.
      type: Date
    - contextPath: ThreatStream.URL.Actor.association_info.from_id
      description: The ID from which the association info is related.
      type: Number
    - contextPath: ThreatStream.URL.Actor.can_add_public_tags
      description: Whether you can add public tags to the threat actor.
      type: Boolean
    - contextPath: ThreatStream.URL.Actor.created_ts
      description: The date the threat actor was created.
      type: Date
    - contextPath: ThreatStream.URL.Actor.feed_id
      description: The feed ID of the threat actor.
      type: Number
    - contextPath: ThreatStream.URL.Actor.id
      description: The ID of the threat actor.
      type: Number
    - contextPath: ThreatStream.URL.Actor.is_anonymous
      description: Whether the threat actor is anonymous.
      type: Boolean
    - contextPath: ThreatStream.URL.Actor.is_cloneable
      description: Whether the threat actor is cloneable.
      type: String
    - contextPath: ThreatStream.URL.Actor.is_public
      description: Whether the threat actor is public.
      type: Boolean
    - contextPath: ThreatStream.URL.Actor.is_team
      description: Whether the threat actor is a team.
      type: Boolean
    - contextPath: ThreatStream.URL.Actor.modified_ts
      description: The date the threat actor was modified.
      type: Date
    - contextPath: ThreatStream.URL.Actor.name
      description: The name of the threat actor.
      type: String
    - contextPath: ThreatStream.URL.Actor.organization_id
      description: The organization ID of the threat actor.
      type: Number
    - contextPath: ThreatStream.URL.Actor.owner_user_id
      description: The owner user ID of the threat actor.
      type: Number
    - contextPath: ThreatStream.URL.Actor.primary_motivation
      description: The primary motivation of the threat actor.
      type: Unknown
    - contextPath: ThreatStream.URL.Actor.publication_status
      description: The publication status of the threat actor.
      type: String
    - contextPath: ThreatStream.URL.Actor.published_ts
      description: The date the threat actor was published.
      type: Date
    - contextPath: ThreatStream.URL.Actor.resource_level
      description: The resource level of the threat actor.
      type: Unknown
    - contextPath: ThreatStream.URL.Actor.resource_uri
      description: The resource URI of the threat actor.
      type: String
    - contextPath: ThreatStream.URL.Actor.source_created
      description: The date the source was created.
      type: Unknown
    - contextPath: ThreatStream.URL.Actor.source_modified
      description: The date the source was modified.
      type: Unknown
    - contextPath: ThreatStream.URL.Actor.start_date
      description: The start date.
      type: Unknown
    - contextPath: ThreatStream.URL.Actor.tags
      description: The tags of the threat indicator.
      type: String
    - contextPath: ThreatStream.URL.Actor.tags_v2.id
      description: The ID of the tag.
      type: String
    - contextPath: ThreatStream.URL.Actor.tags_v2.name
      description: The name of the tag.
      type: String
    - contextPath: ThreatStream.URL.Actor.tlp
      description: The TLP of the threat actor.
      type: String
    - contextPath: ThreatStream.URL.Actor.uuid
      description: The UUID of the threat actor.
      type: String
    - contextPath: ThreatStream.URL.Signature.assignee_user
      description: The assignee user of the signature.
      type: Unknown
    - contextPath: ThreatStream.URL.Signature.association_info.comment
      description: The comment in the association info of the signature.
      type: Unknown
    - contextPath: ThreatStream.URL.Signature.association_info.created
      description: The date the association info was created.
      type: Date
    - contextPath: ThreatStream.URL.Signature.association_info.from_id
      description: The ID from which the association info is related.
      type: Number
    - contextPath: ThreatStream.URL.Signature.can_add_public_tags
      description: Whether you can add public tags to the signature.
      type: Boolean
    - contextPath: ThreatStream.URL.Signature.created_ts
      description: The date the signature was created.
      type: Date
    - contextPath: ThreatStream.URL.Signature.feed_id
      description: The feed ID of the signature.
      type: Number
    - contextPath: ThreatStream.URL.Signature.id
      description: The ID of the signature.
      type: Number
    - contextPath: ThreatStream.URL.Signature.is_anonymous
      description: Whether the signature is anonymous.
      type: Boolean
    - contextPath: ThreatStream.URL.Signature.is_cloneable
      description: Whether the signature is cloneable.
      type: String
    - contextPath: ThreatStream.URL.Signature.is_public
      description: Whether the signature is public.
      type: Boolean
    - contextPath: ThreatStream.URL.Signature.is_team
      description: Whether the signature is a team signature.
      type: Boolean
    - contextPath: ThreatStream.URL.Signature.modified_ts
      description: The date the signature was modified.
      type: Date
    - contextPath: ThreatStream.URL.Signature.name
      description: The name of the signature.
      type: String
    - contextPath: ThreatStream.URL.Signature.organization_id
      description: The organization ID of the signature.
      type: Number
    - contextPath: ThreatStream.URL.Signature.owner_user_id
      description: The owner user ID of the signature.
      type: Number
    - contextPath: ThreatStream.URL.Signature.primary_motivation
      description: The primary motivation of the signature.
      type: Unknown
    - contextPath: ThreatStream.URL.Signature.publication_status
      description: The publication status of the signature.
      type: String
    - contextPath: ThreatStream.URL.Signature.published_ts
      description: The date the signature was published.
      type: Date
    - contextPath: ThreatStream.URL.Signature.resource_level
      description: The resource level of the signature.
      type: Unknown
    - contextPath: ThreatStream.URL.Signature.resource_uri
      description: The resource URI of the signature.
      type: String
    - contextPath: ThreatStream.URL.Signature.source_created
      description: The date the source was created.
      type: Unknown
    - contextPath: ThreatStream.URL.Signature.source_modified
      description: The date the source was modified.
      type: Unknown
    - contextPath: ThreatStream.URL.Signature.start_date
      description: The start date.
      type: Unknown
    - contextPath: ThreatStream.URL.Signature.tags
      description: The tags of the threat indicator.
      type: String
    - contextPath: ThreatStream.URL.Signature.tags_v2.id
      description: The ID of the tag.
      type: String
    - contextPath: ThreatStream.URL.Signature.tags_v2.name
      description: The name of the tag.
      type: String
    - contextPath: ThreatStream.URL.Signature.tlp
      description: The TLP of the signature.
      type: String
    - contextPath: ThreatStream.URL.Signature.uuid
      description: The UUID of the signature.
      type: String
    - contextPath: ThreatStream.URL.ThreatBulletin.all_circles_visible
      description: Whether all of the circles are visible.
      type: Boolean
    - contextPath: ThreatStream.URL.ThreatBulletin.assignee_org
      description: The assignee organization.
      type: String
    - contextPath: ThreatStream.URL.ThreatBulletin.assignee_org_id
      description: The assignee organization ID.
      type: String
    - contextPath: ThreatStream.URL.ThreatBulletin.assignee_org_name
      description: The assignee organization name.
      type: String
    - contextPath: ThreatStream.URL.ThreatBulletin.assignee_user
      description: The assignee user.
      type: String
    - contextPath: ThreatStream.URL.ThreatBulletin.assignee_user_id
      description: The assignee user ID.
      type: String
    - contextPath: ThreatStream.URL.ThreatBulletin.assignee_user_name
      description: The assignee user name.
      type: Unknown
    - contextPath: ThreatStream.URL.ThreatBulletin.association_info.comment
      description: The comment in the association info of the threat actor.
      type: Unknown
    - contextPath: ThreatStream.URL.ThreatBulletin.association_info.created
      description: The date the association info was created.
      type: Date
    - contextPath: ThreatStream.URL.ThreatBulletin.association_info.from_id
      description: The ID from which the association info is related.
      type: String
    - contextPath: ThreatStream.URL.ThreatBulletin.body_content_type
      description: The body content type.
      type: String
    - contextPath: ThreatStream.URL.ThreatBulletin.campaign
      description: The campaign of the threat bulletin.
      type: Unknown
    - contextPath: ThreatStream.URL.ThreatBulletin.can_add_public_tags
      description: Whether you can add public tags.
      type: Boolean
    - contextPath: ThreatStream.URL.ThreatBulletin.created_ts
      description: The date the threat bulletin was created.
      type: Date
    - contextPath: ThreatStream.URL.ThreatBulletin.feed_id
      description: The feed ID of the threat bulletin.
      type: Number
    - contextPath: ThreatStream.URL.ThreatBulletin.id
      description: The ID of the threat bulletin.
      type: String
    - contextPath: ThreatStream.URL.ThreatBulletin.is_anonymous
      description: Whether the threat bulletin is anonymous.
      type: Boolean
    - contextPath: ThreatStream.URL.ThreatBulletin.is_cloneable
      description: Whether the threat bulletin is cloneable.
      type: String
    - contextPath: ThreatStream.URL.ThreatBulletin.is_editable
      description: Whether the threat bulletin is editable.
      type: Boolean
    - contextPath: ThreatStream.URL.ThreatBulletin.is_email
      description: Whether the threat bulletin is an email.
      type: Boolean
    - contextPath: ThreatStream.URL.ThreatBulletin.is_public
      description: Whether the threat bulletin is public.
      type: Boolean
    - contextPath: ThreatStream.URL.ThreatBulletin.modified_ts
      description: The date the threat bulletin was modified.
      type: Date
    - contextPath: ThreatStream.URL.ThreatBulletin.name
      description: The name of the threat bulletin.
      type: String
    - contextPath: ThreatStream.URL.ThreatBulletin.original_source
      description: The original source of the threat bulletin.
      type: String
    - contextPath: ThreatStream.URL.ThreatBulletin.original_source_id
      description: The original source ID of the threat bulletin.
      type: Unknown
    - contextPath: ThreatStream.URL.ThreatBulletin.owner_org.id
      description: The owner organization ID.
      type: String
    - contextPath: ThreatStream.URL.ThreatBulletin.owner_org.name
      description: The owner organization name.
      type: String
    - contextPath: ThreatStream.URL.ThreatBulletin.owner_org.resource_uri
      description: The owner organization URI.
      type: String
    - contextPath: ThreatStream.URL.ThreatBulletin.owner_org_id
      description: The ID of the owner user.
      type: Number
    - contextPath: ThreatStream.URL.ThreatBulletin.owner_org_name
      description: The name of the owner organization.
      type: String
    - contextPath: ThreatStream.URL.ThreatBulletin.owner_user.avatar_s3_url
      description: The URL of the owner user.
      type: Unknown
    - contextPath: ThreatStream.URL.ThreatBulletin.owner_user.can_share_intelligence
      description: Whether you can share intelligence.
      type: Boolean
    - contextPath: ThreatStream.URL.ThreatBulletin.owner_user.email
      description: The email of the owner user.
      type: String
    - contextPath: ThreatStream.URL.ThreatBulletin.owner_user.id
      description: The ID of the owner user.
      type: String
    - contextPath: ThreatStream.URL.ThreatBulletin.owner_user.is_active
      description: Whether the owner user is active.
      type: Boolean
    - contextPath: ThreatStream.URL.ThreatBulletin.owner_user.is_readonly
      description: Whether the owner user has read-only permission.
      type: Boolean
    - contextPath: ThreatStream.URL.ThreatBulletin.owner_user.must_change_password
      description: Whether the owner user must change the password.
      type: Boolean
    - contextPath: ThreatStream.URL.ThreatBulletin.owner_user.name
      description: The owner user name.
      type: String
    - contextPath: ThreatStream.URL.ThreatBulletin.owner_user.nickname
      description: The owner user nickname.
      type: String
    - contextPath: ThreatStream.URL.ThreatBulletin.owner_user.organization.id
      description: The ID of the owner user organization.
      type: String
    - contextPath: ThreatStream.URL.ThreatBulletin.owner_user.organization.name
      description: The name of the owner user organization.
      type: String
    - contextPath: ThreatStream.URL.ThreatBulletin.owner_user.organization.resource_uri
      description: The resource URI of the owner user organization.
      type: String
    - contextPath: ThreatStream.URL.ThreatBulletin.owner_user.resource_uri
      description: The resource URI of the owner user.
      type: String
    - contextPath: ThreatStream.URL.ThreatBulletin.owner_user_id
      description: The owner user ID of the threat bulletin.
      type: Number
    - contextPath: ThreatStream.URL.ThreatBulletin.owner_user_name
      description: The owner user name of the threat bulletin.
      type: String
    - contextPath: ThreatStream.URL.ThreatBulletin.parent
      description: The parent of the threat bulletin.
      type: Unknown
    - contextPath: ThreatStream.URL.ThreatBulletin.published_ts
      description: The date the threat bulletin was published.
      type: Unknown
    - contextPath: ThreatStream.URL.ThreatBulletin.resource_uri
      description: The resource URI of the threat bulletin.
      type: String
    - contextPath: ThreatStream.URL.ThreatBulletin.source
      description: The source of the threat bulletin.
      type: Unknown
    - contextPath: ThreatStream.URL.ThreatBulletin.source_created
      description: The date the source was created.
      type: Unknown
    - contextPath: ThreatStream.URL.ThreatBulletin.source_modified
      description: The date the source was modified.
      type: Unknown
    - contextPath: ThreatStream.URL.ThreatBulletin.starred_by_me
      description: Whether the threat bulletin was started by me.
      type: Boolean
    - contextPath: ThreatStream.URL.ThreatBulletin.starred_total_count
      description: The total number of times the threat bulletin was starred.
      type: Number
    - contextPath: ThreatStream.URL.ThreatBulletin.status
      description: The status of the threat bulletin.
      type: String
    - contextPath: ThreatStream.URL.ThreatBulletin.threat_actor
      description: The threat actor of the threat bulletin.
      type: Unknown
    - contextPath: ThreatStream.URL.ThreatBulletin.tlp
      description: The TLP of the threat bulletin.
      type: Unknown
    - contextPath: ThreatStream.URL.ThreatBulletin.ttp
      description: The TTP of the threat bulletin.
      type: Unknown
    - contextPath: ThreatStream.URL.ThreatBulletin.uuid
      description: The UUID of the threat bulletin.
      type: String
    - contextPath: ThreatStream.URL.ThreatBulletin.votes.me
      description: The number of votes by me.
      type: Unknown
    - contextPath: ThreatStream.URL.ThreatBulletin.votes.total
      description: The number of total votes.
      type: Number
    - contextPath: ThreatStream.URL.ThreatBulletin.watched_by_me
      description: Whether the threat bulletin was watched by me.
      type: Boolean
    - contextPath: ThreatStream.URL.ThreatBulletin.watched_total_count
      description: The total number of watchers.
      type: Number
    - contextPath: ThreatStream.URL.TTP.assignee_user
      description: The assignee user of the TTP.
      type: Unknown
    - contextPath: ThreatStream.URL.TTP.association_info.comment
      description: The comment in the association info of the TTP.
      type: Unknown
    - contextPath: ThreatStream.URL.TTP.association_info.created
      description: The date the association info was created.
      type: Date
    - contextPath: ThreatStream.URL.TTP.association_info.from_id
      description: The ID from which the association info is related.
      type: Number
    - contextPath: ThreatStream.URL.TTP.can_add_public_tags
      description: Whether you can add public tags to the TTP.
      type: Boolean
    - contextPath: ThreatStream.URL.TTP.created_ts
      description: The date the TTP was created.
      type: Date
    - contextPath: ThreatStream.URL.TTP.feed_id
      description: The feed ID of the TTP.
      type: Number
    - contextPath: ThreatStream.URL.TTP.id
      description: The ID of the TTP.
      type: Number
    - contextPath: ThreatStream.URL.TTP.is_anonymous
      description: Whether the TTP was anonymous.
      type: Boolean
    - contextPath: ThreatStream.URL.TTP.is_cloneable
      description: Whether the TTP was cloneable.
      type: String
    - contextPath: ThreatStream.URL.TTP.is_public
      description: Whether the TTP is public.
      type: Boolean
    - contextPath: ThreatStream.URL.TTP.is_team
      description: Whether the TTP is a team.
      type: Boolean
    - contextPath: ThreatStream.URL.TTP.modified_ts
      description: The date the TTP was modified.
      type: Date
    - contextPath: ThreatStream.URL.TTP.name
      description: The name of the TTP.
      type: String
    - contextPath: ThreatStream.URL.TTP.organization_id
      description: The organization ID of the TTP.
      type: Number
    - contextPath: ThreatStream.URL.TTP.owner_user_id
      description: The owner user ID of the TTP.
      type: Number
    - contextPath: ThreatStream.URL.TTP.primary_motivation
      description: The primary motivation of the TTP.
      type: Unknown
    - contextPath: ThreatStream.URL.TTP.publication_status
      description: The publication status of the TTP.
      type: String
    - contextPath: ThreatStream.URL.TTP.published_ts
      description: The date the TTP was published.
      type: Date
    - contextPath: ThreatStream.URL.TTP.resource_level
      description: The resource level of the TTP.
      type: Unknown
    - contextPath: ThreatStream.URL.TTP.resource_uri
      description: The resource URI of the TTP.
      type: String
    - contextPath: ThreatStream.URL.TTP.source_created
      description: The date the source was created.
      type: Unknown
    - contextPath: ThreatStream.URL.TTP.source_modified
      description: The date the source was modified.
      type: Unknown
    - contextPath: ThreatStream.URL.TTP.start_date
      description: The start date.
      type: Unknown
    - contextPath: ThreatStream.URL.TTP.tags
      description: The tags of the threat indicator.
      type: String
    - contextPath: ThreatStream.URL.TTP.tags_v2.id
      description: The ID of the tag.
      type: String
    - contextPath: ThreatStream.URL.TTP.tags_v2.name
      description: The name of the tag.
      type: String
    - contextPath: ThreatStream.URL.TTP.tlp
      description: The TLP of the TTP.
      type: String
    - contextPath: ThreatStream.URL.TTP.uuid
      description: The UUID of the TTP.
      type: String
    - contextPath: ThreatStream.URL.Vulnerability.assignee_user
      description: The assignee user of the vulnerability.
      type: Unknown
    - contextPath: ThreatStream.URL.Vulnerability.association_info.comment
      description: The comment in the association info of the vulnerability.
      type: Unknown
    - contextPath: ThreatStream.URL.Vulnerability.association_info.created
      description: The date the association info was created.
      type: Date
    - contextPath: ThreatStream.URL.Vulnerability.association_info.from_id
      description: The ID from which the association info is related.
      type: Number
    - contextPath: ThreatStream.URL.Vulnerability.can_add_public_tags
      description: Whether you can add public tags to the threat actor.
      type: Boolean
    - contextPath: ThreatStream.URL.Vulnerability.circles.id
      description: The ID of the circle.
      type: String
    - contextPath: ThreatStream.URL.Vulnerability.circles.name
      description: The name of the circle.
      type: String
    - contextPath: ThreatStream.URL.Vulnerability.circles.resource_uri
      description: The resource URI of the circle.
      type: String
    - contextPath: ThreatStream.URL.Vulnerability.created_ts
      description: The date the vulnerability was created.
      type: Date
    - contextPath: ThreatStream.URL.Vulnerability.feed_id
      description: The feed ID of the vulnerability.
      type: Number
    - contextPath: ThreatStream.URL.Vulnerability.id
      description: The ID of the vulnerability.
      type: Number
    - contextPath: ThreatStream.URL.Vulnerability.is_anonymous
      description: Whether the vulnerability is anonymous.
      type: Boolean
    - contextPath: ThreatStream.URL.Vulnerability.is_cloneable
      description: Whether the vulnerability is cloneable.
      type: String
    - contextPath: ThreatStream.URL.Vulnerability.is_public
      description: Whether the vulnerability is public.
      type: Boolean
    - contextPath: ThreatStream.URL.Vulnerability.is_system
      description: Whether the vulnerability is in the system.
      type: Boolean
    - contextPath: ThreatStream.URL.Vulnerability.modified_ts
      description: The date the vulnerability was modified.
      type: Date
    - contextPath: ThreatStream.URL.Vulnerability.name
      description: The name of the vulnerability.
      type: String
    - contextPath: ThreatStream.URL.Vulnerability.organization_id
      description: The organization ID of the vulnerability.
      type: Number
    - contextPath: ThreatStream.URL.Vulnerability.owner_user_id
      description: The owner user ID of the vulnerability.
      type: Unknown
    - contextPath: ThreatStream.URL.Vulnerability.publication_status
      description: The publication status of the vulnerability.
      type: String
    - contextPath: ThreatStream.URL.Vulnerability.published_ts
      description: The date the vulnerability was published.
      type: Date
    - contextPath: ThreatStream.URL.Vulnerability.resource_uri
      description: The resource URI of the vulnerability.
      type: String
    - contextPath: ThreatStream.URL.Vulnerability.source
      description: The source of the vulnerability.
      type: String
    - contextPath: ThreatStream.URL.Vulnerability.source_created
      description: The feed ID of the vulnerability.
      type: Unknown
    - contextPath: ThreatStream.URL.Vulnerability.source_modified
      description: Whether the source was modified.
      type: Unknown
    - contextPath: ThreatStream.URL.Vulnerability.tags
      description: The tags of the vulnerability.
      type: String
    - contextPath: ThreatStream.URL.Vulnerability.tags_v2.id
      description: The ID of the tag.
      type: String
    - contextPath: ThreatStream.URL.Vulnerability.tags_v2.name
      description: The name of the tag.
      type: String
    - contextPath: ThreatStream.URL.Vulnerability.tlp
      description: The TLP of the vulnerability.
      type: String
    - contextPath: ThreatStream.URL.Vulnerability.update_id
      description: The update ID of the vulnerability.
      type: Number
    - contextPath: ThreatStream.URL.Vulnerability.uuid
      description: The UUID of the vulnerability.
      type: String
    - contextPath: ThreatStream.URL.Campaign.assignee_user
      description: The assignee user of the vulnerability.
      type: Unknown
    - contextPath: ThreatStream.URL.Campaign.association_info.comment
      description: The comment in the association info of the vulnerability.
      type: Unknown
    - contextPath: ThreatStream.URL.Campaign.association_info.created
      description: The date the association info was created.
      type: Date
    - contextPath: ThreatStream.URL.Campaign.association_info.from_id
      description: The ID from which the association info is related.
      type: Number
    - contextPath: ThreatStream.URL.Campaign.can_add_public_tags
      description: Whether you can add public tags to the campaign.
      type: Boolean
    - contextPath: ThreatStream.URL.Campaign.created_ts
      description: The date the campaign was created.
      type: Date
    - contextPath: ThreatStream.URL.Campaign.end_date
      description: The end date of the campaign.
      type: Unknown
    - contextPath: ThreatStream.URL.Campaign.feed_id
      description: The feed ID of the campaign.
      type: Number
    - contextPath: ThreatStream.URL.Campaign.id
      description: The ID of the campaign.
      type: Number
    - contextPath: ThreatStream.URL.Campaign.is_anonymous
      description: Whether the campaign is anonymous.
      type: Boolean
    - contextPath: ThreatStream.URL.Campaign.is_cloneable
      description: Whether the campaign is cloneable.
      type: String
    - contextPath: ThreatStream.URL.Campaign.is_public
      description: Whether the campaign is public.
      type: Boolean
    - contextPath: ThreatStream.URL.Campaign.modified_ts
      description: The date the campaign was modified.
      type: Date
    - contextPath: ThreatStream.URL.Campaign.name
      description: The name of the campaign.
      type: String
    - contextPath: ThreatStream.URL.Campaign.objective
      description: The objective of the campaign.
      type: Unknown
    - contextPath: ThreatStream.URL.Campaign.organization_id
      description: The organization ID of the campaign.
      type: Number
    - contextPath: ThreatStream.URL.Campaign.owner_user_id
      description: The owner user ID of the campaign.
      type: Number
    - contextPath: ThreatStream.URL.Campaign.publication_status
      description: The publication status of the campaign.
      type: String
    - contextPath: ThreatStream.URL.Campaign.published_ts
      description: The date the campaign was published.
      type: Unknown
    - contextPath: ThreatStream.URL.Campaign.resource_uri
      description: The resource URI of the campaign.
      type: String
    - contextPath: ThreatStream.URL.Campaign.source_created
      description: The date the campaign was created.
      type: Date
    - contextPath: ThreatStream.URL.Campaign.source_modified
      description: Whether the source was modified.
      type: Date
    - contextPath: ThreatStream.URL.Campaign.start_date
      description: The start date of the campaign.
      type: Unknown
    - contextPath: ThreatStream.URL.Campaign.status.display_name
      description: The display name of the status.
      type: String
    - contextPath: ThreatStream.URL.Campaign.status.id
      description: The ID of the status of the campaign.
      type: Number
    - contextPath: ThreatStream.URL.Campaign.status.resource_uri
      description: The resource URI of the status of the campaign.
      type: String
    - contextPath: ThreatStream.URL.Campaign.tlp
      description: The TLP of the campaign.
      type: String
    - contextPath: ThreatStream.URL.Campaign.uuid
      description: The UUID of the campaign.
      type: String
  - arguments:
    - description: The value of an intelligence.
      name: value
    - description: The UUID of an intelligence. When several UUIDs stated, an “OR” operator is used.
      isArray: true
      name: uuid
    - auto: PREDEFINED
      description: The type of an intelligence.
      name: type
      predefined:
      - domain
      - email
      - ip
      - md5
      - string
      - url
    - description: The itType of an intelligence. (e.g., apt_ip, apt_email).
      name: itype
    - auto: PREDEFINED
      description: The status of an intelligence.
      name: status
      predefined:
      - active
      - inactive
      - falsepos
    - description: The tags of an intelligence. Comma-separated list. When several tags are stated, an “OR” operator is used.
      isArray: true
      name: tags
    - description: The ASN of an intelligence.
      name: asn
    - description: The confidence of an intelligence. Input will be operator then value, i.e., “gt 65” or “lt 85”. If only a value is stated, then it must match exactly.
      name: confidence
    - description: The threat type of an intelligence.
      name: threat_type
    - description: Whether the intelligence is public.
      name: is_public
    - description: Query that overrides all other arguments. The filter operators used for the filter language query are the symbolic form (=, <, >, and so on) and not the descriptive form (exact, lt, gt, and so on). E.g., (confidence>=90+AND+(itype="apt_ip"+OR+itype="bot_ip"+OR+itype="c2_ip")).
      name: query
    - description: An incrementing numeric identifier associated with each update to intelligence on ThreatStream. If specified, then it is recommended to use order_by=update_id.
      name: update_id_gt
    - description: How to order the results.
      name: order_by
    - defaultValue: '50'
      description: The maximum number of results to return from ThreatStream. The maximum number of returned results is 1000. For more results, use the page and page_size arguments.
      name: limit
    - description: Page number to get result from. Needs to be used with the page_size argument.
      name: page
    - description: The page size of the returned results. Needs to be used with the page argument.
      name: page_size
    description: Returns filtered intelligence from ThreatStream. If a query is defined, it overrides all other arguments that were passed to the command.
    name: threatstream-search-intelligence
    outputs:
    - contextPath: ThreatStream.Intelligence.source_created
      description: The source from which the intelligence was created.
      type: String
    - contextPath: ThreatStream.Intelligence.status
      description: The status of the intelligence.
      type: String
    - contextPath: ThreatStream.Intelligence.itype
      description: The itype of the intelligence.
      type: String
    - contextPath: ThreatStream.Intelligence.expiration_ts
      description: The expiration timestamp of the intelligence.
      type: Date
    - contextPath: ThreatStream.Intelligence.ip
      description: The IP address of the intelligence.
      type: String
    - contextPath: ThreatStream.Intelligence.is_editable
      description: Whether the intelligence is editable.
      type: Boolean
    - contextPath: ThreatStream.Intelligence.feed_id
      description: The feed ID of the intelligence.
      type: String
    - contextPath: ThreatStream.Intelligence.update_id
      description: The update ID of the intelligence.
      type: String
    - contextPath: ThreatStream.Intelligence.value
      description: The value of the intelligence.
      type: String
    - contextPath: ThreatStream.Intelligence.is_public
      description: Whether the intelligence is public.
      type: Boolean
    - contextPath: ThreatStream.Intelligence.threattype
      description: The threat type of the intelligence.
      type: String
    - contextPath: ThreatStream.Intelligence.workgroups
      description: The work groups of the intelligence.
      type: String
    - contextPath: ThreatStream.Intelligence.confidence
      description: The confidence of the intelligence.
      type: String
    - contextPath: ThreatStream.Intelligence.uuid
      description: The UUID of the intelligence.
      type: String
    - contextPath: ThreatStream.Intelligence.retina_confidence
      description: The retina confidence of the intelligence.
      type: String
    - contextPath: ThreatStream.Intelligence.trusted_circle_ids
      description: The trusted circleIDs of the intelligence.
      type: String
    - contextPath: ThreatStream.Intelligence.id
      description: The ID of the intelligence.
      type: String
    - contextPath: ThreatStream.Intelligence.source
      description: The source of the iIntelligence.
      type: String
    - contextPath: ThreatStream.Intelligence.owner_organization_id
      description: The owner organization ID of the intelligence.
      type: String
    - contextPath: ThreatStream.Intelligence.import_session_id
      description: The import session ID of the intelligence.
      type: String
    - contextPath: ThreatStream.Intelligence.source_modified
      description: Whether the the source was modified.
      type: Boolean
    - contextPath: ThreatStream.Intelligence.type
      description: The type of the intelligence.
      type: String
    - contextPath: ThreatStream.Intelligence.description
      description: The description of the intelligence.
      type: String
    - contextPath: ThreatStream.Intelligence.tags
      description: The tags of the intelligence.
      type: String
    - contextPath: ThreatStream.Intelligence.threatscore
      description: The threat score of the intelligence.
      type: String
    - contextPath: ThreatStream.Intelligence.latitude
      description: The latitude of the intelligence.
      type: String
    - contextPath: ThreatStream.Intelligence.longitude
      description: The longitude of the intelligence.
      type: String
    - contextPath: ThreatStream.Intelligence.modified_ts
      description: The date the intelligence was modified.
      type: Date
    - contextPath: ThreatStream.Intelligence.org
      description: The organization of the intelligence.
      type: String
    - contextPath: ThreatStream.Intelligence.asn
      description: The ASN of the intelligence.
      type: Number
    - contextPath: ThreatStream.Intelligence.created_ts
      description: The date the intelligence was created.
      type: Date
    - contextPath: ThreatStream.Intelligence.tlp
      description: The TLP of the intelligence.
      type: String
    - contextPath: ThreatStream.Intelligence.is_anonymous
      description: Whether the intelligence is anonymous.
      type: Boolean
    - contextPath: ThreatStream.Intelligence.country
      description: The country of the intelligence.
      type: String
    - contextPath: ThreatStream.Intelligence.source_reported_confidence
      description: The confidence of the reported source.
      type: String
    - contextPath: ThreatStream.Intelligence.subtype
      description: The subtype of the intelligence.
      type: String
    - contextPath: ThreatStream.Intelligence.resource_uri
      description: The resource URI of the intelligence.
      type: String
    - contextPath: ThreatStream.Intelligence.severity
      description: The severity of the intelligence.
      type: String
  - arguments:
    - description: Unique ID assigned to the rule.
      name: rule_id
    - description: The maximum number of results to return. Default is 50.
      name: limit
    - description: The page number of the results to retrieve.
      name: page
    - description: The maximum number of objects to retrieve per page.
      name: page_size
    description: Gets a list of rules from ThreatStream.
    name: threatstream-list-rule
    outputs:
    - contextPath: ThreatStream.Rule.adv_keyword
      description: Advanced keyword or regular expression that the rule is designed to match.
      type: Unknown
    - contextPath: ThreatStream.Rule.backfill
      description: Objects that define additional filters or conditions for the rule.
      type: Unknown
    - contextPath: ThreatStream.Rule.create_investigation
      description: Whether an investigation should be created when the rule is triggered.
      type: Boolean
    - contextPath: ThreatStream.Rule.created_ts
      description: Rule creation time.
      type: Date
    - contextPath: ThreatStream.Rule.description
      description: The rule description.
      type: Unknown
    - contextPath: ThreatStream.Rule.exclude_notify_org_whitelisted
      description: Whether to exclude the rule from matching observables that are included in the organization whitelist.
      type: Boolean
    - contextPath: ThreatStream.Rule.exclude_notify_owner_org
      description: Whether to exclude the rule from keyword matches on observables imported by the organization from keyword match or hourly digest email notifications.
      type: Boolean
    - contextPath: ThreatStream.Rule.has_associations
      description: Whether the rule has associations.
      type: Boolean
    - contextPath: ThreatStream.Rule.id
      description: Unique ID assigned to the rule.
      type: Number
    - contextPath: ThreatStream.Rule.intelligence_initiatives
      description: Intelligence initiatives associated with the rule.
      type: Unknown
    - contextPath: ThreatStream.Rule.is_editable
      description: Indicates whether the imported rule can be updated by an intelligence source.
      type: Boolean
    - contextPath: ThreatStream.Rule.is_enabled
      description: Whether the rule is currently enabled.
      type: Boolean
    - contextPath: ThreatStream.Rule.keyword
      description: Keyword associated with the rule.
      type: String
    - contextPath: ThreatStream.Rule.keywords
      description: A list of keywords associated with the rule.
      type: String
    - contextPath: ThreatStream.Rule.match_actors
      description: Whether the rule matches keywords in newly created actors.
      type: Boolean
    - contextPath: ThreatStream.Rule.match_all_tm
      description: Whether the rule should match against all threat models.
      type: Boolean
    - contextPath: ThreatStream.Rule.match_attackpatterns
      description: Whether the rule matches keywords in newly created attack patterns.
      type: Boolean
    - contextPath: ThreatStream.Rule.match_campaigns
      description: Whether the rule matches keywords in newly created campaigns.
      type: Boolean
    - contextPath: ThreatStream.Rule.match_courseofactions
      description: Whether the rule matches keywords in newly created course of actions.
      type: Boolean
    - contextPath: ThreatStream.Rule.match_customtms
      description: Whether the rule should match custom threat models.
      type: Boolean
    - contextPath: ThreatStream.Rule.match_identities
      description: Whether the rule matches keywords in newly created identities.
      type: Boolean
    - contextPath: ThreatStream.Rule.match_incidents
      description: Whether the rule matches keywords in newly created incidents.
      type: Boolean
    - contextPath: ThreatStream.Rule.match_infrastructures
      description: Whether the rule matches keywords in newly created infrastructures.
      type: Boolean
    - contextPath: ThreatStream.Rule.match_intrusionsets
      description: Whether the rule matches keywords in newly created intrusion sets.
      type: Boolean
    - contextPath: ThreatStream.Rule.match_malware
      description: Whether the rule matches keywords in newly created malware.
      type: Boolean
    - contextPath: ThreatStream.Rule.match_observables
      description: Whether the rule matches keywords in newly created observables.
      type: Boolean
    - contextPath: ThreatStream.Rule.match_reportedfiles
      description: Whether the rule should match keywords in newly created sandbox reports.
      type: Boolean
    - contextPath: ThreatStream.Rule.match_signatures
      description: Whether the rule should match keywords in newly created signatures.
      type: Boolean
    - contextPath: ThreatStream.Rule.match_tips
      description: Whether the rule matches keywords in newly created threat bulletins.
      type: Boolean
    - contextPath: ThreatStream.Rule.match_tools
      description: Whether the rule should match keywords in newly created tools.
      type: Boolean
    - contextPath: ThreatStream.Rule.match_ttps
      description: Whether the rule should match keywords in newly created TTPs.
      type: Boolean
    - contextPath: ThreatStream.Rule.match_vulnerabilities
      description: Whether the rule matches keywords in newly created vulnerabilities.
      type: Boolean
    - contextPath: ThreatStream.Rule.matches
      description: Total number of keyword matches for the rule.
      type: Number
    - contextPath: ThreatStream.Rule.messages
      description: Messages or notifications generated by the rule.
      type: Unknown
    - contextPath: ThreatStream.Rule.modified_ts
      description: Timestamp of when the rule was last modified, in UTC format.
      type: Date
    - contextPath: ThreatStream.Rule.name
      description: The rule name.
      type: String
    - contextPath: ThreatStream.Rule.notify_list_groups
      description: List of groups that should be notified when the rule triggers an alert.
      type: Unknown
    - contextPath: ThreatStream.Rule.notify_me
      description: Whether the user who created the rule should be notified when the rule triggers an alert.
      type: Boolean
    - contextPath: ThreatStream.Rule.org_id
      description: ID associated with the organization that created the rule.
      type: Number
    - contextPath: ThreatStream.Rule.org_shared
      description: Whether a rule is shared across an organization.
      type: Boolean
    - contextPath: ThreatStream.Rule.organization.id
      description: ID associated with the organization that created the rule.
      type: String
    - contextPath: ThreatStream.Rule.organization.name
      description: Name associated with the organization that created the rule.
      type: String
    - contextPath: ThreatStream.Rule.organization.resource_uri
      description: Resource URI associated with the organization that created the rule.
      type: String
    - contextPath: ThreatStream.Rule.resource_uri
      description: Resource URI associated with the rule.
      type: String
    - contextPath: ThreatStream.Rule.user.avatar_s3_url
      description: URL for the avatar image associated with the user who created the rule.
      type: Unknown
    - contextPath: ThreatStream.Rule.user.can_share_intelligence
      description: Whether the user who created the rule can share intelligence.
      type: Boolean
    - contextPath: ThreatStream.Rule.user.email
      description: Email of the user who created the rule.
      type: String
    - contextPath: ThreatStream.Rule.user.id
      description: ID of the user who created the rule.
      type: String
    - contextPath: ThreatStream.Rule.user.is_active
      description: Whether the user who created the rule is active.
      type: Boolean
    - contextPath: ThreatStream.Rule.user.is_readonly
      description: Whether the user who created the rule should be restricted to Read Only status.
      type: Boolean
    - contextPath: ThreatStream.Rule.user.must_change_password
      description: Whether the user who created the rule will be forced to change their password the next time they log in.
      type: Boolean
    - contextPath: ThreatStream.Rule.user.name
      description: Name of the user who created the rule.
      type: String
    - contextPath: ThreatStream.Rule.user.nickname
      description: Nickname of the user who created the rule.
      type: String
    - contextPath: ThreatStream.Rule.user.organization.id
      description: The ID associated to the organization.
      type: String
    - contextPath: ThreatStream.Rule.user.organization.name
      description: The user's organization name.
      type: String
    - contextPath: ThreatStream.Rule.user.organization.resource_uri
      description: The user's organization resource URI.
      type: String
    - contextPath: ThreatStream.Rule.user.resource_uri
      description: The user's resource URI.
      type: String
    - contextPath: ThreatStream.Rule.user_id
      description: User ID of the user who created the rule.
      type: Number
    - contextPath: ThreatStream.Rule.workgroups
      description: Assigned workgroups.
      type: Unknown
    - contextPath: ThreatStream.Rule.actors.id
      description: Actor's ID associated with the rule.
      type: String
    - contextPath: ThreatStream.Rule.actors.name
      description: Actor's name associated with the rule.
      type: String
    - contextPath: ThreatStream.Rule.actors.resource_uri
      description: Actor's resource URI associated with the rule.
      type: String
    - contextPath: ThreatStream.Rule.attackpatterns
      description: Attack patterns associated with the rule.
      type: Unknown
    - contextPath: ThreatStream.Rule.campaigns.id
      description: Campaign's ID associated with the rule.
      type: String
    - contextPath: ThreatStream.Rule.campaigns.name
      description: Campaign's name associated with the rule.
      type: String
    - contextPath: ThreatStream.Rule.campaigns.resource_uri
      description: Campaign's resource URI associated with the rule.
      type: String
    - contextPath: ThreatStream.Rule.courseofaction
      description: Course of action entities associated with the rule.
      type: Unknown
    - contextPath: ThreatStream.Rule.customtms
      description: Custom threat model entities associated with the rule.
      type: Unknown
    - contextPath: ThreatStream.Rule.exclude_impacts
      description: Indicator types that are excluded from rule matches.
      type: String
    - contextPath: ThreatStream.Rule.identities
      description: List of identities associated with the rule.
      type: Unknown
    - contextPath: ThreatStream.Rule.incidents.id
      description: Incident's ID associated with the rule.
      type: String
    - contextPath: ThreatStream.Rule.incidents.name
      description: Incident's name associated with the rule.
      type: String
    - contextPath: ThreatStream.Rule.incidents.resource_uri
      description: Incident's resource URI associated with the rule.
      type: String
    - contextPath: ThreatStream.Rule.infrastructure
      description: Infrastructure entities associated with the rule.
      type: Unknown
    - contextPath: ThreatStream.Rule.intrusionsets
      description: Intrusion sets associated with the rule.
      type: Unknown
    - contextPath: ThreatStream.Rule.investigation.assignee.assignee_type
      description: 'Type of assignee: "user" or "tsworkgroup".'
      type: String
    - contextPath: ThreatStream.Rule.investigation.assignee.avatar_s3_url
      description: URL for the avatar image associated with the assignee user.
      type: Unknown
    - contextPath: ThreatStream.Rule.investigation.assignee.can_share_intelligence
      description: Whether the assignee user can share intelligence.
      type: Boolean
    - contextPath: ThreatStream.Rule.investigation.assignee.email
      description: The email of the assignee user.
      type: String
    - contextPath: ThreatStream.Rule.investigation.assignee.id
      description: The ID of the assignee user.
      type: String
    - contextPath: ThreatStream.Rule.investigation.assignee.is_active
      description: Whether the assignee user is active.
      type: Boolean
    - contextPath: ThreatStream.Rule.investigation.assignee.is_readonly
      description: Whether the assignee user should be restricted to Read Only status.
      type: Boolean
    - contextPath: ThreatStream.Rule.investigation.assignee.must_change_password
      description: Whether the investigation assignee user will be forced to change their password the next time they log in.
      type: Boolean
    - contextPath: ThreatStream.Rule.investigation.assignee.name
      description: The investigation assignee user name.
      type: String
    - contextPath: ThreatStream.Rule.investigation.assignee.nickname
      description: The investigation assignee user nickname.
      type: Unknown
    - contextPath: ThreatStream.Rule.investigation.assignee.resource_uri
      description: Resource URI associated with investigation assignee user.
      type: String
    - contextPath: ThreatStream.Rule.investigation.id
      description: The ID of the investigation.
      type: String
    - contextPath: ThreatStream.Rule.investigation.name
      description: The name of the investigation.
      type: String
    - contextPath: ThreatStream.Rule.investigation.resource_uri
      description: The resource URI of the investigation.
      type: String
    - contextPath: ThreatStream.Rule.investigation.users
      description: List of users associated with the investigation created by the rule.
      type: Unknown
    - contextPath: ThreatStream.Rule.investigation.workgroups
      description: Assigned workgroups.
      type: Unknown
    - contextPath: ThreatStream.Rule.malware.id
      description: ID of the malware that associates to the rule.
      type: String
    - contextPath: ThreatStream.Rule.malware.name
      description: Name of the malware that associates to the rule.
      type: String
    - contextPath: ThreatStream.Rule.malware.resource_uri
      description: Resource URI of the malware that associates to the rule.
      type: String
    - contextPath: ThreatStream.Rule.match_impacts
      description: Indicator types in which you want to look for rule matches at the exclusion of all others.
      type: String
    - contextPath: ThreatStream.Rule.signatures.id
      description: ID of the signature that associates to the rule.
      type: String
    - contextPath: ThreatStream.Rule.signatures.name
      description: Name of the signature that associates to the rule.
      type: String
    - contextPath: ThreatStream.Rule.signatures.resource_uri
      description: Resource URI of the signature that associates to the rule.
      type: String
    - contextPath: ThreatStream.Rule.tags.name
      description: Name of the tag applied to matched entities.
      type: String
    - contextPath: ThreatStream.Rule.tips.id
      description: ID of the threat bulletin that associates to matched entities.
      type: String
    - contextPath: ThreatStream.Rule.tips.name
      description: Name of the threat bulletin that associates to matched entities.
      type: String
    - contextPath: ThreatStream.Rule.tips.resource_uri
      description: Resource URI of the threat bulletin that associates to matched entities.
      type: String
    - contextPath: ThreatStream.Rule.tools
      description: List of tools associated with the rule.
      type: Unknown
    - contextPath: ThreatStream.Rule.ttps.id
      description: ID of the TTPs that associates to the rule.
      type: String
    - contextPath: ThreatStream.Rule.ttps.name
      description: Name of the TTPs that associates to the rule.
      type: String
    - contextPath: ThreatStream.Rule.ttps.resource_uri
      description: Resource URI of the TTPs that associates to the rule.
      type: String
    - contextPath: ThreatStream.Rule.vulnerabilities.id
      description: ID of the vulnerability with which to associate matched entities.
      type: String
    - contextPath: ThreatStream.Rule.vulnerabilities.name
      description: Name of the vulnerability with which to associate matched entities.
      type: String
    - contextPath: ThreatStream.Rule.vulnerabilities.resource_uri
      description: Resource URI of the vulnerability with which to associate matched entities.
      type: String
  - arguments:
    - description: The name of the rule.
      name: rule_name
      required: true
    - description: 'A comma-separated list of keywords for which you want the rule to match. Keywords added to rules must adhere to the following requirements: IP addresses must be expressed as regular expressions. IP subnets should be expressed using CIDR notation and not as regular expressions. Do not start or end keywords with *. Keywords must contain at least three characters.'
      isArray: true
      name: keywords
      required: true
    - description: 'A comma-separated list of fields you want the rule to match to their keywords. Possible values: observables, sandbox reports, threat bulletins, signatures, vulnerabilities.'
      isArray: true
      name: match_include
      required: true
    - description: A comma-separated list of IDs of the actors with which you want to associate matched entities. Use the threatstream-get-model-list command to get the actor IDs.
      isArray: true
      name: actor_ids
    - description: A comma-separated list of IDs of the campaigns with which you want to associate matched entities. Use the threatstream-get-model-list command to get the campaign IDs.
      isArray: true
      name: campaign_ids
    - auto: PREDEFINED
      description: The action you want to perform related to the investigation. Default is 'No Action'.
      name: investigation_action
      predefined:
      - Create New
      - Add To Existing
      - No Action
    - description: The investigation name. Required when 'Create New' is selected in the investigation_action argument.
      name: new_investigation_name
    - description: Existing investigation ID. Required when 'Add To Existing' is selected in the investigation_action argument. Use the threatstream-list-investigation command to get the investigation ID.
      name: existing_investigation_id
    - description: 'A comma-separated list of indicator types you want to exclude from rule matches. Example: actor_ipv6.'
      isArray: true
      name: exclude_indicator
    - description: 'A comma-separated list of indicator types you want to include from rule matches. Example: actor_ipv6.'
      isArray: true
      name: include_indicator
    - auto: PREDEFINED
      description: Whether you want to exclude the rule from matching observables that are included in your organization whitelist.
      name: exclude_notify_org_whitelisted
      predefined:
      - 'True'
      - 'False'
    - auto: PREDEFINED
      description: Whether you want to exclude keyword matches on observables imported by your organization from a keyword match or hourly digest email notifications.
      name: exclude_notify_owner_org
      predefined:
      - 'True'
      - 'False'
    - description: A comma-separated list of IDs of the incidents with which you want to associate matched entities. Use the threatstream-get-model-list command to get the incident IDs.
      isArray: true
      name: incident_ids
    - description: A comma-separated list of IDs of the malwares with which you want to associate matched entities. Use the threatstream-get-model-list command to get the malware IDs.
      isArray: true
      name: malware_ids
    - description: A comma-separated list of IDs of the signatures with which you want to associate matched entities. Use the threatstream-get-model-list command to get the signature IDs.
      isArray: true
      name: signature_ids
    - description: A comma-separated list of IDs of the threat bulletin with which you want to associate matched entities. Use the threatstream-get-model-list command to get the threat bulletin IDs.
      isArray: true
      name: threat_bulletin_ids
    - description: A comma-separated list of IDs of the TTPs with which you want to associate matched entities. Use the threatstream-get-model-list command to get the TTPs IDs.
      isArray: true
      name: ttp_ids
    - description: A comma-separated list of IDs of the vulnerabilities with which you want to associate matched entities. Use the threatstream-get-model-list command to get the vulnerabilities IDs.
      isArray: true
      name: vulnerability_ids
    - description: A comma-separated list of IDs of the tags with which you want to associate matched entities.
      isArray: true
      name: tags
    description: Create a rule in the ThreatStream platform.
    name: threatstream-create-rule
    outputs:
    - contextPath: ThreatStream.Rule.actors.id
      description: Actor's ID associated with the rule.
      type: String
    - contextPath: ThreatStream.Rule.actors.name
      description: Actor's name associated with the rule.
      type: String
    - contextPath: ThreatStream.Rule.actors.resource_uri
      description: Actor's resource URI associated with the rule.
      type: String
    - contextPath: ThreatStream.Rule.adv_keyword
      description: Advanced keyword or regular expression that the rule is designed to match.
      type: Unknown
    - contextPath: ThreatStream.Rule.attackpatterns
      description: Attack patterns associated with the rule.
      type: Unknown
    - contextPath: ThreatStream.Rule.backfill
      description: Objects that define additional filters or conditions for the rule.
      type: Unknown
    - contextPath: ThreatStream.Rule.campaigns.id
      description: Campaign's ID associated with the rule.
      type: String
    - contextPath: ThreatStream.Rule.campaigns.name
      description: Campaign's name associated with the rule.
      type: String
    - contextPath: ThreatStream.Rule.campaigns.resource_uri
      description: Campaign's resource URI associated with the rule.
      type: String
    - contextPath: ThreatStream.Rule.courseofaction
      description: Course of action entities associated with the rule.
      type: Unknown
    - contextPath: ThreatStream.Rule.create_investigation
      description: Whether an investigation should be created when the rule is triggered.
      type: Boolean
    - contextPath: ThreatStream.Rule.created_ts
      description: Rule creation time.
      type: Date
    - contextPath: ThreatStream.Rule.customtms
      description: Custom threat model entities associated with the rule.
      type: Unknown
    - contextPath: ThreatStream.Rule.description
      description: The rule description.
      type: Unknown
    - contextPath: ThreatStream.Rule.exclude_impacts
      description: Indicator types that are excluded from rule matches.
      type: String
    - contextPath: ThreatStream.Rule.exclude_notify_org_whitelisted
      description: Whether observables whitelisted by your organization are excluded from rule matches.
      type: Boolean
    - contextPath: ThreatStream.Rule.exclude_notify_owner_org
      description: Whether to exclude keyword matches on observables imported by your organization from keyword match or hourly digest email notifications.
      type: Boolean
    - contextPath: ThreatStream.Rule.id
      description: Unique ID assigned to the rule.
      type: Number
    - contextPath: ThreatStream.Rule.identities
      description: List of identities associated with the rule.
      type: Unknown
    - contextPath: ThreatStream.Rule.incidents.id
      description: Incident's ID associated with the rule.
      type: String
    - contextPath: ThreatStream.Rule.incidents.name
      description: Incident's name associated with the rule.
      type: String
    - contextPath: ThreatStream.Rule.incidents.resource_uri
      description: Incident's resource URI associated with the rule.
      type: String
    - contextPath: ThreatStream.Rule.infrastructure
      description: Infrastructure entities associated with the rule.
      type: Unknown
    - contextPath: ThreatStream.Rule.intelligence_initiatives
      description: Intelligence initiatives associated with the rule.
      type: Unknown
    - contextPath: ThreatStream.Rule.intrusionsets
      description: Intrusion sets associated with the rule.
      type: Unknown
    - contextPath: ThreatStream.Rule.investigation.assignee.assignee_type
      description: 'Type of assignee: "user" or "tsworkgroup".'
      type: String
    - contextPath: ThreatStream.Rule.investigation.assignee.avatar_s3_url
      description: URL for the avatar image associated with the assignee user.
      type: Unknown
    - contextPath: ThreatStream.Rule.investigation.assignee.can_share_intelligence
      description: Whether the assignee user can share intelligence.
      type: Boolean
    - contextPath: ThreatStream.Rule.investigation.assignee.email
      description: The email of the assignee user.
      type: String
    - contextPath: ThreatStream.Rule.investigation.assignee.id
      description: The ID of the assignee user.
      type: String
    - contextPath: ThreatStream.Rule.investigation.assignee.is_active
      description: Whether the assignee user is active.
      type: Boolean
    - contextPath: ThreatStream.Rule.investigation.assignee.is_readonly
      description: Whether the assignee user should be restricted to Read Only status.
      type: Boolean
    - contextPath: ThreatStream.Rule.investigation.assignee.must_change_password
      description: Whether the assignee user will be forced to change their password the next time they log in.
      type: Boolean
    - contextPath: ThreatStream.Rule.investigation.assignee.name
      description: The investigation assignee user name.
      type: String
    - contextPath: ThreatStream.Rule.investigation.assignee.nickname
      description: The investigation assignee user nickname.
      type: Unknown
    - contextPath: ThreatStream.Rule.investigation.assignee.resource_uri
      description: Resource URI associated with investigation assignee user.
      type: String
    - contextPath: ThreatStream.Rule.investigation.investigation_config.name
      description: The name of the investigation configuration associated with the rule.
      type: String
    - contextPath: ThreatStream.Rule.investigation.id
      description: The ID of the investigation.
      type: String
    - contextPath: ThreatStream.Rule.investigation.name
      description: The name of the investigation.
      type: String
    - contextPath: ThreatStream.Rule.investigation.resource_uri
      description: The resource URI of the investigation.
      type: String
    - contextPath: ThreatStream.Rule.investigation.users
      description: List of users associated with the investigation created by the rule.
      type: Unknown
    - contextPath: ThreatStream.Rule.investigation.workgroups
      description: Assigned workgroups.
      type: Unknown
    - contextPath: ThreatStream.Rule.is_editable
      description: Indicates whether the imported rule can be updated by an intelligence source.
      type: Boolean
    - contextPath: ThreatStream.Rule.is_enabled
      description: Whether the rule is currently enabled.
      type: Boolean
    - contextPath: ThreatStream.Rule.keyword
      description: Keyword associated with the rule.
      type: String
    - contextPath: ThreatStream.Rule.keywords
      description: A list of keywords associated with the rule.
      type: String
    - contextPath: ThreatStream.Rule.malware.id
      description: ID of the malware that associates to the rule.
      type: String
    - contextPath: ThreatStream.Rule.malware.name
      description: Name of the malware that associates to the rule.
      type: String
    - contextPath: ThreatStream.Rule.malware.resource_uri
      description: Resource URI of the malware that associates to the rule.
      type: String
    - contextPath: ThreatStream.Rule.match_actors
      description: Whether the rule matches keywords in newly created actors.
      type: Boolean
    - contextPath: ThreatStream.Rule.match_all_tm
      description: Whether the rule should match against all threat models.
      type: Boolean
    - contextPath: ThreatStream.Rule.match_attackpatterns
      description: Whether the rule matches keywords in newly created attack patterns.
      type: Boolean
    - contextPath: ThreatStream.Rule.match_campaigns
      description: Whether the rule matches keywords in newly created campaigns.
      type: Boolean
    - contextPath: ThreatStream.Rule.match_courseofactions
      description: Whether the rule matches keywords in newly created course of actions.
      type: Boolean
    - contextPath: ThreatStream.Rule.match_customtms
      description: Whether the rule should match custom threat models.
      type: Boolean
    - contextPath: ThreatStream.Rule.match_identities
      description: Whether the rule matches keywords in newly created identities.
      type: Boolean
    - contextPath: ThreatStream.Rule.match_impacts
      description: Indicator types in which you want to look for rule matches at the exclusion of all others.
      type: String
    - contextPath: ThreatStream.Rule.match_incidents
      description: Whether the rule matches keywords in newly created incidents.
      type: Boolean
    - contextPath: ThreatStream.Rule.match_infrastructures
      description: Whether the rule matches keywords in newly created infrastructures.
      type: Boolean
    - contextPath: ThreatStream.Rule.match_intrusionsets
      description: Whether the rule matches keywords in newly created intrusion sets.
      type: Boolean
    - contextPath: ThreatStream.Rule.match_malware
      description: Whether the rule matches keywords in newly created malware.
      type: Boolean
    - contextPath: ThreatStream.Rule.match_observables
      description: Whether the rule matches keywords in newly created observables.
      type: Boolean
    - contextPath: ThreatStream.Rule.match_reportedfiles
      description: Whether the rule should match keywords in newly created sandbox reports.
      type: Boolean
    - contextPath: ThreatStream.Rule.match_signatures
      description: Whether the rule should match keywords in newly created signatures.
      type: Boolean
    - contextPath: ThreatStream.Rule.match_tips
      description: Whether the rule should match keywords in newly created threat bulletins.
      type: Boolean
    - contextPath: ThreatStream.Rule.match_tools
      description: Whether the rule should match keywords in newly created tools.
      type: Boolean
    - contextPath: ThreatStream.Rule.match_ttps
      description: Whether the rule should match keywords in newly created TTPs.
      type: Boolean
    - contextPath: ThreatStream.Rule.match_vulnerabilities
      description: Whether the rule should match keywords in newly created vulnerabilities.
      type: Boolean
    - contextPath: ThreatStream.Rule.matches
      description: Total number of keyword matches for the rule.
      type: Number
    - contextPath: ThreatStream.Rule.messages
      description: Messages or notifications generated by the rule.
      type: Unknown
    - contextPath: ThreatStream.Rule.modified_ts
      description: Timestamp of when the rule was last modified, in UTC format.
      type: Date
    - contextPath: ThreatStream.Rule.name
      description: The rule name.
      type: String
    - contextPath: ThreatStream.Rule.notify_list_groups
      description: List of groups that should be notified when the rule triggers an alert.
      type: Unknown
    - contextPath: ThreatStream.Rule.notify_me
      description: Whether the user who created the rule should be notified when the rule triggers an alert.
      type: Boolean
    - contextPath: ThreatStream.Rule.org_id
      description: ID associated with the organization that created the rule.
      type: Number
    - contextPath: ThreatStream.Rule.org_shared
      description: Whether a rule is shared across an organization.
      type: Boolean
    - contextPath: ThreatStream.Rule.organization.id
      description: ID associated with the organization that created the rule.
      type: String
    - contextPath: ThreatStream.Rule.organization.name
      description: Name associated with the organization that created the rule.
      type: String
    - contextPath: ThreatStream.Rule.organization.resource_uri
      description: Resource URI associated with the organization that created the rule.
      type: String
    - contextPath: ThreatStream.Rule.resource_uri
      description: Resource URI associated with the rule.
      type: String
    - contextPath: ThreatStream.Rule.signatures.id
      description: ID of the signature that associates to the rule.
      type: String
    - contextPath: ThreatStream.Rule.signatures.name
      description: Name of the signature that associates to the rule.
      type: String
    - contextPath: ThreatStream.Rule.signatures.resource_uri
      description: Resource URI of the signature that associates to the rule.
      type: String
    - contextPath: ThreatStream.Rule.tags.name
      description: Name of the tag applied to matched entities.
      type: String
    - contextPath: ThreatStream.Rule.tips.id
      description: ID of the threat bulletin that associates to matched entities.
      type: String
    - contextPath: ThreatStream.Rule.tips.name
      description: Name of the threat bulletin that associates to matched entities.
      type: String
    - contextPath: ThreatStream.Rule.tips.resource_uri
      description: Resource URI of the threat bulletin that associates to matched entities.
      type: String
    - contextPath: ThreatStream.Rule.tools
      description: List of tools associated with the rule.
      type: Unknown
    - contextPath: ThreatStream.Rule.ttps.id
      description: ID of the TTPs that associates to the rule.
      type: String
    - contextPath: ThreatStream.Rule.ttps.name
      description: Name of the TTPs that associates to the rule.
      type: String
    - contextPath: ThreatStream.Rule.ttps.resource_uri
      description: Resource URI of the TTPs that associates to the rule.
      type: String
    - contextPath: ThreatStream.Rule.user.avatar_s3_url
      description: URL for the avatar image associated with the user who created the rule.
      type: Unknown
    - contextPath: ThreatStream.Rule.user.can_share_intelligence
      description: Whether the assignee user can share intelligence.
      type: Boolean
    - contextPath: ThreatStream.Rule.user.email
      description: Email of the user who created the rule.
      type: String
    - contextPath: ThreatStream.Rule.user.id
      description: ID of the user who created the rule.
      type: String
    - contextPath: ThreatStream.Rule.user.is_active
      description: Whether the user who created the rule is active.
      type: Boolean
    - contextPath: ThreatStream.Rule.user.is_readonly
      description: Whether the user who created the rule should be restricted to Read Only status.
      type: Boolean
    - contextPath: ThreatStream.Rule.user.must_change_password
      description: Whether the user who created the rule will be forced to change their password the next time they log in.
      type: Boolean
    - contextPath: ThreatStream.Rule.user.name
      description: Name of the user who created the rule.
      type: String
    - contextPath: ThreatStream.Rule.user.nickname
      description: Nickname of the user who created the rule.
      type: String
    - contextPath: ThreatStream.Rule.user.organization.id
      description: The ID associated with the organization.
      type: String
    - contextPath: ThreatStream.Rule.user.organization.name
      description: The user's organization name.
      type: String
    - contextPath: ThreatStream.Rule.user.organization.resource_uri
      description: The user's organization resource URI.
      type: String
    - contextPath: ThreatStream.Rule.user.resource_uri
      description: The user's resource URI.
      type: String
    - contextPath: ThreatStream.Rule.user_id
      description: User ID of the user who created the rule.
      type: Number
    - contextPath: ThreatStream.Rule.vulnerabilities.id
      description: ID of the vulnerability with which to associate matched entities.
      type: String
    - contextPath: ThreatStream.Rule.vulnerabilities.name
      description: Name of the vulnerability with which to associate matched entities.
      type: String
    - contextPath: ThreatStream.Rule.vulnerabilities.resource_uri
      description: ID of the vulnerability with which to associate matched entities.
      type: String
    - contextPath: ThreatStream.Rule.workgroups
      description: Assigned workgroups.
      type: Unknown
  - arguments:
    - description: The rule ID.
      name: rule_id
      required: true
    - description: The rule name.
      name: rule_name
    - description: 'A comma-separated list of keywords for which you want the rule to match. Keywords added to rules must adhere to the following requirements: IP addresses must be expressed as regular expressions. IP subnets should be expressed using CIDR notation and not as regular expressions. Do not start or end keywords with *. Keywords must contain at least three characters.'
      isArray: true
      name: keywords
    - description: 'A comma-separated list of fields you want the rule to match to their keywords. Possible values: observables, sandbox reports, threat bulletins, signatures, vulnerabilities.'
      isArray: true
      name: match_include
    - description: A comma-separated list of IDs of the actors with which you want to associate matched entities. Use the threatstream-get-model-list command to get the actor IDs.
      isArray: true
      name: actor_ids
    - description: A comma-separated list of IDs of the campaigns with which you want to associate matched entities. Use the threatstream-get-model-list command to get the campaign IDs.
      isArray: true
      name: campaign_ids
    - auto: PREDEFINED
      description: The action you want to perform related to the investigation. Default is 'No Action'.
      name: investigation_action
      predefined:
      - Create New
      - Add To Existing
      - No Action
    - description: The investigation name. Required when 'Create New' is selected in the investigation_action argument.
      name: new_investigation_name
    - description: Existing investigation ID. Required when 'Add To Existing' is selected in the investigation_action argument. Use the threatstream-list-investigation command to get the investigation ID.
      name: existing_investigation_id
    - description: A comma-separated list of indicator types you want to exclude from rule matches.
      isArray: true
      name: exclude_indicator
    - description: A comma-separated list of indicator types you want to include from rule matches.
      isArray: true
      name: include_indicator
    - auto: PREDEFINED
      description: Whether observables whitelisted by your organization are excluded from rule matches.
      name: exclude_notify_org_whitelisted
      predefined:
      - 'True'
      - 'False'
    - auto: PREDEFINED
      defaultValue: 'False'
      description: Whether you want to exclude keyword matches on observables imported by your organization from a keyword match or hourly digest email notifications.
      name: exclude_notify_owner_org
      predefined:
      - 'True'
      - 'False'
    - description: A comma-separated list of IDs of the incidents with which you want to associate matched entities. Use the threatstream-get-model-list command to get the incident IDs.
      isArray: true
      name: incident_ids
    - description: A comma-separated list of IDs of the malwares with which you want to associate matched entities. Use the threatstream-get-model-list command to get the malware IDs.
      isArray: true
      name: malware_ids
    - description: A comma-separated list of IDs of the signatures with which you want to associate matched entities. Use the threatstream-get-model-list command to get the signature IDs.
      isArray: true
      name: signature_ids
    - description: A comma-separated list of IDs of the threat bulletin with which you want to associate matched entities. Use the threatstream-get-model-list command to get the threat bulletin IDs.
      isArray: true
      name: threat_bulletin_ids
    - description: A comma-separated list of IDs of the TTPs with which you want to associate matched entities. Use the threatstream-get-model-list command to get the TTPs IDs.
      isArray: true
      name: ttp_ids
    - description: A comma-separated list of IDs of the vulnerabilities with which you want to associate matched entities. Use the threatstream-get-model-list command to get the vulnerabilities IDs.
      isArray: true
      name: vulnerability_ids
    - description: A comma-separated list of tags. For example, tag1,tag2.
      isArray: true
      name: tags
    description: Updates existing rule from ThreatStream.
    name: threatstream-update-rule
    outputs:
    - contextPath: ThreatStream.Rule.actors.id
      description: Actor's ID associated with the rule.
      type: String
    - contextPath: ThreatStream.Rule.actors.name
      description: Actor's name associated with the rule.
      type: String
    - contextPath: ThreatStream.Rule.actors.resource_uri
      description: Actor's resource URI associated with the rule.
      type: String
    - contextPath: ThreatStream.Rule.adv_keyword
      description: Advanced keyword or regular expression that the rule is designed to match.
      type: Unknown
    - contextPath: ThreatStream.Rule.attackpatterns
      description: Attack patterns associated with the rule.
      type: Unknown
    - contextPath: ThreatStream.Rule.backfill
      description: Objects that define additional filters or conditions for the rule.
      type: Unknown
    - contextPath: ThreatStream.Rule.campaigns.id
      description: Campaign's ID associated with the rule.
      type: String
    - contextPath: ThreatStream.Rule.campaigns.name
      description: Campaign's name associated with the rule.
      type: String
    - contextPath: ThreatStream.Rule.campaigns.resource_uri
      description: Campaign's resource URI associated with the rule.
      type: String
    - contextPath: ThreatStream.Rule.courseofaction
      description: Course of action entities associated with the rule.
      type: Unknown
    - contextPath: ThreatStream.Rule.create_investigation
      description: Whether an investigation should be created when the rule is triggered.
      type: Boolean
    - contextPath: ThreatStream.Rule.created_ts
      description: Rule creation time.
      type: Date
    - contextPath: ThreatStream.Rule.customtms
      description: Custom threat model entities associated with the rule.
      type: Unknown
    - contextPath: ThreatStream.Rule.description
      description: The rule description.
      type: String
    - contextPath: ThreatStream.Rule.exclude_impacts
      description: Indicator types that are excluded from rule matches.
      type: String
    - contextPath: ThreatStream.Rule.exclude_notify_org_whitelisted
      description: Whether observables whitelisted by your organization are excluded from rule matches.
      type: Boolean
    - contextPath: ThreatStream.Rule.exclude_notify_owner_org
      description: Whether to exclude keyword matches on observables imported by your organization from keyword match or hourly digest email notifications.
      type: Boolean
    - contextPath: ThreatStream.Rule.id
      description: Unique ID assigned to the rule.
      type: Number
    - contextPath: ThreatStream.Rule.identities
      description: List of identities associated with the rule.
      type: Unknown
    - contextPath: ThreatStream.Rule.incidents.id
      description: Incident's ID associated with the rule.
      type: String
    - contextPath: ThreatStream.Rule.incidents.name
      description: Incident's name associated with the rule.
      type: String
    - contextPath: ThreatStream.Rule.incidents.resource_uri
      description: Incident's resource URI associated with the rule.
      type: String
    - contextPath: ThreatStream.Rule.infrastructure
      description: Infrastructure entities associated with the rule.
      type: Unknown
    - contextPath: ThreatStream.Rule.intelligence_initiatives
      description: Intelligence initiatives associated with the rule.
      type: Unknown
    - contextPath: ThreatStream.Rule.intrusionsets
      description: Intrusion sets associated with the rule.
      type: Unknown
    - contextPath: ThreatStream.Rule.investigation.assignee.assignee_type
      description: 'Type of assignee: "user" or "tsworkgroup".'
      type: String
    - contextPath: ThreatStream.Rule.investigation.assignee.avatar_s3_url
      description: URL for the avatar image associated with the assignee user.
      type: Unknown
    - contextPath: ThreatStream.Rule.investigation.assignee.can_share_intelligence
      description: Whether the assignee user can share intelligence.
      type: Boolean
    - contextPath: ThreatStream.Rule.investigation.assignee.email
      description: The email of the assignee user.
      type: String
    - contextPath: ThreatStream.Rule.investigation.assignee.id
      description: The ID of the assignee user.
      type: String
    - contextPath: ThreatStream.Rule.investigation.assignee.is_active
      description: Whether the assignee user is active.
      type: Boolean
    - contextPath: ThreatStream.Rule.investigation.assignee.is_readonly
      description: Whether the assignee user should be restricted to Read Only status.
      type: Boolean
    - contextPath: ThreatStream.Rule.investigation.assignee.must_change_password
      description: Whether the assignee user will be forced to change their password the next time they log in.
      type: Boolean
    - contextPath: ThreatStream.Rule.investigation.assignee.name
      description: The investigation assignee user name.
      type: String
    - contextPath: ThreatStream.Rule.investigation.assignee.nickname
      description: The investigation assignee user nickname.
      type: Unknown
    - contextPath: ThreatStream.Rule.investigation.assignee.resource_uri
      description: Resource URI associated with investigation assignee user.
      type: String
    - contextPath: ThreatStream.Rule.investigation.investigation_config.name
      description: The name of the investigation configuration associated with the rule.
      type: String
    - contextPath: ThreatStream.Rule.investigation.id
      description: The ID of the investigation.
      type: String
    - contextPath: ThreatStream.Rule.investigation.name
      description: The name of the investigation.
      type: String
    - contextPath: ThreatStream.Rule.investigation.resource_uri
      description: The resource URI of the investigation.
      type: String
    - contextPath: ThreatStream.Rule.investigation.users
      description: List of users associated with the investigation created by the rule.
      type: Unknown
    - contextPath: ThreatStream.Rule.investigation.workgroups
      description: Assigned workgroups.
      type: Unknown
    - contextPath: ThreatStream.Rule.is_editable
      description: Indicates whether the imported entity can be updated by an intelligence source.
      type: Boolean
    - contextPath: ThreatStream.Rule.is_enabled
      description: Whether the rule is currently enabled.
      type: Boolean
    - contextPath: ThreatStream.Rule.keyword
      description: Keyword associated with the rule.
      type: String
    - contextPath: ThreatStream.Rule.keywords
      description: A list of keywords associated with the rule.
      type: String
    - contextPath: ThreatStream.Rule.malware.id
      description: ID of the malware that associates to the rule.
      type: String
    - contextPath: ThreatStream.Rule.malware.name
      description: Name of the malware that associates to the rule.
      type: String
    - contextPath: ThreatStream.Rule.malware.resource_uri
      description: Resource URI of the malware that associates to the rule.
      type: String
    - contextPath: ThreatStream.Rule.match_actors
      description: Whether the rule matches keywords in newly created actors.
      type: Boolean
    - contextPath: ThreatStream.Rule.match_all_tm
      description: Whether the rule should match against all threat models.
      type: Boolean
    - contextPath: ThreatStream.Rule.match_attackpatterns
      description: Whether the rule matches keywords in newly created attack patterns.
      type: Boolean
    - contextPath: ThreatStream.Rule.match_campaigns
      description: Whether the rule matches keywords in newly created campaigns.
      type: Boolean
    - contextPath: ThreatStream.Rule.match_courseofactions
      description: Whether the rule matches keywords in newly created course of action.
      type: Boolean
    - contextPath: ThreatStream.Rule.match_customtms
      description: Whether the rule should match custom threat models.
      type: Boolean
    - contextPath: ThreatStream.Rule.match_identities
      description: Whether the rule matches keywords in newly created identities.
      type: Boolean
    - contextPath: ThreatStream.Rule.match_impacts
      description: Indicator types in which you want to look for rule matches at the exclusion of all others.
      type: String
    - contextPath: ThreatStream.Rule.match_incidents
      description: Whether the rule matches keywords in newly created incidents.
      type: Boolean
    - contextPath: ThreatStream.Rule.match_infrastructures
      description: Whether the rule matches keywords in newly created infrastructures.
      type: Boolean
    - contextPath: ThreatStream.Rule.match_intrusionsets
      description: Whether the rule matches keywords in newly created intrusion sets.
      type: Boolean
    - contextPath: ThreatStream.Rule.match_malware
      description: Whether the rule matches keywords in newly created malware.
      type: Boolean
    - contextPath: ThreatStream.Rule.match_observables
      description: Whether the rule matches keywords in newly created observables.
      type: Boolean
    - contextPath: ThreatStream.Rule.match_reportedfiles
      description: Whether the rule should match keywords in newly created sandbox reports.
      type: Boolean
    - contextPath: ThreatStream.Rule.match_signatures
      description: Whether the rule should match keywords in newly created signatures.
      type: Boolean
    - contextPath: ThreatStream.Rule.match_tips
      description: Whether the rule should match keywords in newly created threat bulletins.
      type: Boolean
    - contextPath: ThreatStream.Rule.match_tools
      description: Whether the rule should match keywords in newly created tools.
      type: Boolean
    - contextPath: ThreatStream.Rule.match_ttps
      description: Whether the rule should match keywords in newly created TTPs.
      type: Boolean
    - contextPath: ThreatStream.Rule.match_vulnerabilities
      description: Whether the rule should match keywords in newly created vulnerabilities.
      type: Boolean
    - contextPath: ThreatStream.Rule.matches
      description: Total number of keyword matches for the rule.
      type: Number
    - contextPath: ThreatStream.Rule.messages
      description: Messages or notifications generated by the rule.
      type: Unknown
    - contextPath: ThreatStream.Rule.modified_ts
      description: Timestamp of when the rule was last modified, in UTC format.
      type: Date
    - contextPath: ThreatStream.Rule.name
      description: The rule name.
      type: String
    - contextPath: ThreatStream.Rule.notify_list_groups
      description: List of groups that should be notified when the rule triggers an alert.
      type: Unknown
    - contextPath: ThreatStream.Rule.notify_me
      description: Whether the user who created the rule should be notified when the rule triggers an alert.
      type: Boolean
    - contextPath: ThreatStream.Rule.org_id
      description: ID associated with the organization that created the rule.
      type: Number
    - contextPath: ThreatStream.Rule.org_shared
      description: Whether a rule is shared across an organization.
      type: Boolean
    - contextPath: ThreatStream.Rule.organization.id
      description: ID associated with the organization that created the rule.
      type: String
    - contextPath: ThreatStream.Rule.organization.name
      description: Name associated with the organization that created the rule.
      type: String
    - contextPath: ThreatStream.Rule.organization.resource_uri
      description: Resource URI associated with the organization that created the rule.
      type: String
    - contextPath: ThreatStream.Rule.resource_uri
      description: Resource URI associated with the rule.
      type: String
    - contextPath: ThreatStream.Rule.signatures.id
      description: ID of the signature that associates to the rule.
      type: String
    - contextPath: ThreatStream.Rule.signatures.name
      description: Name of the signature that associates to the rule.
      type: String
    - contextPath: ThreatStream.Rule.signatures.resource_uri
      description: Resource URI of the signature that associates to the rule.
      type: String
    - contextPath: ThreatStream.Rule.tags.name
      description: Name of the tag applied to matched entities.
      type: String
    - contextPath: ThreatStream.Rule.tips.id
      description: ID of the threat bulletin that associates to matched entities.
      type: String
    - contextPath: ThreatStream.Rule.tips.name
      description: Name of the threat bulletin that associates to matched entities.
      type: String
    - contextPath: ThreatStream.Rule.tips.resource_uri
      description: Resource URI of the threat bulletin that associates to matched entities.
      type: String
    - contextPath: ThreatStream.Rule.tools
      description: List of tools associated with the rule.
      type: Unknown
    - contextPath: ThreatStream.Rule.ttps.id
      description: ID of the TTPs that associates to the rule.
      type: String
    - contextPath: ThreatStream.Rule.ttps.name
      description: Name of the TTPs that associates to the rule.
      type: String
    - contextPath: ThreatStream.Rule.ttps.resource_uri
      description: Resource URI of the TTPs that associates to the rule.
      type: String
    - contextPath: ThreatStream.Rule.user.avatar_s3_url
      description: URL for the avatar image associated with the user who created the rule.
      type: Unknown
    - contextPath: ThreatStream.Rule.user.can_share_intelligence
      description: Whether the user who created the rule can share intelligence.
      type: Boolean
    - contextPath: ThreatStream.Rule.user.email
      description: Email of the user who created the rule.
      type: String
    - contextPath: ThreatStream.Rule.user.id
      description: ID of the user who created the rule.
      type: String
    - contextPath: ThreatStream.Rule.user.is_active
      description: Whether the user who created the rule is active.
      type: Boolean
    - contextPath: ThreatStream.Rule.user.is_readonly
      description: Whether the user who created the rule should be restricted to Read Only status.
      type: Boolean
    - contextPath: ThreatStream.Rule.user.must_change_password
      description: Whether the user who created the rule will be forced to change their password the next time they log in.
      type: Boolean
    - contextPath: ThreatStream.Rule.user.name
      description: Name of the user who created the rule.
      type: String
    - contextPath: ThreatStream.Rule.user.nickname
      description: Nickname of the user who created the rule.
      type: String
    - contextPath: ThreatStream.Rule.user.organization.id
      description: The ID associated with the organization.
      type: String
    - contextPath: ThreatStream.Rule.user.organization.name
      description: The user's organization name.
      type: String
    - contextPath: ThreatStream.Rule.user.organization.resource_uri
      description: The user's organization resource URI.
      type: String
    - contextPath: ThreatStream.Rule.user.resource_uri
      description: The user's resource URI.
      type: String
    - contextPath: ThreatStream.Rule.user_id
      description: User ID of the user who created the rule.
      type: Number
    - contextPath: ThreatStream.Rule.vulnerabilities.id
      description: ID of the vulnerability with which to associate matched entities.
      type: String
    - contextPath: ThreatStream.Rule.vulnerabilities.name
      description: Name of the vulnerability with which to associate matched entities.
      type: String
    - contextPath: ThreatStream.Rule.vulnerabilities.resource_uri
      description: Resource URI of the vulnerability with which to associate matched entities.
      type: String
    - contextPath: ThreatStream.Rule.workgroups
      description: Assigned workgroups.
      type: Unknown
  - arguments:
    - description: The rule ID.
      name: rule_id
      required: true
    description: Delete a rule from ThreatStream.
    name: threatstream-delete-rule
  - arguments:
    - description: ID of the user. If specified, returns the specific user.
      name: user_id
    - description: The maximum number of results to return. Default is 50.
      name: limit
    - description: The page number of the results to retrieve.
      name: page
    - description: The maximum number of objects to retrieve per page.
      name: page_size
    description: Gets list of users from ThreatStream. Only users with org admin permission can run this command.
    name: threatstream-list-user
    outputs:
    - contextPath: ThreatStream.User.avatar_s3_url
      description: URL for the avatar image associated with the user.
      type: String
    - contextPath: ThreatStream.User.can_approve_intel
      description: Whether the user can approve intel.
      type: Boolean
    - contextPath: ThreatStream.User.can_import_to_taxii_inbox
      description: Whether the user can import to TAXII inbox.
      type: Boolean
    - contextPath: ThreatStream.User.can_see_api_key
      description: Whether the user can see the API key.
      type: Boolean
    - contextPath: ThreatStream.User.can_share_intelligence
      description: Whether the user can share intelligence.
      type: Boolean
    - contextPath: ThreatStream.User.can_submit_sandbox
      description: Whether the user can submit a sandbox.
      type: Boolean
    - contextPath: ThreatStream.User.can_use_chat
      description: Whether the user can use chat.
      type: Boolean
    - contextPath: ThreatStream.User.can_use_match
      description: Whether the user can use match.
      type: Boolean
    - contextPath: ThreatStream.User.date_joined
      description: Timestamp when the user was added to ThreatStream.
      type: Date
    - contextPath: ThreatStream.User.date_password_changed
      description: Timestamp when the user last changed their password.
      type: Unknown
    - contextPath: ThreatStream.User.email
      description: The user email.
      type: String
    - contextPath: ThreatStream.User.is_active
      description: Whether the user is active.
      type: Boolean
    - contextPath: ThreatStream.User.is_locked
      description: Whether the user is currently locked.
      type: Boolean
    - contextPath: ThreatStream.User.is_org_admin
      description: Whether the user is an Org Admin.
      type: Boolean
    - contextPath: ThreatStream.User.is_readonly
      description: Whether the user should be restricted to Read Only status.
      type: Boolean
    - contextPath: ThreatStream.User.is_tfa_exempt
      description: Whether the user is excluded from having to use multi-factor authentication.
      type: Boolean
    - contextPath: ThreatStream.User.last_access_ts
      description: Timestamp when the user last accessed ThreatStream.
      type: Date
    - contextPath: ThreatStream.User.last_login
      description: Timestamp when the user was last authenticated to ThreatStream.
      type: Unknown
    - contextPath: ThreatStream.User.must_change_password
      description: Whether the user will be forced to change their password the next time they log in.
      type: Boolean
    - contextPath: ThreatStream.User.name
      description: Name entered by the user on the My Profile tab within ThreatStream settings.
      type: String
    - contextPath: ThreatStream.User.next_password_change_ts
      description: Future timestamp when the user will be forced to change their password.
      type: Unknown
    - contextPath: ThreatStream.User.nickname
      description: The user nickname.
      type: String
    - contextPath: ThreatStream.User.resource_uri
      description: Resource URI of the user.
      type: String
    - contextPath: ThreatStream.User.user_id
      description: ID of the user.
      type: String
  - arguments:
    - description: ID of the investigation. If specified, returns the specific investigation.
      name: investigation_id
    - description: The maximum number of results to return. Default is 50.
      name: limit
    - description: The page number of the results to retrieve.
      name: page
    - description: The maximum number of objects to retrieve per page.
      name: page_size
    description: Gets a list of investigations from ThreatStream.
    name: threatstream-list-investigation
    outputs:
    - contextPath: ThreatStream.Investigation.assignee.assignee_type
      description: 'Type of assignee: "user" or "tsworkgroup".'
      type: String
    - contextPath: ThreatStream.Investigation.assignee.avatar_s3_url
      description: URL for the avatar image associated with the assignee user.
      type: Unknown
    - contextPath: ThreatStream.Investigation.assignee.can_share_intelligence
      description: Whether the assignee user can share intelligence.
      type: Boolean
    - contextPath: ThreatStream.Investigation.assignee.email
      description: The email of the assignee user.
      type: String
    - contextPath: ThreatStream.Investigation.assignee.id
      description: The ID of the assignee user.
      type: String
    - contextPath: ThreatStream.Investigation.assignee.is_active
      description: Whether the assignee user is active.
      type: Boolean
    - contextPath: ThreatStream.Investigation.assignee.is_readonly
      description: Whether the assignee user should be restricted to Read Only status.
      type: Boolean
    - contextPath: ThreatStream.Investigation.assignee.must_change_password
      description: Whether the assignee user will be forced to change their password the next time they log in.
      type: Boolean
    - contextPath: ThreatStream.Investigation.assignee.name
      description: The investigation assignee user name.
      type: String
    - contextPath: ThreatStream.Investigation.assignee.nickname
      description: The investigation assignee user nickname.
      type: Unknown
    - contextPath: ThreatStream.Investigation.assignee.resource_uri
      description: Resource URI associated with the investigation assignee user.
      type: String
    - contextPath: ThreatStream.Investigation.attachments
      description: The investigation attachments.
      type: Unknown
    - contextPath: ThreatStream.Investigation.candidate_session
      description: Investigation candidate session details.
      type: Unknown
    - contextPath: ThreatStream.Investigation.circles
      description: IDs of the trusted circles with which the investigation is shared.
      type: Unknown
    - contextPath: ThreatStream.Investigation.created_ts
      description: Timestamp when the investigation was created.
      type: Date
    - contextPath: ThreatStream.Investigation.description
      description: The investigation description.
      type: String
    - contextPath: ThreatStream.Investigation.elements
      description: The number of elements associated with the investigation.
      type: Number
    - contextPath: ThreatStream.Investigation.graph_content
      description: The investigation graph content details.
      type: Boolean
    - contextPath: ThreatStream.Investigation.id
      description: The ID of the investigation.
      type: Number
    - contextPath: ThreatStream.Investigation.intelligence_initiatives
      description: Intelligence initiatives associated with the investigation.
      type: Unknown
    - contextPath: ThreatStream.Investigation.investigation_attachments
      description: List of attachments that are associated with the investigation.
      type: Unknown
    - contextPath: ThreatStream.Investigation.is_public
      description: Whether the entity is public or private.
      type: Boolean
    - contextPath: ThreatStream.Investigation.modified_ts
      description: The date the investigation was modified.
      type: Date
    - contextPath: ThreatStream.Investigation.name
      description: The investigation name.
      type: String
    - contextPath: ThreatStream.Investigation.owner_org.id
      description: The owner organization ID.
      type: String
    - contextPath: ThreatStream.Investigation.owner_org.name
      description: The owner organization name.
      type: String
    - contextPath: ThreatStream.Investigation.owner_org.resource_uri
      description: The owner organization resource URI.
      type: String
    - contextPath: ThreatStream.Investigation.owner_org_id
      description: The owner organization ID.
      type: Unknown
    - contextPath: ThreatStream.Investigation.pending_import_sessions
      description: Number of sessions that are currently waiting to be imported into the investigation.
      type: Unknown
    - contextPath: ThreatStream.Investigation.priority
      description: The priority of the investigation.
      type: String
    - contextPath: ThreatStream.Investigation.reporter.email
      description: Email address of the user who created the investigation.
      type: String
    - contextPath: ThreatStream.Investigation.reporter.id
      description: ID of the user who created the investigation.
      type: String
    - contextPath: ThreatStream.Investigation.reporter.name
      description: Name of the user who created the investigation.
      type: String
    - contextPath: ThreatStream.Investigation.reporter.resource_uri
      description: Resource URI of the user who created the investigation.
      type: String
    - contextPath: ThreatStream.Investigation.reporter_id
      description: ID of the user who created the investigation.
      type: Number
    - contextPath: ThreatStream.Investigation.resource_uri
      description: The investigation resource URI.
      type: String
    - contextPath: ThreatStream.Investigation.source_type
      description: The type of source used to create the investigation.
      type: String
    - contextPath: ThreatStream.Investigation.status
      description: The investigation status.
      type: String
    - contextPath: ThreatStream.Investigation.tags
      description: The tags associated with the investigation.
      type: String
    - contextPath: ThreatStream.Investigation.tasks
      description: Tasks associated with the investigation.
      type: Unknown
    - contextPath: ThreatStream.Investigation.tlp
      description: Traffic Light Protocol designation for the investigation—red, amber, green, white.
      type: String
    - contextPath: ThreatStream.Investigation.users
      description: List of users associated with the investigation.
      type: Unknown
    - contextPath: ThreatStream.Investigation.workgroups
      description: Assigned workgroups.
      type: Unknown
  - arguments:
    - description: The name of the investigation.
      name: name
      required: true
    - description: The description of the investigation.
      name: description
    - auto: PREDEFINED
      description: The priority of the investigation.
      name: priority
      predefined:
      - 'Very Low'
      - 'Low'
      - 'Medium'
      - 'High'
      - 'Very High'
    - auto: PREDEFINED
      description: The status of the investigation.
      name: status
      predefined:
      - 'Completed'
      - 'In-Progress'
      - 'Pending'
      - 'Unassigned'
    - description: A comma-separated list of tags. For example, tag1,tag2.
      isArray: true
      name: tags
    - auto: PREDEFINED
      description: tlp.
      name: tlp
      predefined:
      - 'White'
      - 'Green'
      - 'Amber'
      - 'Red'
    - description: Assignee ID. Use the threatstream-list-user command to get the user ID value.
      name: assignee_id
    - auto: PREDEFINED
      description: When enabled, observables related to the entity you are associating with the investigation are also added.
      name: connect_related_indicators
      predefined:
      - 'True'
      - 'False'
    - description: A comma-separated list of IDs of the actors with which you want to associate matched entities. Use the threatstream-get-model-list command to get the actor IDs.
      isArray: true
      name: associated_actor_ids
    - description: A comma-separated list of IDs of the campaigns with which you want to associate matched entities. Use the threatstream-get-model-list command to get the campaign IDs.
      isArray: true
      name: associated_campaign_ids
    - description: A comma-separated list of IDs of the incidents with which you want to associate matched entities. Use the threatstream-get-model-list command to get the incident IDs.
      isArray: true
      name: associated_incident_ids
    - description: A comma-separated list of IDs of the observables with which you want to associate matched entities. Use the threatstream-get-indicators command to get the observable IDs.
      isArray: true
      name: associated_observable_ids
    - description: A comma-separated list of IDs of the signatures with which you want to associate matched entities. Use the threatstream-get-model-list command to get the signature IDs.
      isArray: true
      name: associated_signature_ids
    - description: A comma-separated list of IDs of the threat bulletin with which you want to associate matched entities. Use the threatstream-get-model-list command to get the threat bulletin IDs.
      isArray: true
      name: associated_threat_bulletin_ids
    - description: A comma-separated list of IDs of the TTPs with which you want to associate matched entities. Use the threatstream-get-model-list command to get the TTPs IDs.
      isArray: true
      name: associated_ttp_ids
    - description: A comma-separated list of IDs of the vulnerabilities with which you want to associate matched entities. Use the threatstream-get-model-list command to get the vulnerabilities IDs.
      isArray: true
      name: associated_vulnerability_ids
    description: Create an investigation at ThreatStream.
    name: threatstream-create-investigation
    outputs:
    - contextPath: ThreatStream.Investigation.add_related_indicators
      description: Whether to add related indicators to the investigation.
      type: Number
    - contextPath: ThreatStream.Investigation.added_elements_count
      description: Number of elements added to the investigation.
      type: Number
    - contextPath: ThreatStream.Investigation.all_added
      description: Whether all the elements were added.
      type: Boolean
    - contextPath: ThreatStream.Investigation.already_exists_elements_count
      description: Number of elements that already exists.
      type: Number
    - contextPath: ThreatStream.Investigation.assignee.assignee_type
      description: 'Type of assignee: "user" or "tsworkgroup".'
      type: String
    - contextPath: ThreatStream.Investigation.assignee.avatar_s3_url
      description: URL for the avatar image associated with the assignee user.
      type: Unknown
    - contextPath: ThreatStream.Investigation.assignee.can_share_intelligence
      description: Whether the assignee user can share intelligence.
      type: Boolean
    - contextPath: ThreatStream.Investigation.assignee.email
      description: The email of the assignee user.
      type: String
    - contextPath: ThreatStream.Investigation.assignee.id
      description: The ID of the assignee user.
      type: String
    - contextPath: ThreatStream.Investigation.assignee.is_active
      description: Whether the assignee user is active.
      type: Boolean
    - contextPath: ThreatStream.Investigation.assignee.is_readonly
      description: Whether the assignee user should be restricted to Read Only status.
      type: Boolean
    - contextPath: ThreatStream.Investigation.assignee.must_change_password
      description: Whether the assignee user will be forced to change their password the next time they log in.
      type: Boolean
    - contextPath: ThreatStream.Investigation.assignee.name
      description: The investigation assignee user name.
      type: String
    - contextPath: ThreatStream.Investigation.assignee.nickname
      description: The investigation assignee user nickname.
      type: Unknown
    - contextPath: ThreatStream.Investigation.assignee.resource_uri
      description: Resource URI associated with the investigation assignee user.
      type: String
    - contextPath: ThreatStream.Investigation.assignee_id
      description: ID of the user or workgroup to which the investigation is assigned.
      type: Number
    - contextPath: ThreatStream.Investigation.assignee_type
      description: 'Type of assignee: "user" or "tsworkgroup".'
      type: String
    - contextPath: ThreatStream.Investigation.circles
      description: The trusted circles with which the investigation is shared.
      type: Unknown
    - contextPath: ThreatStream.Investigation.created_ts
      description: Timestamp when the investigation was created.
      type: Date
    - contextPath: ThreatStream.Investigation.description
      description: The investigation description.
      type: String
    - contextPath: ThreatStream.Investigation.elements.add_related_indicators
      description: Whether to add related indicators to the investigation.
      type: Number
    - contextPath: ThreatStream.Investigation.elements.entity.assignee_user
      description: The assignee user.
      type: Unknown
    - contextPath: ThreatStream.Investigation.elements.entity.created_ts
      description: Timestamp when the entity was created.
      type: Date
    - contextPath: ThreatStream.Investigation.elements.entity.feed_id
      description: The feed ID of the entity.
      type: Number
    - contextPath: ThreatStream.Investigation.elements.entity.id
      description: Unique ID assigned for the entity.
      type: Number
    - contextPath: ThreatStream.Investigation.elements.entity.intelligence_initiatives
      description: Intelligence initiatives associated with the investigation.
      type: Unknown
    - contextPath: ThreatStream.Investigation.elements.entity.is_anonymous
      description: Whether the entity is anonymous.
      type: Boolean
    - contextPath: ThreatStream.Investigation.elements.entity.is_cloneable
      description: Whether the entity is cloneable.
      type: String
    - contextPath: ThreatStream.Investigation.elements.entity.is_mitre
      description: Whether the entity is mitre.
      type: Boolean
    - contextPath: ThreatStream.Investigation.elements.entity.is_public
      description: Whether the entity is public or private.
      type: Boolean
    - contextPath: ThreatStream.Investigation.elements.entity.is_team
      description: Whether the entity is a team.
      type: Boolean
    - contextPath: ThreatStream.Investigation.elements.entity.modified_ts
      description: Timestamp of when the entity was last updated on ThreatStream, in UTC format.
      type: Date
    - contextPath: ThreatStream.Investigation.elements.entity.name
      description: The entity name.
      type: String
    - contextPath: ThreatStream.Investigation.elements.entity.organization_id
      description: ID of the (ThreatStream) organization that brought in the entity.
      type: Number
    - contextPath: ThreatStream.Investigation.elements.entity.owner_user_id
      description: ID of the ThreatStream user who created the entity.
      type: Number
    - contextPath: ThreatStream.Investigation.elements.entity.primary_motivation
      description: The primary motivation.
      type: Unknown
    - contextPath: ThreatStream.Investigation.elements.entity.publication_status
      description: The publication status of the entity.
      type: String
    - contextPath: ThreatStream.Investigation.elements.entity.published_ts
      description: Timestamp of when the entity was published on ThreatStream, in UTC format.
      type: Date
    - contextPath: ThreatStream.Investigation.elements.entity.resource_level
      description: The resource level.
      type: Unknown
    - contextPath: ThreatStream.Investigation.elements.entity.resource_uri
      description: Resource URI of the entity.
      type: String
    - contextPath: ThreatStream.Investigation.elements.entity.source_created
      description: Timestamp of when the entity was created by its original source.
      type: Unknown
    - contextPath: ThreatStream.Investigation.elements.entity.source_modified
      description: Timestamp of when the entity was last updated by its original source.
      type: Unknown
    - contextPath: ThreatStream.Investigation.elements.entity.start_date
      description: The start date.
      type: Unknown
    - contextPath: ThreatStream.Investigation.elements.entity.tlp
      description: Traffic Light Protocol designation for the entity—red, amber, green, white.
      type: String
    - contextPath: ThreatStream.Investigation.elements.entity.uuid
      description: UUID assigned to the entity.
      type: String
    - contextPath: ThreatStream.Investigation.elements.entity.workgroups
      description: Assigned workgroups.
      type: Unknown
    - contextPath: ThreatStream.Investigation.elements.id
      description: Unique ID assigned to the entity.
      type: Number
    - contextPath: ThreatStream.Investigation.elements.r_id
      description: Unique ID assigned to the element entity.
      type: Number
    - contextPath: ThreatStream.Investigation.elements.r_type
      description: Type of entity associated with the investigation.
      type: String
    - contextPath: ThreatStream.Investigation.elements.entity.s_type
      description: Signature type of entity associated with the investigation.
      type: String
    - contextPath: ThreatStream.Investigation.elements.entity.children.id
      description: A string representing the ID of the child entity.
      type: String
    - contextPath: ThreatStream.Investigation.elements.entity.children.name
      description: A string representing the name of the child entity.
      type: String
    - contextPath: ThreatStream.Investigation.elements.entity.children.resource_uri
      description: A string representing the resource URI of the child entity.
      type: String
    - contextPath: ThreatStream.Investigation.elements.entity.is_category
      description: Whether the entity is a category.
      type: Boolean
    - contextPath: ThreatStream.Investigation.elements.entity.children
      description: The children of the entity.
      type: Unknown
    - contextPath: ThreatStream.Investigation.elements.entity.aliases
      description: The aliases of the entity.
      type: Unknown
    - contextPath: ThreatStream.Investigation.elements.entity.is_system
      description: Whether the entity is a system entity.
      type: Boolean
    - contextPath: ThreatStream.Investigation.elements.entity.source
      description: A string representing the source of the entity.
      type: String
    - contextPath: ThreatStream.Investigation.elements.entity.update_id
      description: The update ID of the entity.
      type: Number
    - contextPath: ThreatStream.Investigation.elements.entity.assignee_user.email
      description: The assignee user email.
      type: String
    - contextPath: ThreatStream.Investigation.elements.entity.assignee_user.id
      description: The assignee user ID.
      type: String
    - contextPath: ThreatStream.Investigation.elements.entity.assignee_user.name
      description: The assignee user name.
      type: String
    - contextPath: ThreatStream.Investigation.elements.entity.assignee_user.resource_uri
      description: The assignee user resource URI.
      type: String
    - contextPath: ThreatStream.Investigation.elements.entity.end_date
      description: The end date of the entity.
      type: Unknown
    - contextPath: ThreatStream.Investigation.elements.entity.objective
      description: The objective of the entity.
      type: Unknown
    - contextPath: ThreatStream.Investigation.elements.entity.status.display_name
      description: The display name of the entity.
      type: String
    - contextPath: ThreatStream.Investigation.elements.entity.status.id
      description: The status ID of the entity.
      type: Number
    - contextPath: ThreatStream.Investigation.elements.entity.status.resource_uri
      description: The resource URI of the status of the entity.
      type: String
    - contextPath: ThreatStream.Investigation.elements.entity.asn
      description: The ASN of the entity.
      type: String
    - contextPath: ThreatStream.Investigation.elements.entity.comments
      description: Comments related to the  entity.
      type: Unknown
    - contextPath: ThreatStream.Investigation.elements.entity.confidence
      description: The confidence of the associated entity.
      type: Number
    - contextPath: ThreatStream.Investigation.elements.entity.country
      description: The country associated with the entity.
      type: String
    - contextPath: ThreatStream.Investigation.elements.entity.created_by
      description: A string representing the creator of the entity.
      type: String
    - contextPath: ThreatStream.Investigation.elements.entity.expiration_ts
      description: The timestamp when the entity will expire on ThreatStream.
      type: Date
    - contextPath: ThreatStream.Investigation.elements.entity.import_session_id
      description: A number representing the import session ID of the entity.
      type: Number
    - contextPath: ThreatStream.Investigation.elements.entity.import_source
      description: A string representing the import source of the entity.
      type: String
    - contextPath: ThreatStream.Investigation.elements.entity.ip
      description: The IP of the entity.
      type: String
    - contextPath: ThreatStream.Investigation.elements.entity.itype
      description: The itype of the entity.
      type: String
    - contextPath: ThreatStream.Investigation.elements.entity.latitude
      description: The latitude of the entity.
      type: String
    - contextPath: ThreatStream.Investigation.elements.entity.longitude
      description: The longitude of the entity.
      type: String
    - contextPath: ThreatStream.Investigation.elements.entity.meta.detail2
      description: Additional details associated with state of an entity.
      type: String
    - contextPath: ThreatStream.Investigation.elements.entity.meta.severity
      description: Severity assigned to the entity through machine-learning algorithms ThreatStream deploys.
      type: String
    - contextPath: ThreatStream.Investigation.elements.entity.org
      description: Registered owner (organization) associated with the entity.
      type: String
    - contextPath: ThreatStream.Investigation.elements.entity.owner_organization_id
      description: The owner organization ID of the entity.
      type: Number
    - contextPath: ThreatStream.Investigation.elements.entity.rdns
      description: Domain name (obtained through reverse domain name lookup) associated with the entity.
      type: Unknown
    - contextPath: ThreatStream.Investigation.elements.entity.retina_confidence
      description: The retina confidence of the entity.
      type: Number
    - contextPath: ThreatStream.Investigation.elements.entity.source_reported_confidence
      description: The source reported confidence of the entity.
      type: Number
    - contextPath: ThreatStream.Investigation.elements.entity.status
      description: The status of the entity.
      type: String
    - contextPath: ThreatStream.Investigation.elements.entity.subtype
      description: The subtype of the entity.
      type: Unknown
    - contextPath: ThreatStream.Investigation.elements.entity.tags
      description: List of tags associated with the entity.
      type: Unknown
    - contextPath: ThreatStream.Investigation.elements.entity.threat_type
      description: Type of threat associated with the entity.
      type: String
    - contextPath: ThreatStream.Investigation.elements.entity.threatscore
      description: The threat score of the entity.
      type: Number
    - contextPath: ThreatStream.Investigation.elements.entity.trusted_circle_ids
      description: The trusted circleIDs of the entity.
      type: Unknown
    - contextPath: ThreatStream.Investigation.elements.entity.trusted_circles_ids
      description: ID of the trusted circle to which the entity data should be associated.
      type: Unknown
    - contextPath: ThreatStream.Investigation.elements.entity.type
      description: The type of the entity.
      type: String
    - contextPath: ThreatStream.Investigation.elements.entity.value
      description: Value of the entity.
      type: String
    - contextPath: ThreatStream.Investigation.errors
      description: Errors related to the investigation.
      type: Unknown
    - contextPath: ThreatStream.Investigation.graph_content
      description: The investigation graph content details.
      type: Unknown
    - contextPath: ThreatStream.Investigation.id
      description: The ID of the investigation.
      type: Number
    - contextPath: ThreatStream.Investigation.intelligence_initiatives
      description: Intelligence initiatives associated with the investigation.
      type: Unknown
    - contextPath: ThreatStream.Investigation.is_public
      description: Whether the entity is public or private.
      type: Boolean
    - contextPath: ThreatStream.Investigation.modified_ts
      description: The date the investigation was modified.
      type: Date
    - contextPath: ThreatStream.Investigation.name
      description: The investigation name.
      type: String
    - contextPath: ThreatStream.Investigation.owner_org.id
      description: The owner organization ID.
      type: String
    - contextPath: ThreatStream.Investigation.owner_org.name
      description: The owner organization name.
      type: String
    - contextPath: ThreatStream.Investigation.owner_org.resource_uri
      description: The owner organization resource URI.
      type: String
    - contextPath: ThreatStream.Investigation.owner_org_id
      description: Organization ID of the owner.
      type: Unknown
    - contextPath: ThreatStream.Investigation.priority
      description: The priority of the investigation.
      type: String
    - contextPath: ThreatStream.Investigation.reporter.email
      description: Email address of the user who created the investigation.
      type: String
    - contextPath: ThreatStream.Investigation.reporter.id
      description: ID of the user who created the investigation.
      type: String
    - contextPath: ThreatStream.Investigation.reporter.name
      description: Name of the user who created the investigation.
      type: String
    - contextPath: ThreatStream.Investigation.reporter.resource_uri
      description: Resource URI of the user who created the investigation.
      type: String
    - contextPath: ThreatStream.Investigation.reporter_id
      description: ID of the user who created the investigation.
      type: Number
    - contextPath: ThreatStream.Investigation.resource_uri
      description: The investigation resource URI.
      type: String
    - contextPath: ThreatStream.Investigation.source_type
      description: The type of source used to create the investigation.
      type: String
    - contextPath: ThreatStream.Investigation.status
      description: The investigation status.
      type: String
    - contextPath: ThreatStream.Investigation.tags
      description: The tags associated with the investigation.
      type: String
    - contextPath: ThreatStream.Investigation.tlp
      description: Traffic Light Protocol designation for the investigation—red, amber, green, white.
      type: String
    - contextPath: ThreatStream.Investigation.users
      description: List of users associated with the investigation.
      type: Unknown
    - contextPath: ThreatStream.Investigation.workgroups
      description: Assigned workgroups.
      type: Unknown
  - arguments:
    - description: The ID of the investigation. Use the threatstream-list-investigation command to get the investigation ID.
      name: investigation_id
      required: true
    - auto: PREDEFINED
      description: The priority of the investigation.
      name: priority
      predefined:
      - 'Very Low'
      - 'Low'
      - 'Medium'
      - 'High'
      - 'Very High'
    - auto: PREDEFINED
      description: The status of the investigation.
      name: status
      predefined:
      - 'Completed'
      - 'In-Progress'
      - 'Pending'
      - 'Unassigned'
    - description: A comma-separated list of tags. For example, tag1,tag2.
      isArray: true
      name: tags
    - auto: PREDEFINED
      description: The tlp (Traffic Light Protocol designation) of the investigation.
      name: tlp
      predefined:
      - 'White'
      - 'Green'
      - 'Amber'
      - 'Red'
    - description: Assignee ID. Use the threatstream-list-user command to get the user ID.
      name: assignee_id
    name: threatstream-update-investigation
    description: Updates an existing investigation at ThreatStream.
    outputs:
    - contextPath: ThreatStream.Investigation.add_related_indicators
      description: Errors related to the investigation.
      type: Number
    - contextPath: ThreatStream.Investigation.assignee.assignee_type
      description: 'Type of assignee: "user" or "tsworkgroup".'
      type: String
    - contextPath: ThreatStream.Investigation.assignee.avatar_s3_url
      description: URL for the avatar image associated with the assignee user.
      type: Unknown
    - contextPath: ThreatStream.Investigation.assignee.can_share_intelligence
      description: Whether the assignee user can share intelligence.
      type: Boolean
    - contextPath: ThreatStream.Investigation.assignee.email
      description: The email of the assignee user.
      type: String
    - contextPath: ThreatStream.Investigation.assignee.id
      description: The ID of the assignee user.
      type: String
    - contextPath: ThreatStream.Investigation.assignee.is_active
      description: Whether the assignee user is active.
      type: Boolean
    - contextPath: ThreatStream.Investigation.assignee.is_readonly
      description: Whether the assignee user should be restricted to Read Only status.
      type: Boolean
    - contextPath: ThreatStream.Investigation.assignee.must_change_password
      description: Whether the assignee user will be forced to change their password the next time they log in.
      type: Boolean
    - contextPath: ThreatStream.Investigation.assignee.name
      description: The investigation assignee user name.
      type: String
    - contextPath: ThreatStream.Investigation.assignee.nickname
      description: The investigation assignee user nickname.
      type: Unknown
    - contextPath: ThreatStream.Investigation.assignee.resource_uri
      description: Resource URI associated with the investigation assignee user.
      type: String
    - contextPath: ThreatStream.Investigation.assignee_id
      description: ID of the user or workgroup to which the investigation is assigned.
      type: Number
    - contextPath: ThreatStream.Investigation.assignee_type
      description: 'Type of assignee: "user" or "tsworkgroup".'
      type: String
    - contextPath: ThreatStream.Investigation.created_ts
      description: Timestamp when the investigation was created.
      type: Date
    - contextPath: ThreatStream.Investigation.description
      description: The investigation description.
      type: String
    - contextPath: ThreatStream.Investigation.elements.add_related_indicators
      description: When enabled, observables related to the entity you are associating with the investigation are also added.
      type: Number
    - contextPath: ThreatStream.Investigation.elements.r_id
      description: Unique ID assigned to the entity.
      type: Number
    - contextPath: ThreatStream.Investigation.elements.r_type
      description: Type of entity associated with the investigation.
      type: String
    - contextPath: ThreatStream.Investigation.graph_content
      description: The investigation graph content details.
      type: Unknown
    - contextPath: ThreatStream.Investigation.id
      description: The ID of the investigation.
      type: Number
    - contextPath: ThreatStream.Investigation.is_public
      description: Whether the entity is public or private.
      type: Boolean
    - contextPath: ThreatStream.Investigation.modified_ts
      description: The date the investigation was modified.
      type: Date
    - contextPath: ThreatStream.Investigation.name
      description: The investigation name.
      type: String
    - contextPath: ThreatStream.Investigation.owner_org.id
      description: The owner organization ID.
      type: String
    - contextPath: ThreatStream.Investigation.owner_org.name
      description: The owner organization name.
      type: String
    - contextPath: ThreatStream.Investigation.owner_org.resource_uri
      description: The owner organization resource URI.
      type: String
    - contextPath: ThreatStream.Investigation.owner_org_id
      description: Organization ID of the owner.
      type: Unknown
    - contextPath: ThreatStream.Investigation.priority
      description: The priority of the investigation.
      type: String
    - contextPath: ThreatStream.Investigation.reporter.email
      description: Email address of the user who created the investigation.
      type: String
    - contextPath: ThreatStream.Investigation.reporter.id
      description: ID of the user who created the investigation.
      type: String
    - contextPath: ThreatStream.Investigation.reporter.name
      description: Name of the user who created the investigation.
      type: String
    - contextPath: ThreatStream.Investigation.reporter.resource_uri
      description: Resource URI of the user who created the investigation.
      type: String
    - contextPath: ThreatStream.Investigation.reporter_id
      description: ID of the user who created the investigation.
      type: Number
    - contextPath: ThreatStream.Investigation.resource_uri
      description: The investigation resource URI.
      type: String
    - contextPath: ThreatStream.Investigation.source_type
      description: The type of source used to create the investigation.
      type: String
    - contextPath: ThreatStream.Investigation.status
      description: The investigation status.
      type: String
    - contextPath: ThreatStream.Investigation.tags
      description: The tags associated with the investigation.
      type: String
    - contextPath: ThreatStream.Investigation.tlp
      description: Traffic Light Protocol designation for the investigation—red, amber, green, white.
      type: String
  - arguments:
    - description: The ID of the investigation.
      name: investigation_id
      required: true
    name: threatstream-delete-investigation
    description: Deletes an existing investigation at ThreatStream.
  - arguments:
    - description: The ID of the investigation. Use the threatstream-get-model-list command to get the investigation ID.
      name: investigation_id
      required: true
    - auto: PREDEFINED
      description: When enabled, observables related to the entity you are associating with the investigation are also added.
      name: connect_related_indicators
      predefined:
      - 'True'
      - 'False'
    - description: A comma-separated list of IDs of the actors with which you want to associate matched entities. Use the threatstream-get-model-list command to get the actor IDs.
      isArray: true
      name: associated_actor_ids
    - description: A comma-separated list of IDs of the campaigns with which you want to associate matched entities. Use the threatstream-get-model-list command to get the campaign IDs.
      isArray: true
      name: associated_campaign_ids
    - description: A comma-separated list of IDs of the incidents with which you want to associate matched entities. Use the threatstream-get-model-list command to get the incident IDs.
      isArray: true
      name: associated_incident_ids
    - description: A comma-separated list of IDs of the observables with which you want to associate matched entities. Use the threatstream-get-indicators command to get the observable IDs.
      isArray: true
      name: associated_observable_ids
    - description: A comma-separated list of IDs of the signatures with which you want to associate matched entities. Use the threatstream-get-model-list command to get the signature IDs.
      isArray: true
      name: associated_signature_ids
    - description: A comma-separated list of IDs of the threat bulletin with which you want to associate matched entities. Use the threatstream-get-model-list command to get the threat bulletin IDs.
      isArray: true
      name: associated_threat_bulletin_ids
    - description: A comma-separated list of IDs of the TTPs with which you want to associate matched entities. Use the threatstream-get-model-list command to get the TTPs IDs.
      isArray: true
      name: associated_ttp_ids
    - description: A comma-separated list of IDs of the vulnerabilities with which you want to associate matched entities. Use the threatstream-get-model-list command to get the vulnerabilities IDs.
      isArray: true
      name: associated_vulnerability_ids
    name: threatstream-add-investigation-element
    description: Add an element to the existing investigation at ThreatStream.
  - arguments:
    - auto: PREDEFINED
      default: true
      defaultValue: 'JSON'
      description: Defines the format of the response.
      name: format
      predefined:
      - 'CSV'
      - 'JSON'
    - defaultValue: '50'
      description: The maximum number of results to return.
      name: limit
    - description: Page number to get result from. Needs to be used with the page_size argument.
      name: page
    - description: The page size of the returned results. Needs to be used with the page argument.
      name: page_size
    description: Get a list of whitelist entries.
    name: threatstream-list-whitelist-entry
    outputs:
    - contextPath: InfoFile.Name
      description: Name of the file.
      type: string
    - contextPath: InfoFile.EntryID
      description: The entry ID of the report.
      type: string
    - contextPath: InfoFile.Size
      description: Size of the file.
      type: number
    - contextPath: InfoFile.Type
      description: File type, e.g., "PE".
      type: string
    - contextPath: InfoFile.Info
      description: Basic information of the file.
      type: string
    - contextPath: ThreatStream.WhitelistEntry.created_ts
      description: Timestamp of when the entry was created.
      type: Date
    - contextPath: ThreatStream.WhitelistEntry.id
      description: Unique ID associated with the whitelist entry.
      type: Number
    - contextPath: ThreatStream.WhitelistEntry.modified_ts
      description: Timestamp of when the entry was most recently modified.
      type: Date
    - contextPath: ThreatStream.WhitelistEntry.notes
      description: Contextual note associated with the entry.
      type: String
    - contextPath: ThreatStream.WhitelistEntry.resource_uri
      description: Resource URI of the entry.
      type: String
    - contextPath: ThreatStream.WhitelistEntry.value
      description: Value of the entry.
      type: String
    - contextPath: ThreatStream.WhitelistEntry.value_type
      description: Value type of the entry.
      type: String
  - arguments:
    - description: The entry ID of the file you want to upload.
      name: entry_id
    - description: A comma-separated list of CIDRs associated with the entry.
      isArray: true
      name: cidr
    - description: A comma-separated list of domains associated with the entry.
      isArray: true
      name: domains
    - description: A comma-separated list of emails associated with the entry.
      isArray: true
      name: emails
    - description: A comma-separated list of IPs associated with the entry.
      isArray: true
      name: ips
    - description: A comma-separated list of MD5 hashes associated with the entry.
      isArray: true
      name: md5
    - description: A comma-separated list of URLs associated with the entry.
      isArray: true
      name: urls
    - description: A comma-separated list of user agents associated with the entry.
      isArray: true
      name: user_agents
    - description: A note that will be associated with all the indicator types that are provided in the command arguments.
      name: note
    description: Creates a new whitelist entry.
    name: threatstream-create-whitelist-entry
  - arguments:
    - description: The ID of the entry you want to update.
      name: entry_id
      required: true
    - description: A note that will be associated with all the indicator types that are provided in the command arguments.
      name: note
      required: true
    description: "Modify contextual notes associated with existing whitelist entries."
    name: threatstream-update-whitelist-entry-note
  - arguments:
    - description: The ID of the entry you want to update. Use the threatstream-list-whitelist-entry command to get the entry ID.
      name: entry_id
      required: true
    description: Delete a whitelist entry.
    name: threatstream-delete-whitelist-entry
  - arguments:
    - description: When specified, the results returned in the list are limited to specific import ID.
      name: import_id
    - auto: PREDEFINED
      description: When specified, the results returned in the list are limited to the selected status.
      name: status_in
      predefined:
      - 'Processing'
      - 'Errors'
      - 'Ready To Review'
      - 'Rejected'
      - 'Approved'
    - description: The maximum number of results to return. Default is 50.
      name: limit
    - description: Page number to get result from. Needs to be used with the page_size argument.
      name: page
    - description: The page size of the returned results. Needs to be used with the page argument.
      name: page_size
    description: Gets an import list.
    name: threatstream-list-import-job
    outputs:
    - contextPath: ThreatStream.Import.approved_by_id
      description: The ID of the user who approved the import.
      type: Unknown
    - contextPath: ThreatStream.Import.confidence
      description: Confidence scores assigned to the import.
      type: Number
    - contextPath: ThreatStream.Import.date
      description: A date representing the import date.
      type: Date
    - contextPath: ThreatStream.Import.date_modified
      description: A date representing the last modified date of the import.
      type: Date
    - contextPath: ThreatStream.Import.default_comment
      description: Default comment.
      type: Unknown
    - contextPath: ThreatStream.Import.email
      description: A string representing the email associated with the import.
      type: String
    - contextPath: ThreatStream.Import.exclude_source_domain
      description: Whether the source domain is excluded.
      type: Boolean
    - contextPath: ThreatStream.Import.expiration_ts
      description: The timestamp when the import will expire on ThreatStream.
      type: Date
    - contextPath: ThreatStream.Import.fileName
      description: A string representing the name of file associated with the import.
      type: String
    - contextPath: ThreatStream.Import.fileType
      description: A string representing the type of file associated with the import.
      type: String
    - contextPath: ThreatStream.Import.file_name_label
      description: The file name label.
      type: Unknown
    - contextPath: ThreatStream.Import.id
      description: A number representing the import ID.
      type: Number
    - contextPath: ThreatStream.Import.intelligence_source
      description: A string representing the intelligence source of the import.
      type: String
    - contextPath: ThreatStream.Import.is_anonymous
      description: Whether the entity is anonymous.
      type: Boolean
    - contextPath: ThreatStream.Import.is_public
      description: Whether the entity is public or private.
      type: Boolean
    - contextPath: ThreatStream.Import.jobID
      description: The job ID.
      type: Unknown
    - contextPath: ThreatStream.Import.messages
      description: A string representing the messages associated with the import.
      type: String
    - contextPath: ThreatStream.Import.name
      description: The import name.
      type: String
    - contextPath: ThreatStream.Import.notes
      description: A string representing the notes associated with the import.
      type: String
    - contextPath: ThreatStream.Import.numIndicators
      description: The number of observables that were accepted for importing.
      type: Number
    - contextPath: ThreatStream.Import.numRejected
      description: The number of observables that were rejected for importing.
      type: Number
    - contextPath: ThreatStream.Import.num_private
      description: A number representing the number of private entities associated with the import.
      type: Number
    - contextPath: ThreatStream.Import.num_public
      description: A number representing the number of public entities associated with the import.
      type: Number
    - contextPath: ThreatStream.Import.organization.id
      description: ID associated with the organization that created the import.
      type: String
    - contextPath: ThreatStream.Import.organization.name
      description: Name associated with the organization that created the import.
      type: String
    - contextPath: ThreatStream.Import.organization.resource_uri
      description: Resource URI associated with the organization that created the import.
      type: String
    - contextPath: ThreatStream.Import.processed_ts
      description: A date representing the timestamp when the import was processed.
      type: Date
    - contextPath: ThreatStream.Import.resource_uri
      description: Resource URI associated with the entity.
      type: String
    - contextPath: ThreatStream.Import.sandbox_submit
      description: The sandbox submit.
      type: Unknown
    - contextPath: ThreatStream.Import.source_confidence_weight
      description: The source confidence weight of the entity.
      type: Number
    - contextPath: ThreatStream.Import.status
      description: The import status.
      type: String
    - contextPath: ThreatStream.Import.threat_type
      description: The threat type.
      type: String
    - contextPath: ThreatStream.Import.tlp
      description: Traffic Light Protocol designation.
      type: Unknown
    - contextPath: ThreatStream.Import.user_id
      description: A string representing the ID associated with the user who created the import.
      type: Number
    - contextPath: ThreatStream.Import.visibleForReview
      description: Whether the entity is visible for review.
      type: Boolean
  - arguments:
    - description: The ID of the import job.
      name: import_id
      required: true
    description: Approve all observables in an import job.
    name: threatstream-approve-import-job
  - arguments:
    - description: 'A comma-separated list of model types. Supported values are: actor, attackpattern , campaign, courseofaction, incident,identity, infrastructure, intrusionset, malware,signature, tipreport, ttp, tool, vulnerability.'
      isArray: true
      name: model_type
    - description: The name of the threat model.
      name: name
    - description: 'Free text to search string in the fields: Aliases, Description, Name, Tags.'
      name: keyword_search
    - description: Other names by which the entity are known.
      name: alias
    - description: Numeric ID of the threat feed that provided the Threat Model entity.
      name: feed_id
    - auto: PREDEFINED
      description: Whether the entity was created as a result of an email import.
      name: is_email
      predefined:
      - 'True'
      - 'False'
    - auto: PREDEFINED
      description: 'Whether the entity is public or private. True—if the entity is public, False—if the entity is private or belongs to a Trusted Circle.'
      name: is_public
      predefined:
      - 'True'
      - 'False'
    - description: 'A comma-separated list of publication statuses. Supported values are: new, pending_review, review_requested, reviewed.'
      isArray: true
      name: publication_status
    - description: 'A comma-separated list of signature types. Supported values are: Bro, Carbon Black Query, ClamAV, Custom, CybOX, OpenIOC, RSA NetWitness, Snort, Splunk Query, Suricata, YARA.'
      isArray: true
      name: signature_type
    - description: 'A comma-separated list of additional comments and context associated with the entity when it was imported from its original threat feed.'
      isArray: true
      name: tags
    - description: Used for querying entities associated with specified trusted circles.
      name: trusted_circle_id
    - defaultValue: '50'
      description: The maximum number of results to return.
      name: limit
    - description: Page number to get result from. Needs to be used with the page_size argument.
      name: page
    - description: The page size of the returned results. Needs to be used with the page argument.
      name: page_size
    description: Retrieve threat model entities from ThreatStream.
    name: threatstream-search-threat-model
    outputs:
    - contextPath: ThreatStream.ThreatModel.source_created
      description: Timestamp of when the entity was created by its original source.
      type: Unknown
    - contextPath: ThreatStream.ThreatModel.circles
      description: Trusted circles with which data from streams is shared.
      type: Unknown
    - contextPath: ThreatStream.ThreatModel.feed_id
      description: Numeric ID of the threat feed that provided the threat model entity.
      type: Number
    - contextPath: ThreatStream.ThreatModel.workgroups
      description: Workgroups to which the threat model is visible.
      type: Unknown
    - contextPath: ThreatStream.ThreatModel.aliases
      description: Other names by which the threat model are known.
      type: Unknown
    - contextPath: ThreatStream.ThreatModel.is_email
      description: Whether the threat model was created as a result of an email import.
      type: Unknown
    - contextPath: ThreatStream.ThreatModel.published_ts
      description: Timestamp of when the entity was published on ThreatStream, in UTC format.
      type: String
    - contextPath: ThreatStream.ThreatModel.id
      description: Unique ID assigned to the entity.
      type: Number
    - contextPath: ThreatStream.ThreatModel.source_modified
      description: Timestamp of when the entity was last updated by its original source.
      type: Date
    - contextPath: ThreatStream.ThreatModel.type
      description: The threat model type.
      type: String
    - contextPath: ThreatStream.ThreatModel.start_date
      description: Time when a threat model was known to have started.
      type: Unknown
    - contextPath: ThreatStream.ThreatModel.publication_status
      description: The publication status. A threat model can be in new, pending_review, review_requested, reviewed, published statuses.
      type: String
    - contextPath: ThreatStream.ThreatModel.end_date
      description: Time when a threat model was known to have ended.
      type: Unknown
    - contextPath: ThreatStream.ThreatModel.tags.id
      description: The ID of the tag assigned to the threat model.
      type: String
    - contextPath: ThreatStream.ThreatModel.tags.name
      description: The name of the tag assigned to the threat model.
      type: String
    - contextPath: ThreatStream.ThreatModel.modified_ts
      description: Timestamp of when the tag was last updated on ThreatStream, in UTC format.
      type: String
    - contextPath: ThreatStream.ThreatModel.is_public
      description: Whether the entity is public or private.
      type: Boolean
    - contextPath: ThreatStream.ThreatModel.uuid
      description: UUID (universally unique identifier) assigned to the threat model for STIX compliance.
      type: String
    - contextPath: ThreatStream.ThreatModel.created_ts
      description: Timestamp when the threat model was created.
      type: String
    - contextPath: ThreatStream.ThreatModel.tlp
      description: TLP setting associated with the entity.
      type: String
    - contextPath: ThreatStream.ThreatModel.name
      description: Name of the entity.
      type: String
    - contextPath: ThreatStream.ThreatModel.status
      description: Status of the entity.
      type: Unknown
    - contextPath: ThreatStream.ThreatModel.model_type
      description: Type of threat model entity.
      type: String
    - contextPath: ThreatStream.ThreatModel.resource_uri
      description: Resource URI associated with the entity.
      type: String
  - arguments:
    - auto: PREDEFINED
      description: The type of threat model entity to which you are adding the association.
      name: entity_type
      predefined:
      - 'Actor'
      - 'Attack Pattern'
      - 'Campaign'
      - 'Course Of Action'
      - 'Identity'
      - 'Infrastructure'
      - 'Intrusion Set'
      - 'Incident'
      - 'Malware'
      - 'Signature'
      - 'Threat Bulletin'
      - 'Tool'
      - 'Ttp'
      - 'Vulnerability'
      required: true
    - description: The ID of the threat model entity to which you are adding the association.
      name: entity_id
      required: true
    - description: 'The entities IDs to associate with the primary entity. Note: The model type of all the IDs must be equal to the type in the “associated_entity_type” argument.'
      isArray: true
      name: associated_entity_ids
      required: true
    - auto: PREDEFINED
      description: The type of threat model entity to which you are adding the association.
      name: associated_entity_type
      predefined:
      - 'Actor'
      - 'Attack Pattern'
      - 'Campaign'
      - 'Course Of Action'
      - 'Identity'
      - 'Infrastructure'
      - 'Intrusion Set'
      - 'Incident'
      - 'Malware'
      - 'Signature'
      - 'Threat Bulletin'
      - 'Tool'
      - 'Ttp'
      - 'Vulnerability'
      required: true
    description: Creates associations between threat model entities on the ThreatStream platform.
    name: threatstream-add-threat-model-association
  - arguments:
    - description: A comma-separated list of unique IDs of the indicator to which you are adding tags (execute the command threatstream-get-indicators to get the list of indicators).
      name: indicator_ids
      required: true
      isArray: true
    - description: A comma-separated list of values of the tags you want to add.
      name: tags
      required: true
      isArray: true
    description: Add tags to the indicators.
    name: threatstream-add-indicator-tag
  - arguments:
    - description: A comma-separated list of unique IDs of the indicator to which you are removing tags (execute the command threatstream-get-indicators to get the list of indicators).
      name: indicator_ids
      required: true
      isArray: true
    - description: A comma-separated list of values of the tags you want to remove.
      name: tags
      required: true
      isArray: true
    description: Remove tags from the indicators.
    name: threatstream-remove-indicator-tag
<<<<<<< HEAD
  dockerimage: demisto/py3-tools:1.0.0.77497
=======
  dockerimage: demisto/py3-tools:1.0.0.84025
>>>>>>> 6f77591c
  runonce: false
  script: '-'
  subtype: python3
  type: python
tests:
- ThreatStream-Test
fromversion: 6.0.0<|MERGE_RESOLUTION|>--- conflicted
+++ resolved
@@ -72,8 +72,6 @@
   required: true
   type: 15
   section: Collect
-<<<<<<< HEAD
-=======
 - defaultvalue: Benign
   display: Default DBOT score for indicators with low confidence
   name: indicator_default_score
@@ -83,7 +81,6 @@
   required: false
   type: 15
   section: Collect
->>>>>>> 6f77591c
 - defaultvalue: 'false'
   display: Trust any certificate (not secure)
   name: insecure
@@ -101,8 +98,6 @@
   additionalinfo: Create relationships between indicators as part of enrichment.
   display: Create relationships
   name: create_relationships
-<<<<<<< HEAD
-=======
   type: 8
   section: Collect
   advanced: true
@@ -112,11 +107,7 @@
   display: Remote API
   name: remote_api
   required: false
->>>>>>> 6f77591c
   type: 8
-  section: Collect
-  advanced: true
-  required: false
 defaultclassifier: 'null'
 description: Use Anomali ThreatStream to query and submit threats.
 display: Anomali ThreatStream v3
@@ -2527,15 +2518,9 @@
       predefined:
       - 'yes'
       - 'no'
-<<<<<<< HEAD
-    - description: The entry ID of a file (containing a JSON with an "objects" array and "meta" maps) that is uploaded to the War Room.
-      name: file_id
-    - description: The “meta” section will be added to this json, and we will send this json to the api endpoint.
-=======
     - description: The entry ID of a file (containing a JSON with an "objects" array and "meta" maps) that is uploaded to the War Room. It is recommended to use the "ThreatstreamBuildIocImportJson" script to build a valid JSON file if possible.
       name: file_id
     - description: The “meta” section will be added to this json, and we will send this json to the api endpoint. It is recommended to use the "ThreatstreamBuildIocImportJson" script to build a valid JSON file if possible.
->>>>>>> 6f77591c
       name: indicators_json
     - auto: PREDEFINED
       description: You can add tags that are private to your organization by setting the tlp attribute for the tag to red. If you do not specify a tlp setting, the tag is visible to any ThreatStream user with access to the observable.
@@ -6446,11 +6431,7 @@
       isArray: true
     description: Remove tags from the indicators.
     name: threatstream-remove-indicator-tag
-<<<<<<< HEAD
-  dockerimage: demisto/py3-tools:1.0.0.77497
-=======
   dockerimage: demisto/py3-tools:1.0.0.84025
->>>>>>> 6f77591c
   runonce: false
   script: '-'
   subtype: python3
