--- conflicted
+++ resolved
@@ -6431,11 +6431,7 @@
       isArray: true
     description: Remove tags from the indicators.
     name: threatstream-remove-indicator-tag
-<<<<<<< HEAD
-  dockerimage: demisto/py3-tools:1.0.0.82746
-=======
   dockerimage: demisto/py3-tools:1.0.0.84811
->>>>>>> 9d6c5180
   runonce: false
   script: '-'
   subtype: python3
