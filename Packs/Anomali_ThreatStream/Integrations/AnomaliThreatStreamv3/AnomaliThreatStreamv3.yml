--- conflicted
+++ resolved
@@ -6431,11 +6431,7 @@
       isArray: true
     description: Remove tags from the indicators.
     name: threatstream-remove-indicator-tag
-<<<<<<< HEAD
-  dockerimage: demisto/py3-tools:1.0.0.81280
-=======
   dockerimage: demisto/py3-tools:1.0.0.83687
->>>>>>> 51ee7d33
   runonce: false
   script: '-'
   subtype: python3
