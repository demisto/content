category: Data Enrichment & Threat Intelligence
sectionOrder:
- Connect
- Collect
commonfields:
  id: Anomali ThreatStream v3
  version: -1
configuration:
- defaultvalue: https://api.threatstream.com
  display: Server URL (e.g., https://www.test.com)
  name: url
  required: true
  type: 0
  section: Connect
- display: Username
  name: credentials
  required: true
  type: 9
<<<<<<< HEAD
  section: Connect
=======
  displaypassword: API Key
>>>>>>> 5c19bb7f
- display: URL threshold
  name: url_threshold
  required: false
  type: 0
  section: Collect
  advanced: true
- display: IP threshold
  name: ip_threshold
  required: false
  type: 0
  section: Collect
  advanced: true
- display: Domain threshold
  name: domain_threshold
  required: false
  type: 0
  section: Collect
  advanced: true
- display: File threshold
  name: file_threshold
  required: false
  type: 0
  section: Collect
  advanced: true
- display: Email threshold
  additionalinfo: Email indicators with confidence value above this threshold are considered malicious.
  name: email_threshold
  required: false
  type: 0
  section: Collect
  advanced: true
- defaultvalue: 'false'
  additionalinfo: Whether to include inactive indicators in reputation commands.
  display: Include inactive results
  name: include_inactive
  required: false
  type: 8
  section: Collect
  advanced: true
- additionalinfo: Reliability of the source providing the intelligence data.
  defaultvalue: B - Usually reliable
  display: Source Reliability
  name: integrationReliability
  options:
  - A+ - 3rd party enrichment
  - A - Completely reliable
  - B - Usually reliable
  - C - Fairly reliable
  - D - Not usually reliable
  - E - Unreliable
  - F - Reliability cannot be judged
  required: true
  type: 15
  section: Collect
- defaultvalue: 'false'
  display: Trust any certificate (not secure)
  name: insecure
  required: false
  type: 8
  section: Connect
  advanced: true
- display: Use system proxy settings
  name: proxy
  required: false
  type: 8
  section: Connect
  advanced: true
- defaultvalue: 'true'
  additionalinfo: Create relationships between indicators as part of enrichment.
  display: Create relationships
  name: create_relationships
  required: false
  type: 8
  section: Collect
  advanced: true
defaultclassifier: 'null'
description: Use Anomali ThreatStream to query and submit threats.
display: Anomali ThreatStream v3
name: Anomali ThreatStream v3
script:
  commands:
  - arguments:
    - default: true
      description: The IP to check.
      isArray: true
      name: ip
      required: true
      secret: false
    - default: false
      description: If confidence is greater than the threshold the IP address is considered malicious, otherwise it is considered good. This argument overrides the default IP threshold defined as a parameter.
      isArray: false
      name: threshold
      required: false
      secret: false
    - auto: PREDEFINED
      description: Whether to include results with an inactive status.
      isArray: false
      name: include_inactive
      predefined:
      - 'True'
      - 'False'
      required: false
      secret: false
      default: false
    - auto: PREDEFINED
      default: false
      defaultValue: 'False'
      description: 'Enhance generic reputation commands to include additional information such as Threat Bulletins, Attach patterns, Actors, Campaigns, TTPs, vulnerabilities, etc. Note: If set to true, additional 6 API calls will be performed.'
      isArray: false
      name: threat_model_association
      predefined:
      - 'True'
      - 'False'
      required: false
      secret: false
    deprecated: false
    description: Checks the reputation of the given IP address.
    execution: false
    name: ip
    outputs:
    - contextPath: DBotScore.Indicator
      description: The indicator that was tested.
      type: String
    - contextPath: DBotScore.Type
      description: The indicator type.
      type: String
    - contextPath: DBotScore.Vendor
      description: The vendor used to calculate the score.
      type: String
    - contextPath: DBotScore.Score
      description: The actual score.
      type: Number
    - contextPath: IP.ASN
      description: The Autonomous System (AS) number associated with the indicator.
      type: String
    - contextPath: IP.Address
      description: The IP address of the indicator.
      type: String
    - contextPath: IP.Geo.Country
      description: The country associated with the indicator.
      type: String
    - contextPath: IP.Geo.Location
      description: The longitude and latitude of the IP address.
      type: String
    - contextPath: ThreatStream.IP.ASN
      description: The Autonomous System (AS) number associated with the indicator.
      type: String
    - contextPath: ThreatStream.IP.Address
      description: The IP address of the indicator.
      type: String
    - contextPath: ThreatStream.IP.Country
      description: The country associated with the indicator.
      type: String
    - contextPath: ThreatStream.IP.Type
      description: The indicator type.
      type: String
    - contextPath: ThreatStream.IP.Modified
      description: 'The time the indicator was last updated. The date format is: YYYYMMDDThhmmss, where "T" denotes the start of the value for time in UTC time.'
      type: String
    - contextPath: ThreatStream.IP.Severity
      description: The indicator severity ("very-high", "high", "medium", or "low").
      type: String
    - contextPath: ThreatStream.IP.Confidence
      description: The observable certainty level of a reported indicator type. Confidence score can range from 0-100, in increasing order of confidence.
      type: String
    - contextPath: ThreatStream.IP.Status
      description: The status assigned to the indicator.
      type: String
    - contextPath: ThreatStream.IP.Organization
      description: The name of the business that owns the IP address associated with the indicator.
      type: String
    - contextPath: ThreatStream.IP.Source
      description: The indicator source.
      type: String
    - contextPath: IP.Malicious.Vendor
      description: The vendor that reported the indicator as malicious.
      type: String
    - contextPath: ThreatStream.IP.Tags
      description: Tags assigned to the IP.
      type: Unknown
    - contextPath: ThreatStream.IP.IType
      description: The itype of the indicator associated with the specified model.
      type: String
    - contextPath: IP.Tags
      description: List of IP tags.
      type: Unknown
    - contextPath: IP.ThreatTypes
      description: Threat types associated with the IP.
      type: Unknown
    - contextPath: ThreatStream.IP.Actor.assignee_user
      description: The assignee user of the threat actor.
      type: Unknown
    - contextPath: ThreatStream.IP.Actor.association_info.comment
      description: The comment in the association info of the threat actor.
      type: Unknown
    - contextPath: ThreatStream.IP.Actor.association_info.created
      description: The date the association info was created.
      type: Date
    - contextPath: ThreatStream.IP.Actor.association_info.from_id
      description: The ID from which the association info is related.
      type: Number
    - contextPath: ThreatStream.IP.Actor.can_add_public_tags
      description: Whether you can add public tags to the threat actor.
      type: Boolean
    - contextPath: ThreatStream.IP.Actor.created_ts
      description: The date the threat actor was created.
      type: Date
    - contextPath: ThreatStream.IP.Actor.feed_id
      description: The feed ID of the threat actor.
      type: Number
    - contextPath: ThreatStream.IP.Actor.id
      description: The ID of the threat actor.
      type: Number
    - contextPath: ThreatStream.IP.Actor.is_anonymous
      description: Whether the threat actor is anonymous.
      type: Boolean
    - contextPath: ThreatStream.IP.Actor.is_cloneable
      description: Whether the threat actor is cloneable.
      type: String
    - contextPath: ThreatStream.IP.Actor.is_public
      description: Whether the threat actor is public.
      type: Boolean
    - contextPath: ThreatStream.IP.Actor.is_team
      description: Whether the threat actor is a team.
      type: Boolean
    - contextPath: ThreatStream.IP.Actor.modified_ts
      description: The date the threat actor was modified.
      type: Date
    - contextPath: ThreatStream.IP.Actor.name
      description: The name of the threat actor.
      type: String
    - contextPath: ThreatStream.IP.Actor.organization_id
      description: The organization ID of the threat actor.
      type: Number
    - contextPath: ThreatStream.IP.Actor.owner_user_id
      description: The owner user ID of the threat actor.
      type: Number
    - contextPath: ThreatStream.IP.Actor.primary_motivation
      description: The primary motivation of the threat actor.
      type: Unknown
    - contextPath: ThreatStream.IP.Actor.publication_status
      description: The publication status of the threat actor.
      type: String
    - contextPath: ThreatStream.IP.Actor.published_ts
      description: The date the threat actor was published.
      type: Date
    - contextPath: ThreatStream.IP.Actor.resource_level
      description: The resource level of the threat actor.
      type: Unknown
    - contextPath: ThreatStream.IP.Actor.resource_uri
      description: The resource URI of the threat actor.
      type: String
    - contextPath: ThreatStream.IP.Actor.source_created
      description: The date the source was created.
      type: Unknown
    - contextPath: ThreatStream.IP.Actor.source_modified
      description: The date the source was modified.
      type: Unknown
    - contextPath: ThreatStream.IP.Actor.start_date
      description: The start date.
      type: Unknown
    - contextPath: ThreatStream.IP.Actor.tags
      description: The tags of the threat indicator.
      type: String
    - contextPath: ThreatStream.IP.Actor.tags_v2.id
      description: The ID of the tag.
      type: String
    - contextPath: ThreatStream.IP.Actor.tags_v2.name
      description: The name of the tag.
      type: String
    - contextPath: ThreatStream.IP.Actor.tlp
      description: The TLP of the threat actor.
      type: String
    - contextPath: ThreatStream.IP.Actor.uuid
      description: The UUID of the threat actor.
      type: String
    - contextPath: ThreatStream.IP.Signature.assignee_user
      description: The assignee user of the signature.
      type: Unknown
    - contextPath: ThreatStream.IP.Signature.association_info.comment
      description: The comment in the association info of the signature.
      type: Unknown
    - contextPath: ThreatStream.IP.Signature.association_info.created
      description: The date the association info was created.
      type: Date
    - contextPath: ThreatStream.IP.Signature.association_info.from_id
      description: The ID from which the association info is related.
      type: Number
    - contextPath: ThreatStream.IP.Signature.can_add_public_tags
      description: Whether you can add public tags to the signature.
      type: Boolean
    - contextPath: ThreatStream.IP.Signature.created_ts
      description: The date the signature was created.
      type: Date
    - contextPath: ThreatStream.IP.Signature.feed_id
      description: The feed ID of the signature.
      type: Number
    - contextPath: ThreatStream.IP.Signature.id
      description: The ID of the signature.
      type: Number
    - contextPath: ThreatStream.IP.Signature.is_anonymous
      description: Whether the signature was anonymous.
      type: Boolean
    - contextPath: ThreatStream.IP.Signature.is_cloneable
      description: Whether the signature is cloneable.
      type: String
    - contextPath: ThreatStream.IP.Signature.is_public
      description: Whether the signature is public.
      type: Boolean
    - contextPath: ThreatStream.IP.Signature.is_team
      description: Whether the signature is a team signature.
      type: Boolean
    - contextPath: ThreatStream.IP.Signature.modified_ts
      description: The date the signature was modified.
      type: Date
    - contextPath: ThreatStream.IP.Signature.name
      description: The name of the signature.
      type: String
    - contextPath: ThreatStream.IP.Signature.organization_id
      description: The organization ID of the signature.
      type: Number
    - contextPath: ThreatStream.IP.Signature.owner_user_id
      description: The owner user ID of the signature.
      type: Number
    - contextPath: ThreatStream.IP.Signature.primary_motivation
      description: The primary motivation of the signature.
      type: Unknown
    - contextPath: ThreatStream.IP.Signature.publication_status
      description: The publication status of the signature.
      type: String
    - contextPath: ThreatStream.IP.Signature.published_ts
      description: The date the signature was published.
      type: Date
    - contextPath: ThreatStream.IP.Signature.resource_level
      description: The resource level of the signature.
      type: Unknown
    - contextPath: ThreatStream.IP.Signature.resource_uri
      description: The resource URI of the signature.
      type: String
    - contextPath: ThreatStream.IP.Signature.source_created
      description: The date the source was created.
      type: Unknown
    - contextPath: ThreatStream.IP.Signature.source_modified
      description: The date the source was modified.
      type: Unknown
    - contextPath: ThreatStream.IP.Signature.start_date
      description: The start date.
      type: Unknown
    - contextPath: ThreatStream.IP.Signature.tags
      description: The tags of the threat indicator.
      type: String
    - contextPath: ThreatStream.IP.Signature.tags_v2.id
      description: The ID of the tag.
      type: String
    - contextPath: ThreatStream.IP.Signature.tags_v2.name
      description: The name of the tag.
      type: String
    - contextPath: ThreatStream.IP.Signature.tlp
      description: The TLP of the signature.
      type: String
    - contextPath: ThreatStream.IP.Signature.uuid
      description: The UUID of the signature.
      type: String
    - contextPath: ThreatStream.IP.ThreatBulletin.all_circles_visible
      description: Whether all of the circles are visible.
      type: Boolean
    - contextPath: ThreatStream.IP.ThreatBulletin.assignee_org
      description: The assignee organization.
      type: String
    - contextPath: ThreatStream.IP.ThreatBulletin.assignee_org_id
      description: The assignee organization ID.
      type: String
    - contextPath: ThreatStream.IP.ThreatBulletin.assignee_org_name
      description: The assignee organization name.
      type: String
    - contextPath: ThreatStream.IP.ThreatBulletin.assignee_user
      description: The assignee user.
      type: String
    - contextPath: ThreatStream.IP.ThreatBulletin.assignee_user_id
      description: The assignee user ID.
      type: String
    - contextPath: ThreatStream.IP.ThreatBulletin.assignee_user_name
      description: The assignee user name.
      type: Unknown
    - contextPath: ThreatStream.IP.ThreatBulletin.association_info.comment
      description: The comment in the association info of the threat actor.
      type: Unknown
    - contextPath: ThreatStream.IP.ThreatBulletin.association_info.created
      description: The date the association info was created.
      type: Date
    - contextPath: ThreatStream.IP.ThreatBulletin.association_info.from_id
      description: The ID from which the association info is related.
      type: String
    - contextPath: ThreatStream.IP.ThreatBulletin.body_content_type
      description: The body content type.
      type: String
    - contextPath: ThreatStream.IP.ThreatBulletin.campaign
      description: The campaign of the threat bulletin.
      type: Unknown
    - contextPath: ThreatStream.IP.ThreatBulletin.can_add_public_tags
      description: Whether you can add public tags.
      type: Boolean
    - contextPath: ThreatStream.IP.ThreatBulletin.created_ts
      description: The date the threat bulletin was created.
      type: Date
    - contextPath: ThreatStream.IP.ThreatBulletin.feed_id
      description: The feed ID of the threat bulletin.
      type: Number
    - contextPath: ThreatStream.IP.ThreatBulletin.id
      description: The ID of the threat bulletin.
      type: String
    - contextPath: ThreatStream.IP.ThreatBulletin.is_anonymous
      description: Whether the threat bulletin is anonymous.
      type: Boolean
    - contextPath: ThreatStream.IP.ThreatBulletin.is_cloneable
      description: Whether the threat bulletin is cloneable.
      type: String
    - contextPath: ThreatStream.IP.ThreatBulletin.is_editable
      description: Whether the threat bulletin is editable.
      type: Boolean
    - contextPath: ThreatStream.IP.ThreatBulletin.is_email
      description: Whether the threat bulletin is an email.
      type: Boolean
    - contextPath: ThreatStream.IP.ThreatBulletin.is_public
      description: Whether the threat bulletin is public.
      type: Boolean
    - contextPath: ThreatStream.IP.ThreatBulletin.modified_ts
      description: The date the threat bulletin was modified.
      type: Date
    - contextPath: ThreatStream.IP.ThreatBulletin.name
      description: The name of the threat bulletin.
      type: String
    - contextPath: ThreatStream.IP.ThreatBulletin.original_source
      description: The original source of the threat bulletin.
      type: String
    - contextPath: ThreatStream.IP.ThreatBulletin.original_source_id
      description: The original source ID of the threat bulletin.
      type: Unknown
    - contextPath: ThreatStream.IP.ThreatBulletin.owner_org.id
      description: The owner organization ID.
      type: String
    - contextPath: ThreatStream.IP.ThreatBulletin.owner_org.name
      description: The owner organization name.
      type: String
    - contextPath: ThreatStream.IP.ThreatBulletin.owner_org.resource_uri
      description: The owner organization URI.
      type: String
    - contextPath: ThreatStream.IP.ThreatBulletin.owner_org_id
      description: The ID of the owner user.
      type: Number
    - contextPath: ThreatStream.IP.ThreatBulletin.owner_org_name
      description: The name of the owner organization.
      type: String
    - contextPath: ThreatStream.IP.ThreatBulletin.owner_user.avatar_s3_url
      description: The URL of the owner user.
      type: Unknown
    - contextPath: ThreatStream.IP.ThreatBulletin.owner_user.can_share_intelligence
      description: Whether you can share intelligence.
      type: Boolean
    - contextPath: ThreatStream.IP.ThreatBulletin.owner_user.email
      description: The email of the owner user.
      type: String
    - contextPath: ThreatStream.IP.ThreatBulletin.owner_user.id
      description: The ID of the owner user.
      type: String
    - contextPath: ThreatStream.IP.ThreatBulletin.owner_user.is_active
      description: Whether the owner user is active.
      type: Boolean
    - contextPath: ThreatStream.IP.ThreatBulletin.owner_user.is_readonly
      description: Whether the owner user has read-only permission.
      type: Boolean
    - contextPath: ThreatStream.IP.ThreatBulletin.owner_user.must_change_password
      description: Whether the owner user must change the password.
      type: Boolean
    - contextPath: ThreatStream.IP.ThreatBulletin.owner_user.name
      description: The owner user name.
      type: String
    - contextPath: ThreatStream.IP.ThreatBulletin.owner_user.nickname
      description: The owner user nickname.
      type: String
    - contextPath: ThreatStream.IP.ThreatBulletin.owner_user.organization.id
      description: The ID of the owner user organization.
      type: String
    - contextPath: ThreatStream.IP.ThreatBulletin.owner_user.organization.name
      description: The name of the owner user organization.
      type: String
    - contextPath: ThreatStream.IP.ThreatBulletin.owner_user.organization.resource_uri
      description: The resource URI of the owner user organization.
      type: String
    - contextPath: ThreatStream.IP.ThreatBulletin.owner_user.resource_uri
      description: The resource URI of the owner user.
      type: String
    - contextPath: ThreatStream.IP.ThreatBulletin.owner_user_id
      description: The owner user ID of the threat bulletin.
      type: Number
    - contextPath: ThreatStream.IP.ThreatBulletin.owner_user_name
      description: The owner user name of the threat bulletin.
      type: String
    - contextPath: ThreatStream.IP.ThreatBulletin.parent
      description: The parent of the threat bulletin.
      type: Unknown
    - contextPath: ThreatStream.IP.ThreatBulletin.published_ts
      description: The date the threat bulletin was published.
      type: Unknown
    - contextPath: ThreatStream.IP.ThreatBulletin.resource_uri
      description: The resource URI of the threat bulletin.
      type: String
    - contextPath: ThreatStream.IP.ThreatBulletin.source
      description: The source of the threat bulletin.
      type: Unknown
    - contextPath: ThreatStream.IP.ThreatBulletin.source_created
      description: The date the source was created.
      type: Unknown
    - contextPath: ThreatStream.IP.ThreatBulletin.source_modified
      description: The date the source was modified.
      type: Unknown
    - contextPath: ThreatStream.IP.ThreatBulletin.starred_by_me
      description: Whether the threat bulletin was started by me.
      type: Boolean
    - contextPath: ThreatStream.IP.ThreatBulletin.starred_total_count
      description: The total number of times the threat bulletin was starred.
      type: Number
    - contextPath: ThreatStream.IP.ThreatBulletin.status
      description: The status of the threat bulletin.
      type: String
    - contextPath: ThreatStream.IP.ThreatBulletin.threat_actor
      description: The threat actor of the threat bulletin.
      type: Unknown
    - contextPath: ThreatStream.IP.ThreatBulletin.tlp
      description: The TLP of the threat bulletin.
      type: Unknown
    - contextPath: ThreatStream.IP.ThreatBulletin.ttp
      description: The TTP of the threat bulletin.
      type: Unknown
    - contextPath: ThreatStream.IP.ThreatBulletin.uuid
      description: The UUID of the threat bulletin.
      type: String
    - contextPath: ThreatStream.IP.ThreatBulletin.votes.me
      description: The number of votes by me.
      type: Unknown
    - contextPath: ThreatStream.IP.ThreatBulletin.votes.total
      description: The number of total votes.
      type: Number
    - contextPath: ThreatStream.IP.ThreatBulletin.watched_by_me
      description: Whether the threat bulletin was watched by me.
      type: Boolean
    - contextPath: ThreatStream.IP.ThreatBulletin.watched_total_count
      description: The total number of watchers.
      type: Number
    - contextPath: ThreatStream.IP.TTP.assignee_user
      description: The assignee user of the TTP.
      type: Unknown
    - contextPath: ThreatStream.IP.TTP.association_info.comment
      description: The comment in the association info of the TTP.
      type: Unknown
    - contextPath: ThreatStream.IP.TTP.association_info.created
      description: The date the association info was created.
      type: Date
    - contextPath: ThreatStream.IP.TTP.association_info.from_id
      description: The ID from which the association info is related.
      type: Number
    - contextPath: ThreatStream.IP.TTP.can_add_public_tags
      description: Whether you can add public tags to the TTP.
      type: Boolean
    - contextPath: ThreatStream.IP.TTP.created_ts
      description: The date the TTP was created.
      type: Date
    - contextPath: ThreatStream.IP.TTP.feed_id
      description: The feed ID of the TTP.
      type: Number
    - contextPath: ThreatStream.IP.TTP.id
      description: The ID of the TTP.
      type: Number
    - contextPath: ThreatStream.IP.TTP.is_anonymous
      description: Whether the TTP was anonymous.
      type: Boolean
    - contextPath: ThreatStream.IP.TTP.is_cloneable
      description: Whether the TTP was cloneable.
      type: String
    - contextPath: ThreatStream.IP.TTP.is_public
      description: Whether the TTP is public.
      type: Boolean
    - contextPath: ThreatStream.IP.TTP.is_team
      description: Whether the TTP is a team.
      type: Boolean
    - contextPath: ThreatStream.IP.TTP.modified_ts
      description: The date the TTP was modified.
      type: Date
    - contextPath: ThreatStream.IP.TTP.name
      description: The name of the TTP.
      type: String
    - contextPath: ThreatStream.IP.TTP.organization_id
      description: The organization ID of the TTP.
      type: Number
    - contextPath: ThreatStream.IP.TTP.owner_user_id
      description: The owner user ID of the TTP.
      type: Number
    - contextPath: ThreatStream.IP.TTP.primary_motivation
      description: The primary motivation of the TTP.
      type: Unknown
    - contextPath: ThreatStream.IP.TTP.publication_status
      description: The publication status of the TTP.
      type: String
    - contextPath: ThreatStream.IP.TTP.published_ts
      description: The date the TTP was published.
      type: Date
    - contextPath: ThreatStream.IP.TTP.resource_level
      description: The resource level of the TTP.
      type: Unknown
    - contextPath: ThreatStream.IP.TTP.resource_uri
      description: The resource URI of the TTP.
      type: String
    - contextPath: ThreatStream.IP.TTP.source_created
      description: The date the source was created.
      type: Unknown
    - contextPath: ThreatStream.IP.TTP.source_modified
      description: The date the source was modified.
      type: Unknown
    - contextPath: ThreatStream.IP.TTP.start_date
      description: The start date.
      type: Unknown
    - contextPath: ThreatStream.IP.TTP.tags
      description: The tags of the threat indicator.
      type: String
    - contextPath: ThreatStream.IP.TTP.tags_v2.id
      description: The ID of the tag.
      type: String
    - contextPath: ThreatStream.IP.TTP.tags_v2.name
      description: The name of the tag.
      type: String
    - contextPath: ThreatStream.IP.TTP.tlp
      description: The TLP of the TTP.
      type: String
    - contextPath: ThreatStream.IP.TTP.uuid
      description: The UUID of the TTP.
      type: String
    - contextPath: ThreatStream.IP.Vulnerability.assignee_user
      description: The assignee user of the vulnerability.
      type: Unknown
    - contextPath: ThreatStream.IP.Vulnerability.association_info.comment
      description: The comment in the association info of the vulnerability.
      type: Unknown
    - contextPath: ThreatStream.IP.Vulnerability.association_info.created
      description: The date the association info was created.
      type: Date
    - contextPath: ThreatStream.IP.Vulnerability.association_info.from_id
      description: The ID from which the association info is related.
      type: Number
    - contextPath: ThreatStream.IP.Vulnerability.can_add_public_tags
      description: Whether you can add public tags to the threat actor.
      type: Boolean
    - contextPath: ThreatStream.IP.Vulnerability.circles.id
      description: The ID of the circle.
      type: String
    - contextPath: ThreatStream.IP.Vulnerability.circles.name
      description: The name of the circle.
      type: String
    - contextPath: ThreatStream.IP.Vulnerability.circles.resource_uri
      description: The resource URI of the circle.
      type: String
    - contextPath: ThreatStream.IP.Vulnerability.created_ts
      description: The date the vulnerability was created.
      type: Date
    - contextPath: ThreatStream.IP.Vulnerability.feed_id
      description: The feed ID of the vulnerability.
      type: Number
    - contextPath: ThreatStream.IP.Vulnerability.id
      description: The ID of the vulnerability.
      type: Number
    - contextPath: ThreatStream.IP.Vulnerability.is_anonymous
      description: Whether the vulnerability is anonymous.
      type: Boolean
    - contextPath: ThreatStream.IP.Vulnerability.is_cloneable
      description: Whether the vulnerability is cloneable.
      type: String
    - contextPath: ThreatStream.IP.Vulnerability.is_public
      description: Whether the vulnerability is public.
      type: Boolean
    - contextPath: ThreatStream.IP.Vulnerability.is_system
      description: Whether the vulnerability is in the system.
      type: Boolean
    - contextPath: ThreatStream.IP.Vulnerability.modified_ts
      description: The date the vulnerability was modified.
      type: Date
    - contextPath: ThreatStream.IP.Vulnerability.name
      description: The name of the vulnerability.
      type: String
    - contextPath: ThreatStream.IP.Vulnerability.organization_id
      description: The organization ID of the vulnerability.
      type: Number
    - contextPath: ThreatStream.IP.Vulnerability.owner_user_id
      description: The owner user ID of the vulnerability.
      type: Unknown
    - contextPath: ThreatStream.IP.Vulnerability.publication_status
      description: The publication status of the vulnerability.
      type: String
    - contextPath: ThreatStream.IP.Vulnerability.published_ts
      description: The date the vulnerability was published.
      type: Date
    - contextPath: ThreatStream.IP.Vulnerability.resource_uri
      description: The resource URI of the vulnerability.
      type: String
    - contextPath: ThreatStream.IP.Vulnerability.source
      description: The source of the vulnerability.
      type: String
    - contextPath: ThreatStream.IP.Vulnerability.source_created
      description: The feed ID of the vulnerability.
      type: Unknown
    - contextPath: ThreatStream.IP.Vulnerability.source_modified
      description: Whether the source was modified.
      type: Unknown
    - contextPath: ThreatStream.IP.Vulnerability.tags
      description: The tags of the vulnerability.
      type: String
    - contextPath: ThreatStream.IP.Vulnerability.tags_v2.id
      description: The ID of the tag.
      type: String
    - contextPath: ThreatStream.IP.Vulnerability.tags_v2.name
      description: The name of the tag.
      type: String
    - contextPath: ThreatStream.IP.Vulnerability.tlp
      description: The TLP of the vulnerability.
      type: String
    - contextPath: ThreatStream.IP.Vulnerability.update_id
      description: The update ID of the vulnerability.
      type: Number
    - contextPath: ThreatStream.IP.Vulnerability.uuid
      description: The UUID of the vulnerability.
      type: String
    - contextPath: ThreatStream.IP.Campaign.assignee_user
      description: The assignee user of the vulnerability.
      type: Unknown
    - contextPath: ThreatStream.IP.Campaign.association_info.comment
      description: The comment in the association info of the vulnerability.
      type: Unknown
    - contextPath: ThreatStream.IP.Campaign.association_info.created
      description: The date the association info was created.
      type: Date
    - contextPath: ThreatStream.IP.Campaign.association_info.from_id
      description: The ID from which the association info is related.
      type: Number
    - contextPath: ThreatStream.IP.Campaign.can_add_public_tags
      description: Whether you can add public tags to the campaign.
      type: Boolean
    - contextPath: ThreatStream.IP.Campaign.created_ts
      description: The date the campaign was created.
      type: Date
    - contextPath: ThreatStream.IP.Campaign.end_date
      description: The end date of the campaign.
      type: Unknown
    - contextPath: ThreatStream.IP.Campaign.feed_id
      description: The feed ID of the campaign.
      type: Number
    - contextPath: ThreatStream.IP.Campaign.id
      description: The ID of the campaign.
      type: Number
    - contextPath: ThreatStream.IP.Campaign.is_anonymous
      description: Whether the campaign is anonymous.
      type: Boolean
    - contextPath: ThreatStream.IP.Campaign.is_cloneable
      description: Whether the campaign is cloneable.
      type: String
    - contextPath: ThreatStream.IP.Campaign.is_public
      description: Whether the campaign is public.
      type: Boolean
    - contextPath: ThreatStream.IP.Campaign.modified_ts
      description: The date the campaign was modified.
      type: Date
    - contextPath: ThreatStream.IP.Campaign.name
      description: The name of the campaign.
      type: String
    - contextPath: ThreatStream.IP.Campaign.objective
      description: The objective of the campaign.
      type: Unknown
    - contextPath: ThreatStream.IP.Campaign.organization_id
      description: The organization ID of the campaign.
      type: Number
    - contextPath: ThreatStream.IP.Campaign.owner_user_id
      description: The owner user ID of the campaign.
      type: Number
    - contextPath: ThreatStream.IP.Campaign.publication_status
      description: The publication status of the campaign.
      type: String
    - contextPath: ThreatStream.IP.Campaign.published_ts
      description: The date the campaign was published.
      type: Unknown
    - contextPath: ThreatStream.IP.Campaign.resource_uri
      description: The resource URI of the campaign.
      type: String
    - contextPath: ThreatStream.IP.Campaign.source_created
      description: The date the campaign was created.
      type: Date
    - contextPath: ThreatStream.IP.Campaign.source_modified
      description: Whether the source was modified.
      type: Date
    - contextPath: ThreatStream.IP.Campaign.start_date
      description: The start date of the campaign.
      type: Unknown
    - contextPath: ThreatStream.IP.Campaign.status.display_name
      description: The display name of the status.
      type: String
    - contextPath: ThreatStream.IP.Campaign.status.id
      description: The ID of the status of the campaign.
      type: Number
    - contextPath: ThreatStream.IP.Campaign.status.resource_uri
      description: The resource URI of the status of the campaign.
      type: String
    - contextPath: ThreatStream.IP.Campaign.tlp
      description: The TLP of the campaign.
      type: String
    - contextPath: ThreatStream.IP.Campaign.uuid
      description: The UUID of the campaign.
      type: String
  - arguments:
    - default: true
      description: The domain name to check.
      isArray: true
      name: domain
      required: true
      secret: false
    - default: false
      description: If confidence is greater than the threshold the domain is considered malicious, otherwise it is considered good. This argument overrides the default domain threshold defined as a parameter.
      isArray: false
      name: threshold
      required: false
      secret: false
    - auto: PREDEFINED
      description: Whether to include results with an inactive status.
      isArray: false
      name: include_inactive
      predefined:
      - 'True'
      - 'False'
      required: false
      secret: false
      default: false
    - auto: PREDEFINED
      default: false
      defaultValue: 'False'
      description: 'Enhance generic reputation commands to include additional information such as Threat Bulletins, Attach patterns, Actors, Campaigns, TTPs, vulnerabilities, etc. Note: If set to true, additional 6 API calls will be performed.'
      isArray: false
      name: threat_model_association
      predefined:
      - 'True'
      - 'False'
      required: false
      secret: false
    deprecated: false
    description: Checks the reputation of the given domain name.
    execution: false
    name: domain
    outputs:
    - contextPath: Domain.Name
      description: The domain name.
      type: String
    - contextPath: Domain.DNS
      description: The IP addresses resolved by the DNS.
      type: String
    - contextPath: Domain.WHOIS.CreationDate
      description: |-
        The date the domain was created. The date format is: YYYYMMDDThhmmss, where T denotes the start of the value
        for time in UTC time.
      type: Date
    - contextPath: Domain.WHOIS.UpdatedDate
      description: |-
        The date the domain was last updated. The date format is: YYYYMMDDThhmmss, where T denotes the start of the value
        for time in UTC time.
      type: Date
    - contextPath: Domain.WHOIS.Registrant.Name
      description: The registrant name.
      type: String
    - contextPath: Domain.WHOIS.Registrant.Email
      description: The registrant email address.
      type: String
    - contextPath: Domain.WHOIS.Registrant.Phone
      description: The registrant phone number.
      type: String
    - contextPath: ThreatStream.Domain.ASN
      description: The Autonomous System (AS) number associated with the indicator.
      type: String
    - contextPath: ThreatStream.Domain.Address
      description: The indicator domain name.
      type: String
    - contextPath: ThreatStream.Domain.Country
      description: The country associated with the indicator.
      type: String
    - contextPath: ThreatStream.Domain.Type
      description: The indicator type.
      type: String
    - contextPath: ThreatStream.Domain.Modified
      description: |-
        The date and time the indicator was last updated. The date format is: YYYYMMDDThhmmss, where "T" denotes the start of the value
        for time in UTC time.
      type: String
    - contextPath: ThreatStream.Domain.Severity
      description: The indicator severity ("very-high", "high", "medium", "low").
      type: String
    - contextPath: ThreatStream.Domain.Confidence
      description: The observable certainty level of a reported indicator type. Confidence score ranges from 0-100, in increasing order of confidence.
      type: String
    - contextPath: ThreatStream.Domain.Status
      description: The status assigned to the indicator.
      type: String
    - contextPath: ThreatStream.Domain.Organization
      description: The name of the business that owns the IP address associated with the indicator.
      type: String
    - contextPath: ThreatStream.Domain.Source
      description: The indicator source.
      type: String
    - contextPath: Domain.Malicious.Vendor
      description: The vendor that reported the indicator as malicious.
      type: String
    - contextPath: DBotScore.Indicator
      description: The indicator that was tested.
      type: String
    - contextPath: DBotScore.Type
      description: The indicator type.
      type: String
    - contextPath: DBotScore.Vendor
      description: The vendor used to calculate the score.
      type: String
    - contextPath: DBotScore.Score
      description: The actual score.
      type: Number
    - contextPath: ThreatStream.Domain.Tags
      description: Tags assigned to the domain.
      type: Unknown
    - contextPath: ThreatStream.Domain.IType
      description: The itype of the indicator associated with the specified model.
      type: String
    - contextPath: Domain.Tags
      description: List of domain tags.
      type: Unknown
    - contextPath: Domain.ThreatTypes
      description: Threat types associated with the domain.
      type: Unknown
    - contextPath: ThreatStream.Domain.Actor.assignee_user
      description: The assignee user of the threat actor.
      type: Unknown
    - contextPath: ThreatStream.Domain.Actor.association_info.comment
      description: The comment in the association info of the threat actor.
      type: Unknown
    - contextPath: ThreatStream.Domain.Actor.association_info.created
      description: The date the association info was created.
      type: Date
    - contextPath: ThreatStream.Domain.Actor.association_info.from_id
      description: The ID from which the association info is related.
      type: Number
    - contextPath: ThreatStream.Domain.Actor.can_add_public_tags
      description: Whether you can add public tags to the threat actor.
      type: Boolean
    - contextPath: ThreatStream.Domain.Actor.created_ts
      description: The date the threat actor was created.
      type: Date
    - contextPath: ThreatStream.Domain.Actor.feed_id
      description: The feed ID of the threat actor.
      type: Number
    - contextPath: ThreatStream.Domain.Actor.id
      description: The ID of the threat actor.
      type: Number
    - contextPath: ThreatStream.Domain.Actor.is_anonymous
      description: Whether the threat actor is anonymous.
      type: Boolean
    - contextPath: ThreatStream.Domain.Actor.is_cloneable
      description: Whether the threat actor is cloneable.
      type: String
    - contextPath: ThreatStream.Domain.Actor.is_public
      description: Whether the threat actor is public.
      type: Boolean
    - contextPath: ThreatStream.Domain.Actor.is_team
      description: Whether the threat actor is a team.
      type: Boolean
    - contextPath: ThreatStream.Domain.Actor.modified_ts
      description: The date the threat actor was modified.
      type: Date
    - contextPath: ThreatStream.Domain.Actor.name
      description: The name of the threat actor.
      type: String
    - contextPath: ThreatStream.Domain.Actor.organization_id
      description: The organization ID of the threat actor.
      type: Number
    - contextPath: ThreatStream.Domain.Actor.owner_user_id
      description: The owner user ID of the threat actor.
      type: Number
    - contextPath: ThreatStream.Domain.Actor.primary_motivation
      description: The primary motivation of the threat actor.
      type: Unknown
    - contextPath: ThreatStream.Domain.Actor.publication_status
      description: The publication status of the threat actor.
      type: String
    - contextPath: ThreatStream.Domain.Actor.published_ts
      description: The date the threat actor was published.
      type: Date
    - contextPath: ThreatStream.Domain.Actor.resource_level
      description: The resource level of the threat actor.
      type: Unknown
    - contextPath: ThreatStream.Domain.Actor.resource_uri
      description: The resource URI of the threat actor.
      type: String
    - contextPath: ThreatStream.Domain.Actor.source_created
      description: The date the source was created.
      type: Unknown
    - contextPath: ThreatStream.Domain.Actor.source_modified
      description: The date the source was modified.
      type: Unknown
    - contextPath: ThreatStream.Domain.Actor.start_date
      description: The start date.
      type: Unknown
    - contextPath: ThreatStream.Domain.Actor.tags
      description: The tags of the threat indicator.
      type: String
    - contextPath: ThreatStream.Domain.Actor.tags_v2.id
      description: The ID of the tag.
      type: String
    - contextPath: ThreatStream.Domain.Actor.tags_v2.name
      description: The name of the tag.
      type: String
    - contextPath: ThreatStream.Domain.Actor.tlp
      description: The TLP of the threat actor.
      type: String
    - contextPath: ThreatStream.Domain.Actor.uuid
      description: The UUID of the threat actor.
      type: String
    - contextPath: ThreatStream.Domain.Signature.assignee_user
      description: The assignee user of the signature.
      type: Unknown
    - contextPath: ThreatStream.Domain.Signature.association_info.comment
      description: The comment in the association info of the signature.
      type: Unknown
    - contextPath: ThreatStream.Domain.Signature.association_info.created
      description: The date the association info was created.
      type: Date
    - contextPath: ThreatStream.Domain.Signature.association_info.from_id
      description: The ID from which the association info is related.
      type: Number
    - contextPath: ThreatStream.Domain.Signature.can_add_public_tags
      description: Whether you can add public tags to the signature.
      type: Boolean
    - contextPath: ThreatStream.Domain.Signature.created_ts
      description: The date the signature was created.
      type: Date
    - contextPath: ThreatStream.Domain.Signature.feed_id
      description: The feed ID of the signature.
      type: Number
    - contextPath: ThreatStream.Domain.Signature.id
      description: The ID of the signature.
      type: Number
    - contextPath: ThreatStream.Domain.Signature.is_anonymous
      description: Whether the signature is anonymous.
      type: Boolean
    - contextPath: ThreatStream.Domain.Signature.is_cloneable
      description: Whether the signature is cloneable.
      type: String
    - contextPath: ThreatStream.Domain.Signature.is_public
      description: Whether the signature is public.
      type: Boolean
    - contextPath: ThreatStream.Domain.Signature.is_team
      description: Whether the signature is a team signature.
      type: Boolean
    - contextPath: ThreatStream.Domain.Signature.modified_ts
      description: The date the signature was modified.
      type: Date
    - contextPath: ThreatStream.Domain.Signature.name
      description: The name of the signature.
      type: String
    - contextPath: ThreatStream.Domain.Signature.organization_id
      description: The organization ID of the signature.
      type: Number
    - contextPath: ThreatStream.Domain.Signature.owner_user_id
      description: The owner user ID of the signature.
      type: Number
    - contextPath: ThreatStream.Domain.Signature.primary_motivation
      description: The primary motivation of the signature.
      type: Unknown
    - contextPath: ThreatStream.Domain.Signature.publication_status
      description: The publication status of the signature.
      type: String
    - contextPath: ThreatStream.Domain.Signature.published_ts
      description: The date the signature was published.
      type: Date
    - contextPath: ThreatStream.Domain.Signature.resource_level
      description: The resource level of the signature.
      type: Unknown
    - contextPath: ThreatStream.Domain.Signature.resource_uri
      description: The resource URI of the signature.
      type: String
    - contextPath: ThreatStream.Domain.Signature.source_created
      description: The date the source was created.
      type: Unknown
    - contextPath: ThreatStream.Domain.Signature.source_modified
      description: The date the source was modified.
      type: Unknown
    - contextPath: ThreatStream.Domain.Signature.start_date
      description: The start date.
      type: Unknown
    - contextPath: ThreatStream.Domain.Signature.tags
      description: The tags of the threat indicator.
      type: String
    - contextPath: ThreatStream.Domain.Signature.tags_v2.id
      description: The ID of the tag.
      type: String
    - contextPath: ThreatStream.Domain.Signature.tags_v2.name
      description: The name of the tag.
      type: String
    - contextPath: ThreatStream.Domain.Signature.tlp
      description: The TLP of the signature.
      type: String
    - contextPath: ThreatStream.Domain.Signature.uuid
      description: The UUID of the signature.
      type: String
    - contextPath: ThreatStream.Domain.ThreatBulletin.all_circles_visible
      description: Whether all of the circles are visible.
      type: Boolean
    - contextPath: ThreatStream.Domain.ThreatBulletin.assignee_org
      description: The assignee organization.
      type: String
    - contextPath: ThreatStream.Domain.ThreatBulletin.assignee_org_id
      description: The assignee organization ID.
      type: String
    - contextPath: ThreatStream.Domain.ThreatBulletin.assignee_org_name
      description: The assignee organization name.
      type: String
    - contextPath: ThreatStream.Domain.ThreatBulletin.assignee_user
      description: The assignee user.
      type: String
    - contextPath: ThreatStream.Domain.ThreatBulletin.assignee_user_id
      description: The assignee user ID.
      type: String
    - contextPath: ThreatStream.Domain.ThreatBulletin.assignee_user_name
      description: The assignee user name.
      type: Unknown
    - contextPath: ThreatStream.Domain.ThreatBulletin.association_info.comment
      description: The comment in the association info of the threat actor.
      type: Unknown
    - contextPath: ThreatStream.Domain.ThreatBulletin.association_info.created
      description: The date the association info was created.
      type: Date
    - contextPath: ThreatStream.Domain.ThreatBulletin.association_info.from_id
      description: The ID from which the association info is related.
      type: String
    - contextPath: ThreatStream.Domain.ThreatBulletin.body_content_type
      description: The body content type.
      type: String
    - contextPath: ThreatStream.Domain.ThreatBulletin.campaign
      description: The campaign of the threat bulletin.
      type: Unknown
    - contextPath: ThreatStream.Domain.ThreatBulletin.can_add_public_tags
      description: Whether you can add public tags.
      type: Boolean
    - contextPath: ThreatStream.Domain.ThreatBulletin.created_ts
      description: The date the threat bulletin was created.
      type: Date
    - contextPath: ThreatStream.Domain.ThreatBulletin.feed_id
      description: The feed ID of the threat bulletin.
      type: Number
    - contextPath: ThreatStream.Domain.ThreatBulletin.id
      description: The ID of the threat bulletin.
      type: String
    - contextPath: ThreatStream.Domain.ThreatBulletin.is_anonymous
      description: Whether the threat bulletin is anonymous.
      type: Boolean
    - contextPath: ThreatStream.Domain.ThreatBulletin.is_cloneable
      description: Whether the threat bulletin is cloneable.
      type: String
    - contextPath: ThreatStream.Domain.ThreatBulletin.is_editable
      description: Whether the threat bulletin is editable.
      type: Boolean
    - contextPath: ThreatStream.Domain.ThreatBulletin.is_email
      description: Whether the threat bulletin is an email.
      type: Boolean
    - contextPath: ThreatStream.Domain.ThreatBulletin.is_public
      description: Whether the threat bulletin is public.
      type: Boolean
    - contextPath: ThreatStream.Domain.ThreatBulletin.modified_ts
      description: The date the threat bulletin was modified.
      type: Date
    - contextPath: ThreatStream.Domain.ThreatBulletin.name
      description: The name of the threat bulletin.
      type: String
    - contextPath: ThreatStream.Domain.ThreatBulletin.original_source
      description: The original source of the threat bulletin.
      type: String
    - contextPath: ThreatStream.Domain.ThreatBulletin.original_source_id
      description: The original source ID of the threat bulletin.
      type: Unknown
    - contextPath: ThreatStream.Domain.ThreatBulletin.owner_org.id
      description: The owner organization ID.
      type: String
    - contextPath: ThreatStream.Domain.ThreatBulletin.owner_org.name
      description: The owner organization name.
      type: String
    - contextPath: ThreatStream.Domain.ThreatBulletin.owner_org.resource_uri
      description: The owner organization URI.
      type: String
    - contextPath: ThreatStream.Domain.ThreatBulletin.owner_org_id
      description: The ID of the owner user.
      type: Number
    - contextPath: ThreatStream.Domain.ThreatBulletin.owner_org_name
      description: The name of the owner organization.
      type: String
    - contextPath: ThreatStream.Domain.ThreatBulletin.owner_user.avatar_s3_url
      description: The URL of the owner user.
      type: Unknown
    - contextPath: ThreatStream.Domain.ThreatBulletin.owner_user.can_share_intelligence
      description: Whether you can share intelligence.
      type: Boolean
    - contextPath: ThreatStream.Domain.ThreatBulletin.owner_user.email
      description: The email of the owner user.
      type: String
    - contextPath: ThreatStream.Domain.ThreatBulletin.owner_user.id
      description: The ID of the owner user.
      type: String
    - contextPath: ThreatStream.Domain.ThreatBulletin.owner_user.is_active
      description: Whether the owner user is active.
      type: Boolean
    - contextPath: ThreatStream.Domain.ThreatBulletin.owner_user.is_readonly
      description: Whether the owner user has read-only permission.
      type: Boolean
    - contextPath: ThreatStream.Domain.ThreatBulletin.owner_user.must_change_password
      description: Whether the owner user must change the password.
      type: Boolean
    - contextPath: ThreatStream.Domain.ThreatBulletin.owner_user.name
      description: The owner user name.
      type: String
    - contextPath: ThreatStream.Domain.ThreatBulletin.owner_user.nickname
      description: The owner user nickname.
      type: String
    - contextPath: ThreatStream.Domain.ThreatBulletin.owner_user.organization.id
      description: The ID of the owner user organization.
      type: String
    - contextPath: ThreatStream.Domain.ThreatBulletin.owner_user.organization.name
      description: The name of the owner user organization.
      type: String
    - contextPath: ThreatStream.Domain.ThreatBulletin.owner_user.organization.resource_uri
      description: The resource URI of the owner user organization.
      type: String
    - contextPath: ThreatStream.Domain.ThreatBulletin.owner_user.resource_uri
      description: The resource URI of the owner user.
      type: String
    - contextPath: ThreatStream.Domain.ThreatBulletin.owner_user_id
      description: The owner user ID of the threat bulletin.
      type: Number
    - contextPath: ThreatStream.Domain.ThreatBulletin.owner_user_name
      description: The owner user name of the threat bulletin.
      type: String
    - contextPath: ThreatStream.Domain.ThreatBulletin.parent
      description: The parent of the threat bulletin.
      type: Unknown
    - contextPath: ThreatStream.Domain.ThreatBulletin.published_ts
      description: The date the threat bulletin was published.
      type: Unknown
    - contextPath: ThreatStream.Domain.ThreatBulletin.resource_uri
      description: The resource URI of the threat bulletin.
      type: String
    - contextPath: ThreatStream.Domain.ThreatBulletin.source
      description: The source of the threat bulletin.
      type: Unknown
    - contextPath: ThreatStream.Domain.ThreatBulletin.source_created
      description: The date the source was created.
      type: Unknown
    - contextPath: ThreatStream.Domain.ThreatBulletin.source_modified
      description: The date the source was modified.
      type: Unknown
    - contextPath: ThreatStream.Domain.ThreatBulletin.starred_by_me
      description: Whether the threat bulletin was started by me.
      type: Boolean
    - contextPath: ThreatStream.Domain.ThreatBulletin.starred_total_count
      description: The total number of times the threat bulletin was starred.
      type: Number
    - contextPath: ThreatStream.Domain.ThreatBulletin.status
      description: The status of the threat bulletin.
      type: String
    - contextPath: ThreatStream.Domain.ThreatBulletin.threat_actor
      description: The threat actor of the threat bulletin.
      type: Unknown
    - contextPath: ThreatStream.Domain.ThreatBulletin.tlp
      description: The TLP of the threat bulletin.
      type: Unknown
    - contextPath: ThreatStream.Domain.ThreatBulletin.ttp
      description: The TTP of the threat bulletin.
      type: Unknown
    - contextPath: ThreatStream.Domain.ThreatBulletin.uuid
      description: The UUID of the threat bulletin.
      type: String
    - contextPath: ThreatStream.Domain.ThreatBulletin.votes.me
      description: The number of votes by me.
      type: Unknown
    - contextPath: ThreatStream.Domain.ThreatBulletin.votes.total
      description: The number of total votes.
      type: Number
    - contextPath: ThreatStream.Domain.ThreatBulletin.watched_by_me
      description: Whether the threat bulletin was watched by me.
      type: Boolean
    - contextPath: ThreatStream.Domain.ThreatBulletin.watched_total_count
      description: The total number of watchers.
      type: Number
    - contextPath: ThreatStream.Domain.TTP.assignee_user
      description: The assignee user of the TTP.
      type: Unknown
    - contextPath: ThreatStream.Domain.TTP.association_info.comment
      description: The comment in the association info of the TTP.
      type: Unknown
    - contextPath: ThreatStream.Domain.TTP.association_info.created
      description: The date the association info was created.
      type: Date
    - contextPath: ThreatStream.Domain.TTP.association_info.from_id
      description: The ID from which the association info is related.
      type: Number
    - contextPath: ThreatStream.Domain.TTP.can_add_public_tags
      description: Whether you can add public tags to the TTP.
      type: Boolean
    - contextPath: ThreatStream.Domain.TTP.created_ts
      description: The date the TTP was created.
      type: Date
    - contextPath: ThreatStream.Domain.TTP.feed_id
      description: The feed ID of the TTP.
      type: Number
    - contextPath: ThreatStream.Domain.TTP.id
      description: The ID of the TTP.
      type: Number
    - contextPath: ThreatStream.Domain.TTP.is_anonymous
      description: Whether the TTP was anonymous.
      type: Boolean
    - contextPath: ThreatStream.Domain.TTP.is_cloneable
      description: Whether the TTP was cloneable.
      type: String
    - contextPath: ThreatStream.Domain.TTP.is_public
      description: Whether the TTP is public.
      type: Boolean
    - contextPath: ThreatStream.Domain.TTP.is_team
      description: Whether the TTP is a team.
      type: Boolean
    - contextPath: ThreatStream.Domain.TTP.modified_ts
      description: The date the TTP was modified.
      type: Date
    - contextPath: ThreatStream.Domain.TTP.name
      description: The name of the TTP.
      type: String
    - contextPath: ThreatStream.Domain.TTP.organization_id
      description: The organization ID of the TTP.
      type: Number
    - contextPath: ThreatStream.Domain.TTP.owner_user_id
      description: The owner user ID of the TTP.
      type: Number
    - contextPath: ThreatStream.Domain.TTP.primary_motivation
      description: The primary motivation of the TTP.
      type: Unknown
    - contextPath: ThreatStream.Domain.TTP.publication_status
      description: The publication status of the TTP.
      type: String
    - contextPath: ThreatStream.Domain.TTP.published_ts
      description: The date the TTP was published.
      type: Date
    - contextPath: ThreatStream.Domain.TTP.resource_level
      description: The resource level of the TTP.
      type: Unknown
    - contextPath: ThreatStream.Domain.TTP.resource_uri
      description: The resource URI of the TTP.
      type: String
    - contextPath: ThreatStream.Domain.TTP.source_created
      description: The date the source was created.
      type: Unknown
    - contextPath: ThreatStream.Domain.TTP.source_modified
      description: The date the source was modified.
      type: Unknown
    - contextPath: ThreatStream.Domain.TTP.start_date
      description: The start date.
      type: Unknown
    - contextPath: ThreatStream.Domain.TTP.tags
      description: The tags of the threat indicator.
      type: String
    - contextPath: ThreatStream.Domain.TTP.tags_v2.id
      description: The ID of the tag.
      type: String
    - contextPath: ThreatStream.Domain.TTP.tags_v2.name
      description: The name of the tag.
      type: String
    - contextPath: ThreatStream.Domain.TTP.tlp
      description: The TLP of the TTP.
      type: String
    - contextPath: ThreatStream.Domain.TTP.uuid
      description: The UUID of the TTP.
      type: String
    - contextPath: ThreatStream.Domain.Vulnerability.assignee_user
      description: The assignee user of the vulnerability.
      type: Unknown
    - contextPath: ThreatStream.Domain.Vulnerability.association_info.comment
      description: The comment in the association info of the vulnerability.
      type: Unknown
    - contextPath: ThreatStream.Domain.Vulnerability.association_info.created
      description: The date the association info was created.
      type: Date
    - contextPath: ThreatStream.Domain.Vulnerability.association_info.from_id
      description: The ID from which the association info is related.
      type: Number
    - contextPath: ThreatStream.Domain.Vulnerability.can_add_public_tags
      description: Whether you can add public tags to the threat actor.
      type: Boolean
    - contextPath: ThreatStream.Domain.Vulnerability.circles.id
      description: The ID of the circle.
      type: String
    - contextPath: ThreatStream.Domain.Vulnerability.circles.name
      description: The name of the circle.
      type: String
    - contextPath: ThreatStream.Domain.Vulnerability.circles.resource_uri
      description: The resource URI of the circle.
      type: String
    - contextPath: ThreatStream.Domain.Vulnerability.created_ts
      description: The date the vulnerability was created.
      type: Date
    - contextPath: ThreatStream.Domain.Vulnerability.feed_id
      description: The feed ID of the vulnerability.
      type: Number
    - contextPath: ThreatStream.Domain.Vulnerability.id
      description: The ID of the vulnerability.
      type: Number
    - contextPath: ThreatStream.Domain.Vulnerability.is_anonymous
      description: Whether the vulnerability is anonymous.
      type: Boolean
    - contextPath: ThreatStream.Domain.Vulnerability.is_cloneable
      description: Whether the vulnerability is cloneable.
      type: String
    - contextPath: ThreatStream.Domain.Vulnerability.is_public
      description: Whether the vulnerability is public.
      type: Boolean
    - contextPath: ThreatStream.Domain.Vulnerability.is_system
      description: Whether the vulnerability is in the system.
      type: Boolean
    - contextPath: ThreatStream.Domain.Vulnerability.modified_ts
      description: The date the vulnerability was modified.
      type: Date
    - contextPath: ThreatStream.Domain.Vulnerability.name
      description: The name of the vulnerability.
      type: String
    - contextPath: ThreatStream.Domain.Vulnerability.organization_id
      description: The organization ID of the vulnerability.
      type: Number
    - contextPath: ThreatStream.Domain.Vulnerability.owner_user_id
      description: The owner user ID of the vulnerability.
      type: Unknown
    - contextPath: ThreatStream.Domain.Vulnerability.publication_status
      description: The publication status of the vulnerability.
      type: String
    - contextPath: ThreatStream.Domain.Vulnerability.published_ts
      description: The date the vulnerability was published.
      type: Date
    - contextPath: ThreatStream.Domain.Vulnerability.resource_uri
      description: The resource URI of the vulnerability.
      type: String
    - contextPath: ThreatStream.Domain.Vulnerability.source
      description: The source of the vulnerability.
      type: String
    - contextPath: ThreatStream.Domain.Vulnerability.source_created
      description: The feed ID of the vulnerability.
      type: Unknown
    - contextPath: ThreatStream.Domain.Vulnerability.source_modified
      description: Whether the source was modified.
      type: Unknown
    - contextPath: ThreatStream.Domain.Vulnerability.tags
      description: The tags of the vulnerability.
      type: String
    - contextPath: ThreatStream.Domain.Vulnerability.tags_v2.id
      description: The ID of the tag.
      type: String
    - contextPath: ThreatStream.Domain.Vulnerability.tags_v2.name
      description: The name of the tag.
      type: String
    - contextPath: ThreatStream.Domain.Vulnerability.tlp
      description: The TLP of the vulnerability.
      type: String
    - contextPath: ThreatStream.Domain.Vulnerability.update_id
      description: The update ID of the vulnerability.
      type: Number
    - contextPath: ThreatStream.Domain.Vulnerability.uuid
      description: The UUID of the vulnerability.
      type: String
    - contextPath: ThreatStream.Domain.Campaign.assignee_user
      description: The assignee user of the vulnerability.
      type: Unknown
    - contextPath: ThreatStream.Domain.Campaign.association_info.comment
      description: The comment in the association info of the vulnerability.
      type: Unknown
    - contextPath: ThreatStream.Domain.Campaign.association_info.created
      description: The date the association info was created.
      type: Date
    - contextPath: ThreatStream.Domain.Campaign.association_info.from_id
      description: The ID from which the association info is related.
      type: Number
    - contextPath: ThreatStream.Domain.Campaign.can_add_public_tags
      description: Whether you can add public tags to the campaign.
      type: Boolean
    - contextPath: ThreatStream.Domain.Campaign.created_ts
      description: The date the campaign was created.
      type: Date
    - contextPath: ThreatStream.Domain.Campaign.end_date
      description: The end date of the campaign.
      type: Unknown
    - contextPath: ThreatStream.Domain.Campaign.feed_id
      description: The feed ID of the campaign.
      type: Number
    - contextPath: ThreatStream.Domain.Campaign.id
      description: The ID of the campaign.
      type: Number
    - contextPath: ThreatStream.Domain.Campaign.is_anonymous
      description: Whether the campaign is anonymous.
      type: Boolean
    - contextPath: ThreatStream.Domain.Campaign.is_cloneable
      description: Whether the campaign is cloneable.
      type: String
    - contextPath: ThreatStream.Domain.Campaign.is_public
      description: Whether the campaign is public.
      type: Boolean
    - contextPath: ThreatStream.Domain.Campaign.modified_ts
      description: The date the campaign was modified.
      type: Date
    - contextPath: ThreatStream.Domain.Campaign.name
      description: The name of the campaign.
      type: String
    - contextPath: ThreatStream.Domain.Campaign.objective
      description: The objective of the campaign.
      type: Unknown
    - contextPath: ThreatStream.Domain.Campaign.organization_id
      description: The organization ID of the campaign.
      type: Number
    - contextPath: ThreatStream.Domain.Campaign.owner_user_id
      description: The owner user ID of the campaign.
      type: Number
    - contextPath: ThreatStream.Domain.Campaign.publication_status
      description: The publication status of the campaign.
      type: String
    - contextPath: ThreatStream.Domain.Campaign.published_ts
      description: The date the campaign was published.
      type: Unknown
    - contextPath: ThreatStream.Domain.Campaign.resource_uri
      description: The resource URI of the campaign.
      type: String
    - contextPath: ThreatStream.Domain.Campaign.source_created
      description: The date the campaign was created.
      type: Date
    - contextPath: ThreatStream.Domain.Campaign.source_modified
      description: Whether the source was modified.
      type: Date
    - contextPath: ThreatStream.Domain.Campaign.start_date
      description: The start date of the campaign.
      type: Unknown
    - contextPath: ThreatStream.Domain.Campaign.status.display_name
      description: The display name of the status.
      type: String
    - contextPath: ThreatStream.Domain.Campaign.status.id
      description: The ID of the status of the campaign.
      type: Number
    - contextPath: ThreatStream.Domain.Campaign.status.resource_uri
      description: The resource URI of the status of the campaign.
      type: String
    - contextPath: ThreatStream.Domain.Campaign.tlp
      description: The TLP of the campaign.
      type: String
    - contextPath: ThreatStream.Domain.Campaign.uuid
      description: The UUID of the campaign.
      type: String
  - arguments:
    - default: true
      description: The hash of file to check.
      isArray: true
      name: file
      required: true
      secret: false
    - default: false
      description: If the confidence is greater than the threshold the hash of the file is considered malicious, otherwise it is considered good. This argument overrides the default file threshold defined as a parameter.
      isArray: false
      name: threshold
      required: false
      secret: false
    - auto: PREDEFINED
      description: Whether to include results with an inactive status.
      isArray: false
      name: include_inactive
      predefined:
      - 'True'
      - 'False'
      required: false
      secret: false
      default: false
    - auto: PREDEFINED
      default: false
      defaultValue: 'False'
      description: 'Enhance generic reputation commands to include additional information such as Threat Bulletins, Attach patterns, Actors, Campaigns, TTPs, vulnerabilities, etc. Note: If set to true, additional 6 API calls will be performed.'
      isArray: false
      name: threat_model_association
      predefined:
      - 'True'
      - 'False'
      required: false
      secret: false
    deprecated: false
    description: Checks the reputation of the given hash of the file.
    execution: false
    name: file
    outputs:
    - contextPath: File.MD5
      description: The MD5 hash of the file.
      type: String
    - contextPath: File.SHA1
      description: The SHA1 hash of the file.
      type: String
    - contextPath: File.SHA256
      description: The SHA256 hash of the file.
      type: String
    - contextPath: File.SHA512
      description: The SHA512 hash of the file.
      type: String
    - contextPath: File.Malicious.Vendor
      description: The vendor that reported the indicator as malicious.
      type: String
    - contextPath: DBotScore.Indicator
      description: The indicator that was tested.
      type: String
    - contextPath: DBotScore.Type
      description: The indicator type.
      type: String
    - contextPath: DBotScore.Vendor
      description: The vendor used to calculate the score.
      type: String
    - contextPath: DBotScore.Score
      description: The actual score.
      type: Number
    - contextPath: ThreatStream.File.Severity
      description: The indicator severity ("very-high", "high", "medium", "low").
      type: String
    - contextPath: ThreatStream.File.Confidence
      description: The observable certainty level of a reported indicator type. Confidence score ranges from 0-100, in increasing order of confidence.
      type: String
    - contextPath: ThreatStream.File.Status
      description: The status assigned to the indicator.
      type: String
    - contextPath: ThreatStream.File.Type
      description: The indicator type.
      type: String
    - contextPath: ThreatStream.File.MD5
      description: The MD5 hash of the indicator.
      type: String
    - contextPath: ThreatStream.File.SHA1
      description: The SHA1 hash of the indicator.
      type: String
    - contextPath: ThreatStream.File.SHA256
      description: The SHA256 hash of the indicator.
      type: String
    - contextPath: ThreatStream.File.SHA512
      description: The SHA512 hash of the indicator.
      type: String
    - contextPath: ThreatStream.File.Modified
      description: |-
        The date and time the indicator was last updated. The date format is: YYYYMMDDThhmmss, where "T" denotes the start of the value
        for time in UTC time.
      type: String
    - contextPath: ThreatStream.File.Source
      description: The indicator source.
      type: String
    - contextPath: ThreatStream.File.Tags
      description: Tags assigned to the file.
      type: Unknown
    - contextPath: ThreatStream.File.IType
      description: The itype of the indicator associated with the specified model.
      type: String
    - contextPath: File.Tags
      description: List of file tags.
      type: Unknown
    - contextPath: File.ThreatTypes
      description: Threat types associated with the file.
      type: Unknown
    - contextPath: ThreatStream.File.Actor.assignee_user
      description: The assignee user of the threat actor.
      type: Unknown
    - contextPath: ThreatStream.File.Actor.association_info.comment
      description: The comment in the association info of the threat actor.
      type: Unknown
    - contextPath: ThreatStream.File.Actor.association_info.created
      description: The date the association info was created.
      type: Date
    - contextPath: ThreatStream.File.Actor.association_info.from_id
      description: The ID from which the association info is related.
      type: Number
    - contextPath: ThreatStream.File.Actor.can_add_public_tags
      description: Whether you can add public tags to the threat actor.
      type: Boolean
    - contextPath: ThreatStream.File.Actor.created_ts
      description: The date the threat actor was created.
      type: Date
    - contextPath: ThreatStream.File.Actor.feed_id
      description: The feed ID of the threat actor.
      type: Number
    - contextPath: ThreatStream.File.Actor.id
      description: The ID of the threat actor.
      type: Number
    - contextPath: ThreatStream.File.Actor.is_anonymous
      description: Whether the threat actor is anonymous.
      type: Boolean
    - contextPath: ThreatStream.File.Actor.is_cloneable
      description: Whether the threat actor is cloneable.
      type: String
    - contextPath: ThreatStream.File.Actor.is_public
      description: Whether the threat actor is public.
      type: Boolean
    - contextPath: ThreatStream.File.Actor.is_team
      description: Whether the threat actor is a team.
      type: Boolean
    - contextPath: ThreatStream.File.Actor.modified_ts
      description: The date the threat actor was modified.
      type: Date
    - contextPath: ThreatStream.File.Actor.name
      description: The name of the threat actor.
      type: String
    - contextPath: ThreatStream.File.Actor.organization_id
      description: The organization ID of the threat actor.
      type: Number
    - contextPath: ThreatStream.File.Actor.owner_user_id
      description: The owner user ID of the threat actor.
      type: Number
    - contextPath: ThreatStream.File.Actor.primary_motivation
      description: The primary motivation of the threat actor.
      type: Unknown
    - contextPath: ThreatStream.File.Actor.publication_status
      description: The publication status of the threat actor.
      type: String
    - contextPath: ThreatStream.File.Actor.published_ts
      description: The date the threat actor was published.
      type: Date
    - contextPath: ThreatStream.File.Actor.resource_level
      description: The resource level of the threat actor.
      type: Unknown
    - contextPath: ThreatStream.File.Actor.resource_uri
      description: The resource URI of the threat actor.
      type: String
    - contextPath: ThreatStream.File.Actor.source_created
      description: The date the source was created.
      type: Unknown
    - contextPath: ThreatStream.File.Actor.source_modified
      description: The date the source was modified.
      type: Unknown
    - contextPath: ThreatStream.File.Actor.start_date
      description: The start date.
      type: Unknown
    - contextPath: ThreatStream.File.Actor.tags
      description: The tags of the threat indicator.
      type: String
    - contextPath: ThreatStream.File.Actor.tags_v2.id
      description: The ID of the tag.
      type: String
    - contextPath: ThreatStream.File.Actor.tags_v2.name
      description: The name of the tag.
      type: String
    - contextPath: ThreatStream.File.Actor.tlp
      description: The TLP of the threat actor.
      type: String
    - contextPath: ThreatStream.File.Actor.uuid
      description: The UUID of the threat actor.
      type: String
    - contextPath: ThreatStream.File.Signature.assignee_user
      description: The assignee user of the signature.
      type: Unknown
    - contextPath: ThreatStream.File.Signature.association_info.comment
      description: The comment in the association info of the signature.
      type: Unknown
    - contextPath: ThreatStream.File.Signature.association_info.created
      description: The date the association info was created.
      type: Date
    - contextPath: ThreatStream.File.Signature.association_info.from_id
      description: The ID from which the association info is related.
      type: Number
    - contextPath: ThreatStream.File.Signature.can_add_public_tags
      description: Whether you can add public tags to the signature.
      type: Boolean
    - contextPath: ThreatStream.File.Signature.created_ts
      description: The date the signature was created.
      type: Date
    - contextPath: ThreatStream.File.Signature.feed_id
      description: The feed ID of the signature.
      type: Number
    - contextPath: ThreatStream.File.Signature.id
      description: The ID of the signature.
      type: Number
    - contextPath: ThreatStream.File.Signature.is_anonymous
      description: Whether the signature is anonymous.
      type: Boolean
    - contextPath: ThreatStream.File.Signature.is_cloneable
      description: Whether the signature is cloneable.
      type: String
    - contextPath: ThreatStream.File.Signature.is_public
      description: Whether the signature is public.
      type: Boolean
    - contextPath: ThreatStream.File.Signature.is_team
      description: Whether the signature is a team signature.
      type: Boolean
    - contextPath: ThreatStream.File.Signature.modified_ts
      description: The date the signature was modified.
      type: Date
    - contextPath: ThreatStream.File.Signature.name
      description: The name of the signature.
      type: String
    - contextPath: ThreatStream.File.Signature.organization_id
      description: The organization ID of the signature.
      type: Number
    - contextPath: ThreatStream.File.Signature.owner_user_id
      description: The owner user ID of the signature.
      type: Number
    - contextPath: ThreatStream.File.Signature.primary_motivation
      description: The primary motivation of the signature.
      type: Unknown
    - contextPath: ThreatStream.File.Signature.publication_status
      description: The publication status of the signature.
      type: String
    - contextPath: ThreatStream.File.Signature.published_ts
      description: The date the signature was published.
      type: Date
    - contextPath: ThreatStream.File.Signature.resource_level
      description: The resource level of the signature.
      type: Unknown
    - contextPath: ThreatStream.File.Signature.resource_uri
      description: The resource URI of the signature.
      type: String
    - contextPath: ThreatStream.File.Signature.source_created
      description: The date the source was created.
      type: Unknown
    - contextPath: ThreatStream.File.Signature.source_modified
      description: The date the source was modified.
      type: Unknown
    - contextPath: ThreatStream.File.Signature.start_date
      description: The start date.
      type: Unknown
    - contextPath: ThreatStream.File.Signature.tags
      description: The tags of the threat indicator.
      type: String
    - contextPath: ThreatStream.File.Signature.tags_v2.id
      description: The ID of the tag.
      type: String
    - contextPath: ThreatStream.File.Signature.tags_v2.name
      description: The name of the tag.
      type: String
    - contextPath: ThreatStream.File.Signature.tlp
      description: The TLP of the signature.
      type: String
    - contextPath: ThreatStream.File.Signature.uuid
      description: The UUID of the signature.
      type: String
    - contextPath: ThreatStream.File.ThreatBulletin.all_circles_visible
      description: Whether all of the circles are visible.
      type: Boolean
    - contextPath: ThreatStream.File.ThreatBulletin.assignee_org
      description: The assignee organization.
      type: String
    - contextPath: ThreatStream.File.ThreatBulletin.assignee_org_id
      description: The assignee organization ID.
      type: String
    - contextPath: ThreatStream.File.ThreatBulletin.assignee_org_name
      description: The assignee organization name.
      type: String
    - contextPath: ThreatStream.File.ThreatBulletin.assignee_user
      description: The assignee user.
      type: String
    - contextPath: ThreatStream.File.ThreatBulletin.assignee_user_id
      description: The assignee user ID.
      type: String
    - contextPath: ThreatStream.File.ThreatBulletin.assignee_user_name
      description: The assignee user name.
      type: Unknown
    - contextPath: ThreatStream.File.ThreatBulletin.association_info.comment
      description: The comment in the association info of the threat actor.
      type: Unknown
    - contextPath: ThreatStream.File.ThreatBulletin.association_info.created
      description: The date the association info was created.
      type: Date
    - contextPath: ThreatStream.File.ThreatBulletin.association_info.from_id
      description: The ID from which the association info is related.
      type: String
    - contextPath: ThreatStream.File.ThreatBulletin.body_content_type
      description: The body content type.
      type: String
    - contextPath: ThreatStream.File.ThreatBulletin.campaign
      description: The campaign of the threat bulletin.
      type: Unknown
    - contextPath: ThreatStream.File.ThreatBulletin.can_add_public_tags
      description: Whether you can add public tags.
      type: Boolean
    - contextPath: ThreatStream.File.ThreatBulletin.created_ts
      description: The date the threat bulletin was created.
      type: Date
    - contextPath: ThreatStream.File.ThreatBulletin.feed_id
      description: The feed ID of the threat bulletin.
      type: Number
    - contextPath: ThreatStream.File.ThreatBulletin.id
      description: The ID of the threat bulletin.
      type: String
    - contextPath: ThreatStream.File.ThreatBulletin.is_anonymous
      description: Whether the threat bulletin is anonymous.
      type: Boolean
    - contextPath: ThreatStream.File.ThreatBulletin.is_cloneable
      description: Whether the threat bulletin is cloneable.
      type: String
    - contextPath: ThreatStream.File.ThreatBulletin.is_editable
      description: Whether the threat bulletin is editable.
      type: Boolean
    - contextPath: ThreatStream.File.ThreatBulletin.is_email
      description: Whether the threat bulletin is an email.
      type: Boolean
    - contextPath: ThreatStream.File.ThreatBulletin.is_public
      description: Whether the threat bulletin is public.
      type: Boolean
    - contextPath: ThreatStream.File.ThreatBulletin.modified_ts
      description: The date the threat bulletin was modified.
      type: Date
    - contextPath: ThreatStream.File.ThreatBulletin.name
      description: The name of the threat bulletin.
      type: String
    - contextPath: ThreatStream.File.ThreatBulletin.original_source
      description: The original source of the threat bulletin.
      type: String
    - contextPath: ThreatStream.File.ThreatBulletin.original_source_id
      description: The original source ID of the threat bulletin.
      type: Unknown
    - contextPath: ThreatStream.File.ThreatBulletin.owner_org.id
      description: The owner organization ID.
      type: String
    - contextPath: ThreatStream.File.ThreatBulletin.owner_org.name
      description: The owner organization name.
      type: String
    - contextPath: ThreatStream.File.ThreatBulletin.owner_org.resource_uri
      description: The owner organization URI.
      type: String
    - contextPath: ThreatStream.File.ThreatBulletin.owner_org_id
      description: The ID of the owner user.
      type: Number
    - contextPath: ThreatStream.File.ThreatBulletin.owner_org_name
      description: The name of the owner organization.
      type: String
    - contextPath: ThreatStream.File.ThreatBulletin.owner_user.avatar_s3_url
      description: The URL of the owner user.
      type: Unknown
    - contextPath: ThreatStream.File.ThreatBulletin.owner_user.can_share_intelligence
      description: Whether you can share intelligence.
      type: Boolean
    - contextPath: ThreatStream.File.ThreatBulletin.owner_user.email
      description: The email of the owner user.
      type: String
    - contextPath: ThreatStream.File.ThreatBulletin.owner_user.id
      description: The ID of the owner user.
      type: String
    - contextPath: ThreatStream.File.ThreatBulletin.owner_user.is_active
      description: Whether the owner user is active.
      type: Boolean
    - contextPath: ThreatStream.File.ThreatBulletin.owner_user.is_readonly
      description: Whether the owner user has read-only permission.
      type: Boolean
    - contextPath: ThreatStream.File.ThreatBulletin.owner_user.must_change_password
      description: Whether the owner user must change the password.
      type: Boolean
    - contextPath: ThreatStream.File.ThreatBulletin.owner_user.name
      description: The owner user name.
      type: String
    - contextPath: ThreatStream.File.ThreatBulletin.owner_user.nickname
      description: The owner user nickname.
      type: String
    - contextPath: ThreatStream.File.ThreatBulletin.owner_user.organization.id
      description: The ID of the owner user organization.
      type: String
    - contextPath: ThreatStream.File.ThreatBulletin.owner_user.organization.name
      description: The name of the owner user organization.
      type: String
    - contextPath: ThreatStream.File.ThreatBulletin.owner_user.organization.resource_uri
      description: The resource URI of the owner user organization.
      type: String
    - contextPath: ThreatStream.File.ThreatBulletin.owner_user.resource_uri
      description: The resource URI of the owner user.
      type: String
    - contextPath: ThreatStream.File.ThreatBulletin.owner_user_id
      description: The owner user ID of the threat bulletin.
      type: Number
    - contextPath: ThreatStream.File.ThreatBulletin.owner_user_name
      description: The owner user name of the threat bulletin.
      type: String
    - contextPath: ThreatStream.File.ThreatBulletin.parent
      description: The parent of the threat bulletin.
      type: Unknown
    - contextPath: ThreatStream.File.ThreatBulletin.published_ts
      description: The date the threat bulletin was published.
      type: Unknown
    - contextPath: ThreatStream.File.ThreatBulletin.resource_uri
      description: The resource URI of the threat bulletin.
      type: String
    - contextPath: ThreatStream.File.ThreatBulletin.source
      description: The source of the threat bulletin.
      type: Unknown
    - contextPath: ThreatStream.File.ThreatBulletin.source_created
      description: The date the source was created.
      type: Unknown
    - contextPath: ThreatStream.File.ThreatBulletin.source_modified
      description: The date the source was modified.
      type: Unknown
    - contextPath: ThreatStream.File.ThreatBulletin.starred_by_me
      description: Whether the threat bulletin was started by me.
      type: Boolean
    - contextPath: ThreatStream.File.ThreatBulletin.starred_total_count
      description: The total number of times the threat bulletin was starred.
      type: Number
    - contextPath: ThreatStream.File.ThreatBulletin.status
      description: The status of the threat bulletin.
      type: String
    - contextPath: ThreatStream.File.ThreatBulletin.threat_actor
      description: The threat actor of the threat bulletin.
      type: Unknown
    - contextPath: ThreatStream.File.ThreatBulletin.tlp
      description: The TLP of the threat bulletin.
      type: Unknown
    - contextPath: ThreatStream.File.ThreatBulletin.ttp
      description: The TTP of the threat bulletin.
      type: Unknown
    - contextPath: ThreatStream.File.ThreatBulletin.uuid
      description: The UUID of the threat bulletin.
      type: String
    - contextPath: ThreatStream.File.ThreatBulletin.votes.me
      description: The number of votes by me.
      type: Unknown
    - contextPath: ThreatStream.File.ThreatBulletin.votes.total
      description: The number of total votes.
      type: Number
    - contextPath: ThreatStream.File.ThreatBulletin.watched_by_me
      description: Whether the threat bulletin was watched by me.
      type: Boolean
    - contextPath: ThreatStream.File.ThreatBulletin.watched_total_count
      description: The total number of watchers.
      type: Number
    - contextPath: ThreatStream.File.TTP.assignee_user
      description: The assignee user of the TTP.
      type: Unknown
    - contextPath: ThreatStream.File.TTP.association_info.comment
      description: The comment in the association info of the TTP.
      type: Unknown
    - contextPath: ThreatStream.File.TTP.association_info.created
      description: The date the association info was created.
      type: Date
    - contextPath: ThreatStream.File.TTP.association_info.from_id
      description: The ID from which the association info is related.
      type: Number
    - contextPath: ThreatStream.File.TTP.can_add_public_tags
      description: Whether you can add public tags to the TTP.
      type: Boolean
    - contextPath: ThreatStream.File.TTP.created_ts
      description: The date the TTP was created.
      type: Date
    - contextPath: ThreatStream.File.TTP.feed_id
      description: The feed ID of the TTP.
      type: Number
    - contextPath: ThreatStream.File.TTP.id
      description: The ID of the TTP.
      type: Number
    - contextPath: ThreatStream.File.TTP.is_anonymous
      description: Whether the TTP was anonymous.
      type: Boolean
    - contextPath: ThreatStream.File.TTP.is_cloneable
      description: Whether the TTP was cloneable.
      type: String
    - contextPath: ThreatStream.File.TTP.is_public
      description: Whether the TTP is public.
      type: Boolean
    - contextPath: ThreatStream.File.TTP.is_team
      description: Whether the TTP is a team.
      type: Boolean
    - contextPath: ThreatStream.File.TTP.modified_ts
      description: The date the TTP was modified.
      type: Date
    - contextPath: ThreatStream.File.TTP.name
      description: The name of the TTP.
      type: String
    - contextPath: ThreatStream.File.TTP.organization_id
      description: The organization ID of the TTP.
      type: Number
    - contextPath: ThreatStream.File.TTP.owner_user_id
      description: The owner user ID of the TTP.
      type: Number
    - contextPath: ThreatStream.File.TTP.primary_motivation
      description: The primary motivation of the TTP.
      type: Unknown
    - contextPath: ThreatStream.File.TTP.publication_status
      description: The publication status of the TTP.
      type: String
    - contextPath: ThreatStream.File.TTP.published_ts
      description: The date the TTP was published.
      type: Date
    - contextPath: ThreatStream.File.TTP.resource_level
      description: The resource level of the TTP.
      type: Unknown
    - contextPath: ThreatStream.File.TTP.resource_uri
      description: The resource URI of the TTP.
      type: String
    - contextPath: ThreatStream.File.TTP.source_created
      description: The date the source was created.
      type: Unknown
    - contextPath: ThreatStream.File.TTP.source_modified
      description: The date the source was modified.
      type: Unknown
    - contextPath: ThreatStream.File.TTP.start_date
      description: The start date.
      type: Unknown
    - contextPath: ThreatStream.File.TTP.tags
      description: The tags of the threat indicator.
      type: String
    - contextPath: ThreatStream.File.TTP.tags_v2.id
      description: The ID of the tag.
      type: String
    - contextPath: ThreatStream.File.TTP.tags_v2.name
      description: The name of the tag.
      type: String
    - contextPath: ThreatStream.File.TTP.tlp
      description: The TLP of the TTP.
      type: String
    - contextPath: ThreatStream.File.TTP.uuid
      description: The UUID of the TTP.
      type: String
    - contextPath: ThreatStream.File.Vulnerability.assignee_user
      description: The assignee user of the vulnerability.
      type: Unknown
    - contextPath: ThreatStream.File.Vulnerability.association_info.comment
      description: The comment in the association info of the vulnerability.
      type: Unknown
    - contextPath: ThreatStream.File.Vulnerability.association_info.created
      description: The date the association info was created.
      type: Date
    - contextPath: ThreatStream.File.Vulnerability.association_info.from_id
      description: The ID from which the association info is related.
      type: Number
    - contextPath: ThreatStream.File.Vulnerability.can_add_public_tags
      description: Whether you can add public tags to the threat actor.
      type: Boolean
    - contextPath: ThreatStream.File.Vulnerability.circles.id
      description: The ID of the circle.
      type: String
    - contextPath: ThreatStream.File.Vulnerability.circles.name
      description: The name of the circle.
      type: String
    - contextPath: ThreatStream.File.Vulnerability.circles.resource_uri
      description: The resource URI of the circle.
      type: String
    - contextPath: ThreatStream.File.Vulnerability.created_ts
      description: The date the vulnerability was created.
      type: Date
    - contextPath: ThreatStream.File.Vulnerability.feed_id
      description: The feed ID of the vulnerability.
      type: Number
    - contextPath: ThreatStream.File.Vulnerability.id
      description: The ID of the vulnerability.
      type: Number
    - contextPath: ThreatStream.File.Vulnerability.is_anonymous
      description: Whether the vulnerability is anonymous.
      type: Boolean
    - contextPath: ThreatStream.File.Vulnerability.is_cloneable
      description: Whether the vulnerability is cloneable.
      type: String
    - contextPath: ThreatStream.File.Vulnerability.is_public
      description: Whether the vulnerability is public.
      type: Boolean
    - contextPath: ThreatStream.File.Vulnerability.is_system
      description: Whether the vulnerability is in the system.
      type: Boolean
    - contextPath: ThreatStream.File.Vulnerability.modified_ts
      description: The date the vulnerability was modified.
      type: Date
    - contextPath: ThreatStream.File.Vulnerability.name
      description: The name of the vulnerability.
      type: String
    - contextPath: ThreatStream.File.Vulnerability.organization_id
      description: The organization ID of the vulnerability.
      type: Number
    - contextPath: ThreatStream.File.Vulnerability.owner_user_id
      description: The owner user ID of the vulnerability.
      type: Unknown
    - contextPath: ThreatStream.File.Vulnerability.publication_status
      description: The publication status of the vulnerability.
      type: String
    - contextPath: ThreatStream.File.Vulnerability.published_ts
      description: The date the vulnerability was published.
      type: Date
    - contextPath: ThreatStream.File.Vulnerability.resource_uri
      description: The resource URI of the vulnerability.
      type: String
    - contextPath: ThreatStream.File.Vulnerability.source
      description: The source of the vulnerability.
      type: String
    - contextPath: ThreatStream.File.Vulnerability.source_created
      description: The feed ID of the vulnerability.
      type: Unknown
    - contextPath: ThreatStream.File.Vulnerability.source_modified
      description: Whether the source was modified.
      type: Unknown
    - contextPath: ThreatStream.File.Vulnerability.tags
      description: The tags of the vulnerability.
      type: String
    - contextPath: ThreatStream.File.Vulnerability.tags_v2.id
      description: The ID of the tag.
      type: String
    - contextPath: ThreatStream.File.Vulnerability.tags_v2.name
      description: The name of the tag.
      type: String
    - contextPath: ThreatStream.File.Vulnerability.tlp
      description: The TLP of the vulnerability.
      type: String
    - contextPath: ThreatStream.File.Vulnerability.update_id
      description: The update ID of the vulnerability.
      type: Number
    - contextPath: ThreatStream.File.Vulnerability.uuid
      description: The UUID of the vulnerability.
      type: String
    - contextPath: ThreatStream.File.Campaign.assignee_user
      description: The assignee user of the vulnerability.
      type: Unknown
    - contextPath: ThreatStream.File.Campaign.association_info.comment
      description: The comment in the association info of the vulnerability.
      type: Unknown
    - contextPath: ThreatStream.File.Campaign.association_info.created
      description: The date the association info was created.
      type: Date
    - contextPath: ThreatStream.File.Campaign.association_info.from_id
      description: The ID from which the association info is related.
      type: Number
    - contextPath: ThreatStream.File.Campaign.can_add_public_tags
      description: Whether you can add public tags to the campaign.
      type: Boolean
    - contextPath: ThreatStream.File.Campaign.created_ts
      description: The date the campaign was created.
      type: Date
    - contextPath: ThreatStream.File.Campaign.end_date
      description: The end date of the campaign.
      type: Unknown
    - contextPath: ThreatStream.File.Campaign.feed_id
      description: The feed ID of the campaign.
      type: Number
    - contextPath: ThreatStream.File.Campaign.id
      description: The ID of the campaign.
      type: Number
    - contextPath: ThreatStream.File.Campaign.is_anonymous
      description: Whether the campaign is anonymous.
      type: Boolean
    - contextPath: ThreatStream.File.Campaign.is_cloneable
      description: Whether the campaign is cloneable.
      type: String
    - contextPath: ThreatStream.File.Campaign.is_public
      description: Whether the campaign is public.
      type: Boolean
    - contextPath: ThreatStream.File.Campaign.modified_ts
      description: The date the campaign was modified.
      type: Date
    - contextPath: ThreatStream.File.Campaign.name
      description: The name of the campaign.
      type: String
    - contextPath: ThreatStream.File.Campaign.objective
      description: The objective of the campaign.
      type: Unknown
    - contextPath: ThreatStream.File.Campaign.organization_id
      description: The organization ID of the campaign.
      type: Number
    - contextPath: ThreatStream.File.Campaign.owner_user_id
      description: The owner user ID of the campaign.
      type: Number
    - contextPath: ThreatStream.File.Campaign.publication_status
      description: The publication status of the campaign.
      type: String
    - contextPath: ThreatStream.File.Campaign.published_ts
      description: The date the campaign was published.
      type: Unknown
    - contextPath: ThreatStream.File.Campaign.resource_uri
      description: The resource URI of the campaign.
      type: String
    - contextPath: ThreatStream.File.Campaign.source_created
      description: The date the campaign was created.
      type: Date
    - contextPath: ThreatStream.File.Campaign.source_modified
      description: Whether the source was modified.
      type: Date
    - contextPath: ThreatStream.File.Campaign.start_date
      description: The start date of the campaign.
      type: Unknown
    - contextPath: ThreatStream.File.Campaign.status.display_name
      description: The display name of the status.
      type: String
    - contextPath: ThreatStream.File.Campaign.status.id
      description: The ID of the status of the campaign.
      type: Number
    - contextPath: ThreatStream.File.Campaign.status.resource_uri
      description: The resource URI of the status of the campaign.
      type: String
    - contextPath: ThreatStream.File.Campaign.tlp
      description: The TLP of the campaign.
      type: String
    - contextPath: ThreatStream.File.Campaign.uuid
      description: The UUID of the campaign.
      type: String
  - arguments:
    - default: false
      description: The email address to check.
      isArray: false
      name: email
      required: true
      secret: false
    - default: false
      description: If the confidence is greater than the threshold the email address is considered malicious, otherwise it is considered good. This argument overrides the default email threshold defined as a parameter.
      isArray: false
      name: threshold
      required: false
      secret: false
    - auto: PREDEFINED
      description: Whether to include results with an inactive status.
      isArray: false
      name: include_inactive
      predefined:
      - 'True'
      - 'False'
      required: false
      secret: false
      default: false
    deprecated: false
    description: Checks the reputation of the given email address.
    execution: false
    name: threatstream-email-reputation
    outputs:
    - contextPath: DBotScore.Indicator
      description: The tested indicator.
      type: String
    - contextPath: DBotScore.Type
      description: The indicator type.
      type: String
    - contextPath: DBotScore.Vendor
      description: The vendor used to calculate the score.
      type: String
    - contextPath: DBotScore.Score
      description: The actual score.
      type: Number
    - contextPath: ThreatStream.EmailReputation.Severity
      description: The indicator severity ("very-high", "high", "medium", "low").
      type: String
    - contextPath: ThreatStream.EmailReputation.Confidence
      description: The observable certainty level of a reported indicator type. Confidence score ranges from 0-100, in increasing order of confidence.
      type: String
    - contextPath: ThreatStream.EmailReputation.Status
      description: The status assigned to the indicator.
      type: String
    - contextPath: ThreatStream.EmailReputation.Type
      description: The indicator type.
      type: String
    - contextPath: ThreatStream.EmailReputation.Email
      description: The indicator email address.
      type: String
    - contextPath: ThreatStream.EmailReputation.Source
      description: The indicator source.
      type: String
    - contextPath: ThreatStream.EmailReputation.Modified
      description: |-
        The date and time the indicator was last updated. The date format is: YYYYMMDDThhmmss, where "T" denotes the start of the value
        for time in UTC time.
      type: String
    - contextPath: ThreatStream.EmailReputation.Tags
      description: Tags assigned to the email.
      type: Unknown
  - arguments:
    - auto: PREDEFINED
      default: false
      defaultValue: ip
      description: The type of passive DNS search ("ip", "domain").
      isArray: false
      name: type
      predefined:
      - ip
      - domain
      required: true
      secret: false
    - default: false
      description: The values that can be sent to the API should correspond to the type that is chosen. For example,if IP is chosen in the type argument, then a valid IP address should be sent in the value argument.
      isArray: false
      name: value
      required: true
      secret: false
    - default: false
      defaultValue: '50'
      description: The maximum number of results to return.
      isArray: false
      name: limit
      required: false
      secret: false
    deprecated: false
    description: Returns enrichment data for Domain or IP for available observables.
    execution: false
    name: threatstream-get-passive-dns
    outputs:
    - contextPath: ThreatStream.PassiveDNS.Domain
      description: The domain value.
      type: String
    - contextPath: ThreatStream.PassiveDNS.Ip
      description: The IP value.
      type: String
    - contextPath: ThreatStream.PassiveDNS.Rrtype
      description: The RRTYPE value.
      type: String
    - contextPath: ThreatStream.PassiveDNS.Source
      description: The source value.
      type: String
    - contextPath: ThreatStream.PassiveDNS.FirstSeen
      description: |-
        The first seen date. The date format is: YYYYMMDDThhmmss, where "T" denotes the start of the value
        for time, in UTC time.
      type: String
    - contextPath: ThreatStream.PassiveDNS.LastSeen
      description: |-
        The last seen date. The date format is: YYYYMMDDThhmmss, where "T" denotes the start of the value
        for time in UTC time.
      type: String
  - arguments:
    - default: false
      defaultValue: '50'
      description: The observable certainty level of a reported indicator type.
      isArray: false
      name: confidence
      required: false
      secret: false
    - auto: PREDEFINED
      default: false
      defaultValue: private
      description: Whether the indicator data is public or private to the organization.
      isArray: false
      name: classification
      predefined:
      - private
      - public
      required: false
      secret: false
    - auto: PREDEFINED
      default: false
      defaultValue: exploit
      description: Type of threat associated with the imported observables.
      isArray: false
      name: threat_type
      predefined:
      - adware
      - anomalous
      - anonymization
      - apt
      - bot
      - brute
      - c2
      - compromised
      - crypto
      - data_leakage
      - ddos
      - dyn_dns
      - exfil
      - exploit
      - hack_tool
      - i2p
      - informational
      - malware
      - p2p
      - parked
      - phish
      - scan
      - sinkhole
      - spam
      - suppress
      - suspicious
      - tor
      - vps
      required: false
      secret: false
    - auto: PREDEFINED
      default: false
      defaultValue: low
      description: The potential impact of the indicator type with which the observable is believed to be associated.
      isArray: false
      name: severity
      predefined:
      - low
      - medium
      - high
      - very-high
      required: false
      secret: false
    - auto: PREDEFINED
      default: false
      description: The import type of the indicator.
      isArray: false
      name: import_type
      predefined:
      - datatext
      - file-id
      - url
      required: true
      secret: false
    - default: false
      description: 'The imported data source. Can be one of the following: url or file-id datatext of the file uploaded to the War Room. Supported file types for file-id are: CSV, HTML, IOC, JSON, PDF, TXT.'
      isArray: false
      name: import_value
      required: true
      secret: false
    - default: false
      description: Indicator type to assign if a specific type is not associated with an observable. This is a global setting that applies to any imported IP-type observable when an explicit itype is not specified for it.
      isArray: false
      name: ip_mapping
      required: false
      secret: false
    - default: false
      description: Indicator type to assign if a specific type is not associated with an observable. This is a global setting that applies to any imported domain-type observable when an explicit itype is not specified for it.
      isArray: false
      name: domain_mapping
      required: false
      secret: false
    - default: false
      description: Indicator type to assign if a specific type is not associated with an observable. This is a global setting that applies to any imported URL-type observable when an explicit itype is not specified for it.
      isArray: false
      name: url_mapping
      required: false
      secret: false
    - default: false
      description: Indicator type to assign if a specific type is not associated with an observable. This is a global setting that applies to any imported email-type observable when an explicit itype is not specified for it.
      isArray: false
      name: email_mapping
      required: false
      secret: false
    - default: false
      description: Indicator type to assign if a specific type is not associated with an observable. This is a global setting that applies to any imported MD5-type observable when an explicit itype is not specified for it.
      isArray: false
      name: md5_mapping
      required: false
      secret: false
    deprecated: false
    description: 'Imports indicators (observables) into ThreatStream. The imported data must be approved using the ThreatStream UI. The data can be imported using one of three methods: plain-text, file, or URL.'
    execution: false
    name: threatstream-import-indicator-with-approval
  - arguments:
    - default: false
      defaultValue: '50'
      description: The observable certainty level of a reported indicator type.
      isArray: false
      name: confidence
      required: false
      secret: false
    - default: false
      description: To use your specified confidence entirely and not re-assess the value using machine learning algorithms, set source_confidence_ weight to 100.
      isArray: false
      name: source_confidence_weight
      required: false
      secret: false
    - default: false
      description: The time stamp when intelligence will expire on ThreatStream, in ISO format. For example, 2020-12-24T00:00:00.
      isArray: false
      name: expiration_ts
      required: false
      secret: false
    - default: false
      description: The severity to assign to the observable when it is imported.
      isArray: false
      name: severity
      predefined:
      - low
      - medium
      - high
      - very-high
      required: false
      secret: false
    - default: false
      description: A comma-separated list of tags. For example, tag1,tag2.
      isArray: false
      name: tags
      required: false
      secret: false
    - default: false
      description: A comma-separated list of trusted circle IDs with which threat data should be shared.
      isArray: false
      name: trustedcircles
      required: false
      secret: false
    - auto: PREDEFINED
      default: false
      description: Denotes whether the indicator data is public or private to the organization.
      isArray: false
      name: classification
      predefined:
      - private
      - public
      required: true
      secret: false
    - auto: PREDEFINED
      default: false
      description: Whether unresolved domain observables included in the file will be accepted as valid in ThreatStream and imported.
      isArray: false
      name: allow_unresolved
      predefined:
      - 'yes'
      - 'no'
      required: false
      secret: false
    - default: false
      description: The entry ID of a file (containing a JSON with an "objects" array and "meta" maps) that is uploaded to the War Room.
      isArray: false
      name: file_id
      required: true
      secret: false
    deprecated: false
    description: Imports indicators (observables) into ThreatStream. Approval is not required for the imported data. You must have the Approve Intel user permission to import without approval using the API.
    execution: false
    name: threatstream-import-indicator-without-approval
  - arguments:
    - auto: PREDEFINED
      default: false
      description: The threat model of the returned list.
      isArray: false
      name: model
      predefined:
      - actor
      - campaign
      - incident
      - signature
      - ttp
      - vulnerability
      - tipreport
      required: true
      secret: false
    - default: false
      defaultValue: '50'
      description: Limits the model size list. Specifying limit=0 returns up to a maximum of 1000 models. For limit=0, the output is not set in the context.
      isArray: false
      name: limit
      required: false
      secret: false
    deprecated: false
    description: Returns a list of threat models.
    execution: false
    name: threatstream-get-model-list
    outputs:
    - contextPath: ThreatStream.List.Type
      description: The threat model type.
      type: String
    - contextPath: ThreatStream.List.Name
      description: The threat model name.
      type: String
    - contextPath: ThreatStream.List.ID
      description: The threat model ID.
      type: String
    - contextPath: ThreatStream.List.CreatedTime
      description: 'The date and time of threat model creation. The date format is: YYYYMMDDThhmmss, where "T" denotes the start of the value for time in UTC time.'
      type: String
  - arguments:
    - auto: PREDEFINED
      default: false
      description: The threat model.
      isArray: false
      name: model
      predefined:
      - actor
      - campaign
      - incident
      - signature
      - ttp
      - vulnerability
      - tipreport
      required: true
      secret: false
    - default: false
      description: The threat model ID.
      isArray: false
      name: id
      required: true
      secret: false
    deprecated: false
    description: Returns an HTML file with a description of the threat model.
    execution: false
    name: threatstream-get-model-description
    outputs:
    - contextPath: File.Name
      description: The file name of the model description.
      type: String
    - contextPath: File.EntryID
      description: The entry ID of the model description.
      type: String
  - arguments:
    - auto: PREDEFINED
      default: false
      description: The threat model.
      isArray: false
      name: model
      predefined:
      - actor
      - campaign
      - incident
      - signature
      - ttp
      - vulnerability
      - tipreport
      required: true
      secret: false
    - default: false
      description: The model ID.
      isArray: false
      name: id
      required: true
      secret: false
    - default: false
      defaultValue: '20'
      description: The maximum number of results to return.
      isArray: false
      name: limit
      required: false
      secret: false
    deprecated: false
    description: Returns a list of indicators associated with the specified model and ID of the model.
    execution: false
    name: threatstream-get-indicators-by-model
    outputs:
    - contextPath: ThreatStream.Model.ModelType
      description: The threat model type.
      type: String
    - contextPath: ThreatStream.Model.ModelID
      description: The threat model ID.
      type: String
    - contextPath: ThreatStream.Model.Indicators.Value
      description: The value of the indicator associated with the specified model.
      type: String
    - contextPath: ThreatStream.Model.Indicators.ID
      description: The ID of the indicator associated with the specified model.
      type: String
    - contextPath: ThreatStream.Model.Indicators.IType
      description: The itype of the indicator associated with the specified model.
      type: String
    - contextPath: ThreatStream.Model.Indicators.Severity
      description: The indicator severity associated with the specified model.
      type: String
    - contextPath: ThreatStream.Model.Indicators.Confidence
      description: The confidence of the indicator associated with the specified model.
      type: String
    - contextPath: ThreatStream.Model.Indicators.Country
      description: The country of the indicator associated with the specified model.
      type: String
    - contextPath: ThreatStream.Model.Indicators.Organization
      description: The organization of the indicator associated with the specified model.
      type: String
    - contextPath: ThreatStream.Model.Indicators.ASN
      description: The ASN of the indicator associated with the specified model.
      type: String
    - contextPath: ThreatStream.Model.Indicators.Status
      description: The status of the indicator associated with the specified model.
      type: String
    - contextPath: ThreatStream.Model.Indicators.Tags
      description: The tags of the indicator associated with the specified model.
      type: String
    - contextPath: ThreatStream.Model.Indicators.Modified
      description: The date and time the indicator was last modified.
      type: String
    - contextPath: ThreatStream.Model.Indicators.Source
      description: The indicator source.
      type: String
    - contextPath: ThreatStream.Model.Indicators.Type
      description: The indicator type.
      type: String
  - arguments:
    - auto: PREDEFINED
      default: false
      defaultValue: private
      description: Classification of the sandbox submission.
      isArray: false
      name: submission_classification
      predefined:
      - private
      - public
      required: false
      secret: false
    - auto: PREDEFINED
      default: false
      defaultValue: WINDOWS7
      description: The platform on which the submitted URL or file is run. To obtain a list of supported platforms, run the threatstream-supported-platforms command.
      isArray: false
      name: report_platform
      predefined:
      - WINDOWS7
      - WINDOWSXP
      required: false
      secret: false
    - auto: PREDEFINED
      default: false
      defaultValue: file
      description: The detonation type.
      isArray: false
      name: submission_type
      predefined:
      - file
      - url
      required: true
      secret: false
    - default: false
      description: The submission value. Possible values are a valid URL or a file ID that was uploaded to the War Room to detonate.
      isArray: false
      name: submission_value
      required: true
      secret: false
    - auto: PREDEFINED
      default: false
      defaultValue: 'false'
      description: Whether the premium sandbox should be used for detonation.
      isArray: false
      name: premium_sandbox
      predefined:
      - 'false'
      - 'true'
      required: false
      secret: false
    - default: false
      description: A comma-separated list of additional details for the indicator. This information is displayed in the Tag column of the ThreatStream UI.
      isArray: false
      name: detail
      required: false
      secret: false
    - default: true
      auto: PREDEFINED
      description: If you want to initiate an import job for observables discovered during detonation, set this value to true. Default value is true.
      isArray: false
      name: import_indicators
      required: false
      secret: false
      predefined:
        - 'false'
        - 'true'
    deprecated: false
    description: Submits a file or URL to the ThreatStream-hosted sandbox for detonation.
    execution: false
    name: threatstream-submit-to-sandbox
    outputs:
    - contextPath: ThreatStream.Analysis.ReportID
      description: The report ID submitted to the sandbox.
      type: String
    - contextPath: ThreatStream.Analysis.Status
      description: The analysis status.
      type: String
    - contextPath: ThreatStream.Analysis.Platform
      description: The platform of the submission submitted to the sandbox.
      type: String
  - arguments:
    - default: false
      description: The report ID to check the status.
      isArray: false
      name: report_id
      required: true
      secret: false
    deprecated: false
    description: Returns the current status of the report submitted to the sandbox. The report ID is returned from the threatstream-submit-to-sandbox command.
    execution: false
    name: threatstream-get-analysis-status
    outputs:
    - contextPath: ThreatStream.Analysis.ReportID
      description: The report ID of the file or URL that was detonated in the sandbox.
      type: String
    - contextPath: ThreatStream.Analysis.Status
      description: The report status of the file or URL that was detonated in the sandbox.
      type: String
    - contextPath: ThreatStream.Analysis.Platform
      description: The platform used for detonation.
      type: String
    - contextPath: ThreatStream.Analysis.Verdict
      description: The report verdict of the file or URL detonated in the sandbox. The verdict remains "benign" until detonation is complete.
      type: String
  - arguments:
    - default: false
      description: The report ID to return.
      isArray: false
      name: report_id
      required: true
      secret: false
    deprecated: false
    description: Returns the report of a file or URL submitted to the sandbox.
    execution: false
    name: threatstream-analysis-report
    outputs:
    - contextPath: ThreatStream.Analysis.ReportID
      description: The ID of the report submitted to the sandbox.
      type: String
    - contextPath: ThreatStream.Analysis.Category
      description: The report category.
      type: String
    - contextPath: ThreatStream.Analysis.Started
      description: The detonation start time.
      type: String
    - contextPath: ThreatStream.Analysis.Completed
      description: The detonation completion time.
      type: String
    - contextPath: ThreatStream.Analysis.Duration
      description: The duration of the detonation (in seconds).
      type: Number
    - contextPath: ThreatStream.Analysis.VmName
      description: The VM name.
      type: String
    - contextPath: ThreatStream.Analysis.VmID
      description: The VM ID.
      type: String
    - contextPath: ThreatStream.Analysis.Network.UdpSource
      description: The UDP source.
      type: String
    - contextPath: ThreatStream.Analysis.Network.UdpDestination
      description: The UDP destination.
      type: String
    - contextPath: ThreatStream.Analysis.Network.UdpPort
      description: The UDP port.
      type: String
    - contextPath: ThreatStream.Analysis.Network.IcmpSource
      description: The ICMP source.
      type: String
    - contextPath: ThreatStream.Analysis.Network.IcmpDestination
      description: The ICMP destination.
      type: String
    - contextPath: ThreatStream.Analysis.Network.IcmpPort
      description: The ICMP port.
      type: String
    - contextPath: ThreatStream.Analysis.Network.TcpSource
      description: The TCP source.
      type: String
    - contextPath: ThreatStream.Analysis.Network.TcpDestination
      description: The TCP destination.
      type: String
    - contextPath: ThreatStream.Analysis.Network.TcpPort
      description: The TCP port.
      type: String
    - contextPath: ThreatStream.Analysis.Network.HttpSource
      description: The source of the HTTP address.
      type: String
    - contextPath: ThreatStream.Analysis.Network.HttpDestinaton
      description: The destination of the HTTP address.
      type: String
    - contextPath: ThreatStream.Analysis.Network.HttpPort
      description: The port of the HTTP address.
      type: String
    - contextPath: ThreatStream.Analysis.Network.HttpsSource
      description: The source of the HTTPS address.
      type: String
    - contextPath: ThreatStream.Analysis.Network.HttpsDestinaton
      description: The destination of the HTTPS address.
      type: String
    - contextPath: ThreatStream.Analysis.Network.HttpsPort
      description: The port of the HTTPS address.
      type: String
    - contextPath: ThreatStream.Analysis.Network.Hosts
      description: The network analysis hosts.
      type: String
    - contextPath: ThreatStream.Analysis.Verdict
      description: The verdict of the sandbox detonation.
      type: String
  - arguments:
    - default: false
      description: The Anomali Observable Search Filter Language query to filter indicator results. If a query is passed as an argument, it overrides all other arguments.
      isArray: false
      name: query
      required: false
      secret: false
    - default: false
      description: The Autonomous System (AS) number associated with the indicator.
      isArray: false
      name: asn
      required: false
      secret: false
    - default: false
      description: |-
        The observable certainty level
        of a reported indicator type. Confidence scores range from 0-100 in increasing order of confidence, and are assigned by ThreatStream based on several factors.
      isArray: false
      name: confidence
      required: false
      secret: false
    - default: false
      description: The country associated with the indicator.
      isArray: false
      name: country
      required: false
      secret: false
    - default: false
      description: |-
        The date the indicator was first seen on
        the ThreatStream cloud platform. The date must be specified in this format:
        YYYYMMDDThhmmss, where "T" denotes the start of the value for time, in UTC time.
        For example, 2014-10-02T20:44:35.
      isArray: false
      name: created_ts
      required: false
      secret: false
    - default: false
      description: The unique ID for the indicator.
      isArray: false
      name: id
      required: false
      secret: false
    - auto: PREDEFINED
      default: false
      description: Whether the classification of the indicator is public. Default is "false".
      isArray: false
      name: is_public
      predefined:
      - 'false'
      - 'true'
      required: false
      secret: false
    - default: false
      description: The severity assigned to the indicator by ThreatStream.
      isArray: false
      name: indicator_severity
      required: false
      secret: false
    - default: false
      description: The registered owner (organization) of the IP address associated with the indicator.
      isArray: false
      name: org
      required: false
      secret: false
    - auto: PREDEFINED
      default: false
      description: The status assigned to the indicator.
      isArray: false
      name: status
      predefined:
      - active
      - inactive
      - falsepos
      required: false
      secret: false
    - default: false
      description: The tag assigned to the indicator.
      isArray: false
      name: tags_name
      required: false
      secret: false
    - auto: PREDEFINED
      default: false
      description: The type of indicator.
      isArray: false
      name: type
      predefined:
      - domain
      - email
      - ip
      - md5
      - string
      - url
      required: false
      secret: false
    - default: false
      description: 'The value of the indicator. '
      isArray: false
      name: indicator_value
      required: false
      secret: false
    - default: false
      defaultValue: '20'
      description: The maximum number of results to return from ThreatStream.
      isArray: false
      name: limit
      required: false
      secret: false
    deprecated: false
    description: Return filtered indicators from ThreatStream. If a query is defined, it overrides all other arguments that were passed to the command.
    execution: false
    name: threatstream-get-indicators
    outputs:
    - contextPath: ThreatStream.Indicators.IType
      description: The indicator type.
      type: String
    - contextPath: ThreatStream.Indicators.Modified
      description: |-
        The date and time the indicator was last updated in ThreatStream. The date format is: YYYYMMDDThhmmss, where T denotes the start of the value
        for time in UTC time.
      type: String
    - contextPath: ThreatStream.Indicators.Confidence
      description: The observable certainty level of a reported indicator type.
      type: String
    - contextPath: ThreatStream.Indicators.Value
      description: The indicator value.
      type: String
    - contextPath: ThreatStream.Indicators.Status
      description: The indicator status.
      type: String
    - contextPath: ThreatStream.Indicators.Organization
      description: The registered owner (organization) of the IP address associated with the indicator.
      type: String
    - contextPath: ThreatStream.Indicators.Country
      description: The country associated with the indicator.
      type: String
    - contextPath: ThreatStream.Indicators.Tags
      description: The tag assigned to the indicator.
      type: String
    - contextPath: ThreatStream.Indicators.Source
      description: The indicator source.
      type: String
    - contextPath: ThreatStream.Indicators.ID
      description: The indicator ID.
      type: String
    - contextPath: ThreatStream.Indicators.ASN
      description: The Autonomous System (AS) number associated with the indicator.
      type: String
    - contextPath: ThreatStream.Indicators.Severity
      description: The severity assigned to the indicator.
      type: String
  - arguments:
    - auto: PREDEFINED
      default: false
      defaultValue: intelligence
      description: The type of threat model entity to which to add the tag.
      isArray: false
      name: model
      predefined:
      - actor
      - campaign
      - incident
      - intelligence
      - signature
      - tipreport
      - ttp
      - vulnerability
      required: false
      secret: false
    - default: false
      description: 'A comma-separated list of tags applied to the specified threat model entities or observables. '
      isArray: true
      name: tags
      required: true
      secret: false
    - default: false
      description: The ID of the model to which to add the tag.
      isArray: false
      name: model_id
      required: true
      secret: false
    deprecated: false
    description: Adds tags to intelligence to filter for related entities.
    execution: false
    name: threatstream-add-tag-to-model
  - arguments:
    - auto: PREDEFINED
      default: false
      description: The type of threat model to create.
      isArray: false
      name: model
      predefined:
      - actor
      - campaign
      - incident
      - ttp
      - vulnerability
      - tipreport
      required: true
      secret: false
    - default: false
      description: The name of the threat model to create.
      isArray: false
      name: name
      required: true
      secret: false
    - auto: PREDEFINED
      default: false
      defaultValue: 'false'
      description: Whether the scope of threat model is visible.
      isArray: false
      name: is_public
      predefined:
      - 'true'
      - 'false'
      required: false
      secret: false
    - auto: PREDEFINED
      default: false
      defaultValue: red
      description: The Traffic Light Protocol designation for the threat model.
      isArray: false
      name: tlp
      predefined:
      - red
      - amber
      - green
      - white
      required: false
      secret: false
    - default: false
      description: A comma-separated list of tags.
      isArray: false
      name: tags
      required: false
      secret: false
    - default: false
      description: A comma-separated list of indicators IDs associated with the threat model on the ThreatStream platform.
      isArray: false
      name: intelligence
      required: false
      secret: false
    - default: false
      description: The description of the threat model.
      isArray: false
      name: description
      required: false
      secret: false
    deprecated: false
    description: Creates a threat model with the specified parameters.
    execution: false
    name: threatstream-create-model
    outputs:
    - contextPath: ThreatStream.Model.ModelType
      description: The threat model type.
      type: String
    - contextPath: ThreatStream.Model.ModelID
      description: The threat model ID.
      type: String
    - contextPath: ThreatStream.Model.Indicators.Value
      description: The value of the indicator associated with the specified model.
      type: String
    - contextPath: ThreatStream.Model.Indicators.ID
      description: The ID of the indicator associated with the specified model.
      type: String
    - contextPath: ThreatStream.Model.Indicators.IType
      description: The itype of the indicator associated with the specified model.
      type: String
    - contextPath: ThreatStream.Model.Indicators.Severity
      description: The severity of the indicator associated with the specified model.
      type: String
    - contextPath: ThreatStream.Model.Indicators.Confidence
      description: The confidence of the indicator associated with the specified model.
      type: String
    - contextPath: ThreatStream.Model.Indicators.Country
      description: The country of the indicator associated with the specified model.
      type: String
    - contextPath: ThreatStream.Model.Indicators.Organization
      description: The organization of the indicator associated with the specified model.
      type: String
    - contextPath: ThreatStream.Model.Indicators.ASN
      description: The ASN of the indicator associated with the specified model.
      type: String
    - contextPath: ThreatStream.Model.Indicators.Status
      description: The status of the indicator associated with the specified model.
      type: String
    - contextPath: ThreatStream.Model.Indicators.Tags
      description: The tags of the indicator associated with the specified model.
      type: String
    - contextPath: ThreatStream.Model.Indicators.Modified
      description: The date and time the indicator was last modified.
      type: String
    - contextPath: ThreatStream.Model.Indicators.Source
      description: The indicator source.
      type: String
    - contextPath: ThreatStream.Model.Indicators.Type
      description: The indicator type.
      type: String
  - arguments:
    - auto: PREDEFINED
      default: false
      description: The type of threat model to update.
      isArray: false
      name: model
      predefined:
      - actor
      - campaign
      - incident
      - ttp
      - vulnerability
      - tipreport
      required: true
      secret: false
    - default: false
      description: The ID of the threat model to update.
      isArray: false
      name: model_id
      required: true
      secret: false
    - default: false
      description: The name of the threat model to update.
      isArray: false
      name: name
      required: false
      secret: false
    - auto: PREDEFINED
      default: false
      defaultValue: 'false'
      description: Whether the scope of threat model is visible.
      isArray: false
      name: is_public
      predefined:
      - 'true'
      - 'false'
      required: false
      secret: false
    - auto: PREDEFINED
      default: false
      defaultValue: red
      description: The Traffic Light Protocol designation for the threat model.
      isArray: false
      name: tlp
      predefined:
      - red
      - amber
      - green
      - white
      required: false
      secret: false
    - default: false
      description: A comma-separated list of tags.
      isArray: false
      name: tags
      required: false
      secret: false
    - default: false
      description: A comma-separated list of indicator IDs associated with the threat model on the ThreatStream platform.
      isArray: false
      name: intelligence
      required: false
      secret: false
    - default: false
      description: The description of the threat model.
      isArray: false
      name: description
      required: false
      secret: false
    deprecated: false
    description: Updates a threat model with specific parameters. If one or more optional parameters are defined, the command overrides previous data stored in ThreatStream.
    execution: false
    name: threatstream-update-model
    outputs:
    - contextPath: ThreatStream.Model.ModelType
      description: The threat model type.
      type: String
    - contextPath: ThreatStream.Model.ModelID
      description: The threat model ID.
      type: String
    - contextPath: ThreatStream.Model.Indicators.Value
      description: The value of the indicator associated with the specified model.
      type: String
    - contextPath: ThreatStream.Model.Indicators.ID
      description: The ID of the indicator associated with the specified model.
      type: String
    - contextPath: ThreatStream.Model.Indicators.IType
      description: The itype of the indicator associated with the specified model.
      type: String
    - contextPath: ThreatStream.Model.Indicators.Severity
      description: The severity of the indicator associated with the specified model.
      type: String
    - contextPath: ThreatStream.Model.Indicators.Confidence
      description: The confidence of the indicator associated with the specified model.
      type: String
    - contextPath: ThreatStream.Model.Indicators.Country
      description: The country of the indicator associated with the specified model.
      type: String
    - contextPath: ThreatStream.Model.Indicators.Organization
      description: The organization of the indicator associated with the specified model.
      type: String
    - contextPath: ThreatStream.Model.Indicators.ASN
      description: The ASN of the indicator associated with the specified model.
      type: String
    - contextPath: ThreatStream.Model.Indicators.Status
      description: The status of the indicator associated with the specified model.
      type: String
    - contextPath: ThreatStream.Model.Indicators.Tags
      description: The tags of the indicator associated with the specified model.
      type: String
    - contextPath: ThreatStream.Model.Indicators.Modified
      description: The date and time the indicator was last modified.
      type: String
    - contextPath: ThreatStream.Model.Indicators.Source
      description: The indicator source.
      type: String
    - contextPath: ThreatStream.Model.Indicators.Type
      description: The indicator type.
      type: String
  - arguments:
    - auto: PREDEFINED
      default: false
      defaultValue: default
      description: The type of sandbox.
      isArray: false
      name: sandbox_type
      predefined:
      - default
      - premium
      required: false
      secret: false
    deprecated: false
    description: Returns a list of supported platforms for default or premium sandbox.
    execution: false
    name: threatstream-supported-platforms
    outputs:
    - contextPath: ThreatStream.PremiumPlatforms.Name
      description: The name of the supported platform for the premium sandbox.
      type: String
    - contextPath: ThreatStream.PremiumPlatforms.Types
      description: The type of supported submissions for the premium sandbox.
      type: String
    - contextPath: ThreatStream.PremiumPlatforms.Label
      description: The display name of the supported platform of the premium sandbox.
      type: String
    - contextPath: ThreatStream.DefaultPlatforms.Name
      description: The name of the supported platform for the standard sandbox.
      type: String
    - contextPath: ThreatStream.DefaultPlatforms.Types
      description: The type of the supported submissions for the standard sandbox.
      type: String
    - contextPath: ThreatStream.DefaultPlatforms.Label
      description: The display name of the supported platform of the standard sandbox.
      type: String
  - arguments:
    - default: true
      description: The URL to check.
      isArray: true
      name: url
      required: true
      secret: false
    - auto: PREDEFINED
      default: false
      description: If confidence is greater than the threshold the URL is considered malicious, otherwise it is considered good. This argument overrides the default URL threshold defined as a parameter.
      isArray: false
      name: threshold
      required: false
      secret: false
    - auto: PREDEFINED
      description: Whether to include results with an inactive status.
      isArray: false
      name: include_inactive
      predefined:
      - 'True'
      - 'False'
      required: false
      secret: false
      default: false
    - auto: PREDEFINED
      default: false
      defaultValue: 'False'
      description: 'Enhance generic reputation commands to include additional information such as Threat Bulletins, Attach patterns, Actors, Campaigns, TTPs, vulnerabilities, etc. Note: If set to true, additional 6 API calls will be performed.'
      isArray: false
      name: threat_model_association
      predefined:
      - 'True'
      - 'False'
      required: false
      secret: false
    deprecated: false
    description: Checks the reputation of the given URL.
    execution: false
    name: url
    outputs:
    - contextPath: DBotScore.Indicator
      description: The indicator that was tested.
      type: String
    - contextPath: DBotScore.Type
      description: The indicator type.
      type: String
    - contextPath: DBotScore.Vendor
      description: The vendor used to calculate the score.
      type: String
    - contextPath: DBotScore.Score
      description: The actual score.
      type: Number
    - contextPath: URL.Data
      description: The URL of the indicator.
      type: String
    - contextPath: URL.Malicious.Vendor
      description: The vendor that reported the indicator as malicious.
      type: String
    - contextPath: ThreatStream.URL.Modified
      description: |-
        The date and time the indicator was last updated. The date format is: YYYYMMDDThhmmss, where "T" denotes the start of the value
        for time in UTC time.
      type: String
    - contextPath: ThreatStream.URL.Confidence
      description: The observable certainty level of a reported indicator type. Confidence score ranges from 0-100, in increasing order of confidence.
      type: String
    - contextPath: ThreatStream.URL.Status
      description: The indicator status.
      type: String
    - contextPath: ThreatStream.URL.Organization
      description: The name of the business that owns the IP address associated with the indicator.
      type: String
    - contextPath: ThreatStream.URL.Address
      description: The indicator URL.
      type: String
    - contextPath: ThreatStream.URL.Country
      description: The country associated with the indicator.
      type: String
    - contextPath: ThreatStream.URL.Type
      description: The indicator type.
      type: String
    - contextPath: ThreatStream.URL.Source
      description: The indicator source.
      type: String
    - contextPath: ThreatStream.URL.Severity
      description: The indicator severity ("very-high", "high", "medium", or "low").
      type: String
    - contextPath: ThreatStream.URL.Tags
      description: Tags assigned to the URL.
      type: Unknown
    - contextPath: ThreatStream.URL.IType
      description: The itype of the indicator associated with the specified model.
      type: String
    - contextPath: URL.Tags
      description: List of URL tags.
      type: Unknown
    - contextPath: URL.ThreatTypes
      description: Threat types associated with the url.
      type: Unknown
    - contextPath: ThreatStream.URL.Actor.assignee_user
      description: The assignee user of the threat actor.
      type: Unknown
    - contextPath: ThreatStream.URL.Actor.association_info.comment
      description: The comment in the association info of the threat actor.
      type: Unknown
    - contextPath: ThreatStream.URL.Actor.association_info.created
      description: The date the association info was created.
      type: Date
    - contextPath: ThreatStream.URL.Actor.association_info.from_id
      description: The ID from which the association info is related.
      type: Number
    - contextPath: ThreatStream.URL.Actor.can_add_public_tags
      description: Whether you can add public tags to the threat actor.
      type: Boolean
    - contextPath: ThreatStream.URL.Actor.created_ts
      description: The date the threat actor was created.
      type: Date
    - contextPath: ThreatStream.URL.Actor.feed_id
      description: The feed ID of the threat actor.
      type: Number
    - contextPath: ThreatStream.URL.Actor.id
      description: The ID of the threat actor.
      type: Number
    - contextPath: ThreatStream.URL.Actor.is_anonymous
      description: Whether the threat actor is anonymous.
      type: Boolean
    - contextPath: ThreatStream.URL.Actor.is_cloneable
      description: Whether the threat actor is cloneable.
      type: String
    - contextPath: ThreatStream.URL.Actor.is_public
      description: Whether the threat actor is public.
      type: Boolean
    - contextPath: ThreatStream.URL.Actor.is_team
      description: Whether the threat actor is a team.
      type: Boolean
    - contextPath: ThreatStream.URL.Actor.modified_ts
      description: The date the threat actor was modified.
      type: Date
    - contextPath: ThreatStream.URL.Actor.name
      description: The name of the threat actor.
      type: String
    - contextPath: ThreatStream.URL.Actor.organization_id
      description: The organization ID of the threat actor.
      type: Number
    - contextPath: ThreatStream.URL.Actor.owner_user_id
      description: The owner user ID of the threat actor.
      type: Number
    - contextPath: ThreatStream.URL.Actor.primary_motivation
      description: The primary motivation of the threat actor.
      type: Unknown
    - contextPath: ThreatStream.URL.Actor.publication_status
      description: The publication status of the threat actor.
      type: String
    - contextPath: ThreatStream.URL.Actor.published_ts
      description: The date the threat actor was published.
      type: Date
    - contextPath: ThreatStream.URL.Actor.resource_level
      description: The resource level of the threat actor.
      type: Unknown
    - contextPath: ThreatStream.URL.Actor.resource_uri
      description: The resource URI of the threat actor.
      type: String
    - contextPath: ThreatStream.URL.Actor.source_created
      description: The date the source was created.
      type: Unknown
    - contextPath: ThreatStream.URL.Actor.source_modified
      description: The date the source was modified.
      type: Unknown
    - contextPath: ThreatStream.URL.Actor.start_date
      description: The start date.
      type: Unknown
    - contextPath: ThreatStream.URL.Actor.tags
      description: The tags of the threat indicator.
      type: String
    - contextPath: ThreatStream.URL.Actor.tags_v2.id
      description: The ID of the tag.
      type: String
    - contextPath: ThreatStream.URL.Actor.tags_v2.name
      description: The name of the tag.
      type: String
    - contextPath: ThreatStream.URL.Actor.tlp
      description: The TLP of the threat actor.
      type: String
    - contextPath: ThreatStream.URL.Actor.uuid
      description: The UUID of the threat actor.
      type: String
    - contextPath: ThreatStream.URL.Signature.assignee_user
      description: The assignee user of the signature.
      type: Unknown
    - contextPath: ThreatStream.URL.Signature.association_info.comment
      description: The comment in the association info of the signature.
      type: Unknown
    - contextPath: ThreatStream.URL.Signature.association_info.created
      description: The date the association info was created.
      type: Date
    - contextPath: ThreatStream.URL.Signature.association_info.from_id
      description: The ID from which the association info is related.
      type: Number
    - contextPath: ThreatStream.URL.Signature.can_add_public_tags
      description: Whether you can add public tags to the signature.
      type: Boolean
    - contextPath: ThreatStream.URL.Signature.created_ts
      description: The date the signature was created.
      type: Date
    - contextPath: ThreatStream.URL.Signature.feed_id
      description: The feed ID of the signature.
      type: Number
    - contextPath: ThreatStream.URL.Signature.id
      description: The ID of the signature.
      type: Number
    - contextPath: ThreatStream.URL.Signature.is_anonymous
      description: Whether the signature is anonymous.
      type: Boolean
    - contextPath: ThreatStream.URL.Signature.is_cloneable
      description: Whether the signature is cloneable.
      type: String
    - contextPath: ThreatStream.URL.Signature.is_public
      description: Whether the signature is public.
      type: Boolean
    - contextPath: ThreatStream.URL.Signature.is_team
      description: Whether the signature is a team signature.
      type: Boolean
    - contextPath: ThreatStream.URL.Signature.modified_ts
      description: The date the signature was modified.
      type: Date
    - contextPath: ThreatStream.URL.Signature.name
      description: The name of the signature.
      type: String
    - contextPath: ThreatStream.URL.Signature.organization_id
      description: The organization ID of the signature.
      type: Number
    - contextPath: ThreatStream.URL.Signature.owner_user_id
      description: The owner user ID of the signature.
      type: Number
    - contextPath: ThreatStream.URL.Signature.primary_motivation
      description: The primary motivation of the signature.
      type: Unknown
    - contextPath: ThreatStream.URL.Signature.publication_status
      description: The publication status of the signature.
      type: String
    - contextPath: ThreatStream.URL.Signature.published_ts
      description: The date the signature was published.
      type: Date
    - contextPath: ThreatStream.URL.Signature.resource_level
      description: The resource level of the signature.
      type: Unknown
    - contextPath: ThreatStream.URL.Signature.resource_uri
      description: The resource URI of the signature.
      type: String
    - contextPath: ThreatStream.URL.Signature.source_created
      description: The date the source was created.
      type: Unknown
    - contextPath: ThreatStream.URL.Signature.source_modified
      description: The date the source was modified.
      type: Unknown
    - contextPath: ThreatStream.URL.Signature.start_date
      description: The start date.
      type: Unknown
    - contextPath: ThreatStream.URL.Signature.tags
      description: The tags of the threat indicator.
      type: String
    - contextPath: ThreatStream.URL.Signature.tags_v2.id
      description: The ID of the tag.
      type: String
    - contextPath: ThreatStream.URL.Signature.tags_v2.name
      description: The name of the tag.
      type: String
    - contextPath: ThreatStream.URL.Signature.tlp
      description: The TLP of the signature.
      type: String
    - contextPath: ThreatStream.URL.Signature.uuid
      description: The UUID of the signature.
      type: String
    - contextPath: ThreatStream.URL.ThreatBulletin.all_circles_visible
      description: Whether all of the circles are visible.
      type: Boolean
    - contextPath: ThreatStream.URL.ThreatBulletin.assignee_org
      description: The assignee organization.
      type: String
    - contextPath: ThreatStream.URL.ThreatBulletin.assignee_org_id
      description: The assignee organization ID.
      type: String
    - contextPath: ThreatStream.URL.ThreatBulletin.assignee_org_name
      description: The assignee organization name.
      type: String
    - contextPath: ThreatStream.URL.ThreatBulletin.assignee_user
      description: The assignee user.
      type: String
    - contextPath: ThreatStream.URL.ThreatBulletin.assignee_user_id
      description: The assignee user ID.
      type: String
    - contextPath: ThreatStream.URL.ThreatBulletin.assignee_user_name
      description: The assignee user name.
      type: Unknown
    - contextPath: ThreatStream.URL.ThreatBulletin.association_info.comment
      description: The comment in the association info of the threat actor.
      type: Unknown
    - contextPath: ThreatStream.URL.ThreatBulletin.association_info.created
      description: The date the association info was created.
      type: Date
    - contextPath: ThreatStream.URL.ThreatBulletin.association_info.from_id
      description: The ID from which the association info is related.
      type: String
    - contextPath: ThreatStream.URL.ThreatBulletin.body_content_type
      description: The body content type.
      type: String
    - contextPath: ThreatStream.URL.ThreatBulletin.campaign
      description: The campaign of the threat bulletin.
      type: Unknown
    - contextPath: ThreatStream.URL.ThreatBulletin.can_add_public_tags
      description: Whether you can add public tags.
      type: Boolean
    - contextPath: ThreatStream.URL.ThreatBulletin.created_ts
      description: The date the threat bulletin was created.
      type: Date
    - contextPath: ThreatStream.URL.ThreatBulletin.feed_id
      description: The feed ID of the threat bulletin.
      type: Number
    - contextPath: ThreatStream.URL.ThreatBulletin.id
      description: The ID of the threat bulletin.
      type: String
    - contextPath: ThreatStream.URL.ThreatBulletin.is_anonymous
      description: Whether the threat bulletin is anonymous.
      type: Boolean
    - contextPath: ThreatStream.URL.ThreatBulletin.is_cloneable
      description: Whether the threat bulletin is cloneable.
      type: String
    - contextPath: ThreatStream.URL.ThreatBulletin.is_editable
      description: Whether the threat bulletin is editable.
      type: Boolean
    - contextPath: ThreatStream.URL.ThreatBulletin.is_email
      description: Whether the threat bulletin is an email.
      type: Boolean
    - contextPath: ThreatStream.URL.ThreatBulletin.is_public
      description: Whether the threat bulletin is public.
      type: Boolean
    - contextPath: ThreatStream.URL.ThreatBulletin.modified_ts
      description: The date the threat bulletin was modified.
      type: Date
    - contextPath: ThreatStream.URL.ThreatBulletin.name
      description: The name of the threat bulletin.
      type: String
    - contextPath: ThreatStream.URL.ThreatBulletin.original_source
      description: The original source of the threat bulletin.
      type: String
    - contextPath: ThreatStream.URL.ThreatBulletin.original_source_id
      description: The original source ID of the threat bulletin.
      type: Unknown
    - contextPath: ThreatStream.URL.ThreatBulletin.owner_org.id
      description: The owner organization ID.
      type: String
    - contextPath: ThreatStream.URL.ThreatBulletin.owner_org.name
      description: The owner organization name.
      type: String
    - contextPath: ThreatStream.URL.ThreatBulletin.owner_org.resource_uri
      description: The owner organization URI.
      type: String
    - contextPath: ThreatStream.URL.ThreatBulletin.owner_org_id
      description: The ID of the owner user.
      type: Number
    - contextPath: ThreatStream.URL.ThreatBulletin.owner_org_name
      description: The name of the owner organization.
      type: String
    - contextPath: ThreatStream.URL.ThreatBulletin.owner_user.avatar_s3_url
      description: The URL of the owner user.
      type: Unknown
    - contextPath: ThreatStream.URL.ThreatBulletin.owner_user.can_share_intelligence
      description: Whether you can share intelligence.
      type: Boolean
    - contextPath: ThreatStream.URL.ThreatBulletin.owner_user.email
      description: The email of the owner user.
      type: String
    - contextPath: ThreatStream.URL.ThreatBulletin.owner_user.id
      description: The ID of the owner user.
      type: String
    - contextPath: ThreatStream.URL.ThreatBulletin.owner_user.is_active
      description: Whether the owner user is active.
      type: Boolean
    - contextPath: ThreatStream.URL.ThreatBulletin.owner_user.is_readonly
      description: Whether the owner user has read-only permission.
      type: Boolean
    - contextPath: ThreatStream.URL.ThreatBulletin.owner_user.must_change_password
      description: Whether the owner user must change the password.
      type: Boolean
    - contextPath: ThreatStream.URL.ThreatBulletin.owner_user.name
      description: The owner user name.
      type: String
    - contextPath: ThreatStream.URL.ThreatBulletin.owner_user.nickname
      description: The owner user nickname.
      type: String
    - contextPath: ThreatStream.URL.ThreatBulletin.owner_user.organization.id
      description: The ID of the owner user organization.
      type: String
    - contextPath: ThreatStream.URL.ThreatBulletin.owner_user.organization.name
      description: The name of the owner user organization.
      type: String
    - contextPath: ThreatStream.URL.ThreatBulletin.owner_user.organization.resource_uri
      description: The resource URI of the owner user organization.
      type: String
    - contextPath: ThreatStream.URL.ThreatBulletin.owner_user.resource_uri
      description: The resource URI of the owner user.
      type: String
    - contextPath: ThreatStream.URL.ThreatBulletin.owner_user_id
      description: The owner user ID of the threat bulletin.
      type: Number
    - contextPath: ThreatStream.URL.ThreatBulletin.owner_user_name
      description: The owner user name of the threat bulletin.
      type: String
    - contextPath: ThreatStream.URL.ThreatBulletin.parent
      description: The parent of the threat bulletin.
      type: Unknown
    - contextPath: ThreatStream.URL.ThreatBulletin.published_ts
      description: The date the threat bulletin was published.
      type: Unknown
    - contextPath: ThreatStream.URL.ThreatBulletin.resource_uri
      description: The resource URI of the threat bulletin.
      type: String
    - contextPath: ThreatStream.URL.ThreatBulletin.source
      description: The source of the threat bulletin.
      type: Unknown
    - contextPath: ThreatStream.URL.ThreatBulletin.source_created
      description: The date the source was created.
      type: Unknown
    - contextPath: ThreatStream.URL.ThreatBulletin.source_modified
      description: The date the source was modified.
      type: Unknown
    - contextPath: ThreatStream.URL.ThreatBulletin.starred_by_me
      description: Whether the threat bulletin was started by me.
      type: Boolean
    - contextPath: ThreatStream.URL.ThreatBulletin.starred_total_count
      description: The total number of times the threat bulletin was starred.
      type: Number
    - contextPath: ThreatStream.URL.ThreatBulletin.status
      description: The status of the threat bulletin.
      type: String
    - contextPath: ThreatStream.URL.ThreatBulletin.threat_actor
      description: The threat actor of the threat bulletin.
      type: Unknown
    - contextPath: ThreatStream.URL.ThreatBulletin.tlp
      description: The TLP of the threat bulletin.
      type: Unknown
    - contextPath: ThreatStream.URL.ThreatBulletin.ttp
      description: The TTP of the threat bulletin.
      type: Unknown
    - contextPath: ThreatStream.URL.ThreatBulletin.uuid
      description: The UUID of the threat bulletin.
      type: String
    - contextPath: ThreatStream.URL.ThreatBulletin.votes.me
      description: The number of votes by me.
      type: Unknown
    - contextPath: ThreatStream.URL.ThreatBulletin.votes.total
      description: The number of total votes.
      type: Number
    - contextPath: ThreatStream.URL.ThreatBulletin.watched_by_me
      description: Whether the threat bulletin was watched by me.
      type: Boolean
    - contextPath: ThreatStream.URL.ThreatBulletin.watched_total_count
      description: The total number of watchers.
      type: Number
    - contextPath: ThreatStream.URL.TTP.assignee_user
      description: The assignee user of the TTP.
      type: Unknown
    - contextPath: ThreatStream.URL.TTP.association_info.comment
      description: The comment in the association info of the TTP.
      type: Unknown
    - contextPath: ThreatStream.URL.TTP.association_info.created
      description: The date the association info was created.
      type: Date
    - contextPath: ThreatStream.URL.TTP.association_info.from_id
      description: The ID from which the association info is related.
      type: Number
    - contextPath: ThreatStream.URL.TTP.can_add_public_tags
      description: Whether you can add public tags to the TTP.
      type: Boolean
    - contextPath: ThreatStream.URL.TTP.created_ts
      description: The date the TTP was created.
      type: Date
    - contextPath: ThreatStream.URL.TTP.feed_id
      description: The feed ID of the TTP.
      type: Number
    - contextPath: ThreatStream.URL.TTP.id
      description: The ID of the TTP.
      type: Number
    - contextPath: ThreatStream.URL.TTP.is_anonymous
      description: Whether the TTP was anonymous.
      type: Boolean
    - contextPath: ThreatStream.URL.TTP.is_cloneable
      description: Whether the TTP was cloneable.
      type: String
    - contextPath: ThreatStream.URL.TTP.is_public
      description: Whether the TTP is public.
      type: Boolean
    - contextPath: ThreatStream.URL.TTP.is_team
      description: Whether the TTP is a team.
      type: Boolean
    - contextPath: ThreatStream.URL.TTP.modified_ts
      description: The date the TTP was modified.
      type: Date
    - contextPath: ThreatStream.URL.TTP.name
      description: The name of the TTP.
      type: String
    - contextPath: ThreatStream.URL.TTP.organization_id
      description: The organization ID of the TTP.
      type: Number
    - contextPath: ThreatStream.URL.TTP.owner_user_id
      description: The owner user ID of the TTP.
      type: Number
    - contextPath: ThreatStream.URL.TTP.primary_motivation
      description: The primary motivation of the TTP.
      type: Unknown
    - contextPath: ThreatStream.URL.TTP.publication_status
      description: The publication status of the TTP.
      type: String
    - contextPath: ThreatStream.URL.TTP.published_ts
      description: The date the TTP was published.
      type: Date
    - contextPath: ThreatStream.URL.TTP.resource_level
      description: The resource level of the TTP.
      type: Unknown
    - contextPath: ThreatStream.URL.TTP.resource_uri
      description: The resource URI of the TTP.
      type: String
    - contextPath: ThreatStream.URL.TTP.source_created
      description: The date the source was created.
      type: Unknown
    - contextPath: ThreatStream.URL.TTP.source_modified
      description: The date the source was modified.
      type: Unknown
    - contextPath: ThreatStream.URL.TTP.start_date
      description: The start date.
      type: Unknown
    - contextPath: ThreatStream.URL.TTP.tags
      description: The tags of the threat indicator.
      type: String
    - contextPath: ThreatStream.URL.TTP.tags_v2.id
      description: The ID of the tag.
      type: String
    - contextPath: ThreatStream.URL.TTP.tags_v2.name
      description: The name of the tag.
      type: String
    - contextPath: ThreatStream.URL.TTP.tlp
      description: The TLP of the TTP.
      type: String
    - contextPath: ThreatStream.URL.TTP.uuid
      description: The UUID of the TTP.
      type: String
    - contextPath: ThreatStream.URL.Vulnerability.assignee_user
      description: The assignee user of the vulnerability.
      type: Unknown
    - contextPath: ThreatStream.URL.Vulnerability.association_info.comment
      description: The comment in the association info of the vulnerability.
      type: Unknown
    - contextPath: ThreatStream.URL.Vulnerability.association_info.created
      description: The date the association info was created.
      type: Date
    - contextPath: ThreatStream.URL.Vulnerability.association_info.from_id
      description: The ID from which the association info is related.
      type: Number
    - contextPath: ThreatStream.URL.Vulnerability.can_add_public_tags
      description: Whether you can add public tags to the threat actor.
      type: Boolean
    - contextPath: ThreatStream.URL.Vulnerability.circles.id
      description: The ID of the circle.
      type: String
    - contextPath: ThreatStream.URL.Vulnerability.circles.name
      description: The name of the circle.
      type: String
    - contextPath: ThreatStream.URL.Vulnerability.circles.resource_uri
      description: The resource URI of the circle.
      type: String
    - contextPath: ThreatStream.URL.Vulnerability.created_ts
      description: The date the vulnerability was created.
      type: Date
    - contextPath: ThreatStream.URL.Vulnerability.feed_id
      description: The feed ID of the vulnerability.
      type: Number
    - contextPath: ThreatStream.URL.Vulnerability.id
      description: The ID of the vulnerability.
      type: Number
    - contextPath: ThreatStream.URL.Vulnerability.is_anonymous
      description: Whether the vulnerability is anonymous.
      type: Boolean
    - contextPath: ThreatStream.URL.Vulnerability.is_cloneable
      description: Whether the vulnerability is cloneable.
      type: String
    - contextPath: ThreatStream.URL.Vulnerability.is_public
      description: Whether the vulnerability is public.
      type: Boolean
    - contextPath: ThreatStream.URL.Vulnerability.is_system
      description: Whether the vulnerability is in the system.
      type: Boolean
    - contextPath: ThreatStream.URL.Vulnerability.modified_ts
      description: The date the vulnerability was modified.
      type: Date
    - contextPath: ThreatStream.URL.Vulnerability.name
      description: The name of the vulnerability.
      type: String
    - contextPath: ThreatStream.URL.Vulnerability.organization_id
      description: The organization ID of the vulnerability.
      type: Number
    - contextPath: ThreatStream.URL.Vulnerability.owner_user_id
      description: The owner user ID of the vulnerability.
      type: Unknown
    - contextPath: ThreatStream.URL.Vulnerability.publication_status
      description: The publication status of the vulnerability.
      type: String
    - contextPath: ThreatStream.URL.Vulnerability.published_ts
      description: The date the vulnerability was published.
      type: Date
    - contextPath: ThreatStream.URL.Vulnerability.resource_uri
      description: The resource URI of the vulnerability.
      type: String
    - contextPath: ThreatStream.URL.Vulnerability.source
      description: The source of the vulnerability.
      type: String
    - contextPath: ThreatStream.URL.Vulnerability.source_created
      description: The feed ID of the vulnerability.
      type: Unknown
    - contextPath: ThreatStream.URL.Vulnerability.source_modified
      description: Whether the source was modified.
      type: Unknown
    - contextPath: ThreatStream.URL.Vulnerability.tags
      description: The tags of the vulnerability.
      type: String
    - contextPath: ThreatStream.URL.Vulnerability.tags_v2.id
      description: The ID of the tag.
      type: String
    - contextPath: ThreatStream.URL.Vulnerability.tags_v2.name
      description: The name of the tag.
      type: String
    - contextPath: ThreatStream.URL.Vulnerability.tlp
      description: The TLP of the vulnerability.
      type: String
    - contextPath: ThreatStream.URL.Vulnerability.update_id
      description: The update ID of the vulnerability.
      type: Number
    - contextPath: ThreatStream.URL.Vulnerability.uuid
      description: The UUID of the vulnerability.
      type: String
    - contextPath: ThreatStream.URL.Campaign.assignee_user
      description: The assignee user of the vulnerability.
      type: Unknown
    - contextPath: ThreatStream.URL.Campaign.association_info.comment
      description: The comment in the association info of the vulnerability.
      type: Unknown
    - contextPath: ThreatStream.URL.Campaign.association_info.created
      description: The date the association info was created.
      type: Date
    - contextPath: ThreatStream.URL.Campaign.association_info.from_id
      description: The ID from which the association info is related.
      type: Number
    - contextPath: ThreatStream.URL.Campaign.can_add_public_tags
      description: Whether you can add public tags to the campaign.
      type: Boolean
    - contextPath: ThreatStream.URL.Campaign.created_ts
      description: The date the campaign was created.
      type: Date
    - contextPath: ThreatStream.URL.Campaign.end_date
      description: The end date of the campaign.
      type: Unknown
    - contextPath: ThreatStream.URL.Campaign.feed_id
      description: The feed ID of the campaign.
      type: Number
    - contextPath: ThreatStream.URL.Campaign.id
      description: The ID of the campaign.
      type: Number
    - contextPath: ThreatStream.URL.Campaign.is_anonymous
      description: Whether the campaign is anonymous.
      type: Boolean
    - contextPath: ThreatStream.URL.Campaign.is_cloneable
      description: Whether the campaign is cloneable.
      type: String
    - contextPath: ThreatStream.URL.Campaign.is_public
      description: Whether the campaign is public.
      type: Boolean
    - contextPath: ThreatStream.URL.Campaign.modified_ts
      description: The date the campaign was modified.
      type: Date
    - contextPath: ThreatStream.URL.Campaign.name
      description: The name of the campaign.
      type: String
    - contextPath: ThreatStream.URL.Campaign.objective
      description: The objective of the campaign.
      type: Unknown
    - contextPath: ThreatStream.URL.Campaign.organization_id
      description: The organization ID of the campaign.
      type: Number
    - contextPath: ThreatStream.URL.Campaign.owner_user_id
      description: The owner user ID of the campaign.
      type: Number
    - contextPath: ThreatStream.URL.Campaign.publication_status
      description: The publication status of the campaign.
      type: String
    - contextPath: ThreatStream.URL.Campaign.published_ts
      description: The date the campaign was published.
      type: Unknown
    - contextPath: ThreatStream.URL.Campaign.resource_uri
      description: The resource URI of the campaign.
      type: String
    - contextPath: ThreatStream.URL.Campaign.source_created
      description: The date the campaign was created.
      type: Date
    - contextPath: ThreatStream.URL.Campaign.source_modified
      description: Whether the source was modified.
      type: Date
    - contextPath: ThreatStream.URL.Campaign.start_date
      description: The start date of the campaign.
      type: Unknown
    - contextPath: ThreatStream.URL.Campaign.status.display_name
      description: The display name of the status.
      type: String
    - contextPath: ThreatStream.URL.Campaign.status.id
      description: The ID of the status of the campaign.
      type: Number
    - contextPath: ThreatStream.URL.Campaign.status.resource_uri
      description: The resource URI of the status of the campaign.
      type: String
    - contextPath: ThreatStream.URL.Campaign.tlp
      description: The TLP of the campaign.
      type: String
    - contextPath: ThreatStream.URL.Campaign.uuid
      description: The UUID of the campaign.
      type: String
  - arguments:
    - default: false
      description: The value of an intelligence.
      isArray: false
      name: value
      required: false
      secret: false
    - default: false
      description: The UUID of an intelligence. When several UUIDs stated, an “OR” operator is used.
      isArray: true
      name: uuid
      required: false
      secret: false
    - auto: PREDEFINED
      default: false
      description: The type of an intelligence.
      isArray: false
      name: type
      predefined:
      - domain
      - email
      - ip
      - md5
      - string
      - url
      required: false
      secret: false
    - default: false
      description: The itType of an intelligence. (e.g., apt_ip, apt_email).
      isArray: false
      name: itype
      required: false
      secret: false
    - auto: PREDEFINED
      default: false
      description: The status of an intelligence.
      isArray: false
      name: status
      predefined:
      - active
      - inactive
      - falsepos
      required: false
      secret: false
    - default: false
      description: The tags of an intelligence. Comma-separated list. When several tags are stated, an “OR” operator is used.
      isArray: true
      name: tags
      required: false
      secret: false
    - default: false
      description: The ASN of an intelligence.
      isArray: false
      name: asn
      required: false
      secret: false
    - default: false
      description: The confidence of an intelligence. Input will be operator then value, i.e., “gt 65” or “lt 85”. If only a value is stated, then it must match exactly.
      isArray: false
      name: confidence
      required: false
      secret: false
    - default: false
      description: The threat type of an intelligence.
      isArray: false
      name: threat_type
      required: false
      secret: false
    - default: false
      description: Whether the intelligence is public.
      isArray: false
      name: is_public
      required: false
      secret: false
    - default: false
      description: Query that overrides all other arguments. The filter operators used for the filter language query are the symbolic form (=, <, >, and so on) and not the descriptive form (exact, lt, gt, and so on). E.g., (confidence>=90+AND+(itype="apt_ip"+OR+itype="bot_ip"+OR+itype="c2_ip"))
      isArray: false
      name: query
      required: false
      secret: false
    - default: false
      description: An incrementing numeric identifier associated with each update to intelligence on ThreatStream. If specified, then it is recommended to use order_by=update_id.
      isArray: false
      name: update_id_gt
      required: false
      secret: false
    - default: false
      description: How to order the results.
      isArray: false
      name: order_by
      required: false
      secret: false
    - default: false
      defaultValue: '50'
      description: The maximum number of results to return from ThreatStream. The maximum number of returned results is 1000. For more results, use the page and page_size arguments.
      isArray: false
      name: limit
      required: false
      secret: false
    - default: false
      description: Page number to get result from. Needs to be used with page_size argument.
      isArray: false
      name: page
      required: false
      secret: false
    - default: false
      description: The page size of the returned results. Needs to be used with the page argument.
      isArray: false
      name: page_size
      required: false
      secret: false
    deprecated: false
    description: Returns filtered intelligence from ThreatStream. If a query is defined, it overrides all other arguments that were passed to the command.
    execution: false
    name: threatstream-search-intelligence
    outputs:
    - contextPath: ThreatStream.Intelligence.source_created
      description: The source from which the intelligence was created.
      type: String
    - contextPath: ThreatStream.Intelligence.status
      description: The status of the intelligence.
      type: String
    - contextPath: ThreatStream.Intelligence.itype
      description: The itype of the intelligence.
      type: String
    - contextPath: ThreatStream.Intelligence.expiration_ts
      description: The expiration timestamp of the intelligence.
      type: Date
    - contextPath: ThreatStream.Intelligence.ip
      description: The IP address of the intelligence.
      type: String
    - contextPath: ThreatStream.Intelligence.is_editable
      description: Whether the intelligence is editable.
      type: Boolean
    - contextPath: ThreatStream.Intelligence.feed_id
      description: The feed ID of the intelligence.
      type: String
    - contextPath: ThreatStream.Intelligence.update_id
      description: The update ID of the intelligence.
      type: String
    - contextPath: ThreatStream.Intelligence.value
      description: The value of the intelligence.
      type: String
    - contextPath: ThreatStream.Intelligence.is_public
      description: Whether the intelligence is public.
      type: Boolean
    - contextPath: ThreatStream.Intelligence.threattype
      description: The threat type of the intelligence.
      type: String
    - contextPath: ThreatStream.Intelligence.workgroups
      description: The work groups of the intelligence.
      type: String
    - contextPath: ThreatStream.Intelligence.confidence
      description: The confidence of the intelligence.
      type: String
    - contextPath: ThreatStream.Intelligence.uuid
      description: The UUID of the intelligence.
      type: String
    - contextPath: ThreatStream.Intelligence.retina_confidence
      description: The retina confidence of the intelligence.
      type: String
    - contextPath: ThreatStream.Intelligence.trusted_circle_ids
      description: The trusted circleIDs of the intelligence.
      type: String
    - contextPath: ThreatStream.Intelligence.id
      description: The ID of the intelligence.
      type: String
    - contextPath: ThreatStream.Intelligence.source
      description: The source of the iIntelligence.
      type: String
    - contextPath: ThreatStream.Intelligence.owner_organization_id
      description: The owner organization ID of the intelligence.
      type: String
    - contextPath: ThreatStream.Intelligence.import_session_id
      description: The import session ID of the intelligence.
      type: String
    - contextPath: ThreatStream.Intelligence.source_modified
      description: Whether the the source was modified.
      type: Boolean
    - contextPath: ThreatStream.Intelligence.type
      description: The type of the intelligence.
      type: String
    - contextPath: ThreatStream.Intelligence.description
      description: The description of the intelligence.
      type: String
    - contextPath: ThreatStream.Intelligence.tags
      description: The tags of the intelligence.
      type: String
    - contextPath: ThreatStream.Intelligence.threatscore
      description: The threat score of the intelligence.
      type: String
    - contextPath: ThreatStream.Intelligence.latitude
      description: The latitude of the intelligence.
      type: String
    - contextPath: ThreatStream.Intelligence.longitude
      description: The longitude of the intelligence.
      type: String
    - contextPath: ThreatStream.Intelligence.modified_ts
      description: The date the intelligence was modified.
      type: Date
    - contextPath: ThreatStream.Intelligence.org
      description: The organization of the intelligence.
      type: String
    - contextPath: ThreatStream.Intelligence.asn
      description: The ASN of the intelligence.
      type: Number
    - contextPath: ThreatStream.Intelligence.created_ts
      description: The date the intelligence was created.
      type: Date
    - contextPath: ThreatStream.Intelligence.tlp
      description: The TLP of the intelligence.
      type: String
    - contextPath: ThreatStream.Intelligence.is_anonymous
      description: Whether the intelligence is anonymous.
      type: Boolean
    - contextPath: ThreatStream.Intelligence.country
      description: The country of the intelligence.
      type: String
    - contextPath: ThreatStream.Intelligence.source_reported_confidence
      description: The confidence of the reported source.
      type: String
    - contextPath: ThreatStream.Intelligence.subtype
      description: The subtype of the intelligence.
      type: String
    - contextPath: ThreatStream.Intelligence.resource_uri
      description: The resource URI of the intelligence
      type: String
    - contextPath: ThreatStream.Intelligence.severity
      description: The severity of the intelligence.
      type: String
  dockerimage: demisto/py3-tools:1.0.0.45904
  feed: false
  isfetch: false
  longRunning: false
  longRunningPort: false
  runonce: false
  script: '-'
  subtype: python3
  type: python
tests:
- ThreatStream-Test
fromversion: 6.0.0<|MERGE_RESOLUTION|>--- conflicted
+++ resolved
@@ -16,11 +16,8 @@
   name: credentials
   required: true
   type: 9
-<<<<<<< HEAD
+  displaypassword: API Key
   section: Connect
-=======
-  displaypassword: API Key
->>>>>>> 5c19bb7f
 - display: URL threshold
   name: url_threshold
   required: false
