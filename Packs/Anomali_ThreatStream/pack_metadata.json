--- conflicted
+++ resolved
@@ -2,11 +2,7 @@
     "name": "Anomali ThreatStream",
     "description": "Use Anomali ThreatStream to query and submit threats.",
     "support": "xsoar",
-<<<<<<< HEAD
-    "currentVersion": "2.0.25",
-=======
-    "currentVersion": "2.0.28",
->>>>>>> 0e7c7be5
+    "currentVersion": "2.0.29",
     "author": "Cortex XSOAR",
     "url": "https://www.paloaltonetworks.com/cortex",
     "email": "",
