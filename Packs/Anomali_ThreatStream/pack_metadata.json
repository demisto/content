{
    "name": "Anomali ThreatStream",
    "description": "Use Anomali ThreatStream to query and submit threats.",
    "support": "xsoar",
<<<<<<< HEAD
    "currentVersion": "2.2.3",
=======
    "currentVersion": "2.2.18",
>>>>>>> 90cf3b88
    "author": "Cortex XSOAR",
    "url": "https://www.paloaltonetworks.com/cortex",
    "email": "",
    "created": "2020-04-14T00:00:00Z",
    "categories": [
        "Data Enrichment & Threat Intelligence"
    ],
    "tags": [],
    "useCases": [],
    "keywords": [],
    "marketplaces": [
        "xsoar",
        "marketplacev2"
    ]
}<|MERGE_RESOLUTION|>--- conflicted
+++ resolved
@@ -2,11 +2,7 @@
     "name": "Anomali ThreatStream",
     "description": "Use Anomali ThreatStream to query and submit threats.",
     "support": "xsoar",
-<<<<<<< HEAD
-    "currentVersion": "2.2.3",
-=======
     "currentVersion": "2.2.18",
->>>>>>> 90cf3b88
     "author": "Cortex XSOAR",
     "url": "https://www.paloaltonetworks.com/cortex",
     "email": "",
