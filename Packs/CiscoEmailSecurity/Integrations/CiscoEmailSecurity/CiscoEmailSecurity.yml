category: Network Security
commonfields:
  id: CiscoEmailSecurity
  version: -1
configuration:
- display: Server URL (e.g. https://192.168.0.1)
  name: base_url
  required: true
  type: 0
- display: API Username
  name: credentials
  required: true
  type: 9
- display: Trust any certificate (not secure)
  name: insecure
  type: 8
- display: Use system proxy settings
  name: proxy
  type: 8
- defaultvalue: '2000'
  display: Request Timeout
  name: timeout
  type: 0
description: Deprecated. Use Cisco Security Management Appliance instead.
display: CiscoEmailSecurity (Beta) (Deprecated)
name: CiscoEmailSecurity
script:
  commands:
  - arguments:
    - description: 'Start datetime for the search, in the following format: YYYY-MM-DD hh:mm:ss. The minutes and the seconds must be 00, due to an API limitation.'
      name: start_date
      required: true
    - description: 'End datetime for the search, in the following format: YYYY-MM-DD hh:mm:ss. The minutes and the seconds must be 00, due to an API limitation.'
      name: end_date
      required: true
    - auto: PREDEFINED
      description: Fetch data from a specific counter. Possible values are "reporting_system", "mail_incoming_traffic_summary", "mail_vof_threat_summary", "mail_vof_specific_threat_summary", and "mail_amp_threat_summary".
      name: counter
      predefined:
      - reporting_system
      - mail_incoming_traffic_summary
      - mail_vof_threat_summary
      - mail_vof_specific_threat_summary
      - mail_amp_threat_summary
      required: true
    - defaultValue: Hosted_Cluster
      description: Cisco device group name
      name: device_group_name
    description: Retrieves details of an email security report by counter type.
    name: cisco-email-security-report-get
    outputs:
    - contextPath: CiscoEmailSecurity.Report.MailAmpThreatSummary.incoming_malicious
      description: The number of incoming malicious messages.
      type: Number
    - contextPath: CiscoEmailSecurity.Report.MailAmpThreatSummary.outgoing_malicious
      description: The number of outgoing malicious messages.
      type: Number
    - contextPath: CiscoEmailSecurity.Report.MailVofSpecificThreatSummary.threat_detected_virus_or_malware
      description: The number of the messages identified as a virus or malware.
      type: Number
    - contextPath: CiscoEmailSecurity.Report.MailVofThreatSummary.threat_detected
      description: The total number of messages identified as a threat.
      type: Number
    - contextPath: CiscoEmailSecurity.Report.ReportingSystem.heartbeat
      description: The reporting system heartbeat.
      type: Number
    - contextPath: CiscoEmailSecurity.Report.ReportingSystem.end_time
      description: The reporting end time.
      type: String
    - contextPath: CiscoEmailSecurity.Report.ReportingSystem.begin_time
      description: The reporting start time.
      type: String
    - contextPath: CiscoEmailSecurity.Report.ReportingSystem.centralized_reporting_expired
      description: The number of messages that centralized reporting expired.
      type: Number
    - contextPath: CiscoEmailSecurity.Report.ReportingSystem.centralized_reporting_enabled
      description: The number of messages that centralized reporting enabled.
      type: Number
    - contextPath: CiscoEmailSecurity.Report.MailIncomingTrafficSummary.blocked_dmarc
      description: The number of blocked dmarc messages.
      type: Number
    - contextPath: CiscoEmailSecurity.Report.MailIncomingTrafficSummary.blocked_invalid_recipient
      description: The number of blocked invalid recipient messages.
      type: Number
    - contextPath: CiscoEmailSecurity.Report.MailIncomingTrafficSummary.blocked_reputation
      description: The number of blocked reputation messages.
      type: Number
    - contextPath: CiscoEmailSecurity.Report.MailIncomingTrafficSummary.bulk_mail
      description: The number of bulk mail messages.
      type: Number
    - contextPath: CiscoEmailSecurity.Report.MailIncomingTrafficSummary.detected_amp
      description: The number of detected amp messages.
      type: Number
    - contextPath: CiscoEmailSecurity.Report.MailIncomingTrafficSummary.detected_spam
      description: The number of detected spam messages.
      type: Number
    - contextPath: CiscoEmailSecurity.Report.MailIncomingTrafficSummary.detected_virus
      description: The number of detected virus messages.
      type: Number
    - contextPath: CiscoEmailSecurity.Report.MailIncomingTrafficSummary.malicious_url
      description: The number of malicious URL messages.
      type: Number
    - contextPath: CiscoEmailSecurity.Report.MailIncomingTrafficSummary.marketing_mail
      description: The number of blocked dmarc messages.
      type: Number
    - contextPath: CiscoEmailSecurity.Report.MailIncomingTrafficSummary.social_mail
      description: The number of marketing mail messages.
      type: Number
    - contextPath: CiscoEmailSecurity.Report.MailIncomingTrafficSummary.threat_content_filter
      description: The number of threat content filter messages.
      type: Number
    - contextPath: CiscoEmailSecurity.Report.MailIncomingTrafficSummary.total_clean_recipients
      description: The total number of clean recipients.
      type: Number
    - contextPath: CiscoEmailSecurity.Report.MailIncomingTrafficSummary.total_graymail_recipients
      description: The total number of graymail recipients.
      type: Number
    - contextPath: CiscoEmailSecurity.Report.MailIncomingTrafficSummary.total_recipients
      description: The tota number of recipients.
      type: Number
    - contextPath: CiscoEmailSecurity.Report.MailIncomingTrafficSummary.total_threat_recipients
      description: The total number of threat recipients.
      type: Number
    - contextPath: CiscoEmailSecurity.Report.MailIncomingTrafficSummary.verif_decrypt_fail
      description: The number of verif decrypt fail messages.
      type: Number
    - contextPath: CiscoEmailSecurity.Report.MailIncomingTrafficSummary.verif_decrypt_success
      description: The number of verif decrypt success messages.
      type: Number
    - contextPath: CiscoEmailSecurity.Report.MailIncomingTrafficSummary.detected_spam_suspect
      description: The number of suspected spam messages.
      type: Number
    - contextPath: CiscoEmailSecurity.Report.MailIncomingTrafficSummary.detected_spam_certain
      description: The number of certain spam certain messages.
      type: Number
    - contextPath: CiscoEmailSecurity.Report.MailIncomingTrafficSummary.failed_spf
      description: The number of failed spf messages.
      type: Number
    - contextPath: CiscoEmailSecurity.Report.MailIncomingTrafficSummary.failed_dkim
      description: The number of failed dkim messages.
      type: Number
    - contextPath: CiscoEmailSecurity.Report.MailIncomingTrafficSummary.total_spoofed_emails
      description: The total number of spoofed email messages.
      type: Number
    - contextPath: CiscoEmailSecurity.Report.MailIncomingTrafficSummary.total_mailbox_auto_remediated_recipients
      description: The total number of mailbox auto-remediated recipients.
      type: Number
    - contextPath: CiscoEmailSecurity.Report.MailIncomingTrafficSummary.detected_virus_per_msg
      description: The number of detected virus per msg messages.
      type: Number
    - contextPath: CiscoEmailSecurity.Report.MailIncomingTrafficSummary.ims_spam_increment_over_case
      description: The number of ims spam increment over case messages.
      type: Number
  - arguments:
    - description: 'Start datetime for the search, in the following format: YYYY-MM-DD hh:mm:ss. The seconds must be 00, due to an API limitation.'
      name: start_date
      required: true
    - description: 'End datetime for the search, in the following format: YYYY-MM-DD hh:mm:ss. The seconds must be 00, due to an API limitation.'
      name: end_date
      required: true
    - description: |-
        The maximum number of records to retrieve.
        If you set a limit you should also use an offset.
      name: limit
    - description: |-
        Specify an offset value to retrieve a subset of records starting with the offset value.
        If you use an offset you should also set a retrieval limit.
      name: offset
    - auto: PREDEFINED
      description: |-
        Attachment name operator to filter by.
        If you want to use attachment, you need to pass the following arguments: attachment_name_operator and attachment_name_value. Possible values are: "is", "begins_with", and "contains".
      name: attachment_name_operator
      predefined:
      - is
      - begins_with
      - contains
    - description: |-
        Attachment name value to filter by.
        If you want to use attachment, you need to pass the following arguments: attachment_name_operator and attachment_name_value.
      name: attachment_name_value
    - description: File SHA256 hash to filter by.
      name: file_hash
    - auto: PREDEFINED
      description: |-
        Recipient filter operator to filter by.
        If you want to use recipient, you need to pass the following arguments: recipient_filter_operator and recipient_filter_value. Possible values are: "is", "begins_with", and "contains".
      name: recipient_filter_operator
      predefined:
      - is
      - begins_with
      - "contains\t"
    - description: |-
        Recipient filter value to filter with.
        If you want to use recipient, you need to pass the following arguments: recipient_filter_operator and recipient_filter_value.
      name: recipient_filter_value
    - auto: PREDEFINED
      description: |-
        Sender filter operator to filter with.
        If you want to use sender, you need to pass the following arguments: sender_filter_operator and sender_filter_value. Possible values are: "is", "begins_with", and "contains".
      name: sender_filter_operator
      predefined:
      - is
      - begins_with
      - contains
    - description: |-
        Sender filter value to filter by.
        If you want to use sender, you need to pass the following arguments: sender_filter_operator and sender_filter_value.
      name: sender_filter_value
    - auto: PREDEFINED
      description: |-
        Subject filter operator to filter by
        If you want to use subject, you need to pass the following arguments: subject_filter_operator and subject_filter_value. Possible values are: "is", "begins_with", and "contains".
      name: subject_filter_operator
      predefined:
      - is
      - begins_with
      - contains
    - description: |-
        Subject filter value to filter by.
        If you want to use subject, you need to pass the following arguments: subject_filter_operator and subject_filter_value.
      name: subject_filter_value
    - description: Message ID to filter with
      name: message_id
    - description: Cisco message ID to filter by.
      name: cisco_message_id
    - description: Sender IP address to filter by.
      name: sender_ip
    - auto: PREDEFINED
      description: Message direction to filter by. Possible values are "incoming" and "outgoing".
      name: message_direction
      predefined:
      - incoming
      - outgoing
    - auto: PREDEFINED
      description: 'Whether to filter by positive spam positive. Possible values are: "True" and "False".'
      name: spam_positive
      predefined:
      - 'True'
      - 'False'
    - auto: PREDEFINED
      description: 'Whether to filter by in spam quarantine. Possible values: are "True" and "False".'
      name: quarantined_as_spam
      predefined:
      - 'True'
      - 'False'
    - auto: PREDEFINED
      description: 'Quarantine status to filter. Possible values are: "POLICY", "AMP", "AV", "UNCLASSIFIED", "DLP", and "OUTBREAK".'
      name: quarantine_status
      predefined:
      - POLICY
      - AMP
      - AV
      - UNCLASSIFIED
      - DLP
      - OUTBREAK
    - auto: PREDEFINED
      description: 'URL reputation to filter by. Possible values are: "Malicious" and "Suspicious".'
      name: url_reputation
      predefined:
      - Malicious
      - Suspicious
    - auto: PREDEFINED
      description: 'Virus positive to filter by. Possible values are: "True" and "False".'
      name: virus_positive
      predefined:
      - 'True'
      - 'False'
    - auto: PREDEFINED
      description: |-
        Domain name operator to filter by.
        If you want to use domain filter, you need to pass the following arguments: domain_name_operator and domain_name_value. Possible values are: "is", "begins_with", and "contains".
      name: domain_name_operator
      predefined:
      - is
      - begins_with
      - contains
    - description: |-
        Domain name value to filter by.
        If you want to use domain filter, you need to pass the following arguments: domain_name_operator and domain_name_value.
      name: domain_name_value
    - auto: PREDEFINED
      description: 'Whether to filter by contained malicious URLs. Possible values are: "True" and "False".'
      name: contained_malicious_urls
      predefined:
      - 'True'
      - 'False'
    - auto: PREDEFINED
      description: 'Whether to filter by is contained natural URLs. Possible values are: "True" and "False".'
      name: contained_neutral_urls
      predefined:
      - 'True'
      - 'False'
    - description: |
        Macro file types detected to filter by.
        temlate of macro_file_types_detected -  Microsoft%20Office%20Files,Adobe%20Portable%20Document%20Format
      name: macro_file_types_detected
    description: Executes a search for messages in Cisco Email Security.
    name: cisco-email-security-messages-search
    outputs:
    - contextPath: CiscoEmailSecurity.Messages.attributes.direction
      description: The message direction.
      type: String
    - contextPath: CiscoEmailSecurity.Messages.attributes.hostName
      description: The message hostName.
      type: String
    - contextPath: CiscoEmailSecurity.Messages.attributes.icid
      description: The message injection connection ID.
      type: Number
    - contextPath: CiscoEmailSecurity.Messages.attributes.isCompleteData
      description: Whether all data is in the message.
      type: Boolean
    - contextPath: CiscoEmailSecurity.Messages.attributes.mailPolicy
      description: The message mail policy.
      type: String
    - contextPath: CiscoEmailSecurity.Messages.attributes.messageStatus
      description: The status of the message.
      type: String
    - contextPath: CiscoEmailSecurity.Messages.attributes.mid
      description: The message ID.
      type: Number
    - contextPath: CiscoEmailSecurity.Messages.attributes.recipient
      description: The recipient of the message.
      type: String
    - contextPath: CiscoEmailSecurity.Messages.attributes.replyTo
      description: Who the message is in reply to.
      type: String
    - contextPath: CiscoEmailSecurity.Messages.attributes.sbrs
      description: The message sender base score.
      type: String
    - contextPath: CiscoEmailSecurity.Messages.attributes.sender
      description: The message sender.
      type: String
    - contextPath: CiscoEmailSecurity.Messages.attributes.senderDomain
      description: The message sender domain.
      type: String
    - contextPath: CiscoEmailSecurity.Messages.attributes.senderGroup
      description: The message sender group.
      type: String
    - contextPath: CiscoEmailSecurity.Messages.attributes.senderIp
      description: The message sender IP address.
      type: String
    - contextPath: CiscoEmailSecurity.Messages.attributes.serialNumber
      description: The message serial number.
      type: String
    - contextPath: CiscoEmailSecurity.Messages.attributes.subject
      description: The message subject.
      type: String
    - contextPath: CiscoEmailSecurity.Messages.attributes.timestamp
      description: The message datetime.
      type: String
    - contextPath: CiscoEmailSecurity.Messages.attributes.verdictChart
      description: The message verdict chart.
      type: String
  - arguments:
    - description: 'Start datetime for the search, in the following format: YYYY-MM-DD hh:mm:ss. The seconds must be 00, due to an API limitation.'
      name: start_date
      required: true
    - description: 'End datetime for the search, in the following format: YYYY-MM-DD hh:mm:ss. The seconds must be 00, due to an API limitation.'
      name: end_date
      required: true
    - description: Cisco message ID to filter with.
      name: cisco_id
      required: true
    - description: Message ID to filter with.
      name: message_id
      required: true
    - description: Appliance serial number to filter with.
      name: appliance_serial_number
      required: true
    description: Retrieves details of a message.
    name: cisco-email-security-message-details-get
    outputs:
    - contextPath: CiscoEmailSecurity.Message.attachments
      description: The attachments of the message.
      type: String
    - contextPath: CiscoEmailSecurity.Message.direction
      description: The message direction.
      type: String
    - contextPath: CiscoEmailSecurity.Message.hostName
      description: The message host name.
      type: String
    - contextPath: CiscoEmailSecurity.Message.isCompleteData
      description: Is there in the message all the data.
      type: Number
    - contextPath: CiscoEmailSecurity.Message.mailPolicy
      description: The message mail policy.
      type: String
    - contextPath: CiscoEmailSecurity.Message.messageSize
      description: The size of the message.
      type: String
    - contextPath: CiscoEmailSecurity.Message.messageStatus
      description: The status of the message.
      type: String
    - contextPath: CiscoEmailSecurity.Message.mid
      description: Message ID.
      type: Number
    - contextPath: CiscoEmailSecurity.Message.midHeader
      description: The header message ID of the message.
      type: String
    - contextPath: CiscoEmailSecurity.Message.recipient
      description: The recipient of the message.
      type: String
    - contextPath: CiscoEmailSecurity.Message.sender
      description: The sender of the message.
      type: String
    - contextPath: CiscoEmailSecurity.Message.senderGroup
      description: The sender group of the message.
      type: String
    - contextPath: CiscoEmailSecurity.Message.sendingHostSummary.ipAddress
      description: The IP address of the host message.
      type: String
    - contextPath: CiscoEmailSecurity.Message.sendingHostSummary.reverseDnsHostname
      description: The dns host name of the message.
      type: String
    - contextPath: CiscoEmailSecurity.Message.sendingHostSummary.sbrsScore
      description: The sender base score host of the message.
      type: String
    - contextPath: CiscoEmailSecurity.Message.showAMP
      description: Is the AMP shown.
      type: Boolean
    - contextPath: CiscoEmailSecurity.Message.showDLP
      description: Wheter the DLP is shown.
      type: Boolean
    - contextPath: CiscoEmailSecurity.Message.showSummaryTimeBox
      description: Whether the summary time box is shown.
      type: Boolean
    - contextPath: CiscoEmailSecurity.Message.showURL
      description: Whether the URL is shown.
      type: Boolean
    - contextPath: CiscoEmailSecurity.Message.smtpAuthId
      description: The SMTP auth ID of the message.
      type: String
    - contextPath: CiscoEmailSecurity.Message.subject
      description: The message date subject.
      type: String
    - contextPath: CiscoEmailSecurity.Message.summary.description
      description: The message summary description.
      type: String
    - contextPath: CiscoEmailSecurity.Message.summary.lastEvent
      description: The message summary last event.
      type: Number
    - contextPath: CiscoEmailSecurity.Message.summary.timestamp
      description: The message summary timestamp.
      type: String
    - contextPath: CiscoEmailSecurity.Message.timestamp
      description: The message timestamp.
      type: String
  - arguments:
    - description: 'Start datetime for the search, in the following format: YYYY-MM-DD hh:mm:ss. The seconds must be 00, due to an API limitation.'
      name: start_date
      required: true
    - description: 'End datetime for the search, in the following format: YYYY-MM-DD hh:mm:ss. The seconds must be 00, due to an API limitation.'
      name: end_date
      required: true
    - description: |-
        Specify the number of records to retrieve.
        If you use a limit you should also use a offset.
      name: limit
    - description: |-
        Specify an offset value to retrieve a subset of records starting with the offset value.
        If you use an offset you should also set a retrieval limit.
      name: offset
    - description: From address to filter by.
      name: order_by_from_address
    - description: To address to filter by.
      name: order_by_to_address
    - description: Subject to filter by
      name: order_by_subject
    - auto: PREDEFINED
      description: 'From address order to filter by. Possible values are: "asc" and "desc".'
      name: order_dir_from_address
      predefined:
      - asc
      - desc
    - auto: PREDEFINED
      description: 'To address order to filter by. Possible values are: "asc" and "desc".'
      name: order_dir_to_address
      predefined:
      - asc
      - desc
    - auto: PREDEFINED
      description: 'Subject order to filter by. Possible values are: "asc" and "desc".'
      name: order_dir_subject
      predefined:
      - asc
      - desc
    - description: Recipient value to filter by.
      name: recipient_value
    - auto: PREDEFINED
      description: 'Recipient operator to filter by. Possible values are: "is", "begins_with", and "contains".'
      name: recipient_operator
      predefined:
      - is
      - begins_with
      - contains
    - description: Filter value to filter by.
      name: filter_value
    - auto: PREDEFINED
      description: 'Filter operator to filter by. Possible values are: "is", "begins_with", and "contains".'
      name: filter_operator
      predefined:
      - is
      - begins_with
      - contains
    description: Executes a search for spam quarantine.
    name: cisco-email-security-spam-quarantine-search
  - arguments:
    - description: Message ID to filter by.
      name: message_id
      required: true
    description: Retrieves details for a quarantined message.
    name: cisco-email-security-spam-quarantine-message-details-get
  - arguments:
    - description: 'Start datetime for the search, in the following format: YYYY-MM-DD hh:mm:ss. The seconds must be 00, due to an API limitation.'
      name: start_date
      required: true
    - description: 'End datetime for the search, in the following format: YYYY-MM-DD hh:mm:ss. The seconds must be 00, due to an API limitation.'
      name: end_date
      required: true
    - description: Cisco message ID to filter by.
      name: cisco_id
      required: true
    - description: Message ID to filter by.
      name: message_id
      required: true
    - description: Appliance serial number to filter by.
      name: appliance_serial_number
      required: true
    description: Retrieves details on a DLP.
    name: cisco-email-security-dlp-details-get
    outputs:
    - contextPath: CiscoEmailSecurity.DLP.attachments
      description: The attachments of the DLP.
      type: String
    - contextPath: CiscoEmailSecurity.DLP.direction
      description: The DLP direction.
      type: String
    - contextPath: CiscoEmailSecurity.DLP.dlpDetails.dlpMatchedContent.messagePart
      description: The message part of the DLP details.
      type: String
    - contextPath: CiscoEmailSecurity.DLP.dlpDetails.dlpMatchedContent.messagePartMatch.classifier
      description: The classifier of the DLP details.
      type: String
    - contextPath: CiscoEmailSecurity.DLP.dlpDetails.dlpMatchedContent.messagePartMatch.classifierMatch
      description: The classifier match of the DLP details.
      type: String
    - contextPath: CiscoEmailSecurity.DLP.dlpDetails.dlpPolicy
      description: The DLP policy.
      type: String
    - contextPath: CiscoEmailSecurity.DLP.dlpDetails.mid
      description: The message ID of the DLP details.
      type: String
    - contextPath: CiscoEmailSecurity.DLP.dlpDetails.riskFactor
      description: The risk factor of the DLP.
      type: Number
    - contextPath: CiscoEmailSecurity.DLP.dlpDetails.violationSeverity
      description: The violation severity of the DLP.
      type: String
    - contextPath: CiscoEmailSecurity.DLP.hostName
      description: The host name of the DLP.
      type: String
    - contextPath: CiscoEmailSecurity.DLP.messageSize
      description: The message size of the DLP.
      type: String
    - contextPath: CiscoEmailSecurity.DLP.mid
      description: The message ID of the DLP.
      type: Number
    - contextPath: CiscoEmailSecurity.DLP.midHeader
      description: The header message ID of the DLP.
      type: String
    - contextPath: CiscoEmailSecurity.DLP.recipient
      description: The recipient of the DLP.
      type: String
    - contextPath: CiscoEmailSecurity.DLP.sender
      description: The sender of the DLP.
      type: String
    - contextPath: CiscoEmailSecurity.DLP.senderGroup
      description: The sender group of the DLP.
      type: String
    - contextPath: CiscoEmailSecurity.DLP.sendingHostSummary.ipAddress
      description: The IP address of the host DLP.
      type: String
    - contextPath: CiscoEmailSecurity.DLP.sendingHostSummary.reverseDnsHostname
      description: The DNS host name of the DLP.
      type: String
    - contextPath: CiscoEmailSecurity.DLP.sendingHostSummary.sbrsScore
      description: The sender base score host of the DLP.
      type: String
    - contextPath: CiscoEmailSecurity.DLP.showDLPDetails
      description: Whether the DLP details are shown.
      type: Boolean
    - contextPath: CiscoEmailSecurity.DLP.smtpAuthId
      description: The SMTP auth ID of the DLP.
      type: String
    - contextPath: CiscoEmailSecurity.DLP.subject
      description: The subject of the DLP.
      type: String
    - contextPath: CiscoEmailSecurity.DLP.timestamp
      description: The datetime of the DLP.
      type: String
  - arguments:
    - description: 'Start datetime for the search, in the following format: YYYY-MM-DD hh:mm:ss. The seconds must be 00, due to an API limitation.'
      name: start_date
      required: true
    - description: 'End datetime for the search, in the following format: YYYY-MM-DD hh:mm:ss. The seconds must be 00, due to an API limitation.'
      name: end_date
      required: true
    - description: Cisco message ID to filter by.
      name: cisco_id
      required: true
    - description: Message ID to filter by.
      name: message_id
      required: true
    - description: Appliance serial number to filter by.
      name: appliance_serial_number
      required: true
    description: Retrieves details of an AMP.
    name: cisco-email-security-amp-details-get
    outputs:
    - contextPath: CiscoEmailSecurity.AMP.ampDetails.description
      description: The description of the AMP.
      type: String
    - contextPath: CiscoEmailSecurity.AMP.ampDetails.lastEvent
      description: Whether this is the last event of the AMP.
      type: Boolean
    - contextPath: CiscoEmailSecurity.AMP.ampDetails.timestamp
      description: The datetime of the AMP.
      type: String
    - contextPath: CiscoEmailSecurity.AMP.attachments
      description: The attachments of the AMP.
      type: String
    - contextPath: CiscoEmailSecurity.AMP.direction
      description: The direction of the AMP.
      type: String
    - contextPath: CiscoEmailSecurity.AMP.hostName
      description: The hostname of the AMP.
      type: String
    - contextPath: CiscoEmailSecurity.AMP.messageSize
      description: The message size of the AMP.
      type: String
    - contextPath: CiscoEmailSecurity.AMP.mid
      description: The message ID of the AMP.
      type: Number
    - contextPath: CiscoEmailSecurity.AMP.midHeader
      description: The header message ID of the AMP.
      type: String
    - contextPath: CiscoEmailSecurity.AMP.recipient
      description: The recipient of the AMP.
      type: String
    - contextPath: CiscoEmailSecurity.AMP.sender
      description: The sender of the AMP.
      type: String
    - contextPath: CiscoEmailSecurity.AMP.senderGroup
      description: The sender group of the AMP.
      type: String
    - contextPath: CiscoEmailSecurity.AMP.sendingHostSummary.ipAddress
      description: The IP address of the host AMP.
      type: String
    - contextPath: CiscoEmailSecurity.AMP.sendingHostSummary.reverseDnsHostname
      description: The DNS hostname of the AMP.
      type: String
    - contextPath: CiscoEmailSecurity.AMP.sendingHostSummary.sbrsScore
      description: The sender base score host of the AMP.
      type: String
    - contextPath: CiscoEmailSecurity.AMP.showAMPDetails
      description: Whether AMP details are shown.
      type: Boolean
    - contextPath: CiscoEmailSecurity.AMP.smtpAuthId
      description: The SMTP auth ID of the AMP.
      type: String
    - contextPath: CiscoEmailSecurity.AMP.subject
      description: The subject of the AMP.
      type: String
    - contextPath: CiscoEmailSecurity.AMP.timestamp
      description: The datetime of the AMP.
      type: String
  - arguments:
    - description: 'Start datetime for the search, in the following format: YYYY-MM-DD hh:mm:ss. The seconds must be 00, due to an API limitation.'
      name: start_date
      required: true
    - description: 'End datetime for the search, in the following format: YYYY-MM-DD hh:mm:ss. The seconds must be 00, due to an API limitation.'
      name: end_date
      required: true
    - description: Cisco message ID to filter by.
      name: cisco_id
      required: true
    - description: Message ID to filter by.
      name: message_id
      required: true
    - description: Appliance serial number to filter by.
      name: appliance_serial_number
      required: true
    description: Retrieves details of a URL.
    name: cisco-email-security-url-details-get
    outputs:
    - contextPath: CiscoEmailSecurity.URL.attachments
      description: The attachments of the URL.
      type: String
    - contextPath: CiscoEmailSecurity.URL.direction
      description: The direction of the URL.
      type: String
    - contextPath: CiscoEmailSecurity.URL.hostName
      description: The hostName of the URL.
      type: String
    - contextPath: CiscoEmailSecurity.URL.mid
      description: The message ID of the URL.
      type: Number
    - contextPath: CiscoEmailSecurity.URL.midHeader
      description: The header message ID of the URL.
      type: String
    - contextPath: CiscoEmailSecurity.URL.recipient
      description: The recipient of the URL.
      type: String
    - contextPath: CiscoEmailSecurity.URL.sdrAge
      description: The software defined radio age of the URL.
      type: String
    - contextPath: CiscoEmailSecurity.URL.sdrCategory
      description: The software defined radio category of the URL.
      type: String
    - contextPath: CiscoEmailSecurity.URL.sdrReputation
      description: The software defined radio reputation of the URL.
      type: String
    - contextPath: CiscoEmailSecurity.URL.sender
      description: The URL of the sender.
      type: String
    - contextPath: CiscoEmailSecurity.URL.senderGroup
      description: The sender group of the URL.
      type: String
    - contextPath: CiscoEmailSecurity.URL.sendingHostSummary.ipAddress
      description: The IP address of the host URL.
      type: String
    - contextPath: CiscoEmailSecurity.URL.sendingHostSummary.reverseDnsHostname
      description: The DNS host name of the URL.
      type: String
    - contextPath: CiscoEmailSecurity.URL.sendingHostSummary.sbrsScore
      description: The sender base score host of the URL.
      type: String
    - contextPath: CiscoEmailSecurity.URL.showURLDetails
      description: Whether the URL details are shown.
      type: Boolean
    - contextPath: CiscoEmailSecurity.URL.smtpAuthId
      description: The SMTP auth ID of the URL.
      type: String
    - contextPath: CiscoEmailSecurity.URL.subject
      description: The URL subject.
      type: String
    - contextPath: CiscoEmailSecurity.URL.urlDetails.description
      description: The description of the URL.
      type: String
    - contextPath: CiscoEmailSecurity.URL.urlDetails.lastEvent
      description: Whether this is the last event of the URL.
      type: Boolean
    - contextPath: CiscoEmailSecurity.URL.urlDetails.timestamp
      description: The datetime of the URL details.
      type: String
  - arguments:
    - description: A list of ID's to delete, comma separated.
      isArray: true
      name: messages_ids
      required: true
    description: Deletes quarantined messages.
    name: cisco-email-security-spam-quarantine-messages-delete
  - arguments:
    - description: A comma-separated list of IDs to release.
      isArray: true
      name: messages_ids
      required: true
    description: Releases quarantined messages.
    name: cisco-email-security-spam-quarantine-messages-release
  - arguments:
    - auto: PREDEFINED
      description: 'List type to filter by. Possible values are: "safelist" and "blocklist".'
      name: list_type
      predefined:
      - safelist
      - blocklist
      required: true
    - description: |-
        Specify an offset value to retrieve a subset of records starting with the offset value.
        If you use an offset you should also set a retrieval limit.
      name: limit
    - description: |-
        Specify an offset value to retrieve a subset of records starting with the offset value.
        If you use a offset you should also use a limit.
      name: offset
    - auto: PREDEFINED
      description: View by sender or recipient.
      name: view_by
      predefined:
      - sender
      - recipient
      required: true
    - auto: PREDEFINED
      description: 'How to order the results. Possible values are: "sender" and "recipient".'
      name: order_by
      predefined:
      - sender
      - recipient
      required: true
    description: Retrieves a list of entries.
    name: cisco-email-security-list-entries-get
    outputs:
    - contextPath: CiscoEmailSecurity.ListEntries.Safelist.senderList
      description: The safelist sender list.
      type: String
    - contextPath: CiscoEmailSecurity.ListEntries.Safelist.recipientAddresses
      description: The safelist recipient addresses.
      type: String
    - contextPath: CiscoEmailSecurity.ListEntries.Safelist.recipientList
      description: The safelist recipient list.
      type: String
    - contextPath: CiscoEmailSecurity.ListEntries.Safelist.senderAddresses
      description: The safelist sender addresses.
      type: Number
    - contextPath: CiscoEmailSecurity.ListEntries.Blocklist.senderList
      description: The block list sender list.
      type: String
    - contextPath: CiscoEmailSecurity.ListEntries.Blocklist.recipientAddresses
      description: The block list recipient addresses.
      type: String
    - contextPath: CiscoEmailSecurity.ListEntries.Blocklist.recipientList
      description: The block list recipient list.
      type: String
    - contextPath: CiscoEmailSecurity.ListEntries.Blocklist.senderAddresses
      description: The block list sender addresses.
      type: Number
  - arguments:
    - auto: PREDEFINED
      description: 'List type. Possible values are: "safelist" and "blocklist".'
      name: list_type
      predefined:
      - safelist
      - blocklist
      required: true
    - auto: PREDEFINED
      description: 'Select the action to perform on the list. Possible values are: "add", "edit", and "append".'
      name: action
      predefined:
      - add
      - edit
      - append
      required: true
    - description: A comma-separated list of recipient addresses on which to perform the action. separated)
      isArray: true
      name: recipient_addresses
    - description: A comma-separated list of recipient lists on which to perform the action.
      isArray: true
      name: recipient_list
    - description: A comma-separated list of sender addresses on which to perform the action.
      isArray: true
      name: sender_addresses
    - description: A comma-separated list of sender lists on which to perform the action.
      isArray: true
      name: sender_list
    - auto: PREDEFINED
      description: View by "sender" or "recipient".
      name: view_by
      predefined:
      - sender
      - recipient
      required: true
    description: Performs actions on list entries. Supports add, edit, and append.
    name: cisco-email-security-list-entry-add
  - arguments:
    - auto: PREDEFINED
      description: List type
      name: list_type
      predefined:
      - safelist
      - blocklist
      required: true
    - description: A comma-separated list of recipient lists to delete.
      name: recipient_list
    - description: A comma-seaprated list of sender lists to delete.
      name: sender_list
    - auto: PREDEFINED
      description: View by "sender" or "recipient".
      name: view_by
      predefined:
      - sender
      - recipient
      required: true
    description: Deletes a list entry.
    name: cisco-email-security-list-entry-delete
  dockerimage: demisto/python3:3.10.8.37753
<<<<<<< HEAD
=======
  runonce: false
>>>>>>> 9ddafcfd
  script: '-'
  subtype: python3
  type: python
tests:
- No tests
fromversion: 5.0.0
beta: true
deprecated: true<|MERGE_RESOLUTION|>--- conflicted
+++ resolved
@@ -884,10 +884,7 @@
     description: Deletes a list entry.
     name: cisco-email-security-list-entry-delete
   dockerimage: demisto/python3:3.10.8.37753
-<<<<<<< HEAD
-=======
   runonce: false
->>>>>>> 9ddafcfd
   script: '-'
   subtype: python3
   type: python
