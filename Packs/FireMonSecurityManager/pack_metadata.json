{
    "name": "FireMon Security Manager",
    "description": "Creates a Policy Planner Ticket in Policy Planner Application and Validates Pre Changes assessments for new requirement.",
<<<<<<< HEAD
    "support": "partner",
    "currentVersion": "1.1.19",
=======
    "support": "community",
    "currentVersion": "1.2.0",
>>>>>>> 90cf3b88
    "author": "FireMon",
    "url": "",
    "email": "",
    "created": "2021-09-15T00:00:00Z",
    "categories": [
        "Network Security"
    ],
    "tags": [],
    "itemPrefix": [
        ""
    ],
    "useCases": [],
    "keywords": [],
    "marketplaces": [
        "xsoar",
        "marketplacev2"
    ]
}<|MERGE_RESOLUTION|>--- conflicted
+++ resolved
@@ -1,13 +1,8 @@
 {
     "name": "FireMon Security Manager",
     "description": "Creates a Policy Planner Ticket in Policy Planner Application and Validates Pre Changes assessments for new requirement.",
-<<<<<<< HEAD
-    "support": "partner",
-    "currentVersion": "1.1.19",
-=======
     "support": "community",
     "currentVersion": "1.2.0",
->>>>>>> 90cf3b88
     "author": "FireMon",
     "url": "",
     "email": "",
