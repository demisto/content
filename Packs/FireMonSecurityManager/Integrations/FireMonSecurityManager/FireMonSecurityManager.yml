category: Authentication & Identity Management
sectionOrder:
- Connect
- Collect
commonfields:
  id: FireMonSecurityManager
  version: -1
configuration:
- display: Server URL (e.g. https://example.net)
  name: url
  required: true
  type: 0
  section: Connect
- display: Username
  name: credentials
  required: true
  type: 9
  section: Connect
- display: Fetch incidents
  name: isFetch
  required: false
  type: 8
  section: Collect
- display: Incident type
  name: incidentType
  required: false
  type: 13
  section: Connect
- display: Trust any certificate (not secure)
  name: insecure
  required: false
  type: 8
  section: Connect
  advanced: true
- display: Use system proxy settings
  name: proxy
  required: false
  type: 8
  section: Connect
  advanced: true
- defaultvalue: '1'
  display: Incidents Fetch Interval
  name: incidentFetchInterval
  required: false
  type: 19
  section: Collect
  advanced: true
description: FireMon Security Manager delivers comprehensive rule lifecycle management to help you manage and automate every stage of the change management process. Workflows can be customized and automated to conform to your security goals and standards, with tools at your disposal to evolve policy and protection over time.
display: FireMon Security Manager
name: FireMonSecurityManager
script:
  commands:
  - description: Returns authentication token
    name: firemon-user-authentication
    outputs:
    - contextPath: FireMonSecurityManager.Authentication.token
      description: Authentication token
      type: String
    arguments: []
  - arguments:
    - description: Domain Id
      name: domain_id
      required: true
    - default: true
      defaultValue: Access Req WF
      description: Workflow Name
      name: workflow_name
    - description: Add requirement
      isArray: true
      name: requirement
    - defaultValue: LOW
      description: Priority of Policy Planner Ticket
      name: priority
      required: true
    - description: Due Date of Policy Planner Ticket
      name: due_date
      required: true
    description: Creates a ticket in policy planner application
    name: firemon-create-pp-ticket
    outputs:
    - contextPath: FireMonSecurityManager.CreatePPTicket.pp_ticket
      description: Response for Policy Planner Ticket
      type: Unknown
  - arguments:
    - description: Domain ID
      name: domain_id
    - description: DeviceGroup ID
      name: device_group_id
    - description: Enter comma seperated destination values
      name: destinations
    - description: Enter comma seperated source values
      name: sources
    - description: Enter comma seperated service values
      name: services
    - description: PCA
      name: action
      required: true
    description: "PCA- Pre-Change Assessment is process of showing impact of created devices changes in early stages before implementing changes to devices. \nWe can check the PCA table in Review stage of Policy planner ticket."
    name: firemon-pca
    outputs:
    - contextPath: FireMonSecurityManager.PCA.pca
      description: Response for PCA
      type: Unknown
  - arguments:
    - description: SIQL query to search for security rules.
      name: q
      required: true
    - defaultValue: '10'
      description: Number of results in the page
      name: pageSize
    - defaultValue: '0'
      description: Page in which to retrieve results
      name: page
    description: Searches for security rules using the SIQL language query (limit to 10k)
    name: firemon-secmgr-secrule-search
    outputs:
    - contextPath: FireMonSecurityManager.SIQL.matchId
      description: Resposne for the SIQL query
      type: Unknown
<<<<<<< HEAD
  dockerimage: demisto/python3:3.10.11.61265
=======
  dockerimage: demisto/python3:3.10.12.62631
>>>>>>> a56da0f6
  isfetch: true
  runonce: false
  script: ''
  subtype: python3
  type: python
tests:
- No tests (auto formatted)
fromversion: 5.5.0<|MERGE_RESOLUTION|>--- conflicted
+++ resolved
@@ -117,11 +117,7 @@
     - contextPath: FireMonSecurityManager.SIQL.matchId
       description: Resposne for the SIQL query
       type: Unknown
-<<<<<<< HEAD
-  dockerimage: demisto/python3:3.10.11.61265
-=======
   dockerimage: demisto/python3:3.10.12.62631
->>>>>>> a56da0f6
   isfetch: true
   runonce: false
   script: ''
