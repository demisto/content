--- conflicted
+++ resolved
@@ -195,11 +195,7 @@
   script: "-"
   type: python
   subtype: python3
-<<<<<<< HEAD
-  dockerimage: demisto/python3:3.10.12.63474
-=======
   dockerimage: demisto/python3:3.10.14.90585
->>>>>>> 90cf3b88
 fromversion: "6.0.0"
 tests:
 - No tests (auto formatted)