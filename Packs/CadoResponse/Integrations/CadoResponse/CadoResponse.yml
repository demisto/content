category: Forensics & Malware Analysis
commonfields:
  id: CadoResponse
  version: -1
configuration:
- display: Cado Response Instance
  additionalinfo: The URL for your Cado Response Instance
  name: url
  required: true
  type: 0
- display: API Key
  additionalinfo: The API Key to use for connection
  name: apikey
  required: true
  type: 4
- display: Trust any certificate (not secure)
  name: insecure
  type: 8
- display: Use system proxy settings
  name: proxy
  type: 8
- display: Default Cado Response Project
  additionalinfo: Provides a fallback Project ID from Cado Response if you forget to add an ID to a command. If you're not sure, don't change!
  name: CadoResponse_DefaultProject
  required: true
  type: 0
- display: Default AWS Region
  additionalinfo: Provides a default AWS region to fallback to if you forget to add it to a command.
  name: CadoResponse_DefaultRegion
  required: true
  type: 0
- display: Default S3 Bucket
  additionalinfo: Provides a default S3 bucket to fallback to if you forget to add it to a command.
  name: CadoResponse_DefaultBucket
  required: true
  type: 0
description: Automate data collection. Process data at cloud speed. Analyze with purpose.
display: Cado Response
name: CadoResponse
script:
  commands:
  - name: cado-create-project
    arguments:
    - name: project_name
      default: true
      description: Name of the project
      required: true
    - name: project_description
      description: Description for the project
    description: Create a project in Cado Response
    outputs:
    - contextPath: CadoResponse.Project.id
      description: The Project ID of the newly created project
      type: Number
  - name: cado-list-project
    description: Get a list of projects from Cado Response
    arguments:
    - name: project_id
      default: true
      description: ID of the project to retrive
    - name: limit
      description: Limit results to retrieve
    outputs:
    - contextPath: CadoResponse.Projects.id
      description: ID of the retrieved project
      type: Number
    - contextPath: CadoResponse.Projects.caseName
      description: Name of the retrieved project
      type: String
    - contextPath: CadoResponse.Projects.description
      description: Description of the retrieved project
      type: String
    - contextPath: CadoResponse.Projects.users
      description: Array of users assigned to the retrieved project
      type: Array
    - contextPath: CadoResponse.Projects.created
      description: Creation date of the project (format YYYY-MM-DDTHH:MM:SSZ)
      type: Date
  - name: cado-get-pipeline
    arguments:
    - name: pipeline_id
      description: The id of the pipeline to retrieve
    - name: project_id
      description: The id of the project the pipeline belongs to
    - name: limit
      description: Limit results to retrieve
    description: Get pipeline details from Cado Response
    outputs:
    - contextPath: CadoResponse.Pipeline.pipeline_id
      description: The ID of the retrieved pipeline
      type: Number
    - contextPath: CadoResponse.Pipeline.pipeline_type
      description: The type of pipeline that was retrieved
      type: String
    - contextPath: CadoResponse.Pipeline.created
      description: The date at which the retrieved pipeline was started (format YYYY-MM-DDTHH:MM:SSZ)
      type: Date
    - contextPath: CadoResponse.Pipeline.evidence_id
      description: The evidence ID linked to the retrieved pipeline
      type: Number
    - contextPath: CadoResponse.Pipeline.project_id
      description: The ID of the project the pipeline belongs to
      type: Number
    - contextPath: CadoResponse.Pipeline.is_terminated
      description: A boolean which says if the retrieved pipeline has been finished/terminated
      type: Boolean
    - contextPath: CadoResponse.Pipeline.summary
      description: An array of values containing the cancelled, failed, pending, running and successful pipeline subtasks
      type: Array
    - contextPath: CadoResponse.Pipeline.subtask
      description: An array of tasks in the retrieved pipeline
      type: Array
  - name: cado-list-ec2
    arguments:
    - name: region
      description: The AWS region to list instances in
      required: true
      default: true
    - name: project_id
      description: The ID of the project you wish to attach the acquisition to
    - name: limit
      description: Limit results to retrieve
    description: Get a list of EC2 instances in a region
    outputs:
    - contextPath: CadoResponse.EC2Instances.id
      description: AWS ID of the EC2 Instance
      type: Number
    - contextPath: CadoResponse.EC2Instances.instance_name
      description: Name of the EC2 Instance
      type: String
    - contextPath: CadoResponse.EC2Instances.instance_type
      description: AWS Type of the EC2 instance
      type: String
    - contextPath: CadoResponse.EC2Instances.region
      description: AWS region of the EC2 instance
      type: String
  - name: cado-list-s3
    arguments:
    - name: project_id
      default: true
      description: The ID of the project you wish to attach the acquisition to
    - name: limit
      description: Limit results to retrieve
    description: Get a list of S3 buckets
    outputs:
    - contextPath: CadoResponse.S3Buckets.buckets
      description: An array of S3 buckets available to the project
      type: Array
  - name: cado-trigger-ec2
    arguments:
    - name: project_id
      default: true
      description: The ID of the project you wish to attach the acquisition to
    - name: instance_id
      description: ID of the EC2 instance to acquire
      required: true
    - name: region
      description: AWS region in which the EC2 instance is located
    - name: bucket
      description: S3 bucket where the uploaded disk image resides
    - name: compress
      description: Flag indicating if disk compression is enabled
    - name: include_disks
      description: Flag indicating if we include disk images in the acquisition
    - name: include_hash
      description: Flag indicating if we calculate the hash of the disk
    - name: include_logs
      description: Flag indicating if we include system logs in the acquisition
    - name: include_screenshot
      description: Flag indicating if we include a screenshot of the system in the acquisition
    description: Trigger a disk acquisition and processing pipeline in Cado Response for a given EC2 instance
    outputs:
    - contextPath: CadoResponse.EC2Acquisition.pipeline_id
      description: ID of the created pipeline
      type: Number
  - name: cado-trigger-s3
    arguments:
    - name: project_id
      default: true
      description: The ID of the project you wish to attach the acquisition to
    - name: bucket
      description: The S3 bucket name containing the file
      required: true
    - name: file_name
      description: The name of the file to process
      required: true
    description: Trigger a disk acquisition and processing pipeline in Cado Response for a given file in an S3 bucket
    outputs:
    - contextPath: CadoResponse.S3Acquisition.pipeline_id
      description: ID of the created pipeline
      type: Number
<<<<<<< HEAD
=======
  runonce: false
>>>>>>> 9ddafcfd
  script: "-"
  type: python
  subtype: python3
  dockerimage: demisto/python3:3.10.11.54132
fromversion: "6.0.0"
tests:
- No tests (auto formatted)<|MERGE_RESOLUTION|>--- conflicted
+++ resolved
@@ -189,10 +189,7 @@
     - contextPath: CadoResponse.S3Acquisition.pipeline_id
       description: ID of the created pipeline
       type: Number
-<<<<<<< HEAD
-=======
   runonce: false
->>>>>>> 9ddafcfd
   script: "-"
   type: python
   subtype: python3
