{
    "name": "Azure",
    "description": "Microsoft Azure",
    "support": "xsoar",
<<<<<<< HEAD
    "currentVersion": "1.1.1",
=======
    "currentVersion": "1.1.2",
>>>>>>> 322226a4
    "author": "Cortex XSOAR",
    "url": "https://www.paloaltonetworks.com/cortex",
    "email": "",
    "categories": [
        "Cloud Services"
    ],
    "tags": [],
    "useCases": [],
    "keywords": [],
    "marketplaces": [
        "platform"
    ],
    "supportedModules": [
        "C1",
        "C3",
        "X5",
        "cloud_posture",
        "cloud",
        "cloud_runtime_security",
        "agentix",
        "xsiam"
    ]
}<|MERGE_RESOLUTION|>--- conflicted
+++ resolved
@@ -2,11 +2,7 @@
     "name": "Azure",
     "description": "Microsoft Azure",
     "support": "xsoar",
-<<<<<<< HEAD
-    "currentVersion": "1.1.1",
-=======
     "currentVersion": "1.1.2",
->>>>>>> 322226a4
     "author": "Cortex XSOAR",
     "url": "https://www.paloaltonetworks.com/cortex",
     "email": "",
