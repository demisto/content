--- conflicted
+++ resolved
@@ -5487,11 +5487,7 @@
   script: '-'
   type: python
   subtype: python3
-<<<<<<< HEAD
-  dockerimage: demisto/crypto:1.0.0.4834757
-=======
   dockerimage: demisto/crypto:1.0.0.5490413
->>>>>>> c7314dd2
 fromversion: 8.11.0
 supportsquickactions: true
 isCloudProviderIntegration: true
