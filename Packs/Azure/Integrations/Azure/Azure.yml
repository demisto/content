--- conflicted
+++ resolved
@@ -2252,9 +2252,6 @@
         predefined:
           - "false"
           - "true"
-<<<<<<< HEAD
-          
-=======
   - name: azure-vm-instance-start
     description: Powers on a given virtual machine.
     execution: true
@@ -2988,7 +2985,6 @@
     - contextPath: Azure.StorageAccount.type
       description: The storage account type.
       type: String
->>>>>>> 0eb44417
   - arguments:
     - name: subscription_id
       type: string
@@ -3008,24 +3004,6 @@
       description: Name of the Web App.
       prettyname: AZ Webapp
       prettypredefined:
-<<<<<<< HEAD
-        AZ Webapp: ${asset.xdm.asset.name}
-    - name: min_tls_version
-      type: str
-      auto: PREDEFINED
-      description: Minimum TLS version required for SSL requests.
-      predefined:
-      - '1.0'
-      - '1.1'
-      - '1.2'
-      - '1.3'
-      defaultValue: '1.2'
-    description: Sets the web app's minimum accepted TLS version to 1.2 to enhance security.
-    name: azure-webapp-set-min-tls-version-quick-action
-    prettyname: Set Web App Min TLS Version
-    hidden: true
-    quickaction: true
-=======
         AZ Web App: ${asset.xdm.asset.name}
     - auto: PREDEFINED
       name: http20_enabled
@@ -3040,7 +3018,6 @@
     prettyname: Set Webapp HTTP Version to 2.0
     quickaction: true
     hidden: true
->>>>>>> 0eb44417
     outputs:
     - contextPath: Azure.WebAppConfig.id
       description: Resource ID.
@@ -3090,46 +3067,6 @@
     - contextPath: Azure.WebAppConfig.properties.remoteDebuggingVersion
       description: Remote debugging version.
       type: String
-<<<<<<< HEAD
-    - contextPath: Azure.WebAppConfig.properties.http20Enabled
-      description: Indicates whether HTTP/2 is enabled.
-      type: Boolean
-    - contextPath: Azure.WebAppConfig.properties.minTlsVersion
-      description: Minimum TLS version required.
-      type: String
-    - contextPath: Azure.WebAppConfig.properties.ftpsState
-      description: State of FTP/ FTPS service.
-      type: String
-    - contextPath: Azure.WebAppConfig.properties.webSocketsEnabled
-      description: Indicates whether WebSockets are enabled.
-      type: Boolean
-    - contextPath: Azure.WebAppConfig.properties.alwaysOn
-      description: Indicates whether Always On is enabled.
-      type: Boolean
-    - contextPath: Azure.WebAppConfig.properties.managedPipelineMode
-      description: Managed pipeline mode.
-      type: String
-    - contextPath: Azure.WebAppConfig.properties.loadBalancing
-      description: Site load balancing mode.
-      type: String
-    - contextPath: Azure.WebAppConfig.properties.autoHealEnabled
-      description: Indicates whether Auto Heal is enabled.
-      type: Boolean
-    - contextPath: Azure.WebAppConfig.properties.autoHealRules
-      description: Auto Heal rules configuration.
-      type: Unknown
-    - contextPath: Azure.WebAppConfig.properties.cors.allowedOrigins
-      description: CORS allowed origins.
-      type: Unknown
-    - contextPath: Azure.WebAppConfig.properties.cors.supportCredentials
-      description: Indicates whether CORS supports credentials.
-      type: Boolean
-    - contextPath: Azure.WebAppConfig.properties.apiDefinition.url
-      description: URL of the API definition.
-      type: String
-    - contextPath: Azure.WebAppConfig.properties.apiManagementConfig.id
-      description: Azure API management integration ID.
-=======
     - contextPath: Azure.WebAppConfig.properties.http20Enabled
       description: Indicates whether HTTP/2 is enabled.
       type: Boolean
@@ -3397,7 +3334,6 @@
       description: Resource tags.
     - contextPath: Azure.StorageAccount.type
       description: The storage account type.
->>>>>>> 0eb44417
       type: String
   - arguments:
     - name: subscription_id
@@ -3415,7 +3351,471 @@
     - name: name
       type: string
       required: true
-<<<<<<< HEAD
+      description: Name of the Function App.
+      prettyname: AZ Function Name
+      prettypredefined:
+        AZ Function Name: ${asset.xdm.asset.name}
+    - auto: PREDEFINED
+      name: http20_enabled
+      type: bool
+      required: false
+      description: Whether to allow clients to connect over HTTP/2.
+      predefined:
+      - 'true'
+      - 'false'
+      defaultValue: 'true'
+    name: azure-set-function-app-http-version2-0-quick-action
+    prettyname: Set Function App HTTP Version to 2.0
+    description: "Enables HTTP 2.0 for the Function App."
+    quickaction: true
+    hidden: true
+    outputs:
+    - contextPath: Azure.WebAppConfig.id
+      description: Resource ID.
+      type: String
+    - contextPath: Azure.WebAppConfig.name
+      description: Resource name.
+      type: String
+    - contextPath: Azure.WebAppConfig.type
+      description: Resource type.
+      type: String
+    - contextPath: Azure.WebAppConfig.location
+      description: Resource location.
+      type: String
+    - contextPath: Azure.WebAppConfig.properties.numberOfWorkers
+      description: Number of workers.
+      type: Number
+    - contextPath: Azure.WebAppConfig.properties.defaultDocuments
+      description: List of default documents.
+      type: Unknown
+    - contextPath: Azure.WebAppConfig.properties.netFrameworkVersion
+      description: .NET Framework version.
+      type: String
+    - contextPath: Azure.WebAppConfig.properties.phpVersion
+      description: PHP version.
+      type: String
+    - contextPath: Azure.WebAppConfig.properties.pythonVersion
+      description: Python version.
+      type: String
+    - contextPath: Azure.WebAppConfig.properties.nodeVersion
+      description: Node.js version.
+      type: String
+    - contextPath: Azure.WebAppConfig.properties.powerShellVersion
+      description: PowerShell version.
+      type: String
+    - contextPath: Azure.WebAppConfig.properties.linuxFxVersion
+      description: Linux app framework and version.
+      type: String
+    - contextPath: Azure.WebAppConfig.properties.windowsFxVersion
+      description: Windows container image name.
+      type: String
+    - contextPath: Azure.WebAppConfig.properties.requestTracingEnabled
+      description: Indicates whether request tracing is enabled.
+      type: Boolean
+    - contextPath: Azure.WebAppConfig.properties.remoteDebuggingEnabled
+      description: Indicates whether remote debugging is enabled.
+      type: Boolean
+    - contextPath: Azure.WebAppConfig.properties.remoteDebuggingVersion
+      description: Remote debugging version.
+      type: String
+    - contextPath: Azure.WebAppConfig.properties.http20Enabled
+      description: Indicates whether HTTP/2 is enabled.
+      type: Boolean
+    - contextPath: Azure.WebAppConfig.properties.minTlsVersion
+      description: Minimum TLS version required.
+      type: String
+    - contextPath: Azure.WebAppConfig.properties.ftpsState
+      description: State of FTP/ FTPS service.
+      type: String
+    - contextPath: Azure.WebAppConfig.properties.webSocketsEnabled
+      description: Indicates whether WebSockets are enabled.
+      type: Boolean
+    - contextPath: Azure.WebAppConfig.properties.alwaysOn
+      description: Indicates whether Always On is enabled.
+      type: Boolean
+    - contextPath: Azure.WebAppConfig.properties.managedPipelineMode
+      description: Managed pipeline mode.
+      type: String
+    - contextPath: Azure.WebAppConfig.properties.loadBalancing
+      description: Site load balancing mode.
+      type: String
+    - contextPath: Azure.WebAppConfig.properties.autoHealEnabled
+      description: Indicates whether Auto Heal is enabled.
+      type: Boolean
+    - contextPath: Azure.WebAppConfig.properties.autoHealRules
+      description: Auto Heal rules configuration.
+      type: Unknown
+    - contextPath: Azure.WebAppConfig.properties.cors.allowedOrigins
+      description: CORS allowed origins.
+      type: Unknown
+    - contextPath: Azure.WebAppConfig.properties.cors.supportCredentials
+      description: Indicates whether CORS supports credentials.
+      type: Boolean
+    - contextPath: Azure.WebAppConfig.properties.apiDefinition.url
+      description: URL of the API definition.
+      type: String
+    - contextPath: Azure.WebAppConfig.properties.apiManagementConfig.id
+      description: Azure API management integration ID.
+      type: String 
+  - arguments:
+    - name: subscription_id
+      type: string
+      description: The subscription ID.
+      required: true
+      prettyname: Subscription ID
+      prettypredefined:
+        Subscription ID: ${asset.xdm.asset.realm}
+    - description: The resource group name.
+      name: resource_group_name
+      required: true
+      prettyname: Resource Group
+      prettypredefined:
+        Resource Group: ${asset.xdm.asset.raw_fields.Platform Discovery.resourceGroup}
+    - description: Name of the storage account.
+      name: account_name
+      required: true
+      prettyname: Storage Account
+      prettypredefined:
+        Storage Account: ${asset.xdm.asset.name}
+    - auto: PREDEFINED
+      description: If set to 'true', allows public access to all blobs or containers in the storage account.
+      name: allow_blob_public_access
+      defaultValue: 'false'
+    name: azure-storage-disable-public-access-quick-action
+    description: "Disables public access to blobs for the storage account, blocking anonymous/public read access to containers and blobs."
+    prettyname: Disable Public Access / Block Public Access
+    hidden: true
+    quickaction: true
+    outputs:
+    - contextPath: Azure.StorageAccount.id
+      description: Fully qualified resource ID for the resource.
+      type: String
+    - contextPath: Azure.StorageAccount.kind
+      description: The kind of storage account.
+      type: String
+    - contextPath: Azure.StorageAccount.location
+      description: The geo-location where the resource lives.
+      type: String
+    - contextPath: Azure.StorageAccount.name
+      description: The name of the resource.
+      type: String
+    - contextPath: Azure.StorageAccount.properties.isHnsEnabled
+      description: Account HierarchicalNamespace enabled if sets to true.
+      type: Boolean
+    - contextPath: Azure.StorageAccount.properties.allowBlobPublicAccess
+      description: If set to true (default), allows public access to all blobs or containers in the storage account.
+      type: Boolean
+    - contextPath: Azure.StorageAccount.properties.minimumTlsVersion
+      description: Sets the minimum TLS version to be permitted on requests to storage. Default is TLS 1.0.
+      type: String
+    - contextPath: Azure.StorageAccount.properties.allowSharedKeyAccess
+      description: Whether the storage account permits requests to be authorized with the account access key via Shared Key. If false, then all requests (including shared access signatures) must be authorized with Azure Active Directory (Azure AD).
+      type: Boolean
+    - contextPath: Azure.StorageAccount.properties.creationTime
+      description: The creation date and time of the storage account in UTC.
+      type: Date
+    - contextPath: Azure.StorageAccount.properties.primaryEndpoints
+      description: The URLs that are used to retrieve a public blob, queue, or table object.
+      type: String
+    - contextPath: Azure.StorageAccount.properties.primaryLocation
+      description: The storage account primary data center location.
+      type: String
+    - contextPath: Azure.StorageAccount.properties.provisioningState
+      description: The status of the storage account at the time the operation was called.
+      type: String
+    - contextPath: Azure.StorageAccount.properties.routingPreference.routingChoice
+      description: The kind of network routing the user chose.
+      type: String
+    - contextPath: Azure.StorageAccount.properties.routingPreference.publishMicrosoftEndpoints
+      description: Whether Microsoft routing storage endpoints are to be published.
+      type: Boolean
+    - contextPath: Azure.StorageAccount.properties.routingPreference.publishInternetEndpoints
+      description: Whether internet routing storage endpoints are to be published.
+      type: Boolean
+    - contextPath: Azure.StorageAccount.properties.encryption
+      description: Encryption settings to be used for server-side encryption for the storage account.
+      type: String
+    - contextPath: Azure.StorageAccount.properties.secondaryLocation
+      description: The geo-replicated secondary location for the storage account. Only available if the accountType is Standard_GRS or Standard_RAGRS.
+      type: String
+    - contextPath: Azure.StorageAccount.properties.statusOfPrimary
+      description: Whether the storage account primary location is available or unavailable.
+      type: String
+    - contextPath: Azure.StorageAccount.properties.statusOfSecondary
+      description: Whether the storage account secondary location is available or unavailable. Only available if the SKU name is Standard_GRS or Standard_RAGRS.
+      type: String
+    - contextPath: Azure.StorageAccount.properties.supportsHttpsTrafficOnly
+      description: If set to true, allows https traffic only to storage service.
+      type: Boolean
+    - contextPath: Azure.StorageAccount.sku.name
+      description: The SKU name. Required for account creation; optional for update.
+      type: String
+    - contextPath: Azure.StorageAccount.sku.tier
+      description: The SKU tier. This is based on the SKU name.
+      type: String
+    - contextPath: Azure.StorageAccount.tags
+      description: Resource tags.
+    - contextPath: Azure.StorageAccount.type
+      description: The storage account type.
+      type: String
+  - arguments:
+    - name: subscription_id
+      type: string
+      description: The subscription ID.
+      required: true
+      prettyname: Subscription ID
+      prettypredefined:
+        Subscription ID: ${asset.xdm.asset.realm}
+    - name: resource_group_name
+      type: string
+      required: true
+      description: The resource group name.
+      prettyname: Resource Group
+    - name: name
+      type: string
+      required: true
+      description: Name of the Web App.
+      prettyname: AZ Webapp
+      prettypredefined:
+        AZ Webapp: ${asset.xdm.asset.name}
+    - auto: PREDEFINED
+      name: remote_debugging_enabled
+      type: bool
+      required: false
+      description: Whether remote debugging is enabled.
+      defaultValue: 'false'
+    description: "Disables remote debugging for the web app to reduce the risk of unauthorized code access."
+    name: azure-webapp-disable-remote-debugging-quick-action
+    prettyname: Disable Remote Debugging on Azure App
+    hidden: true
+    quickaction: true
+    outputs:
+    - contextPath: Azure.WebAppConfig.id
+      description: Resource ID.
+      type: String
+    - contextPath: Azure.WebAppConfig.name
+      description: Resource name.
+      type: String
+    - contextPath: Azure.WebAppConfig.type
+      description: Resource type.
+      type: String
+    - contextPath: Azure.WebAppConfig.location
+      description: Resource location.
+      type: String
+    - contextPath: Azure.WebAppConfig.properties.numberOfWorkers
+      description: Number of workers.
+      type: Number
+    - contextPath: Azure.WebAppConfig.properties.defaultDocuments
+      description: List of default documents.
+      type: Unknown
+    - contextPath: Azure.WebAppConfig.properties.netFrameworkVersion
+      description: .NET Framework version.
+      type: String
+    - contextPath: Azure.WebAppConfig.properties.phpVersion
+      description: PHP version.
+      type: String
+    - contextPath: Azure.WebAppConfig.properties.pythonVersion
+      description: Python version.
+      type: String
+    - contextPath: Azure.WebAppConfig.properties.nodeVersion
+      description: Node.js version.
+      type: String
+    - contextPath: Azure.WebAppConfig.properties.powerShellVersion
+      description: PowerShell version.
+      type: String
+    - contextPath: Azure.WebAppConfig.properties.linuxFxVersion
+      description: Linux app framework and version.
+      type: String
+    - contextPath: Azure.WebAppConfig.properties.windowsFxVersion
+      description: Windows container image name.
+      type: String
+    - contextPath: Azure.WebAppConfig.properties.requestTracingEnabled
+      description: Indicates whether request tracing is enabled.
+      type: Boolean
+    - contextPath: Azure.WebAppConfig.properties.remoteDebuggingEnabled
+      description: Indicates whether remote debugging is enabled.
+      type: Boolean
+    - contextPath: Azure.WebAppConfig.properties.remoteDebuggingVersion
+      description: Remote debugging version.
+      type: String
+    - contextPath: Azure.WebAppConfig.properties.http20Enabled
+      description: Indicates whether HTTP/2 is enabled.
+      type: Boolean
+    - contextPath: Azure.WebAppConfig.properties.minTlsVersion
+      description: Minimum TLS version required.
+      type: String
+    - contextPath: Azure.WebAppConfig.properties.ftpsState
+      description: State of FTP/ FTPS service.
+      type: String
+    - contextPath: Azure.WebAppConfig.properties.webSocketsEnabled
+      description: Indicates whether WebSockets are enabled.
+      type: Boolean
+    - contextPath: Azure.WebAppConfig.properties.alwaysOn
+      description: Indicates whether Always On is enabled.
+      type: Boolean
+    - contextPath: Azure.WebAppConfig.properties.managedPipelineMode
+      description: Managed pipeline mode.
+      type: String
+    - contextPath: Azure.WebAppConfig.properties.loadBalancing
+      description: Site load balancing mode.
+      type: String
+    - contextPath: Azure.WebAppConfig.properties.autoHealEnabled
+      description: Indicates whether Auto Heal is enabled.
+      type: Boolean
+    - contextPath: Azure.WebAppConfig.properties.autoHealRules
+      description: Auto Heal rules configuration.
+      type: Unknown
+    - contextPath: Azure.WebAppConfig.properties.cors.allowedOrigins
+      description: CORS allowed origins.
+      type: Unknown
+    - contextPath: Azure.WebAppConfig.properties.cors.supportCredentials
+      description: Indicates whether CORS supports credentials.
+      type: Boolean
+    - contextPath: Azure.WebAppConfig.properties.apiDefinition.url
+      description: URL of the API definition.
+      type: String
+    - contextPath: Azure.WebAppConfig.properties.apiManagementConfig.id
+      description: Azure API management integration ID.
+  
+  - arguments:
+    - name: subscription_id
+      type: string
+      description: The subscription ID.
+      required: true
+      prettyname: Subscription ID
+      prettypredefined:
+        Subscription ID: ${asset.xdm.asset.realm}
+    - name: resource_group_name
+      type: string
+      required: true
+      description: The resource group name.
+      prettyname: Resource Group
+    - name: name
+      type: string
+      required: true
+      description: Name of the Web App.
+      prettyname: AZ Webapp
+      prettypredefined:
+        AZ Webapp: ${asset.xdm.asset.name}
+    - name: min_tls_version
+      type: str
+      auto: PREDEFINED
+      description: Minimum TLS version required for SSL requests.
+      predefined:
+      - '1.0'
+      - '1.1'
+      - '1.2'
+      - '1.3'
+      defaultValue: '1.2'
+    description: Sets the web app's minimum accepted TLS version to 1.2 to enhance security.
+    name: azure-webapp-set-min-tls-version-quick-action
+    prettyname: Set Web App Min TLS Version
+    hidden: true
+    quickaction: true
+    outputs:
+    - contextPath: Azure.WebAppConfig.id
+      description: Resource ID.
+      type: String
+    - contextPath: Azure.WebAppConfig.name
+      description: Resource name.
+      type: String
+    - contextPath: Azure.WebAppConfig.type
+      description: Resource type.
+      type: String
+    - contextPath: Azure.WebAppConfig.location
+      description: Resource location.
+      type: String
+    - contextPath: Azure.WebAppConfig.properties.numberOfWorkers
+      description: Number of workers.
+      type: Number
+    - contextPath: Azure.WebAppConfig.properties.defaultDocuments
+      description: List of default documents.
+      type: Unknown
+    - contextPath: Azure.WebAppConfig.properties.netFrameworkVersion
+      description: .NET Framework version.
+      type: String
+    - contextPath: Azure.WebAppConfig.properties.phpVersion
+      description: PHP version.
+      type: String
+    - contextPath: Azure.WebAppConfig.properties.pythonVersion
+      description: Python version.
+      type: String
+    - contextPath: Azure.WebAppConfig.properties.nodeVersion
+      description: Node.js version.
+      type: String
+    - contextPath: Azure.WebAppConfig.properties.powerShellVersion
+      description: PowerShell version.
+      type: String
+    - contextPath: Azure.WebAppConfig.properties.linuxFxVersion
+      description: Linux app framework and version.
+      type: String
+    - contextPath: Azure.WebAppConfig.properties.windowsFxVersion
+      description: Windows container image name.
+      type: String
+    - contextPath: Azure.WebAppConfig.properties.requestTracingEnabled
+      description: Indicates whether request tracing is enabled.
+      type: Boolean
+    - contextPath: Azure.WebAppConfig.properties.remoteDebuggingEnabled
+      description: Indicates whether remote debugging is enabled.
+      type: Boolean
+    - contextPath: Azure.WebAppConfig.properties.remoteDebuggingVersion
+      description: Remote debugging version.
+      type: String
+    - contextPath: Azure.WebAppConfig.properties.http20Enabled
+      description: Indicates whether HTTP/2 is enabled.
+      type: Boolean
+    - contextPath: Azure.WebAppConfig.properties.minTlsVersion
+      description: Minimum TLS version required.
+      type: String
+    - contextPath: Azure.WebAppConfig.properties.ftpsState
+      description: State of FTP/ FTPS service.
+      type: String
+    - contextPath: Azure.WebAppConfig.properties.webSocketsEnabled
+      description: Indicates whether WebSockets are enabled.
+      type: Boolean
+    - contextPath: Azure.WebAppConfig.properties.alwaysOn
+      description: Indicates whether Always On is enabled.
+      type: Boolean
+    - contextPath: Azure.WebAppConfig.properties.managedPipelineMode
+      description: Managed pipeline mode.
+      type: String
+    - contextPath: Azure.WebAppConfig.properties.loadBalancing
+      description: Site load balancing mode.
+      type: String
+    - contextPath: Azure.WebAppConfig.properties.autoHealEnabled
+      description: Indicates whether Auto Heal is enabled.
+      type: Boolean
+    - contextPath: Azure.WebAppConfig.properties.autoHealRules
+      description: Auto Heal rules configuration.
+      type: Unknown
+    - contextPath: Azure.WebAppConfig.properties.cors.allowedOrigins
+      description: CORS allowed origins.
+      type: Unknown
+    - contextPath: Azure.WebAppConfig.properties.cors.supportCredentials
+      description: Indicates whether CORS supports credentials.
+      type: Boolean
+    - contextPath: Azure.WebAppConfig.properties.apiDefinition.url
+      description: URL of the API definition.
+      type: String
+    - contextPath: Azure.WebAppConfig.properties.apiManagementConfig.id
+      description: Azure API management integration ID.
+      type: String
+  - arguments:
+    - name: subscription_id
+      type: string
+      description: The subscription ID.
+      required: true
+      prettyname: Subscription ID
+      prettypredefined:
+        Subscription ID: ${asset.xdm.asset.realm}
+    - name: resource_group_name
+      type: string
+      required: true
+      description: The resource group name.
+      prettyname: Resource Group
+    - name: name
+      type: string
+      required: true
       description: Name of the Web App.
       prettyname: AZ Function Name
       prettypredefined:
@@ -3435,26 +3835,6 @@
     prettyname: Set Function App Min TLS Version
     hidden: true
     quickaction: true
-=======
-      description: Name of the Function App.
-      prettyname: AZ Function Name
-      prettypredefined:
-        AZ Function Name: ${asset.xdm.asset.name}
-    - auto: PREDEFINED
-      name: http20_enabled
-      type: bool
-      required: false
-      description: Whether to allow clients to connect over HTTP/2.
-      predefined:
-      - 'true'
-      - 'false'
-      defaultValue: 'true'
-    name: azure-set-function-app-http-version2-0-quick-action
-    prettyname: Set Function App HTTP Version to 2.0
-    description: "Enables HTTP 2.0 for the Function App."
-    quickaction: true
-    hidden: true
->>>>>>> 0eb44417
     outputs:
     - contextPath: Azure.WebAppConfig.id
       description: Resource ID.
@@ -3542,7 +3922,6 @@
       type: String
     - contextPath: Azure.WebAppConfig.properties.apiManagementConfig.id
       description: Azure API management integration ID.
-<<<<<<< HEAD
       type: String
   - arguments:
     - name: subscription_id
@@ -3580,9 +3959,6 @@
     hidden: true
     quickaction: true
     outputs: [] # No outputs are returned in response
-=======
-      type: String 
->>>>>>> 0eb44417
   - arguments:
     - name: subscription_id
       type: string
@@ -3604,21 +3980,12 @@
       prettypredefined:
         Storage Account: ${asset.xdm.asset.name}
     - auto: PREDEFINED
-<<<<<<< HEAD
       description: Default action when no other network rule matches.
       name: network_ruleset_default_action
       defaultValue: Deny
     description: Sets the storage account’s default network action to Deny. Only explicitly allowed IPs, subnets, or trusted Azure services will have access.
     name: azure-network-disable-storage-account-access-quick-action
     prettyname: Disable Network Access to Storage Account
-=======
-      description: If set to 'true', allows public access to all blobs or containers in the storage account.
-      name: allow_blob_public_access
-      defaultValue: 'false'
-    name: azure-storage-disable-public-access-quick-action
-    description: "Disables public access to blobs for the storage account, blocking anonymous/public read access to containers and blobs."
-    prettyname: Disable Public Access / Block Public Access
->>>>>>> 0eb44417
     hidden: true
     quickaction: true
     outputs:
@@ -3635,11 +4002,7 @@
       description: The name of the resource.
       type: String
     - contextPath: Azure.StorageAccount.properties.isHnsEnabled
-<<<<<<< HEAD
       description: If set to true, the account's HierarchicalNamespace is enabled.
-=======
-      description: Account HierarchicalNamespace enabled if sets to true.
->>>>>>> 0eb44417
       type: Boolean
     - contextPath: Azure.StorageAccount.properties.allowBlobPublicAccess
       description: If set to true (default), allows public access to all blobs or containers in the storage account.
@@ -3684,11 +4047,7 @@
       description: Whether the storage account secondary location is available or unavailable. Only available if the SKU name is Standard_GRS or Standard_RAGRS.
       type: String
     - contextPath: Azure.StorageAccount.properties.supportsHttpsTrafficOnly
-<<<<<<< HEAD
       description: If set to true, allows only HTTPS traffic to the storage service.
-=======
-      description: If set to true, allows https traffic only to storage service.
->>>>>>> 0eb44417
       type: Boolean
     - contextPath: Azure.StorageAccount.sku.name
       description: The SKU name. Required for account creation; optional for update.
@@ -3709,7 +4068,6 @@
       prettyname: Subscription ID
       prettypredefined:
         Subscription ID: ${asset.xdm.asset.realm}
-<<<<<<< HEAD
     - name: log_profile_name
       description: Name of the log profile to update.
       required: true
@@ -3870,118 +4228,6 @@
     - contextPath: Azure.StorageAccount.type
       description: The storage account type.
       type: String 
-=======
-    - name: resource_group_name
-      type: string
-      required: true
-      description: The resource group name.
-      prettyname: Resource Group
-    - name: name
-      type: string
-      required: true
-      description: Name of the Web App.
-      prettyname: AZ Webapp
-      prettypredefined:
-        AZ Webapp: ${asset.xdm.asset.name}
-    - auto: PREDEFINED
-      name: remote_debugging_enabled
-      type: bool
-      required: false
-      description: Whether remote debugging is enabled.
-      defaultValue: 'false'
-    description: "Disables remote debugging for the web app to reduce the risk of unauthorized code access."
-    name: azure-webapp-disable-remote-debugging-quick-action
-    prettyname: Disable Remote Debugging on Azure App
-    hidden: true
-    quickaction: true
-    outputs:
-    - contextPath: Azure.WebAppConfig.id
-      description: Resource ID.
-      type: String
-    - contextPath: Azure.WebAppConfig.name
-      description: Resource name.
-      type: String
-    - contextPath: Azure.WebAppConfig.type
-      description: Resource type.
-      type: String
-    - contextPath: Azure.WebAppConfig.location
-      description: Resource location.
-      type: String
-    - contextPath: Azure.WebAppConfig.properties.numberOfWorkers
-      description: Number of workers.
-      type: Number
-    - contextPath: Azure.WebAppConfig.properties.defaultDocuments
-      description: List of default documents.
-      type: Unknown
-    - contextPath: Azure.WebAppConfig.properties.netFrameworkVersion
-      description: .NET Framework version.
-      type: String
-    - contextPath: Azure.WebAppConfig.properties.phpVersion
-      description: PHP version.
-      type: String
-    - contextPath: Azure.WebAppConfig.properties.pythonVersion
-      description: Python version.
-      type: String
-    - contextPath: Azure.WebAppConfig.properties.nodeVersion
-      description: Node.js version.
-      type: String
-    - contextPath: Azure.WebAppConfig.properties.powerShellVersion
-      description: PowerShell version.
-      type: String
-    - contextPath: Azure.WebAppConfig.properties.linuxFxVersion
-      description: Linux app framework and version.
-      type: String
-    - contextPath: Azure.WebAppConfig.properties.windowsFxVersion
-      description: Windows container image name.
-      type: String
-    - contextPath: Azure.WebAppConfig.properties.requestTracingEnabled
-      description: Indicates whether request tracing is enabled.
-      type: Boolean
-    - contextPath: Azure.WebAppConfig.properties.remoteDebuggingEnabled
-      description: Indicates whether remote debugging is enabled.
-      type: Boolean
-    - contextPath: Azure.WebAppConfig.properties.remoteDebuggingVersion
-      description: Remote debugging version.
-      type: String
-    - contextPath: Azure.WebAppConfig.properties.http20Enabled
-      description: Indicates whether HTTP/2 is enabled.
-      type: Boolean
-    - contextPath: Azure.WebAppConfig.properties.minTlsVersion
-      description: Minimum TLS version required.
-      type: String
-    - contextPath: Azure.WebAppConfig.properties.ftpsState
-      description: State of FTP/ FTPS service.
-      type: String
-    - contextPath: Azure.WebAppConfig.properties.webSocketsEnabled
-      description: Indicates whether WebSockets are enabled.
-      type: Boolean
-    - contextPath: Azure.WebAppConfig.properties.alwaysOn
-      description: Indicates whether Always On is enabled.
-      type: Boolean
-    - contextPath: Azure.WebAppConfig.properties.managedPipelineMode
-      description: Managed pipeline mode.
-      type: String
-    - contextPath: Azure.WebAppConfig.properties.loadBalancing
-      description: Site load balancing mode.
-      type: String
-    - contextPath: Azure.WebAppConfig.properties.autoHealEnabled
-      description: Indicates whether Auto Heal is enabled.
-      type: Boolean
-    - contextPath: Azure.WebAppConfig.properties.autoHealRules
-      description: Auto Heal rules configuration.
-      type: Unknown
-    - contextPath: Azure.WebAppConfig.properties.cors.allowedOrigins
-      description: CORS allowed origins.
-      type: Unknown
-    - contextPath: Azure.WebAppConfig.properties.cors.supportCredentials
-      description: Indicates whether CORS supports credentials.
-      type: Boolean
-    - contextPath: Azure.WebAppConfig.properties.apiDefinition.url
-      description: URL of the API definition.
-      type: String
-    - contextPath: Azure.WebAppConfig.properties.apiManagementConfig.id
-      description: Azure API management integration ID.
->>>>>>> 0eb44417
   isfetch: false
   runonce: false
   script: '-'
