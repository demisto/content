category: Cloud Services
sectionorder:
- Connect
- Collect
commonfields:
  id: Azure
  version: -1
configuration:
- display: Application ID
  name: app_id
  type: 0
  section: Connect
- display: Default Subscription ID
  name: subscription_id
  type: 0
  section: Connect
  additionalinfo: You can set the value either in the configuration or directly within the commands. If you set it in both places, the value in the command will override the configuration setting.
- display: Default Resource Group Name
  name: resource_group_name
  type: 0
  section: Connect
  additionalinfo: You can set the value either in the configuration or directly within the commands. If you set it in both places, the value in the command will override the configuration setting.
- defaultvalue: https://login.microsoftonline.com
  display: Azure AD endpoint
  name: azure_ad_endpoint
  options:
  - https://login.microsoftonline.com
  - https://login.microsoftonline.us
  - https://login.microsoftonline.de
  - https://login.chinacloudapi.cn
  type: 15
  additionalinfo: Azure AD endpoint associated with a national cloud.
  section: Connect
  advanced: true
  required: false
- display: Trust any certificate (not secure)
  name: insecure
  type: 8
  section: Connect
  advanced: true
  required: false
- display: Use system proxy settings
  name: proxy
  type: 8
  section: Connect
  advanced: true
  required: false
- name: tenant_id
  display: Tenant ID
  defaultvalue:
  type: 0
  additionalinfo: ""
  section: Connect
  required: false
- name: credentials
  display: Client Secret
  defaultvalue:
  type: 9
  additionalinfo: ""
  displaypassword: Client Secret
  hiddenusername: true
  section: Connect
  required: false
description: Cloud integrations are installed from the **Data Sources** page. To configure a cloud integration, go to Settings > Data Sources and click "Add Data Source", select Azure, then in Advanced Settings > Security Capabilities, enable "Automation".
display: Azure
name: Azure
script:
  commands:
  - arguments:
    - description: The subscription ID.
      name: subscription_id
      type: String
      required: true
    - description: The name of the resource group.
      name: resource_group_name
      type: String
      required: true
    - description: The name of the security group.
      name: security_group_name
      required: true
    - description: The name of the rule to be updated.
      name: security_rule_name
      required: true
    - auto: PREDEFINED
      description: 'The direction of the rule. Possible values are: "Inbound" and "Outbound".'
      name: direction
      predefined:
      - Inbound
      - Outbound
    - description: Whether to allow the traffic. Possible values are "Allow" and "Deny".
      name: action
      auto: PREDEFINED
      predefined:
      - Allow
      - Deny
    - description: 'The protocol on which to apply the rule. Possible values are: "Any", "TCP", "UDP", and "ICMP".'
      name: protocol
      auto: PREDEFINED
      predefined:
      - Any
      - TCP
      - UDP
      - ICMP
    - description: The source IP address range from which incoming traffic will be allowed or denied by this rule. Possible values are "Any", an IP address range, an application security group, or a default tag. Default is "Any".
      name: source
    - description: The priority by which the rules will be processed. The lower the number, the higher the priority. We recommend leaving gaps between rules - 100, 200, 300, etc. - so that it is easier to add new rules without having to edit existing rules. Default is "4096".
      name: priority
    - description: The source ports from which traffic is allowed or denied by this rule. Provide a single port, such as 80; a port range, such as 1024-65535; or a comma-separated list of single ports and/or port ranges, such as 80,1024-65535. Use an asterisk (*) to allow traffic on any port. Default is "*".
      name: source_ports
    - description: The destination IP address range for outgoing traffic that is allowed or denied by this rule. The destination filter can be "Any", an IP address range, an application security group, or a default tag.
      name: destination
    - description: The destination ports from which traffic is allowed or denied by this rule. Provide a single port, such as 80; a port range, such as 1024-65535; or a comma-separated list of single ports and/or port ranges, such as 80,1024-65535. Use an asterisk (*) to allow traffic on any port.
      name: destination_ports
    - description: A description to add to the rule.
      name: description
    - auto: PREDEFINED
      description: The network traffic is allowed or denied.
      name: access
      predefined:
      - Allow
      - Deny
    description: Update a security rule. If one does not exist, it will be created.
    name: azure-nsg-security-rule-update
    outputs:
    - contextPath: Azure.NSGRule.name
      description: The rule's name.
      type: String
    - contextPath: Azure.NSGRule.id
      description: The rule's ID.
      type: String
    - contextPath: Azure.NSGRule.etag
      description: The rule's ETag.
      type: String
    - contextPath: Azure.NSGRule.type
      description: The rule's type.
      type: String
    - contextPath: Azure.NSGRule.provisioningState
      description: The rule's provisioning state.
      type: String
    - contextPath: Azure.NSGRule.protocol
      description: The protocol, which can be "TCP", "UDP", "ICMP", or "*".
      type: String
    - contextPath: Azure.NSGRule.sourcePortRange
      description: For a single port, the source port or a range of ports.
      type: String
    - contextPath: Azure.NSGRule.sourcePortRanges
      description: For multiple ports, a list of these ports.
      type: String
    - contextPath: Azure.NSGRule.destinationPortRange
      description: For a single port, the destination port or range of ports.
      type: String
    - contextPath: Azure.NSGRule.destinationPortRanges
      description: For multiple ports, a list of destination ports.
      type: String
    - contextPath: Azure.NSGRule.sourceAddressPrefix
      description: The source address.
      type: String
    - contextPath: Azure.NSGRule.destinationAddressPrefix
      description: The destination address.
      type: String
    - contextPath: Azure.NSGRule.access
      description: The rule's access. Can be "Allow" or "Deny".
      type: String
    - contextPath: Azure.NSGRule.priority
      description: The rule's priority. Can be from 100 to 4096.
      type: Number
    - contextPath: Azure.NSGRule.direction
      description: The rule's direction. Can be "Inbound" or "Outbound".
      type: String
  - arguments:
    - description: The resource group name.
      name: resource_group_name
      required: true
    - description: The subscription ID.
      name: subscription_id
      required: true
    - description: The name of the storage account.
      name: account_name
      required: true
    - auto: PREDEFINED
      description: Gets or sets the SKU name, Required for account creation; optional for update.
      name: sku
      predefined:
      - Premium_LRS
      - Premium_ZRS
      - Standard_GRS
      - Standard_GZRS
      - Standard_LRS
      - Standard_RAGRS
      - Standard_RAGZRS
      - Standard_ZRS
    - description: Indicates the type of storage account, Required for account creation; optional for update.
      name: kind
      auto: PREDEFINED
      predefined:
      - Storage
      - StorageV2
      - BlobStorage
      - FileStorage
      - BlockBlobStorage
    - description: Gets or sets the location of the resource. The geo region of a resource cannot be changed once it is created, but if an identical geo region is specified on update, the request will succeed. Required for account creation; optional for update.
      name: location
      auto: PREDEFINED
      predefined:
      - eastus
      - eastus2
      - westus
      - westeurope
      - eastasia
      - southeastasia
      - japaneast
      - japanwest
      - northcentralus
      - southcentralus
      - centralus
      - northeurope
      - brazilsouth
      - australiaeast
      - australiasoutheast
      - southindia
      - centralindia
      - westindia
      - canadaeast
      - canadacentral
      - westus2
      - westcentralus
      - uksouth
      - ukwest
      - koreacentral
      - koreasouth
      - francecentral
      - australiacentral
      - southafricanorth
      - uaenorth
      - switzerlandnorth
      - germanywestcentral
      - norwayeast
    - description: Gets or sets a list of tags that describe the resource.
      name: tags
      isArray: true
    - description: Gets or sets the custom domain name assigned to the storage account.
      name: custom_domain_name
    - auto: PREDEFINED
      description: Indicates whether indirect CName validation is enabled.
      name: use_sub_domain_name
      predefined:
      - 'true'
      - 'false'
    - description: The encryption keySource.
      name: enc_key_source
      auto: PREDEFINED
      predefined:
      - Microsoft.Storage
      - Microsoft.Keyvault
    - description: Indicates whether the service applies a secondary layer of encryption with platform managed keys for data at rest.
      name: enc_requireInfrastructureEncryption
      auto: PREDEFINED
      predefined:
      - 'true'
      - 'false'
    - description: The name of KeyVault key.
      name: enc_keyvault_key_name
    - description: The version of KeyVault key.
      name: enc_keyvault_key_version
    - description: The Uri of KeyVault.
      name: enc_keyvault_uri
    - auto: PREDEFINED
      description: The access tier for the account. Required where kind = BlobStorage.
      name: access_tier
      predefined:
      - 'Hot'
      - 'Cool'
    - auto: PREDEFINED
      description: Allows https traffic only to storage service if sets to true.
      name: supports_https_traffic_only
      predefined:
      - 'true'
      - 'false'
    - auto: PREDEFINED
      description: Account HierarchicalNamespace enabled if sets to true.
      name: is_hns_enabled
      predefined:
      - 'true'
      - 'false'
    - auto: PREDEFINED
      description: If set to Enabled, allows large file shares.
      name: large_file_shares_state
      predefined:
      - Disabled
      - Enabled
    - auto: PREDEFINED
      description: If set to true, allows public access to all blobs or containers in the storage account.
      name: allow_blob_public_access
      predefined:
      - 'true'
      - 'false'
    - description: Sets the minimum TLS version to be permitted on requests to storage.
      name: minimum_tls_version
      auto: PREDEFINED
      predefined:
      - TLS1_0
      - TLS1_1
      - TLS1_2
    - description: Specifies whether traffic is bypassed for Logging/Metrics/AzureServices.
      name: network_ruleset_bypass
      auto: PREDEFINED
      isArray: true
      predefined:
      - AzureServices
      - Logging
      - Metrics
      - None
    - auto: PREDEFINED
      description: Specifies the default action of allow or deny when no other rules match.
      name: network_ruleset_default_action
      predefined:
      - Allow
      - Deny
    - description: Sets the IP ACL rules.
      name: network_ruleset_ipRules
    - description: Sets the virtual network rules.
      name: virtual_network_rules
    - auto: PREDEFINED
      description: Allow or disallow cross AAD tenant object replication.
      name: allow_cross_tenant_replication
      predefined:
      - 'true'
      - 'false'
    description: Updates a specific account storage.
    name: azure-storage-account-update
    outputs:
    - contextPath: Azure.StorageAccount.id
      description: Fully qualified resource ID for the resource.
      type: String
    - contextPath: Azure.StorageAccount.kind
      description: The kind of storage account.
      type: String
    - contextPath: Azure.StorageAccount.location
      description: The geo-location where the resource lives.
      type: String
    - contextPath: Azure.StorageAccount.name
      description: The name of the resource.
      type: String
    - contextPath: Azure.StorageAccount.properties.isHnsEnabled
      description: Account HierarchicalNamespace enabled if sets to true.
      type: Boolean
    - contextPath: Azure.StorageAccount.properties.allowBlobPublicAccess
      description: If set to true (default), allows public access to all blobs or containers in the storage account.
      type: Boolean
    - contextPath: Azure.StorageAccount.properties.minimumTlsVersion
      description: Sets the minimum TLS version to be permitted on requests to storage. Default is TLS 1.0.
      type: String
    - contextPath: Azure.StorageAccount.properties.allowSharedKeyAccess
      description: Whether the storage account permits requests to be authorized with the account access key via Shared Key. If false, then all requests (including shared access signatures) must be authorized with Azure Active Directory (Azure AD).
      type: Boolean
    - contextPath: Azure.StorageAccount.properties.creationTime
      description: The creation date and time of the storage account in UTC.
      type: Date
    - contextPath: Azure.StorageAccount.properties.primaryEndpoints
      description: The URLs that are used to retrieve a public blob, queue, or table object.
      type: String
    - contextPath: Azure.StorageAccount.properties.primaryLocation
      description: The storage account primary data center location.
      type: String
    - contextPath: Azure.StorageAccount.properties.provisioningState
      description: The status of the storage account at the time the operation was called.
      type: String
    - contextPath: Azure.StorageAccount.properties.routingPreference.routingChoice
      description: The kind of network routing the user chose.
      type: String
    - contextPath: Azure.StorageAccount.properties.routingPreference.publishMicrosoftEndpoints
      description: Whether Microsoft routing storage endpoints are to be published.
      type: Boolean
    - contextPath: Azure.StorageAccount.properties.routingPreference.publishInternetEndpoints
      description: Whether internet routing storage endpoints are to be published.
      type: Boolean
    - contextPath: Azure.StorageAccount.properties.encryption
      description: Encryption settings to be used for server-side encryption for the storage account.
      type: String
    - contextPath: Azure.StorageAccount.properties.secondaryLocation
      description: The geo-replicated secondary location for the storage account. Only available if the accountType is Standard_GRS or Standard_RAGRS.
      type: String
    - contextPath: Azure.StorageAccount.properties.statusOfPrimary
      description: Whether the storage account primary location is available or unavailable.
      type: String
    - contextPath: Azure.StorageAccount.properties.statusOfSecondary
      description: Whether the storage account secondary location is available or unavailable. Only available if the SKU name is Standard_GRS or Standard_RAGRS.
      type: String
    - contextPath: Azure.StorageAccount.properties.supportsHttpsTrafficOnly
      description: If set to true, allows https traffic only to storage service.
      type: Boolean
    - contextPath: Azure.StorageAccount.sku.name
      description: The SKU name. Required for account creation; optional for update.
      type: String
    - contextPath: Azure.StorageAccount.sku.tier
      description: The SKU tier. This is based on the SKU name.
      type: String
    - contextPath: Azure.StorageAccount.tags
      description: Resource tags.
    - contextPath: Azure.StorageAccount.type
      description: The storage account type.
      type: String
  - arguments:
    - description: The resource group name.
      name: resource_group_name
      required: true
    - description: The subscription ID.
      name: subscription_id
      required: true
    - description: The name of the storage account.
      name: account_name
      required: true
    - auto: PREDEFINED
      description: Whether DeleteRetentionPolicy is enabled.
      name: delete_rentention_policy_enabled
      predefined:
      - 'true'
      - 'false'
      type: bool
    - description: The number of days the deleted item should be retained.
      name: delete_rentention_policy_days
    description: Sets properties for the blob service in a specific account storage.
    name: azure-storage-blob-service-properties-set
    outputs:
    - contextPath: Azure.StorageAccountBlobServiceProperties.id
      description: The resource ID.
      type: String
    - contextPath: Azure.StorageAccountBlobServiceProperties.name
      description: The name of the resource.
      type: String
    - contextPath: Azure.StorageAccountBlobServiceProperties.type
      description: The type of the resource.
      type: String
    - contextPath: Azure.StorageAccountBlobServiceProperties.properties.cors
      description: Specifies CORS rules for the Blob service.
      type: String
    - contextPath: Azure.StorageAccountBlobServiceProperties.properties.defaultServiceVersion
      description: The default version for requests to the Blob service if an incoming request's version is not specified. Possible values include version 2008-10-27 and all more recent versions.
      type: Date
    - contextPath: Azure.StorageAccountBlobServiceProperties.properties.deleteRetentionPolicy
      description: The service properties for soft delete.
    - contextPath: Azure.StorageAccountBlobServiceProperties.properties.isVersioningEnabled
      description: If set to true, enables versioning.
      type: Boolean
    - contextPath: Azure.StorageAccountBlobServiceProperties.properties.changeFeed
      description: The blob service properties for change feed events.
    - contextPath: Azure.StorageAccountBlobServiceProperties.sku.name
      description: The SKU name.
      type: String
    - contextPath: Azure.StorageAccountBlobServiceProperties.sku.tier
      description: The SKU tier.
      type: String
  - description: Run this command to get the blob service properties of a specific account storage.
    name: azure-storage-blob-service-properties-get
    outputs:
      - contextPath: Azure.StorageBlobServiceProperties.id
        description: Fully qualified resource ID for the resource.
        type: String
      - contextPath: Azure.StorageBlobServiceProperties.name
        description: The name of the resource.
        type: String
      - contextPath: Azure.StorageBlobServiceProperties.type
        description: The resource type.
        type: String
      - contextPath: Azure.StorageBlobServiceProperties.properties.lastAccessTimeTrackingPolicy.enable
        description: When set to true, last access time–based tracking is enabled.
        type: Boolean
      - contextPath: Azure.StorageBlobServiceProperties.properties.lastAccessTimeTrackingPolicy.name
        description: Name of the policy. The valid value is AccessTimeTracking.
        type: String
      - contextPath: Azure.StorageBlobServiceProperties.properties.lastAccessTimeTrackingPolicy.trackingGranularityInDays
        description: Specifies the blob object tracking granularity in days, indicating how often the blob should be tracked.
        type: Number
      - contextPath: Azure.StorageBlobServiceProperties.properties.lastAccessTimeTrackingPolicy.blobType
        description: An array of predefined, supported blob types. The only supported value is BlockBlob.
        type: String
    arguments:
      - description: The subscription ID.
        name: subscription_id
        required: true
      - description: The resource group name.
        name: resource_group_name
        required: true
      - description: The storage account name.
        name: account_name
        required: true
  - description: Run this command to update a specific blob container.
    name: azure-storage-blob-containers-update
    outputs:
      - contextPath: Azure.StorageBlobContainer.id
        description: Fully qualified resource ID for the resource.
        type: String
      - contextPath: Azure.StorageBlobContainer.name
        description: The name of the resource.
        type: String
      - contextPath: Azure.StorageBlobContainer.type
        description: The resource type.
        type: String
      - contextPath: Azure.StorageBlobContainer.properties.metadata.metadata
        description: A metadata entry for the container, in name–value format.
        type: String
      - contextPath: Azure.StorageBlobContainer.properties.publicAccess
        description: Specifies whether data in the container may be accessed publicly and the access level.
        type: String
      - contextPath: Azure.StorageBlobContainer.properties.hasImmutabilityPolicy
        description: The hasImmutabilityPolicy property is set to true by SRP if an ImmutabilityPolicy exists for this container, and false if it does not.
        type: Boolean
      - contextPath: Azure.StorageBlobContainer.properties.hasLegalHold
        description: The hasLegalHold property is set to true by SRP if at least one legal hold tag exists, and false if all tags are cleared.
        type: Boolean
    arguments:
      - description: "The subscription ID."
        name: subscription_id
        required: true
      - description: "The resource group name."
        name: resource_group_name
        required: true
      - description: The storage account name.
        name: account_name
        required: true
      - description: The container name.
        name: container_name
        required: true
      - description: Uses the specified encryption scope by default for all writes to the container.
        name: default_encryption_scope
      - auto: PREDEFINED
        description: "Blocks overriding the container’s default encryption scope. Possible values: true, false."
        name: deny_encryption_scope_override
        predefined:
          - 'true'
          - 'false'
      - auto: PREDEFINED
        description: "Specifies the access level. Possible values: Blob, Container, None."
        name: public_access
        predefined:
          - Blob
          - Container
          - None
  - arguments:
    - name: name
      required: true
      description: Name of the policy assignment.
    - name: subscription_id
      required: true
      description: Subscription ID.
    - name: scope
      type: string
      description: The scope of the policy assignment.
      required: true
    - name: policy_definition_id
      required: false
      type: string
      description: The ID of the policy definition or policy set definition being assigned.
    - name: display_name
      type: string
      description: The assignment display name.
    - name: parameters
      description: The JSON object for policy properties parameters and their values.
    - name: description
      type: string
      description: This message will be part of the response in case of policy violation.
    name: azure-policy-assignment-create
    description: Creates a policy assignment.
    outputs:
    - contextPath: Azure.PolicyAssignment.ID
      description: The resource ID of the policy assignment.
      type: string
    - contextPath: Azure.PolicyAssignment.Name
      description: The name of the policy assignment.
      type: string
    - contextPath: Azure.PolicyAssignment.Type
      description: The type of the resource (e.g., 'Microsoft.Authorization/policyAssignments').
      type: string
    - contextPath: Azure.PolicyAssignment.Location
      description: The location of the policy assignment.
      type: string
    - contextPath: Azure.PolicyAssignment.Identity
      description: The managed identity associated with the policy assignment.
    - contextPath: Azure.PolicyAssignment.Properties.DisplayName
      description: The display name of the policy assignment.
      type: string
    - contextPath: Azure.PolicyAssignment.Properties.Description
      description: The description of the policy assignment.
      type: string
    - contextPath: Azure.PolicyAssignment.Properties.PolicyDefinitionId
      description: The ID of the policy definition or policy set definition being assigned.
      type: string
    - contextPath: Azure.PolicyAssignment.Properties.Scope
      description: The scope of the policy assignment.
      type: string
    - contextPath: Azure.PolicyAssignment.Properties.NotScopes
      description: The list of scopes that are excluded from the policy assignment.
    - contextPath: Azure.PolicyAssignment.Properties.Parameters
      description: The parameter values for the assigned policy rule.
    - contextPath: Azure.PolicyAssignment.Properties.Metadata
      description: The metadata associated with the policy assignment.
    - contextPath: Azure.PolicyAssignment.Properties.EnforcementMode
      description: The policy assignment enforcement mode (e.g., 'Default' or 'DoNotEnforce').
      type: string
    - contextPath: Azure.PolicyAssignment.Properties.latestDefinitionVersion
      description: The latest version of the policy definition available. This is only present if requested via the $expand query parameter.
      type: string
    - contextPath: Azure.PolicyAssignment.Properties.NonComplianceMessages
      description: The messages that describe why a resource is non-compliant with the policy.
    - contextPath: Azure.PolicyAssignment.Properties.DefinitionVersion
      description: The version of the policy definition to use.
      type: string
    - contextPath: Azure.PolicyAssignment.Properties.Overrides
      description: The policy property value overrides.
    - contextPath: Azure.PolicyAssignment.Properties.ResourceSelectors
      description: The resource selectors to filter policies by resource properties.
    - contextPath: Azure.PolicyAssignment.SystemData
      description: The system metadata relating to this resource.
  - arguments:
    - name: resource_group_name
      type: string
      description: The resource group name.
      required: true
    - name: server_name
      type: string
      required: true
      description: Name of the PostgreSQL server.
    - name: configuration_name
      type: string
      required: true
      description: The configuration setting name.
    - name: subscription_id
      required: true
      type: string
      description: Subscription ID.
    - name: source
      type: string
      description: Source of the configuration.
    - name: value
      type: string
      description: Value of the configuration.
    name: azure-postgres-config-set
    description: Updates a configuration of a server.
    outputs: [] # have no outputs for these command by response
  - arguments:
    - name: resource_group_name
      type: string
      required: true
      description: The resource group name.
    - name: subscription_id
      type: string
      required: true
      description: Subscription ID.
    - name: name
      type: string
      required: true
      description: Name of the Web App.
    - auto: PREDEFINED
      name: http20_enabled
      type: bool
      required: false
      description: Configures a web site to allow clients to connect over http2.0.
      predefined:
      - 'true'
      - 'false'
    - auto: PREDEFINED
      name: remote_debugging_enabled
      type: bool
      required: false
      description: True if remote debugging is enabled; otherwise, false.
      predefined:
      - 'true'
      - 'false'
    - name: min_tls_version
      type: str
      auto: PREDEFINED
      required: false
      description: Configures the minimum version of TLS required for SSL requests.
      predefined:
      - '1.0'
      - '1.1'
      - '1.2'
      - '1.3'
    name: azure-webapp-config-set
    description: Updates the configuration settings of an existing Azure Web App.
    outputs:
    - contextPath: Azure.WebAppConfig.id
      description: Resource ID.
      type: String
    - contextPath: Azure.WebAppConfig.name
      description: Resource name.
      type: String
    - contextPath: Azure.WebAppConfig.type
      description: Resource type.
      type: String
    - contextPath: Azure.WebAppConfig.location
      description: Resource location.
      type: String
    - contextPath: Azure.WebAppConfig.properties.numberOfWorkers
      description: Number of workers.
      type: Number
    - contextPath: Azure.WebAppConfig.properties.defaultDocuments
      description: List of default documents.
      type: Unknown
    - contextPath: Azure.WebAppConfig.properties.netFrameworkVersion
      description: .NET Framework version.
      type: String
    - contextPath: Azure.WebAppConfig.properties.phpVersion
      description: PHP version.
      type: String
    - contextPath: Azure.WebAppConfig.properties.pythonVersion
      description: Python version.
      type: String
    - contextPath: Azure.WebAppConfig.properties.nodeVersion
      description: Node.js version.
      type: String
    - contextPath: Azure.WebAppConfig.properties.powerShellVersion
      description: PowerShell version.
      type: String
    - contextPath: Azure.WebAppConfig.properties.linuxFxVersion
      description: Linux app framework and version.
      type: String
    - contextPath: Azure.WebAppConfig.properties.windowsFxVersion
      description: Windows container image name.
      type: String
    - contextPath: Azure.WebAppConfig.properties.requestTracingEnabled
      description: Indicates whether request tracing is enabled.
      type: Boolean
    - contextPath: Azure.WebAppConfig.properties.remoteDebuggingEnabled
      description: Indicates whether remote debugging is enabled.
      type: Boolean
    - contextPath: Azure.WebAppConfig.properties.remoteDebuggingVersion
      description: Remote debugging version.
      type: String
    - contextPath: Azure.WebAppConfig.properties.http20Enabled
      description: Indicates whether HTTP/2 is enabled.
      type: Boolean
    - contextPath: Azure.WebAppConfig.properties.minTlsVersion
      description: Minimum TLS version required.
      type: String
    - contextPath: Azure.WebAppConfig.properties.ftpsState
      description: State of FTP / FTPS service.
      type: String
    - contextPath: Azure.WebAppConfig.properties.webSocketsEnabled
      description: Indicates whether WebSockets are enabled.
      type: Boolean
    - contextPath: Azure.WebAppConfig.properties.alwaysOn
      description: Indicates whether Always On is enabled.
      type: Boolean
    - contextPath: Azure.WebAppConfig.properties.managedPipelineMode
      description: Managed pipeline mode.
      type: String
    - contextPath: Azure.WebAppConfig.properties.loadBalancing
      description: Site load balancing mode.
      type: String
    - contextPath: Azure.WebAppConfig.properties.autoHealEnabled
      description: Indicates whether Auto Heal is enabled.
      type: Boolean
    - contextPath: Azure.WebAppConfig.properties.autoHealRules
      description: Auto Heal rules configuration.
      type: Unknown
    - contextPath: Azure.WebAppConfig.properties.cors.allowedOrigins
      description: CORS allowed origins.
      type: Unknown
    - contextPath: Azure.WebAppConfig.properties.cors.supportCredentials
      description: Indicates whether CORS supports credentials.
      type: Boolean
    - contextPath: Azure.WebAppConfig.properties.apiDefinition.url
      description: URL of the API definition.
      type: String
    - contextPath: Azure.WebAppConfig.properties.apiManagementConfig.id
      description: Azure API management integration ID.
      type: String
  - arguments:
    - name: resource_group_name
      type: string
      required: true
      description: The resource group name.
    - name: subscription_id
      type: string
      required: true
      description: Subscription ID.
    - name: name
      type: string
      required: true
      description: Name of the Web App.
    - auto: PREDEFINED
      name: enabled
      type: bool
      required: false
      description: True if the Authentication / Authorization feature is enabled for the current app; otherwise, false.
      predefined:
      - 'true'
      - 'false'
    name: azure-webapp-auth-update
    description: Updates the authentication and authorization settings of an existing Azure Web App.
    outputs:
    - contextPath: Azure.WebAppAuth.id
      description: Resource ID.
      type: String
    - contextPath: Azure.WebAppAuth.name
      description: Resource Name.
      type: String
    - contextPath: Azure.WebAppAuth.type
      description: Resource type.
      type: String
    - contextPath: Azure.WebAppAuth.properties.enabled
      description: Indicates whether Authentication/Authorization is enabled for the app.
      type: Boolean
    - contextPath: Azure.WebAppAuth.properties.runtimeVersion
      description: The RuntimeVersion of the Authentication/Authorization feature.
      type: String
    - contextPath: Azure.WebAppAuth.properties.unauthenticatedClientAction
      description: The action to take when an unauthenticated client attempts to access the app.
      type: String
    - contextPath: Azure.WebAppAuth.properties.tokenStoreEnabled
      description: Indicates whether the Azure App Service Authentication platform’s token store is enabled.
      type: Boolean
    - contextPath: Azure.WebAppAuth.properties.allowedExternalRedirectUrls
      description: External URLs that are allowed to be redirected to as part of logging in or logging out of the app.
      type: Unknown
    - contextPath: Azure.WebAppAuth.properties.defaultProvider
      description: The default authentication provider to use when multiple providers are configured.
      type: String
    - contextPath: Azure.WebAppAuth.properties.clientId
      description: The Client ID of the app used for AAD login.
      type: String
    - contextPath: Azure.WebAppAuth.properties.clientSecret
      description: The client secret associated with the AAD app.
      type: String
    - contextPath: Azure.WebAppAuth.properties.clientSecretSettingName
      description: The app setting that contains the client secret.
      type: String
    - contextPath: Azure.WebAppAuth.properties.issuer
      description: The OpenID Connect Issuer URI that represents the entity that issues access tokens.
      type: String
    - contextPath: Azure.WebAppAuth.properties.allowedAudiences
      description: The list of audiences that can receive the authentication tokens.
      type: Unknown
    - contextPath: Azure.WebAppAuth.properties.additionalLoginParams
      description: Additional parameters to send to the authentication provider.
      type: Unknown
    - contextPath: Azure.WebAppAuth.properties.isAadAutoProvisioned
      description: True if AAD is auto-provisioned; otherwise false.
      type: Boolean
    - contextPath: Azure.WebAppAuth.properties.googleClientId
      description: The Client ID of the app used for Google login.
      type: String
    - contextPath: Azure.WebAppAuth.properties.googleClientSecret
      description: The client secret associated with the Google app.
      type: String
    - contextPath: Azure.WebAppAuth.properties.googleClientSecretSettingName
      description: The app setting that contains the client secret.
      type: String
    - contextPath: Azure.WebAppAuth.properties.facebookAppId
      description: The App ID of the Facebook app used for login.
      type: String
    - contextPath: Azure.WebAppAuth.properties.facebookAppSecret
      description: The app secret associated with the Facebook app.
      type: String
    - contextPath: Azure.WebAppAuth.properties.facebookAppSecretSettingName
      description: The app setting that contains the Facebook app secret.
      type: String
    - contextPath: Azure.WebAppAuth.properties.twitterConsumerKey
      description: The OAuth 1.0a consumer key of the Twitter application used for login.
      type: String
    - contextPath: Azure.WebAppAuth.properties.twitterConsumerSecret
      description: The consumer secret associated with the Twitter application.
      type: String
    - contextPath: Azure.WebAppAuth.properties.twitterConsumerSecretSettingName
      description: The app setting that contains the Twitter consumer secret.
      type: String
    - contextPath: Azure.WebAppAuth.properties.microsoftAccountClientId
      description: The OAuth 2.0 client ID for the Microsoft account provider.
      type: String
    - contextPath: Azure.WebAppAuth.properties.microsoftAccountClientSecret
      description: The client secret for the Microsoft account provider.
      type: String
    - contextPath: Azure.WebAppAuth.properties.microsoftAccountClientSecretSettingName
      description: The app setting that contains the Microsoft account client secret.
      type: String
    - contextPath: Azure.WebAppAuth.properties.appleClientId
      description: The client ID for the Apple provider.
      type: String
    - contextPath: Azure.WebAppAuth.properties.appleClientSecret
      description: The client secret for the Apple provider.
      type: String
    - contextPath: Azure.WebAppAuth.properties.appleClientSecretSettingName
      description: The app setting that contains the Apple provider client secret.
      type: String
    - contextPath: Azure.WebAppAuth.properties.authFilePath
      description: The path to the authentication configuration file.
      type: String
  - arguments:
    - name: resource_group_name
      type: string
      required: true
      description: The resource group name.
    - name: subscription_id
      type: string
      required: true
      description: Subscription ID.
    - name: server_name
      type: string
      required: true
      description: Name of the MySQL flexible server.
    - name: configuration_name
      type: string
      required: true
      description: The name of the server configuration.
    - name: source
      type: string
      required: false
      description: Source of the configuration.
    - name: value
      type: string
      required: false
      description: Value of the configuration.
    name: azure-mysql-flexible-server-param-set
    description: Updates a configuration of a server.
    outputs: [] # No outputs are returned in response
  - arguments:
    - name: log_profile_name
      description: The name of the log profile to update.
      required: true
      type: String
    - name: subscription_id
      type: string
      required: true
      description: subscription ID.
    - name: location
      description: Resource location.
    - name: retention_policy_days
      description: Number of days to retain logs.
      type: Number
    - auto: PREDEFINED
      name: retention_policy_enabled
      description: Whether to enable the retention policy.
      type: bool
      predefined:
      - 'true'
      - 'false'
    name: azure-monitor-log-profile-update
    description: Updates a log profile in Azure Monitoring REST API.
    outputs:
    - contextPath: Azure.LogProfile.id
      type: String
      description: The fully qualified Azure resource ID for the log profile.
    - contextPath: Azure.LogProfile.name
      type: String
      description: The name of the log profile.
    - contextPath: Azure.LogProfile.type
      type: String
      description: The type of the resource (Microsoft.Insights/logProfiles).
    - contextPath: Azure.LogProfile.location
      type: String
      description: The location of the log profile.
    - contextPath: Azure.LogProfile.tags
      type: Object
      description: Resource tags.
    - contextPath: Azure.LogProfile.properties.storageAccountId
      type: String
      description: The resource ID of the storage account to which diagnostic logs are delivered.
    - contextPath: Azure.LogProfile.properties.serviceBusRuleId
      type: String
      description: The service bus rule ID to which diagnostic logs are sent.
    - contextPath: Azure.LogProfile.properties.locations
      type: Array
      description: A list of regions for which events are collected.
    - contextPath: Azure.LogProfile.properties.categories
      type: Array
      description: A list of categories of logs that are collected.
    - contextPath: Azure.LogProfile.properties.retentionPolicy.enabled
      type: Boolean
      description: Specifies whether the retention policy is enabled.
    - contextPath: Azure.LogProfile.properties.retentionPolicy.days
      type: Number
      description: The number of days for the retention policy.
  - arguments:
    - name: resource_group_name
      type: string
      required: true
      description: The resource group name.
    - name: subscription_id
      type: string
      required: true
      description: Subscription ID.
    - name: disk_name
      type: string
      required: true
      description: The name of the managed disk that is being created. Supported characters for the name are a-z, A-Z, 0-9, _ and -. The maximum name length is 80 characters.
    - name: public_network_access
      type: string
      required: false
      auto: PREDEFINED
      predefined:
      - Disabled
      - Enabled
      description: Policy for controlling export on the disk.
    - name: network_access_policy
      type: string
      required: false
      auto: PREDEFINED
      predefined:
      - AllowAll
      - AllowPrivate
      - DenyAll
      description: Policy for accessing the disk via network.
    - name: data_access_auth_mode
      type: string
      required: false
      auto: PREDEFINED
      predefined:
      - AzureActiveDirectory
      description: Additional authentication requirements when exporting or uploading to a disk or snapshot.
    name: azure-disk-update
    description: Updates a disk.
    outputs:
    - contextPath: Azure.Disk.id
      description: Resource ID of the disk.
      type: String
    - contextPath: Azure.Disk.name
      description: Name of the disk.
      type: String
    - contextPath: Azure.Disk.type
      description: Type of the resource.
      type: String
    - contextPath: Azure.Disk.location
      description: Location of the disk.
      type: String
    - contextPath: Azure.Disk.tags
      description: Resource tags.
    - contextPath: Azure.Disk.managedBy
      description: ARM ID of the resource that manages the disk.
      type: String
    - contextPath: Azure.Disk.sku
      description: The disk SKU name.
    - contextPath: Azure.Disk.zones
      description: A list of availability zones.
    - contextPath: Azure.Disk.properties.timeCreated
      description: The time when the disk was created.
      type: String
    - contextPath: Azure.Disk.properties.diskSizeGB
      description: Size of the disk in GB.
      type: Number
    - contextPath: Azure.Disk.properties.diskIopsReadWrite
      description: The number of IOPS allowed for this disk.
      type: Number
    - contextPath: Azure.Disk.properties.diskMBpsReadWrite
      description: The bandwidth allowed for this disk in MBps.
      type: Number
    - contextPath: Azure.Disk.properties.diskIOPSReadOnly
      description: The number of read-only IOPS for this disk.
      type: Number
    - contextPath: Azure.Disk.properties.diskMBpsReadOnly
      description: The read-only bandwidth for this disk in MBps.
      type: Number
    - contextPath: Azure.Disk.properties.diskSizeBytes
      description: The size of the disk in bytes.
      type: Number
    - contextPath: Azure.Disk.properties.networkAccessPolicy
      description: Policy for accessing the disk via network.
      type: String
    - contextPath: Azure.Disk.properties.publicNetworkAccess
      description: Policy for export on the disk.
      type: String
    - contextPath: Azure.Disk.properties.burstingEnabled
      description: Whether bursting is enabled on the disk.
      type: Boolean
    - contextPath: Azure.Disk.properties.optimization
      description: The disk optimization setting.
      type: String
    - contextPath: Azure.Disk.properties.diskState
      description: The current state of the disk.
      type: String
    - contextPath: Azure.Disk.properties.supportedCapabilities
      description: Supported capabilities of the disk.
    - contextPath: Azure.Disk.properties.supportedPerformanceTiers
      description: Supported performance tiers of the disk.
    - contextPath: Azure.Disk.properties.supportedDiskTypes
      description: Supported disk types for the disk.
    - contextPath: Azure.Disk.properties.provisioningState
      description: The provisioning state of the disk.
    - contextPath: Azure.Disk.properties.timeModified
      description: The time when the disk was last modified.
    - contextPath: Azure.Disk.properties.diskAccessId
      description: The ARM ID of the DiskAccess resource.
      type: String
    - contextPath: Azure.Disk.properties.networkProfile
      description: The network profile of the disk.
    - contextPath: Azure.Disk.properties.creationData
      description: Disk creation data.
    - contextPath: Azure.Disk.properties.encryption
      description: Encryption settings for the disk.
    - contextPath: Azure.Disk.properties.encryptionSettingsCollection
      description: A collection of encryption settings.
    - contextPath: Azure.Disk.properties.encryptionType
      description: The type of key used to encrypt the data on the disk.
      type: String
    - contextPath: Azure.Disk.properties.securityProfile
      description: Security profile for the disk.
    - contextPath: Azure.Disk.properties.tieringProfile
      description: Tiering profile for the disk.
    - contextPath: Azure.Disk.properties.supportedTierList
      description: List of supported tiers for the disk.
    - contextPath: Azure.Disk.properties.availabilityZone
      description: Availability zone of the disk.
      type: String
    - contextPath: Azure.Disk.properties.dataAccessAuthMode
      description: Additional authentication requirements when exporting or uploading to a disk.
      type: String
    - contextPath: Azure.Disk.properties.osType
      description: The operating system type.
      type: String
    - contextPath: Azure.Disk.properties.hyperVGeneration
      description: The HyperVGenerationType of the virtual machine.
      type: String
    - contextPath: Azure.Disk.properties.lastOwnershipUpdateTime
      description: The last time ownership of the disk was updated.
      type: String
  - arguments:
    - name: resource_group_name
      type: String
      required: true
      description: The resource group name.
    - name: subscription_id
      type: String
      required: true
      description: Subscription ID.
    - name: name
      type: String
      required: true
      description: Name of the Web App.
    - name: identity_type
      type: String
      required: false
      auto: PREDEFINED
      predefined:
      - None
      - SystemAssigned
      description: Managed service identity type.
    - name: https_only
      description: Configures the web site to accept only https requests.
      type: bool
      predefined:
      - 'true'
      - 'false'
    - name: client_cert_enabled
      description: Configures the web site to accept only https requests.
      type: bool
      predefined:
      - 'true'
      - 'false'
    name: azure-webapp-update
    description: Updates an Azure Web App.
    outputs:
    - contextPath: Azure.WebApp.id
      description: Fully qualified resource ID for the web app.
      type: String
    - contextPath: Azure.WebApp.name
      description: The name of the web app.
      type: String
    - contextPath: Azure.WebApp.type
      description: The resource type, e.g., Microsoft.Web/sites.
      type: String
    - contextPath: Azure.WebApp.location
      description: Geographic location of the web app.
      type: String
    - contextPath: Azure.WebApp.kind
      description: The kind of the app, e.g., app, functionapp, etc.
      type: String
    - contextPath: Azure.WebApp.tags
      description: Resource tags as key-value pairs.
    - contextPath: Azure.WebApp.identity.type
      description: The type of managed identity (SystemAssigned, UserAssigned, etc.).
      type: String
    - contextPath: Azure.WebApp.identity.principalId
      description: The principal ID of the system-assigned identity.
      type: String
    - contextPath: Azure.WebApp.identity.tenantId
      description: The tenant ID of the system-assigned identity.
      type: String
    - contextPath: Azure.WebApp.identity.userAssignedIdentities
      description: The list of user-assigned identities associated with the web app.
    - contextPath: Azure.WebApp.properties.state
      description: Current state of the web app (Running, Stopped, etc.).
      type: String
    - contextPath: Azure.WebApp.properties.enabled
      description: Whether the web app is enabled.
      type: Boolean
    - contextPath: Azure.WebApp.properties.defaultHostName
      description: Default host name of the web app.
      type: String
    - contextPath: Azure.WebApp.properties.hostNames
      description: List of host names associated with the web app.
    - contextPath: Azure.WebApp.properties.repositorySiteName
      description: Name of the repository site.
      type: String
    - contextPath: Azure.WebApp.properties.clientAffinityEnabled
      description: Whether client affinity is enabled.
      type: Boolean
    - contextPath: Azure.WebApp.properties.clientCertEnabled
      description: Whether client certificates are enabled.
      type: Boolean
    - contextPath: Azure.WebApp.properties.clientCertExclusionPaths
      description: Paths to exclude from client certificate authentication.
      type: String
    - contextPath: Azure.WebApp.properties.hostingEnvironment
      description: App Service Environment to use for the web app.
      type: String
    - contextPath: Azure.WebApp.properties.serverFarmId
      description: Resource ID of the associated App Service plan.
      type: String
    - contextPath: Azure.WebApp.properties.reserved
      description: Whether the web app is on a Linux plan.
      type: Boolean
    - contextPath: Azure.WebApp.properties.isXenon
      description: Whether the web app is hosted in Xenon.
      type: Boolean
    - contextPath: Azure.WebApp.properties.hyperV
      description: Whether Hyper-V is enabled for the web app.
      type: Boolean
    - contextPath: Azure.WebApp.properties.siteConfig.appSettings
      description: List of app settings.
    - contextPath: Azure.WebApp.properties.siteConfig.metadata
      description: List of metadata settings.
    - contextPath: Azure.WebApp.properties.siteConfig.connectionStrings
      description: List of connection strings.
    - contextPath: Azure.WebApp.properties.siteConfig.localMySqlEnabled
      description: Whether local MySQL is enabled.
      type: Boolean
    - contextPath: Azure.WebApp.properties.siteConfig.alwaysOn
      description: Whether Always On is enabled.
      type: Boolean
    - contextPath: Azure.WebApp.properties.siteConfig.http20Enabled
      description: Whether HTTP/2 is enabled.
      type: Boolean
    - contextPath: Azure.WebApp.properties.siteConfig.minTlsVersion
      description: Minimum TLS version required.
      type: String
    - contextPath: Azure.WebApp.properties.siteConfig.ftpsState
      description: FTPS state (Disabled, AllAllowed, etc.).
      type: String
    - contextPath: Azure.WebApp.properties.siteConfig.linuxFxVersion
      description: Runtime stack for Linux apps.
      type: String
    - contextPath: Azure.WebApp.properties.siteConfig.windowsFxVersion
      description: Runtime stack for Windows apps.
      type: String
    - contextPath: Azure.WebApp.properties.siteConfig.numberOfWorkers
      description: Number of workers allocated.
      type: Number
    - contextPath: Azure.WebApp.properties.siteConfig.webSocketsEnabled
      description: Whether WebSockets are enabled.
      type: Boolean
    - contextPath: Azure.WebApp.properties.siteConfig.preWarmedInstanceCount
      description: Number of pre-warmed instances.
      type: Number
    - contextPath: Azure.WebApp.properties.siteConfig.acrUseManagedIdentityCreds
      description: Whether ACR uses managed identity credentials.
      type: Boolean
    - contextPath: Azure.WebApp.properties.siteConfig.acrUserManagedIdentityID
      description: User-assigned identity ID for ACR.
      type: String
    - contextPath: Azure.WebApp.properties.siteConfig.scmType
      description: Source control management type.
      type: String
    - contextPath: Azure.WebApp.properties.siteConfig.use32BitWorkerProcess
      description: Whether to use 32-bit worker process.
      type: Boolean
    - contextPath: Azure.WebApp.properties.siteConfig.autoHealEnabled
      description: Whether auto-heal is enabled.
      type: Boolean
    - contextPath: Azure.WebApp.properties.siteConfig.autoHealRules
      description: Auto-heal rules configuration.
    - contextPath: Azure.WebApp.properties.siteConfig.tracingOptions
      description: Tracing options.
      type: String
    - contextPath: Azure.WebApp.properties.siteConfig.remoteDebuggingEnabled
      description: Whether remote debugging is enabled.
      type: Boolean
    - contextPath: Azure.WebApp.properties.siteConfig.remoteDebuggingVersion
      description: Remote debugging version.
      type: String
    - contextPath: Azure.WebApp.properties.siteConfig.detailedErrorLoggingEnabled
      description: Whether detailed error logging is enabled.
      type: Boolean
    - contextPath: Azure.WebApp.properties.siteConfig.httpLoggingEnabled
      description: Whether HTTP logging is enabled.
      type: Boolean
    - contextPath: Azure.WebApp.properties.siteConfig.requestTracingEnabled
      description: Whether request tracing is enabled.
      type: Boolean
    - contextPath: Azure.WebApp.properties.siteConfig.requestTracingExpirationTime
      description: Request tracing expiration time.
      type: DateTime
    - contextPath: Azure.WebApp.properties.siteConfig.remoteDebuggingEnabled
      description: Whether remote debugging is enabled.
      type: Boolean
    - contextPath: Azure.WebApp.properties.siteConfig.remoteDebuggingVersion
      description: Remote debugging version.
      type: String
    - contextPath: Azure.WebApp.properties.siteConfig.defaultDocuments
      description: List of default documents.
    - contextPath: Azure.WebApp.properties.siteConfig.virtualApplications
      description: List of virtual applications.
    - contextPath: Azure.WebApp.properties.siteConfig.loadBalancing
      description: Load balancing settings.
      type: String
    - contextPath: Azure.WebApp.properties.siteConfig.experiments
      description: Experiments configuration.
    - contextPath: Azure.WebApp.properties.siteConfig.limits
      description: Site limits configuration.
    - contextPath: Azure.WebApp.properties.siteConfig.autoSwapSlotName
      description: Auto-swap slot name.
      type: String
    - contextPath: Azure.WebApp.properties.siteConfig.localMySqlEnabled
      description: Whether local MySQL is enabled.
      type: Boolean
    - contextPath: Azure.WebApp.properties.siteConfig.ipSecurityRestrictions
      description: IP security restrictions.
    - contextPath: Azure.WebApp.properties.siteConfig.scmIpSecurityRestrictions
      description: SCM IP security restrictions.
    - contextPath: Azure.WebApp.properties.siteConfig.scmIpSecurityRestrictionsUseMain
      description: Whether SCM IP restrictions use main settings.
      type: Boolean
    - contextPath: Azure.WebApp.properties.siteConfig.cors
      description: CORS settings.
    - contextPath: Azure.WebApp.properties.siteConfig.push
      description: Push settings.
    - contextPath: Azure.WebApp.properties.siteConfig.apiDefinition
      description: API definition settings.
    - contextPath: Azure.WebApp.properties.siteConfig.apiManagementConfig
      description: API management configuration.
    - contextPath: Azure.WebApp.properties.siteConfig.autoHealEnabled
      description: Whether auto-heal is enabled.
      type: Boolean
    - contextPath: Azure.WebApp.properties.siteConfig.autoHealRules
      description: Auto-heal rules configuration.
    - contextPath: Azure.WebApp.properties.siteConfig.tracingOptions
      description: Tracing options.
      type: String
    - contextPath: Azure.WebApp.properties.siteConfig.remoteDebuggingEnabled
      description: Whether remote debugging is enabled.
      type: Boolean
    - contextPath: Azure.WebApp.properties.siteConfig.remoteDebuggingVersion
      description: Remote debugging version.
      type: String
    - contextPath: Azure.WebApp.properties.siteConfig.detailedErrorLoggingEnabled
      description: Whether detailed error logging is enabled.
      type: Boolean
    - contextPath: Azure.WebApp.properties.siteConfig.httpLoggingEnabled
      description: Whether HTTP logging is enabled.
      type: Boolean
    - contextPath: Azure.WebApp.properties.siteConfig.requestTracingEnabled
      description: Whether request tracing is enabled.
      type: Boolean
  - arguments:
    - name: resource_group_name
      type: String
      required: true
      description: The resource group name.
    - name: subscription_id
      type: String
      required: true
      description: Subscription ID.
    - name: registry_name
      type: String
      required: true
      description: The name of the container registry.
    - name: allow_exports
      description: Whether artifacts can be exported.
      auto: PREDEFINED
      predefined:
      - disabled
      - enabled
    - name: public_network_access
      type: String
      description: Whether public network access is allowed for the container registry.
      auto: PREDEFINED
      predefined:
      - disabled
      - enabled
    - name: anonymous_pull_enabled
      type: Boolean
      description: Whether to enable registry-wide pulls from unauthenticated clients.
      auto: PREDEFINED
      predefined:
      - 'true'
      - 'false'
    - name: authentication_as_arm_policy
      auto: PREDEFINED
      predefined:
      - disabled
      - enabled
      description: Whether the policy is enabled or not.
    name: azure-acr-update
    description: Updates a container registry.
    outputs:
    - contextPath: Azure.ACR.id
      description: The resource ID.
      type: String
    - contextPath: Azure.ACR.identity
      description: The identity of the container registry.
      type: Unknown
    - contextPath: Azure.ACR.location
      description: The location of the resource.
      type: String
    - contextPath: Azure.ACR.name
      description: The name of the resource.
      type: String
    - contextPath: Azure.ACR.properties.adminUserEnabled
      description: The value that indicates whether the admin user is enabled.
      type: Boolean
    - contextPath: Azure.ACR.properties.anonymousPullEnabled
      description: Enables registry-wide pull from unauthenticated clients.
      type: Boolean
    - contextPath: Azure.ACR.properties.creationDate
      description: The creation date of the container registry in ISO8601 format.
      type: String
    - contextPath: Azure.ACR.properties.dataEndpointEnabled
      description: Enable a single data endpoint per region for serving data.
      type: Boolean
    - contextPath: Azure.ACR.properties.dataEndpointHostNames
      description: List of host names that will serve data when dataEndpointEnabled is true.
      type: Unknown
    - contextPath: Azure.ACR.properties.encryption
      description: The encryption settings of container registry.
      type: Unknown
    - contextPath: Azure.ACR.properties.loginServer
      description: The URL that can be used to log into the container registry.
      type: String
    - contextPath: Azure.ACR.properties.networkRuleBypassOptions
      description: Whether to allow trusted Azure services to access a network restricted registry.
      type: String
    - contextPath: Azure.ACR.properties.networkRuleSet
      description: The network rule set for a container registry.
      type: Unknown
    - contextPath: Azure.ACR.properties.policies
      description: The policies for a container registry.
      type: Unknown
    - contextPath: Azure.ACR.properties.privateEndpointConnections
      description: List of private endpoint connections for a container registry.
      type: Unknown
    - contextPath: Azure.ACR.properties.provisioningState
      description: The provisioning state of the container registry at the time the operation was called.
      type: String
    - contextPath: Azure.ACR.properties.publicNetworkAccess
      description: Whether or not public network access is allowed for the container registry.
      type: String
    - contextPath: Azure.ACR.properties.status
      description: The status of the container registry at the time the operation was called.
      type: Unknown
    - contextPath: Azure.ACR.properties.zoneRedundancy
      description: Whether or not zone redundancy is enabled for this container registry.
      type: String
    - contextPath: Azure.ACR.sku
      description: The SKU of the container registry.
      type: Unknown
    - contextPath: Azure.ACR.systemData
      description: Metadata pertaining to creation and last modification of the resource.
      type: Unknown
    - contextPath: Azure.ACR.tags
      description: The tags of the resource.
      type: Unknown
    - contextPath: Azure.ACR.type
      description: The type of the resource.
      type: String
  - arguments:
    - name: resource_group_name
      type: String
      required: true
      description: The resource group name.
    - name: subscription_id
      type: String
      required: true
      description: Subscription ID.
    - name: server_name
      type: String
      required: true
      description: Name of the PostgreSQL server.
    - name: ssl_enforcement
      type: String
      description: Whether to enable SSL authentication when connecting to the server.
      predefined:
      - Disabled
      - Enabled
    name: azure-postgres-server-update
    description: Updates an existing server.
    outputs: [] # No outputs are returned in the response.
  - arguments:
    - description: Key Vault name.
      name: vault_name
      required: true
    - name: subscription_id
      required: true
      description: The subscription ID.
      type: String
    - name: resource_group_name
      required: true
      description: The name of the resource group.
      type: String
    - name: enable_purge_protection
      description: Whether protection against purge is enabled for this vault. This functionality is always enabled, it cannot be disabled.
      type: bool
      auto: PREDEFINED
      predefined:
      - 'true'
    - name: enable_soft_delete
      description: Whether soft delete is enabled for this key vault. This functionality is always enabled, it cannot be disabled.
      type: bool
      auto: PREDEFINED
      predefined:
      - 'true'
    description: Updates a key vault in the specified subscription.
    name: azure-key-vault-update
    outputs:
    - contextPath: Azure.KeyVault.id
      description: Resource ID.
      type: String
    - contextPath: Azure.KeyVault.name
      description: Key Vault name.
      type: String
    - contextPath: Azure.KeyVault.type
      description: Resource type in Azure.
      type: String
    - contextPath: Azure.KeyVault.location
      description: Key Vault location.
      type: String
    - contextPath: Azure.KeyVault.tags
      description: Resource tags.
    - contextPath: Azure.KeyVault.properties.sku.family
      description: SKU family name.
      type: String
    - contextPath: Azure.KeyVault.properties.sku.name
      description: SKU name to specify whether the key vault is a standard vault or a premium vault.
      type: String
    - contextPath: Azure.KeyVault.properties.tenantId
      description: The Azure Active Directory tenant ID that should be used for authenticating requests to the key vault.
      type: String
    - contextPath: Azure.KeyVault.properties.accessPolicies
      description: An array of 0 to 16 identities that have access to the key vault. All identities in the array must use the same tenant ID as the key vault's tenant ID.
    - contextPath: Azure.KeyVault.properties.accessPolicies.tenantId
      description: The Azure Active Directory tenant ID that should be used for authenticating requests to the key vault.
      type: String
    - contextPath: Azure.KeyVault.properties.accessPolicies.objectId
      description: The object ID of a user, service principal or security group in the Azure Active Directory tenant for the vault. The object ID must be unique for the list of access policies.
      type: String
    - contextPath: Azure.KeyVault.properties.accessPolicies.permissions
      description: Permissions the identity has for keys, secrets and certificates.
    - contextPath: Azure.KeyVault.properties.enabledForDeployment
      description: Whether Azure Virtual Machines are allowed to retrieve certificates stored as secrets from the key vault.
      type: Boolean
    - contextPath: Azure.KeyVault.properties.enabledForDiskEncryption
      description: Whether Azure Disk Encryption is allowed to retrieve secrets from the vault and unwrap keys.
      type: Boolean
    - contextPath: Azure.KeyVault.properties.enabledForTemplateDeployment
      description: Whether Azure Resource Manager is allowed to retrieve secrets from the key vault.
      type: Boolean
    - contextPath: Azure.KeyVault.properties.enableSoftDelete
      description: Whether soft delete is enabled for this key vault.
      type: Boolean
    - contextPath: Azure.KeyVault.properties.enablePurgeProtection
      description: Whether purge protection is enabled for this key vault.
      type: Boolean
    - contextPath: Azure.KeyVault.properties.enableRbacAuthorization
      description: Whether Azure Key Vault uses Role Based Access Control (RBAC) for authorization of data actions.
      type: Boolean
    - contextPath: Azure.KeyVault.properties.vaultUri
      description: The URI of the vault for performing operations on keys and secrets.
      type: String
    - contextPath: Azure.KeyVault.properties.provisioningState
      description: The current provisioning state.
      type: String
    - contextPath: Azure.KeyVault.properties.privateEndpointConnections
      description: List of private endpoint connections associated with the key vault.
    - contextPath: Azure.KeyVault.properties.networkAcls
      description: Rules governing the accessibility of the key vault from specific network locations.
    - contextPath: Azure.KeyVault.properties.networkAcls.bypass
      description: What traffic can bypass network rules.
      type: String
    - contextPath: Azure.KeyVault.properties.networkAcls.defaultAction
      description: The default action when no rules match from ipRules and virtualNetworkRules.
      type: String
    - contextPath: Azure.KeyVault.properties.networkAcls.ipRules
      description: The list of IP address rules.
    - contextPath: Azure.KeyVault.properties.networkAcls.virtualNetworkRules
      description: The list of virtual network rules.
  - arguments:
    - description: Server name.
      name: server_name
      required: true
    - description: Database name.
      name: db_name
      required: true
    - auto: PREDEFINED
      description: 'Whether the alert is sent to the account administrators. Possible values: "true" and "false".'
      name: email_account_admins_enabled
      predefined:
      - 'true'
      - 'false'
    - description: Subscription ID.
      name: subscription_id
      required: true
    - description: The name of the resource group.
      name: resource_group_name
      required: true
    description: Updates the database's threat detection policy.
    name: azure-sql-db-threat-policy-update
    outputs:
    - contextPath: Azure.SqlDBThreatPolicy.kind
      description: Kind of threat policy.
      type: String
    - contextPath: Azure.SqlDBThreatPolicy.location
      description: Threat policy location.
      type: String
    - contextPath: Azure.SqlDBThreatPolicy.id
      description: Threat policy ID.
      type: String
    - contextPath: Azure.SqlDBThreatPolicy.name
      description: Threat policy name.
      type: String
    - contextPath: Azure.SqlDBThreatPolicy.type
      description: Threat policy type.
      type: String
    - contextPath: Azure.SqlDBThreatPolicy.state
      description: Threat policy state.
      type: String
    - contextPath: Azure.SqlDBThreatPolicy.creationTime
      description: Threat policy creation time.
      type: String
    - contextPath: Azure.SqlDBThreatPolicy.retentionDays
      description: Number of days to keep in the Threat Detection audit logs.
      type: Number
    - contextPath: Azure.SqlDBThreatPolicy.storageAccountAccessKey
      description: The identifier key of the Threat Detection audit storage account.
      type: String
    - contextPath: Azure.SqlDBThreatPolicy.storageEndpoint
      description: Threat Detection audit storage account.
      type: String
    - contextPath: Azure.SqlDBThreatPolicy.emailAccountAdmins
      description: Email accounts administrators who the alert is sent to.
      type: Boolean
    - contextPath: Azure.SqlDBThreatPolicy.emailAddresses
      description: List of email addresses to which the alert is sent.
      type: String
    - contextPath: Azure.SqlDBThreatPolicy.disabledAlerts
      description: List of alerts that are disabled, or an empty string if no alerts are disabled.
      type: String
    - contextPath: Azure.SqlDBThreatPolicy.useServerDefault
      description: Whether to use the default server policy.
    - contextPath: Azure.SqlDBThreatPolicy.databaseName
      description: The name of the database that the threat policy is related to.
      type: String
    - contextPath: Azure.SqlDBThreatPolicy.serverName
      description: The name of server that the threat policy is related to.
      type: String
  - arguments:
    - description: Server name.
      name: server_name
      required: true
    - description: Database name.
      name: db_name
      required: true
    - auto: PREDEFINED
      description: The state of the transparent data encryption.
      name: state
      predefined:
      - Disabled
      - Enabled
      required: true
    - description: Subscription ID.
      name: subscription_id
      required: true
    - description: The name of the resource group.
      name: resource_group_name
      required: true
    description: Updates a logical database's transparent data encryption configuration.
    name: azure-sql-db-transparent-data-encryption-set
    outputs: [] # has no outputs for this command from response
  - arguments:
    - description: Cosmos DB database account name.
      name: account_name
      required: true
    - auto: PREDEFINED
      description: Whether to disable write operations on metadata resources via account keys.
      name: disable_key_based_metadata_write_access
      predefined:
      - 'true'
      - 'false'
      type: bool
    - description: Subscription ID.
      name: subscription_id
      required: true
    - description: The name of the resource group.
      required: true
      name: resource_group_name
    description: Updates the properties of an existing Azure Cosmos DB database account.
    name: azure-cosmos-db-update
    outputs:
    - contextPath: Azure.CosmosDB.id
      description: The unique resource identifier of the ARM resource.
      type: String
    - contextPath: Azure.CosmosDB.name
      description: The name of the ARM resource.
      type: String
    - contextPath: Azure.CosmosDB.location
      description: The location of the resource group to which the resource belongs.
      type: String
    - contextPath: Azure.CosmosDB.kind
      description: The database account type.
      type: String
    - contextPath: Azure.CosmosDB.identity.type
      description: The type of identity used for the resource.
      type: String
    - contextPath: Azure.CosmosDB.identity.userAssignedIdentities
      description: The list of user identities associated with the resource.
      type: Dictionary
    - contextPath: Azure.CosmosDB.properties.analyticalStorageConfiguration.schemaType
      description: The analytical storage schema types.
      type: String
    - contextPath: Azure.CosmosDB.properties.apiProperties
      description: API specific properties.
      type: Dictionary
    - contextPath: Azure.CosmosDB.properties.backupPolicy
      description: The policy for taking backups on an account.
    - contextPath: Azure.CosmosDB.properties.capabilities
      description: List of Cosmos DB capabilities for the account.
      type: List
    - contextPath: Azure.CosmosDB.properties.capacity
      description: Properties related to capacity enforcement on an account.
      type: Integer
    - contextPath: Azure.CosmosDB.properties.connectorOffer
      description: The Cassandra connector offer type for the Cosmos DB database account.
      type: String
    - contextPath: Azure.CosmosDB.properties.consistencyPolicy
      description: The consistency policy for the Cosmos DB database account.
      type: String
    - contextPath: Azure.CosmosDB.properties.cors
      description: The CORS policy for the Cosmos DB database account.
      type: List
    - contextPath: Azure.CosmosDB.properties.createMode
      description: The mode of account creation.
      type: String
    - contextPath: Azure.CosmosDB.properties.customerManagedKeyStatus
      description: Status of the Customer Managed Key feature on the account.
      type: String
    - contextPath: Azure.CosmosDB.properties.databaseAccountOfferType
      description: The offer type for the Cosmos DB database account.
      type: String
    - contextPath: Azure.CosmosDB.properties.defaultIdentity
      description: The default identity for accessing key vault used in features like customer managed keys.
      type: String
    - contextPath: Azure.CosmosDB.properties.disableKeyBasedMetadataWriteAccess
      description: Whether write operations on metadata resources via account keys is disabled.
      type: Boolean
    - contextPath: Azure.CosmosDB.properties.disableLocalAuth
      description: Whether local authentication is disabled.
      type: Boolean
    - contextPath: Azure.CosmosDB.properties.documentEndpoint
      description: The connection endpoint for the Cosmos DB database account.
      type: String
    - contextPath: Azure.CosmosDB.properties.enableAnalyticalStorage
      description: Whether storage analytics are enabled.
      type: Boolean
    - contextPath: Azure.CosmosDB.properties.enableAutomaticFailover
      description: Enables automatic failover of the write region.
      type: Boolean
    - contextPath: Azure.CosmosDB.properties.enableBurstCapacity
      description: Whether Burst Capacity is enabled.
      type: Boolean
    - contextPath: Azure.CosmosDB.properties.enableCassandraConnector
      description: Enables the Cassandra connector on the Cosmos DB account.
      type: Boolean
    - contextPath: Azure.CosmosDB.properties.enableFreeTier
      description: Whether Free Tier is enabled.
      type: Boolean
    - contextPath: Azure.CosmosDB.properties.enableMultipleWriteLocations
      description: Enables the account to write in multiple locations.
      type: Boolean
    - contextPath: Azure.CosmosDB.properties.enablePartitionMerge
      description: Whether Partition Merge is enabled.
      type: Boolean
    - contextPath: Azure.CosmosDB.properties.enablePerRegionPerPartitionAutoscale
      description: Whether PerRegionPerPartitionAutoscale is enabled.
      type: Boolean
    - contextPath: Azure.CosmosDB.properties.failoverPolicies
      description: An array that contains the regions ordered by their failover priorities.
      type: List
    - contextPath: Azure.CosmosDB.properties.instanceId
      description: A unique identifier assigned to the database account.
      type: String
    - contextPath: Azure.CosmosDB.properties.ipRules
      description: List of IP rules.
      type: List
    - contextPath: Azure.CosmosDB.properties.isVirtualNetworkFilterEnabled
      description: Whether the Virtual Network ACL rules are enabled.
      type: Boolean
    - contextPath: Azure.CosmosDB.properties.keyVaultKeyUri
      description: The URI of the key vault.
      type: String
    - contextPath: Azure.CosmosDB.properties.keysMetadata
      description: Metadata related to each access key for the given Cosmos DB database account.
      type: Dictionary
    - contextPath: Azure.CosmosDB.properties.locations
      description: An array that contains all of the locations enabled for the Cosmos DB account.
      type: List
    - contextPath: Azure.CosmosDB.properties.minimalTlsVersion
      description: The minimum allowed TLS version.
      type: String
    - contextPath: Azure.CosmosDB.properties.networkAclBypass
      description: Which services are allowed to bypass firewall checks.
      type: String
    - contextPath: Azure.CosmosDB.properties.networkAclBypassResourceIds
      description: List of resource IDs that are allowed to bypass firewall checks.
      type: List
    - contextPath: Azure.CosmosDB.properties.privateEndpointConnections
      description: List of private endpoint connections.
      type: List
    - contextPath: Azure.CosmosDB.properties.provisioningState
      description: The status of the Cosmos DB account at the time the operation was called.
      type: String
    - contextPath: Azure.CosmosDB.properties.readLocations
      description: An array that contains the read locations enabled for the Cosmos DB account.
      type: List
    - contextPath: Azure.CosmosDB.properties.virtualNetworkRules
      description: List of Virtual Network ACL rules.
      type: List
    - contextPath: Azure.CosmosDB.properties.writeLocations
      description: An array that contains the write locations enabled for the Cosmos DB account.
      type: List
  - name: azure-nsg-security-groups-list
    description: List all network security groups.
    outputs:
      - contextPath: Azure.NSGSecurityGroup.name
        description: The security group's name.
        type: String
      - contextPath: Azure.NSGSecurityGroup.id
        description: The security group's ID.
        type: String
      - contextPath: Azure.NSGSecurityGroup.type
        description: The security group's type.
        type: String
      - contextPath: Azure.NSGSecurityGroup.location
        description: The security group's location.
        type: String
      - contextPath: Azure.NSGSecurityGroup.etag
        description: The security group's ETag.
        type: String
      - contextPath: Azure.NSGSecurityGroup.tags
        description: The security group's tags.
        type: String
      - contextPath: Azure.NSGSecurityGroup.properties.defaultSecurityRules
        description: The default security rules.
        type: List
      - contextPath: Azure.NSGSecurityGroup.properties.networkInterfaces
        description: The network interfaces.
        type: List
      - contextPath: Azure.NSGSecurityGroup.properties.provisioningState
        description: The provisioning state.
        type: String
      - contextPath: Azure.NSGSecurityGroup.properties.resourceGuid
        description: The resource GUID.
        type: String
      - contextPath: Azure.NSGSecurityGroup.properties.SecurityRules
        description: The security rules.
        type: List
    arguments:
      - name: subscription_id
        description: The subscription ID.
        type: String
        required: true
      - name: resource_group_name
        description: "The resource group name."
        type: String
        required: true
  - name: azure-nsg-security-rule-get
    description: Get a specific rule.
    outputs:
      - contextPath: Azure.NSGRule.name
        description: The rule's name.
        type: String
      - contextPath: Azure.NSGRule.id
        description: The rule's ID.
        type: String
      - contextPath: Azure.NSGRule.location
        description: The rule's location.
        type: String
      - contextPath: Azure.NSGRule.etag
        description: The rule's ETag.
        type: String
      - contextPath: Azure.NSGRule.type
        description: The rule's type.
        type: String
      - contextPath: Azure.NSGRule.properties.provisioningState
        description: The rule's provisioning state.
        type: String
      - contextPath: Azure.NSGRule.properties.protocol
        description: The protocol, which can be "TCP", "UDP", "ICMP", or "*".
        type: String
      - contextPath: Azure.NSGRule.properties.sourcePortRange
        description: For a single port, the source port or a range of ports. For multiple ports, `sourcePortRanges` is used instead.
        type: String
      - contextPath: Azure.NSGRule.properties.sourcePortRanges
        description: For multiple ports, a list of ports. For a single port, `sourcePortRange` is used instead.
        type: String
      - contextPath: Azure.NSGRule.properties.destinationPortRange
        description: For a single port, the destination port or range of ports. For multiple ports, `destinationPortRanges` is used instead.
        type: String
      - contextPath: Azure.NSGRule.properties.destinationPortRanges
        description: For multiple ports, a list of destination ports. For a single port, `destinationPortRange` is used instead.
        type: String
      - contextPath: Azure.NSGRule.properties.sourceAddressPrefix
        description: The source address.
        type: String
      - contextPath: Azure.NSGRule.properties.destinationAddressPrefix
        description: The destination address.
        type: String
      - contextPath: Azure.NSGRule.properties.access
        description: The rule's access. Can be "Allow" or "Deny".
        type: String
      - contextPath: Azure.NSGRule.properties.priority
        description: The rule’s priority, ranging from 100 to 4096.
        type: Number
      - contextPath: Azure.NSGRule.properties.direction
        description: The rule's direction, which can be "Inbound" or "Outbound".
        type: String
    arguments:
      - description: The subscription ID.
        name: subscription_id
        type: String
        required: true
      - description: Resource group name.
        name: resource_group_name
        type: String
        required: true
      - description: The name of the security group.
        name: security_group_name
        type: String
        required: true
      - description: The name of the rule to get.
        name: security_rule_name
        required: true
  - name: azure-nsg-security-rule-create
    description: Create a security rule.
    outputs:
      - contextPath: Azure.NSGRule.name
        description: The rule's name.
        type: String
      - contextPath: Azure.NSGRule.id
        description: The rule's ID.
        type: String
      - contextPath: Azure.NSGRule.etag
        description: The rule's ETag.
        type: String
      - contextPath: Azure.NSGRule.type
        description: The rule's type.
        type: String
      - contextPath: Azure.NSGRule.properties.provisioningState
        description: The rule's provisioning state.
        type: String
      - contextPath: Azure.NSGRule.properties.protocol
        description: The protocol, which can be "TCP", "UDP", "ICMP", or "*".
        type: String
      - contextPath: Azure.NSGRule.properties.sourcePortRange
        description: For a single port, the source port or a range of ports. For multiple ports, `sourcePortRanges` is used instead.
        type: String
      - contextPath: Azure.NSGRule.properties.sourcePortRanges
        description: For multiple ports, a list of ports. For a single port, `sourcePortRange` is used instead.
        type: String
      - contextPath: Azure.NSGRule.properties.destinationPortRange
        description: For a single port, the destination port or range of ports. For multiple ports, `destinationPortRanges` is used instead.
        type: String
      - contextPath: Azure.NSGRule.properties.destinationPortRanges
        description: For multiple ports, a list of destination ports. For a single port, `destinationPortRange` is used instead.
        type: String
      - contextPath: Azure.NSGRule.properties.sourceAddressPrefix
        description: The source address.
        type: String
      - contextPath: Azure.NSGRule.properties.destinationAddressPrefix
        description: The destination address.
        type: String
      - contextPath: Azure.NSGRule.properties.access
        description: The rule's access. Can be "Allow" or "Deny".
        type: String
      - contextPath: Azure.NSGRule.properties.priority
        description: The rule’s priority, ranging from 100 to 4096.
        type: Number
      - contextPath: Azure.NSGRule.properties.direction
        description: The rule's direction, which can be "Inbound" or "Outbound".
        type: String
    arguments:
      - description: The subscription ID.
        name: subscription_id
        type: String
        required: true
      - description: Resource group name.
        name: resource_group_name
        type: String
        required: true
      - description: The name of the security group.
        name: security_group_name
        required: true
        type: String
      - description: The name of the rule to create.
        name: security_rule_name
        required: true
        type: String
      - auto: PREDEFINED
        description: 'The direction of the rule. Possible values are: "Inbound" and "Outbound".'
        name: direction
        predefined:
          - Inbound
          - Outbound
        required: true
      - description: 'Whether to allow the traffic. Possible values are: "Allow" and "Deny".'
        name: action
        auto: PREDEFINED
        predefined:
          - Allow
          - Deny
        defaultValue: Allow
        type: String
      - description: 'The protocol on which to apply the rule. Possible values are: "Any", "TCP", "UDP" and "ICMP".'
        name: protocol
        auto: PREDEFINED
        predefined:
          - Any
          - TCP
          - UDP
          - ICMP
        defaultValue: Any
        type: String
      - description: The source IP address range from which incoming traffic is allowed or denied by this rule. Possible values are "Any", an IP address range, an application security group, or a default tag. Default is "Any".
        name: source
        defaultValue: Any
        type: String
      - description: The priority of the rule, with a value between 100 and 4096. Each rule in the collection must have a unique priority number. Lower numbers indicate higher priority.
        name: priority
        required: true
        type: Number
      - description: The source ports from which traffic is allowed or denied by this rule. Provide a single port, such as 80; a port range, such as 1024-65535; or a comma-separated list of single ports and/or port ranges, such as 80,1024-65535. Use an asterisk (*) to allow traffic on any port. Default is "*".
        name: source_ports
        defaultValue: '*'
        type: String
      - description: The destination IP address range for outgoing traffic that is allowed or denied by this rule. The destination filter can be "Any", an IP address range, an application security group, or a default tag.
        name: destination
        defaultValue: Any
        type: String
      - description: The destination ports from which traffic is allowed or denied by this rule. Provide a single port, such as 80; a port range, such as 1024-65535; or a comma-separated list of single ports and/or port ranges, such as 80,1024-65535. Use an asterisk (*) to allow traffic on any port.
        name: destination_ports
        defaultValue: '*'
        type: String
      - description: A description to add to the rule.
        name: description
  - description: Delete a security rule.
    name: azure-nsg-security-rule-delete
    arguments:
      - description: The subscription ID.
        name: subscription_id
        type: String
        required: true
      - description: Resource group name.
        name: resource_group_name
        type: String
        required: true
      - description: The name of the security group.
        name: security_group_name
        required: true
      - description: The name of the rule to delete.
        name: security_rule_name
        required: true
  - description: Gets all resource groups for a subscription.
    name: azure-nsg-resource-group-list
    arguments:
      - description: The subscription ID.
        name: subscription_id
        type: String
        required: true
      - name: limit
        description: Limit on the number of resource groups to return.
        defaultValue: 50
        type: Number
      - default: false
        name: tag
        description: A single tag in the form of `{"Tag Name":"Tag Value"}` to filter the list by.
    outputs:
      - contextPath: Azure.NSGResourceGroup.id
        description: 'The unique identifier of the Azure Network Security Groups resource group.'
        type: String
      - contextPath: Azure.NSGResourceGroup.name
        description: 'The name of the Azure Network Security Groups resource group.'
        type: String
      - contextPath: Azure.NSGResourceGroup.type
        description: 'The type of the Azure Network Security Groups resource group.'
        type: String
      - contextPath: Azure.NSGResourceGroup.location
        description: 'The location of the Azure Network Security Groups resource group.'
        type: String
      - contextPath: Azure.NSGResourceGroup.properties.provisioningState
        description: 'The provisioning state of the Azure Network Security Groups resource group.'
        type: String
      - contextPath: Azure.NSGResourceGroup.tags.Owner
        description: 'The owner tag of the Azure Network Security Groups resource group.'
        type: String
      - contextPath: Azure.NSGResourceGroup.tags
        description: 'The tags associated with the Azure Network Security Groups resource group.'
        type: Unknown
      - contextPath: Azure.NSGResourceGroup.tags.Name
        description: 'The name tag of the Azure Network Security Groups resource group.'
        type: String
      - contextPath: Azure.NSGResourceGroup.managedBy
        description: 'The entity that manages the Azure Network Security Groups resource group.'
        type: String
      - contextPath: Azure.NSGResourceGroup.tags.aNSG-managed-cluster-name
        description: 'The ANSG managed cluster name tag associated with the Azure Network Security Groups resource group.'
        type: String
      - contextPath: Azure.NSGResourceGroup.tags.aNSG-managed-cluster-rg
        description: 'The ANSG managed cluster resource group tag associated with the Azure Network Security Groups resource group.'
        type: String
      - contextPath: Azure.NSGResourceGroup.tags.type
        description: 'The type tag associated with the Azure Network Security Groups resource group.'
        type: String
  - description: Gets network interfaces in a resource group.
    name: azure-nsg-network-interfaces-list
    outputs:
      - contextPath: Azure.NSGNetworkInterfaces.name
        description: The network interface's name.
        type: String
      - contextPath: Azure.NSGNetworkInterfaces.id
        description: The network interface's ID.
        type: String
      - contextPath: Azure.NSGNetworkInterfaces.kind
        description: The kind of the network interface.
        type: String
      - contextPath: Azure.NSGNetworkInterfaces.etag
        description: The ETag of the network interface.
        type: String
      - contextPath: Azure.NSGNetworkInterfaces.location
        description: The location of the network interface.
        type: String
      - contextPath: Azure.NSGNetworkInterfaces.managedBy
        description: The entity that manages the network interface.
        type: String
      - contextPath: Azure.NSGNetworkInterfaces.tags
        description: The tags associated with the network interface.
        type: String
      - contextPath: Azure.NSGNetworkInterfaces.properties.provisioningState
        description: The network interface's provisioning state.
        type: String
      - contextPath: Azure.NSGNetworkInterfaces.properties.ipConfigurations.name
        description: The name of the IP configuration resource that is unique within a resource group.
        type: List
      - contextPath: Azure.NSGNetworkInterfaces.properties.ipConfigurations.id
        description: The IP configuration resource ID.
        type: List
      - contextPath: Azure.NSGNetworkInterfaces.properties.ipConfigurations.etag
        description: The ETag of the IP configuration.
        type: List
      - contextPath: Azure.NSGNetworkInterfaces.properties.ipConfigurations.type
        description: The type of the IP configuration resource.
        type: List
      - contextPath: Azure.NSGNetworkInterfaces.properties.tapConfigurations
        description: List of tap configurations.
        type: List
      - contextPath: Azure.NSGNetworkInterfaces.properties.allowPort25Out
        description: Whether port 25 outbound traffic is allowed.
        type: Boolean
      - contextPath: Azure.NSGNetworkInterfaces.properties.nicType
        description: The network interface card type (Standard/Basic).
        type: String
    arguments:
      - description: "The resource group name."
        name: resource_group_name
        type: String
        required: true
      - description: The subscription ID.
        name: subscription_id
        type: String
        required: true
      - name: limit
        description: The maximum number of records to return.
        defaultValue: 50
        type: Number
      - name: all_results
        description: Whether to retrieve all results by overriding the default limit.
        default: false
        auto: PREDEFINED
        predefined:
          - "false"
          - "true"
  - description: Gets public IP addresses in a resource group.
    name: azure-nsg-public-ip-addresses-list
    outputs:
      - contextPath: Azure.NSGPublicIPAddress.name
        description: The public IP address's name.
        type: String
      - contextPath: Azure.NSGPublicIPAddress.id
        description: The public IP address's ID.
        type: String
      - contextPath: Azure.NSGPublicIPAddress.location
        description: The location of the public IP address.
        type: String
      - contextPath: Azure.NSGPublicIPAddress.sku
        description: The public IP address's SKU.
        type: String
      - contextPath: Azure.NSGPublicIPAddress.type
        description: The type of the public IP address.
        type: String
      - contextPath: Azure.NSGPublicIPAddress.etag
        description: The public IP address's ETag.
        type: String
      - contextPath: Azure.NSGPublicIPAddress.properties.provisioningState
        description: The public IP address's provisioning state.
        type: String
      - contextPath: Azure.NSGPublicIPAddress.properties.publicIPAddressVersion
        description: The public IP address's version.
        type: String
      - contextPath: Azure.NSGPublicIPAddress.properties.ipAddress
        description: The public IP address's IP address.
        type: String
      - contextPath: Azure.NSGPublicIPAddress.properties.domainNameLabel
        description: The public IP address's domain name label.
        type: String
      - contextPath: Azure.NSGPublicIPAddress.properties.publicIPAllocationMethod
        description: The public IP address's allocation method.
        type: String
      - contextPath: Azure.NSGPublicIPAddress.properties.fqdn
        description: The public IP address's fully qualified domain name (FQDN).
        type: String
      - contextPath: Azure.NSGPublicIPAddress.properties.resourceGuid
        description: The public IP address's resource GUID.
        type: String
      - contextPath: Azure.NSGPublicIPAddress.sku.name
        description: The public IP address's SKU name.
        type: String
      - contextPath: Azure.NSGPublicIPAddress.sku.tier
        description: The public IP address's SKU tier.
        type: String
    arguments:
      - description: "The resource group name."
        name: resource_group_name
        type: String
        required: true
      - description: The subscription ID.
        name: subscription_id
        type: String
        required: true
      - name: limit
        description: The maximum number of records to return.
        defaultValue: 50
        type: Number
      - name: all_results
        description: Whether to retrieve all results by overriding the default limit.
        default: false
        auto: PREDEFINED
        predefined:
          - "false"
          - "true"
  - name: azure-vm-instance-start
    description: Powers on a given virtual machine.
    execution: true
    arguments:
    - description: The subscription ID.
      name: subscription_id
      required: true
    - description: |
        Resource Group to which the virtual machine belongs.
        To see all the resource groups associated with your subscription, run the `azure-list-resource-groups` command.
      name: resource_group_name
      required: true
    - description: Name of the virtual machine to power on. To see all virtual machines and their associated names for a specific resource group, run the `azure-vm-list-instances` command.
      name: virtual_machine_name
      required: true
    outputs:
    - contextPath: Azure.Compute.name
      description: Name of the VM that was started.
      type: string
    - contextPath: Azure.Compute.resourceGroup
      description: Resource group the VM resides in.
      type: string
    - contextPath: Azure.Compute.powerState
      description: Whether the VM instance is powered on or off.
      type: string
  - name: azure-vm-instance-power-off
    description: Powers off a given virtual machine.
    execution: true
    arguments:
    - description: The subscription ID.
      name: subscription_id
      required: true
    - description: |
        The resource group to which the virtual machine belongs.
        To see all the resource groups associated with your subscription, run the `azure-list-resource-groups` command.
      name: resource_group_name
      required: true
    - description: The name of the virtual machine to power off. To see all virtual machines with their associated names for a specific resource group, run the `azure-vm-list-instances` command.
      name: virtual_machine_name
      required: true
    - auto: PREDEFINED
      defaultValue: 'false'
      description: Set to True to request non-graceful VM shutdown. Default value is False.
      name: skip_shutdown
      predefined:
        - 'true'
        - 'false'
    outputs:
    - contextPath: Azure.Compute.name
      description: The name of the virtual machine that was powered off.
      type: string
    - contextPath: Azure.Compute.resourceGroup
      description: The resource group in which the virtual machine resides.
      type: string
    - contextPath: Azure.Compute.powerState
      description: Whether the virtual machine instance is powered on or off.
      type: string
  - name: azure-vm-instance-details-get
    description: Gets the properties of a given virtual machine.
    arguments:
    - description: The subscription ID.
      name: subscription_id
      required: true
    - description: |
        The resource group to which the virtual machine belongs.
        To see all the resource groups associated with your subscription, run the `azure-list-resource-groups` command.
      name: resource_group_name
      required: true
    - description: The name of the virtual machine you want to view the details of. To see all the virtual machines with their associated names for a specific resource group, run the `azure-vm-list-instances` command.
      name: virtual_machine_name
      required: true
    - auto: PREDEFINED
      defaultValue: instanceView
      description: The expand expression to apply on the operation. 'InstanceView' retrieves a snapshot of the runtime properties of the virtual machine that is managed by the platform and can change outside of control plane operations. 'UserData' retrieves the UserData property as part of the VM model view that was provided by the user during the VM Create/Update operation.
      name: expand
      predefined:
        - 'instanceView'
        - 'userData'
        - 'resiliencyView'
    outputs:
    - contextPath: Azure.Compute.name
      description: The name of the virtual machine you want to get details of.
      type: string
    - contextPath: Azure.Compute.id
      description: The ID of the virtual machine.
      type: string
    - contextPath: Azure.Compute.location
      description: The region in which the virtual machine is hosted.
      type: string
    - contextPath: Azure.Compute.Size
      description: The size of the deployed virtual machine (in gigabytes).
      type: number
    - contextPath: Azure.Compute.OS
      description: The OS running on the given virtual machine.
      type: string
    - contextPath: Azure.Compute.properties.provisioningState
      description: The provisioning state of the deployed virtual machine.
      type: string
    - contextPath: Azure.Compute.networkProfile.networkInterfaces
      description: The list of network interfaces attached to this virtual machine.
      type: string
    - contextPath: Azure.Compute.properties.hardwareProfile.vmSize
      description: The size or SKU of the virtual machine, defining CPU, memory, and storage capacity.
      type: string
    - contextPath: Azure.Compute.properties.provisioningState
      description: The current provisioning state of the virtual machine (e.g., Succeeded, Updating, Failed).
      type: string
    - contextPath: Azure.Compute.properties.osProfile
      description: The operating system configuration of the virtual machine, including admin credentials and hostname.
      type: string
    - contextPath: Azure.Compute.properties.storageProfile
      description: The storage settings for the virtual machine, including OS and data disks.
      type: string
    - contextPath: Azure.Compute.properties.vmId
      description: The unique identifier assigned to the virtual machine instance.
      type: string
    - contextPath: Azure.Compute.properties.instanceView
      description: Detailed runtime status information about the virtual machine, such as power state and extensions.
      type: string
    - contextPath: Azure.Compute.properties.timeCreated
      description: The timestamp when the virtual machine was created.
      type: string
    - contextPath: Azure.Compute.properties.networkProfile
      description: The network configuration of the virtual machine, including associated network interfaces and settings.
      type: string
    - contextPath: Azure.Compute.properties.diagnosticsProfile
      description: The configuration for boot diagnostics and monitoring of the virtual machine.
      type: string
  - name: azure-vm-network-interface-details-get
    description: Gets the properties of a given network interface.
    arguments:
    - description: The subscription ID.
      name: subscription_id
      required: true
    - description: |
        The resource group to which the network interface belongs.
        To see all the resource groups associated with your subscription, run the `azure-list-resource-groups` command.
      name: resource_group_name
      required: true
    - description: The name of the network interface you want to view the details of.
      name: network_interface_name
      required: true
    outputs:
    - contextPath: Azure.Network.Interfaces.properties.ipConfigurations
      description: The interface public IP address ID.
      type: Unknown
    - contextPath: Azure.Network.Interfaces.properties.macAddress
      description: The interface MAC address.
      type: String
    - contextPath: Azure.Network.Interfaces.name
      description: The interface name.
      type: String
    - contextPath: Azure.Network.Interfaces.location
      description: The interface location.
      type: String
    - contextPath: Azure.Network.Interfaces.id
      description: The interface ID.
      type: String
    - contextPath: Azure.Network.Interfaces.location
      description: The Azure region where the network interface is deployed.
      type: String
    - contextPath: Azure.Network.Interfaces.etag
      description: A unique read-only string that changes whenever the network interface resource is updated.
      type: String
    - contextPath: Azure.Network.Interfaces.kind
      description: The type of the network interface resource, used for Azure internal classification.
      type: String
    - contextPath: Azure.Network.Interfaces.properties.tapConfigurations
      description: The list of tap configurations attached to the network interface for traffic mirroring.
      type: String
    - contextPath: Azure.Network.Interfaces.properties.allowPort25Out
      description: Indicates whether outbound traffic on port 25 (SMTP) is allowed from this network interface.
      type: String
    - contextPath: Azure.Network.Interfaces.properties.nicType
      description: Specifies the type of network interface, such as Standard or Elastic.
      type: String
    - contextPath: Azure.Network.Interfaces.properties.provisioningState
      description: The current provisioning state of the network interface (e.g., Succeeded, Updating, Failed).
      type: String
    - contextPath: Azure.Network.Interfaces.properties.dnsSettings
      description: The DNS configuration of the network interface, including DNS servers and domain name.
      type: String
    - contextPath: Azure.Network.Interfaces.properties.enableIPForwarding
      description: Indicates whether IP forwarding is enabled for the network interface.
      type: String
  - name: azure-vm-public-ip-details-get
    description: Gets the properties of a given public IP address.
    arguments:
    - description: The subscription ID.
      name: subscription_id
      required: true
    - description: |
        The resource group to which the IP address belongs.
        To see all the resource groups associated with your subscription, run the `azure-list-resource-groups` command.
      name: resource_group_name
      required: true
    - description: The IP address name.
      name: address_name
      required: true
    outputs:
    - contextPath: Azure.Network.IPConfigurations.location
      description: The Azure region where the IP configuration resource is located.
      type: String
    - contextPath: Azure.Network.IPConfigurations.id
      description: The unique resource ID of the IP configuration.
      type: String
    - contextPath: Azure.Network.IPConfigurations.name
      description: The name of the IP configuration.
      type: String
    - contextPath: Azure.Network.IPConfigurations.etag
      description: A unique read-only string that changes whenever the IP configuration resource is updated.
      type: String
    - contextPath: Azure.Network.IPConfigurations.properties.idleTimeoutInMinutes
      description: The idle timeout value in minutes for the associated public IP address.
      type: String
    - contextPath: Azure.Network.IPConfigurations.properties.ipAddress
      description: The private IP address assigned to the network interface or resource.
      type: String
    - contextPath: Azure.Network.IPConfigurations.properties.provisioningState
      description: The current provisioning state of the IP configuration (e.g., Succeeded, Updating, Failed).
      type: String
    - contextPath: Azure.Network.IPConfigurations.properties.ipConfiguration
      description: The reference to another IP configuration associated with this resource.
      type: String
    - contextPath: Azure.Network.IPConfigurations.properties.publicIPAddressVersion
      description: The version of the public IP address (IPv4 or IPv6).
      type: String
    - contextPath: Azure.Network.IPConfigurations.properties.publicIPAllocationMethod
      description: Defines how the public IP address is allocated — Static or Dynamic.
      type: String
    - contextPath: Azure.Network.IPConfigurations.properties.resourceGuid
      description: The unique Azure resource GUID for the IP configuration.
      type: String
    - contextPath: Azure.Network.IPConfigurations.properties.sku
      description: The SKU of the public IP address associated with the configuration, defining its performance tier.
      type: String
<<<<<<< HEAD
  - name: azure-billing-usage-list
    description: Returns actual usage and cost details for a given time period, optionally filtered by service name.
    arguments:
      - name: subscription_id
        description: The Azure subscription ID on which to run the command. It will be sent as a scope parameter - /subscriptions/{subscriptionId}/.
        required: true
      - name: expand_result
        description: Whether to expand the result. Default - false.
        default: false
        auto: PREDEFINED
        predefined:
          - "false"
          - "true"
        required: false
        type: Boolean
      - name: filter
        description: Optional filter for the API. API argument - $filter.
        required: false
      - name: metric
        description: The metric to retrieve. API values [actualcost, amortizedcost, usage].
        required: false
        auto: PREDEFINED
        predefined:
          - Actual Cost
          - Amortized Cost
          - Usage
      - name: max_results
        defaultValue: 50
        description: Maximum results to return. Default - 50, Max - 1000.
        required: false
        type: Number
      - name: next_page_token
        description: Next page token for pagination. Use value from Azure.Billing.UsageNextToken.
        required: false
    outputs:
      - contextPath: Azure.Billing.Usage
        description: List of usage details from Azure Consumption API.
      - contextPath: Azure.Billing.Usage.id
        description: Fully qualified resource ID for the usage detail.
        type: String
      - contextPath: Azure.Billing.Usage.name
        description: Name of the usage detail resource.
        type: String
      - contextPath: Azure.Billing.Usage.type
        description: Resource type (Microsoft.Consumption/usageDetails).
        type: String
      - contextPath: Azure.Billing.Usage.kind
        description: Kind of usage detail (legacy, modern).
        type: String
      - contextPath: Azure.Billing.Usage.properties.billingAccountId
        description: Billing account identifier.
        type: String
      - contextPath: Azure.Billing.Usage.properties.billingAccountName
        description: Billing account name.
        type: String
      - contextPath: Azure.Billing.Usage.properties.billingPeriodStartDate
        description: Billing period start date.
        type: Date
      - contextPath: Azure.Billing.Usage.properties.billingPeriodEndDate
        description: Billing period end date.
        type: Date
      - contextPath: Azure.Billing.Usage.properties.billingProfileId
        description: Billing profile identifier.
        type: String
      - contextPath: Azure.Billing.Usage.properties.billingProfileName
        description: Billing profile name.
        type: String
      - contextPath: Azure.Billing.Usage.properties.accountOwnerId
        description: Account owner identifier.
        type: String
      - contextPath: Azure.Billing.Usage.properties.accountName
        description: Account name.
        type: String
      - contextPath: Azure.Billing.Usage.properties.subscriptionId
        description: Subscription identifier.
        type: String
      - contextPath: Azure.Billing.Usage.properties.subscriptionName
        description: Subscription name.
        type: String
      - contextPath: Azure.Billing.Usage.properties.date
        description: Usage date.
        type: Date
      - contextPath: Azure.Billing.Usage.properties.product
        description: Product name.
        type: String
      - contextPath: Azure.Billing.Usage.properties.partNumber
        description: Part number for the product.
        type: String
      - contextPath: Azure.Billing.Usage.properties.meterId
        description: Meter identifier.
        type: String
      - contextPath: Azure.Billing.Usage.properties.meterDetails
        description: Meter details object.
      - contextPath: Azure.Billing.Usage.properties.meterDetails.meterName
        description: Meter name.
        type: String
      - contextPath: Azure.Billing.Usage.properties.meterDetails.meterCategory
        description: Meter category.
        type: String
      - contextPath: Azure.Billing.Usage.properties.meterDetails.meterSubCategory
        description: Meter subcategory.
        type: String
      - contextPath: Azure.Billing.Usage.properties.meterDetails.unit
        description: Unit of measure.
        type: String
      - contextPath: Azure.Billing.Usage.properties.meterDetails.meterLocation
        description: Meter location.
        type: String
      - contextPath: Azure.Billing.Usage.properties.meterDetails.totalIncludedQuantity
        description: Total included quantity.
        type: Number
      - contextPath: Azure.Billing.Usage.properties.meterDetails.pretaxStandardRate
        description: Pretax standard rate.
        type: Number
      - contextPath: Azure.Billing.Usage.properties.quantity
        description: Usage quantity.
        type: Number
      - contextPath: Azure.Billing.Usage.properties.effectivePrice
        description: Effective price for the usage.
        type: Number
      - contextPath: Azure.Billing.Usage.properties.cost
        description: Cost amount.
        type: Number
      - contextPath: Azure.Billing.Usage.properties.unitPrice
        description: Unit price.
        type: Number
      - contextPath: Azure.Billing.Usage.properties.billingCurrency
        description: Billing currency.
        type: String
      - contextPath: Azure.Billing.Usage.properties.resourceLocation
        description: Resource location.
        type: String
      - contextPath: Azure.Billing.Usage.properties.consumedService
        description: Consumed service name.
        type: String
      - contextPath: Azure.Billing.Usage.properties.resourceId
        description: Resource identifier.
        type: String
      - contextPath: Azure.Billing.Usage.properties.resourceName
        description: Resource name.
        type: String
      - contextPath: Azure.Billing.Usage.properties.serviceInfo1
        description: Service info 1.
        type: String
      - contextPath: Azure.Billing.Usage.properties.serviceInfo2
        description: Service info 2.
        type: String
      - contextPath: Azure.Billing.Usage.properties.additionalInfo
        description: Additional information.
        type: String
      - contextPath: Azure.Billing.Usage.properties.invoiceSection
        description: Invoice section.
        type: String
      - contextPath: Azure.Billing.Usage.properties.costCenter
        description: Cost center.
        type: String
      - contextPath: Azure.Billing.Usage.properties.resourceGroup
        description: Resource group name.
        type: String
      - contextPath: Azure.Billing.Usage.properties.reservationId
        description: Reservation identifier.
        type: String
      - contextPath: Azure.Billing.Usage.properties.reservationName
        description: Reservation name.
        type: String
      - contextPath: Azure.Billing.Usage.properties.productOrderId
        description: Product order identifier.
        type: String
      - contextPath: Azure.Billing.Usage.properties.productOrderName
        description: Product order name.
        type: String
      - contextPath: Azure.Billing.Usage.properties.offerId
        description: Offer identifier.
        type: String
      - contextPath: Azure.Billing.Usage.properties.isAzureCreditEligible
        description: Whether usage is Azure credit eligible.
        type: Boolean
      - contextPath: Azure.Billing.Usage.properties.term
        description: Term.
        type: String
      - contextPath: Azure.Billing.Usage.properties.publisherName
        description: Publisher name.
        type: String
      - contextPath: Azure.Billing.Usage.properties.publisherType
        description: Publisher type.
        type: String
      - contextPath: Azure.Billing.Usage.properties.planName
        description: Plan name.
        type: String
      - contextPath: Azure.Billing.Usage.properties.chargeType
        description: Charge type.
        type: String
      - contextPath: Azure.Billing.Usage.properties.frequency
        description: Frequency.
        type: String
      - contextPath: Azure.Billing.Usage.properties.payGPrice
        description: Pay-as-you-go price.
        type: Number
      - contextPath: Azure.Billing.Usage.properties.pricingModel
        description: Pricing model.
        type: String
      - contextPath: Azure.Billing.UsageNextToken
        description: Next page token for pagination.
        type: String
  - name: azure-billing-forecast-list
    description: Returns cost forecast for a subscription over a given time range.
    arguments:
      - name: subscription_id
        description: Azure subscription ID (required).
        required: true
        type: String
      - name: type
        description: Forecast type (required).
        required: true
        type: String
        auto: PREDEFINED
        predefined:
        - Usage
        - ActualCost
        - AmortizedCost
      - name: aggregation_function_name
        description: The name of the column to aggregate (required).
        required: true
        type: String
        auto: PREDEFINED
        predefined:
        - PreTaxCostUSD
        - Cost
        - CostUSD
        - PreTaxCost
      - name: aggregation_function_type
        description: The name of the aggregation function to use.
        required: false
        type: String
        defaultValue: Sum
      - name: granularity
        description: The granularity of the forecast.
        required: false
        type: String
        defaultValue: Daily
      - name: start_date
        description: Start date for the forecast. Default value current time (UTC). e.g. 2022-01-01T00:00:00Z.
        required: false
        type: String
      - name: end_date
        description: End date for the forecast. Default value 7 days from current time(UTC). e.g. 2022-01-01T00:00:00Z.
        required: false
        type: String
      - name: filter
        description: A URL parameter to filter forecasts by properties/usageDate (Utc time), properties/chargeType or properties/grain. The filter supports 'eq', 'lt', 'gt', 'le', 'ge', and 'and'. It does not currently support 'ne', 'or', or 'not'.
        required: false
        type: String
      - name: include_actual_cost
        description: Include actual cost data.
        defaultValue: 'false'
        auto: PREDEFINED
        predefined:
        - 'true'
        - 'false'
        required: false
      - name: include_fresh_partial_cost
        description: Include fresh partial cost data.
        auto: PREDEFINED
        predefined:
        - 'true'
        - 'false'
        required: false
        defaultValue: 'false'
    outputs:
      - contextPath: Azure.Billing.Forecast.Cost
        description: Cost amount.
        type: Number
      - contextPath: Azure.Billing.Forecast.CostUSD
        description: Cost in USD.
        type: Number
      - contextPath: Azure.Billing.Forecast.PreTaxCost
        description: Pre-tax cost amount.
        type: Number
      - contextPath: Azure.Billing.Forecast.UsageDate
        description: Usage date for the forecast (YYYY-MM-DD format).
        type: String
      - contextPath: Azure.Billing.Forecast.CostStatus
        description: Cost status (Forecast, Actual).
        type: String
      - contextPath: Azure.Billing.Forecast.Currency
        description: Currency code for the forecast.
        type: String
  - name: azure-billing-budgets-list
    description: Lists configured budgets at the subscription or resource group scope.
    arguments:
      - name: subscription_id
        description: The Azure subscription ID on which to run the command. Will be sent as a scope parameter - /subscriptions/{subscriptionId}/.
        required: true
      - name: budget_name
        description: Name of the budget. Optional; if provided, returns a specific budget.
        required: false
    outputs:
      - contextPath: Azure.Billing.Budget
        description: List of budget details from Azure Consumption API.
      - contextPath: Azure.Billing.Budget.id
        description: Fully qualified resource ID for the budget.
        type: String
      - contextPath: Azure.Billing.Budget.name
        description: Name of the budget resource.
        type: String
      - contextPath: Azure.Billing.Budget.type
        description: Resource type (Microsoft.Consumption/budgets).
        type: String
      - contextPath: Azure.Billing.Budget.eTag
        description: ETag for the budget resource.
        type: String
      - contextPath: Azure.Billing.Budget.properties.category
        description: Budget category (Cost, Usage).
        type: String
      - contextPath: Azure.Billing.Budget.properties.amount
        description: Budget amount limit.
        type: Number
      - contextPath: Azure.Billing.Budget.properties.timeGrain
        description: Time grain for the budget (Monthly, Quarterly, Annually).
        type: String
      - contextPath: Azure.Billing.Budget.properties.timePeriod
        description: Time period object for the budget.
      - contextPath: Azure.Billing.Budget.properties.timePeriod.startDate
        description: Start date of the budget period.
        type: Date
      - contextPath: Azure.Billing.Budget.properties.timePeriod.endDate
        description: End date of the budget period.
        type: Date
      - contextPath: Azure.Billing.Budget.properties.currentSpend
        description: Current spend object.
      - contextPath: Azure.Billing.Budget.properties.currentSpend.amount
        description: Current spend amount.
        type: Number
      - contextPath: Azure.Billing.Budget.properties.currentSpend.unit
        description: Currency unit for current spend.
        type: String
      - contextPath: Azure.Billing.Budget.properties.notifications
        description: Budget notifications configuration.
      - contextPath: Azure.Billing.Budget.properties.filter
        description: Budget filter configuration.
      - contextPath: Azure.Billing.Budget.properties.filter.and
        description: AND filter conditions.
      - contextPath: Azure.Billing.Budget.properties.filter.dimensions
        description: Dimension filters.
      - contextPath: Azure.Billing.Budget.properties.filter.dimensions.name
        description: Dimension name (ResourceGroup, ResourceType, etc.).
        type: String
      - contextPath: Azure.Billing.Budget.properties.filter.dimensions.operator
        description: Filter operator (In, Equal).
        type: String
      - contextPath: Azure.Billing.Budget.properties.filter.dimensions.values
        description: Filter values array.
      - contextPath: Azure.Billing.Budget.properties.filter.tags
        description: Tag filters.
      - contextPath: Azure.Billing.Budget.properties.filter.tags.name
        description: Tag name.
        type: String
      - contextPath: Azure.Billing.Budget.properties.filter.tags.operator
        description: Tag filter operator.
        type: String
      - contextPath: Azure.Billing.Budget.properties.filter.tags.values
        description: Tag filter values.
      - contextPath: Azure.Billing.Budget.properties.forecastSpend
        description: Forecasted spend object.
      - contextPath: Azure.Billing.Budget.properties.forecastSpend.amount
        description: Forecasted spend amount.
        type: Number
      - contextPath: Azure.Billing.Budget.properties.forecastSpend.unit
        description: Currency unit for forecasted spend.
        type: String
=======
  - arguments:
    - description: The subscription ID.
      name: subscription_id
      type: String
      required: true
      prettyname: Subscription ID
      prettypredefined:
        Subscription ID: ${asset.xdm.asset.realm}
    - description: The name of the resource group.
      name: resource_group_name
      type: String
      required: true
      prettyname: Resource Group
      prettypredefined:
        Resource Group: ${asset.xdm.asset.raw_fields.Platform Discovery.resourceGroup}
    - description: The name of the security group.
      name: security_group_name
      required: true
      prettyname: Logic App Name
      prettypredefined:
        Logic App Name: ${asset.xdm.asset.raw_fields.Platform Discovery.name}
    - description: Name of the NSG rule to update.
      name: security_rule_name
      required: true
      prettyname: NSG Rule
      prettypredefined:
        NSG Rule: ${asset.xdm.asset.raw_fields.Platform Discovery.properties.securityRules.name}
    - auto: PREDEFINED
      description: Whether to allow or deny network traffic.
      name: access
      predefined:
      - Deny
      defaultValue: Deny
    description: "Revokes an NSG rule's access setting it to Deny, effectively blocking traffic defined by that rule's properties."
    name: azure-nsg-security-rule-update-quick-action
    prettyname: Revoke NSG Rule to Stop Traffic
    quickaction: true
    hidden: true
    outputs:
    - contextPath: Azure.NSGRule.name
      description: The rule's name.
      type: String
    - contextPath: Azure.NSGRule.id
      description: The rule's ID.
      type: String
    - contextPath: Azure.NSGRule.etag
      description: The rule's ETag.
      type: String
    - contextPath: Azure.NSGRule.type
      description: The rule's type.
      type: String
    - contextPath: Azure.NSGRule.provisioningState
      description: The rule's provisioning state.
      type: String
    - contextPath: Azure.NSGRule.protocol
      description: The protocol. Can be "TCP", "UDP", "ICMP", "*".
      type: String
    - contextPath: Azure.NSGRule.sourcePortRange
      description: For a single port, the source port or a range of ports. Note that for multiple ports, `sourcePortRanges` will appear instead.
      type: String
    - contextPath: Azure.NSGRule.sourcePortRanges
      description: For multiple ports, a list of these ports. Note that for single ports, `sourcePortRange` will appear instead.
      type: String
    - contextPath: Azure.NSGRule.destinationPortRange
      description: For a single port, the destination port or range of ports. Note that for multiple ports, `destinationPortRanges` will appear instead.
      type: String
    - contextPath: Azure.NSGRule.destinationPortRanges
      description: For multiple ports, a list of destination ports. Note that for single ports, `destinationPortRange` will appear instead.
      type: String
    - contextPath: Azure.NSGRule.sourceAddressPrefix
      description: The source address.
      type: String
    - contextPath: Azure.NSGRule.destinationAddressPrefix
      description: The destination address.
      type: String
    - contextPath: Azure.NSGRule.access
      description: The rule's access. Can be "Allow" or "Deny".
      type: String
    - contextPath: Azure.NSGRule.priority
      description: The rule's priority, ranging from 100 to 4096.  
      type: Number
    - contextPath: Azure.NSGRule.direction
      description: The rule's direction. Can be "Inbound" or "Outbound".
      type: String
  - arguments:
    - description: The subscription ID.
      name: subscription_id
      type: String
      required: true
      prettypredefined:
        Subscription ID: ${asset.xdm.asset.realm}
      prettyname: Subscription ID
    - description: The name of the resource group.
      name: resource_group_name
      type: String
      required: true
      prettypredefined:
        Resource Group: ${asset.xdm.asset.raw_fields.Platform Discovery.resourceGroup}
      prettyname: Resource Group Name
    - description: The name of the security group.
      name: security_group_name
      required: true
      prettyname: Logic App Name
      prettypredefined:
        Logic App Name: ${asset.xdm.asset.raw_fields.Platform Discovery.name}
    - description: The name of the rule to be deleted.
      name: security_rule_name
      required: true
      prettyname: NSG Rule
      prettypredefined:
        NSG Rule: ${asset.xdm.asset.raw_fields.Platform Discovery.properties.securityRules.name}
    description: "Deletes a network security group (NSG) rule."
    name: azure-nsg-security-rule-delete-quick-action
    prettyname: Delete NSG Rule
    hidden: true
    quickaction: true
    outputs:
    - contextPath: Azure.NSGRule.name
      description: The rule's name.
      type: String
    - contextPath: Azure.NSGRule.id
      description: The rule's ID.
      type: String
    - contextPath: Azure.NSGRule.etag
      description: The rule's ETag.
      type: String
    - contextPath: Azure.NSGRule.type
      description: The rule's type.
      type: String
    - contextPath: Azure.NSGRule.provisioningState
      description: The rule's provisioning state.
      type: String
    - contextPath: Azure.NSGRule.protocol
      description: The protocol, which can be "TCP", "UDP", "ICMP", or "*".
      type: String
    - contextPath: Azure.NSGRule.sourcePortRange
      description: For a single port, the source port or a range of ports.
      type: String
    - contextPath: Azure.NSGRule.sourcePortRanges
      description: For multiple ports, a list of these ports.
      type: String
    - contextPath: Azure.NSGRule.destinationPortRange
      description: For a single port, the destination port or range of ports.
      type: String
    - contextPath: Azure.NSGRule.destinationPortRanges
      description: For multiple ports, a list of destination ports.
      type: String
    - contextPath: Azure.NSGRule.sourceAddressPrefix
      description: The source address.
      type: String
    - contextPath: Azure.NSGRule.destinationAddressPrefix
      description: The destination address.
      type: String
    - contextPath: Azure.NSGRule.access
      description: The rule's access. Can be "Allow" or "Deny".
      type: String
    - contextPath: Azure.NSGRule.priority
      description: The rule's priority, ranging from 100 to 4096.
      type: Number
    - contextPath: Azure.NSGRule.direction
      description: The rule's direction. Can be "Inbound" or "Outbound".
      type: String
  - arguments:
    - description: The subscription ID.
      name: subscription_id
      type: String
      required: true
      prettyname: Subscription ID
      prettypredefined:
        Subscription ID: ${asset.xdm.asset.realm}
    - name: resource_group_name
      type: String
      required: true
      description: The resource group name.
      prettyname: Resource Group
    - name: name
      type: String
      required: true
      description: Name of the Web App.
      prettyname: AZ Web App
      prettypredefined:
        AZ Web App: ${asset.xdm.asset.name}
    - name: identity_type
      type: String
      required: false
      defaultValue: SystemAssigned
      description: Managed service identity type.
      hidden: true
    description: "Assigns a system-assigned managed identity to the web app, enabling secure access to other Azure services without managing credentials."
    name: azure-webapp-assign-managed-identity-quick-action
    prettyname: Assign Managed Identity to Web App
    quickaction: true
    hidden: true
    outputs:
    - contextPath: Azure.WebApp.id
      description: Fully qualified resource ID for the web app.
      type: String
    - contextPath: Azure.WebApp.name
      description: The name of the web app.
      type: String
    - contextPath: Azure.WebApp.type
      description: The resource type, e.g., Microsoft.Web/sites.
      type: String
    - contextPath: Azure.WebApp.location
      description: Geographic location of the web app.
      type: String
    - contextPath: Azure.WebApp.kind
      description: The kind of the app, e.g., app, functionapp, etc.
      type: String
    - contextPath: Azure.WebApp.tags
      description: Resource tags as key-value pairs.
    - contextPath: Azure.WebApp.identity.type
      description: The type of managed identity (SystemAssigned, UserAssigned, etc.).
      type: String
    - contextPath: Azure.WebApp.identity.principalId
      description: The principal ID of the system-assigned identity.
      type: String
    - contextPath: Azure.WebApp.identity.tenantId
      description: The tenant ID of the system-assigned identity.
      type: String
    - contextPath: Azure.WebApp.identity.userAssignedIdentities
      description: The list of user-assigned identities associated with the web app.
    - contextPath: Azure.WebApp.properties.state
      description: Current state of the web app (Running, Stopped, etc.).
      type: String
    - contextPath: Azure.WebApp.properties.enabled
      description: Whether the web app is enabled.
      type: Boolean
    - contextPath: Azure.WebApp.properties.defaultHostName
      description: Default host name of the web app.
      type: String
    - contextPath: Azure.WebApp.properties.hostNames
      description: List of host names associated with the web app.
    - contextPath: Azure.WebApp.properties.repositorySiteName
      description: Name of the repository site.
      type: String
    - contextPath: Azure.WebApp.properties.clientAffinityEnabled
      description: Whether client affinity is enabled.
      type: Boolean
    - contextPath: Azure.WebApp.properties.clientCertEnabled
      description: Whether client certificates are enabled.
      type: Boolean
    - contextPath: Azure.WebApp.properties.clientCertExclusionPaths
      description: Paths to exclude from client certificate authentication.
      type: String
    - contextPath: Azure.WebApp.properties.hostingEnvironment
      description: App Service Environment to use for the web app.
      type: String
    - contextPath: Azure.WebApp.properties.serverFarmId
      description: Resource ID of the associated App Service plan.
      type: String
    - contextPath: Azure.WebApp.properties.reserved
      description: Whether the web app is on a Linux plan.
      type: Boolean
    - contextPath: Azure.WebApp.properties.isXenon
      description: Whether the web app is hosted in Xenon.
      type: Boolean
    - contextPath: Azure.WebApp.properties.hyperV
      description: Whether Hyper-V is enabled for the web app.
      type: Boolean
    - contextPath: Azure.WebApp.properties.siteConfig.appSettings
      description: List of app settings.
    - contextPath: Azure.WebApp.properties.siteConfig.metadata
      description: List of metadata settings.
    - contextPath: Azure.WebApp.properties.siteConfig.connectionStrings
      description: List of connection strings.
    - contextPath: Azure.WebApp.properties.siteConfig.localMySqlEnabled
      description: Whether local MySQL is enabled.
      type: Boolean
    - contextPath: Azure.WebApp.properties.siteConfig.alwaysOn
      description: Whether Always On is enabled.
      type: Boolean
    - contextPath: Azure.WebApp.properties.siteConfig.http20Enabled
      description: Whether HTTP/2 is enabled.
      type: Boolean
    - contextPath: Azure.WebApp.properties.siteConfig.minTlsVersion
      description: Minimum TLS version required.
      type: String
    - contextPath: Azure.WebApp.properties.siteConfig.ftpsState
      description: FTPS state (Disabled, AllAllowed, etc.).
      type: String
    - contextPath: Azure.WebApp.properties.siteConfig.linuxFxVersion
      description: Runtime stack for Linux apps.
      type: String
    - contextPath: Azure.WebApp.properties.siteConfig.windowsFxVersion
      description: Runtime stack for Windows apps.
      type: String
    - contextPath: Azure.WebApp.properties.siteConfig.numberOfWorkers
      description: Number of workers allocated.
      type: Number
    - contextPath: Azure.WebApp.properties.siteConfig.webSocketsEnabled
      description: Whether WebSockets are enabled.
      type: Boolean
    - contextPath: Azure.WebApp.properties.siteConfig.preWarmedInstanceCount
      description: Number of pre-warmed instances.
      type: Number
    - contextPath: Azure.WebApp.properties.siteConfig.acrUseManagedIdentityCreds
      description: Whether ACR uses managed identity credentials.
      type: Boolean
    - contextPath: Azure.WebApp.properties.siteConfig.acrUserManagedIdentityID
      description: User-assigned identity ID for ACR.
      type: String
    - contextPath: Azure.WebApp.properties.siteConfig.scmType
      description: Source control management type.
      type: String
    - contextPath: Azure.WebApp.properties.siteConfig.use32BitWorkerProcess
      description: Whether to use 32-bit worker process.
      type: Boolean
    - contextPath: Azure.WebApp.properties.siteConfig.autoHealEnabled
      description: Whether auto-heal is enabled.
      type: Boolean
    - contextPath: Azure.WebApp.properties.siteConfig.autoHealRules
      description: Auto-heal rules configuration.
    - contextPath: Azure.WebApp.properties.siteConfig.tracingOptions
      description: Tracing options.
      type: String
    - contextPath: Azure.WebApp.properties.siteConfig.remoteDebuggingEnabled
      description: Whether remote debugging is enabled.
      type: Boolean
    - contextPath: Azure.WebApp.properties.siteConfig.remoteDebuggingVersion
      description: Remote debugging version.
      type: String
    - contextPath: Azure.WebApp.properties.siteConfig.detailedErrorLoggingEnabled
      description: Whether detailed error logging is enabled.
      type: Boolean
    - contextPath: Azure.WebApp.properties.siteConfig.httpLoggingEnabled
      description: Whether HTTP logging is enabled.
      type: Boolean
    - contextPath: Azure.WebApp.properties.siteConfig.requestTracingEnabled
      description: Whether request tracing is enabled.
      type: Boolean
    - contextPath: Azure.WebApp.properties.siteConfig.requestTracingExpirationTime
      description: Request tracing expiration time.
      type: DateTime
    - contextPath: Azure.WebApp.properties.siteConfig.remoteDebuggingEnabled
      description: Whether remote debugging is enabled.
      type: Boolean
    - contextPath: Azure.WebApp.properties.siteConfig.remoteDebuggingVersion
      description: Remote debugging version.
      type: String
    - contextPath: Azure.WebApp.properties.siteConfig.defaultDocuments
      description: List of default documents.
    - contextPath: Azure.WebApp.properties.siteConfig.virtualApplications
      description: List of virtual applications.
    - contextPath: Azure.WebApp.properties.siteConfig.loadBalancing
      description: Load balancing settings.
      type: String
    - contextPath: Azure.WebApp.properties.siteConfig.experiments
      description: Experiments configuration.
    - contextPath: Azure.WebApp.properties.siteConfig.limits
      description: Site limits configuration.
    - contextPath: Azure.WebApp.properties.siteConfig.autoSwapSlotName
      description: Auto-swap slot name.
      type: String
    - contextPath: Azure.WebApp.properties.siteConfig.localMySqlEnabled
      description: Whether local MySQL is enabled.
      type: Boolean
    - contextPath: Azure.WebApp.properties.siteConfig.ipSecurityRestrictions
      description: IP security restrictions.
    - contextPath: Azure.WebApp.properties.siteConfig.scmIpSecurityRestrictions
      description: SCM IP security restrictions.
    - contextPath: Azure.WebApp.properties.siteConfig.scmIpSecurityRestrictionsUseMain
      description: Whether SCM IP restrictions use main settings.
      type: Boolean
    - contextPath: Azure.WebApp.properties.siteConfig.cors
      description: CORS settings.
    - contextPath: Azure.WebApp.properties.siteConfig.push
      description: Push settings.
    - contextPath: Azure.WebApp.properties.siteConfig.apiDefinition
      description: API definition settings.
    - contextPath: Azure.WebApp.properties.siteConfig.apiManagementConfig
      description: API management configuration.
    - contextPath: Azure.WebApp.properties.siteConfig.autoHealEnabled
      description: Whether auto-heal is enabled.
      type: Boolean
    - contextPath: Azure.WebApp.properties.siteConfig.autoHealRules
      description: Auto-heal rules configuration.
    - contextPath: Azure.WebApp.properties.siteConfig.tracingOptions
      description: Tracing options.
      type: String
    - contextPath: Azure.WebApp.properties.siteConfig.remoteDebuggingEnabled
      description: Whether remote debugging is enabled.
      type: Boolean
    - contextPath: Azure.WebApp.properties.siteConfig.remoteDebuggingVersion
      description: Remote debugging version.
      type: String
    - contextPath: Azure.WebApp.properties.siteConfig.detailedErrorLoggingEnabled
      description: Whether detailed error logging is enabled.
      type: Boolean
    - contextPath: Azure.WebApp.properties.siteConfig.httpLoggingEnabled
      description: Whether HTTP logging is enabled.
      type: Boolean
    - contextPath: Azure.WebApp.properties.siteConfig.requestTracingEnabled
      description: Whether request tracing is enabled.
      type: Boolean
  - arguments:
    - description: The subscription ID.
      name: subscription_id
      type: String
      required: true
      prettypredefined:
        Subscription ID: ${asset.xdm.asset.realm}
      prettyname: Subscription ID
    - description: The resource group name.
      name: resource_group_name
      required: true
      prettyname: Resource Group
      prettypredefined:
        Resource Group: ${asset.xdm.asset.raw_fields.Platform Discovery.resourceGroup}
    - description: The name of the storage account.
      name: account_name
      required: true
      prettyname: Storage Account
      prettypredefined:
        Storage Account: ${asset.xdm.asset.name}
    - description: Specifies whether traffic is bypassed for Logging/Metrics/AzureServices.
      name: network_ruleset_bypass
      auto: PREDEFINED
      isArray: true
      defaultValue: AzureServices
    description: "Configures the storage account's network rules to allow traffic from trusted Azure services."
    name: azure-storage-allow-access-quick-action
    prettyname: Allow Access by Trusted Services
    quickaction: true
    hidden: true
    outputs:
    - contextPath: Azure.StorageAccount.id
      description: Fully qualified resource ID for the resource.
      type: String
    - contextPath: Azure.StorageAccount.kind
      description: The kind of storage account.
      type: String
    - contextPath: Azure.StorageAccount.location
      description: The geo-location where the resource lives.
      type: String
    - contextPath: Azure.StorageAccount.name
      description: The name of the resource.
      type: String
    - contextPath: Azure.StorageAccount.properties.isHnsEnabled
      description: Account HierarchicalNamespace enabled if sets to true.
      type: Boolean
    - contextPath: Azure.StorageAccount.properties.allowBlobPublicAccess
      description: If set to true (default), allows public access to all blobs or containers in the storage account.
      type: Boolean
    - contextPath: Azure.StorageAccount.properties.minimumTlsVersion
      description: Sets the minimum TLS version allowed for requests to the storage account. The default is TLS 1.0.
      type: String
    - contextPath: Azure.StorageAccount.properties.allowSharedKeyAccess
      description: Whether the storage account permits requests to be authorized with the account access key via Shared Key. If false, then all requests (including shared access signatures) must be authorized with Azure Active Directory (Azure AD).
      type: Boolean
    - contextPath: Azure.StorageAccount.properties.creationTime
      description: The creation date and time of the storage account in UTC.
      type: Date
    - contextPath: Azure.StorageAccount.properties.primaryEndpoints
      description: The URLs that are used to retrieve a public blob, queue, or table object.
      type: String
    - contextPath: Azure.StorageAccount.properties.primaryLocation
      description: The storage account primary data center location.
      type: String
    - contextPath: Azure.StorageAccount.properties.provisioningState
      description: The status of the storage account at the time the operation was called.
      type: String
    - contextPath: Azure.StorageAccount.properties.routingPreference.routingChoice
      description: The kind of network routing the user chose.
      type: String
    - contextPath: Azure.StorageAccount.properties.routingPreference.publishMicrosoftEndpoints
      description: Whether Microsoft routing storage endpoints are to be published.
      type: Boolean
    - contextPath: Azure.StorageAccount.properties.routingPreference.publishInternetEndpoints
      description: Whether internet routing storage endpoints are to be published.
      type: Boolean
    - contextPath: Azure.StorageAccount.properties.encryption
      description: Encryption settings to be used for server-side encryption for the storage account.
      type: String
    - contextPath: Azure.StorageAccount.properties.secondaryLocation
      description: The geo-replicated secondary location for the storage account. Only available if the accountType is Standard_GRS or Standard_RAGRS.
      type: String
    - contextPath: Azure.StorageAccount.properties.statusOfPrimary
      description: Whether the storage account primary location is available or unavailable.
      type: String
    - contextPath: Azure.StorageAccount.properties.statusOfSecondary
      description: Whether the storage account secondary location is available or unavailable. Only available if the SKU name is Standard_GRS or Standard_RAGRS.
      type: String
    - contextPath: Azure.StorageAccount.properties.supportsHttpsTrafficOnly
      description: If set to true, allows https traffic only to storage service.
      type: Boolean
    - contextPath: Azure.StorageAccount.sku.name
      description: The SKU name. Required for account creation; optional for update.
      type: String
    - contextPath: Azure.StorageAccount.sku.tier
      description: The SKU tier. This is based on the SKU name.
      type: String
    - contextPath: Azure.StorageAccount.tags
      description: Resource tags.
    - contextPath: Azure.StorageAccount.type
      description: The storage account type.
      type: String
  - arguments:
    - name: subscription_id
      type: string
      description: The subscription ID.
      required: true
      prettyname: Subscription ID
      prettypredefined:
        Subscription ID: ${asset.xdm.asset.realm}
    - name: resource_group_name
      type: string
      required: true
      description: The resource group name.
      prettyname: Resource Group
    - name: name
      type: string
      required: true
      description: Name of the Web App.
      prettyname: AZ Webapp
      prettypredefined:
        AZ Web App: ${asset.xdm.asset.name}
    - auto: PREDEFINED
      name: http20_enabled
      type: bool
      description: Enable clients to connect over HTTP/2.
      predefined:
      - 'true'
      - 'false'
      defaultValue: 'true'
    description: "Enables HTTP 2.0 for the web app."
    name: azure-webapp-set-http2-quick-action
    prettyname: Set Webapp HTTP Version to 2.0
    quickaction: true
    hidden: true
    outputs:
    - contextPath: Azure.WebAppConfig.id
      description: Resource ID.
      type: String
    - contextPath: Azure.WebAppConfig.name
      description: Resource name.
      type: String
    - contextPath: Azure.WebAppConfig.type
      description: Resource type.
      type: String
    - contextPath: Azure.WebAppConfig.location
      description: Resource location.
      type: String
    - contextPath: Azure.WebAppConfig.properties.numberOfWorkers
      description: Number of workers.
      type: Number
    - contextPath: Azure.WebAppConfig.properties.defaultDocuments
      description: List of default documents.
      type: Unknown
    - contextPath: Azure.WebAppConfig.properties.netFrameworkVersion
      description: .NET Framework version.
      type: String
    - contextPath: Azure.WebAppConfig.properties.phpVersion
      description: PHP version.
      type: String
    - contextPath: Azure.WebAppConfig.properties.pythonVersion
      description: Python version.
      type: String
    - contextPath: Azure.WebAppConfig.properties.nodeVersion
      description: Node.js version.
      type: String
    - contextPath: Azure.WebAppConfig.properties.powerShellVersion
      description: PowerShell version.
      type: String
    - contextPath: Azure.WebAppConfig.properties.linuxFxVersion
      description: Linux app framework and version.
      type: String
    - contextPath: Azure.WebAppConfig.properties.windowsFxVersion
      description: Windows container image name.
      type: String
    - contextPath: Azure.WebAppConfig.properties.requestTracingEnabled
      description: Indicates whether request tracing is enabled.
      type: Boolean
    - contextPath: Azure.WebAppConfig.properties.remoteDebuggingEnabled
      description: Indicates whether remote debugging is enabled.
      type: Boolean
    - contextPath: Azure.WebAppConfig.properties.remoteDebuggingVersion
      description: Remote debugging version.
      type: String
    - contextPath: Azure.WebAppConfig.properties.http20Enabled
      description: Indicates whether HTTP/2 is enabled.
      type: Boolean
    - contextPath: Azure.WebAppConfig.properties.minTlsVersion
      description: Minimum TLS version required.
      type: String
    - contextPath: Azure.WebAppConfig.properties.ftpsState
      description: State of FTP/ FTPS service.
      type: String
    - contextPath: Azure.WebAppConfig.properties.webSocketsEnabled
      description: Indicates whether WebSockets are enabled.
      type: Boolean
    - contextPath: Azure.WebAppConfig.properties.alwaysOn
      description: Indicates whether Always On is enabled.
      type: Boolean
    - contextPath: Azure.WebAppConfig.properties.managedPipelineMode
      description: Managed pipeline mode.
      type: String
    - contextPath: Azure.WebAppConfig.properties.loadBalancing
      description: Site load balancing mode.
      type: String
    - contextPath: Azure.WebAppConfig.properties.autoHealEnabled
      description: Indicates whether Auto Heal is enabled.
      type: Boolean
    - contextPath: Azure.WebAppConfig.properties.autoHealRules
      description: Auto Heal rules configuration.
      type: Unknown
    - contextPath: Azure.WebAppConfig.properties.cors.allowedOrigins
      description: CORS allowed origins.
      type: Unknown
    - contextPath: Azure.WebAppConfig.properties.cors.supportCredentials
      description: Indicates whether CORS supports credentials.
      type: Boolean
    - contextPath: Azure.WebAppConfig.properties.apiDefinition.url
      description: URL of the API definition.
      type: String
    - contextPath: Azure.WebAppConfig.properties.apiManagementConfig.id
      description: Azure API management integration ID.
      type: String
  - arguments:
    - name: subscription_id
      type: string
      description: The subscription ID.
      required: true
      prettyname: Subscription ID
      prettypredefined:
        Subscription ID: ${asset.xdm.asset.realm}
    - name: resource_group_name
      type: string
      required: true
      description: The resource group name.
      prettyname: Resource Group
    - name: name
      type: string
      required: true
      description: Name of the Web App.
      prettyname: AZ Webapp
      prettypredefined:
        AZ Web App: ${asset.xdm.asset.name}
    - auto: PREDEFINED
      name: enabled
      type: bool
      required: false
      description: Whether App Service Authentication/Authorization is enabled.
      defaultValue: 'true'
    description: "Enables App Service Authentication for the web app."
    name: azure-webapp-auth-update-quick-action
    prettyname: Enable Azure App Service Auth
    quickaction: true
    hidden: true
    outputs:
    - contextPath: Azure.WebAppAuth.id
      description: Resource ID.
      type: String
    - contextPath: Azure.WebAppAuth.name
      description: Resource Name.
      type: String
    - contextPath: Azure.WebAppAuth.type
      description: Resource type.
      type: String
    - contextPath: Azure.WebAppAuth.properties.enabled
      description: Indicates whether Authentication/Authorization is enabled for the app.
      type: Boolean
    - contextPath: Azure.WebAppAuth.properties.runtimeVersion
      description: The RuntimeVersion of the Authentication/Authorization feature.
      type: String
    - contextPath: Azure.WebAppAuth.properties.unauthenticatedClientAction
      description: The action to take when an unauthenticated client attempts to access the app.
      type: String
    - contextPath: Azure.WebAppAuth.properties.tokenStoreEnabled
      description: Indicates whether the Azure App Service Authentication platform’s token store is enabled.
      type: Boolean
    - contextPath: Azure.WebAppAuth.properties.allowedExternalRedirectUrls
      description: External URLs that are allowed to be redirected to as part of logging in or logging out of the app.
      type: Unknown
    - contextPath: Azure.WebAppAuth.properties.defaultProvider
      description: The default authentication provider to use when multiple providers are configured.
      type: String
    - contextPath: Azure.WebAppAuth.properties.clientId
      description: The Client ID of the app used for AAD login.
      type: String
    - contextPath: Azure.WebAppAuth.properties.clientSecret
      description: The client secret associated with the AAD app.
      type: String
    - contextPath: Azure.WebAppAuth.properties.clientSecretSettingName
      description: The app setting that contains the client secret.
      type: String
    - contextPath: Azure.WebAppAuth.properties.issuer
      description: The OpenID Connect Issuer URI that represents the entity that issues access tokens.
      type: String
    - contextPath: Azure.WebAppAuth.properties.allowedAudiences
      description: The list of audiences that can receive the authentication tokens.
      type: Unknown
    - contextPath: Azure.WebAppAuth.properties.additionalLoginParams
      description: Additional parameters to send to the authentication provider.
      type: Unknown
    - contextPath: Azure.WebAppAuth.properties.isAadAutoProvisioned
      description: True if AAD is auto-provisioned; otherwise false.
      type: Boolean
    - contextPath: Azure.WebAppAuth.properties.googleClientId
      description: The Client ID of the app used for Google login.
      type: String
    - contextPath: Azure.WebAppAuth.properties.googleClientSecret
      description: The client secret associated with the Google app.
      type: String
    - contextPath: Azure.WebAppAuth.properties.googleClientSecretSettingName
      description: The app setting that contains the client secret.
      type: String
    - contextPath: Azure.WebAppAuth.properties.facebookAppId
      description: The App ID of the Facebook app used for login.
      type: String
    - contextPath: Azure.WebAppAuth.properties.facebookAppSecret
      description: The app secret associated with the Facebook app.
      type: String
    - contextPath: Azure.WebAppAuth.properties.facebookAppSecretSettingName
      description: The app setting that contains the Facebook app secret.
      type: String
    - contextPath: Azure.WebAppAuth.properties.twitterConsumerKey
      description: The OAuth 1.0a consumer key of the Twitter application used for login.
      type: String
    - contextPath: Azure.WebAppAuth.properties.twitterConsumerSecret
      description: The consumer secret associated with the Twitter application.
      type: String
    - contextPath: Azure.WebAppAuth.properties.twitterConsumerSecretSettingName
      description: The app setting that contains the Twitter consumer secret.
      type: String
    - contextPath: Azure.WebAppAuth.properties.microsoftAccountClientId
      description: The OAuth 2.0 client ID for the Microsoft account provider.
      type: String
    - contextPath: Azure.WebAppAuth.properties.microsoftAccountClientSecret
      description: The client secret for the Microsoft account provider.
      type: String
    - contextPath: Azure.WebAppAuth.properties.microsoftAccountClientSecretSettingName
      description: The app setting that contains the Microsoft account client secret.
      type: String
    - contextPath: Azure.WebAppAuth.properties.appleClientId
      description: The client ID for the Apple provider.
      type: String
    - contextPath: Azure.WebAppAuth.properties.appleClientSecret
      description: The client secret for the Apple provider.
      type: String
    - contextPath: Azure.WebAppAuth.properties.appleClientSecretSettingName
      description: The app setting that contains the Apple provider client secret.
      type: String
    - contextPath: Azure.WebAppAuth.properties.authFilePath
      description: The path to the authentication configuration file.
      type: String
  - arguments:
    - name: subscription_id
      type: string
      description: The subscription ID.
      required: true
      prettyname: Subscription ID
      prettypredefined:
        Subscription ID: ${asset.xdm.asset.realm}
    - description: The resource group name.
      name: resource_group_name
      required: true
      prettyname: Resource Group
      prettypredefined:
        Resource Group: ${asset.xdm.asset.raw_fields.Platform Discovery.resourceGroup}
    - description: Name of the storage account.
      name: account_name
      required: true
      prettyname: Storage Account
      prettypredefined:
        Storage Account: ${asset.xdm.asset.name}
    - auto: PREDEFINED
      description: Whether to allow AD cross-tenant object replication.
      name: allow_cross_tenant_replication
      defaultValue: 'false'
    description: "Disables cross-tenant object replication for the storage account, preventing data from being copied to other Azure AD tenants."
    name: azure-storage-disable-cross-tenant-replication-quick-action
    prettyname: Disable Storage Account Cross Tenant Replication
    quickaction: true
    hidden: true
    outputs:
    - contextPath: Azure.StorageAccount.id
      description: Fully qualified resource ID for the resource.
      type: String
    - contextPath: Azure.StorageAccount.kind
      description: The kind of storage account.
      type: String
    - contextPath: Azure.StorageAccount.location
      description: The geo-location where the resource lives.
      type: String
    - contextPath: Azure.StorageAccount.name
      description: The name of the resource.
      type: String
    - contextPath: Azure.StorageAccount.properties.isHnsEnabled
      description: Account HierarchicalNamespace enabled if sets to true.
      type: Boolean
    - contextPath: Azure.StorageAccount.properties.allowBlobPublicAccess
      description: If set to true (default), allows public access to all blobs or containers in the storage account.
      type: Boolean
    - contextPath: Azure.StorageAccount.properties.minimumTlsVersion
      description: Sets the minimum TLS version to be permitted on requests to storage. Default is TLS 1.0.
      type: String
    - contextPath: Azure.StorageAccount.properties.allowSharedKeyAccess
      description: Whether the storage account permits requests to be authorized with the account access key via Shared Key. If false, then all requests (including shared access signatures) must be authorized with Azure Active Directory (Azure AD).
      type: Boolean
    - contextPath: Azure.StorageAccount.properties.creationTime
      description: The creation date and time of the storage account in UTC.
      type: Date
    - contextPath: Azure.StorageAccount.properties.primaryEndpoints
      description: The URLs that are used to retrieve a public blob, queue, or table object.
      type: String
    - contextPath: Azure.StorageAccount.properties.primaryLocation
      description: The storage account primary data center location.
      type: String
    - contextPath: Azure.StorageAccount.properties.provisioningState
      description: The status of the storage account at the time the operation was called.
      type: String
    - contextPath: Azure.StorageAccount.properties.routingPreference.routingChoice
      description: The kind of network routing the user chose.
      type: String
    - contextPath: Azure.StorageAccount.properties.routingPreference.publishMicrosoftEndpoints
      description: Whether Microsoft routing storage endpoints are to be published.
      type: Boolean
    - contextPath: Azure.StorageAccount.properties.routingPreference.publishInternetEndpoints
      description: Whether internet routing storage endpoints are to be published.
      type: Boolean
    - contextPath: Azure.StorageAccount.properties.encryption
      description: Encryption settings to be used for server-side encryption for the storage account.
      type: String
    - contextPath: Azure.StorageAccount.properties.secondaryLocation
      description: The geo-replicated secondary location for the storage account. Only available if the accountType is Standard_GRS or Standard_RAGRS.
      type: String
    - contextPath: Azure.StorageAccount.properties.statusOfPrimary
      description: Whether the storage account primary location is available or unavailable.
      type: String
    - contextPath: Azure.StorageAccount.properties.statusOfSecondary
      description: Whether the storage account secondary location is available or unavailable. Only available if the SKU name is Standard_GRS or Standard_RAGRS.
      type: String
    - contextPath: Azure.StorageAccount.properties.supportsHttpsTrafficOnly
      description: If set to true, allows https traffic only to storage service.
      type: Boolean
    - contextPath: Azure.StorageAccount.sku.name
      description: The SKU name. Required for account creation; optional for update.
      type: String
    - contextPath: Azure.StorageAccount.sku.tier
      description: The SKU tier. This is based on the SKU name.
      type: String
    - contextPath: Azure.StorageAccount.tags
      description: Resource tags.
    - contextPath: Azure.StorageAccount.type
      description: The storage account type.
      type: String
  - arguments:
    - name: subscription_id
      type: string
      description: The subscription ID.
      required: true
      prettyname: Subscription ID
      prettypredefined:
        Subscription ID: ${asset.xdm.asset.realm}
    - name: resource_group_name
      type: string
      required: true
      description: The resource group name.
      prettyname: Resource Group
    - name: name
      type: string
      required: true
      description: Name of the Function App.
      prettyname: AZ Function Name
      prettypredefined:
        AZ Function Name: ${asset.xdm.asset.name}
    - auto: PREDEFINED
      name: http20_enabled
      type: bool
      required: false
      description: Whether to allow clients to connect over HTTP/2.
      predefined:
      - 'true'
      - 'false'
      defaultValue: 'true'
    name: azure-set-function-app-http-version2-0-quick-action
    prettyname: Set Function App HTTP Version to 2.0
    description: "Enables HTTP 2.0 for the Function App."
    quickaction: true
    hidden: true
    outputs:
    - contextPath: Azure.WebAppConfig.id
      description: Resource ID.
      type: String
    - contextPath: Azure.WebAppConfig.name
      description: Resource name.
      type: String
    - contextPath: Azure.WebAppConfig.type
      description: Resource type.
      type: String
    - contextPath: Azure.WebAppConfig.location
      description: Resource location.
      type: String
    - contextPath: Azure.WebAppConfig.properties.numberOfWorkers
      description: Number of workers.
      type: Number
    - contextPath: Azure.WebAppConfig.properties.defaultDocuments
      description: List of default documents.
      type: Unknown
    - contextPath: Azure.WebAppConfig.properties.netFrameworkVersion
      description: .NET Framework version.
      type: String
    - contextPath: Azure.WebAppConfig.properties.phpVersion
      description: PHP version.
      type: String
    - contextPath: Azure.WebAppConfig.properties.pythonVersion
      description: Python version.
      type: String
    - contextPath: Azure.WebAppConfig.properties.nodeVersion
      description: Node.js version.
      type: String
    - contextPath: Azure.WebAppConfig.properties.powerShellVersion
      description: PowerShell version.
      type: String
    - contextPath: Azure.WebAppConfig.properties.linuxFxVersion
      description: Linux app framework and version.
      type: String
    - contextPath: Azure.WebAppConfig.properties.windowsFxVersion
      description: Windows container image name.
      type: String
    - contextPath: Azure.WebAppConfig.properties.requestTracingEnabled
      description: Indicates whether request tracing is enabled.
      type: Boolean
    - contextPath: Azure.WebAppConfig.properties.remoteDebuggingEnabled
      description: Indicates whether remote debugging is enabled.
      type: Boolean
    - contextPath: Azure.WebAppConfig.properties.remoteDebuggingVersion
      description: Remote debugging version.
      type: String
    - contextPath: Azure.WebAppConfig.properties.http20Enabled
      description: Indicates whether HTTP/2 is enabled.
      type: Boolean
    - contextPath: Azure.WebAppConfig.properties.minTlsVersion
      description: Minimum TLS version required.
      type: String
    - contextPath: Azure.WebAppConfig.properties.ftpsState
      description: State of FTP/ FTPS service.
      type: String
    - contextPath: Azure.WebAppConfig.properties.webSocketsEnabled
      description: Indicates whether WebSockets are enabled.
      type: Boolean
    - contextPath: Azure.WebAppConfig.properties.alwaysOn
      description: Indicates whether Always On is enabled.
      type: Boolean
    - contextPath: Azure.WebAppConfig.properties.managedPipelineMode
      description: Managed pipeline mode.
      type: String
    - contextPath: Azure.WebAppConfig.properties.loadBalancing
      description: Site load balancing mode.
      type: String
    - contextPath: Azure.WebAppConfig.properties.autoHealEnabled
      description: Indicates whether Auto Heal is enabled.
      type: Boolean
    - contextPath: Azure.WebAppConfig.properties.autoHealRules
      description: Auto Heal rules configuration.
      type: Unknown
    - contextPath: Azure.WebAppConfig.properties.cors.allowedOrigins
      description: CORS allowed origins.
      type: Unknown
    - contextPath: Azure.WebAppConfig.properties.cors.supportCredentials
      description: Indicates whether CORS supports credentials.
      type: Boolean
    - contextPath: Azure.WebAppConfig.properties.apiDefinition.url
      description: URL of the API definition.
      type: String
    - contextPath: Azure.WebAppConfig.properties.apiManagementConfig.id
      description: Azure API management integration ID.
      type: String 
  - arguments:
    - name: subscription_id
      type: string
      description: The subscription ID.
      required: true
      prettyname: Subscription ID
      prettypredefined:
        Subscription ID: ${asset.xdm.asset.realm}
    - description: The resource group name.
      name: resource_group_name
      required: true
      prettyname: Resource Group
      prettypredefined:
        Resource Group: ${asset.xdm.asset.raw_fields.Platform Discovery.resourceGroup}
    - description: Name of the storage account.
      name: account_name
      required: true
      prettyname: Storage Account
      prettypredefined:
        Storage Account: ${asset.xdm.asset.name}
    - auto: PREDEFINED
      description: If set to 'true', allows public access to all blobs or containers in the storage account.
      name: allow_blob_public_access
      defaultValue: 'false'
    name: azure-storage-disable-public-access-quick-action
    description: "Disables public access to blobs for the storage account, blocking anonymous/public read access to containers and blobs."
    prettyname: Disable Public Access / Block Public Access
    hidden: true
    quickaction: true
    outputs:
    - contextPath: Azure.StorageAccount.id
      description: Fully qualified resource ID for the resource.
      type: String
    - contextPath: Azure.StorageAccount.kind
      description: The kind of storage account.
      type: String
    - contextPath: Azure.StorageAccount.location
      description: The geo-location where the resource lives.
      type: String
    - contextPath: Azure.StorageAccount.name
      description: The name of the resource.
      type: String
    - contextPath: Azure.StorageAccount.properties.isHnsEnabled
      description: Account HierarchicalNamespace enabled if sets to true.
      type: Boolean
    - contextPath: Azure.StorageAccount.properties.allowBlobPublicAccess
      description: If set to true (default), allows public access to all blobs or containers in the storage account.
      type: Boolean
    - contextPath: Azure.StorageAccount.properties.minimumTlsVersion
      description: Sets the minimum TLS version to be permitted on requests to storage. Default is TLS 1.0.
      type: String
    - contextPath: Azure.StorageAccount.properties.allowSharedKeyAccess
      description: Whether the storage account permits requests to be authorized with the account access key via Shared Key. If false, then all requests (including shared access signatures) must be authorized with Azure Active Directory (Azure AD).
      type: Boolean
    - contextPath: Azure.StorageAccount.properties.creationTime
      description: The creation date and time of the storage account in UTC.
      type: Date
    - contextPath: Azure.StorageAccount.properties.primaryEndpoints
      description: The URLs that are used to retrieve a public blob, queue, or table object.
      type: String
    - contextPath: Azure.StorageAccount.properties.primaryLocation
      description: The storage account primary data center location.
      type: String
    - contextPath: Azure.StorageAccount.properties.provisioningState
      description: The status of the storage account at the time the operation was called.
      type: String
    - contextPath: Azure.StorageAccount.properties.routingPreference.routingChoice
      description: The kind of network routing the user chose.
      type: String
    - contextPath: Azure.StorageAccount.properties.routingPreference.publishMicrosoftEndpoints
      description: Whether Microsoft routing storage endpoints are to be published.
      type: Boolean
    - contextPath: Azure.StorageAccount.properties.routingPreference.publishInternetEndpoints
      description: Whether internet routing storage endpoints are to be published.
      type: Boolean
    - contextPath: Azure.StorageAccount.properties.encryption
      description: Encryption settings to be used for server-side encryption for the storage account.
      type: String
    - contextPath: Azure.StorageAccount.properties.secondaryLocation
      description: The geo-replicated secondary location for the storage account. Only available if the accountType is Standard_GRS or Standard_RAGRS.
      type: String
    - contextPath: Azure.StorageAccount.properties.statusOfPrimary
      description: Whether the storage account primary location is available or unavailable.
      type: String
    - contextPath: Azure.StorageAccount.properties.statusOfSecondary
      description: Whether the storage account secondary location is available or unavailable. Only available if the SKU name is Standard_GRS or Standard_RAGRS.
      type: String
    - contextPath: Azure.StorageAccount.properties.supportsHttpsTrafficOnly
      description: If set to true, allows https traffic only to storage service.
      type: Boolean
    - contextPath: Azure.StorageAccount.sku.name
      description: The SKU name. Required for account creation; optional for update.
      type: String
    - contextPath: Azure.StorageAccount.sku.tier
      description: The SKU tier. This is based on the SKU name.
      type: String
    - contextPath: Azure.StorageAccount.tags
      description: Resource tags.
    - contextPath: Azure.StorageAccount.type
      description: The storage account type.
      type: String
  - arguments:
    - name: subscription_id
      type: string
      description: The subscription ID.
      required: true
      prettyname: Subscription ID
      prettypredefined:
        Subscription ID: ${asset.xdm.asset.realm}
    - name: resource_group_name
      type: string
      required: true
      description: The resource group name.
      prettyname: Resource Group
    - name: name
      type: string
      required: true
      description: Name of the Web App.
      prettyname: AZ Webapp
      prettypredefined:
        AZ Webapp: ${asset.xdm.asset.name}
    - auto: PREDEFINED
      name: remote_debugging_enabled
      type: bool
      required: false
      description: Whether remote debugging is enabled.
      defaultValue: 'false'
    description: "Disables remote debugging for the web app to reduce the risk of unauthorized code access."
    name: azure-webapp-disable-remote-debugging-quick-action
    prettyname: Disable Remote Debugging on Azure App
    hidden: true
    quickaction: true
    outputs:
    - contextPath: Azure.WebAppConfig.id
      description: Resource ID.
      type: String
    - contextPath: Azure.WebAppConfig.name
      description: Resource name.
      type: String
    - contextPath: Azure.WebAppConfig.type
      description: Resource type.
      type: String
    - contextPath: Azure.WebAppConfig.location
      description: Resource location.
      type: String
    - contextPath: Azure.WebAppConfig.properties.numberOfWorkers
      description: Number of workers.
      type: Number
    - contextPath: Azure.WebAppConfig.properties.defaultDocuments
      description: List of default documents.
      type: Unknown
    - contextPath: Azure.WebAppConfig.properties.netFrameworkVersion
      description: .NET Framework version.
      type: String
    - contextPath: Azure.WebAppConfig.properties.phpVersion
      description: PHP version.
      type: String
    - contextPath: Azure.WebAppConfig.properties.pythonVersion
      description: Python version.
      type: String
    - contextPath: Azure.WebAppConfig.properties.nodeVersion
      description: Node.js version.
      type: String
    - contextPath: Azure.WebAppConfig.properties.powerShellVersion
      description: PowerShell version.
      type: String
    - contextPath: Azure.WebAppConfig.properties.linuxFxVersion
      description: Linux app framework and version.
      type: String
    - contextPath: Azure.WebAppConfig.properties.windowsFxVersion
      description: Windows container image name.
      type: String
    - contextPath: Azure.WebAppConfig.properties.requestTracingEnabled
      description: Indicates whether request tracing is enabled.
      type: Boolean
    - contextPath: Azure.WebAppConfig.properties.remoteDebuggingEnabled
      description: Indicates whether remote debugging is enabled.
      type: Boolean
    - contextPath: Azure.WebAppConfig.properties.remoteDebuggingVersion
      description: Remote debugging version.
      type: String
    - contextPath: Azure.WebAppConfig.properties.http20Enabled
      description: Indicates whether HTTP/2 is enabled.
      type: Boolean
    - contextPath: Azure.WebAppConfig.properties.minTlsVersion
      description: Minimum TLS version required.
      type: String
    - contextPath: Azure.WebAppConfig.properties.ftpsState
      description: State of FTP/ FTPS service.
      type: String
    - contextPath: Azure.WebAppConfig.properties.webSocketsEnabled
      description: Indicates whether WebSockets are enabled.
      type: Boolean
    - contextPath: Azure.WebAppConfig.properties.alwaysOn
      description: Indicates whether Always On is enabled.
      type: Boolean
    - contextPath: Azure.WebAppConfig.properties.managedPipelineMode
      description: Managed pipeline mode.
      type: String
    - contextPath: Azure.WebAppConfig.properties.loadBalancing
      description: Site load balancing mode.
      type: String
    - contextPath: Azure.WebAppConfig.properties.autoHealEnabled
      description: Indicates whether Auto Heal is enabled.
      type: Boolean
    - contextPath: Azure.WebAppConfig.properties.autoHealRules
      description: Auto Heal rules configuration.
      type: Unknown
    - contextPath: Azure.WebAppConfig.properties.cors.allowedOrigins
      description: CORS allowed origins.
      type: Unknown
    - contextPath: Azure.WebAppConfig.properties.cors.supportCredentials
      description: Indicates whether CORS supports credentials.
      type: Boolean
    - contextPath: Azure.WebAppConfig.properties.apiDefinition.url
      description: URL of the API definition.
      type: String
    - contextPath: Azure.WebAppConfig.properties.apiManagementConfig.id
      description: Azure API management integration ID.
>>>>>>> 0eb44417
  isfetch: false
  runonce: false
  script: '-'
  type: python
  subtype: python3
  dockerimage: demisto/crypto:1.0.0.4834757
fromversion: 8.11.0
supportsquickactions: true
isCloudProviderIntegration: true
tests:
- No tests (auto formatted)
<|MERGE_RESOLUTION|>--- conflicted
+++ resolved
@@ -2488,7 +2488,1194 @@
     - contextPath: Azure.Network.IPConfigurations.properties.sku
       description: The SKU of the public IP address associated with the configuration, defining its performance tier.
       type: String
-<<<<<<< HEAD
+  - arguments:
+    - description: The subscription ID.
+      name: subscription_id
+      type: String
+      required: true
+      prettyname: Subscription ID
+      prettypredefined:
+        Subscription ID: ${asset.xdm.asset.realm}
+    - description: The name of the resource group.
+      name: resource_group_name
+      type: String
+      required: true
+      prettyname: Resource Group
+      prettypredefined:
+        Resource Group: ${asset.xdm.asset.raw_fields.Platform Discovery.resourceGroup}
+    - description: The name of the security group.
+      name: security_group_name
+      required: true
+      prettyname: Logic App Name
+      prettypredefined:
+        Logic App Name: ${asset.xdm.asset.raw_fields.Platform Discovery.name}
+    - description: Name of the NSG rule to update.
+      name: security_rule_name
+      required: true
+      prettyname: NSG Rule
+      prettypredefined:
+        NSG Rule: ${asset.xdm.asset.raw_fields.Platform Discovery.properties.securityRules.name}
+    - auto: PREDEFINED
+      description: Whether to allow or deny network traffic.
+      name: access
+      predefined:
+      - Deny
+      defaultValue: Deny
+    description: "Revokes an NSG rule's access setting it to Deny, effectively blocking traffic defined by that rule's properties."
+    name: azure-nsg-security-rule-update-quick-action
+    prettyname: Revoke NSG Rule to Stop Traffic
+    quickaction: true
+    hidden: true
+    outputs:
+    - contextPath: Azure.NSGRule.name
+      description: The rule's name.
+      type: String
+    - contextPath: Azure.NSGRule.id
+      description: The rule's ID.
+      type: String
+    - contextPath: Azure.NSGRule.etag
+      description: The rule's ETag.
+      type: String
+    - contextPath: Azure.NSGRule.type
+      description: The rule's type.
+      type: String
+    - contextPath: Azure.NSGRule.provisioningState
+      description: The rule's provisioning state.
+      type: String
+    - contextPath: Azure.NSGRule.protocol
+      description: The protocol. Can be "TCP", "UDP", "ICMP", "*".
+      type: String
+    - contextPath: Azure.NSGRule.sourcePortRange
+      description: For a single port, the source port or a range of ports. Note that for multiple ports, `sourcePortRanges` will appear instead.
+      type: String
+    - contextPath: Azure.NSGRule.sourcePortRanges
+      description: For multiple ports, a list of these ports. Note that for single ports, `sourcePortRange` will appear instead.
+      type: String
+    - contextPath: Azure.NSGRule.destinationPortRange
+      description: For a single port, the destination port or range of ports. Note that for multiple ports, `destinationPortRanges` will appear instead.
+      type: String
+    - contextPath: Azure.NSGRule.destinationPortRanges
+      description: For multiple ports, a list of destination ports. Note that for single ports, `destinationPortRange` will appear instead.
+      type: String
+    - contextPath: Azure.NSGRule.sourceAddressPrefix
+      description: The source address.
+      type: String
+    - contextPath: Azure.NSGRule.destinationAddressPrefix
+      description: The destination address.
+      type: String
+    - contextPath: Azure.NSGRule.access
+      description: The rule's access. Can be "Allow" or "Deny".
+      type: String
+    - contextPath: Azure.NSGRule.priority
+      description: The rule's priority, ranging from 100 to 4096.  
+      type: Number
+    - contextPath: Azure.NSGRule.direction
+      description: The rule's direction. Can be "Inbound" or "Outbound".
+      type: String
+  - arguments:
+    - description: The subscription ID.
+      name: subscription_id
+      type: String
+      required: true
+      prettypredefined:
+        Subscription ID: ${asset.xdm.asset.realm}
+      prettyname: Subscription ID
+    - description: The name of the resource group.
+      name: resource_group_name
+      type: String
+      required: true
+      prettypredefined:
+        Resource Group: ${asset.xdm.asset.raw_fields.Platform Discovery.resourceGroup}
+      prettyname: Resource Group Name
+    - description: The name of the security group.
+      name: security_group_name
+      required: true
+      prettyname: Logic App Name
+      prettypredefined:
+        Logic App Name: ${asset.xdm.asset.raw_fields.Platform Discovery.name}
+    - description: The name of the rule to be deleted.
+      name: security_rule_name
+      required: true
+      prettyname: NSG Rule
+      prettypredefined:
+        NSG Rule: ${asset.xdm.asset.raw_fields.Platform Discovery.properties.securityRules.name}
+    description: "Deletes a network security group (NSG) rule."
+    name: azure-nsg-security-rule-delete-quick-action
+    prettyname: Delete NSG Rule
+    hidden: true
+    quickaction: true
+    outputs:
+    - contextPath: Azure.NSGRule.name
+      description: The rule's name.
+      type: String
+    - contextPath: Azure.NSGRule.id
+      description: The rule's ID.
+      type: String
+    - contextPath: Azure.NSGRule.etag
+      description: The rule's ETag.
+      type: String
+    - contextPath: Azure.NSGRule.type
+      description: The rule's type.
+      type: String
+    - contextPath: Azure.NSGRule.provisioningState
+      description: The rule's provisioning state.
+      type: String
+    - contextPath: Azure.NSGRule.protocol
+      description: The protocol, which can be "TCP", "UDP", "ICMP", or "*".
+      type: String
+    - contextPath: Azure.NSGRule.sourcePortRange
+      description: For a single port, the source port or a range of ports.
+      type: String
+    - contextPath: Azure.NSGRule.sourcePortRanges
+      description: For multiple ports, a list of these ports.
+      type: String
+    - contextPath: Azure.NSGRule.destinationPortRange
+      description: For a single port, the destination port or range of ports.
+      type: String
+    - contextPath: Azure.NSGRule.destinationPortRanges
+      description: For multiple ports, a list of destination ports.
+      type: String
+    - contextPath: Azure.NSGRule.sourceAddressPrefix
+      description: The source address.
+      type: String
+    - contextPath: Azure.NSGRule.destinationAddressPrefix
+      description: The destination address.
+      type: String
+    - contextPath: Azure.NSGRule.access
+      description: The rule's access. Can be "Allow" or "Deny".
+      type: String
+    - contextPath: Azure.NSGRule.priority
+      description: The rule's priority, ranging from 100 to 4096.
+      type: Number
+    - contextPath: Azure.NSGRule.direction
+      description: The rule's direction. Can be "Inbound" or "Outbound".
+      type: String
+  - arguments:
+    - description: The subscription ID.
+      name: subscription_id
+      type: String
+      required: true
+      prettyname: Subscription ID
+      prettypredefined:
+        Subscription ID: ${asset.xdm.asset.realm}
+    - name: resource_group_name
+      type: String
+      required: true
+      description: The resource group name.
+      prettyname: Resource Group
+    - name: name
+      type: String
+      required: true
+      description: Name of the Web App.
+      prettyname: AZ Web App
+      prettypredefined:
+        AZ Web App: ${asset.xdm.asset.name}
+    - name: identity_type
+      type: String
+      required: false
+      defaultValue: SystemAssigned
+      description: Managed service identity type.
+      hidden: true
+    description: "Assigns a system-assigned managed identity to the web app, enabling secure access to other Azure services without managing credentials."
+    name: azure-webapp-assign-managed-identity-quick-action
+    prettyname: Assign Managed Identity to Web App
+    quickaction: true
+    hidden: true
+    outputs:
+    - contextPath: Azure.WebApp.id
+      description: Fully qualified resource ID for the web app.
+      type: String
+    - contextPath: Azure.WebApp.name
+      description: The name of the web app.
+      type: String
+    - contextPath: Azure.WebApp.type
+      description: The resource type, e.g., Microsoft.Web/sites.
+      type: String
+    - contextPath: Azure.WebApp.location
+      description: Geographic location of the web app.
+      type: String
+    - contextPath: Azure.WebApp.kind
+      description: The kind of the app, e.g., app, functionapp, etc.
+      type: String
+    - contextPath: Azure.WebApp.tags
+      description: Resource tags as key-value pairs.
+    - contextPath: Azure.WebApp.identity.type
+      description: The type of managed identity (SystemAssigned, UserAssigned, etc.).
+      type: String
+    - contextPath: Azure.WebApp.identity.principalId
+      description: The principal ID of the system-assigned identity.
+      type: String
+    - contextPath: Azure.WebApp.identity.tenantId
+      description: The tenant ID of the system-assigned identity.
+      type: String
+    - contextPath: Azure.WebApp.identity.userAssignedIdentities
+      description: The list of user-assigned identities associated with the web app.
+    - contextPath: Azure.WebApp.properties.state
+      description: Current state of the web app (Running, Stopped, etc.).
+      type: String
+    - contextPath: Azure.WebApp.properties.enabled
+      description: Whether the web app is enabled.
+      type: Boolean
+    - contextPath: Azure.WebApp.properties.defaultHostName
+      description: Default host name of the web app.
+      type: String
+    - contextPath: Azure.WebApp.properties.hostNames
+      description: List of host names associated with the web app.
+    - contextPath: Azure.WebApp.properties.repositorySiteName
+      description: Name of the repository site.
+      type: String
+    - contextPath: Azure.WebApp.properties.clientAffinityEnabled
+      description: Whether client affinity is enabled.
+      type: Boolean
+    - contextPath: Azure.WebApp.properties.clientCertEnabled
+      description: Whether client certificates are enabled.
+      type: Boolean
+    - contextPath: Azure.WebApp.properties.clientCertExclusionPaths
+      description: Paths to exclude from client certificate authentication.
+      type: String
+    - contextPath: Azure.WebApp.properties.hostingEnvironment
+      description: App Service Environment to use for the web app.
+      type: String
+    - contextPath: Azure.WebApp.properties.serverFarmId
+      description: Resource ID of the associated App Service plan.
+      type: String
+    - contextPath: Azure.WebApp.properties.reserved
+      description: Whether the web app is on a Linux plan.
+      type: Boolean
+    - contextPath: Azure.WebApp.properties.isXenon
+      description: Whether the web app is hosted in Xenon.
+      type: Boolean
+    - contextPath: Azure.WebApp.properties.hyperV
+      description: Whether Hyper-V is enabled for the web app.
+      type: Boolean
+    - contextPath: Azure.WebApp.properties.siteConfig.appSettings
+      description: List of app settings.
+    - contextPath: Azure.WebApp.properties.siteConfig.metadata
+      description: List of metadata settings.
+    - contextPath: Azure.WebApp.properties.siteConfig.connectionStrings
+      description: List of connection strings.
+    - contextPath: Azure.WebApp.properties.siteConfig.localMySqlEnabled
+      description: Whether local MySQL is enabled.
+      type: Boolean
+    - contextPath: Azure.WebApp.properties.siteConfig.alwaysOn
+      description: Whether Always On is enabled.
+      type: Boolean
+    - contextPath: Azure.WebApp.properties.siteConfig.http20Enabled
+      description: Whether HTTP/2 is enabled.
+      type: Boolean
+    - contextPath: Azure.WebApp.properties.siteConfig.minTlsVersion
+      description: Minimum TLS version required.
+      type: String
+    - contextPath: Azure.WebApp.properties.siteConfig.ftpsState
+      description: FTPS state (Disabled, AllAllowed, etc.).
+      type: String
+    - contextPath: Azure.WebApp.properties.siteConfig.linuxFxVersion
+      description: Runtime stack for Linux apps.
+      type: String
+    - contextPath: Azure.WebApp.properties.siteConfig.windowsFxVersion
+      description: Runtime stack for Windows apps.
+      type: String
+    - contextPath: Azure.WebApp.properties.siteConfig.numberOfWorkers
+      description: Number of workers allocated.
+      type: Number
+    - contextPath: Azure.WebApp.properties.siteConfig.webSocketsEnabled
+      description: Whether WebSockets are enabled.
+      type: Boolean
+    - contextPath: Azure.WebApp.properties.siteConfig.preWarmedInstanceCount
+      description: Number of pre-warmed instances.
+      type: Number
+    - contextPath: Azure.WebApp.properties.siteConfig.acrUseManagedIdentityCreds
+      description: Whether ACR uses managed identity credentials.
+      type: Boolean
+    - contextPath: Azure.WebApp.properties.siteConfig.acrUserManagedIdentityID
+      description: User-assigned identity ID for ACR.
+      type: String
+    - contextPath: Azure.WebApp.properties.siteConfig.scmType
+      description: Source control management type.
+      type: String
+    - contextPath: Azure.WebApp.properties.siteConfig.use32BitWorkerProcess
+      description: Whether to use 32-bit worker process.
+      type: Boolean
+    - contextPath: Azure.WebApp.properties.siteConfig.autoHealEnabled
+      description: Whether auto-heal is enabled.
+      type: Boolean
+    - contextPath: Azure.WebApp.properties.siteConfig.autoHealRules
+      description: Auto-heal rules configuration.
+    - contextPath: Azure.WebApp.properties.siteConfig.tracingOptions
+      description: Tracing options.
+      type: String
+    - contextPath: Azure.WebApp.properties.siteConfig.remoteDebuggingEnabled
+      description: Whether remote debugging is enabled.
+      type: Boolean
+    - contextPath: Azure.WebApp.properties.siteConfig.remoteDebuggingVersion
+      description: Remote debugging version.
+      type: String
+    - contextPath: Azure.WebApp.properties.siteConfig.detailedErrorLoggingEnabled
+      description: Whether detailed error logging is enabled.
+      type: Boolean
+    - contextPath: Azure.WebApp.properties.siteConfig.httpLoggingEnabled
+      description: Whether HTTP logging is enabled.
+      type: Boolean
+    - contextPath: Azure.WebApp.properties.siteConfig.requestTracingEnabled
+      description: Whether request tracing is enabled.
+      type: Boolean
+    - contextPath: Azure.WebApp.properties.siteConfig.requestTracingExpirationTime
+      description: Request tracing expiration time.
+      type: DateTime
+    - contextPath: Azure.WebApp.properties.siteConfig.remoteDebuggingEnabled
+      description: Whether remote debugging is enabled.
+      type: Boolean
+    - contextPath: Azure.WebApp.properties.siteConfig.remoteDebuggingVersion
+      description: Remote debugging version.
+      type: String
+    - contextPath: Azure.WebApp.properties.siteConfig.defaultDocuments
+      description: List of default documents.
+    - contextPath: Azure.WebApp.properties.siteConfig.virtualApplications
+      description: List of virtual applications.
+    - contextPath: Azure.WebApp.properties.siteConfig.loadBalancing
+      description: Load balancing settings.
+      type: String
+    - contextPath: Azure.WebApp.properties.siteConfig.experiments
+      description: Experiments configuration.
+    - contextPath: Azure.WebApp.properties.siteConfig.limits
+      description: Site limits configuration.
+    - contextPath: Azure.WebApp.properties.siteConfig.autoSwapSlotName
+      description: Auto-swap slot name.
+      type: String
+    - contextPath: Azure.WebApp.properties.siteConfig.localMySqlEnabled
+      description: Whether local MySQL is enabled.
+      type: Boolean
+    - contextPath: Azure.WebApp.properties.siteConfig.ipSecurityRestrictions
+      description: IP security restrictions.
+    - contextPath: Azure.WebApp.properties.siteConfig.scmIpSecurityRestrictions
+      description: SCM IP security restrictions.
+    - contextPath: Azure.WebApp.properties.siteConfig.scmIpSecurityRestrictionsUseMain
+      description: Whether SCM IP restrictions use main settings.
+      type: Boolean
+    - contextPath: Azure.WebApp.properties.siteConfig.cors
+      description: CORS settings.
+    - contextPath: Azure.WebApp.properties.siteConfig.push
+      description: Push settings.
+    - contextPath: Azure.WebApp.properties.siteConfig.apiDefinition
+      description: API definition settings.
+    - contextPath: Azure.WebApp.properties.siteConfig.apiManagementConfig
+      description: API management configuration.
+    - contextPath: Azure.WebApp.properties.siteConfig.autoHealEnabled
+      description: Whether auto-heal is enabled.
+      type: Boolean
+    - contextPath: Azure.WebApp.properties.siteConfig.autoHealRules
+      description: Auto-heal rules configuration.
+    - contextPath: Azure.WebApp.properties.siteConfig.tracingOptions
+      description: Tracing options.
+      type: String
+    - contextPath: Azure.WebApp.properties.siteConfig.remoteDebuggingEnabled
+      description: Whether remote debugging is enabled.
+      type: Boolean
+    - contextPath: Azure.WebApp.properties.siteConfig.remoteDebuggingVersion
+      description: Remote debugging version.
+      type: String
+    - contextPath: Azure.WebApp.properties.siteConfig.detailedErrorLoggingEnabled
+      description: Whether detailed error logging is enabled.
+      type: Boolean
+    - contextPath: Azure.WebApp.properties.siteConfig.httpLoggingEnabled
+      description: Whether HTTP logging is enabled.
+      type: Boolean
+    - contextPath: Azure.WebApp.properties.siteConfig.requestTracingEnabled
+      description: Whether request tracing is enabled.
+      type: Boolean
+  - arguments:
+    - description: The subscription ID.
+      name: subscription_id
+      type: String
+      required: true
+      prettypredefined:
+        Subscription ID: ${asset.xdm.asset.realm}
+      prettyname: Subscription ID
+    - description: The resource group name.
+      name: resource_group_name
+      required: true
+      prettyname: Resource Group
+      prettypredefined:
+        Resource Group: ${asset.xdm.asset.raw_fields.Platform Discovery.resourceGroup}
+    - description: The name of the storage account.
+      name: account_name
+      required: true
+      prettyname: Storage Account
+      prettypredefined:
+        Storage Account: ${asset.xdm.asset.name}
+    - description: Specifies whether traffic is bypassed for Logging/Metrics/AzureServices.
+      name: network_ruleset_bypass
+      auto: PREDEFINED
+      isArray: true
+      defaultValue: AzureServices
+    description: "Configures the storage account's network rules to allow traffic from trusted Azure services."
+    name: azure-storage-allow-access-quick-action
+    prettyname: Allow Access by Trusted Services
+    quickaction: true
+    hidden: true
+    outputs:
+    - contextPath: Azure.StorageAccount.id
+      description: Fully qualified resource ID for the resource.
+      type: String
+    - contextPath: Azure.StorageAccount.kind
+      description: The kind of storage account.
+      type: String
+    - contextPath: Azure.StorageAccount.location
+      description: The geo-location where the resource lives.
+      type: String
+    - contextPath: Azure.StorageAccount.name
+      description: The name of the resource.
+      type: String
+    - contextPath: Azure.StorageAccount.properties.isHnsEnabled
+      description: Account HierarchicalNamespace enabled if sets to true.
+      type: Boolean
+    - contextPath: Azure.StorageAccount.properties.allowBlobPublicAccess
+      description: If set to true (default), allows public access to all blobs or containers in the storage account.
+      type: Boolean
+    - contextPath: Azure.StorageAccount.properties.minimumTlsVersion
+      description: Sets the minimum TLS version allowed for requests to the storage account. The default is TLS 1.0.
+      type: String
+    - contextPath: Azure.StorageAccount.properties.allowSharedKeyAccess
+      description: Whether the storage account permits requests to be authorized with the account access key via Shared Key. If false, then all requests (including shared access signatures) must be authorized with Azure Active Directory (Azure AD).
+      type: Boolean
+    - contextPath: Azure.StorageAccount.properties.creationTime
+      description: The creation date and time of the storage account in UTC.
+      type: Date
+    - contextPath: Azure.StorageAccount.properties.primaryEndpoints
+      description: The URLs that are used to retrieve a public blob, queue, or table object.
+      type: String
+    - contextPath: Azure.StorageAccount.properties.primaryLocation
+      description: The storage account primary data center location.
+      type: String
+    - contextPath: Azure.StorageAccount.properties.provisioningState
+      description: The status of the storage account at the time the operation was called.
+      type: String
+    - contextPath: Azure.StorageAccount.properties.routingPreference.routingChoice
+      description: The kind of network routing the user chose.
+      type: String
+    - contextPath: Azure.StorageAccount.properties.routingPreference.publishMicrosoftEndpoints
+      description: Whether Microsoft routing storage endpoints are to be published.
+      type: Boolean
+    - contextPath: Azure.StorageAccount.properties.routingPreference.publishInternetEndpoints
+      description: Whether internet routing storage endpoints are to be published.
+      type: Boolean
+    - contextPath: Azure.StorageAccount.properties.encryption
+      description: Encryption settings to be used for server-side encryption for the storage account.
+      type: String
+    - contextPath: Azure.StorageAccount.properties.secondaryLocation
+      description: The geo-replicated secondary location for the storage account. Only available if the accountType is Standard_GRS or Standard_RAGRS.
+      type: String
+    - contextPath: Azure.StorageAccount.properties.statusOfPrimary
+      description: Whether the storage account primary location is available or unavailable.
+      type: String
+    - contextPath: Azure.StorageAccount.properties.statusOfSecondary
+      description: Whether the storage account secondary location is available or unavailable. Only available if the SKU name is Standard_GRS or Standard_RAGRS.
+      type: String
+    - contextPath: Azure.StorageAccount.properties.supportsHttpsTrafficOnly
+      description: If set to true, allows https traffic only to storage service.
+      type: Boolean
+    - contextPath: Azure.StorageAccount.sku.name
+      description: The SKU name. Required for account creation; optional for update.
+      type: String
+    - contextPath: Azure.StorageAccount.sku.tier
+      description: The SKU tier. This is based on the SKU name.
+      type: String
+    - contextPath: Azure.StorageAccount.tags
+      description: Resource tags.
+    - contextPath: Azure.StorageAccount.type
+      description: The storage account type.
+      type: String
+  - arguments:
+    - name: subscription_id
+      type: string
+      description: The subscription ID.
+      required: true
+      prettyname: Subscription ID
+      prettypredefined:
+        Subscription ID: ${asset.xdm.asset.realm}
+    - name: resource_group_name
+      type: string
+      required: true
+      description: The resource group name.
+      prettyname: Resource Group
+    - name: name
+      type: string
+      required: true
+      description: Name of the Web App.
+      prettyname: AZ Webapp
+      prettypredefined:
+        AZ Web App: ${asset.xdm.asset.name}
+    - auto: PREDEFINED
+      name: http20_enabled
+      type: bool
+      description: Enable clients to connect over HTTP/2.
+      predefined:
+      - 'true'
+      - 'false'
+      defaultValue: 'true'
+    description: "Enables HTTP 2.0 for the web app."
+    name: azure-webapp-set-http2-quick-action
+    prettyname: Set Webapp HTTP Version to 2.0
+    quickaction: true
+    hidden: true
+    outputs:
+    - contextPath: Azure.WebAppConfig.id
+      description: Resource ID.
+      type: String
+    - contextPath: Azure.WebAppConfig.name
+      description: Resource name.
+      type: String
+    - contextPath: Azure.WebAppConfig.type
+      description: Resource type.
+      type: String
+    - contextPath: Azure.WebAppConfig.location
+      description: Resource location.
+      type: String
+    - contextPath: Azure.WebAppConfig.properties.numberOfWorkers
+      description: Number of workers.
+      type: Number
+    - contextPath: Azure.WebAppConfig.properties.defaultDocuments
+      description: List of default documents.
+      type: Unknown
+    - contextPath: Azure.WebAppConfig.properties.netFrameworkVersion
+      description: .NET Framework version.
+      type: String
+    - contextPath: Azure.WebAppConfig.properties.phpVersion
+      description: PHP version.
+      type: String
+    - contextPath: Azure.WebAppConfig.properties.pythonVersion
+      description: Python version.
+      type: String
+    - contextPath: Azure.WebAppConfig.properties.nodeVersion
+      description: Node.js version.
+      type: String
+    - contextPath: Azure.WebAppConfig.properties.powerShellVersion
+      description: PowerShell version.
+      type: String
+    - contextPath: Azure.WebAppConfig.properties.linuxFxVersion
+      description: Linux app framework and version.
+      type: String
+    - contextPath: Azure.WebAppConfig.properties.windowsFxVersion
+      description: Windows container image name.
+      type: String
+    - contextPath: Azure.WebAppConfig.properties.requestTracingEnabled
+      description: Indicates whether request tracing is enabled.
+      type: Boolean
+    - contextPath: Azure.WebAppConfig.properties.remoteDebuggingEnabled
+      description: Indicates whether remote debugging is enabled.
+      type: Boolean
+    - contextPath: Azure.WebAppConfig.properties.remoteDebuggingVersion
+      description: Remote debugging version.
+      type: String
+    - contextPath: Azure.WebAppConfig.properties.http20Enabled
+      description: Indicates whether HTTP/2 is enabled.
+      type: Boolean
+    - contextPath: Azure.WebAppConfig.properties.minTlsVersion
+      description: Minimum TLS version required.
+      type: String
+    - contextPath: Azure.WebAppConfig.properties.ftpsState
+      description: State of FTP/ FTPS service.
+      type: String
+    - contextPath: Azure.WebAppConfig.properties.webSocketsEnabled
+      description: Indicates whether WebSockets are enabled.
+      type: Boolean
+    - contextPath: Azure.WebAppConfig.properties.alwaysOn
+      description: Indicates whether Always On is enabled.
+      type: Boolean
+    - contextPath: Azure.WebAppConfig.properties.managedPipelineMode
+      description: Managed pipeline mode.
+      type: String
+    - contextPath: Azure.WebAppConfig.properties.loadBalancing
+      description: Site load balancing mode.
+      type: String
+    - contextPath: Azure.WebAppConfig.properties.autoHealEnabled
+      description: Indicates whether Auto Heal is enabled.
+      type: Boolean
+    - contextPath: Azure.WebAppConfig.properties.autoHealRules
+      description: Auto Heal rules configuration.
+      type: Unknown
+    - contextPath: Azure.WebAppConfig.properties.cors.allowedOrigins
+      description: CORS allowed origins.
+      type: Unknown
+    - contextPath: Azure.WebAppConfig.properties.cors.supportCredentials
+      description: Indicates whether CORS supports credentials.
+      type: Boolean
+    - contextPath: Azure.WebAppConfig.properties.apiDefinition.url
+      description: URL of the API definition.
+      type: String
+    - contextPath: Azure.WebAppConfig.properties.apiManagementConfig.id
+      description: Azure API management integration ID.
+      type: String
+  - arguments:
+    - name: subscription_id
+      type: string
+      description: The subscription ID.
+      required: true
+      prettyname: Subscription ID
+      prettypredefined:
+        Subscription ID: ${asset.xdm.asset.realm}
+    - name: resource_group_name
+      type: string
+      required: true
+      description: The resource group name.
+      prettyname: Resource Group
+    - name: name
+      type: string
+      required: true
+      description: Name of the Web App.
+      prettyname: AZ Webapp
+      prettypredefined:
+        AZ Web App: ${asset.xdm.asset.name}
+    - auto: PREDEFINED
+      name: enabled
+      type: bool
+      required: false
+      description: Whether App Service Authentication/Authorization is enabled.
+      defaultValue: 'true'
+    description: "Enables App Service Authentication for the web app."
+    name: azure-webapp-auth-update-quick-action
+    prettyname: Enable Azure App Service Auth
+    quickaction: true
+    hidden: true
+    outputs:
+    - contextPath: Azure.WebAppAuth.id
+      description: Resource ID.
+      type: String
+    - contextPath: Azure.WebAppAuth.name
+      description: Resource Name.
+      type: String
+    - contextPath: Azure.WebAppAuth.type
+      description: Resource type.
+      type: String
+    - contextPath: Azure.WebAppAuth.properties.enabled
+      description: Indicates whether Authentication/Authorization is enabled for the app.
+      type: Boolean
+    - contextPath: Azure.WebAppAuth.properties.runtimeVersion
+      description: The RuntimeVersion of the Authentication/Authorization feature.
+      type: String
+    - contextPath: Azure.WebAppAuth.properties.unauthenticatedClientAction
+      description: The action to take when an unauthenticated client attempts to access the app.
+      type: String
+    - contextPath: Azure.WebAppAuth.properties.tokenStoreEnabled
+      description: Indicates whether the Azure App Service Authentication platform’s token store is enabled.
+      type: Boolean
+    - contextPath: Azure.WebAppAuth.properties.allowedExternalRedirectUrls
+      description: External URLs that are allowed to be redirected to as part of logging in or logging out of the app.
+      type: Unknown
+    - contextPath: Azure.WebAppAuth.properties.defaultProvider
+      description: The default authentication provider to use when multiple providers are configured.
+      type: String
+    - contextPath: Azure.WebAppAuth.properties.clientId
+      description: The Client ID of the app used for AAD login.
+      type: String
+    - contextPath: Azure.WebAppAuth.properties.clientSecret
+      description: The client secret associated with the AAD app.
+      type: String
+    - contextPath: Azure.WebAppAuth.properties.clientSecretSettingName
+      description: The app setting that contains the client secret.
+      type: String
+    - contextPath: Azure.WebAppAuth.properties.issuer
+      description: The OpenID Connect Issuer URI that represents the entity that issues access tokens.
+      type: String
+    - contextPath: Azure.WebAppAuth.properties.allowedAudiences
+      description: The list of audiences that can receive the authentication tokens.
+      type: Unknown
+    - contextPath: Azure.WebAppAuth.properties.additionalLoginParams
+      description: Additional parameters to send to the authentication provider.
+      type: Unknown
+    - contextPath: Azure.WebAppAuth.properties.isAadAutoProvisioned
+      description: True if AAD is auto-provisioned; otherwise false.
+      type: Boolean
+    - contextPath: Azure.WebAppAuth.properties.googleClientId
+      description: The Client ID of the app used for Google login.
+      type: String
+    - contextPath: Azure.WebAppAuth.properties.googleClientSecret
+      description: The client secret associated with the Google app.
+      type: String
+    - contextPath: Azure.WebAppAuth.properties.googleClientSecretSettingName
+      description: The app setting that contains the client secret.
+      type: String
+    - contextPath: Azure.WebAppAuth.properties.facebookAppId
+      description: The App ID of the Facebook app used for login.
+      type: String
+    - contextPath: Azure.WebAppAuth.properties.facebookAppSecret
+      description: The app secret associated with the Facebook app.
+      type: String
+    - contextPath: Azure.WebAppAuth.properties.facebookAppSecretSettingName
+      description: The app setting that contains the Facebook app secret.
+      type: String
+    - contextPath: Azure.WebAppAuth.properties.twitterConsumerKey
+      description: The OAuth 1.0a consumer key of the Twitter application used for login.
+      type: String
+    - contextPath: Azure.WebAppAuth.properties.twitterConsumerSecret
+      description: The consumer secret associated with the Twitter application.
+      type: String
+    - contextPath: Azure.WebAppAuth.properties.twitterConsumerSecretSettingName
+      description: The app setting that contains the Twitter consumer secret.
+      type: String
+    - contextPath: Azure.WebAppAuth.properties.microsoftAccountClientId
+      description: The OAuth 2.0 client ID for the Microsoft account provider.
+      type: String
+    - contextPath: Azure.WebAppAuth.properties.microsoftAccountClientSecret
+      description: The client secret for the Microsoft account provider.
+      type: String
+    - contextPath: Azure.WebAppAuth.properties.microsoftAccountClientSecretSettingName
+      description: The app setting that contains the Microsoft account client secret.
+      type: String
+    - contextPath: Azure.WebAppAuth.properties.appleClientId
+      description: The client ID for the Apple provider.
+      type: String
+    - contextPath: Azure.WebAppAuth.properties.appleClientSecret
+      description: The client secret for the Apple provider.
+      type: String
+    - contextPath: Azure.WebAppAuth.properties.appleClientSecretSettingName
+      description: The app setting that contains the Apple provider client secret.
+      type: String
+    - contextPath: Azure.WebAppAuth.properties.authFilePath
+      description: The path to the authentication configuration file.
+      type: String
+  - arguments:
+    - name: subscription_id
+      type: string
+      description: The subscription ID.
+      required: true
+      prettyname: Subscription ID
+      prettypredefined:
+        Subscription ID: ${asset.xdm.asset.realm}
+    - description: The resource group name.
+      name: resource_group_name
+      required: true
+      prettyname: Resource Group
+      prettypredefined:
+        Resource Group: ${asset.xdm.asset.raw_fields.Platform Discovery.resourceGroup}
+    - description: Name of the storage account.
+      name: account_name
+      required: true
+      prettyname: Storage Account
+      prettypredefined:
+        Storage Account: ${asset.xdm.asset.name}
+    - auto: PREDEFINED
+      description: Whether to allow AD cross-tenant object replication.
+      name: allow_cross_tenant_replication
+      defaultValue: 'false'
+    description: "Disables cross-tenant object replication for the storage account, preventing data from being copied to other Azure AD tenants."
+    name: azure-storage-disable-cross-tenant-replication-quick-action
+    prettyname: Disable Storage Account Cross Tenant Replication
+    quickaction: true
+    hidden: true
+    outputs:
+    - contextPath: Azure.StorageAccount.id
+      description: Fully qualified resource ID for the resource.
+      type: String
+    - contextPath: Azure.StorageAccount.kind
+      description: The kind of storage account.
+      type: String
+    - contextPath: Azure.StorageAccount.location
+      description: The geo-location where the resource lives.
+      type: String
+    - contextPath: Azure.StorageAccount.name
+      description: The name of the resource.
+      type: String
+    - contextPath: Azure.StorageAccount.properties.isHnsEnabled
+      description: Account HierarchicalNamespace enabled if sets to true.
+      type: Boolean
+    - contextPath: Azure.StorageAccount.properties.allowBlobPublicAccess
+      description: If set to true (default), allows public access to all blobs or containers in the storage account.
+      type: Boolean
+    - contextPath: Azure.StorageAccount.properties.minimumTlsVersion
+      description: Sets the minimum TLS version to be permitted on requests to storage. Default is TLS 1.0.
+      type: String
+    - contextPath: Azure.StorageAccount.properties.allowSharedKeyAccess
+      description: Whether the storage account permits requests to be authorized with the account access key via Shared Key. If false, then all requests (including shared access signatures) must be authorized with Azure Active Directory (Azure AD).
+      type: Boolean
+    - contextPath: Azure.StorageAccount.properties.creationTime
+      description: The creation date and time of the storage account in UTC.
+      type: Date
+    - contextPath: Azure.StorageAccount.properties.primaryEndpoints
+      description: The URLs that are used to retrieve a public blob, queue, or table object.
+      type: String
+    - contextPath: Azure.StorageAccount.properties.primaryLocation
+      description: The storage account primary data center location.
+      type: String
+    - contextPath: Azure.StorageAccount.properties.provisioningState
+      description: The status of the storage account at the time the operation was called.
+      type: String
+    - contextPath: Azure.StorageAccount.properties.routingPreference.routingChoice
+      description: The kind of network routing the user chose.
+      type: String
+    - contextPath: Azure.StorageAccount.properties.routingPreference.publishMicrosoftEndpoints
+      description: Whether Microsoft routing storage endpoints are to be published.
+      type: Boolean
+    - contextPath: Azure.StorageAccount.properties.routingPreference.publishInternetEndpoints
+      description: Whether internet routing storage endpoints are to be published.
+      type: Boolean
+    - contextPath: Azure.StorageAccount.properties.encryption
+      description: Encryption settings to be used for server-side encryption for the storage account.
+      type: String
+    - contextPath: Azure.StorageAccount.properties.secondaryLocation
+      description: The geo-replicated secondary location for the storage account. Only available if the accountType is Standard_GRS or Standard_RAGRS.
+      type: String
+    - contextPath: Azure.StorageAccount.properties.statusOfPrimary
+      description: Whether the storage account primary location is available or unavailable.
+      type: String
+    - contextPath: Azure.StorageAccount.properties.statusOfSecondary
+      description: Whether the storage account secondary location is available or unavailable. Only available if the SKU name is Standard_GRS or Standard_RAGRS.
+      type: String
+    - contextPath: Azure.StorageAccount.properties.supportsHttpsTrafficOnly
+      description: If set to true, allows https traffic only to storage service.
+      type: Boolean
+    - contextPath: Azure.StorageAccount.sku.name
+      description: The SKU name. Required for account creation; optional for update.
+      type: String
+    - contextPath: Azure.StorageAccount.sku.tier
+      description: The SKU tier. This is based on the SKU name.
+      type: String
+    - contextPath: Azure.StorageAccount.tags
+      description: Resource tags.
+    - contextPath: Azure.StorageAccount.type
+      description: The storage account type.
+      type: String
+  - arguments:
+    - name: subscription_id
+      type: string
+      description: The subscription ID.
+      required: true
+      prettyname: Subscription ID
+      prettypredefined:
+        Subscription ID: ${asset.xdm.asset.realm}
+    - name: resource_group_name
+      type: string
+      required: true
+      description: The resource group name.
+      prettyname: Resource Group
+    - name: name
+      type: string
+      required: true
+      description: Name of the Function App.
+      prettyname: AZ Function Name
+      prettypredefined:
+        AZ Function Name: ${asset.xdm.asset.name}
+    - auto: PREDEFINED
+      name: http20_enabled
+      type: bool
+      required: false
+      description: Whether to allow clients to connect over HTTP/2.
+      predefined:
+      - 'true'
+      - 'false'
+      defaultValue: 'true'
+    name: azure-set-function-app-http-version2-0-quick-action
+    prettyname: Set Function App HTTP Version to 2.0
+    description: "Enables HTTP 2.0 for the Function App."
+    quickaction: true
+    hidden: true
+    outputs:
+    - contextPath: Azure.WebAppConfig.id
+      description: Resource ID.
+      type: String
+    - contextPath: Azure.WebAppConfig.name
+      description: Resource name.
+      type: String
+    - contextPath: Azure.WebAppConfig.type
+      description: Resource type.
+      type: String
+    - contextPath: Azure.WebAppConfig.location
+      description: Resource location.
+      type: String
+    - contextPath: Azure.WebAppConfig.properties.numberOfWorkers
+      description: Number of workers.
+      type: Number
+    - contextPath: Azure.WebAppConfig.properties.defaultDocuments
+      description: List of default documents.
+      type: Unknown
+    - contextPath: Azure.WebAppConfig.properties.netFrameworkVersion
+      description: .NET Framework version.
+      type: String
+    - contextPath: Azure.WebAppConfig.properties.phpVersion
+      description: PHP version.
+      type: String
+    - contextPath: Azure.WebAppConfig.properties.pythonVersion
+      description: Python version.
+      type: String
+    - contextPath: Azure.WebAppConfig.properties.nodeVersion
+      description: Node.js version.
+      type: String
+    - contextPath: Azure.WebAppConfig.properties.powerShellVersion
+      description: PowerShell version.
+      type: String
+    - contextPath: Azure.WebAppConfig.properties.linuxFxVersion
+      description: Linux app framework and version.
+      type: String
+    - contextPath: Azure.WebAppConfig.properties.windowsFxVersion
+      description: Windows container image name.
+      type: String
+    - contextPath: Azure.WebAppConfig.properties.requestTracingEnabled
+      description: Indicates whether request tracing is enabled.
+      type: Boolean
+    - contextPath: Azure.WebAppConfig.properties.remoteDebuggingEnabled
+      description: Indicates whether remote debugging is enabled.
+      type: Boolean
+    - contextPath: Azure.WebAppConfig.properties.remoteDebuggingVersion
+      description: Remote debugging version.
+      type: String
+    - contextPath: Azure.WebAppConfig.properties.http20Enabled
+      description: Indicates whether HTTP/2 is enabled.
+      type: Boolean
+    - contextPath: Azure.WebAppConfig.properties.minTlsVersion
+      description: Minimum TLS version required.
+      type: String
+    - contextPath: Azure.WebAppConfig.properties.ftpsState
+      description: State of FTP/ FTPS service.
+      type: String
+    - contextPath: Azure.WebAppConfig.properties.webSocketsEnabled
+      description: Indicates whether WebSockets are enabled.
+      type: Boolean
+    - contextPath: Azure.WebAppConfig.properties.alwaysOn
+      description: Indicates whether Always On is enabled.
+      type: Boolean
+    - contextPath: Azure.WebAppConfig.properties.managedPipelineMode
+      description: Managed pipeline mode.
+      type: String
+    - contextPath: Azure.WebAppConfig.properties.loadBalancing
+      description: Site load balancing mode.
+      type: String
+    - contextPath: Azure.WebAppConfig.properties.autoHealEnabled
+      description: Indicates whether Auto Heal is enabled.
+      type: Boolean
+    - contextPath: Azure.WebAppConfig.properties.autoHealRules
+      description: Auto Heal rules configuration.
+      type: Unknown
+    - contextPath: Azure.WebAppConfig.properties.cors.allowedOrigins
+      description: CORS allowed origins.
+      type: Unknown
+    - contextPath: Azure.WebAppConfig.properties.cors.supportCredentials
+      description: Indicates whether CORS supports credentials.
+      type: Boolean
+    - contextPath: Azure.WebAppConfig.properties.apiDefinition.url
+      description: URL of the API definition.
+      type: String
+    - contextPath: Azure.WebAppConfig.properties.apiManagementConfig.id
+      description: Azure API management integration ID.
+      type: String 
+  - arguments:
+    - name: subscription_id
+      type: string
+      description: The subscription ID.
+      required: true
+      prettyname: Subscription ID
+      prettypredefined:
+        Subscription ID: ${asset.xdm.asset.realm}
+    - description: The resource group name.
+      name: resource_group_name
+      required: true
+      prettyname: Resource Group
+      prettypredefined:
+        Resource Group: ${asset.xdm.asset.raw_fields.Platform Discovery.resourceGroup}
+    - description: Name of the storage account.
+      name: account_name
+      required: true
+      prettyname: Storage Account
+      prettypredefined:
+        Storage Account: ${asset.xdm.asset.name}
+    - auto: PREDEFINED
+      description: If set to 'true', allows public access to all blobs or containers in the storage account.
+      name: allow_blob_public_access
+      defaultValue: 'false'
+    name: azure-storage-disable-public-access-quick-action
+    description: "Disables public access to blobs for the storage account, blocking anonymous/public read access to containers and blobs."
+    prettyname: Disable Public Access / Block Public Access
+    hidden: true
+    quickaction: true
+    outputs:
+    - contextPath: Azure.StorageAccount.id
+      description: Fully qualified resource ID for the resource.
+      type: String
+    - contextPath: Azure.StorageAccount.kind
+      description: The kind of storage account.
+      type: String
+    - contextPath: Azure.StorageAccount.location
+      description: The geo-location where the resource lives.
+      type: String
+    - contextPath: Azure.StorageAccount.name
+      description: The name of the resource.
+      type: String
+    - contextPath: Azure.StorageAccount.properties.isHnsEnabled
+      description: Account HierarchicalNamespace enabled if sets to true.
+      type: Boolean
+    - contextPath: Azure.StorageAccount.properties.allowBlobPublicAccess
+      description: If set to true (default), allows public access to all blobs or containers in the storage account.
+      type: Boolean
+    - contextPath: Azure.StorageAccount.properties.minimumTlsVersion
+      description: Sets the minimum TLS version to be permitted on requests to storage. Default is TLS 1.0.
+      type: String
+    - contextPath: Azure.StorageAccount.properties.allowSharedKeyAccess
+      description: Whether the storage account permits requests to be authorized with the account access key via Shared Key. If false, then all requests (including shared access signatures) must be authorized with Azure Active Directory (Azure AD).
+      type: Boolean
+    - contextPath: Azure.StorageAccount.properties.creationTime
+      description: The creation date and time of the storage account in UTC.
+      type: Date
+    - contextPath: Azure.StorageAccount.properties.primaryEndpoints
+      description: The URLs that are used to retrieve a public blob, queue, or table object.
+      type: String
+    - contextPath: Azure.StorageAccount.properties.primaryLocation
+      description: The storage account primary data center location.
+      type: String
+    - contextPath: Azure.StorageAccount.properties.provisioningState
+      description: The status of the storage account at the time the operation was called.
+      type: String
+    - contextPath: Azure.StorageAccount.properties.routingPreference.routingChoice
+      description: The kind of network routing the user chose.
+      type: String
+    - contextPath: Azure.StorageAccount.properties.routingPreference.publishMicrosoftEndpoints
+      description: Whether Microsoft routing storage endpoints are to be published.
+      type: Boolean
+    - contextPath: Azure.StorageAccount.properties.routingPreference.publishInternetEndpoints
+      description: Whether internet routing storage endpoints are to be published.
+      type: Boolean
+    - contextPath: Azure.StorageAccount.properties.encryption
+      description: Encryption settings to be used for server-side encryption for the storage account.
+      type: String
+    - contextPath: Azure.StorageAccount.properties.secondaryLocation
+      description: The geo-replicated secondary location for the storage account. Only available if the accountType is Standard_GRS or Standard_RAGRS.
+      type: String
+    - contextPath: Azure.StorageAccount.properties.statusOfPrimary
+      description: Whether the storage account primary location is available or unavailable.
+      type: String
+    - contextPath: Azure.StorageAccount.properties.statusOfSecondary
+      description: Whether the storage account secondary location is available or unavailable. Only available if the SKU name is Standard_GRS or Standard_RAGRS.
+      type: String
+    - contextPath: Azure.StorageAccount.properties.supportsHttpsTrafficOnly
+      description: If set to true, allows https traffic only to storage service.
+      type: Boolean
+    - contextPath: Azure.StorageAccount.sku.name
+      description: The SKU name. Required for account creation; optional for update.
+      type: String
+    - contextPath: Azure.StorageAccount.sku.tier
+      description: The SKU tier. This is based on the SKU name.
+      type: String
+    - contextPath: Azure.StorageAccount.tags
+      description: Resource tags.
+    - contextPath: Azure.StorageAccount.type
+      description: The storage account type.
+      type: String
+  - arguments:
+    - name: subscription_id
+      type: string
+      description: The subscription ID.
+      required: true
+      prettyname: Subscription ID
+      prettypredefined:
+        Subscription ID: ${asset.xdm.asset.realm}
+    - name: resource_group_name
+      type: string
+      required: true
+      description: The resource group name.
+      prettyname: Resource Group
+    - name: name
+      type: string
+      required: true
+      description: Name of the Web App.
+      prettyname: AZ Webapp
+      prettypredefined:
+        AZ Webapp: ${asset.xdm.asset.name}
+    - auto: PREDEFINED
+      name: remote_debugging_enabled
+      type: bool
+      required: false
+      description: Whether remote debugging is enabled.
+      defaultValue: 'false'
+    description: "Disables remote debugging for the web app to reduce the risk of unauthorized code access."
+    name: azure-webapp-disable-remote-debugging-quick-action
+    prettyname: Disable Remote Debugging on Azure App
+    hidden: true
+    quickaction: true
+    outputs:
+    - contextPath: Azure.WebAppConfig.id
+      description: Resource ID.
+      type: String
+    - contextPath: Azure.WebAppConfig.name
+      description: Resource name.
+      type: String
+    - contextPath: Azure.WebAppConfig.type
+      description: Resource type.
+      type: String
+    - contextPath: Azure.WebAppConfig.location
+      description: Resource location.
+      type: String
+    - contextPath: Azure.WebAppConfig.properties.numberOfWorkers
+      description: Number of workers.
+      type: Number
+    - contextPath: Azure.WebAppConfig.properties.defaultDocuments
+      description: List of default documents.
+      type: Unknown
+    - contextPath: Azure.WebAppConfig.properties.netFrameworkVersion
+      description: .NET Framework version.
+      type: String
+    - contextPath: Azure.WebAppConfig.properties.phpVersion
+      description: PHP version.
+      type: String
+    - contextPath: Azure.WebAppConfig.properties.pythonVersion
+      description: Python version.
+      type: String
+    - contextPath: Azure.WebAppConfig.properties.nodeVersion
+      description: Node.js version.
+      type: String
+    - contextPath: Azure.WebAppConfig.properties.powerShellVersion
+      description: PowerShell version.
+      type: String
+    - contextPath: Azure.WebAppConfig.properties.linuxFxVersion
+      description: Linux app framework and version.
+      type: String
+    - contextPath: Azure.WebAppConfig.properties.windowsFxVersion
+      description: Windows container image name.
+      type: String
+    - contextPath: Azure.WebAppConfig.properties.requestTracingEnabled
+      description: Indicates whether request tracing is enabled.
+      type: Boolean
+    - contextPath: Azure.WebAppConfig.properties.remoteDebuggingEnabled
+      description: Indicates whether remote debugging is enabled.
+      type: Boolean
+    - contextPath: Azure.WebAppConfig.properties.remoteDebuggingVersion
+      description: Remote debugging version.
+      type: String
+    - contextPath: Azure.WebAppConfig.properties.http20Enabled
+      description: Indicates whether HTTP/2 is enabled.
+      type: Boolean
+    - contextPath: Azure.WebAppConfig.properties.minTlsVersion
+      description: Minimum TLS version required.
+      type: String
+    - contextPath: Azure.WebAppConfig.properties.ftpsState
+      description: State of FTP/ FTPS service.
+      type: String
+    - contextPath: Azure.WebAppConfig.properties.webSocketsEnabled
+      description: Indicates whether WebSockets are enabled.
+      type: Boolean
+    - contextPath: Azure.WebAppConfig.properties.alwaysOn
+      description: Indicates whether Always On is enabled.
+      type: Boolean
+    - contextPath: Azure.WebAppConfig.properties.managedPipelineMode
+      description: Managed pipeline mode.
+      type: String
+    - contextPath: Azure.WebAppConfig.properties.loadBalancing
+      description: Site load balancing mode.
+      type: String
+    - contextPath: Azure.WebAppConfig.properties.autoHealEnabled
+      description: Indicates whether Auto Heal is enabled.
+      type: Boolean
+    - contextPath: Azure.WebAppConfig.properties.autoHealRules
+      description: Auto Heal rules configuration.
+      type: Unknown
+    - contextPath: Azure.WebAppConfig.properties.cors.allowedOrigins
+      description: CORS allowed origins.
+      type: Unknown
+    - contextPath: Azure.WebAppConfig.properties.cors.supportCredentials
+      description: Indicates whether CORS supports credentials.
+      type: Boolean
+    - contextPath: Azure.WebAppConfig.properties.apiDefinition.url
+      description: URL of the API definition.
+      type: String
+    - contextPath: Azure.WebAppConfig.properties.apiManagementConfig.id
+      description: Azure API management integration ID.
   - name: azure-billing-usage-list
     description: Returns actual usage and cost details for a given time period, optionally filtered by service name.
     arguments:
@@ -2859,1196 +4046,6 @@
       - contextPath: Azure.Billing.Budget.properties.forecastSpend.unit
         description: Currency unit for forecasted spend.
         type: String
-=======
-  - arguments:
-    - description: The subscription ID.
-      name: subscription_id
-      type: String
-      required: true
-      prettyname: Subscription ID
-      prettypredefined:
-        Subscription ID: ${asset.xdm.asset.realm}
-    - description: The name of the resource group.
-      name: resource_group_name
-      type: String
-      required: true
-      prettyname: Resource Group
-      prettypredefined:
-        Resource Group: ${asset.xdm.asset.raw_fields.Platform Discovery.resourceGroup}
-    - description: The name of the security group.
-      name: security_group_name
-      required: true
-      prettyname: Logic App Name
-      prettypredefined:
-        Logic App Name: ${asset.xdm.asset.raw_fields.Platform Discovery.name}
-    - description: Name of the NSG rule to update.
-      name: security_rule_name
-      required: true
-      prettyname: NSG Rule
-      prettypredefined:
-        NSG Rule: ${asset.xdm.asset.raw_fields.Platform Discovery.properties.securityRules.name}
-    - auto: PREDEFINED
-      description: Whether to allow or deny network traffic.
-      name: access
-      predefined:
-      - Deny
-      defaultValue: Deny
-    description: "Revokes an NSG rule's access setting it to Deny, effectively blocking traffic defined by that rule's properties."
-    name: azure-nsg-security-rule-update-quick-action
-    prettyname: Revoke NSG Rule to Stop Traffic
-    quickaction: true
-    hidden: true
-    outputs:
-    - contextPath: Azure.NSGRule.name
-      description: The rule's name.
-      type: String
-    - contextPath: Azure.NSGRule.id
-      description: The rule's ID.
-      type: String
-    - contextPath: Azure.NSGRule.etag
-      description: The rule's ETag.
-      type: String
-    - contextPath: Azure.NSGRule.type
-      description: The rule's type.
-      type: String
-    - contextPath: Azure.NSGRule.provisioningState
-      description: The rule's provisioning state.
-      type: String
-    - contextPath: Azure.NSGRule.protocol
-      description: The protocol. Can be "TCP", "UDP", "ICMP", "*".
-      type: String
-    - contextPath: Azure.NSGRule.sourcePortRange
-      description: For a single port, the source port or a range of ports. Note that for multiple ports, `sourcePortRanges` will appear instead.
-      type: String
-    - contextPath: Azure.NSGRule.sourcePortRanges
-      description: For multiple ports, a list of these ports. Note that for single ports, `sourcePortRange` will appear instead.
-      type: String
-    - contextPath: Azure.NSGRule.destinationPortRange
-      description: For a single port, the destination port or range of ports. Note that for multiple ports, `destinationPortRanges` will appear instead.
-      type: String
-    - contextPath: Azure.NSGRule.destinationPortRanges
-      description: For multiple ports, a list of destination ports. Note that for single ports, `destinationPortRange` will appear instead.
-      type: String
-    - contextPath: Azure.NSGRule.sourceAddressPrefix
-      description: The source address.
-      type: String
-    - contextPath: Azure.NSGRule.destinationAddressPrefix
-      description: The destination address.
-      type: String
-    - contextPath: Azure.NSGRule.access
-      description: The rule's access. Can be "Allow" or "Deny".
-      type: String
-    - contextPath: Azure.NSGRule.priority
-      description: The rule's priority, ranging from 100 to 4096.  
-      type: Number
-    - contextPath: Azure.NSGRule.direction
-      description: The rule's direction. Can be "Inbound" or "Outbound".
-      type: String
-  - arguments:
-    - description: The subscription ID.
-      name: subscription_id
-      type: String
-      required: true
-      prettypredefined:
-        Subscription ID: ${asset.xdm.asset.realm}
-      prettyname: Subscription ID
-    - description: The name of the resource group.
-      name: resource_group_name
-      type: String
-      required: true
-      prettypredefined:
-        Resource Group: ${asset.xdm.asset.raw_fields.Platform Discovery.resourceGroup}
-      prettyname: Resource Group Name
-    - description: The name of the security group.
-      name: security_group_name
-      required: true
-      prettyname: Logic App Name
-      prettypredefined:
-        Logic App Name: ${asset.xdm.asset.raw_fields.Platform Discovery.name}
-    - description: The name of the rule to be deleted.
-      name: security_rule_name
-      required: true
-      prettyname: NSG Rule
-      prettypredefined:
-        NSG Rule: ${asset.xdm.asset.raw_fields.Platform Discovery.properties.securityRules.name}
-    description: "Deletes a network security group (NSG) rule."
-    name: azure-nsg-security-rule-delete-quick-action
-    prettyname: Delete NSG Rule
-    hidden: true
-    quickaction: true
-    outputs:
-    - contextPath: Azure.NSGRule.name
-      description: The rule's name.
-      type: String
-    - contextPath: Azure.NSGRule.id
-      description: The rule's ID.
-      type: String
-    - contextPath: Azure.NSGRule.etag
-      description: The rule's ETag.
-      type: String
-    - contextPath: Azure.NSGRule.type
-      description: The rule's type.
-      type: String
-    - contextPath: Azure.NSGRule.provisioningState
-      description: The rule's provisioning state.
-      type: String
-    - contextPath: Azure.NSGRule.protocol
-      description: The protocol, which can be "TCP", "UDP", "ICMP", or "*".
-      type: String
-    - contextPath: Azure.NSGRule.sourcePortRange
-      description: For a single port, the source port or a range of ports.
-      type: String
-    - contextPath: Azure.NSGRule.sourcePortRanges
-      description: For multiple ports, a list of these ports.
-      type: String
-    - contextPath: Azure.NSGRule.destinationPortRange
-      description: For a single port, the destination port or range of ports.
-      type: String
-    - contextPath: Azure.NSGRule.destinationPortRanges
-      description: For multiple ports, a list of destination ports.
-      type: String
-    - contextPath: Azure.NSGRule.sourceAddressPrefix
-      description: The source address.
-      type: String
-    - contextPath: Azure.NSGRule.destinationAddressPrefix
-      description: The destination address.
-      type: String
-    - contextPath: Azure.NSGRule.access
-      description: The rule's access. Can be "Allow" or "Deny".
-      type: String
-    - contextPath: Azure.NSGRule.priority
-      description: The rule's priority, ranging from 100 to 4096.
-      type: Number
-    - contextPath: Azure.NSGRule.direction
-      description: The rule's direction. Can be "Inbound" or "Outbound".
-      type: String
-  - arguments:
-    - description: The subscription ID.
-      name: subscription_id
-      type: String
-      required: true
-      prettyname: Subscription ID
-      prettypredefined:
-        Subscription ID: ${asset.xdm.asset.realm}
-    - name: resource_group_name
-      type: String
-      required: true
-      description: The resource group name.
-      prettyname: Resource Group
-    - name: name
-      type: String
-      required: true
-      description: Name of the Web App.
-      prettyname: AZ Web App
-      prettypredefined:
-        AZ Web App: ${asset.xdm.asset.name}
-    - name: identity_type
-      type: String
-      required: false
-      defaultValue: SystemAssigned
-      description: Managed service identity type.
-      hidden: true
-    description: "Assigns a system-assigned managed identity to the web app, enabling secure access to other Azure services without managing credentials."
-    name: azure-webapp-assign-managed-identity-quick-action
-    prettyname: Assign Managed Identity to Web App
-    quickaction: true
-    hidden: true
-    outputs:
-    - contextPath: Azure.WebApp.id
-      description: Fully qualified resource ID for the web app.
-      type: String
-    - contextPath: Azure.WebApp.name
-      description: The name of the web app.
-      type: String
-    - contextPath: Azure.WebApp.type
-      description: The resource type, e.g., Microsoft.Web/sites.
-      type: String
-    - contextPath: Azure.WebApp.location
-      description: Geographic location of the web app.
-      type: String
-    - contextPath: Azure.WebApp.kind
-      description: The kind of the app, e.g., app, functionapp, etc.
-      type: String
-    - contextPath: Azure.WebApp.tags
-      description: Resource tags as key-value pairs.
-    - contextPath: Azure.WebApp.identity.type
-      description: The type of managed identity (SystemAssigned, UserAssigned, etc.).
-      type: String
-    - contextPath: Azure.WebApp.identity.principalId
-      description: The principal ID of the system-assigned identity.
-      type: String
-    - contextPath: Azure.WebApp.identity.tenantId
-      description: The tenant ID of the system-assigned identity.
-      type: String
-    - contextPath: Azure.WebApp.identity.userAssignedIdentities
-      description: The list of user-assigned identities associated with the web app.
-    - contextPath: Azure.WebApp.properties.state
-      description: Current state of the web app (Running, Stopped, etc.).
-      type: String
-    - contextPath: Azure.WebApp.properties.enabled
-      description: Whether the web app is enabled.
-      type: Boolean
-    - contextPath: Azure.WebApp.properties.defaultHostName
-      description: Default host name of the web app.
-      type: String
-    - contextPath: Azure.WebApp.properties.hostNames
-      description: List of host names associated with the web app.
-    - contextPath: Azure.WebApp.properties.repositorySiteName
-      description: Name of the repository site.
-      type: String
-    - contextPath: Azure.WebApp.properties.clientAffinityEnabled
-      description: Whether client affinity is enabled.
-      type: Boolean
-    - contextPath: Azure.WebApp.properties.clientCertEnabled
-      description: Whether client certificates are enabled.
-      type: Boolean
-    - contextPath: Azure.WebApp.properties.clientCertExclusionPaths
-      description: Paths to exclude from client certificate authentication.
-      type: String
-    - contextPath: Azure.WebApp.properties.hostingEnvironment
-      description: App Service Environment to use for the web app.
-      type: String
-    - contextPath: Azure.WebApp.properties.serverFarmId
-      description: Resource ID of the associated App Service plan.
-      type: String
-    - contextPath: Azure.WebApp.properties.reserved
-      description: Whether the web app is on a Linux plan.
-      type: Boolean
-    - contextPath: Azure.WebApp.properties.isXenon
-      description: Whether the web app is hosted in Xenon.
-      type: Boolean
-    - contextPath: Azure.WebApp.properties.hyperV
-      description: Whether Hyper-V is enabled for the web app.
-      type: Boolean
-    - contextPath: Azure.WebApp.properties.siteConfig.appSettings
-      description: List of app settings.
-    - contextPath: Azure.WebApp.properties.siteConfig.metadata
-      description: List of metadata settings.
-    - contextPath: Azure.WebApp.properties.siteConfig.connectionStrings
-      description: List of connection strings.
-    - contextPath: Azure.WebApp.properties.siteConfig.localMySqlEnabled
-      description: Whether local MySQL is enabled.
-      type: Boolean
-    - contextPath: Azure.WebApp.properties.siteConfig.alwaysOn
-      description: Whether Always On is enabled.
-      type: Boolean
-    - contextPath: Azure.WebApp.properties.siteConfig.http20Enabled
-      description: Whether HTTP/2 is enabled.
-      type: Boolean
-    - contextPath: Azure.WebApp.properties.siteConfig.minTlsVersion
-      description: Minimum TLS version required.
-      type: String
-    - contextPath: Azure.WebApp.properties.siteConfig.ftpsState
-      description: FTPS state (Disabled, AllAllowed, etc.).
-      type: String
-    - contextPath: Azure.WebApp.properties.siteConfig.linuxFxVersion
-      description: Runtime stack for Linux apps.
-      type: String
-    - contextPath: Azure.WebApp.properties.siteConfig.windowsFxVersion
-      description: Runtime stack for Windows apps.
-      type: String
-    - contextPath: Azure.WebApp.properties.siteConfig.numberOfWorkers
-      description: Number of workers allocated.
-      type: Number
-    - contextPath: Azure.WebApp.properties.siteConfig.webSocketsEnabled
-      description: Whether WebSockets are enabled.
-      type: Boolean
-    - contextPath: Azure.WebApp.properties.siteConfig.preWarmedInstanceCount
-      description: Number of pre-warmed instances.
-      type: Number
-    - contextPath: Azure.WebApp.properties.siteConfig.acrUseManagedIdentityCreds
-      description: Whether ACR uses managed identity credentials.
-      type: Boolean
-    - contextPath: Azure.WebApp.properties.siteConfig.acrUserManagedIdentityID
-      description: User-assigned identity ID for ACR.
-      type: String
-    - contextPath: Azure.WebApp.properties.siteConfig.scmType
-      description: Source control management type.
-      type: String
-    - contextPath: Azure.WebApp.properties.siteConfig.use32BitWorkerProcess
-      description: Whether to use 32-bit worker process.
-      type: Boolean
-    - contextPath: Azure.WebApp.properties.siteConfig.autoHealEnabled
-      description: Whether auto-heal is enabled.
-      type: Boolean
-    - contextPath: Azure.WebApp.properties.siteConfig.autoHealRules
-      description: Auto-heal rules configuration.
-    - contextPath: Azure.WebApp.properties.siteConfig.tracingOptions
-      description: Tracing options.
-      type: String
-    - contextPath: Azure.WebApp.properties.siteConfig.remoteDebuggingEnabled
-      description: Whether remote debugging is enabled.
-      type: Boolean
-    - contextPath: Azure.WebApp.properties.siteConfig.remoteDebuggingVersion
-      description: Remote debugging version.
-      type: String
-    - contextPath: Azure.WebApp.properties.siteConfig.detailedErrorLoggingEnabled
-      description: Whether detailed error logging is enabled.
-      type: Boolean
-    - contextPath: Azure.WebApp.properties.siteConfig.httpLoggingEnabled
-      description: Whether HTTP logging is enabled.
-      type: Boolean
-    - contextPath: Azure.WebApp.properties.siteConfig.requestTracingEnabled
-      description: Whether request tracing is enabled.
-      type: Boolean
-    - contextPath: Azure.WebApp.properties.siteConfig.requestTracingExpirationTime
-      description: Request tracing expiration time.
-      type: DateTime
-    - contextPath: Azure.WebApp.properties.siteConfig.remoteDebuggingEnabled
-      description: Whether remote debugging is enabled.
-      type: Boolean
-    - contextPath: Azure.WebApp.properties.siteConfig.remoteDebuggingVersion
-      description: Remote debugging version.
-      type: String
-    - contextPath: Azure.WebApp.properties.siteConfig.defaultDocuments
-      description: List of default documents.
-    - contextPath: Azure.WebApp.properties.siteConfig.virtualApplications
-      description: List of virtual applications.
-    - contextPath: Azure.WebApp.properties.siteConfig.loadBalancing
-      description: Load balancing settings.
-      type: String
-    - contextPath: Azure.WebApp.properties.siteConfig.experiments
-      description: Experiments configuration.
-    - contextPath: Azure.WebApp.properties.siteConfig.limits
-      description: Site limits configuration.
-    - contextPath: Azure.WebApp.properties.siteConfig.autoSwapSlotName
-      description: Auto-swap slot name.
-      type: String
-    - contextPath: Azure.WebApp.properties.siteConfig.localMySqlEnabled
-      description: Whether local MySQL is enabled.
-      type: Boolean
-    - contextPath: Azure.WebApp.properties.siteConfig.ipSecurityRestrictions
-      description: IP security restrictions.
-    - contextPath: Azure.WebApp.properties.siteConfig.scmIpSecurityRestrictions
-      description: SCM IP security restrictions.
-    - contextPath: Azure.WebApp.properties.siteConfig.scmIpSecurityRestrictionsUseMain
-      description: Whether SCM IP restrictions use main settings.
-      type: Boolean
-    - contextPath: Azure.WebApp.properties.siteConfig.cors
-      description: CORS settings.
-    - contextPath: Azure.WebApp.properties.siteConfig.push
-      description: Push settings.
-    - contextPath: Azure.WebApp.properties.siteConfig.apiDefinition
-      description: API definition settings.
-    - contextPath: Azure.WebApp.properties.siteConfig.apiManagementConfig
-      description: API management configuration.
-    - contextPath: Azure.WebApp.properties.siteConfig.autoHealEnabled
-      description: Whether auto-heal is enabled.
-      type: Boolean
-    - contextPath: Azure.WebApp.properties.siteConfig.autoHealRules
-      description: Auto-heal rules configuration.
-    - contextPath: Azure.WebApp.properties.siteConfig.tracingOptions
-      description: Tracing options.
-      type: String
-    - contextPath: Azure.WebApp.properties.siteConfig.remoteDebuggingEnabled
-      description: Whether remote debugging is enabled.
-      type: Boolean
-    - contextPath: Azure.WebApp.properties.siteConfig.remoteDebuggingVersion
-      description: Remote debugging version.
-      type: String
-    - contextPath: Azure.WebApp.properties.siteConfig.detailedErrorLoggingEnabled
-      description: Whether detailed error logging is enabled.
-      type: Boolean
-    - contextPath: Azure.WebApp.properties.siteConfig.httpLoggingEnabled
-      description: Whether HTTP logging is enabled.
-      type: Boolean
-    - contextPath: Azure.WebApp.properties.siteConfig.requestTracingEnabled
-      description: Whether request tracing is enabled.
-      type: Boolean
-  - arguments:
-    - description: The subscription ID.
-      name: subscription_id
-      type: String
-      required: true
-      prettypredefined:
-        Subscription ID: ${asset.xdm.asset.realm}
-      prettyname: Subscription ID
-    - description: The resource group name.
-      name: resource_group_name
-      required: true
-      prettyname: Resource Group
-      prettypredefined:
-        Resource Group: ${asset.xdm.asset.raw_fields.Platform Discovery.resourceGroup}
-    - description: The name of the storage account.
-      name: account_name
-      required: true
-      prettyname: Storage Account
-      prettypredefined:
-        Storage Account: ${asset.xdm.asset.name}
-    - description: Specifies whether traffic is bypassed for Logging/Metrics/AzureServices.
-      name: network_ruleset_bypass
-      auto: PREDEFINED
-      isArray: true
-      defaultValue: AzureServices
-    description: "Configures the storage account's network rules to allow traffic from trusted Azure services."
-    name: azure-storage-allow-access-quick-action
-    prettyname: Allow Access by Trusted Services
-    quickaction: true
-    hidden: true
-    outputs:
-    - contextPath: Azure.StorageAccount.id
-      description: Fully qualified resource ID for the resource.
-      type: String
-    - contextPath: Azure.StorageAccount.kind
-      description: The kind of storage account.
-      type: String
-    - contextPath: Azure.StorageAccount.location
-      description: The geo-location where the resource lives.
-      type: String
-    - contextPath: Azure.StorageAccount.name
-      description: The name of the resource.
-      type: String
-    - contextPath: Azure.StorageAccount.properties.isHnsEnabled
-      description: Account HierarchicalNamespace enabled if sets to true.
-      type: Boolean
-    - contextPath: Azure.StorageAccount.properties.allowBlobPublicAccess
-      description: If set to true (default), allows public access to all blobs or containers in the storage account.
-      type: Boolean
-    - contextPath: Azure.StorageAccount.properties.minimumTlsVersion
-      description: Sets the minimum TLS version allowed for requests to the storage account. The default is TLS 1.0.
-      type: String
-    - contextPath: Azure.StorageAccount.properties.allowSharedKeyAccess
-      description: Whether the storage account permits requests to be authorized with the account access key via Shared Key. If false, then all requests (including shared access signatures) must be authorized with Azure Active Directory (Azure AD).
-      type: Boolean
-    - contextPath: Azure.StorageAccount.properties.creationTime
-      description: The creation date and time of the storage account in UTC.
-      type: Date
-    - contextPath: Azure.StorageAccount.properties.primaryEndpoints
-      description: The URLs that are used to retrieve a public blob, queue, or table object.
-      type: String
-    - contextPath: Azure.StorageAccount.properties.primaryLocation
-      description: The storage account primary data center location.
-      type: String
-    - contextPath: Azure.StorageAccount.properties.provisioningState
-      description: The status of the storage account at the time the operation was called.
-      type: String
-    - contextPath: Azure.StorageAccount.properties.routingPreference.routingChoice
-      description: The kind of network routing the user chose.
-      type: String
-    - contextPath: Azure.StorageAccount.properties.routingPreference.publishMicrosoftEndpoints
-      description: Whether Microsoft routing storage endpoints are to be published.
-      type: Boolean
-    - contextPath: Azure.StorageAccount.properties.routingPreference.publishInternetEndpoints
-      description: Whether internet routing storage endpoints are to be published.
-      type: Boolean
-    - contextPath: Azure.StorageAccount.properties.encryption
-      description: Encryption settings to be used for server-side encryption for the storage account.
-      type: String
-    - contextPath: Azure.StorageAccount.properties.secondaryLocation
-      description: The geo-replicated secondary location for the storage account. Only available if the accountType is Standard_GRS or Standard_RAGRS.
-      type: String
-    - contextPath: Azure.StorageAccount.properties.statusOfPrimary
-      description: Whether the storage account primary location is available or unavailable.
-      type: String
-    - contextPath: Azure.StorageAccount.properties.statusOfSecondary
-      description: Whether the storage account secondary location is available or unavailable. Only available if the SKU name is Standard_GRS or Standard_RAGRS.
-      type: String
-    - contextPath: Azure.StorageAccount.properties.supportsHttpsTrafficOnly
-      description: If set to true, allows https traffic only to storage service.
-      type: Boolean
-    - contextPath: Azure.StorageAccount.sku.name
-      description: The SKU name. Required for account creation; optional for update.
-      type: String
-    - contextPath: Azure.StorageAccount.sku.tier
-      description: The SKU tier. This is based on the SKU name.
-      type: String
-    - contextPath: Azure.StorageAccount.tags
-      description: Resource tags.
-    - contextPath: Azure.StorageAccount.type
-      description: The storage account type.
-      type: String
-  - arguments:
-    - name: subscription_id
-      type: string
-      description: The subscription ID.
-      required: true
-      prettyname: Subscription ID
-      prettypredefined:
-        Subscription ID: ${asset.xdm.asset.realm}
-    - name: resource_group_name
-      type: string
-      required: true
-      description: The resource group name.
-      prettyname: Resource Group
-    - name: name
-      type: string
-      required: true
-      description: Name of the Web App.
-      prettyname: AZ Webapp
-      prettypredefined:
-        AZ Web App: ${asset.xdm.asset.name}
-    - auto: PREDEFINED
-      name: http20_enabled
-      type: bool
-      description: Enable clients to connect over HTTP/2.
-      predefined:
-      - 'true'
-      - 'false'
-      defaultValue: 'true'
-    description: "Enables HTTP 2.0 for the web app."
-    name: azure-webapp-set-http2-quick-action
-    prettyname: Set Webapp HTTP Version to 2.0
-    quickaction: true
-    hidden: true
-    outputs:
-    - contextPath: Azure.WebAppConfig.id
-      description: Resource ID.
-      type: String
-    - contextPath: Azure.WebAppConfig.name
-      description: Resource name.
-      type: String
-    - contextPath: Azure.WebAppConfig.type
-      description: Resource type.
-      type: String
-    - contextPath: Azure.WebAppConfig.location
-      description: Resource location.
-      type: String
-    - contextPath: Azure.WebAppConfig.properties.numberOfWorkers
-      description: Number of workers.
-      type: Number
-    - contextPath: Azure.WebAppConfig.properties.defaultDocuments
-      description: List of default documents.
-      type: Unknown
-    - contextPath: Azure.WebAppConfig.properties.netFrameworkVersion
-      description: .NET Framework version.
-      type: String
-    - contextPath: Azure.WebAppConfig.properties.phpVersion
-      description: PHP version.
-      type: String
-    - contextPath: Azure.WebAppConfig.properties.pythonVersion
-      description: Python version.
-      type: String
-    - contextPath: Azure.WebAppConfig.properties.nodeVersion
-      description: Node.js version.
-      type: String
-    - contextPath: Azure.WebAppConfig.properties.powerShellVersion
-      description: PowerShell version.
-      type: String
-    - contextPath: Azure.WebAppConfig.properties.linuxFxVersion
-      description: Linux app framework and version.
-      type: String
-    - contextPath: Azure.WebAppConfig.properties.windowsFxVersion
-      description: Windows container image name.
-      type: String
-    - contextPath: Azure.WebAppConfig.properties.requestTracingEnabled
-      description: Indicates whether request tracing is enabled.
-      type: Boolean
-    - contextPath: Azure.WebAppConfig.properties.remoteDebuggingEnabled
-      description: Indicates whether remote debugging is enabled.
-      type: Boolean
-    - contextPath: Azure.WebAppConfig.properties.remoteDebuggingVersion
-      description: Remote debugging version.
-      type: String
-    - contextPath: Azure.WebAppConfig.properties.http20Enabled
-      description: Indicates whether HTTP/2 is enabled.
-      type: Boolean
-    - contextPath: Azure.WebAppConfig.properties.minTlsVersion
-      description: Minimum TLS version required.
-      type: String
-    - contextPath: Azure.WebAppConfig.properties.ftpsState
-      description: State of FTP/ FTPS service.
-      type: String
-    - contextPath: Azure.WebAppConfig.properties.webSocketsEnabled
-      description: Indicates whether WebSockets are enabled.
-      type: Boolean
-    - contextPath: Azure.WebAppConfig.properties.alwaysOn
-      description: Indicates whether Always On is enabled.
-      type: Boolean
-    - contextPath: Azure.WebAppConfig.properties.managedPipelineMode
-      description: Managed pipeline mode.
-      type: String
-    - contextPath: Azure.WebAppConfig.properties.loadBalancing
-      description: Site load balancing mode.
-      type: String
-    - contextPath: Azure.WebAppConfig.properties.autoHealEnabled
-      description: Indicates whether Auto Heal is enabled.
-      type: Boolean
-    - contextPath: Azure.WebAppConfig.properties.autoHealRules
-      description: Auto Heal rules configuration.
-      type: Unknown
-    - contextPath: Azure.WebAppConfig.properties.cors.allowedOrigins
-      description: CORS allowed origins.
-      type: Unknown
-    - contextPath: Azure.WebAppConfig.properties.cors.supportCredentials
-      description: Indicates whether CORS supports credentials.
-      type: Boolean
-    - contextPath: Azure.WebAppConfig.properties.apiDefinition.url
-      description: URL of the API definition.
-      type: String
-    - contextPath: Azure.WebAppConfig.properties.apiManagementConfig.id
-      description: Azure API management integration ID.
-      type: String
-  - arguments:
-    - name: subscription_id
-      type: string
-      description: The subscription ID.
-      required: true
-      prettyname: Subscription ID
-      prettypredefined:
-        Subscription ID: ${asset.xdm.asset.realm}
-    - name: resource_group_name
-      type: string
-      required: true
-      description: The resource group name.
-      prettyname: Resource Group
-    - name: name
-      type: string
-      required: true
-      description: Name of the Web App.
-      prettyname: AZ Webapp
-      prettypredefined:
-        AZ Web App: ${asset.xdm.asset.name}
-    - auto: PREDEFINED
-      name: enabled
-      type: bool
-      required: false
-      description: Whether App Service Authentication/Authorization is enabled.
-      defaultValue: 'true'
-    description: "Enables App Service Authentication for the web app."
-    name: azure-webapp-auth-update-quick-action
-    prettyname: Enable Azure App Service Auth
-    quickaction: true
-    hidden: true
-    outputs:
-    - contextPath: Azure.WebAppAuth.id
-      description: Resource ID.
-      type: String
-    - contextPath: Azure.WebAppAuth.name
-      description: Resource Name.
-      type: String
-    - contextPath: Azure.WebAppAuth.type
-      description: Resource type.
-      type: String
-    - contextPath: Azure.WebAppAuth.properties.enabled
-      description: Indicates whether Authentication/Authorization is enabled for the app.
-      type: Boolean
-    - contextPath: Azure.WebAppAuth.properties.runtimeVersion
-      description: The RuntimeVersion of the Authentication/Authorization feature.
-      type: String
-    - contextPath: Azure.WebAppAuth.properties.unauthenticatedClientAction
-      description: The action to take when an unauthenticated client attempts to access the app.
-      type: String
-    - contextPath: Azure.WebAppAuth.properties.tokenStoreEnabled
-      description: Indicates whether the Azure App Service Authentication platform’s token store is enabled.
-      type: Boolean
-    - contextPath: Azure.WebAppAuth.properties.allowedExternalRedirectUrls
-      description: External URLs that are allowed to be redirected to as part of logging in or logging out of the app.
-      type: Unknown
-    - contextPath: Azure.WebAppAuth.properties.defaultProvider
-      description: The default authentication provider to use when multiple providers are configured.
-      type: String
-    - contextPath: Azure.WebAppAuth.properties.clientId
-      description: The Client ID of the app used for AAD login.
-      type: String
-    - contextPath: Azure.WebAppAuth.properties.clientSecret
-      description: The client secret associated with the AAD app.
-      type: String
-    - contextPath: Azure.WebAppAuth.properties.clientSecretSettingName
-      description: The app setting that contains the client secret.
-      type: String
-    - contextPath: Azure.WebAppAuth.properties.issuer
-      description: The OpenID Connect Issuer URI that represents the entity that issues access tokens.
-      type: String
-    - contextPath: Azure.WebAppAuth.properties.allowedAudiences
-      description: The list of audiences that can receive the authentication tokens.
-      type: Unknown
-    - contextPath: Azure.WebAppAuth.properties.additionalLoginParams
-      description: Additional parameters to send to the authentication provider.
-      type: Unknown
-    - contextPath: Azure.WebAppAuth.properties.isAadAutoProvisioned
-      description: True if AAD is auto-provisioned; otherwise false.
-      type: Boolean
-    - contextPath: Azure.WebAppAuth.properties.googleClientId
-      description: The Client ID of the app used for Google login.
-      type: String
-    - contextPath: Azure.WebAppAuth.properties.googleClientSecret
-      description: The client secret associated with the Google app.
-      type: String
-    - contextPath: Azure.WebAppAuth.properties.googleClientSecretSettingName
-      description: The app setting that contains the client secret.
-      type: String
-    - contextPath: Azure.WebAppAuth.properties.facebookAppId
-      description: The App ID of the Facebook app used for login.
-      type: String
-    - contextPath: Azure.WebAppAuth.properties.facebookAppSecret
-      description: The app secret associated with the Facebook app.
-      type: String
-    - contextPath: Azure.WebAppAuth.properties.facebookAppSecretSettingName
-      description: The app setting that contains the Facebook app secret.
-      type: String
-    - contextPath: Azure.WebAppAuth.properties.twitterConsumerKey
-      description: The OAuth 1.0a consumer key of the Twitter application used for login.
-      type: String
-    - contextPath: Azure.WebAppAuth.properties.twitterConsumerSecret
-      description: The consumer secret associated with the Twitter application.
-      type: String
-    - contextPath: Azure.WebAppAuth.properties.twitterConsumerSecretSettingName
-      description: The app setting that contains the Twitter consumer secret.
-      type: String
-    - contextPath: Azure.WebAppAuth.properties.microsoftAccountClientId
-      description: The OAuth 2.0 client ID for the Microsoft account provider.
-      type: String
-    - contextPath: Azure.WebAppAuth.properties.microsoftAccountClientSecret
-      description: The client secret for the Microsoft account provider.
-      type: String
-    - contextPath: Azure.WebAppAuth.properties.microsoftAccountClientSecretSettingName
-      description: The app setting that contains the Microsoft account client secret.
-      type: String
-    - contextPath: Azure.WebAppAuth.properties.appleClientId
-      description: The client ID for the Apple provider.
-      type: String
-    - contextPath: Azure.WebAppAuth.properties.appleClientSecret
-      description: The client secret for the Apple provider.
-      type: String
-    - contextPath: Azure.WebAppAuth.properties.appleClientSecretSettingName
-      description: The app setting that contains the Apple provider client secret.
-      type: String
-    - contextPath: Azure.WebAppAuth.properties.authFilePath
-      description: The path to the authentication configuration file.
-      type: String
-  - arguments:
-    - name: subscription_id
-      type: string
-      description: The subscription ID.
-      required: true
-      prettyname: Subscription ID
-      prettypredefined:
-        Subscription ID: ${asset.xdm.asset.realm}
-    - description: The resource group name.
-      name: resource_group_name
-      required: true
-      prettyname: Resource Group
-      prettypredefined:
-        Resource Group: ${asset.xdm.asset.raw_fields.Platform Discovery.resourceGroup}
-    - description: Name of the storage account.
-      name: account_name
-      required: true
-      prettyname: Storage Account
-      prettypredefined:
-        Storage Account: ${asset.xdm.asset.name}
-    - auto: PREDEFINED
-      description: Whether to allow AD cross-tenant object replication.
-      name: allow_cross_tenant_replication
-      defaultValue: 'false'
-    description: "Disables cross-tenant object replication for the storage account, preventing data from being copied to other Azure AD tenants."
-    name: azure-storage-disable-cross-tenant-replication-quick-action
-    prettyname: Disable Storage Account Cross Tenant Replication
-    quickaction: true
-    hidden: true
-    outputs:
-    - contextPath: Azure.StorageAccount.id
-      description: Fully qualified resource ID for the resource.
-      type: String
-    - contextPath: Azure.StorageAccount.kind
-      description: The kind of storage account.
-      type: String
-    - contextPath: Azure.StorageAccount.location
-      description: The geo-location where the resource lives.
-      type: String
-    - contextPath: Azure.StorageAccount.name
-      description: The name of the resource.
-      type: String
-    - contextPath: Azure.StorageAccount.properties.isHnsEnabled
-      description: Account HierarchicalNamespace enabled if sets to true.
-      type: Boolean
-    - contextPath: Azure.StorageAccount.properties.allowBlobPublicAccess
-      description: If set to true (default), allows public access to all blobs or containers in the storage account.
-      type: Boolean
-    - contextPath: Azure.StorageAccount.properties.minimumTlsVersion
-      description: Sets the minimum TLS version to be permitted on requests to storage. Default is TLS 1.0.
-      type: String
-    - contextPath: Azure.StorageAccount.properties.allowSharedKeyAccess
-      description: Whether the storage account permits requests to be authorized with the account access key via Shared Key. If false, then all requests (including shared access signatures) must be authorized with Azure Active Directory (Azure AD).
-      type: Boolean
-    - contextPath: Azure.StorageAccount.properties.creationTime
-      description: The creation date and time of the storage account in UTC.
-      type: Date
-    - contextPath: Azure.StorageAccount.properties.primaryEndpoints
-      description: The URLs that are used to retrieve a public blob, queue, or table object.
-      type: String
-    - contextPath: Azure.StorageAccount.properties.primaryLocation
-      description: The storage account primary data center location.
-      type: String
-    - contextPath: Azure.StorageAccount.properties.provisioningState
-      description: The status of the storage account at the time the operation was called.
-      type: String
-    - contextPath: Azure.StorageAccount.properties.routingPreference.routingChoice
-      description: The kind of network routing the user chose.
-      type: String
-    - contextPath: Azure.StorageAccount.properties.routingPreference.publishMicrosoftEndpoints
-      description: Whether Microsoft routing storage endpoints are to be published.
-      type: Boolean
-    - contextPath: Azure.StorageAccount.properties.routingPreference.publishInternetEndpoints
-      description: Whether internet routing storage endpoints are to be published.
-      type: Boolean
-    - contextPath: Azure.StorageAccount.properties.encryption
-      description: Encryption settings to be used for server-side encryption for the storage account.
-      type: String
-    - contextPath: Azure.StorageAccount.properties.secondaryLocation
-      description: The geo-replicated secondary location for the storage account. Only available if the accountType is Standard_GRS or Standard_RAGRS.
-      type: String
-    - contextPath: Azure.StorageAccount.properties.statusOfPrimary
-      description: Whether the storage account primary location is available or unavailable.
-      type: String
-    - contextPath: Azure.StorageAccount.properties.statusOfSecondary
-      description: Whether the storage account secondary location is available or unavailable. Only available if the SKU name is Standard_GRS or Standard_RAGRS.
-      type: String
-    - contextPath: Azure.StorageAccount.properties.supportsHttpsTrafficOnly
-      description: If set to true, allows https traffic only to storage service.
-      type: Boolean
-    - contextPath: Azure.StorageAccount.sku.name
-      description: The SKU name. Required for account creation; optional for update.
-      type: String
-    - contextPath: Azure.StorageAccount.sku.tier
-      description: The SKU tier. This is based on the SKU name.
-      type: String
-    - contextPath: Azure.StorageAccount.tags
-      description: Resource tags.
-    - contextPath: Azure.StorageAccount.type
-      description: The storage account type.
-      type: String
-  - arguments:
-    - name: subscription_id
-      type: string
-      description: The subscription ID.
-      required: true
-      prettyname: Subscription ID
-      prettypredefined:
-        Subscription ID: ${asset.xdm.asset.realm}
-    - name: resource_group_name
-      type: string
-      required: true
-      description: The resource group name.
-      prettyname: Resource Group
-    - name: name
-      type: string
-      required: true
-      description: Name of the Function App.
-      prettyname: AZ Function Name
-      prettypredefined:
-        AZ Function Name: ${asset.xdm.asset.name}
-    - auto: PREDEFINED
-      name: http20_enabled
-      type: bool
-      required: false
-      description: Whether to allow clients to connect over HTTP/2.
-      predefined:
-      - 'true'
-      - 'false'
-      defaultValue: 'true'
-    name: azure-set-function-app-http-version2-0-quick-action
-    prettyname: Set Function App HTTP Version to 2.0
-    description: "Enables HTTP 2.0 for the Function App."
-    quickaction: true
-    hidden: true
-    outputs:
-    - contextPath: Azure.WebAppConfig.id
-      description: Resource ID.
-      type: String
-    - contextPath: Azure.WebAppConfig.name
-      description: Resource name.
-      type: String
-    - contextPath: Azure.WebAppConfig.type
-      description: Resource type.
-      type: String
-    - contextPath: Azure.WebAppConfig.location
-      description: Resource location.
-      type: String
-    - contextPath: Azure.WebAppConfig.properties.numberOfWorkers
-      description: Number of workers.
-      type: Number
-    - contextPath: Azure.WebAppConfig.properties.defaultDocuments
-      description: List of default documents.
-      type: Unknown
-    - contextPath: Azure.WebAppConfig.properties.netFrameworkVersion
-      description: .NET Framework version.
-      type: String
-    - contextPath: Azure.WebAppConfig.properties.phpVersion
-      description: PHP version.
-      type: String
-    - contextPath: Azure.WebAppConfig.properties.pythonVersion
-      description: Python version.
-      type: String
-    - contextPath: Azure.WebAppConfig.properties.nodeVersion
-      description: Node.js version.
-      type: String
-    - contextPath: Azure.WebAppConfig.properties.powerShellVersion
-      description: PowerShell version.
-      type: String
-    - contextPath: Azure.WebAppConfig.properties.linuxFxVersion
-      description: Linux app framework and version.
-      type: String
-    - contextPath: Azure.WebAppConfig.properties.windowsFxVersion
-      description: Windows container image name.
-      type: String
-    - contextPath: Azure.WebAppConfig.properties.requestTracingEnabled
-      description: Indicates whether request tracing is enabled.
-      type: Boolean
-    - contextPath: Azure.WebAppConfig.properties.remoteDebuggingEnabled
-      description: Indicates whether remote debugging is enabled.
-      type: Boolean
-    - contextPath: Azure.WebAppConfig.properties.remoteDebuggingVersion
-      description: Remote debugging version.
-      type: String
-    - contextPath: Azure.WebAppConfig.properties.http20Enabled
-      description: Indicates whether HTTP/2 is enabled.
-      type: Boolean
-    - contextPath: Azure.WebAppConfig.properties.minTlsVersion
-      description: Minimum TLS version required.
-      type: String
-    - contextPath: Azure.WebAppConfig.properties.ftpsState
-      description: State of FTP/ FTPS service.
-      type: String
-    - contextPath: Azure.WebAppConfig.properties.webSocketsEnabled
-      description: Indicates whether WebSockets are enabled.
-      type: Boolean
-    - contextPath: Azure.WebAppConfig.properties.alwaysOn
-      description: Indicates whether Always On is enabled.
-      type: Boolean
-    - contextPath: Azure.WebAppConfig.properties.managedPipelineMode
-      description: Managed pipeline mode.
-      type: String
-    - contextPath: Azure.WebAppConfig.properties.loadBalancing
-      description: Site load balancing mode.
-      type: String
-    - contextPath: Azure.WebAppConfig.properties.autoHealEnabled
-      description: Indicates whether Auto Heal is enabled.
-      type: Boolean
-    - contextPath: Azure.WebAppConfig.properties.autoHealRules
-      description: Auto Heal rules configuration.
-      type: Unknown
-    - contextPath: Azure.WebAppConfig.properties.cors.allowedOrigins
-      description: CORS allowed origins.
-      type: Unknown
-    - contextPath: Azure.WebAppConfig.properties.cors.supportCredentials
-      description: Indicates whether CORS supports credentials.
-      type: Boolean
-    - contextPath: Azure.WebAppConfig.properties.apiDefinition.url
-      description: URL of the API definition.
-      type: String
-    - contextPath: Azure.WebAppConfig.properties.apiManagementConfig.id
-      description: Azure API management integration ID.
-      type: String 
-  - arguments:
-    - name: subscription_id
-      type: string
-      description: The subscription ID.
-      required: true
-      prettyname: Subscription ID
-      prettypredefined:
-        Subscription ID: ${asset.xdm.asset.realm}
-    - description: The resource group name.
-      name: resource_group_name
-      required: true
-      prettyname: Resource Group
-      prettypredefined:
-        Resource Group: ${asset.xdm.asset.raw_fields.Platform Discovery.resourceGroup}
-    - description: Name of the storage account.
-      name: account_name
-      required: true
-      prettyname: Storage Account
-      prettypredefined:
-        Storage Account: ${asset.xdm.asset.name}
-    - auto: PREDEFINED
-      description: If set to 'true', allows public access to all blobs or containers in the storage account.
-      name: allow_blob_public_access
-      defaultValue: 'false'
-    name: azure-storage-disable-public-access-quick-action
-    description: "Disables public access to blobs for the storage account, blocking anonymous/public read access to containers and blobs."
-    prettyname: Disable Public Access / Block Public Access
-    hidden: true
-    quickaction: true
-    outputs:
-    - contextPath: Azure.StorageAccount.id
-      description: Fully qualified resource ID for the resource.
-      type: String
-    - contextPath: Azure.StorageAccount.kind
-      description: The kind of storage account.
-      type: String
-    - contextPath: Azure.StorageAccount.location
-      description: The geo-location where the resource lives.
-      type: String
-    - contextPath: Azure.StorageAccount.name
-      description: The name of the resource.
-      type: String
-    - contextPath: Azure.StorageAccount.properties.isHnsEnabled
-      description: Account HierarchicalNamespace enabled if sets to true.
-      type: Boolean
-    - contextPath: Azure.StorageAccount.properties.allowBlobPublicAccess
-      description: If set to true (default), allows public access to all blobs or containers in the storage account.
-      type: Boolean
-    - contextPath: Azure.StorageAccount.properties.minimumTlsVersion
-      description: Sets the minimum TLS version to be permitted on requests to storage. Default is TLS 1.0.
-      type: String
-    - contextPath: Azure.StorageAccount.properties.allowSharedKeyAccess
-      description: Whether the storage account permits requests to be authorized with the account access key via Shared Key. If false, then all requests (including shared access signatures) must be authorized with Azure Active Directory (Azure AD).
-      type: Boolean
-    - contextPath: Azure.StorageAccount.properties.creationTime
-      description: The creation date and time of the storage account in UTC.
-      type: Date
-    - contextPath: Azure.StorageAccount.properties.primaryEndpoints
-      description: The URLs that are used to retrieve a public blob, queue, or table object.
-      type: String
-    - contextPath: Azure.StorageAccount.properties.primaryLocation
-      description: The storage account primary data center location.
-      type: String
-    - contextPath: Azure.StorageAccount.properties.provisioningState
-      description: The status of the storage account at the time the operation was called.
-      type: String
-    - contextPath: Azure.StorageAccount.properties.routingPreference.routingChoice
-      description: The kind of network routing the user chose.
-      type: String
-    - contextPath: Azure.StorageAccount.properties.routingPreference.publishMicrosoftEndpoints
-      description: Whether Microsoft routing storage endpoints are to be published.
-      type: Boolean
-    - contextPath: Azure.StorageAccount.properties.routingPreference.publishInternetEndpoints
-      description: Whether internet routing storage endpoints are to be published.
-      type: Boolean
-    - contextPath: Azure.StorageAccount.properties.encryption
-      description: Encryption settings to be used for server-side encryption for the storage account.
-      type: String
-    - contextPath: Azure.StorageAccount.properties.secondaryLocation
-      description: The geo-replicated secondary location for the storage account. Only available if the accountType is Standard_GRS or Standard_RAGRS.
-      type: String
-    - contextPath: Azure.StorageAccount.properties.statusOfPrimary
-      description: Whether the storage account primary location is available or unavailable.
-      type: String
-    - contextPath: Azure.StorageAccount.properties.statusOfSecondary
-      description: Whether the storage account secondary location is available or unavailable. Only available if the SKU name is Standard_GRS or Standard_RAGRS.
-      type: String
-    - contextPath: Azure.StorageAccount.properties.supportsHttpsTrafficOnly
-      description: If set to true, allows https traffic only to storage service.
-      type: Boolean
-    - contextPath: Azure.StorageAccount.sku.name
-      description: The SKU name. Required for account creation; optional for update.
-      type: String
-    - contextPath: Azure.StorageAccount.sku.tier
-      description: The SKU tier. This is based on the SKU name.
-      type: String
-    - contextPath: Azure.StorageAccount.tags
-      description: Resource tags.
-    - contextPath: Azure.StorageAccount.type
-      description: The storage account type.
-      type: String
-  - arguments:
-    - name: subscription_id
-      type: string
-      description: The subscription ID.
-      required: true
-      prettyname: Subscription ID
-      prettypredefined:
-        Subscription ID: ${asset.xdm.asset.realm}
-    - name: resource_group_name
-      type: string
-      required: true
-      description: The resource group name.
-      prettyname: Resource Group
-    - name: name
-      type: string
-      required: true
-      description: Name of the Web App.
-      prettyname: AZ Webapp
-      prettypredefined:
-        AZ Webapp: ${asset.xdm.asset.name}
-    - auto: PREDEFINED
-      name: remote_debugging_enabled
-      type: bool
-      required: false
-      description: Whether remote debugging is enabled.
-      defaultValue: 'false'
-    description: "Disables remote debugging for the web app to reduce the risk of unauthorized code access."
-    name: azure-webapp-disable-remote-debugging-quick-action
-    prettyname: Disable Remote Debugging on Azure App
-    hidden: true
-    quickaction: true
-    outputs:
-    - contextPath: Azure.WebAppConfig.id
-      description: Resource ID.
-      type: String
-    - contextPath: Azure.WebAppConfig.name
-      description: Resource name.
-      type: String
-    - contextPath: Azure.WebAppConfig.type
-      description: Resource type.
-      type: String
-    - contextPath: Azure.WebAppConfig.location
-      description: Resource location.
-      type: String
-    - contextPath: Azure.WebAppConfig.properties.numberOfWorkers
-      description: Number of workers.
-      type: Number
-    - contextPath: Azure.WebAppConfig.properties.defaultDocuments
-      description: List of default documents.
-      type: Unknown
-    - contextPath: Azure.WebAppConfig.properties.netFrameworkVersion
-      description: .NET Framework version.
-      type: String
-    - contextPath: Azure.WebAppConfig.properties.phpVersion
-      description: PHP version.
-      type: String
-    - contextPath: Azure.WebAppConfig.properties.pythonVersion
-      description: Python version.
-      type: String
-    - contextPath: Azure.WebAppConfig.properties.nodeVersion
-      description: Node.js version.
-      type: String
-    - contextPath: Azure.WebAppConfig.properties.powerShellVersion
-      description: PowerShell version.
-      type: String
-    - contextPath: Azure.WebAppConfig.properties.linuxFxVersion
-      description: Linux app framework and version.
-      type: String
-    - contextPath: Azure.WebAppConfig.properties.windowsFxVersion
-      description: Windows container image name.
-      type: String
-    - contextPath: Azure.WebAppConfig.properties.requestTracingEnabled
-      description: Indicates whether request tracing is enabled.
-      type: Boolean
-    - contextPath: Azure.WebAppConfig.properties.remoteDebuggingEnabled
-      description: Indicates whether remote debugging is enabled.
-      type: Boolean
-    - contextPath: Azure.WebAppConfig.properties.remoteDebuggingVersion
-      description: Remote debugging version.
-      type: String
-    - contextPath: Azure.WebAppConfig.properties.http20Enabled
-      description: Indicates whether HTTP/2 is enabled.
-      type: Boolean
-    - contextPath: Azure.WebAppConfig.properties.minTlsVersion
-      description: Minimum TLS version required.
-      type: String
-    - contextPath: Azure.WebAppConfig.properties.ftpsState
-      description: State of FTP/ FTPS service.
-      type: String
-    - contextPath: Azure.WebAppConfig.properties.webSocketsEnabled
-      description: Indicates whether WebSockets are enabled.
-      type: Boolean
-    - contextPath: Azure.WebAppConfig.properties.alwaysOn
-      description: Indicates whether Always On is enabled.
-      type: Boolean
-    - contextPath: Azure.WebAppConfig.properties.managedPipelineMode
-      description: Managed pipeline mode.
-      type: String
-    - contextPath: Azure.WebAppConfig.properties.loadBalancing
-      description: Site load balancing mode.
-      type: String
-    - contextPath: Azure.WebAppConfig.properties.autoHealEnabled
-      description: Indicates whether Auto Heal is enabled.
-      type: Boolean
-    - contextPath: Azure.WebAppConfig.properties.autoHealRules
-      description: Auto Heal rules configuration.
-      type: Unknown
-    - contextPath: Azure.WebAppConfig.properties.cors.allowedOrigins
-      description: CORS allowed origins.
-      type: Unknown
-    - contextPath: Azure.WebAppConfig.properties.cors.supportCredentials
-      description: Indicates whether CORS supports credentials.
-      type: Boolean
-    - contextPath: Azure.WebAppConfig.properties.apiDefinition.url
-      description: URL of the API definition.
-      type: String
-    - contextPath: Azure.WebAppConfig.properties.apiManagementConfig.id
-      description: Azure API management integration ID.
->>>>>>> 0eb44417
   isfetch: false
   runonce: false
   script: '-'
