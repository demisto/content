Cloud integrations are installed from the **Data Sources** page. To configure a cloud integration, go to Settings > Data Sources and click "Add Data Source", select Azure, then in Advanced Settings > Security Capabilities, enable "Automation".

## Configure Azure in Cortex

| **Parameter** | **Description** | **Required** |
| --- | --- | --- |
| Application ID |  |  |
| Default Subscription ID | You can set the value either in the configuration or directly within the commands. If you set it in both places, the value in the command will override the configuration setting. |  |
| Default Resource Group Name | You can set the value either in the configuration or directly within the commands. If you set it in both places, the value in the command will override the configuration setting. |  |
| Azure AD endpoint | Azure AD endpoint associated with a national cloud. | False |
| Trust any certificate (not secure) |  | False |
| Use system proxy settings |  | False |
| Tenant ID |  | False |
| Client Secret |  | False |

## Commands

You can execute these commands from the CLI, as part of an automation, or in a playbook.
After you successfully execute a command, a DBot message appears in the War Room with the command details.

### azure-nsg-security-rule-update

***
Update a security rule. If one does not exist, it will be created.

#### Base Command

`azure-nsg-security-rule-update`

#### Input

| **Argument Name** | **Description** | **Required** |
| --- | --- | --- |
| subscription_id | The subscription ID. | Required |
| resource_group_name | The name of the resource group. | Required |
| security_group_name | The name of the security group. | Required |
| security_rule_name | The name of the rule to be updated. | Required |
| direction | The direction of the rule. Possible values are: "Inbound" and "Outbound". Possible values are: Inbound, Outbound. | Optional |
| action | Whether to allow the traffic. Possible values are "Allow" and "Deny". Possible values are: Allow, Deny. | Optional |
| protocol | The protocol on which to apply the rule. Possible values are: "Any", "TCP", "UDP", and "ICMP". Possible values are: Any, TCP, UDP, ICMP. | Optional |
| source | The source IP address range from which incoming traffic will be allowed or denied by this rule. Possible values are "Any", an IP address range, an application security group, or a default tag. Default is "Any". | Optional |
| priority | The priority by which the rules will be processed. The lower the number, the higher the priority. We recommend leaving gaps between rules - 100, 200, 300, etc. - so that it is easier to add new rules without having to edit existing rules. Default is "4096". | Optional |
| source_ports | The source ports from which traffic is allowed or denied by this rule. Provide a single port, such as 80; a port range, such as 1024-65535; or a comma-separated list of single ports and/or port ranges, such as 80,1024-65535. Use an asterisk (*) to allow traffic on any port. Default is "*". | Optional |
| destination | The destination IP address range for outgoing traffic that is allowed or denied by this rule. The destination filter can be "Any", an IP address range, an application security group, or a default tag. | Optional |
| destination_ports | The destination ports from which traffic is allowed or denied by this rule. Provide a single port, such as 80; a port range, such as 1024-65535; or a comma-separated list of single ports and/or port ranges, such as 80,1024-65535. Use an asterisk (*) to allow traffic on any port. | Optional |
| description | A description to add to the rule. | Optional |
| access | The network traffic is allowed or denied. Possible values are: Allow, Deny. | Optional |

#### Context Output

| **Path** | **Type** | **Description** |
| --- | --- | --- |
| Azure.NSGRule.name | String | The rule's name. |
| Azure.NSGRule.id | String | The rule's ID. |
| Azure.NSGRule.etag | String | The rule's ETag. |
| Azure.NSGRule.type | String | The rule's type. |
| Azure.NSGRule.provisioningState | String | The rule's provisioning state. |
| Azure.NSGRule.protocol | String | The protocol, which can be "TCP", "UDP", "ICMP", or "\*". |
| Azure.NSGRule.sourcePortRange | String | For a single port, the source port or a range of ports. |
| Azure.NSGRule.sourcePortRanges | String | For multiple ports, a list of these ports. |
| Azure.NSGRule.destinationPortRange | String | For a single port, the destination port or range of ports. |
| Azure.NSGRule.destinationPortRanges | String | For multiple ports, a list of destination ports. |
| Azure.NSGRule.sourceAddressPrefix | String | The source address. |
| Azure.NSGRule.destinationAddressPrefix | String | The destination address. |
| Azure.NSGRule.access | String | The rule's access. Can be "Allow" or "Deny". |
| Azure.NSGRule.priority | Number | The rule's priority. Can be from 100 to 4096. |
| Azure.NSGRule.direction | String | The rule's direction. Can be "Inbound" or "Outbound". |

### azure-storage-account-update

***
Updates a specific account storage.

#### Base Command

`azure-storage-account-update`

#### Input

| **Argument Name** | **Description** | **Required** |
| --- | --- | --- |
| resource_group_name | The resource group name. | Optional |
| subscription_id | The subscription ID. | Optional |
| account_name | The name of the storage account. | Required |
| sku | Gets or sets the SKU name, Required for account creation; optional for update. Possible values are: Premium_LRS, Premium_ZRS, Standard_GRS, Standard_GZRS, Standard_LRS, Standard_RAGRS, Standard_RAGZRS, Standard_ZRS. | Optional |
| kind | Indicates the type of storage account, Required for account creation; optional for update. Possible values are: Storage, StorageV2, BlobStorage, FileStorage, BlockBlobStorage. | Optional |
| location | Gets or sets the location of the resource. The geo region of a resource cannot be changed once it is created, but if an identical geo region is specified on update, the request will succeed. Required for account creation; optional for update. Possible values are: eastus, eastus2, westus, westeurope, eastasia, southeastasia, japaneast, japanwest, northcentralus, southcentralus, centralus, northeurope, brazilsouth, australiaeast, australiasoutheast, southindia, centralindia, westindia, canadaeast, canadacentral, westus2, westcentralus, uksouth, ukwest, koreacentral, koreasouth, francecentral, australiacentral, southafricanorth, uaenorth, switzerlandnorth, germanywestcentral, norwayeast. | Optional |
| tags | Gets or sets a list of tags that describe the resource. | Optional |
| custom_domain_name | Gets or sets the custom domain name assigned to the storage account. | Optional |
| use_sub_domain_name | Indicates whether indirect CName validation is enabled. Possible values are: true, false. | Optional |
| enc_key_source | The encryption keySource. Possible values are: Microsoft.Storage, Microsoft.Keyvault. | Optional |
| enc_requireInfrastructureEncryption | Indicates whether the service applies a secondary layer of encryption with platform managed keys for data at rest. Possible values are: true, false. | Optional |
| enc_keyvault_key_name | The name of KeyVault key. | Optional |
| enc_keyvault_key_version | The version of KeyVault key. | Optional |
| enc_keyvault_uri | The Uri of KeyVault. | Optional |
| access_tier | The access tier for the account. Required where kind = BlobStorage. Possible values are: Hot, Cool. | Optional |
| supports_https_traffic_only | Allows https traffic only to storage service if sets to true. Possible values are: true, false. | Optional |
| is_hns_enabled | Account HierarchicalNamespace enabled if sets to true. Possible values are: true, false. | Optional |
| large_file_shares_state | If set to Enabled, allows large file shares. Possible values are: Disabled, Enabled. | Optional |
| allow_blob_public_access | If set to true, allows public access to all blobs or containers in the storage account. Possible values are: true, false. | Optional |
| minimum_tls_version | Sets the minimum TLS version to be permitted on requests to storage. Possible values are: TLS1_0, TLS1_1, TLS1_2. | Optional |
| network_ruleset_bypass | Specifies whether traffic is bypassed for Logging/Metrics/AzureServices. Possible values are: AzureServices, Logging, Metrics, None. | Optional |
| network_ruleset_default_action | Specifies the default action of allow or deny when no other rules match. Possible values are: Allow, Deny. | Optional |
| network_ruleset_ipRules | Sets the IP ACL rules. | Optional |
| virtual_network_rules | Sets the virtual network rules. | Optional |
| allow_cross_tenant_replication | Allow or disallow cross AAD tenant object replication. Possible values are: true, false. | Optional |

#### Context Output

| **Path** | **Type** | **Description** |
| --- | --- | --- |
| Azure.StorageAccount.id | String | Fully qualified resource ID for the resource. |
| Azure.StorageAccount.kind | String | The kind of storage account. |
| Azure.StorageAccount.location | String | The geo-location where the resource lives. |
| Azure.StorageAccount.name | String | The name of the resource. |
| Azure.StorageAccount.properties.isHnsEnabled | Boolean | Account HierarchicalNamespace enabled if sets to true. |
| Azure.StorageAccount.properties.allowBlobPublicAccess | Boolean | If set to true \(default\), allows public access to all blobs or containers in the storage account. |
| Azure.StorageAccount.properties.minimumTlsVersion | String | Sets the minimum TLS version to be permitted on requests to storage. Default is TLS 1.0. |
| Azure.StorageAccount.properties.allowSharedKeyAccess | Boolean | Whether the storage account permits requests to be authorized with the account access key via Shared Key. If false, then all requests \(including shared access signatures\) must be authorized with Azure Active Directory \(Azure AD\). |
| Azure.StorageAccount.properties.creationTime | Date | The creation date and time of the storage account in UTC. |
| Azure.StorageAccount.properties.primaryEndpoints | String | The URLs that are used to retrieve a public blob, queue, or table object. |
| Azure.StorageAccount.properties.primaryLocation | String | The storage account primary data center location. |
| Azure.StorageAccount.properties.provisioningState | String | The status of the storage account at the time the operation was called. |
| Azure.StorageAccount.properties.routingPreference.routingChoice | String | The kind of network routing the user chose. |
| Azure.StorageAccount.properties.routingPreference.publishMicrosoftEndpoints | Boolean | Whether Microsoft routing storage endpoints are to be published. |
| Azure.StorageAccount.properties.routingPreference.publishInternetEndpoints | Boolean | Whether internet routing storage endpoints are to be published. |
| Azure.StorageAccount.properties.encryption | String | Encryption settings to be used for server-side encryption for the storage account. |
| Azure.StorageAccount.properties.secondaryLocation | String | The geo-replicated secondary location for the storage account. Only available if the accountType is Standard_GRS or Standard_RAGRS. |
| Azure.StorageAccount.properties.statusOfPrimary | String | Whether the storage account primary location is available or unavailable. |
| Azure.StorageAccount.properties.statusOfSecondary | String | Whether the storage account secondary location is available or unavailable. Only available if the SKU name is Standard_GRS or Standard_RAGRS. |
| Azure.StorageAccount.properties.supportsHttpsTrafficOnly | Boolean | If set to true, allows https traffic only to storage service. |
| Azure.StorageAccount.sku.name | String | The SKU name. Required for account creation; optional for update. |
| Azure.StorageAccount.sku.tier | String | The SKU tier. This is based on the SKU name. |
| Azure.StorageAccount.tags | unknown | Resource tags. |
| Azure.StorageAccount.type | String | The storage account type. |

### azure-storage-blob-service-properties-set

***
Sets properties for the blob service in a specific account storage.

#### Base Command

`azure-storage-blob-service-properties-set`

#### Input

| **Argument Name** | **Description** | **Required** |
| --- | --- | --- |
| resource_group_name | The resource group name. | Optional |
| subscription_id | The subscription ID. | Optional |
| account_name | The name of the storage account. | Required |
| delete_rentention_policy_enabled | Whether DeleteRetentionPolicy is enabled. Possible values are: true, false. | Optional |
| delete_rentention_policy_days | The number of days the deleted item should be retained. | Optional |

#### Context Output

| **Path** | **Type** | **Description** |
| --- | --- | --- |
| Azure.StorageAccountBlobServiceProperties.id | String | The resource ID. |
| Azure.StorageAccountBlobServiceProperties.name | String | The name of the resource. |
| Azure.StorageAccountBlobServiceProperties.type | String | The type of the resource. |
| Azure.StorageAccountBlobServiceProperties.properties.cors | String | Specifies CORS rules for the Blob service. |
| Azure.StorageAccountBlobServiceProperties.properties.defaultServiceVersion | Date | The default version for requests to the Blob service if an incoming request's version is not specified. Possible values include version 2008-10-27 and all more recent versions. |
| Azure.StorageAccountBlobServiceProperties.properties.deleteRetentionPolicy | unknown | The service properties for soft delete. |
| Azure.StorageAccountBlobServiceProperties.properties.isVersioningEnabled | Boolean | If set to true, enables versioning. |
| Azure.StorageAccountBlobServiceProperties.properties.changeFeed | unknown | The blob service properties for change feed events. |
| Azure.StorageAccountBlobServiceProperties.sku.name | String | The SKU name. |
| Azure.StorageAccountBlobServiceProperties.sku.tier | String | The SKU tier. |

### azure-policy-assignment-create

***
Creates a policy assignment.

#### Base Command

`azure-policy-assignment-create`

#### Input

| **Argument Name** | **Description** | **Required** |
| --- | --- | --- |
| name | Name of the policy assignment. | Required |
| subscription_id | Subscription ID. | Required |
| scope | The scope of the policy assignment. | Optional |
| policy_definition_id | The ID of the policy definition or policy set definition being assigned. | Optional |
| display_name | The assignment display name. | Optional |
| parameters | The JSON object for policy properties parameters and their values. | Optional |
| description | This message will be part of the response in case of policy violation. | Optional |

#### Context Output

| **Path** | **Type** | **Description** |
| --- | --- | --- |
| Azure.PolicyAssignment.ID | string | The resource ID of the policy assignment. |
| Azure.PolicyAssignment.Name | string | The name of the policy assignment. |
| Azure.PolicyAssignment.Type | string | The type of the resource \(e.g., 'Microsoft.Authorization/policyAssignments'\). |
| Azure.PolicyAssignment.Location | string | The location of the policy assignment. |
| Azure.PolicyAssignment.Identity | unknown | The managed identity associated with the policy assignment. |
| Azure.PolicyAssignment.Properties.DisplayName | string | The display name of the policy assignment. |
| Azure.PolicyAssignment.Properties.Description | string | The description of the policy assignment. |
| Azure.PolicyAssignment.Properties.PolicyDefinitionId | string | The ID of the policy definition or policy set definition being assigned. |
| Azure.PolicyAssignment.Properties.Scope | string | The scope of the policy assignment. |
| Azure.PolicyAssignment.Properties.NotScopes | unknown | The list of scopes that are excluded from the policy assignment. |
| Azure.PolicyAssignment.Properties.Parameters | unknown | The parameter values for the assigned policy rule. |
| Azure.PolicyAssignment.Properties.Metadata | unknown | The metadata associated with the policy assignment. |
| Azure.PolicyAssignment.Properties.EnforcementMode | string | The policy assignment enforcement mode \(e.g., 'Default' or 'DoNotEnforce'\). |
| Azure.PolicyAssignment.Properties.latestDefinitionVersion | string | The latest version of the policy definition available. This is only present if requested via the $expand query parameter. |
| Azure.PolicyAssignment.Properties.NonComplianceMessages | unknown | The messages that describe why a resource is non-compliant with the policy. |
| Azure.PolicyAssignment.Properties.DefinitionVersion | string | The version of the policy definition to use. |
| Azure.PolicyAssignment.Properties.Overrides | unknown | The policy property value overrides. |
| Azure.PolicyAssignment.Properties.ResourceSelectors | unknown | The resource selectors to filter policies by resource properties. |
| Azure.PolicyAssignment.SystemData | unknown | The system metadata relating to this resource. |

### azure-postgres-config-set

***
Updates a configuration of a server.

#### Base Command

`azure-postgres-config-set`

#### Input

| **Argument Name** | **Description** | **Required** |
| --- | --- | --- |
| resource_group_name | The resource group name. | Optional |
| server_name | Name of the PostgreSQL server. | Required |
| configuration_name | The configuration setting name. | Required |
| subscription_id | Subscription ID. | Optional |
| source | Source of the configuration. | Optional |
| value | Value of the configuration. | Optional |

#### Context Output

There is no context output for this command.

### azure-webapp-config-set

***
Updates the configuration settings of an existing Azure Web App.

#### Base Command

`azure-webapp-config-set`

#### Input

| **Argument Name** | **Description** | **Required** |
| --- | --- | --- |
| resource_group_name | The resource group name. | Optional |
| subscription_id | Subscription ID. | Optional |
| name | Name of the Web App. | Required |
| http20_enabled | Configures a web site to allow clients to connect over http2.0. Possible values are: true, false. | Optional |
| remote_debugging_enabled | True if remote debugging is enabled; otherwise, false. Possible values are: true, false. | Optional |
| min_tls_version | Configures the minimum version of TLS required for SSL requests. Possible values are: 1.0, 1.1, 1.2, 1.3. | Optional |

#### Context Output

| **Path** | **Type** | **Description** |
| --- | --- | --- |
| Azure.WebAppConfig.id | String | Resource ID. |
| Azure.WebAppConfig.name | String | Resource name. |
| Azure.WebAppConfig.type | String | Resource type. |
| Azure.WebAppConfig.location | String | Resource location. |
| Azure.WebAppConfig.properties.numberOfWorkers | Number | Number of workers. |
| Azure.WebAppConfig.properties.defaultDocuments | Unknown | List of default documents. |
| Azure.WebAppConfig.properties.netFrameworkVersion | String | .NET Framework version. |
| Azure.WebAppConfig.properties.phpVersion | String | PHP version. |
| Azure.WebAppConfig.properties.pythonVersion | String | Python version. |
| Azure.WebAppConfig.properties.nodeVersion | String | Node.js version. |
| Azure.WebAppConfig.properties.powerShellVersion | String | PowerShell version. |
| Azure.WebAppConfig.properties.linuxFxVersion | String | Linux app framework and version. |
| Azure.WebAppConfig.properties.windowsFxVersion | String | Windows container image name. |
| Azure.WebAppConfig.properties.requestTracingEnabled | Boolean | Indicates whether request tracing is enabled. |
| Azure.WebAppConfig.properties.remoteDebuggingEnabled | Boolean | Indicates whether remote debugging is enabled. |
| Azure.WebAppConfig.properties.remoteDebuggingVersion | String | Remote debugging version. |
| Azure.WebAppConfig.properties.http20Enabled | Boolean | Indicates whether HTTP/2 is enabled. |
| Azure.WebAppConfig.properties.minTlsVersion | String | Minimum TLS version required. |
| Azure.WebAppConfig.properties.ftpsState | String | State of FTP / FTPS service. |
| Azure.WebAppConfig.properties.webSocketsEnabled | Boolean | Indicates whether WebSockets are enabled. |
| Azure.WebAppConfig.properties.alwaysOn | Boolean | Indicates whether Always On is enabled. |
| Azure.WebAppConfig.properties.managedPipelineMode | String | Managed pipeline mode. |
| Azure.WebAppConfig.properties.loadBalancing | String | Site load balancing mode. |
| Azure.WebAppConfig.properties.autoHealEnabled | Boolean | Indicates whether Auto Heal is enabled. |
| Azure.WebAppConfig.properties.autoHealRules | Unknown | Auto Heal rules configuration. |
| Azure.WebAppConfig.properties.cors.allowedOrigins | Unknown | CORS allowed origins. |
| Azure.WebAppConfig.properties.cors.supportCredentials | Boolean | Indicates whether CORS supports credentials. |
| Azure.WebAppConfig.properties.apiDefinition.url | String | URL of the API definition. |
| Azure.WebAppConfig.properties.apiManagementConfig.id | String | Azure API management integration ID. |

### azure-webapp-auth-update

***
Updates the authentication and authorization settings of an existing Azure Web App.

#### Base Command

`azure-webapp-auth-update`

#### Input

| **Argument Name** | **Description** | **Required** |
| --- | --- | --- |
| resource_group_name | The resource group name. | Optional |
| subscription_id | Subscription ID. | Optional |
| name | Name of the Web App. | Required |
| enabled | True if the Authentication / Authorization feature is enabled for the current app; otherwise, false. Possible values are: true, false. | Optional |

#### Context Output

| **Path** | **Type** | **Description** |
| --- | --- | --- |
| Azure.WebAppAuth.id | String | Resource ID. |
| Azure.WebAppAuth.name | String | Resource Name. |
| Azure.WebAppAuth.type | String | Resource type. |
| Azure.WebAppAuth.properties.enabled | Boolean | Indicates whether Authentication/Authorization is enabled for the app. |
| Azure.WebAppAuth.properties.runtimeVersion | String | The RuntimeVersion of the Authentication/Authorization feature. |
| Azure.WebAppAuth.properties.unauthenticatedClientAction | String | The action to take when an unauthenticated client attempts to access the app. |
| Azure.WebAppAuth.properties.tokenStoreEnabled | Boolean | Indicates whether the Azure App Service Authentication platform’s token store is enabled. |
| Azure.WebAppAuth.properties.allowedExternalRedirectUrls | Unknown | External URLs that are allowed to be redirected to as part of logging in or logging out of the app. |
| Azure.WebAppAuth.properties.defaultProvider | String | The default authentication provider to use when multiple providers are configured. |
| Azure.WebAppAuth.properties.clientId | String | The Client ID of the app used for AAD login. |
| Azure.WebAppAuth.properties.clientSecret | String | The client secret associated with the AAD app. |
| Azure.WebAppAuth.properties.clientSecretSettingName | String | The app setting that contains the client secret. |
| Azure.WebAppAuth.properties.issuer | String | The OpenID Connect Issuer URI that represents the entity that issues access tokens. |
| Azure.WebAppAuth.properties.allowedAudiences | Unknown | The list of audiences that can receive the authentication tokens. |
| Azure.WebAppAuth.properties.additionalLoginParams | Unknown | Additional parameters to send to the authentication provider. |
| Azure.WebAppAuth.properties.isAadAutoProvisioned | Boolean | True if AAD is auto-provisioned; otherwise false. |
| Azure.WebAppAuth.properties.googleClientId | String | The Client ID of the app used for Google login. |
| Azure.WebAppAuth.properties.googleClientSecret | String | The client secret associated with the Google app. |
| Azure.WebAppAuth.properties.googleClientSecretSettingName | String | The app setting that contains the client secret. |
| Azure.WebAppAuth.properties.facebookAppId | String | The App ID of the Facebook app used for login. |
| Azure.WebAppAuth.properties.facebookAppSecret | String | The app secret associated with the Facebook app. |
| Azure.WebAppAuth.properties.facebookAppSecretSettingName | String | The app setting that contains the Facebook app secret. |
| Azure.WebAppAuth.properties.twitterConsumerKey | String | The OAuth 1.0a consumer key of the Twitter application used for login. |
| Azure.WebAppAuth.properties.twitterConsumerSecret | String | The consumer secret associated with the Twitter application. |
| Azure.WebAppAuth.properties.twitterConsumerSecretSettingName | String | The app setting that contains the Twitter consumer secret. |
| Azure.WebAppAuth.properties.microsoftAccountClientId | String | The OAuth 2.0 client ID for the Microsoft account provider. |
| Azure.WebAppAuth.properties.microsoftAccountClientSecret | String | The client secret for the Microsoft account provider. |
| Azure.WebAppAuth.properties.microsoftAccountClientSecretSettingName | String | The app setting that contains the Microsoft account client secret. |
| Azure.WebAppAuth.properties.appleClientId | String | The client ID for the Apple provider. |
| Azure.WebAppAuth.properties.appleClientSecret | String | The client secret for the Apple provider. |
| Azure.WebAppAuth.properties.appleClientSecretSettingName | String | The app setting that contains the Apple provider client secret. |
| Azure.WebAppAuth.properties.authFilePath | String | The path to the authentication configuration file. |

### azure-mysql-flexible-server-param-set

***
Updates a configuration of a server.

#### Base Command

`azure-mysql-flexible-server-param-set`

#### Input

| **Argument Name** | **Description** | **Required** |
| --- | --- | --- |
| resource_group_name | The resource group name. | Optional |
| subscription_id | Subscription ID. | Optional |
| server_name | Name of the MySQL flexible server. | Required |
| configuration_name | The name of the server configuration. | Required |
| source | Source of the configuration. | Optional |
| value | Value of the configuration. | Optional |

#### Context Output

There is no context output for this command.

### azure-monitor-log-profile-update

***
Updates a log profile in Azure Monitoring REST API.

#### Base Command

`azure-monitor-log-profile-update`

#### Input

| **Argument Name** | **Description** | **Required** |
| --- | --- | --- |
| log_profile_name | The name of the log profile to update. | Required |
| subscription_id | subscription ID. | Optional |
| location | Resource location. | Optional |
| retention_policy_days | Number of days to retain logs. | Optional |
| retention_policy_enabled | Whether to enable the retention policy. Possible values are: true, false. | Optional |

#### Context Output

| **Path** | **Type** | **Description** |
| --- | --- | --- |
| Azure.LogProfile.id | String | The fully qualified Azure resource ID for the log profile. |
| Azure.LogProfile.name | String | The name of the log profile. |
| Azure.LogProfile.type | String | The type of the resource \(Microsoft.Insights/logProfiles\). |
| Azure.LogProfile.location | String | The location of the log profile. |
| Azure.LogProfile.tags | Object | Resource tags. |
| Azure.LogProfile.properties.storageAccountId | String | The resource ID of the storage account to which diagnostic logs are delivered. |
| Azure.LogProfile.properties.serviceBusRuleId | String | The service bus rule ID to which diagnostic logs are sent. |
| Azure.LogProfile.properties.locations | Array | A list of regions for which events are collected. |
| Azure.LogProfile.properties.categories | Array | A list of categories of logs that are collected. |
| Azure.LogProfile.properties.retentionPolicy.enabled | Boolean | Specifies whether the retention policy is enabled. |
| Azure.LogProfile.properties.retentionPolicy.days | Number | The number of days for the retention policy. |

### azure-disk-update

***
Updates a disk.

#### Base Command

`azure-disk-update`

#### Input

| **Argument Name** | **Description** | **Required** |
| --- | --- | --- |
| resource_group_name | The resource group name. | Optional |
| subscription_id | Subscription ID. | Optional |
| disk_name | The name of the managed disk that is being created. Supported characters for the name are a-z, A-Z, 0-9, _ and -. The maximum name length is 80 characters. | Required |
| public_network_access | Policy for controlling export on the disk. Possible values are: Disabled, Enabled. | Optional |
| network_access_policy | Policy for accessing the disk via network. Possible values are: AllowAll, AllowPrivate, DenyAll. | Optional |
| data_access_auth_mode | Additional authentication requirements when exporting or uploading to a disk or snapshot. Possible values are: AzureActiveDirectory. | Optional |

#### Context Output

| **Path** | **Type** | **Description** |
| --- | --- | --- |
| Azure.Disk.id | String | Resource ID of the disk. |
| Azure.Disk.name | String | Name of the disk. |
| Azure.Disk.type | String | Type of the resource. |
| Azure.Disk.location | String | Location of the disk. |
| Azure.Disk.tags | unknown | Resource tags. |
| Azure.Disk.managedBy | String | ARM ID of the resource that manages the disk. |
| Azure.Disk.sku | unknown | The disk SKU name. |
| Azure.Disk.zones | unknown | A list of availability zones. |
| Azure.Disk.properties.timeCreated | String | The time when the disk was created. |
| Azure.Disk.properties.diskSizeGB | Number | Size of the disk in GB. |
| Azure.Disk.properties.diskIopsReadWrite | Number | The number of IOPS allowed for this disk. |
| Azure.Disk.properties.diskMBpsReadWrite | Number | The bandwidth allowed for this disk in MBps. |
| Azure.Disk.properties.diskIOPSReadOnly | Number | The number of read-only IOPS for this disk. |
| Azure.Disk.properties.diskMBpsReadOnly | Number | The read-only bandwidth for this disk in MBps. |
| Azure.Disk.properties.diskSizeBytes | Number | The size of the disk in bytes. |
| Azure.Disk.properties.networkAccessPolicy | String | Policy for accessing the disk via network. |
| Azure.Disk.properties.publicNetworkAccess | String | Policy for export on the disk. |
| Azure.Disk.properties.burstingEnabled | Boolean | Whether bursting is enabled on the disk. |
| Azure.Disk.properties.optimization | String | The disk optimization setting. |
| Azure.Disk.properties.diskState | String | The current state of the disk. |
| Azure.Disk.properties.supportedCapabilities | unknown | Supported capabilities of the disk. |
| Azure.Disk.properties.supportedPerformanceTiers | unknown | Supported performance tiers of the disk. |
| Azure.Disk.properties.supportedDiskTypes | unknown | Supported disk types for the disk. |
| Azure.Disk.properties.provisioningState | unknown | The provisioning state of the disk. |
| Azure.Disk.properties.timeModified | unknown | The time when the disk was last modified. |
| Azure.Disk.properties.diskAccessId | String | The ARM ID of the DiskAccess resource. |
| Azure.Disk.properties.networkProfile | unknown | The network profile of the disk. |
| Azure.Disk.properties.creationData | unknown | Disk creation data. |
| Azure.Disk.properties.encryption | unknown | Encryption settings for the disk. |
| Azure.Disk.properties.encryptionSettingsCollection | unknown | A collection of encryption settings. |
| Azure.Disk.properties.encryptionType | String | The type of key used to encrypt the data on the disk. |
| Azure.Disk.properties.securityProfile | unknown | Security profile for the disk. |
| Azure.Disk.properties.tieringProfile | unknown | Tiering profile for the disk. |
| Azure.Disk.properties.supportedTierList | unknown | List of supported tiers for the disk. |
| Azure.Disk.properties.availabilityZone | String | Availability zone of the disk. |
| Azure.Disk.properties.dataAccessAuthMode | String | Additional authentication requirements when exporting or uploading to a disk. |
| Azure.Disk.properties.osType | String | The operating system type. |
| Azure.Disk.properties.hyperVGeneration | String | The HyperVGenerationType of the virtual machine. |
| Azure.Disk.properties.lastOwnershipUpdateTime | String | The last time ownership of the disk was updated. |

### azure-webapp-update

***
Updates an Azure Web App.

#### Base Command

`azure-webapp-update`

#### Input

| **Argument Name** | **Description** | **Required** |
| --- | --- | --- |
| resource_group_name | The resource group name. | Optional |
| subscription_id | Subscription ID. | Optional |
| name | Name of the Web App. | Required |
| identity_type | Managed service identity type. Possible values are: None, SystemAssigned. | Optional |
| https_only | Configures the web site to accept only https requests. Possible values are: true, false. | Optional |
| client_cert_enabled | Configures the web site to accept only https requests. Possible values are: true, false. | Optional |

#### Context Output

| **Path** | **Type** | **Description** |
| --- | --- | --- |
| Azure.WebApp.id | String | Fully qualified resource ID for the web app. |
| Azure.WebApp.name | String | The name of the web app. |
| Azure.WebApp.type | String | The resource type, e.g., Microsoft.Web/sites. |
| Azure.WebApp.location | String | Geographic location of the web app. |
| Azure.WebApp.kind | String | The kind of the app, e.g., app, functionapp, etc. |
| Azure.WebApp.tags | unknown | Resource tags as key-value pairs. |
| Azure.WebApp.identity.type | String | The type of managed identity \(SystemAssigned, UserAssigned, etc.\). |
| Azure.WebApp.identity.principalId | String | The principal ID of the system-assigned identity. |
| Azure.WebApp.identity.tenantId | String | The tenant ID of the system-assigned identity. |
| Azure.WebApp.identity.userAssignedIdentities | unknown | The list of user-assigned identities associated with the web app. |
| Azure.WebApp.properties.state | String | Current state of the web app \(Running, Stopped, etc.\). |
| Azure.WebApp.properties.enabled | Boolean | Whether the web app is enabled. |
| Azure.WebApp.properties.defaultHostName | String | Default host name of the web app. |
| Azure.WebApp.properties.hostNames | unknown | List of host names associated with the web app. |
| Azure.WebApp.properties.repositorySiteName | String | Name of the repository site. |
| Azure.WebApp.properties.clientAffinityEnabled | Boolean | Whether client affinity is enabled. |
| Azure.WebApp.properties.clientCertEnabled | Boolean | Whether client certificates are enabled. |
| Azure.WebApp.properties.clientCertExclusionPaths | String | Paths to exclude from client certificate authentication. |
| Azure.WebApp.properties.hostingEnvironment | String | App Service Environment to use for the web app. |
| Azure.WebApp.properties.serverFarmId | String | Resource ID of the associated App Service plan. |
| Azure.WebApp.properties.reserved | Boolean | Whether the web app is on a Linux plan. |
| Azure.WebApp.properties.isXenon | Boolean | Whether the web app is hosted in Xenon. |
| Azure.WebApp.properties.hyperV | Boolean | Whether Hyper-V is enabled for the web app. |
| Azure.WebApp.properties.siteConfig.appSettings | unknown | List of app settings. |
| Azure.WebApp.properties.siteConfig.metadata | unknown | List of metadata settings. |
| Azure.WebApp.properties.siteConfig.connectionStrings | unknown | List of connection strings. |
| Azure.WebApp.properties.siteConfig.localMySqlEnabled | Boolean | Whether local MySQL is enabled. |
| Azure.WebApp.properties.siteConfig.alwaysOn | Boolean | Whether Always On is enabled. |
| Azure.WebApp.properties.siteConfig.http20Enabled | Boolean | Whether HTTP/2 is enabled. |
| Azure.WebApp.properties.siteConfig.minTlsVersion | String | Minimum TLS version required. |
| Azure.WebApp.properties.siteConfig.ftpsState | String | FTPS state \(Disabled, AllAllowed, etc.\). |
| Azure.WebApp.properties.siteConfig.linuxFxVersion | String | Runtime stack for Linux apps. |
| Azure.WebApp.properties.siteConfig.windowsFxVersion | String | Runtime stack for Windows apps. |
| Azure.WebApp.properties.siteConfig.numberOfWorkers | Number | Number of workers allocated. |
| Azure.WebApp.properties.siteConfig.webSocketsEnabled | Boolean | Whether WebSockets are enabled. |
| Azure.WebApp.properties.siteConfig.preWarmedInstanceCount | Number | Number of pre-warmed instances. |
| Azure.WebApp.properties.siteConfig.acrUseManagedIdentityCreds | Boolean | Whether ACR uses managed identity credentials. |
| Azure.WebApp.properties.siteConfig.acrUserManagedIdentityID | String | User-assigned identity ID for ACR. |
| Azure.WebApp.properties.siteConfig.scmType | String | Source control management type. |
| Azure.WebApp.properties.siteConfig.use32BitWorkerProcess | Boolean | Whether to use 32-bit worker process. |
| Azure.WebApp.properties.siteConfig.autoHealEnabled | Boolean | Whether auto-heal is enabled. |
| Azure.WebApp.properties.siteConfig.autoHealRules | unknown | Auto-heal rules configuration. |
| Azure.WebApp.properties.siteConfig.tracingOptions | String | Tracing options. |
| Azure.WebApp.properties.siteConfig.remoteDebuggingEnabled | Boolean | Whether remote debugging is enabled. |
| Azure.WebApp.properties.siteConfig.remoteDebuggingVersion | String | Remote debugging version. |
| Azure.WebApp.properties.siteConfig.detailedErrorLoggingEnabled | Boolean | Whether detailed error logging is enabled. |
| Azure.WebApp.properties.siteConfig.httpLoggingEnabled | Boolean | Whether HTTP logging is enabled. |
| Azure.WebApp.properties.siteConfig.requestTracingEnabled | Boolean | Whether request tracing is enabled. |
| Azure.WebApp.properties.siteConfig.requestTracingExpirationTime | DateTime | Request tracing expiration time. |
| Azure.WebApp.properties.siteConfig.remoteDebuggingEnabled | Boolean | Whether remote debugging is enabled. |
| Azure.WebApp.properties.siteConfig.remoteDebuggingVersion | String | Remote debugging version. |
| Azure.WebApp.properties.siteConfig.defaultDocuments | unknown | List of default documents. |
| Azure.WebApp.properties.siteConfig.virtualApplications | unknown | List of virtual applications. |
| Azure.WebApp.properties.siteConfig.loadBalancing | String | Load balancing settings. |
| Azure.WebApp.properties.siteConfig.experiments | unknown | Experiments configuration. |
| Azure.WebApp.properties.siteConfig.limits | unknown | Site limits configuration. |
| Azure.WebApp.properties.siteConfig.autoSwapSlotName | String | Auto-swap slot name. |
| Azure.WebApp.properties.siteConfig.localMySqlEnabled | Boolean | Whether local MySQL is enabled. |
| Azure.WebApp.properties.siteConfig.ipSecurityRestrictions | unknown | IP security restrictions. |
| Azure.WebApp.properties.siteConfig.scmIpSecurityRestrictions | unknown | SCM IP security restrictions. |
| Azure.WebApp.properties.siteConfig.scmIpSecurityRestrictionsUseMain | Boolean | Whether SCM IP restrictions use main settings. |
| Azure.WebApp.properties.siteConfig.cors | unknown | CORS settings. |
| Azure.WebApp.properties.siteConfig.push | unknown | Push settings. |
| Azure.WebApp.properties.siteConfig.apiDefinition | unknown | API definition settings. |
| Azure.WebApp.properties.siteConfig.apiManagementConfig | unknown | API management configuration. |
| Azure.WebApp.properties.siteConfig.autoHealEnabled | Boolean | Whether auto-heal is enabled. |
| Azure.WebApp.properties.siteConfig.autoHealRules | unknown | Auto-heal rules configuration. |
| Azure.WebApp.properties.siteConfig.tracingOptions | String | Tracing options. |
| Azure.WebApp.properties.siteConfig.remoteDebuggingEnabled | Boolean | Whether remote debugging is enabled. |
| Azure.WebApp.properties.siteConfig.remoteDebuggingVersion | String | Remote debugging version. |
| Azure.WebApp.properties.siteConfig.detailedErrorLoggingEnabled | Boolean | Whether detailed error logging is enabled. |
| Azure.WebApp.properties.siteConfig.httpLoggingEnabled | Boolean | Whether HTTP logging is enabled. |
| Azure.WebApp.properties.siteConfig.requestTracingEnabled | Boolean | Whether request tracing is enabled. |

### azure-acr-update

***
Updates a container registry.

#### Base Command

`azure-acr-update`

#### Input

| **Argument Name** | **Description** | **Required** |
| --- | --- | --- |
| resource_group_name | The resource group name. | Optional |
| subscription_id | Subscription ID. | Optional |
| registry_name | The name of the container registry. | Required |
| allow_exports | Whether artifacts can be exported. Possible values are: disabled, enabled. | Optional |
| public_network_access | Whether public network access is allowed for the container registry. Possible values are: disabled, enabled. | Optional |
| anonymous_pull_enabled | Whether to enable registry-wide pulls from unauthenticated clients. Possible values are: true, false. | Optional |
| authentication_as_arm_policy | Whether the policy is enabled or not. Possible values are: disabled, enabled. | Optional |

#### Context Output

| **Path** | **Type** | **Description** |
| --- | --- | --- |
| Azure.ACR.id | String | The resource ID. |
| Azure.ACR.identity | Unknown | The identity of the container registry. |
| Azure.ACR.location | String | The location of the resource. |
| Azure.ACR.name | String | The name of the resource. |
| Azure.ACR.properties.adminUserEnabled | Boolean | The value that indicates whether the admin user is enabled. |
| Azure.ACR.properties.anonymousPullEnabled | Boolean | Enables registry-wide pull from unauthenticated clients. |
| Azure.ACR.properties.creationDate | String | The creation date of the container registry in ISO8601 format. |
| Azure.ACR.properties.dataEndpointEnabled | Boolean | Enable a single data endpoint per region for serving data. |
| Azure.ACR.properties.dataEndpointHostNames | Unknown | List of host names that will serve data when dataEndpointEnabled is true. |
| Azure.ACR.properties.encryption | Unknown | The encryption settings of container registry. |
| Azure.ACR.properties.loginServer | String | The URL that can be used to log into the container registry. |
| Azure.ACR.properties.networkRuleBypassOptions | String | Whether to allow trusted Azure services to access a network restricted registry. |
| Azure.ACR.properties.networkRuleSet | Unknown | The network rule set for a container registry. |
| Azure.ACR.properties.policies | Unknown | The policies for a container registry. |
| Azure.ACR.properties.privateEndpointConnections | Unknown | List of private endpoint connections for a container registry. |
| Azure.ACR.properties.provisioningState | String | The provisioning state of the container registry at the time the operation was called. |
| Azure.ACR.properties.publicNetworkAccess | String | Whether or not public network access is allowed for the container registry. |
| Azure.ACR.properties.status | Unknown | The status of the container registry at the time the operation was called. |
| Azure.ACR.properties.zoneRedundancy | String | Whether or not zone redundancy is enabled for this container registry. |
| Azure.ACR.sku | Unknown | The SKU of the container registry. |
| Azure.ACR.systemData | Unknown | Metadata pertaining to creation and last modification of the resource. |
| Azure.ACR.tags | Unknown | The tags of the resource. |
| Azure.ACR.type | String | The type of the resource. |

### azure-postgres-server-update

***
Updates an existing server.

#### Base Command

`azure-postgres-server-update`

#### Input

| **Argument Name** | **Description** | **Required** |
| --- | --- | --- |
| resource_group_name | The resource group name. | Optional |
| subscription_id | Subscription ID. | Optional |
| server_name | Name of the PostgreSQL server. | Required |
| ssl_enforcement | Whether to enable SSL authentication when connecting to the server. Possible values are: Disabled, Enabled. | Optional |

#### Context Output

There is no context output for this command.

### azure-key-vault-update

***
Updates a key vault in the specified subscription.

#### Base Command

`azure-key-vault-update`

#### Input

| **Argument Name** | **Description** | **Required** |
| --- | --- | --- |
| vault_name | Key Vault name. | Required |
| subscription_id | The subscription ID. | Optional |
| resource_group_name | The name of the resource group. | Optional |
| enable_purge_protection | Whether protection against purge is enabled for this vault. This functionality is always enabled, it cannot be disabled. Possible values are: true. | Optional |
| enable_soft_delete | Whether soft delete is enabled for this key vault. This functionality is always enabled, it cannot be disabled. Possible values are: true. | Optional |

#### Context Output

| **Path** | **Type** | **Description** |
| --- | --- | --- |
| Azure.KeyVault.id | String | Resource ID. |
| Azure.KeyVault.name | String | Key Vault name. |
| Azure.KeyVault.type | String | Resource type in Azure. |
| Azure.KeyVault.location | String | Key Vault location. |
| Azure.KeyVault.tags | unknown | Resource tags. |
| Azure.KeyVault.properties.sku.family | String | SKU family name. |
| Azure.KeyVault.properties.sku.name | String | SKU name to specify whether the key vault is a standard vault or a premium vault. |
| Azure.KeyVault.properties.tenantId | String | The Azure Active Directory tenant ID that should be used for authenticating requests to the key vault. |
| Azure.KeyVault.properties.accessPolicies | unknown | An array of 0 to 16 identities that have access to the key vault. All identities in the array must use the same tenant ID as the key vault's tenant ID. |
| Azure.KeyVault.properties.accessPolicies.tenantId | String | The Azure Active Directory tenant ID that should be used for authenticating requests to the key vault. |
| Azure.KeyVault.properties.accessPolicies.objectId | String | The object ID of a user, service principal or security group in the Azure Active Directory tenant for the vault. The object ID must be unique for the list of access policies. |
| Azure.KeyVault.properties.accessPolicies.permissions | unknown | Permissions the identity has for keys, secrets and certificates. |
| Azure.KeyVault.properties.enabledForDeployment | Boolean | Whether Azure Virtual Machines are allowed to retrieve certificates stored as secrets from the key vault. |
| Azure.KeyVault.properties.enabledForDiskEncryption | Boolean | Whether Azure Disk Encryption is allowed to retrieve secrets from the vault and unwrap keys. |
| Azure.KeyVault.properties.enabledForTemplateDeployment | Boolean | Whether Azure Resource Manager is allowed to retrieve secrets from the key vault. |
| Azure.KeyVault.properties.enableSoftDelete | Boolean | Whether soft delete is enabled for this key vault. |
| Azure.KeyVault.properties.enablePurgeProtection | Boolean | Whether purge protection is enabled for this key vault. |
| Azure.KeyVault.properties.enableRbacAuthorization | Boolean | Whether Azure Key Vault uses Role Based Access Control \(RBAC\) for authorization of data actions. |
| Azure.KeyVault.properties.vaultUri | String | The URI of the vault for performing operations on keys and secrets. |
| Azure.KeyVault.properties.provisioningState | String | The current provisioning state. |
| Azure.KeyVault.properties.privateEndpointConnections | unknown | List of private endpoint connections associated with the key vault. |
| Azure.KeyVault.properties.networkAcls | unknown | Rules governing the accessibility of the key vault from specific network locations. |
| Azure.KeyVault.properties.networkAcls.bypass | String | What traffic can bypass network rules. |
| Azure.KeyVault.properties.networkAcls.defaultAction | String | The default action when no rules match from ipRules and virtualNetworkRules. |
| Azure.KeyVault.properties.networkAcls.ipRules | unknown | The list of IP address rules. |
| Azure.KeyVault.properties.networkAcls.virtualNetworkRules | unknown | The list of virtual network rules. |

### azure-sql-db-threat-policy-update

***
Updates the database's threat detection policy.

#### Base Command

`azure-sql-db-threat-policy-update`

#### Input

| **Argument Name** | **Description** | **Required** |
| --- | --- | --- |
| server_name | Server name. | Required |
| db_name | Database name. | Required |
| email_account_admins_enabled | Whether the alert is sent to the account administrators. Possible values: "true" and "false". Possible values are: true, false. | Optional |
| subscription_id | Subscription ID. | Optional |
| resource_group_name | The name of the resource group. | Optional |

#### Context Output

| **Path** | **Type** | **Description** |
| --- | --- | --- |
| Azure.SqlDBThreatPolicy.kind | String | Kind of threat policy. |
| Azure.SqlDBThreatPolicy.location | String | Threat policy location. |
| Azure.SqlDBThreatPolicy.id | String | Threat policy ID. |
| Azure.SqlDBThreatPolicy.name | String | Threat policy name. |
| Azure.SqlDBThreatPolicy.type | String | Threat policy type. |
| Azure.SqlDBThreatPolicy.state | String | Threat policy state. |
| Azure.SqlDBThreatPolicy.creationTime | String | Threat policy creation time. |
| Azure.SqlDBThreatPolicy.retentionDays | Number | Number of days to keep in the Threat Detection audit logs. |
| Azure.SqlDBThreatPolicy.storageAccountAccessKey | String | The identifier key of the Threat Detection audit storage account. |
| Azure.SqlDBThreatPolicy.storageEndpoint | String | Threat Detection audit storage account. |
| Azure.SqlDBThreatPolicy.emailAccountAdmins | Boolean | Email accounts administrators who the alert is sent to. |
| Azure.SqlDBThreatPolicy.emailAddresses | String | List of email addresses to which the alert is sent. |
| Azure.SqlDBThreatPolicy.disabledAlerts | String | List of alerts that are disabled, or an empty string if no alerts are disabled. |
| Azure.SqlDBThreatPolicy.useServerDefault | unknown | Whether to use the default server policy. |
| Azure.SqlDBThreatPolicy.databaseName | String | The name of the database that the threat policy is related to. |
| Azure.SqlDBThreatPolicy.serverName | String | The name of server that the threat policy is related to. |

### azure-sql-db-transparent-data-encryption-set

***
Updates a logical database's transparent data encryption configuration.

#### Base Command

`azure-sql-db-transparent-data-encryption-set`

#### Input

| **Argument Name** | **Description** | **Required** |
| --- | --- | --- |
| server_name | Server name. | Required |
| db_name | Database name. | Required |
| state | The state of the transparent data encryption. Possible values are: Disabled, Enabled. | Required |
| subscription_id | Subscription ID. | Optional |
| resource_group_name | The name of the resource group. | Optional |

#### Context Output

There is no context output for this command.

### azure-cosmos-db-update

***
Updates the properties of an existing Azure Cosmos DB database account.

#### Base Command

`azure-cosmos-db-update`

#### Input

| **Argument Name** | **Description** | **Required** |
| --- | --- | --- |
| account_name | Cosmos DB database account name. | Required |
| disable_key_based_metadata_write_access | Whether to disable write operations on metadata resources via account keys. Possible values are: true, false. | Optional |
| subscription_id | Subscription ID. | Optional |
| resource_group_name | The name of the resource group. | Optional |

#### Context Output

| **Path** | **Type** | **Description** |
| --- | --- | --- |
| Azure.CosmosDB.id | String | The unique resource identifier of the ARM resource. |
| Azure.CosmosDB.name | String | The name of the ARM resource. |
| Azure.CosmosDB.location | String | The location of the resource group to which the resource belongs. |
| Azure.CosmosDB.kind | String | The database account type. |
| Azure.CosmosDB.identity.type | String | The type of identity used for the resource. |
| Azure.CosmosDB.identity.userAssignedIdentities | Dictionary | The list of user identities associated with the resource. |
| Azure.CosmosDB.properties.analyticalStorageConfiguration.schemaType | String | The analytical storage schema types. |
| Azure.CosmosDB.properties.apiProperties | Dictionary | API specific properties. |
| Azure.CosmosDB.properties.backupPolicy | unknown | The policy for taking backups on an account. |
| Azure.CosmosDB.properties.capabilities | List | List of Cosmos DB capabilities for the account. |
| Azure.CosmosDB.properties.capacity | Integer | Properties related to capacity enforcement on an account. |
| Azure.CosmosDB.properties.connectorOffer | String | The Cassandra connector offer type for the Cosmos DB database account. |
| Azure.CosmosDB.properties.consistencyPolicy | String | The consistency policy for the Cosmos DB database account. |
| Azure.CosmosDB.properties.cors | List | The CORS policy for the Cosmos DB database account. |
| Azure.CosmosDB.properties.createMode | String | The mode of account creation. |
| Azure.CosmosDB.properties.customerManagedKeyStatus | String | Status of the Customer Managed Key feature on the account. |
| Azure.CosmosDB.properties.databaseAccountOfferType | String | The offer type for the Cosmos DB database account. |
| Azure.CosmosDB.properties.defaultIdentity | String | The default identity for accessing key vault used in features like customer managed keys. |
| Azure.CosmosDB.properties.disableKeyBasedMetadataWriteAccess | Boolean | Whether write operations on metadata resources via account keys is disabled. |
| Azure.CosmosDB.properties.disableLocalAuth | Boolean | Whether local authentication is disabled. |
| Azure.CosmosDB.properties.documentEndpoint | String | The connection endpoint for the Cosmos DB database account. |
| Azure.CosmosDB.properties.enableAnalyticalStorage | Boolean | Whether storage analytics are enabled. |
| Azure.CosmosDB.properties.enableAutomaticFailover | Boolean | Enables automatic failover of the write region. |
| Azure.CosmosDB.properties.enableBurstCapacity | Boolean | Whether Burst Capacity is enabled. |
| Azure.CosmosDB.properties.enableCassandraConnector | Boolean | Enables the Cassandra connector on the Cosmos DB account. |
| Azure.CosmosDB.properties.enableFreeTier | Boolean | Whether Free Tier is enabled. |
| Azure.CosmosDB.properties.enableMultipleWriteLocations | Boolean | Enables the account to write in multiple locations. |
| Azure.CosmosDB.properties.enablePartitionMerge | Boolean | Whether Partition Merge is enabled. |
| Azure.CosmosDB.properties.enablePerRegionPerPartitionAutoscale | Boolean | Whether PerRegionPerPartitionAutoscale is enabled. |
| Azure.CosmosDB.properties.failoverPolicies | List | An array that contains the regions ordered by their failover priorities. |
| Azure.CosmosDB.properties.instanceId | String | A unique identifier assigned to the database account. |
| Azure.CosmosDB.properties.ipRules | List | List of IP rules. |
| Azure.CosmosDB.properties.isVirtualNetworkFilterEnabled | Boolean | Whether the Virtual Network ACL rules are enabled. |
| Azure.CosmosDB.properties.keyVaultKeyUri | String | The URI of the key vault. |
| Azure.CosmosDB.properties.keysMetadata | Dictionary | Metadata related to each access key for the given Cosmos DB database account. |
| Azure.CosmosDB.properties.locations | List | An array that contains all of the locations enabled for the Cosmos DB account. |
| Azure.CosmosDB.properties.minimalTlsVersion | String | The minimum allowed TLS version. |
| Azure.CosmosDB.properties.networkAclBypass | String | Which services are allowed to bypass firewall checks. |
| Azure.CosmosDB.properties.networkAclBypassResourceIds | List | List of resource IDs that are allowed to bypass firewall checks. |
| Azure.CosmosDB.properties.privateEndpointConnections | List | List of private endpoint connections. |
| Azure.CosmosDB.properties.provisioningState | String | The status of the Cosmos DB account at the time the operation was called. |
| Azure.CosmosDB.properties.readLocations | List | An array that contains the read locations enabled for the Cosmos DB account. |
| Azure.CosmosDB.properties.virtualNetworkRules | List | List of Virtual Network ACL rules. |
| Azure.CosmosDB.properties.writeLocations | List | An array that contains the write locations enabled for the Cosmos DB account. |

### azure-vm-instance-details-get

***
Gets the properties of a given virtual machine.

#### Base Command

`azure-vm-instance-details-get`

#### Input

| **Argument Name** | **Description** | **Required** |
| --- | --- | --- |
| subscription_id | The subscription ID. | Required |
| resource_group_name | The resource group to which the virtual machine belongs.<br/>To see all the resource groups associated with your subscription, run the `azure-list-resource-groups` command<br/>. | Required |
| virtual_machine_name | The name of the virtual machine you want to view the details of.| Required |
| expand | The expand expression to apply on the operation. 'instanceView' retrieves a snapshot of the runtime properties of the virtual machine that is managed by the platform and can change outside of control plane operations. 'userData' retrieves the UserData property as part of the VM model view that was provided by the user during the VM Create/Update operation. Default value is False. Possible values are: instanceView, userData. Default is instanceView. | Optional |

#### Context Output

| **Path** | **Type** | **Description** |
| --- | --- | --- |
| Azure.Compute.name | string | The name of the virtual machine you want to get details of. |
| Azure.Compute.id | string | The ID of the virtual machine. |
| Azure.Compute.location | string | The region in which the virtual machine is hosted. |
| Azure.Compute.Size | number | The size of the deployed virtual machine \(in gigabytes\). |
| Azure.Compute.OS | string | The OS running on the given virtual machine. |
| Azure.Compute.properties.provisioningState | string | The provisioning state of the deployed virtual machine. |
| Azure.Compute.networkProfile.networkInterfaces | string | The list of network interfaces attached to this virtual machine. |
| Azure.Compute.properties.hardwareProfile.vmSize | string | The size or SKU of the virtual machine, defining CPU, memory, and storage capacity. |
| Azure.Compute.properties.provisioningState | string | The current provisioning state of the virtual machine \(e.g., Succeeded, Updating, Failed\). |
| Azure.Compute.properties.osProfile | string | The operating system configuration of the virtual machine, including admin credentials and hostname. |
| Azure.Compute.properties.storageProfile | string | The storage settings for the virtual machine, including OS and data disks. |
| Azure.Compute.properties.vmId | string | The unique identifier assigned to the virtual machine instance. |
| Azure.Compute.properties.instanceView | string | Detailed runtime status information about the virtual machine, such as power state and extensions. |
| Azure.Compute.properties.timeCreated | string | The timestamp when the virtual machine was created. |
| Azure.Compute.properties.networkProfile | string | The network configuration of the virtual machine, including associated network interfaces and settings. |
| Azure.Compute.properties.diagnosticsProfile | string | The configuration for boot diagnostics and monitoring of the virtual machine. |

### azure-nsg-security-groups-list

***
List all network security groups.

#### Base Command

`azure-nsg-security-groups-list`

#### Input

| **Argument Name** | **Description** | **Required** |
| --- | --- | --- |
| subscription_id | The subscription ID. | Required |
| resource_group_name | The resource group name. | Required |

#### Context Output

| **Path** | **Type** | **Description** |
| --- | --- | --- |
| Azure.NSGSecurityGroup.name | String | The security group's name. |
| Azure.NSGSecurityGroup.id | String | The security group's ID. |
| Azure.NSGSecurityGroup.type | String | The security group's type. |
| Azure.NSGSecurityGroup.location | String | The security group's location. |
| Azure.NSGSecurityGroup.etag | String | The security group's ETag. |
| Azure.NSGSecurityGroup.tags | String | The security group's tags. |
| Azure.NSGSecurityGroup.properties.defaultSecurityRules | List | The default security rules. |
| Azure.NSGSecurityGroup.properties.networkInterfaces | List | The network interfaces. |
| Azure.NSGSecurityGroup.properties.provisioningState | String | The provisioning state. |
| Azure.NSGSecurityGroup.properties.resourceGuid | String | The resource GUID. |
| Azure.NSGSecurityGroup.properties.SecurityRules | List | The security rules. |

### azure-nsg-security-rule-delete

***
Delete a security rule.

#### Base Command

`azure-nsg-security-rule-delete`

#### Input

| **Argument Name** | **Description** | **Required** |
| --- | --- | --- |
| subscription_id | The subscription ID. | Required |
| resource_group_name | Resource group name. | Required |
| security_group_name | The name of the security group. | Required |
| security_rule_name | The name of the rule to delete. | Required |

#### Context Output

There is no context output for this command.

### azure-storage-blob-containers-update

***
Run this command to update a specific blob container.

#### Base Command

`azure-storage-blob-containers-update`

#### Input

| **Argument Name** | **Description** | **Required** |
| --- | --- | --- |
| subscription_id | The subscription ID. | Required |
| resource_group_name | The resource group name. | Required |
| account_name | The storage account name. | Required |
| container_name | The container name. | Required |
| default_encryption_scope | Uses the specified encryption scope by default for all writes to the container. | Optional |
| deny_encryption_scope_override | Blocks overriding the container’s default encryption scope. Possible values: true, false. Possible values are: true, false. | Optional |
| public_access | Specifies the access level. Possible values: Blob, Container, None. Possible values are: Blob, Container, None. | Optional |

#### Context Output

| **Path** | **Type** | **Description** |
| --- | --- | --- |
| Azure.StorageBlobContainer.id | String | Fully qualified resource ID for the resource. |
| Azure.StorageBlobContainer.name | String | The name of the resource. |
| Azure.StorageBlobContainer.type | String | The resource type. |
| Azure.StorageBlobContainer.properties.metadata.metadata | String | A metadata entry for the container, in name–value format. |
| Azure.StorageBlobContainer.properties.publicAccess | String | Specifies whether data in the container may be accessed publicly and the access level. |
| Azure.StorageBlobContainer.properties.hasImmutabilityPolicy | Boolean | The hasImmutabilityPolicy property is set to true by SRP if an ImmutabilityPolicy exists for this container, and false if it does not. |
| Azure.StorageBlobContainer.properties.hasLegalHold | Boolean | The hasLegalHold property is set to true by SRP if at least one legal hold tag exists, and false if all tags are cleared. |

### azure-vm-instance-start

***
Powers on a given virtual machine.

#### Base Command

`azure-vm-instance-start`

#### Input

| **Argument Name** | **Description** | **Required** |
| --- | --- | --- |
| subscription_id | The subscription ID. | Required |
| resource_group_name | Resource Group to which the virtual machine belongs.<br/>To see all the resource groups associated with your subscription, run the `azure-list-resource-groups` command<br/>. | Required |
| virtual_machine_name | Name of the virtual machine to power on.| Required |

#### Context Output

| **Path** | **Type** | **Description** |
| --- | --- | --- |
| Azure.Compute.name | string | Name of the VM that was started. |
| Azure.Compute.resourceGroup | string | Resource group the VM resides in. |
| Azure.Compute.powerState | string | Whether the VM instance is powered on or off. |

### azure-nsg-network-interfaces-list

***
Gets network interfaces in a resource group.

#### Base Command

`azure-nsg-network-interfaces-list`

#### Input

| **Argument Name** | **Description** | **Required** |
| --- | --- | --- |
| resource_group_name | The resource group name. | Required |
| subscription_id | The subscription ID. | Required |
| limit | The maximum number of records to return. Default is 50. | Optional |
| all_results | Whether to retrieve all results by overriding the default limit. Possible values are: false, true. | Optional |

#### Context Output

| **Path** | **Type** | **Description** |
| --- | --- | --- |
| Azure.NSGNetworkInterfaces.name | String | The network interface's name. |
| Azure.NSGNetworkInterfaces.id | String | The network interface's ID. |
| Azure.NSGNetworkInterfaces.kind | String | The kind of the network interface. |
| Azure.NSGNetworkInterfaces.etag | String | The ETag of the network interface. |
| Azure.NSGNetworkInterfaces.location | String | The location of the network interface. |
| Azure.NSGNetworkInterfaces.managedBy | String | The entity that manages the network interface. |
| Azure.NSGNetworkInterfaces.tags | String | The tags associated with the network interface. |
| Azure.NSGNetworkInterfaces.properties.provisioningState | String | The network interface's provisioning state. |
| Azure.NSGNetworkInterfaces.properties.ipConfigurations.name | List | The name of the IP configuration resource that is unique within a resource group. |
| Azure.NSGNetworkInterfaces.properties.ipConfigurations.id | List | The IP configuration resource ID. |
| Azure.NSGNetworkInterfaces.properties.ipConfigurations.etag | List | The ETag of the IP configuration. |
| Azure.NSGNetworkInterfaces.properties.ipConfigurations.type | List | The type of the IP configuration resource. |
| Azure.NSGNetworkInterfaces.properties.tapConfigurations | List | List of tap configurations. |
| Azure.NSGNetworkInterfaces.properties.allowPort25Out | Boolean | Whether port 25 outbound traffic is allowed. |
| Azure.NSGNetworkInterfaces.properties.nicType | String | The network interface card type \(Standard/Basic\). |

### azure-vm-network-interface-details-get

***
Gets the properties of a given network interface.

#### Base Command

`azure-vm-network-interface-details-get`

#### Input

| **Argument Name** | **Description** | **Required** |
| --- | --- | --- |
| subscription_id | The subscription ID. | Required |
| resource_group_name | The resource group to which the network interface belongs.<br/>To see all the resource groups associated with your subscription, run the `azure-list-resource-groups` command<br/>. | Required |
| network_interface_name | The name of the network interface you want to view the details of. | Required |

#### Context Output

| **Path** | **Type** | **Description** |
| --- | --- | --- |
| Azure.Network.Interfaces.properties.ipConfigurations | Unknown | The interface public IP address ID. |
| Azure.Network.Interfaces.properties.macAddress | String | The interface MAC address. |
| Azure.Network.Interfaces.name | String | The interface name. |
| Azure.Network.Interfaces.location | String | The interface location. |
| Azure.Network.Interfaces.id | String | The interface ID. |
| Azure.Network.Interfaces.location | String | The Azure region where the network interface is deployed. |
| Azure.Network.Interfaces.etag | String | A unique read-only string that changes whenever the network interface resource is updated. |
| Azure.Network.Interfaces.kind | String | The type of the network interface resource, used for Azure internal classification. |
| Azure.Network.Interfaces.properties.tapConfigurations | String | The list of tap configurations attached to the network interface for traffic mirroring. |
| Azure.Network.Interfaces.properties.allowPort25Out | String | Indicates whether outbound traffic on port 25 \(SMTP\) is allowed from this network interface. |
| Azure.Network.Interfaces.properties.nicType | String | Specifies the type of network interface, such as Standard or Elastic. |
| Azure.Network.Interfaces.properties.provisioningState | String | The current provisioning state of the network interface \(e.g., Succeeded, Updating, Failed\). |
| Azure.Network.Interfaces.properties.dnsSettings | String | The DNS configuration of the network interface, including DNS servers and domain name. |
| Azure.Network.Interfaces.properties.enableIPForwarding | String | Indicates whether IP forwarding is enabled for the network interface. |

### azure-nsg-security-rule-get

***
Get a specific rule.

#### Base Command

`azure-nsg-security-rule-get`

#### Input

| **Argument Name** | **Description** | **Required** |
| --- | --- | --- |
| subscription_id | The subscription ID. | Required |
| resource_group_name | Resource group name. | Required |
| security_group_name | The name of the security group. | Required |
| security_rule_name | The name of the rule to get. | Required |

#### Context Output

| **Path** | **Type** | **Description** |
| --- | --- | --- |
| Azure.NSGRule.name | String | The rule's name. |
| Azure.NSGRule.id | String | The rule's ID. |
| Azure.NSGRule.location | String | The rule's location. |
| Azure.NSGRule.etag | String | The rule's ETag. |
| Azure.NSGRule.type | String | The rule's type. |
| Azure.NSGRule.properties.provisioningState | String | The rule's provisioning state. |
| Azure.NSGRule.properties.protocol | String | The protocol, which can be "TCP", "UDP", "ICMP", or "\*". |
| Azure.NSGRule.properties.sourcePortRange | String | For a single port, the source port or a range of ports. For multiple ports, \`sourcePortRanges\` is used instead. |
| Azure.NSGRule.properties.sourcePortRanges | String | For multiple ports, a list of ports. For a single port, \`sourcePortRange\` is used instead. |
| Azure.NSGRule.properties.destinationPortRange | String | For a single port, the destination port or range of ports. For multiple ports, \`destinationPortRanges\` is used instead. |
| Azure.NSGRule.properties.destinationPortRanges | String | For multiple ports, a list of destination ports. For a single port, \`destinationPortRange\` is used instead. |
| Azure.NSGRule.properties.sourceAddressPrefix | String | The source address. |
| Azure.NSGRule.properties.destinationAddressPrefix | String | The destination address. |
| Azure.NSGRule.properties.access | String | The rule's access. Can be "Allow" or "Deny". |
| Azure.NSGRule.properties.priority | Number | The rule’s priority, ranging from 100 to 4096. |
| Azure.NSGRule.properties.direction | String | The rule's direction, which can be "Inbound" or "Outbound". |

### azure-nsg-public-ip-addresses-list

***
Gets public IP addresses in a resource group.

#### Base Command

`azure-nsg-public-ip-addresses-list`

#### Input

| **Argument Name** | **Description** | **Required** |
| --- | --- | --- |
| resource_group_name | The resource group name. | Required |
| subscription_id | The subscription ID. | Required |
| limit | The maximum number of records to return. Default is 50. | Optional |
| all_results | Whether to retrieve all results by overriding the default limit. Possible values are: false, true. | Optional |

#### Context Output

| **Path** | **Type** | **Description** |
| --- | --- | --- |
| Azure.NSGPublicIPAddress.name | String | The public IP address's name. |
| Azure.NSGPublicIPAddress.id | String | The public IP address's ID. |
| Azure.NSGPublicIPAddress.location | String | The location of the public IP address. |
| Azure.NSGPublicIPAddress.sku | String | The public IP address's SKU. |
| Azure.NSGPublicIPAddress.type | String | The type of the public IP address. |
| Azure.NSGPublicIPAddress.etag | String | The public IP address's ETag. |
| Azure.NSGPublicIPAddress.properties.provisioningState | String | The public IP address's provisioning state. |
| Azure.NSGPublicIPAddress.properties.publicIPAddressVersion | String | The public IP address's version. |
| Azure.NSGPublicIPAddress.properties.ipAddress | String | The public IP address's IP address. |
| Azure.NSGPublicIPAddress.properties.domainNameLabel | String | The public IP address's domain name label. |
| Azure.NSGPublicIPAddress.properties.publicIPAllocationMethod | String | The public IP address's allocation method. |
| Azure.NSGPublicIPAddress.properties.fqdn | String | The public IP address's fully qualified domain name \(FQDN\). |
| Azure.NSGPublicIPAddress.properties.resourceGuid | String | The public IP address's resource GUID. |
| Azure.NSGPublicIPAddress.sku.name | String | The public IP address's SKU name. |
| Azure.NSGPublicIPAddress.sku.tier | String | The public IP address's SKU tier. |

### azure-storage-blob-service-properties-get

***
Run this command to get the blob service properties of a specific account storage.

#### Base Command

`azure-storage-blob-service-properties-get`

#### Input

| **Argument Name** | **Description** | **Required** |
| --- | --- | --- |
| subscription_id | The subscription ID. | Required |
| resource_group_name | The resource group name. | Required |
| account_name | The storage account name. | Required |

#### Context Output

| **Path** | **Type** | **Description** |
| --- | --- | --- |
| Azure.StorageBlobServiceProperties.id | String | Fully qualified resource ID for the resource. |
| Azure.StorageBlobServiceProperties.name | String | The name of the resource. |
| Azure.StorageBlobServiceProperties.type | String | The resource type. |
| Azure.StorageBlobServiceProperties.properties.lastAccessTimeTrackingPolicy.enable | Boolean | When set to true, last access time–based tracking is enabled. |
| Azure.StorageBlobServiceProperties.properties.lastAccessTimeTrackingPolicy.name | String | Name of the policy. The valid value is AccessTimeTracking. |
| Azure.StorageBlobServiceProperties.properties.lastAccessTimeTrackingPolicy.trackingGranularityInDays | Number | Specifies the blob object tracking granularity in days, indicating how often the blob should be tracked. |
| Azure.StorageBlobServiceProperties.properties.lastAccessTimeTrackingPolicy.blobType | String | An array of predefined, supported blob types. The only supported value is BlockBlob. |

### azure-vm-public-ip-details-get

***
Gets the properties of a given public IP address.

#### Base Command

`azure-vm-public-ip-details-get`

#### Input

| **Argument Name** | **Description** | **Required** |
| --- | --- | --- |
| subscription_id | The subscription ID. | Required |
| resource_group_name | The resource group to which the IP address belongs.<br/>To see all the resource groups associated with your subscription, run the `azure-list-resource-groups` command<br/>. | Required |
| address_name | The IP address name. | Required |

#### Context Output

| **Path** | **Type** | **Description** |
| --- | --- | --- |
| Azure.Network.IPConfigurations.location | String | The Azure region where the IP configuration resource is located. |
| Azure.Network.IPConfigurations.id | String | The unique resource ID of the IP configuration. |
| Azure.Network.IPConfigurations.name | String | The name of the IP configuration. |
| Azure.Network.IPConfigurations.etag | String | A unique read-only string that changes whenever the IP configuration resource is updated. |
| Azure.Network.IPConfigurations.properties.idleTimeoutInMinutes | String | The idle timeout value in minutes for the associated public IP address. |
| Azure.Network.IPConfigurations.properties.ipAddress | String | The private IP address assigned to the network interface or resource. |
| Azure.Network.IPConfigurations.properties.provisioningState | String | The current provisioning state of the IP configuration \(e.g., Succeeded, Updating, Failed\). |
| Azure.Network.IPConfigurations.properties.ipConfiguration | String | The reference to another IP configuration associated with this resource. |
| Azure.Network.IPConfigurations.properties.publicIPAddressVersion | String | The version of the public IP address \(IPv4 or IPv6\). |
| Azure.Network.IPConfigurations.properties.publicIPAllocationMethod | String | Defines how the public IP address is allocated — Static or Dynamic. |
| Azure.Network.IPConfigurations.properties.resourceGuid | String | The unique Azure resource GUID for the IP configuration. |
| Azure.Network.IPConfigurations.properties.sku | String | The SKU of the public IP address associated with the configuration, defining its performance tier. |

### azure-nsg-security-rule-create

***
Create a security rule.

#### Base Command

`azure-nsg-security-rule-create`

#### Input

| **Argument Name** | **Description** | **Required** |
| --- | --- | --- |
| subscription_id | The subscription ID. | Required |
| resource_group_name | Resource group name. | Required |
| security_group_name | The name of the security group. | Required |
| security_rule_name | The name of the rule to create. | Required |
| direction | The direction of the rule. Possible values are: "Inbound" and "Outbound". Possible values are: Inbound, Outbound. | Required |
| action | Whether to allow the traffic. Possible values are: "Allow" and "Deny". Possible values are: Allow, Deny. Default is Allow. | Optional |
| protocol | The protocol on which to apply the rule. Possible values are: "Any", "TCP", "UDP" and "ICMP". Possible values are: Any, TCP, UDP, ICMP. Default is Any. | Optional |
| source | The source IP address range from which incoming traffic is allowed or denied by this rule. Possible values are "Any", an IP address range, an application security group, or a default tag. Default is "Any". Default is Any. | Optional |
| priority | The priority of the rule, with a value between 100 and 4096. Each rule in the collection must have a unique priority number. Lower numbers indicate higher priority. | Required |
| source_ports | The source ports from which traffic is allowed or denied by this rule. Provide a single port, such as 80; a port range, such as 1024-65535; or a comma-separated list of single ports and/or port ranges, such as 80,1024-65535. Use an asterisk (*) to allow traffic on any port. Default is "*". Default is *. | Optional |
| destination | The destination IP address range for outgoing traffic that is allowed or denied by this rule. The destination filter can be "Any", an IP address range, an application security group, or a default tag. Default is Any. | Optional |
| destination_ports | The destination ports from which traffic is allowed or denied by this rule. Provide a single port, such as 80; a port range, such as 1024-65535; or a comma-separated list of single ports and/or port ranges, such as 80,1024-65535. Use an asterisk (*) to allow traffic on any port. Default is*. | Optional |
| description | A description to add to the rule. | Optional |

#### Context Output

| **Path** | **Type** | **Description** |
| --- | --- | --- |
| Azure.NSGRule.name | String | The rule's name. |
| Azure.NSGRule.id | String | The rule's ID. |
| Azure.NSGRule.etag | String | The rule's ETag. |
| Azure.NSGRule.type | String | The rule's type. |
| Azure.NSGRule.properties.provisioningState | String | The rule's provisioning state. |
| Azure.NSGRule.properties.protocol | String | The protocol, which can be "TCP", "UDP", "ICMP", or "\*". |
| Azure.NSGRule.properties.sourcePortRange | String | For a single port, the source port or a range of ports. For multiple ports, \`sourcePortRanges\` is used instead. |
| Azure.NSGRule.properties.sourcePortRanges | String | For multiple ports, a list of ports. For a single port, \`sourcePortRange\` is used instead. |
| Azure.NSGRule.properties.destinationPortRange | String | For a single port, the destination port or range of ports. For multiple ports, \`destinationPortRanges\` is used instead. |
| Azure.NSGRule.properties.destinationPortRanges | String | For multiple ports, a list of destination ports. For a single port, \`destinationPortRange\` is used instead. |
| Azure.NSGRule.properties.sourceAddressPrefix | String | The source address. |
| Azure.NSGRule.properties.destinationAddressPrefix | String | The destination address. |
| Azure.NSGRule.properties.access | String | The rule's access. Can be "Allow" or "Deny". |
| Azure.NSGRule.properties.priority | Number | The rule’s priority, ranging from 100 to 4096. |
| Azure.NSGRule.properties.direction | String | The rule's direction, which can be "Inbound" or "Outbound". |

### azure-nsg-resource-group-list

***
Gets all resource groups for a subscription.

#### Base Command

`azure-nsg-resource-group-list`

#### Input

| **Argument Name** | **Description** | **Required** |
| --- | --- | --- |
| subscription_id | The subscription ID. | Required |
| limit | Limit on the number of resource groups to return. Default is 50. | Optional |
| tag | A single tag in the form of `{"Tag Name":"Tag Value"}` to filter the list by. | Optional |

#### Context Output

| **Path** | **Type** | **Description** |
| --- | --- | --- |
| Azure.NSGResourceGroup.id | String | The unique identifier of the Azure Network Security Groups resource group. |
| Azure.NSGResourceGroup.name | String | The name of the Azure Network Security Groups resource group. |
| Azure.NSGResourceGroup.type | String | The type of the Azure Network Security Groups resource group. |
| Azure.NSGResourceGroup.location | String | The location of the Azure Network Security Groups resource group. |
| Azure.NSGResourceGroup.properties.provisioningState | String | The provisioning state of the Azure Network Security Groups resource group. |
| Azure.NSGResourceGroup.tags.Owner | String | The owner tag of the Azure Network Security Groups resource group. |
| Azure.NSGResourceGroup.tags | Unknown | The tags associated with the Azure Network Security Groups resource group. |
| Azure.NSGResourceGroup.tags.Name | String | The name tag of the Azure Network Security Groups resource group. |
| Azure.NSGResourceGroup.managedBy | String | The entity that manages the Azure Network Security Groups resource group. |
| Azure.NSGResourceGroup.tags.aNSG-managed-cluster-name | String | The ANSG managed cluster name tag associated with the Azure Network Security Groups resource group. |
| Azure.NSGResourceGroup.tags.aNSG-managed-cluster-rg | String | The ANSG managed cluster resource group tag associated with the Azure Network Security Groups resource group. |
| Azure.NSGResourceGroup.tags.type | String | The type tag associated with the Azure Network Security Groups resource group. |

### azure-vm-instance-power-off

***
Powers off a given virtual machine.

#### Base Command

`azure-vm-instance-power-off`

#### Input

| **Argument Name** | **Description** | **Required** |
| --- | --- | --- |
| subscription_id | The subscription ID. | Required |
| resource_group_name | The resource group to which the virtual machine belongs.<br/>To see all the resource groups associated with your subscription, run the `azure-list-resource-groups` command<br/>. | Required |
| virtual_machine_name | The name of the virtual machine to power off.| Required |
| skip_shutdown | Set to True to request non-graceful VM shutdown. Possible values are: true, false. Default is false. | Optional |

#### Context Output

| **Path** | **Type** | **Description** |
| --- | --- | --- |
<<<<<<< HEAD
| Azure.StorageBlobServiceProperties.id | String | Fully qualified resource ID for the resource. |
| Azure.StorageBlobServiceProperties.name | String | The resource name. |
| Azure.StorageBlobServiceProperties.type | String | The resource type. |
| Azure.StorageBlobServiceProperties.properties.lastAccessTimeTrackingPolicy.enable | Boolean | When set to true, last access time based tracking is enabled. |
| Azure.StorageBlobServiceProperties.properties.lastAccessTimeTrackingPolicy.name | String | Name of the policy. The valid value is AccessTimeTracking. |
| Azure.StorageBlobServiceProperties.properties.lastAccessTimeTrackingPolicy.trackingGranularityInDays | Number | Specifies the blob object tracking granularity in days, indicating how often the blob should be tracked. |
| Azure.StorageBlobServiceProperties.properties.lastAccessTimeTrackingPolicy.blobType | String | An array of predefined, supported blob types. The only supported value is BlockBlob. |

### azure-billing-usage-list

***
Returns actual usage and cost details for a given time period, optionally filtered by service name.

#### Base Command

`azure-billing-usage-list`

#### Input

| **Argument Name** | **Description** | **Required** |
| --- | --- | --- |
| subscription_id | The Azure subscription ID on which to run the command. It will be sent as a scope parameter - /subscriptions/{subscriptionId}/. | Required |
| expand_result | Whether to expand the result. Default - false. | Optional |
| filter | Optional filter for the API. API argument - $filter. | Optional |
| metric | The metric to retrieve. API values [actualcost, amortizedcost, usage]. Possible values are: Actual Cost, Amortized Cost, Usage. | Optional |
| max_results | Maximum results to return. Default - 50, Max - 1000. | Optional |
| next_page_token | Next page token for pagination. Use value from Azure.Billing.UsageNextToken. | Optional |

#### Context Output

| **Path** | **Type** | **Description** |
| --- | --- | --- |
| Azure.Billing.Usage | unknown | List of usage details from Azure Consumption API. |
| Azure.Billing.Usage.id | String | Fully qualified resource ID for the usage detail. |
| Azure.Billing.Usage.name | String | Name of the usage detail resource. |
| Azure.Billing.Usage.type | String | Resource type \(Microsoft.Consumption/usageDetails\). |
| Azure.Billing.Usage.kind | String | Kind of usage detail \(legacy, modern\). |
| Azure.Billing.Usage.properties.billingAccountId | String | Billing account identifier. |
| Azure.Billing.Usage.properties.billingAccountName | String | Billing account name. |
| Azure.Billing.Usage.properties.billingPeriodStartDate | Date | Billing period start date. |
| Azure.Billing.Usage.properties.billingPeriodEndDate | Date | Billing period end date. |
| Azure.Billing.Usage.properties.billingProfileId | String | Billing profile identifier. |
| Azure.Billing.Usage.properties.billingProfileName | String | Billing profile name. |
| Azure.Billing.Usage.properties.accountOwnerId | String | Account owner identifier. |
| Azure.Billing.Usage.properties.accountName | String | Account name. |
| Azure.Billing.Usage.properties.subscriptionId | String | Subscription identifier. |
| Azure.Billing.Usage.properties.subscriptionName | String | Subscription name. |
| Azure.Billing.Usage.properties.date | Date | Usage date. |
| Azure.Billing.Usage.properties.product | String | Product name. |
| Azure.Billing.Usage.properties.partNumber | String | Part number for the product. |
| Azure.Billing.Usage.properties.meterId | String | Meter identifier. |
| Azure.Billing.Usage.properties.meterDetails | unknown | Meter details object. |
| Azure.Billing.Usage.properties.meterDetails.meterName | String | Meter name. |
| Azure.Billing.Usage.properties.meterDetails.meterCategory | String | Meter category. |
| Azure.Billing.Usage.properties.meterDetails.meterSubCategory | String | Meter subcategory. |
| Azure.Billing.Usage.properties.meterDetails.unit | String | Unit of measure. |
| Azure.Billing.Usage.properties.meterDetails.meterLocation | String | Meter location. |
| Azure.Billing.Usage.properties.meterDetails.totalIncludedQuantity | Number | Total included quantity. |
| Azure.Billing.Usage.properties.meterDetails.pretaxStandardRate | Number | Pretax standard rate. |
| Azure.Billing.Usage.properties.quantity | Number | Usage quantity. |
| Azure.Billing.Usage.properties.effectivePrice | Number | Effective price for the usage. |
| Azure.Billing.Usage.properties.cost | Number | Cost amount. |
| Azure.Billing.Usage.properties.unitPrice | Number | Unit price. |
| Azure.Billing.Usage.properties.billingCurrency | String | Billing currency. |
| Azure.Billing.Usage.properties.resourceLocation | String | Resource location. |
| Azure.Billing.Usage.properties.consumedService | String | Consumed service name. |
| Azure.Billing.Usage.properties.resourceId | String | Resource identifier. |
| Azure.Billing.Usage.properties.resourceName | String | Resource name. |
| Azure.Billing.Usage.properties.serviceInfo1 | String | Service info 1. |
| Azure.Billing.Usage.properties.serviceInfo2 | String | Service info 2. |
| Azure.Billing.Usage.properties.additionalInfo | String | Additional information. |
| Azure.Billing.Usage.properties.invoiceSection | String | Invoice section. |
| Azure.Billing.Usage.properties.costCenter | String | Cost center. |
| Azure.Billing.Usage.properties.resourceGroup | String | Resource group name. |
| Azure.Billing.Usage.properties.reservationId | String | Reservation identifier. |
| Azure.Billing.Usage.properties.reservationName | String | Reservation name. |
| Azure.Billing.Usage.properties.productOrderId | String | Product order identifier. |
| Azure.Billing.Usage.properties.productOrderName | String | Product order name. |
| Azure.Billing.Usage.properties.offerId | String | Offer identifier. |
| Azure.Billing.Usage.properties.isAzureCreditEligible | Boolean | Whether usage is Azure credit eligible. |
| Azure.Billing.Usage.properties.term | String | Term. |
| Azure.Billing.Usage.properties.publisherName | String | Publisher name. |
| Azure.Billing.Usage.properties.publisherType | String | Publisher type. |
| Azure.Billing.Usage.properties.planName | String | Plan name. |
| Azure.Billing.Usage.properties.chargeType | String | Charge type. |
| Azure.Billing.Usage.properties.frequency | String | Frequency. |
| Azure.Billing.Usage.properties.payGPrice | Number | Pay-as-you-go price. |
| Azure.Billing.Usage.properties.pricingModel | String | Pricing model. |
| Azure.Billing.UsageNextToken | String | Next page token for pagination. |

### azure-billing-forecast-list

***
Returns cost forecast for a subscription over a given time range.

#### Base Command

`azure-billing-forecast-list`

#### Input

| **Argument Name** | **Description** | **Required** |
| --- | --- | --- |
| subscription_id | Azure subscription ID (required). | Required |
| type | Forecast type (required). Possible values are: Usage, ActualCost, AmortizedCost. | Required |
| aggregation_function_name | The name of the column to aggregate (required). Possible values are: PreTaxCostUSD, Cost, CostUSD, PreTaxCost. | Required |
| aggregation_function_type | The name of the aggregation function to use. Default is Sum. | Optional |
| granularity | The granularity of the forecast. Default is Daily. | Optional |
| start_date | Start date for the forecast. Default value current time. | Optional |
| end_date | End date for the forecast. Default value 7 days from current time. | Optional |
| filter | A URL parameter to filter forecasts by properties/usageDate (Utc time), properties/chargeType or properties/grain. The filter supports 'eq', 'lt', 'gt', 'le', 'ge', and 'and'. It does not currently support 'ne', 'or', or 'not'. | Optional |
| include_actual_cost | Include actual cost data. Possible values are: true, false. Default is false. | Optional |
| include_fresh_partial_cost | Include fresh partial cost data. Possible values are: true, false. Default is false. | Optional |

#### Context Output

| **Path** | **Type** | **Description** |
| --- | --- | --- |
| Azure.Billing.Forecast.Cost | Number | Cost amount. |
| Azure.Billing.Forecast.CostUSD | Number | Cost in USD. |
| Azure.Billing.Forecast.PreTaxCost | Number | Pre-tax cost amount. |
| Azure.Billing.Forecast.UsageDate | String | Usage date for the forecast \(YYYY-MM-DD format\). |
| Azure.Billing.Forecast.CostStatus | String | Cost status \(Forecast, Actual\). |
| Azure.Billing.Forecast.Currency | String | Currency code for the forecast. |

### azure-billing-budgets-list

***
Lists configured budgets at the subscription or resource group scope.

#### Base Command

`azure-billing-budgets-list`

#### Input

| **Argument Name** | **Description** | **Required** |
| --- | --- | --- |
| subscription_id | The Azure subscription ID on which to run the command. Will be sent as a scope parameter - /subscriptions/{subscriptionId}/. | Required |
| budget_name | Name of the budget. Optional; if provided, returns a specific budget. | Optional |

#### Context Output

| **Path** | **Type** | **Description** |
| --- | --- | --- |
| Azure.Billing.Budget | unknown | List of budget details from Azure Consumption API. |
| Azure.Billing.Budget.id | String | Fully qualified resource ID for the budget. |
| Azure.Billing.Budget.name | String | Name of the budget resource. |
| Azure.Billing.Budget.type | String | Resource type \(Microsoft.Consumption/budgets\). |
| Azure.Billing.Budget.eTag | String | ETag for the budget resource. |
| Azure.Billing.Budget.properties.category | String | Budget category \(Cost, Usage\). |
| Azure.Billing.Budget.properties.amount | Number | Budget amount limit. |
| Azure.Billing.Budget.properties.timeGrain | String | Time grain for the budget \(Monthly, Quarterly, Annually\). |
| Azure.Billing.Budget.properties.timePeriod | unknown | Time period object for the budget. |
| Azure.Billing.Budget.properties.timePeriod.startDate | Date | Start date of the budget period. |
| Azure.Billing.Budget.properties.timePeriod.endDate | Date | End date of the budget period. |
| Azure.Billing.Budget.properties.currentSpend | unknown | Current spend object. |
| Azure.Billing.Budget.properties.currentSpend.amount | Number | Current spend amount. |
| Azure.Billing.Budget.properties.currentSpend.unit | String | Currency unit for current spend. |
| Azure.Billing.Budget.properties.notifications | unknown | Budget notifications configuration. |
| Azure.Billing.Budget.properties.filter | unknown | Budget filter configuration. |
| Azure.Billing.Budget.properties.filter.and | unknown | AND filter conditions. |
| Azure.Billing.Budget.properties.filter.dimensions | unknown | Dimension filters. |
| Azure.Billing.Budget.properties.filter.dimensions.name | String | Dimension name \(ResourceGroup, ResourceType, etc.\). |
| Azure.Billing.Budget.properties.filter.dimensions.operator | String | Filter operator \(In, Equal\). |
| Azure.Billing.Budget.properties.filter.dimensions.values | unknown | Filter values array. |
| Azure.Billing.Budget.properties.filter.tags | unknown | Tag filters. |
| Azure.Billing.Budget.properties.filter.tags.name | String | Tag name. |
| Azure.Billing.Budget.properties.filter.tags.operator | String | Tag filter operator. |
| Azure.Billing.Budget.properties.filter.tags.values | unknown | Tag filter values. |
| Azure.Billing.Budget.properties.forecastSpend | unknown | Forecasted spend object. |
| Azure.Billing.Budget.properties.forecastSpend.amount | Number | Forecasted spend amount. |
| Azure.Billing.Budget.properties.forecastSpend.unit | String | Currency unit for forecasted spend. |
=======
| Azure.Compute.name | string | The name of the virtual machine that was powered off. |
| Azure.Compute.resourceGroup | string | The resource group in which the virtual machine resides. |
| Azure.Compute.powerState | string | Whether the virtual machine instance is powered on or off. |
>>>>>>> 90a7c35c
<|MERGE_RESOLUTION|>--- conflicted
+++ resolved
@@ -1286,182 +1286,6 @@
 
 | **Path** | **Type** | **Description** |
 | --- | --- | --- |
-<<<<<<< HEAD
-| Azure.StorageBlobServiceProperties.id | String | Fully qualified resource ID for the resource. |
-| Azure.StorageBlobServiceProperties.name | String | The resource name. |
-| Azure.StorageBlobServiceProperties.type | String | The resource type. |
-| Azure.StorageBlobServiceProperties.properties.lastAccessTimeTrackingPolicy.enable | Boolean | When set to true, last access time based tracking is enabled. |
-| Azure.StorageBlobServiceProperties.properties.lastAccessTimeTrackingPolicy.name | String | Name of the policy. The valid value is AccessTimeTracking. |
-| Azure.StorageBlobServiceProperties.properties.lastAccessTimeTrackingPolicy.trackingGranularityInDays | Number | Specifies the blob object tracking granularity in days, indicating how often the blob should be tracked. |
-| Azure.StorageBlobServiceProperties.properties.lastAccessTimeTrackingPolicy.blobType | String | An array of predefined, supported blob types. The only supported value is BlockBlob. |
-
-### azure-billing-usage-list
-
-***
-Returns actual usage and cost details for a given time period, optionally filtered by service name.
-
-#### Base Command
-
-`azure-billing-usage-list`
-
-#### Input
-
-| **Argument Name** | **Description** | **Required** |
-| --- | --- | --- |
-| subscription_id | The Azure subscription ID on which to run the command. It will be sent as a scope parameter - /subscriptions/{subscriptionId}/. | Required |
-| expand_result | Whether to expand the result. Default - false. | Optional |
-| filter | Optional filter for the API. API argument - $filter. | Optional |
-| metric | The metric to retrieve. API values [actualcost, amortizedcost, usage]. Possible values are: Actual Cost, Amortized Cost, Usage. | Optional |
-| max_results | Maximum results to return. Default - 50, Max - 1000. | Optional |
-| next_page_token | Next page token for pagination. Use value from Azure.Billing.UsageNextToken. | Optional |
-
-#### Context Output
-
-| **Path** | **Type** | **Description** |
-| --- | --- | --- |
-| Azure.Billing.Usage | unknown | List of usage details from Azure Consumption API. |
-| Azure.Billing.Usage.id | String | Fully qualified resource ID for the usage detail. |
-| Azure.Billing.Usage.name | String | Name of the usage detail resource. |
-| Azure.Billing.Usage.type | String | Resource type \(Microsoft.Consumption/usageDetails\). |
-| Azure.Billing.Usage.kind | String | Kind of usage detail \(legacy, modern\). |
-| Azure.Billing.Usage.properties.billingAccountId | String | Billing account identifier. |
-| Azure.Billing.Usage.properties.billingAccountName | String | Billing account name. |
-| Azure.Billing.Usage.properties.billingPeriodStartDate | Date | Billing period start date. |
-| Azure.Billing.Usage.properties.billingPeriodEndDate | Date | Billing period end date. |
-| Azure.Billing.Usage.properties.billingProfileId | String | Billing profile identifier. |
-| Azure.Billing.Usage.properties.billingProfileName | String | Billing profile name. |
-| Azure.Billing.Usage.properties.accountOwnerId | String | Account owner identifier. |
-| Azure.Billing.Usage.properties.accountName | String | Account name. |
-| Azure.Billing.Usage.properties.subscriptionId | String | Subscription identifier. |
-| Azure.Billing.Usage.properties.subscriptionName | String | Subscription name. |
-| Azure.Billing.Usage.properties.date | Date | Usage date. |
-| Azure.Billing.Usage.properties.product | String | Product name. |
-| Azure.Billing.Usage.properties.partNumber | String | Part number for the product. |
-| Azure.Billing.Usage.properties.meterId | String | Meter identifier. |
-| Azure.Billing.Usage.properties.meterDetails | unknown | Meter details object. |
-| Azure.Billing.Usage.properties.meterDetails.meterName | String | Meter name. |
-| Azure.Billing.Usage.properties.meterDetails.meterCategory | String | Meter category. |
-| Azure.Billing.Usage.properties.meterDetails.meterSubCategory | String | Meter subcategory. |
-| Azure.Billing.Usage.properties.meterDetails.unit | String | Unit of measure. |
-| Azure.Billing.Usage.properties.meterDetails.meterLocation | String | Meter location. |
-| Azure.Billing.Usage.properties.meterDetails.totalIncludedQuantity | Number | Total included quantity. |
-| Azure.Billing.Usage.properties.meterDetails.pretaxStandardRate | Number | Pretax standard rate. |
-| Azure.Billing.Usage.properties.quantity | Number | Usage quantity. |
-| Azure.Billing.Usage.properties.effectivePrice | Number | Effective price for the usage. |
-| Azure.Billing.Usage.properties.cost | Number | Cost amount. |
-| Azure.Billing.Usage.properties.unitPrice | Number | Unit price. |
-| Azure.Billing.Usage.properties.billingCurrency | String | Billing currency. |
-| Azure.Billing.Usage.properties.resourceLocation | String | Resource location. |
-| Azure.Billing.Usage.properties.consumedService | String | Consumed service name. |
-| Azure.Billing.Usage.properties.resourceId | String | Resource identifier. |
-| Azure.Billing.Usage.properties.resourceName | String | Resource name. |
-| Azure.Billing.Usage.properties.serviceInfo1 | String | Service info 1. |
-| Azure.Billing.Usage.properties.serviceInfo2 | String | Service info 2. |
-| Azure.Billing.Usage.properties.additionalInfo | String | Additional information. |
-| Azure.Billing.Usage.properties.invoiceSection | String | Invoice section. |
-| Azure.Billing.Usage.properties.costCenter | String | Cost center. |
-| Azure.Billing.Usage.properties.resourceGroup | String | Resource group name. |
-| Azure.Billing.Usage.properties.reservationId | String | Reservation identifier. |
-| Azure.Billing.Usage.properties.reservationName | String | Reservation name. |
-| Azure.Billing.Usage.properties.productOrderId | String | Product order identifier. |
-| Azure.Billing.Usage.properties.productOrderName | String | Product order name. |
-| Azure.Billing.Usage.properties.offerId | String | Offer identifier. |
-| Azure.Billing.Usage.properties.isAzureCreditEligible | Boolean | Whether usage is Azure credit eligible. |
-| Azure.Billing.Usage.properties.term | String | Term. |
-| Azure.Billing.Usage.properties.publisherName | String | Publisher name. |
-| Azure.Billing.Usage.properties.publisherType | String | Publisher type. |
-| Azure.Billing.Usage.properties.planName | String | Plan name. |
-| Azure.Billing.Usage.properties.chargeType | String | Charge type. |
-| Azure.Billing.Usage.properties.frequency | String | Frequency. |
-| Azure.Billing.Usage.properties.payGPrice | Number | Pay-as-you-go price. |
-| Azure.Billing.Usage.properties.pricingModel | String | Pricing model. |
-| Azure.Billing.UsageNextToken | String | Next page token for pagination. |
-
-### azure-billing-forecast-list
-
-***
-Returns cost forecast for a subscription over a given time range.
-
-#### Base Command
-
-`azure-billing-forecast-list`
-
-#### Input
-
-| **Argument Name** | **Description** | **Required** |
-| --- | --- | --- |
-| subscription_id | Azure subscription ID (required). | Required |
-| type | Forecast type (required). Possible values are: Usage, ActualCost, AmortizedCost. | Required |
-| aggregation_function_name | The name of the column to aggregate (required). Possible values are: PreTaxCostUSD, Cost, CostUSD, PreTaxCost. | Required |
-| aggregation_function_type | The name of the aggregation function to use. Default is Sum. | Optional |
-| granularity | The granularity of the forecast. Default is Daily. | Optional |
-| start_date | Start date for the forecast. Default value current time. | Optional |
-| end_date | End date for the forecast. Default value 7 days from current time. | Optional |
-| filter | A URL parameter to filter forecasts by properties/usageDate (Utc time), properties/chargeType or properties/grain. The filter supports 'eq', 'lt', 'gt', 'le', 'ge', and 'and'. It does not currently support 'ne', 'or', or 'not'. | Optional |
-| include_actual_cost | Include actual cost data. Possible values are: true, false. Default is false. | Optional |
-| include_fresh_partial_cost | Include fresh partial cost data. Possible values are: true, false. Default is false. | Optional |
-
-#### Context Output
-
-| **Path** | **Type** | **Description** |
-| --- | --- | --- |
-| Azure.Billing.Forecast.Cost | Number | Cost amount. |
-| Azure.Billing.Forecast.CostUSD | Number | Cost in USD. |
-| Azure.Billing.Forecast.PreTaxCost | Number | Pre-tax cost amount. |
-| Azure.Billing.Forecast.UsageDate | String | Usage date for the forecast \(YYYY-MM-DD format\). |
-| Azure.Billing.Forecast.CostStatus | String | Cost status \(Forecast, Actual\). |
-| Azure.Billing.Forecast.Currency | String | Currency code for the forecast. |
-
-### azure-billing-budgets-list
-
-***
-Lists configured budgets at the subscription or resource group scope.
-
-#### Base Command
-
-`azure-billing-budgets-list`
-
-#### Input
-
-| **Argument Name** | **Description** | **Required** |
-| --- | --- | --- |
-| subscription_id | The Azure subscription ID on which to run the command. Will be sent as a scope parameter - /subscriptions/{subscriptionId}/. | Required |
-| budget_name | Name of the budget. Optional; if provided, returns a specific budget. | Optional |
-
-#### Context Output
-
-| **Path** | **Type** | **Description** |
-| --- | --- | --- |
-| Azure.Billing.Budget | unknown | List of budget details from Azure Consumption API. |
-| Azure.Billing.Budget.id | String | Fully qualified resource ID for the budget. |
-| Azure.Billing.Budget.name | String | Name of the budget resource. |
-| Azure.Billing.Budget.type | String | Resource type \(Microsoft.Consumption/budgets\). |
-| Azure.Billing.Budget.eTag | String | ETag for the budget resource. |
-| Azure.Billing.Budget.properties.category | String | Budget category \(Cost, Usage\). |
-| Azure.Billing.Budget.properties.amount | Number | Budget amount limit. |
-| Azure.Billing.Budget.properties.timeGrain | String | Time grain for the budget \(Monthly, Quarterly, Annually\). |
-| Azure.Billing.Budget.properties.timePeriod | unknown | Time period object for the budget. |
-| Azure.Billing.Budget.properties.timePeriod.startDate | Date | Start date of the budget period. |
-| Azure.Billing.Budget.properties.timePeriod.endDate | Date | End date of the budget period. |
-| Azure.Billing.Budget.properties.currentSpend | unknown | Current spend object. |
-| Azure.Billing.Budget.properties.currentSpend.amount | Number | Current spend amount. |
-| Azure.Billing.Budget.properties.currentSpend.unit | String | Currency unit for current spend. |
-| Azure.Billing.Budget.properties.notifications | unknown | Budget notifications configuration. |
-| Azure.Billing.Budget.properties.filter | unknown | Budget filter configuration. |
-| Azure.Billing.Budget.properties.filter.and | unknown | AND filter conditions. |
-| Azure.Billing.Budget.properties.filter.dimensions | unknown | Dimension filters. |
-| Azure.Billing.Budget.properties.filter.dimensions.name | String | Dimension name \(ResourceGroup, ResourceType, etc.\). |
-| Azure.Billing.Budget.properties.filter.dimensions.operator | String | Filter operator \(In, Equal\). |
-| Azure.Billing.Budget.properties.filter.dimensions.values | unknown | Filter values array. |
-| Azure.Billing.Budget.properties.filter.tags | unknown | Tag filters. |
-| Azure.Billing.Budget.properties.filter.tags.name | String | Tag name. |
-| Azure.Billing.Budget.properties.filter.tags.operator | String | Tag filter operator. |
-| Azure.Billing.Budget.properties.filter.tags.values | unknown | Tag filter values. |
-| Azure.Billing.Budget.properties.forecastSpend | unknown | Forecasted spend object. |
-| Azure.Billing.Budget.properties.forecastSpend.amount | Number | Forecasted spend amount. |
-| Azure.Billing.Budget.properties.forecastSpend.unit | String | Currency unit for forecasted spend. |
-=======
 | Azure.Compute.name | string | The name of the virtual machine that was powered off. |
 | Azure.Compute.resourceGroup | string | The resource group in which the virtual machine resides. |
-| Azure.Compute.powerState | string | Whether the virtual machine instance is powered on or off. |
->>>>>>> 90a7c35c
+| Azure.Compute.powerState | string | Whether the virtual machine instance is powered on or off. |