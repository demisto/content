--- conflicted
+++ resolved
@@ -1170,24 +1170,6 @@
 
 | **Path** | **Type** | **Description** |
 | --- | --- | --- |
-<<<<<<< HEAD
-| Azure.StorageBlobServiceProperties.id | String | Fully qualified resource ID for the resource. |
-| Azure.StorageBlobServiceProperties.name | String | The resource name. |
-| Azure.StorageBlobServiceProperties.type | String | The resource type. |
-| Azure.StorageBlobServiceProperties.properties.lastAccessTimeTrackingPolicy.enable | Boolean | When set to true, last access time based tracking is enabled. |
-| Azure.StorageBlobServiceProperties.properties.lastAccessTimeTrackingPolicy.name | String | Name of the policy. The valid value is AccessTimeTracking. |
-| Azure.StorageBlobServiceProperties.properties.lastAccessTimeTrackingPolicy.trackingGranularityInDays | Number | Specifies the blob object tracking granularity in days, indicating how often the blob should be tracked. |
-| Azure.StorageBlobServiceProperties.properties.lastAccessTimeTrackingPolicy.blobType | String | An array of predefined, supported blob types. The only supported value is BlockBlob. |
-
-### azure-network-disable-storage-account-access-quick-action
-
-***
-Sets the storage account’s default network action to Deny. Only explicitly allowed IPs, subnets, or trusted Azure services will have access.
-
-#### Base Command
-
-`azure-network-disable-storage-account-access-quick-action`
-=======
 | Azure.Network.IPConfigurations.location | String | The Azure region where the IP configuration resource is located. |
 | Azure.Network.IPConfigurations.id | String | The unique resource ID of the IP configuration. |
 | Azure.Network.IPConfigurations.name | String | The name of the IP configuration. |
@@ -1316,7 +1298,6 @@
 #### Base Command
 
 `azure-storage-disable-cross-tenant-replication-quick-action`
->>>>>>> 0eb44417
 
 #### Input
 
@@ -1325,11 +1306,7 @@
 | subscription_id | The subscription ID. | Required |
 | resource_group_name | The resource group name. | Required |
 | account_name | Name of the storage account. | Required |
-<<<<<<< HEAD
-| network_ruleset_default_action | Default action when no other network rule matches. Default is Deny. | Optional |
-=======
 | allow_cross_tenant_replication | Whether to allow AD cross-tenant object replication. Default is false. | Optional |
->>>>>>> 0eb44417
 
 #### Context Output
 
@@ -1339,17 +1316,10 @@
 | Azure.StorageAccount.kind | String | The kind of storage account. |
 | Azure.StorageAccount.location | String | The geo-location where the resource lives. |
 | Azure.StorageAccount.name | String | The name of the resource. |
-<<<<<<< HEAD
-| Azure.StorageAccount.properties.isHnsEnabled | Boolean | If set to true, the account's HierarchicalNamespace is enabled. |
-| Azure.StorageAccount.properties.allowBlobPublicAccess | Boolean | If set to true \(default\), allows public access to all blobs or containers in the storage account. |
-| Azure.StorageAccount.properties.minimumTlsVersion | String | Sets the minimum TLS version to be permitted on requests to storage. Default is TLS 1.0. |
-| Azure.StorageAccount.properties.allowSharedKeyAccess | Boolean | Whether the storage account permits requests to be authorized with the account access key via Shared Key. If false, then all requests \(including shared access signatures\) must be authorized with Azure Active Directory \(Azure AD\). |
-=======
 | Azure.StorageAccount.properties.isHnsEnabled | Boolean | Account HierarchicalNamespace enabled if sets to true. |
 | Azure.StorageAccount.properties.allowBlobPublicAccess | Boolean | If set to true \(default\), allows public access to all blobs or containers in the storage account. |
 | Azure.StorageAccount.properties.minimumTlsVersion | String | Sets the minimum TLS version to be permitted on requests to storage. Default is TLS 1.0. |
 | Azure.StorageAccount.properties.allowSharedKeyAccess | Boolean | Whether the storage account permits requests to be authorized with the account access key via Shared ey. If false, then all requests \(including shared access signatures\) must be authorized with Azure Active Directory \(Azure AD\). |
->>>>>>> 0eb44417
 | Azure.StorageAccount.properties.creationTime | Date | The creation date and time of the storage account in UTC. |
 | Azure.StorageAccount.properties.primaryEndpoints | String | The URLs that are used to retrieve a public blob, queue, or table object. |
 | Azure.StorageAccount.properties.primaryLocation | String | The storage account primary data center location. |
@@ -1361,26 +1331,12 @@
 | Azure.StorageAccount.properties.secondaryLocation | String | The geo-replicated secondary location for the storage account. Only available if the accountType is Standard_GRS or Standard_RAGRS. |
 | Azure.StorageAccount.properties.statusOfPrimary | String | Whether the storage account primary location is available or unavailable. |
 | Azure.StorageAccount.properties.statusOfSecondary | String | Whether the storage account secondary location is available or unavailable. Only available if the SKU name is Standard_GRS or Standard_RAGRS. |
-<<<<<<< HEAD
-| Azure.StorageAccount.properties.supportsHttpsTrafficOnly | Boolean | If set to true, allows only HTTPS traffic to the storage service. |
-=======
 | Azure.StorageAccount.properties.supportsHttpsTrafficOnly | Boolean | If set to true, allows https traffic only to storage service. |
->>>>>>> 0eb44417
 | Azure.StorageAccount.sku.name | String | The SKU name. Required for account creation; optional for update. |
 | Azure.StorageAccount.sku.tier | String | The SKU tier. This is based on the SKU name. |
 | Azure.StorageAccount.tags | unknown | Resource tags. |
 | Azure.StorageAccount.type | String | The storage account type. |
 
-<<<<<<< HEAD
-### azure-function-app-set-min-tls-version-quick-action
-
-***
-Sets the Function App's minimum accepted TLS version to 1.2 to enhance security.
-
-#### Base Command
-
-`azure-function-app-set-min-tls-version-quick-action`
-=======
 ### azure-webapp-auth-update-quick-action
 
 ***
@@ -1389,7 +1345,6 @@
 #### Base Command
 
 `azure-webapp-auth-update-quick-action`
->>>>>>> 0eb44417
 
 #### Input
 
@@ -1398,9 +1353,6 @@
 | subscription_id | The subscription ID. | Required |
 | resource_group_name | The resource group name. | Required |
 | name | Name of the Web App. | Required |
-<<<<<<< HEAD
-| min_tls_version | Minimum TLS version required for SSL requests. Possible values are: 1.0, 1.1, 1.2, 1.3. Default is 1.2. | Optional |
-=======
 | enabled | Whether App Service Authentication/Authorization is enabled. Default is true. | Optional
 
 #### Context Output
@@ -1457,7 +1409,6 @@
 | resource_group_name | The resource group name. | Required |
 | name | Name of the Web App. | Required |
 | http20_enabled | Enable clients to connect over HTTP/2. Possible values are: true, false. Default is true. | Optional |
->>>>>>> 0eb44417
 
 #### Context Output
 
@@ -1493,16 +1444,6 @@
 | Azure.WebAppConfig.properties.apiDefinition.url | String | URL of the API definition. |
 | Azure.WebAppConfig.properties.apiManagementConfig.id | String | Azure API management integration ID. |
 
-<<<<<<< HEAD
-### azure-webapp-set-min-tls-version-quick-action
-
-***
-Sets the web app's minimum accepted TLS version to 1.2 to enhance security.
-
-#### Base Command
-
-`azure-webapp-set-min-tls-version-quick-action`
-=======
 ### azure-storage-disable-public-access-quick-action
 
 ***
@@ -1605,7 +1546,6 @@
 #### Base Command
 
 `azure-webapp-disable-remote-debugging-quick-action`
->>>>>>> 0eb44417
 
 #### Input
 
@@ -1614,11 +1554,7 @@
 | subscription_id | The subscription ID. | Required |
 | resource_group_name | The resource group name. | Required |
 | name | Name of the Web App. | Required |
-<<<<<<< HEAD
-| min_tls_version | Minimum TLS version required for SSL requests. Possible values are: 1.0, 1.1, 1.2, 1.3. Default is 1.2. | Optional |
-=======
 | remote_debugging_enabled | Whether remote debugging is enabled. Default is false. | Optional |
->>>>>>> 0eb44417
 
 #### Context Output
 
@@ -1652,18 +1588,6 @@
 | Azure.WebAppConfig.properties.cors.allowedOrigins | Unknown | CORS allowed origins. |
 | Azure.WebAppConfig.properties.cors.supportCredentials | Boolean | Indicates whether CORS supports credentials. |
 | Azure.WebAppConfig.properties.apiDefinition.url | String | URL of the API definition. |
-<<<<<<< HEAD
-| Azure.WebAppConfig.properties.apiManagementConfig.id | String | Azure API management integration ID. |
-
-### azure-set-storage-account-https-only-quick-action
-
-***
-Enforces HTTPS-only traffic for the storage account, rejecting any requests made over HTTP.
-
-#### Base Command
-
-`azure-set-storage-account-https-only-quick-action`
-=======
 | Azure.WebAppConfig.properties.apiManagementConfig.id | unknown | Azure API management integration ID. |
 
 ### azure-webapp-assign-managed-identity-quick-action
@@ -1674,7 +1598,6 @@
 #### Base Command
 
 `azure-webapp-assign-managed-identity-quick-action`
->>>>>>> 0eb44417
 
 #### Input
 
@@ -1682,52 +1605,12 @@
 | --- | --- | --- |
 | subscription_id | The subscription ID. | Required |
 | resource_group_name | The resource group name. | Required |
-<<<<<<< HEAD
-| account_name | Name of the storage account. | Required |
-| supports_https_traffic_only | Whether to allow only HTTPS traffic to the storage account. Default is true. | Optional |
-=======
 | name | Name of the Web App. | Required |
->>>>>>> 0eb44417
-
-#### Context Output
-
-| **Path** | **Type** | **Description** |
-| --- | --- | --- |
-<<<<<<< HEAD
-| Azure.StorageAccount.id | String | Fully qualified resource ID for the resource. |
-| Azure.StorageAccount.kind | String | The kind of storage account. |
-| Azure.StorageAccount.location | String | The geo-location where the resource lives. |
-| Azure.StorageAccount.name | String | The name of the resource. |
-| Azure.StorageAccount.properties.isHnsEnabled | Boolean | If set to true, the account's HierarchicalNamespace enabled. |
-| Azure.StorageAccount.properties.allowBlobPublicAccess | Boolean | If set to true \(default\), allows public access to all blobs or containers in the storage account. |
-| Azure.StorageAccount.properties.minimumTlsVersion | String | Sets the minimum TLS version to be permitted on requests to storage. Default is TLS 1.0. |
-| Azure.StorageAccount.properties.allowSharedKeyAccess | Boolean | Whether the storage account permits requests to be authorized with the account access key via Shared Key. If false, then all requests \(including shared access signatures\) must be authorized with Azure Active Directory \(Azure AD\). |
-| Azure.StorageAccount.properties.creationTime | Date | The creation date and time of the storage account in UTC. |
-| Azure.StorageAccount.properties.primaryEndpoints | String | The URLs that are used to retrieve a public blob, queue, or table object. |
-| Azure.StorageAccount.properties.primaryLocation | String | The storage account primary data center location. |
-| Azure.StorageAccount.properties.provisioningState | String | The status of the storage account at the time the operation was called. |
-| Azure.StorageAccount.properties.routingPreference.routingChoice | String | The kind of network routing the user chose. |
-| Azure.StorageAccount.properties.routingPreference.publishMicrosoftEndpoints | Boolean | Whether Microsoft routing storage endpoints are to be published. |
-| Azure.StorageAccount.properties.routingPreference.publishInternetEndpoints | Boolean | Whether internet routing storage endpoints are to be published. |
-| Azure.StorageAccount.properties.encryption | String | Encryption settings to be used for server-side encryption for the storage account. |
-| Azure.StorageAccount.properties.secondaryLocation | String | The geo-replicated secondary location for the storage account. Only available if the accountType is Standard_GRS or Standard_RAGRS. |
-| Azure.StorageAccount.properties.statusOfPrimary | String | Whether the storage account primary location is available or unavailable. |
-| Azure.StorageAccount.properties.statusOfSecondary | String | Whether the storage account secondary location is available or unavailable. Only available if the SKU name is Standard_GRS or Standard_RAGRS. |
-| Azure.StorageAccount.properties.supportsHttpsTrafficOnly | Boolean | If set to true, allows only HTTPS traffic to the storage service. |
-| Azure.StorageAccount.sku.name | String | The SKU name. Required for account creation; optional for update. |
-| Azure.StorageAccount.sku.tier | String | The SKU tier. This is based on the SKU name. |
-| Azure.StorageAccount.tags | unknown | Resource tags. |
-| Azure.StorageAccount.type | String | The storage account type. |
-
-### azure-mysql-set-secure-transport-quick-action
-
-***
-Enforces secure transport (SSL/TLS) for connections to the MySQL Flexible Server.
-
-#### Base Command
-
-`azure-mysql-set-secure-transport-quick-action`
-=======
+
+#### Context Output
+
+| **Path** | **Type** | **Description** |
+| --- | --- | --- |
 | Azure.WebApp.id | String | Fully qualified resource ID for the web app. |
 | Azure.WebApp.name | String | The name of the web app. |
 | Azure.WebApp.type | String | The resource type, e.g., Microsoft.Web/sites. |
@@ -1849,7 +1732,6 @@
 #### Base Command
 
 `azure-set-function-app-http-version2-0-quick-action`
->>>>>>> 0eb44417
 
 #### Input
 
@@ -1857,24 +1739,6 @@
 | --- | --- | --- |
 | subscription_id | The subscription ID. | Required |
 | resource_group_name | The resource group name. | Required |
-<<<<<<< HEAD
-| server_name | Name of the MySQL flexible server. | Required |
-| configuration_name | Server configuration name. Default is require_secure_transport. | Optional |
-| value | Configuration value. Default is on. | Optional |
-
-#### Context Output
-
-There is no context output for this command.
-
-### azure-monitor-log-retention-period-quick-action
-
-***
-Sets the log profile’s retention policy to 365 days and enables it across all supported locations.
-
-#### Base Command
-
-`azure-monitor-log-retention-period-quick-action`
-=======
 | name | Name of the Function App. | Required |
 | http20_enabled | Whether to allow clients to connect over HTTP/2. Possible values are: true, false. Default is true. | Optional |
 
@@ -1920,41 +1784,20 @@
 #### Base Command
 
 `azure-nsg-security-rule-delete-quick-action`
->>>>>>> 0eb44417
-
-#### Input
-
-| **Argument Name** | **Description** | **Required** |
-| --- | --- | --- |
-| subscription_id | The subscription ID. | Required |
-<<<<<<< HEAD
-| log_profile_name | Name of the log profile to update. | Required |
-| location | Resource location. Default is global. | Optional |
-| retention_policy_days | Number of days to retain logs. Default is 365. | Optional |
-| retention_policy_enabled | Whether to enable the retention policy. Default is true. | Optional |
-=======
+
+#### Input
+
+| **Argument Name** | **Description** | **Required** |
+| --- | --- | --- |
+| subscription_id | The subscription ID. | Required |
 | resource_group_name | The name of the resource group. | Required |
 | security_group_name | The name of the security group. | Required |
 | security_rule_name | The name of the rule to be deleted. | Required |
->>>>>>> 0eb44417
-
-#### Context Output
-
-| **Path** | **Type** | **Description** |
-| --- | --- | --- |
-<<<<<<< HEAD
-| Azure.LogProfile.id | String | The fully qualified Azure resource ID for the log profile. |
-| Azure.LogProfile.name | String | The name of the log profile. |
-| Azure.LogProfile.type | String | The type of the resource \(Microsoft.Insights/logProfiles\). |
-| Azure.LogProfile.location | String | The location of the log profile. |
-| Azure.LogProfile.tags | Object | Resource tags. |
-| Azure.LogProfile.properties.storageAccountId | String | The resource ID of the storage account to which diagnostic logs are delivered. |
-| Azure.LogProfile.properties.serviceBusRuleId | String | The service bus rule ID to which diagnostic logs are sent. |
-| Azure.LogProfile.properties.locations | Array | A list of regions for which events are collected. |
-| Azure.LogProfile.properties.categories | Array | A list of categories of logs that are collected. |
-| Azure.LogProfile.properties.retentionPolicy.enabled | Boolean | Specifies whether the retention policy is enabled. |
-| Azure.LogProfile.properties.retentionPolicy.days | Number | The number of days for the retention policy. |
-=======
+
+#### Context Output
+
+| **Path** | **Type** | **Description** |
+| --- | --- | --- |
 | Azure.NSGRule.name | String | The rule's name. |
 | Azure.NSGRule.id | String | The rule's ID. |
 | Azure.NSGRule.etag | String | The rule's ETag. |
@@ -1970,4 +1813,259 @@
 | Azure.NSGRule.access | String | The rule's access. Can be "Allow" or "Deny". |
 | Azure.NSGRule.priority | Number | The rule's priority, ranging from 100 to 4096. |
 | Azure.NSGRule.direction | String | The rule's direction. Can be "Inbound" or "Outbound". |
->>>>>>> 0eb44417
+
+### azure-network-disable-storage-account-access-quick-action
+
+***
+Sets the storage account’s default network action to Deny. Only explicitly allowed IPs, subnets, or trusted Azure services will have access.
+
+#### Base Command
+
+`azure-network-disable-storage-account-access-quick-action`
+
+#### Input
+
+| **Argument Name** | **Description** | **Required** |
+| --- | --- | --- |
+| subscription_id | The subscription ID. | Required |
+| resource_group_name | The resource group name. | Required |
+| account_name | Name of the storage account. | Required |
+| network_ruleset_default_action | Default action when no other network rule matches. Default is Deny. | Optional |
+
+#### Context Output
+
+| **Path** | **Type** | **Description** |
+| --- | --- | --- |
+| Azure.StorageAccount.id | String | Fully qualified resource ID for the resource. |
+| Azure.StorageAccount.kind | String | The kind of storage account. |
+| Azure.StorageAccount.location | String | The geo-location where the resource lives. |
+| Azure.StorageAccount.name | String | The name of the resource. |
+| Azure.StorageAccount.properties.isHnsEnabled | Boolean | If set to true, the account's HierarchicalNamespace is enabled. |
+| Azure.StorageAccount.properties.allowBlobPublicAccess | Boolean | If set to true \(default\), allows public access to all blobs or containers in the storage account. |
+| Azure.StorageAccount.properties.minimumTlsVersion | String | Sets the minimum TLS version to be permitted on requests to storage. Default is TLS 1.0. |
+| Azure.StorageAccount.properties.allowSharedKeyAccess | Boolean | Whether the storage account permits requests to be authorized with the account access key via Shared Key. If false, then all requests \(including shared access signatures\) must be authorized with Azure Active Directory \(Azure AD\). |
+| Azure.StorageAccount.properties.creationTime | Date | The creation date and time of the storage account in UTC. |
+| Azure.StorageAccount.properties.primaryEndpoints | String | The URLs that are used to retrieve a public blob, queue, or table object. |
+| Azure.StorageAccount.properties.primaryLocation | String | The storage account primary data center location. |
+| Azure.StorageAccount.properties.provisioningState | String | The status of the storage account at the time the operation was called. |
+| Azure.StorageAccount.properties.routingPreference.routingChoice | String | The kind of network routing the user chose. |
+| Azure.StorageAccount.properties.routingPreference.publishMicrosoftEndpoints | Boolean | Whether Microsoft routing storage endpoints are to be published. |
+| Azure.StorageAccount.properties.routingPreference.publishInternetEndpoints | Boolean | Whether internet routing storage endpoints are to be published. |
+| Azure.StorageAccount.properties.encryption | String | Encryption settings to be used for server-side encryption for the storage account. |
+| Azure.StorageAccount.properties.secondaryLocation | String | The geo-replicated secondary location for the storage account. Only available if the accountType is Standard_GRS or Standard_RAGRS. |
+| Azure.StorageAccount.properties.statusOfPrimary | String | Whether the storage account primary location is available or unavailable. |
+| Azure.StorageAccount.properties.statusOfSecondary | String | Whether the storage account secondary location is available or unavailable. Only available if the SKU name is Standard_GRS or Standard_RAGRS. |
+| Azure.StorageAccount.properties.supportsHttpsTrafficOnly | Boolean | If set to true, allows only HTTPS traffic to the storage service. |
+| Azure.StorageAccount.sku.name | String | The SKU name. Required for account creation; optional for update. |
+| Azure.StorageAccount.sku.tier | String | The SKU tier. This is based on the SKU name. |
+| Azure.StorageAccount.tags | unknown | Resource tags. |
+| Azure.StorageAccount.type | String | The storage account type. |
+
+### azure-function-app-set-min-tls-version-quick-action
+
+***
+Sets the Function App's minimum accepted TLS version to 1.2 to enhance security.
+
+#### Base Command
+
+`azure-function-app-set-min-tls-version-quick-action`
+
+#### Input
+
+| **Argument Name** | **Description** | **Required** |
+| --- | --- | --- |
+| subscription_id | The subscription ID. | Required |
+| resource_group_name | The resource group name. | Required |
+| name | Name of the Web App. | Required |
+| min_tls_version | Minimum TLS version required for SSL requests. Possible values are: 1.0, 1.1, 1.2, 1.3. Default is 1.2. | Optional |
+
+#### Context Output
+
+| **Path** | **Type** | **Description** |
+| --- | --- | --- |
+| Azure.WebAppConfig.id | String | Resource ID. |
+| Azure.WebAppConfig.name | String | Resource name. |
+| Azure.WebAppConfig.type | String | Resource type. |
+| Azure.WebAppConfig.location | String | Resource location. |
+| Azure.WebAppConfig.properties.numberOfWorkers | Number | Number of workers. |
+| Azure.WebAppConfig.properties.defaultDocuments | Unknown | List of default documents. |
+| Azure.WebAppConfig.properties.netFrameworkVersion | String | .NET Framework version. |
+| Azure.WebAppConfig.properties.phpVersion | String | PHP version. |
+| Azure.WebAppConfig.properties.pythonVersion | String | Python version. |
+| Azure.WebAppConfig.properties.nodeVersion | String | Node.js version. |
+| Azure.WebAppConfig.properties.powerShellVersion | String | PowerShell version. |
+| Azure.WebAppConfig.properties.linuxFxVersion | String | Linux app framework and version. |
+| Azure.WebAppConfig.properties.windowsFxVersion | String | Windows container image name. |
+| Azure.WebAppConfig.properties.requestTracingEnabled | Boolean | Indicates whether request tracing is enabled. |
+| Azure.WebAppConfig.properties.remoteDebuggingEnabled | Boolean | Indicates whether remote debugging is enabled. |
+| Azure.WebAppConfig.properties.remoteDebuggingVersion | String | Remote debugging version. |
+| Azure.WebAppConfig.properties.http20Enabled | Boolean | Indicates whether HTTP/2 is enabled. |
+| Azure.WebAppConfig.properties.minTlsVersion | String | Minimum TLS version required. |
+| Azure.WebAppConfig.properties.ftpsState | String | State of FTP/ FTPS service. |
+| Azure.WebAppConfig.properties.webSocketsEnabled | Boolean | Indicates whether WebSockets are enabled. |
+| Azure.WebAppConfig.properties.alwaysOn | Boolean | Indicates whether Always On is enabled. |
+| Azure.WebAppConfig.properties.managedPipelineMode | String | Managed pipeline mode. |
+| Azure.WebAppConfig.properties.loadBalancing | String | Site load balancing mode. |
+| Azure.WebAppConfig.properties.autoHealEnabled | Boolean | Indicates whether Auto Heal is enabled. |
+| Azure.WebAppConfig.properties.autoHealRules | Unknown | Auto Heal rules configuration. |
+| Azure.WebAppConfig.properties.cors.allowedOrigins | Unknown | CORS allowed origins. |
+| Azure.WebAppConfig.properties.cors.supportCredentials | Boolean | Indicates whether CORS supports credentials. |
+| Azure.WebAppConfig.properties.apiDefinition.url | String | URL of the API definition. |
+| Azure.WebAppConfig.properties.apiManagementConfig.id | String | Azure API management integration ID. |
+
+### azure-webapp-set-min-tls-version-quick-action
+
+***
+Sets the web app's minimum accepted TLS version to 1.2 to enhance security.
+
+#### Base Command
+
+`azure-webapp-set-min-tls-version-quick-action`
+
+#### Input
+
+| **Argument Name** | **Description** | **Required** |
+| --- | --- | --- |
+| subscription_id | The subscription ID. | Required |
+| resource_group_name | The resource group name. | Required |
+| name | Name of the Web App. | Required |
+| min_tls_version | Minimum TLS version required for SSL requests. Possible values are: 1.0, 1.1, 1.2, 1.3. Default is 1.2. | Optional |
+
+#### Context Output
+
+| **Path** | **Type** | **Description** |
+| --- | --- | --- |
+| Azure.WebAppConfig.id | String | Resource ID. |
+| Azure.WebAppConfig.name | String | Resource name. |
+| Azure.WebAppConfig.type | String | Resource type. |
+| Azure.WebAppConfig.location | String | Resource location. |
+| Azure.WebAppConfig.properties.numberOfWorkers | Number | Number of workers. |
+| Azure.WebAppConfig.properties.defaultDocuments | Unknown | List of default documents. |
+| Azure.WebAppConfig.properties.netFrameworkVersion | String | .NET Framework version. |
+| Azure.WebAppConfig.properties.phpVersion | String | PHP version. |
+| Azure.WebAppConfig.properties.pythonVersion | String | Python version. |
+| Azure.WebAppConfig.properties.nodeVersion | String | Node.js version. |
+| Azure.WebAppConfig.properties.powerShellVersion | String | PowerShell version. |
+| Azure.WebAppConfig.properties.linuxFxVersion | String | Linux app framework and version. |
+| Azure.WebAppConfig.properties.windowsFxVersion | String | Windows container image name. |
+| Azure.WebAppConfig.properties.requestTracingEnabled | Boolean | Indicates whether request tracing is enabled. |
+| Azure.WebAppConfig.properties.remoteDebuggingEnabled | Boolean | Indicates whether remote debugging is enabled. |
+| Azure.WebAppConfig.properties.remoteDebuggingVersion | String | Remote debugging version. |
+| Azure.WebAppConfig.properties.http20Enabled | Boolean | Indicates whether HTTP/2 is enabled. |
+| Azure.WebAppConfig.properties.minTlsVersion | String | Minimum TLS version required. |
+| Azure.WebAppConfig.properties.ftpsState | String | State of FTP/ FTPS service. |
+| Azure.WebAppConfig.properties.webSocketsEnabled | Boolean | Indicates whether WebSockets are enabled. |
+| Azure.WebAppConfig.properties.alwaysOn | Boolean | Indicates whether Always On is enabled. |
+| Azure.WebAppConfig.properties.managedPipelineMode | String | Managed pipeline mode. |
+| Azure.WebAppConfig.properties.loadBalancing | String | Site load balancing mode. |
+| Azure.WebAppConfig.properties.autoHealEnabled | Boolean | Indicates whether Auto Heal is enabled. |
+| Azure.WebAppConfig.properties.autoHealRules | Unknown | Auto Heal rules configuration. |
+| Azure.WebAppConfig.properties.cors.allowedOrigins | Unknown | CORS allowed origins. |
+| Azure.WebAppConfig.properties.cors.supportCredentials | Boolean | Indicates whether CORS supports credentials. |
+| Azure.WebAppConfig.properties.apiDefinition.url | String | URL of the API definition. |
+| Azure.WebAppConfig.properties.apiManagementConfig.id | String | Azure API management integration ID. |
+
+### azure-set-storage-account-https-only-quick-action
+
+***
+Enforces HTTPS-only traffic for the storage account, rejecting any requests made over HTTP.
+
+#### Base Command
+
+`azure-set-storage-account-https-only-quick-action`
+
+#### Input
+
+| **Argument Name** | **Description** | **Required** |
+| --- | --- | --- |
+| subscription_id | The subscription ID. | Required |
+| resource_group_name | The resource group name. | Required |
+| account_name | Name of the storage account. | Required |
+| supports_https_traffic_only | Whether to allow only HTTPS traffic to the storage account. Default is true. | Optional |
+
+#### Context Output
+
+| **Path** | **Type** | **Description** |
+| --- | --- | --- |
+| Azure.StorageAccount.id | String | Fully qualified resource ID for the resource. |
+| Azure.StorageAccount.kind | String | The kind of storage account. |
+| Azure.StorageAccount.location | String | The geo-location where the resource lives. |
+| Azure.StorageAccount.name | String | The name of the resource. |
+| Azure.StorageAccount.properties.isHnsEnabled | Boolean | If set to true, the account's HierarchicalNamespace enabled. |
+| Azure.StorageAccount.properties.allowBlobPublicAccess | Boolean | If set to true \(default\), allows public access to all blobs or containers in the storage account. |
+| Azure.StorageAccount.properties.minimumTlsVersion | String | Sets the minimum TLS version to be permitted on requests to storage. Default is TLS 1.0. |
+| Azure.StorageAccount.properties.allowSharedKeyAccess | Boolean | Whether the storage account permits requests to be authorized with the account access key via Shared Key. If false, then all requests \(including shared access signatures\) must be authorized with Azure Active Directory \(Azure AD\). |
+| Azure.StorageAccount.properties.creationTime | Date | The creation date and time of the storage account in UTC. |
+| Azure.StorageAccount.properties.primaryEndpoints | String | The URLs that are used to retrieve a public blob, queue, or table object. |
+| Azure.StorageAccount.properties.primaryLocation | String | The storage account primary data center location. |
+| Azure.StorageAccount.properties.provisioningState | String | The status of the storage account at the time the operation was called. |
+| Azure.StorageAccount.properties.routingPreference.routingChoice | String | The kind of network routing the user chose. |
+| Azure.StorageAccount.properties.routingPreference.publishMicrosoftEndpoints | Boolean | Whether Microsoft routing storage endpoints are to be published. |
+| Azure.StorageAccount.properties.routingPreference.publishInternetEndpoints | Boolean | Whether internet routing storage endpoints are to be published. |
+| Azure.StorageAccount.properties.encryption | String | Encryption settings to be used for server-side encryption for the storage account. |
+| Azure.StorageAccount.properties.secondaryLocation | String | The geo-replicated secondary location for the storage account. Only available if the accountType is Standard_GRS or Standard_RAGRS. |
+| Azure.StorageAccount.properties.statusOfPrimary | String | Whether the storage account primary location is available or unavailable. |
+| Azure.StorageAccount.properties.statusOfSecondary | String | Whether the storage account secondary location is available or unavailable. Only available if the SKU name is Standard_GRS or Standard_RAGRS. |
+| Azure.StorageAccount.properties.supportsHttpsTrafficOnly | Boolean | If set to true, allows only HTTPS traffic to the storage service. |
+| Azure.StorageAccount.sku.name | String | The SKU name. Required for account creation; optional for update. |
+| Azure.StorageAccount.sku.tier | String | The SKU tier. This is based on the SKU name. |
+| Azure.StorageAccount.tags | unknown | Resource tags. |
+| Azure.StorageAccount.type | String | The storage account type. |
+
+### azure-mysql-set-secure-transport-quick-action
+
+***
+Enforces secure transport (SSL/TLS) for connections to the MySQL Flexible Server.
+
+#### Base Command
+
+`azure-mysql-set-secure-transport-quick-action`
+
+#### Input
+
+| **Argument Name** | **Description** | **Required** |
+| --- | --- | --- |
+| subscription_id | The subscription ID. | Required |
+| resource_group_name | The resource group name. | Required |
+| server_name | Name of the MySQL flexible server. | Required |
+| configuration_name | Server configuration name. Default is require_secure_transport. | Optional |
+| value | Configuration value. Default is on. | Optional |
+
+#### Context Output
+
+There is no context output for this command.
+
+### azure-monitor-log-retention-period-quick-action
+
+***
+Sets the log profile’s retention policy to 365 days and enables it across all supported locations.
+
+#### Base Command
+
+`azure-monitor-log-retention-period-quick-action`
+
+#### Input
+
+| **Argument Name** | **Description** | **Required** |
+| --- | --- | --- |
+| subscription_id | The subscription ID. | Required |
+| log_profile_name | Name of the log profile to update. | Required |
+| location | Resource location. Default is global. | Optional |
+| retention_policy_days | Number of days to retain logs. Default is 365. | Optional |
+| retention_policy_enabled | Whether to enable the retention policy. Default is true. | Optional |
+
+#### Context Output
+
+| **Path** | **Type** | **Description** |
+| --- | --- | --- |
+| Azure.LogProfile.id | String | The fully qualified Azure resource ID for the log profile. |
+| Azure.LogProfile.name | String | The name of the log profile. |
+| Azure.LogProfile.type | String | The type of the resource \(Microsoft.Insights/logProfiles\). |
+| Azure.LogProfile.location | String | The location of the log profile. |
+| Azure.LogProfile.tags | Object | Resource tags. |
+| Azure.LogProfile.properties.storageAccountId | String | The resource ID of the storage account to which diagnostic logs are delivered. |
+| Azure.LogProfile.properties.serviceBusRuleId | String | The service bus rule ID to which diagnostic logs are sent. |
+| Azure.LogProfile.properties.locations | Array | A list of regions for which events are collected. |
+| Azure.LogProfile.properties.categories | Array | A list of categories of logs that are collected. |
+| Azure.LogProfile.properties.retentionPolicy.enabled | Boolean | Specifies whether the retention policy is enabled. |
+| Azure.LogProfile.properties.retentionPolicy.days | Number | The number of days for the retention policy. |