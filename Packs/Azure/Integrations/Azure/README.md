--- conflicted
+++ resolved
@@ -1814,17 +1814,6 @@
 | Azure.NSGRule.priority | Number | The rule's priority, ranging from 100 to 4096. |
 | Azure.NSGRule.direction | String | The rule's direction. Can be "Inbound" or "Outbound". |
 
-<<<<<<< HEAD
-
-### azure-billing-usage-list
-
-***
-Returns actual usage and cost details for a given time period, optionally filtered by service name.
-
-#### Base Command
-
-`azure-billing-usage-list`
-=======
 ### azure-network-disable-storage-account-access-quick-action
 
 ***
@@ -1932,31 +1921,180 @@
 #### Base Command
 
 `azure-webapp-set-min-tls-version-quick-action`
->>>>>>> b9eabd37
-
-#### Input
-
-| **Argument Name** | **Description** | **Required** |
-| --- | --- | --- |
-<<<<<<< HEAD
+
+#### Input
+
+| **Argument Name** | **Description** | **Required** |
+| --- | --- | --- |
+| subscription_id | The subscription ID. | Required |
+| resource_group_name | The resource group name. | Required |
+| name | Name of the Web App. | Required |
+| min_tls_version | Minimum TLS version required for SSL requests. Possible values are: 1.0, 1.1, 1.2, 1.3. Default is 1.2. | Optional |
+
+#### Context Output
+
+| **Path** | **Type** | **Description** |
+| --- | --- | --- |
+| Azure.WebAppConfig.id | String | Resource ID. |
+| Azure.WebAppConfig.name | String | Resource name. |
+| Azure.WebAppConfig.type | String | Resource type. |
+| Azure.WebAppConfig.location | String | Resource location. |
+| Azure.WebAppConfig.properties.numberOfWorkers | Number | Number of workers. |
+| Azure.WebAppConfig.properties.defaultDocuments | Unknown | List of default documents. |
+| Azure.WebAppConfig.properties.netFrameworkVersion | String | .NET Framework version. |
+| Azure.WebAppConfig.properties.phpVersion | String | PHP version. |
+| Azure.WebAppConfig.properties.pythonVersion | String | Python version. |
+| Azure.WebAppConfig.properties.nodeVersion | String | Node.js version. |
+| Azure.WebAppConfig.properties.powerShellVersion | String | PowerShell version. |
+| Azure.WebAppConfig.properties.linuxFxVersion | String | Linux app framework and version. |
+| Azure.WebAppConfig.properties.windowsFxVersion | String | Windows container image name. |
+| Azure.WebAppConfig.properties.requestTracingEnabled | Boolean | Indicates whether request tracing is enabled. |
+| Azure.WebAppConfig.properties.remoteDebuggingEnabled | Boolean | Indicates whether remote debugging is enabled. |
+| Azure.WebAppConfig.properties.remoteDebuggingVersion | String | Remote debugging version. |
+| Azure.WebAppConfig.properties.http20Enabled | Boolean | Indicates whether HTTP/2 is enabled. |
+| Azure.WebAppConfig.properties.minTlsVersion | String | Minimum TLS version required. |
+| Azure.WebAppConfig.properties.ftpsState | String | State of FTP/ FTPS service. |
+| Azure.WebAppConfig.properties.webSocketsEnabled | Boolean | Indicates whether WebSockets are enabled. |
+| Azure.WebAppConfig.properties.alwaysOn | Boolean | Indicates whether Always On is enabled. |
+| Azure.WebAppConfig.properties.managedPipelineMode | String | Managed pipeline mode. |
+| Azure.WebAppConfig.properties.loadBalancing | String | Site load balancing mode. |
+| Azure.WebAppConfig.properties.autoHealEnabled | Boolean | Indicates whether Auto Heal is enabled. |
+| Azure.WebAppConfig.properties.autoHealRules | Unknown | Auto Heal rules configuration. |
+| Azure.WebAppConfig.properties.cors.allowedOrigins | Unknown | CORS allowed origins. |
+| Azure.WebAppConfig.properties.cors.supportCredentials | Boolean | Indicates whether CORS supports credentials. |
+| Azure.WebAppConfig.properties.apiDefinition.url | String | URL of the API definition. |
+| Azure.WebAppConfig.properties.apiManagementConfig.id | String | Azure API management integration ID. |
+
+### azure-set-storage-account-https-only-quick-action
+
+***
+Enforces HTTPS-only traffic for the storage account, rejecting any requests made over HTTP.
+
+#### Base Command
+
+`azure-set-storage-account-https-only-quick-action`
+
+#### Input
+
+| **Argument Name** | **Description** | **Required** |
+| --- | --- | --- |
+| subscription_id | The subscription ID. | Required |
+| resource_group_name | The resource group name. | Required |
+| account_name | Name of the storage account. | Required |
+| supports_https_traffic_only | Whether to allow only HTTPS traffic to the storage account. Default is true. | Optional |
+
+#### Context Output
+
+| **Path** | **Type** | **Description** |
+| --- | --- | --- |
+| Azure.StorageAccount.id | String | Fully qualified resource ID for the resource. |
+| Azure.StorageAccount.kind | String | The kind of storage account. |
+| Azure.StorageAccount.location | String | The geo-location where the resource lives. |
+| Azure.StorageAccount.name | String | The name of the resource. |
+| Azure.StorageAccount.properties.isHnsEnabled | Boolean | If set to true, the account's HierarchicalNamespace enabled. |
+| Azure.StorageAccount.properties.allowBlobPublicAccess | Boolean | If set to true \(default\), allows public access to all blobs or containers in the storage account. |
+| Azure.StorageAccount.properties.minimumTlsVersion | String | Sets the minimum TLS version to be permitted on requests to storage. Default is TLS 1.0. |
+| Azure.StorageAccount.properties.allowSharedKeyAccess | Boolean | Whether the storage account permits requests to be authorized with the account access key via Shared Key. If false, then all requests \(including shared access signatures\) must be authorized with Azure Active Directory \(Azure AD\). |
+| Azure.StorageAccount.properties.creationTime | Date | The creation date and time of the storage account in UTC. |
+| Azure.StorageAccount.properties.primaryEndpoints | String | The URLs that are used to retrieve a public blob, queue, or table object. |
+| Azure.StorageAccount.properties.primaryLocation | String | The storage account primary data center location. |
+| Azure.StorageAccount.properties.provisioningState | String | The status of the storage account at the time the operation was called. |
+| Azure.StorageAccount.properties.routingPreference.routingChoice | String | The kind of network routing the user chose. |
+| Azure.StorageAccount.properties.routingPreference.publishMicrosoftEndpoints | Boolean | Whether Microsoft routing storage endpoints are to be published. |
+| Azure.StorageAccount.properties.routingPreference.publishInternetEndpoints | Boolean | Whether internet routing storage endpoints are to be published. |
+| Azure.StorageAccount.properties.encryption | String | Encryption settings to be used for server-side encryption for the storage account. |
+| Azure.StorageAccount.properties.secondaryLocation | String | The geo-replicated secondary location for the storage account. Only available if the accountType is Standard_GRS or Standard_RAGRS. |
+| Azure.StorageAccount.properties.statusOfPrimary | String | Whether the storage account primary location is available or unavailable. |
+| Azure.StorageAccount.properties.statusOfSecondary | String | Whether the storage account secondary location is available or unavailable. Only available if the SKU name is Standard_GRS or Standard_RAGRS. |
+| Azure.StorageAccount.properties.supportsHttpsTrafficOnly | Boolean | If set to true, allows only HTTPS traffic to the storage service. |
+| Azure.StorageAccount.sku.name | String | The SKU name. Required for account creation; optional for update. |
+| Azure.StorageAccount.sku.tier | String | The SKU tier. This is based on the SKU name. |
+| Azure.StorageAccount.tags | unknown | Resource tags. |
+| Azure.StorageAccount.type | String | The storage account type. |
+
+### azure-mysql-set-secure-transport-quick-action
+
+***
+Enforces secure transport (SSL/TLS) for connections to the MySQL Flexible Server.
+
+#### Base Command
+
+`azure-mysql-set-secure-transport-quick-action`
+
+#### Input
+
+| **Argument Name** | **Description** | **Required** |
+| --- | --- | --- |
+| subscription_id | The subscription ID. | Required |
+| resource_group_name | The resource group name. | Required |
+| server_name | Name of the MySQL flexible server. | Required |
+| configuration_name | Server configuration name. Default is require_secure_transport. | Optional |
+| value | Configuration value. Default is on. | Optional |
+
+#### Context Output
+
+There is no context output for this command.
+
+### azure-monitor-log-retention-period-quick-action
+
+***
+Sets the log profile’s retention policy to 365 days and enables it across all supported locations.
+
+#### Base Command
+
+`azure-monitor-log-retention-period-quick-action`
+
+#### Input
+
+| **Argument Name** | **Description** | **Required** |
+| --- | --- | --- |
+| subscription_id | The subscription ID. | Required |
+| log_profile_name | Name of the log profile to update. | Required |
+| location | Resource location. Default is global. | Optional |
+| retention_policy_days | Number of days to retain logs. Default is 365. | Optional |
+| retention_policy_enabled | Whether to enable the retention policy. Default is true. | Optional |
+
+#### Context Output
+
+| **Path** | **Type** | **Description** |
+| --- | --- | --- |
+| Azure.LogProfile.id | String | The fully qualified Azure resource ID for the log profile. |
+| Azure.LogProfile.name | String | The name of the log profile. |
+| Azure.LogProfile.type | String | The type of the resource \(Microsoft.Insights/logProfiles\). |
+| Azure.LogProfile.location | String | The location of the log profile. |
+| Azure.LogProfile.tags | Object | Resource tags. |
+| Azure.LogProfile.properties.storageAccountId | String | The resource ID of the storage account to which diagnostic logs are delivered. |
+| Azure.LogProfile.properties.serviceBusRuleId | String | The service bus rule ID to which diagnostic logs are sent. |
+| Azure.LogProfile.properties.locations | Array | A list of regions for which events are collected. |
+| Azure.LogProfile.properties.categories | Array | A list of categories of logs that are collected. |
+| Azure.LogProfile.properties.retentionPolicy.enabled | Boolean | Specifies whether the retention policy is enabled. |
+| Azure.LogProfile.properties.retentionPolicy.days | Number | The number of days for the retention policy. |
+
+
+### azure-billing-usage-list
+
+***
+Returns actual usage and cost details for a given time period, optionally filtered by service name.
+
+#### Base Command
+
+`azure-billing-usage-list`
+
+#### Input
+
+| **Argument Name** | **Description** | **Required** |
+| --- | --- | --- |
 | subscription_id | The Azure subscription ID on which to run the command. It will be sent as a scope parameter - /subscriptions/{subscriptionId}/. | Required |
 | expand_result | Whether to expand the result. Default - false. | Optional |
 | filter | Optional filter for the API. API argument - $filter. | Optional |
 | metric | The metric to retrieve. API values [actualcost, amortizedcost, usage]. Possible values are: Actual Cost, Amortized Cost, Usage. | Optional |
 | max_results | Maximum results to return. Default - 50, Max - 1000. | Optional |
 | next_page_token | Next page token for pagination. Use value from Azure.Billing.UsageNextToken. | Optional |
-=======
-| subscription_id | The subscription ID. | Required |
-| resource_group_name | The resource group name. | Required |
-| name | Name of the Web App. | Required |
-| min_tls_version | Minimum TLS version required for SSL requests. Possible values are: 1.0, 1.1, 1.2, 1.3. Default is 1.2. | Optional |
->>>>>>> b9eabd37
-
-#### Context Output
-
-| **Path** | **Type** | **Description** |
-| --- | --- | --- |
-<<<<<<< HEAD
+
+#### Context Output
+
+| **Path** | **Type** | **Description** |
+| --- | --- | --- |
 | Azure.Billing.Usage | unknown | List of usage details from Azure Consumption API. |
 | Azure.Billing.Usage.id | String | Fully qualified resource ID for the usage detail. |
 | Azure.Billing.Usage.name | String | Name of the usage detail resource. |
@@ -2023,52 +2161,11 @@
 #### Base Command
 
 `azure-billing-forecast-list`
-=======
-| Azure.WebAppConfig.id | String | Resource ID. |
-| Azure.WebAppConfig.name | String | Resource name. |
-| Azure.WebAppConfig.type | String | Resource type. |
-| Azure.WebAppConfig.location | String | Resource location. |
-| Azure.WebAppConfig.properties.numberOfWorkers | Number | Number of workers. |
-| Azure.WebAppConfig.properties.defaultDocuments | Unknown | List of default documents. |
-| Azure.WebAppConfig.properties.netFrameworkVersion | String | .NET Framework version. |
-| Azure.WebAppConfig.properties.phpVersion | String | PHP version. |
-| Azure.WebAppConfig.properties.pythonVersion | String | Python version. |
-| Azure.WebAppConfig.properties.nodeVersion | String | Node.js version. |
-| Azure.WebAppConfig.properties.powerShellVersion | String | PowerShell version. |
-| Azure.WebAppConfig.properties.linuxFxVersion | String | Linux app framework and version. |
-| Azure.WebAppConfig.properties.windowsFxVersion | String | Windows container image name. |
-| Azure.WebAppConfig.properties.requestTracingEnabled | Boolean | Indicates whether request tracing is enabled. |
-| Azure.WebAppConfig.properties.remoteDebuggingEnabled | Boolean | Indicates whether remote debugging is enabled. |
-| Azure.WebAppConfig.properties.remoteDebuggingVersion | String | Remote debugging version. |
-| Azure.WebAppConfig.properties.http20Enabled | Boolean | Indicates whether HTTP/2 is enabled. |
-| Azure.WebAppConfig.properties.minTlsVersion | String | Minimum TLS version required. |
-| Azure.WebAppConfig.properties.ftpsState | String | State of FTP/ FTPS service. |
-| Azure.WebAppConfig.properties.webSocketsEnabled | Boolean | Indicates whether WebSockets are enabled. |
-| Azure.WebAppConfig.properties.alwaysOn | Boolean | Indicates whether Always On is enabled. |
-| Azure.WebAppConfig.properties.managedPipelineMode | String | Managed pipeline mode. |
-| Azure.WebAppConfig.properties.loadBalancing | String | Site load balancing mode. |
-| Azure.WebAppConfig.properties.autoHealEnabled | Boolean | Indicates whether Auto Heal is enabled. |
-| Azure.WebAppConfig.properties.autoHealRules | Unknown | Auto Heal rules configuration. |
-| Azure.WebAppConfig.properties.cors.allowedOrigins | Unknown | CORS allowed origins. |
-| Azure.WebAppConfig.properties.cors.supportCredentials | Boolean | Indicates whether CORS supports credentials. |
-| Azure.WebAppConfig.properties.apiDefinition.url | String | URL of the API definition. |
-| Azure.WebAppConfig.properties.apiManagementConfig.id | String | Azure API management integration ID. |
-
-### azure-set-storage-account-https-only-quick-action
-
-***
-Enforces HTTPS-only traffic for the storage account, rejecting any requests made over HTTP.
-
-#### Base Command
-
-`azure-set-storage-account-https-only-quick-action`
->>>>>>> b9eabd37
-
-#### Input
-
-| **Argument Name** | **Description** | **Required** |
-| --- | --- | --- |
-<<<<<<< HEAD
+
+#### Input
+
+| **Argument Name** | **Description** | **Required** |
+| --- | --- | --- |
 | subscription_id | Azure subscription ID (required). | Required |
 | type | Forecast type (required). Possible values are: Usage, ActualCost, AmortizedCost. | Required |
 | aggregation_function_name | The name of the column to aggregate (required). Possible values are: PreTaxCostUSD, Cost, CostUSD, PreTaxCost. | Required |
@@ -2079,18 +2176,11 @@
 | filter | A URL parameter to filter forecasts by properties/usageDate (Utc time), properties/chargeType or properties/grain. The filter supports 'eq', 'lt', 'gt', 'le', 'ge', and 'and'. It does not currently support 'ne', 'or', or 'not'. | Optional |
 | include_actual_cost | Include actual cost data. Possible values are: true, false. Default is false. | Optional |
 | include_fresh_partial_cost | Include fresh partial cost data. Possible values are: true, false. Default is false. | Optional |
-=======
-| subscription_id | The subscription ID. | Required |
-| resource_group_name | The resource group name. | Required |
-| account_name | Name of the storage account. | Required |
-| supports_https_traffic_only | Whether to allow only HTTPS traffic to the storage account. Default is true. | Optional |
->>>>>>> b9eabd37
-
-#### Context Output
-
-| **Path** | **Type** | **Description** |
-| --- | --- | --- |
-<<<<<<< HEAD
+
+#### Context Output
+
+| **Path** | **Type** | **Description** |
+| --- | --- | --- |
 | Azure.Billing.Forecast.Cost | Number | Cost amount. |
 | Azure.Billing.Forecast.CostUSD | Number | Cost in USD. |
 | Azure.Billing.Forecast.PreTaxCost | Number | Pre-tax cost amount. |
@@ -2106,85 +2196,18 @@
 #### Base Command
 
 `azure-billing-budgets-list`
-=======
-| Azure.StorageAccount.id | String | Fully qualified resource ID for the resource. |
-| Azure.StorageAccount.kind | String | The kind of storage account. |
-| Azure.StorageAccount.location | String | The geo-location where the resource lives. |
-| Azure.StorageAccount.name | String | The name of the resource. |
-| Azure.StorageAccount.properties.isHnsEnabled | Boolean | If set to true, the account's HierarchicalNamespace enabled. |
-| Azure.StorageAccount.properties.allowBlobPublicAccess | Boolean | If set to true \(default\), allows public access to all blobs or containers in the storage account. |
-| Azure.StorageAccount.properties.minimumTlsVersion | String | Sets the minimum TLS version to be permitted on requests to storage. Default is TLS 1.0. |
-| Azure.StorageAccount.properties.allowSharedKeyAccess | Boolean | Whether the storage account permits requests to be authorized with the account access key via Shared Key. If false, then all requests \(including shared access signatures\) must be authorized with Azure Active Directory \(Azure AD\). |
-| Azure.StorageAccount.properties.creationTime | Date | The creation date and time of the storage account in UTC. |
-| Azure.StorageAccount.properties.primaryEndpoints | String | The URLs that are used to retrieve a public blob, queue, or table object. |
-| Azure.StorageAccount.properties.primaryLocation | String | The storage account primary data center location. |
-| Azure.StorageAccount.properties.provisioningState | String | The status of the storage account at the time the operation was called. |
-| Azure.StorageAccount.properties.routingPreference.routingChoice | String | The kind of network routing the user chose. |
-| Azure.StorageAccount.properties.routingPreference.publishMicrosoftEndpoints | Boolean | Whether Microsoft routing storage endpoints are to be published. |
-| Azure.StorageAccount.properties.routingPreference.publishInternetEndpoints | Boolean | Whether internet routing storage endpoints are to be published. |
-| Azure.StorageAccount.properties.encryption | String | Encryption settings to be used for server-side encryption for the storage account. |
-| Azure.StorageAccount.properties.secondaryLocation | String | The geo-replicated secondary location for the storage account. Only available if the accountType is Standard_GRS or Standard_RAGRS. |
-| Azure.StorageAccount.properties.statusOfPrimary | String | Whether the storage account primary location is available or unavailable. |
-| Azure.StorageAccount.properties.statusOfSecondary | String | Whether the storage account secondary location is available or unavailable. Only available if the SKU name is Standard_GRS or Standard_RAGRS. |
-| Azure.StorageAccount.properties.supportsHttpsTrafficOnly | Boolean | If set to true, allows only HTTPS traffic to the storage service. |
-| Azure.StorageAccount.sku.name | String | The SKU name. Required for account creation; optional for update. |
-| Azure.StorageAccount.sku.tier | String | The SKU tier. This is based on the SKU name. |
-| Azure.StorageAccount.tags | unknown | Resource tags. |
-| Azure.StorageAccount.type | String | The storage account type. |
-
-### azure-mysql-set-secure-transport-quick-action
-
-***
-Enforces secure transport (SSL/TLS) for connections to the MySQL Flexible Server.
-
-#### Base Command
-
-`azure-mysql-set-secure-transport-quick-action`
-
-#### Input
-
-| **Argument Name** | **Description** | **Required** |
-| --- | --- | --- |
-| subscription_id | The subscription ID. | Required |
-| resource_group_name | The resource group name. | Required |
-| server_name | Name of the MySQL flexible server. | Required |
-| configuration_name | Server configuration name. Default is require_secure_transport. | Optional |
-| value | Configuration value. Default is on. | Optional |
-
-#### Context Output
-
-There is no context output for this command.
-
-### azure-monitor-log-retention-period-quick-action
-
-***
-Sets the log profile’s retention policy to 365 days and enables it across all supported locations.
-
-#### Base Command
-
-`azure-monitor-log-retention-period-quick-action`
->>>>>>> b9eabd37
-
-#### Input
-
-| **Argument Name** | **Description** | **Required** |
-| --- | --- | --- |
-<<<<<<< HEAD
+
+#### Input
+
+| **Argument Name** | **Description** | **Required** |
+| --- | --- | --- |
 | subscription_id | The Azure subscription ID on which to run the command. Will be sent as a scope parameter - /subscriptions/{subscriptionId}/. | Required |
 | budget_name | Name of the budget. Optional; if provided, returns a specific budget. | Optional |
-=======
-| subscription_id | The subscription ID. | Required |
-| log_profile_name | Name of the log profile to update. | Required |
-| location | Resource location. Default is global. | Optional |
-| retention_policy_days | Number of days to retain logs. Default is 365. | Optional |
-| retention_policy_enabled | Whether to enable the retention policy. Default is true. | Optional |
->>>>>>> b9eabd37
-
-#### Context Output
-
-| **Path** | **Type** | **Description** |
-| --- | --- | --- |
-<<<<<<< HEAD
+
+#### Context Output
+
+| **Path** | **Type** | **Description** |
+| --- | --- | --- |
 | Azure.Billing.Budget | unknown | List of budget details from Azure Consumption API. |
 | Azure.Billing.Budget.id | String | Fully qualified resource ID for the budget. |
 | Azure.Billing.Budget.name | String | Name of the budget resource. |
@@ -2212,17 +2235,4 @@
 | Azure.Billing.Budget.properties.filter.tags.values | unknown | Tag filter values. |
 | Azure.Billing.Budget.properties.forecastSpend | unknown | Forecasted spend object. |
 | Azure.Billing.Budget.properties.forecastSpend.amount | Number | Forecasted spend amount. |
-| Azure.Billing.Budget.properties.forecastSpend.unit | String | Currency unit for forecasted spend. |
-=======
-| Azure.LogProfile.id | String | The fully qualified Azure resource ID for the log profile. |
-| Azure.LogProfile.name | String | The name of the log profile. |
-| Azure.LogProfile.type | String | The type of the resource \(Microsoft.Insights/logProfiles\). |
-| Azure.LogProfile.location | String | The location of the log profile. |
-| Azure.LogProfile.tags | Object | Resource tags. |
-| Azure.LogProfile.properties.storageAccountId | String | The resource ID of the storage account to which diagnostic logs are delivered. |
-| Azure.LogProfile.properties.serviceBusRuleId | String | The service bus rule ID to which diagnostic logs are sent. |
-| Azure.LogProfile.properties.locations | Array | A list of regions for which events are collected. |
-| Azure.LogProfile.properties.categories | Array | A list of categories of logs that are collected. |
-| Azure.LogProfile.properties.retentionPolicy.enabled | Boolean | Specifies whether the retention policy is enabled. |
-| Azure.LogProfile.properties.retentionPolicy.days | Number | The number of days for the retention policy. |
->>>>>>> b9eabd37
+| Azure.Billing.Budget.properties.forecastSpend.unit | String | Currency unit for forecasted spend. |