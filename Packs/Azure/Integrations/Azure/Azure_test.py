--- conflicted
+++ resolved
@@ -2809,7 +2809,6 @@
     assert account_name is None
 
 
-<<<<<<< HEAD
 def test_storage_container_blob_create_command(mocker, client, mock_params):
     """
     Given: An Azure client and a request to create a blob in a storage container.
@@ -3407,7 +3406,6 @@
             scope=STORAGE_SCOPE,
             headers={"Authorization": "Bearer test-token", "Content-Type": "application/json", "Accept": "application/json"},
         )
-=======
 def test_start_vm_command(mocker):
     """
     Given: A subscription, resource group, and VM name.
@@ -4035,5 +4033,4 @@
 
     url = "https://example.com/path"
     out = remove_query_param_from_url(url, "b")
-    assert out == url
->>>>>>> 5cf24271
+    assert out == url