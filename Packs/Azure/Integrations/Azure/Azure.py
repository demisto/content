--- conflicted
+++ resolved
@@ -72,10 +72,6 @@
         "azure-storage-blob-service-properties-set",
         "azure-storage-blob-enable-soft-delete-quick-action",
     ],
-<<<<<<< HEAD
-    "Microsoft.Authorization/policyAssignments/read": ["azure-policy-assignment-create"],
-    "Microsoft.Authorization/policyAssignments/write": ["azure-policy-assignment-create"],
-=======
     "Microsoft.Storage/storageAccounts/blobServices/write": [
         "azure-storage-blob-service-properties-set",
         "azure-storage-blob-service-properties-get",
@@ -86,7 +82,6 @@
     "Microsoft.Authorization/policyAssignments/write": [
         "azure-policy-assignment-create",
     ],
->>>>>>> b9eabd37
     "Microsoft.DBforPostgreSQL/servers/read": ["azure-postgres-server-update"],
     "Microsoft.DBforPostgreSQL/servers/write": ["azure-postgres-server-update"],
     "Microsoft.DBforPostgreSQL/servers/configurations/read": [
@@ -98,56 +93,6 @@
     "Microsoft.Web/sites/config/read": [
         "azure-webapp-config-set",
         "azure-webapp-auth-update",
-<<<<<<< HEAD
-=======
-        "azure-webapp-set-http2-quick-action",
-        "azure-set-function-app-http-version2-0-quick-action",
-        "azure-webapp-disable-remote-debugging-quick-action",
-        "azure-webapp-auth-update-quick-action",
-        "azure-webapp-set-min-tls-version-quick-action",
-        "azure-function-app-set-min-tls-version-quick-action",
->>>>>>> b9eabd37
-    ],
-    "Microsoft.Web/sites/config/write": [
-        "azure-webapp-config-set",
-        "azure-webapp-auth-update",
-<<<<<<< HEAD
-    ],
-    "Microsoft.Web/sites/read": [
-        "azure-webapp-update",
-        "azure-webapp-update-assign-managed-identity-quick-action",
-    ],
-    "Microsoft.Web/sites/write": [
-        "azure-webapp-update",
-        "azure-webapp-update-assign-managed-identity-quick-action",
-    ],
-    "Microsoft.DBforMySQL/flexibleServers/configurations/read": ["azure-mysql-flexible-server-param-set"],
-    "Microsoft.DBforMySQL/flexibleServers/configurations/write": ["azure-mysql-flexible-server-param-set"],
-    "Microsoft.Insights/logprofiles/read": ["azure-monitor-log-profile-update"],
-    "Microsoft.Insights/logprofiles/write": ["azure-monitor-log-profile-update"],
-    "Microsoft.Compute/disks/read": [
-        "azure-disk-update",
-        "azure-disable-public-private-access-vm-disk-quick-action",
-        "azure-disk-set-data-access-aad-quick-action",
-    ],
-    "Microsoft.Compute/disks/write": [
-        "azure-disk-update",
-        "azure-disable-public-private-access-vm-disk-quick-action",
-        "azure-disk-set-data-access-aad-quick-action",
-    ],
-    "Microsoft.ContainerRegistry/registries/read": [
-        "azure-acr-update",
-        "azure-acr-disable-public-private-access-quick-action",
-        "azure-acr-disable-authentication-as-arm-quick-action",
-        "azure-acr-disable-anonymous-pull-quick-action",
-    ],
-    "Microsoft.ContainerRegistry/registries/write": [
-        "azure-acr-update",
-        "azure-acr-disable-public-private-access-quick-action",
-        "azure-acr-disable-authentication-as-arm-quick-action",
-        "azure-acr-disable-anonymous-pull-quick-action",
-    ],
-=======
         "azure-webapp-set-http2-quick-action",
         "azure-set-function-app-http-version2-0-quick-action",
         "azure-webapp-disable-remote-debugging-quick-action",
@@ -155,8 +100,24 @@
         "azure-webapp-set-min-tls-version-quick-action",
         "azure-function-app-set-min-tls-version-quick-action",
     ],
-    "Microsoft.Web/sites/read": ["azure-webapp-update", "azure-webapp-assign-managed-identity-quick-action"],
-    "Microsoft.Web/sites/write": ["azure-webapp-update", "azure-webapp-assign-managed-identity-quick-action"],
+    "Microsoft.Web/sites/config/write": [
+        "azure-webapp-config-set",
+        "azure-webapp-auth-update",
+        "azure-webapp-set-http2-quick-action",
+        "azure-set-function-app-http-version2-0-quick-action",
+        "azure-webapp-disable-remote-debugging-quick-action",
+        "azure-webapp-auth-update-quick-action",
+        "azure-webapp-set-min-tls-version-quick-action",
+        "azure-function-app-set-min-tls-version-quick-action",
+    ],
+    "Microsoft.Web/sites/read": [
+        "azure-webapp-update",
+        "azure-webapp-assign-managed-identity-quick-action",
+    ],
+    "Microsoft.Web/sites/write": [
+        "azure-webapp-update",
+        "azure-webapp-assign-managed-identity-quick-action",
+    ],
     "Microsoft.DBforMySQL/flexibleServers/configurations/read": [
         "azure-mysql-flexible-server-param-set",
         "azure-mysql-set-secure-transport-quick-action",
@@ -173,14 +134,31 @@
         "azure-monitor-log-profile-update",
         "azure-monitor-log-retention-period-quick-action",
     ],
-    "Microsoft.Compute/disks/read": ["azure-disk-update"],
-    "Microsoft.Compute/disks/write": ["azure-disk-update"],
+    "Microsoft.Compute/disks/read": [
+        "azure-disk-update",
+        "azure-disable-public-private-access-vm-disk-quick-action",
+        "azure-disk-set-data-access-aad-quick-action",
+    ],
+    "Microsoft.Compute/disks/write": [
+        "azure-disk-update",
+        "azure-disable-public-private-access-vm-disk-quick-action",
+        "azure-disk-set-data-access-aad-quick-action",
+    ],
     "Microsoft.Compute/virtualMachines/read": ["azure-vm-instance-details-get"],
     "Microsoft.Compute/virtualMachines/start/action": ["azure-vm-instance-start"],
     "Microsoft.Compute/virtualMachines/poweroff/action": ["azure-vm-instance-power-off"],
-    "Microsoft.ContainerRegistry/registries/read": ["azure-acr-update"],
-    "Microsoft.ContainerRegistry/registries/write": ["azure-acr-update"],
->>>>>>> b9eabd37
+    "Microsoft.ContainerRegistry/registries/read": [
+        "azure-acr-update",
+        "azure-acr-disable-public-private-access-quick-action",
+        "azure-acr-disable-authentication-as-arm-quick-action",
+        "azure-acr-disable-anonymous-pull-quick-action",
+    ],
+    "Microsoft.ContainerRegistry/registries/write": [
+        "azure-acr-update",
+        "azure-acr-disable-public-private-access-quick-action",
+        "azure-acr-disable-authentication-as-arm-quick-action",
+        "azure-acr-disable-anonymous-pull-quick-action",
+    ],
     "Microsoft.KeyVault/vaults/read": ["azure-key-vault-update"],
     "Microsoft.KeyVault/vaults/write": ["azure-key-vault-update"],
     "Microsoft.Sql/servers/databases/securityAlertPolicies/read": ["azure-sql-db-threat-policy-update"],
@@ -3599,15 +3577,6 @@
             "azure-nsg-resource-group-list": nsg_resource_group_list_command,
             "azure-nsg-network-interfaces-list": nsg_network_interfaces_list_command,
             "azure-nsg-public-ip-addresses-list": nsg_public_ip_addresses_list_command,
-<<<<<<< HEAD
-            "azure-webapp-update-assign-managed-identity-quick-action": webapp_update_command,
-            "azure-storage-blob-enable-soft-delete-quick-action": storage_blob_service_properties_set_command,
-            "azure-disable-public-private-access-vm-disk-quick-action": disk_update_command,
-            "azure-disk-set-data-access-aad-quick-action": disk_update_command,
-            "azure-acr-disable-public-private-access-quick-action": acr_update_command,
-            "azure-acr-disable-authentication-as-arm-quick-action": acr_update_command,
-            "azure-acr-disable-anonymous-pull-quick-action": acr_update_command,
-=======
             "azure-vm-instance-start": start_vm_command,
             "azure-vm-instance-power-off": poweroff_vm_command,
             "azure-vm-instance-details-get": get_vm_command,
@@ -3629,7 +3598,13 @@
             "azure-network-disable-storage-account-access-quick-action": storage_account_update_command,
             "azure-monitor-log-retention-period-quick-action": monitor_log_profile_update_command,
             "azure-set-storage-account-https-only-quick-action": storage_account_update_command,
->>>>>>> b9eabd37
+            "azure-webapp-update-assign-managed-identity-quick-action": webapp_update_command,
+            "azure-storage-blob-enable-soft-delete-quick-action": storage_blob_service_properties_set_command,
+            "azure-disable-public-private-access-vm-disk-quick-action": disk_update_command,
+            "azure-disk-set-data-access-aad-quick-action": disk_update_command,
+            "azure-acr-disable-public-private-access-quick-action": acr_update_command,
+            "azure-acr-disable-authentication-as-arm-quick-action": acr_update_command,
+            "azure-acr-disable-anonymous-pull-quick-action": acr_update_command,
         }
         if command == "test-module" and connector_id:
             demisto.debug(f"Running health check for connector ID: {connector_id}")
