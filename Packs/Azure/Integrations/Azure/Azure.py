import demistomock as demisto
import urllib3
from CommonServerPython import *
from CommonServerUserPython import *  # noqa
from MicrosoftApiModule import *  # noqa: E402
from COOCApiModule import *
from requests.exceptions import ConnectionError, Timeout
import datetime as dt
import defusedxml.ElementTree as defused_ET
from urllib.parse import parse_qs, urlparse, urlencode, urlunparse
from datetime import UTC


# Disable insecure warnings
urllib3.disable_warnings()

""" CONSTANTS """

DEFAULT_LIMIT = "50"
DATE_FORMAT = "%Y-%m-%dT%H:%M:%SZ"
STORAGE_DATE_FORMAT = "%a, %d %b %Y %H:%M:%S GMT"
API_VERSION = "2022-09-01"
NEW_API_VERSION_PARAMS = {"api-version": "2024-05-01"}
GRANT_BY_CONNECTION = {
    "Device Code": DEVICE_CODE,
    "Authorization Code": AUTHORIZATION_CODE,
    "Client Credentials": CLIENT_CREDENTIALS,
}
SCOPE_BY_CONNECTION = {
    "Device Code": "https://management.azure.com/user_impersonation offline_access user.read",
    "Authorization Code": "https://management.azure.com/.default",
    "Client Credentials": "https://management.azure.com/.default",
}
DEFAULT_SCOPE = "https://management.azure.com/.default"
DEFAULT_RESOURCE = "https://management.azure.com/"
STORAGE_SCOPE = "https://storage.azure.com/.default"
STORAGE_RESOURCE = "https://storage.azure.com/"

PERMISSIONS_TO_COMMANDS = {
    "Microsoft.Network/networkSecurityGroups/read": ["azure-nsg-security-groups-list"],
    "Microsoft.Network/networkSecurityGroups/securityRules/read": [
        "azure-nsg-security-rule-update",
        "azure-nsg-security-rule-create",
<<<<<<< HEAD
        "azure-nsg-security-rule-update-quick-action",
        "azure-nsg-security-rules-list"
=======
>>>>>>> 8836cb87
    ],
    "Microsoft.Network/networkSecurityGroups/securityRules/write": [
        "azure-nsg-security-rule-update",
        "azure-nsg-security-rule-create",
    ],
    "Microsoft.Network/networkSecurityGroups/securityRules/delete": [
        "azure-nsg-security-rule-delete",
        "azure-nsg-security-rule-delete-quick-action",
    ],
    "Microsoft.Storage/storageAccounts/read": [
        "azure-storage-account-update",
        "azure-storage-allow-access-quick-action",
        "azure-storage-disable-cross-tenant-replication-quick-action",
        "azure-storage-disable-storage-account-public-access-quick-action",
        "azure-network-disable-storage-account-access-quick-action",
        "azure-set-storage-account-https-only-quick-action",
    ],
    "Microsoft.Storage/storageAccounts/write": [
        "azure-storage-account-update",
        "azure-storage-allow-access-quick-action",
        "azure-storage-disable-cross-tenant-replication-quick-action",
        "azure-storage-disable-storage-account-public-access-quick-action",
        "azure-network-disable-storage-account-access-quick-action",
        "azure-set-storage-account-https-only-quick-action",
    ],
    "Microsoft.Network/networkInterfaces/read": ["azure-nsg-network-interfaces-list", "azure-vm-network-interface-details-get"],
    "Microsoft.Network/publicIPAddresses/read": ["azure-nsg-public-ip-addresses-list", "azure-vm-public-ip-details-get"],
    "Microsoft.Storage/storageAccounts/blobServices/containers/write": ["azure-storage-blob-containers-update"],
    "Microsoft.Storage/storageAccounts/blobServices/read": [
        "azure-storage-blob-service-properties-set",
        "azure-storage-blob-service-properties-get",
        "azure-storage-blob-enable-soft-delete-quick-action",
    ],
    "Microsoft.Storage/storageAccounts/blobServices/write": [
        "azure-storage-blob-service-properties-set",
        "azure-storage-blob-service-properties-get",
        "azure-storage-blob-enable-soft-delete-quick-action",
    ],
    "Microsoft.Authorization/policyAssignments/read": [
        "azure-policy-assignment-create",
        "azure-policy-assignment-create-quick-action",
    ],
    "Microsoft.Authorization/policyAssignments/write": [
        "azure-policy-assignment-create",
        "azure-policy-assignment-create-quick-action",
    ],
    "Microsoft.DBforPostgreSQL/servers/read": [
        "azure-postgres-server-update",
        "azure-postgres-server-update-ssl-enforcement-quick-action",
    ],
    "Microsoft.DBforPostgreSQL/servers/write": [
        "azure-postgres-server-update",
        "azure-postgres-server-update-ssl-enforcement-quick-action",
    ],
    "Microsoft.DBforPostgreSQL/servers/configurations/read": [
        "azure-postgres-config-set",
        "azure-postgres-config-set-disconnection-logging-quick-action"
        "azure-postgres-config-set-checkpoint-logging-quick-action",
        "azure-postgres-config-set-connection-throttling-quick-action",
        "azure-postgres-config-set-session-connection-logging-quick-action",
        "azure-postgres-config-set-log-retention-period-quick-action",
        "azure-postgres-config-set-statement-logging-quick-action",
    ],
    "Microsoft.DBforPostgreSQL/servers/configurations/write": [
        "azure-postgres-config-set",
        "azure-postgres-config-set-disconnection-logging-quick-action"
        "azure-postgres-config-set-checkpoint-logging-quick-action",
        "azure-postgres-config-set-connection-throttling-quick-action",
        "azure-postgres-config-set-session-connection-logging-quick-action",
        "azure-postgres-config-set-log-retention-period-quick-action",
        "azure-postgres-config-set-statement-logging-quick-action",
    ],
    "Microsoft.Web/sites/config/read": [
        "azure-webapp-config-set",
        "azure-webapp-auth-update",
        "azure-webapp-set-http2-quick-action",
        "azure-set-function-app-http-version2-0-quick-action",
        "azure-webapp-disable-remote-debugging-quick-action",
        "azure-webapp-auth-update-quick-action",
        "azure-webapp-set-min-tls-version-quick-action",
        "azure-function-app-set-min-tls-version-quick-action",
    ],
    "Microsoft.Web/sites/config/write": [
        "azure-webapp-config-set",
        "azure-webapp-auth-update",
        "azure-webapp-set-http2-quick-action",
        "azure-set-function-app-http-version2-0-quick-action",
        "azure-webapp-disable-remote-debugging-quick-action",
        "azure-webapp-auth-update-quick-action",
        "azure-webapp-set-min-tls-version-quick-action",
        "azure-function-app-set-min-tls-version-quick-action",
    ],
    "Microsoft.Web/sites/read": [
        "azure-webapp-update",
        "azure-webapp-assign-managed-identity-quick-action",
        "azure-webapp-update-assign-managed-identity-quick-action",
    ],
    "Microsoft.Web/sites/write": [
        "azure-webapp-update",
        "azure-webapp-assign-managed-identity-quick-action",
        "azure-webapp-update-assign-managed-identity-quick-action",
    ],
    "Microsoft.DBforMySQL/flexibleServers/configurations/read": [
        "azure-mysql-flexible-server-param-set",
        "azure-mysql-set-secure-transport-quick-action",
    ],
    "Microsoft.DBforMySQL/flexibleServers/configurations/write": [
        "azure-mysql-flexible-server-param-set",
        "azure-mysql-set-secure-transport-quick-action",
    ],
    "Microsoft.Insights/logprofiles/read": [
        "azure-monitor-log-profile-update",
        "azure-monitor-log-retention-period-quick-action",
    ],
    "Microsoft.Insights/logprofiles/write": [
        "azure-monitor-log-profile-update",
        "azure-monitor-log-retention-period-quick-action",
    ],
    "Microsoft.Compute/disks/read": [
        "azure-disk-update",
        "azure-disable-public-private-access-vm-disk-quick-action",
        "azure-disk-set-data-access-ad-quick-action",
    ],
    "Microsoft.Compute/disks/write": [
        "azure-disk-update",
        "azure-disable-public-private-access-vm-disk-quick-action",
        "azure-disk-set-data-access-ad-quick-action",
    ],
    "Microsoft.Compute/virtualMachines/read": ["azure-vm-instance-details-get"],
    "Microsoft.Compute/virtualMachines/start/action": ["azure-vm-instance-start"],
    "Microsoft.Compute/virtualMachines/poweroff/action": ["azure-vm-instance-power-off"],
    "Microsoft.ContainerRegistry/registries/read": [
        "azure-acr-update",
        "azure-acr-disable-public-private-access-quick-action",
        "azure-acr-disable-authentication-as-arm-quick-action",
        "azure-acr-disable-anonymous-pull-quick-action",
    ],
    "Microsoft.ContainerRegistry/registries/write": [
        "azure-acr-update",
        "azure-acr-disable-public-private-access-quick-action",
        "azure-acr-disable-authentication-as-arm-quick-action",
        "azure-acr-disable-anonymous-pull-quick-action",
    ],
    "Microsoft.KeyVault/vaults/read": ["azure-key-vault-update"],
    "Microsoft.KeyVault/vaults/write": ["azure-key-vault-update"],
    "Microsoft.Sql/servers/databases/securityAlertPolicies/read": ["azure-sql-db-threat-policy-update"],
    "Microsoft.Sql/servers/databases/securityAlertPolicies/write": ["azure-sql-db-threat-policy-update"],
    "Microsoft.DocumentDB/databaseAccounts/read": ["azure-cosmos-db-update"],
    "Microsoft.DocumentDB/databaseAccounts/write": ["azure-cosmos-db-update"],
    "Microsoft.Sql/servers/databases/transparentDataEncryption/read": ["azure-sql-db-transparent-data-encryption-set"],
    "Microsoft.Sql/servers/databases/transparentDataEncryption/write": ["azure-sql-db-transparent-data-encryption-set"],
    "Microsoft.Resources/subscriptions/resourceGroups/read": ["azure-nsg-resource-group-list"],
    "Microsoft.Consumption/usageDetails/read": ["azure-billing-usage-list"],
    "Microsoft.Consumption/budgets/read": ["azure-billing-budgets-list"],
    "Microsoft.CostManagement/forecast/read": ["azure-billing-forecast-list"],
}

API_FUNCTION_TO_PERMISSIONS = {
    "acr_update": ["Microsoft.ContainerRegistry/registries/read", "Microsoft.ContainerRegistry/registries/write"],
    "cosmos_db_update": ["Microsoft.DocumentDB/databaseAccounts/read", "Microsoft.DocumentDB/databaseAccounts/write"],
    "disk-update": ["Microsoft.Compute/disks/read", "Microsoft.Compute/disks/write"],
    "update_key_vault_request": ["Microsoft.KeyVault/vaults/read", "Microsoft.KeyVault/vaults/write"],
    "monitor_log_profile_update": ["Microsoft.Insights/logprofiles/read", "Microsoft.Insights/logprofiles/write"],
    "flexible_server_param_set": [
        "Microsoft.DBforMySQL/flexibleServers/configurations/read",
        "Microsoft.DBforMySQL/flexibleServers/configurations/write",
    ],
    "list_networks_interfaces_request": ["Microsoft.Network/networkInterfaces/read"],
    "list_public_ip_addresses_request": ["Microsoft.Network/publicIPAddresses/read"],
    "list_resource_groups_request": ["Microsoft.Resources/subscriptions/resourceGroups/read"],
    "list_network_security_groups": ["Microsoft.Network/networkSecurityGroups/read"],
    "create_or_update_rule": [
        "Microsoft.Network/networkSecurityGroups/securityRules/read",
        "Microsoft.Network/networkSecurityGroups/securityRules/write",
    ],
    "delete_rule": ["Microsoft.Network/networkSecurityGroups/securityRules/delete"],
    "create_policy_assignment": [
        "Microsoft.Authorization/policyAssignments/read",
        "Microsoft.Authorization/policyAssignments/write",
    ],
    "set_postgres_config": [
        "Microsoft.DBforPostgreSQL/servers/configurations/read",
        "Microsoft.DBforPostgreSQL/servers/configurations/write",
    ],
    "postgres_server_update": ["Microsoft.DBforPostgreSQL/servers/read", "Microsoft.DBforPostgreSQL/servers/write"],
    "sql_db_threat_policy_update": [
        "Microsoft.Sql/servers/databases/securityAlertPolicies/read",
        "Microsoft.Sql/servers/databases/securityAlertPolicies/write",
    ],
    "sql_db_tde_set": [
        "Microsoft.Sql/servers/databases/transparentDataEncryption/read",
        "Microsoft.Sql/servers/databases/transparentDataEncryption/write",
    ],
    "storage_account_update_request": ["Microsoft.Storage/storageAccounts/read", "Microsoft.Storage/storageAccounts/write"],
    "storage_blob_service_properties_set_request": [
        "Microsoft.Storage/storageAccounts/blobServices/read",
        "Microsoft.Storage/storageAccounts/blobServices/write",
    ],
    "update_webapp_auth": ["Microsoft.Web/sites/config/read", "Microsoft.Web/sites/config/write"],
    "set_webapp_config": ["Microsoft.Web/sites/config/read", "Microsoft.Web/sites/config/write"],
    "webapp_update": ["Microsoft.Web/sites/read", "Microsoft.Web/sites/write"],
    "start_vm_request": ["Microsoft.Compute/virtualMachines/start/action"],
    "poweroff_vm_request": ["Microsoft.Compute/virtualMachines/poweroff/action"],
    "get_vm_request": ["Microsoft.Compute/virtualMachines/read"],
    "get_network_interface_request": ["Microsoft.Network/networkInterfaces/read"],
    "get_public_ip_details_request": ["Microsoft.Network/publicIPAddresses/read"],
    "get_all_public_ip_details_request": ["Microsoft.Network/publicIPAddresses/read"],
    "list_security_rules": ["Microsoft.Network/networkSecurityGroups/securityRules/read"]
}

REQUIRED_ROLE_PERMISSIONS = [
    "Microsoft.Network/networkSecurityGroups/read",
    "Microsoft.Network/networkSecurityGroups/securityRules/read",
    "Microsoft.Network/networkSecurityGroups/securityRules/write",
    "Microsoft.Network/networkSecurityGroups/securityRules/delete",
    "Microsoft.Network/networkInterfaces/read",
    "Microsoft.Network/publicIPAddresses/read",
    "Microsoft.Storage/storageAccounts/read",
    "Microsoft.Storage/storageAccounts/write",
    "Microsoft.Storage/storageAccounts/blobServices/read",
    "Microsoft.Storage/storageAccounts/blobServices/write",
    "Microsoft.Storage/storageAccounts/blobServices/containers/write",
    "Microsoft.Storage/storageAccounts/blobServices/containers/read",
    "Microsoft.Storage/storageAccounts/blobServices/containers/delete",
    "Microsoft.Storage/storageAccounts/blobServices/containers/blobs/read",
    "Microsoft.Storage/storageAccounts/blobServices/containers/blobs/tags/read",
    "Microsoft.Storage/storageAccounts/blobServices/containers/blobs/tags/write",
    "Microsoft.Storage/storageAccounts/blobServices/containers/blobs/write",
    "Microsoft.Storage/storageAccounts/blobServices/containers/setAcl/action",
    "Microsoft.Authorization/policyAssignments/read",
    "Microsoft.Authorization/policyAssignments/write",
    "Microsoft.DBforPostgreSQL/servers/read",
    "Microsoft.DBforPostgreSQL/servers/write",
    "Microsoft.DBforPostgreSQL/servers/configurations/read",
    "Microsoft.DBforPostgreSQL/servers/configurations/write",
    "Microsoft.Web/sites/config/read",
    "Microsoft.Web/sites/config/write",
    "Microsoft.Web/sites/read",
    "Microsoft.Web/sites/write",
    "Microsoft.DBforMySQL/flexibleServers/configurations/read",
    "Microsoft.DBforMySQL/flexibleServers/configurations/write",
    "Microsoft.Insights/logprofiles/read",
    "Microsoft.Insights/logprofiles/write",
    "Microsoft.Compute/disks/read",
    "Microsoft.Compute/disks/write",
    "Microsoft.Compute/virtualMachines/read",
    "Microsoft.Compute/virtualMachines/start/action",
    "Microsoft.Compute/virtualMachines/poweroff/action",
    "Microsoft.ContainerRegistry/registries/read",
    "Microsoft.ContainerRegistry/registries/write",
    "Microsoft.KeyVault/vaults/read",
    "Microsoft.KeyVault/vaults/write",
    "Microsoft.Sql/servers/databases/securityAlertPolicies/read",
    "Microsoft.Sql/servers/databases/securityAlertPolicies/write",
    "Microsoft.DocumentDB/databaseAccounts/read",
    "Microsoft.DocumentDB/databaseAccounts/write",
    "Microsoft.Sql/servers/databases/transparentDataEncryption/read",
    "Microsoft.Sql/servers/databases/transparentDataEncryption/write",
    "Microsoft.Resources/subscriptions/read",
    "Microsoft.Resources/subscriptions/resourceGroups/read",
    "Microsoft.Consumption/usageDetails/read",
    "Microsoft.Consumption/budgets/read",
    "Microsoft.CostManagement/forecast/read",
]
REQUIRED_API_PERMISSIONS = ["GroupMember.ReadWrite.All", "RoleManagement.ReadWrite.Directory"]

PREFIX_URL_AZURE = "https://management.azure.com/subscriptions/"
PREFIX_URL_MS_GRAPH = "https://graph.microsoft.com/v1.0"
POLICY_ASSIGNMENT_API_VERSION = "2024-05-01"
POSTGRES_API_VERSION = "2017-12-01"
WEBAPP_API_VERSION = "2024-04-01"
FLEXIBLE_API_VERSION = "2023-12-30"
MONITOR_API_VERSION = "2016-03-01"
DISKS_API_VERSION = "2024-03-02"
ACR_API_VERSION = "2023-07-01"
KEY_VAULT_API_VERSION = "2022-07-01"
SQL_DB_API_VERSION = "2021-11-01"
COSMOS_DB_API_VERSION = "2024-11-15"
PERMISSIONS_VERSION = "2022-04-01"
VM_API_VERSION = "2023-03-01"
NSG_API_VERSION = "2025-01-01"


class TokenScope:
    STORAGE = "STORAGE"
    GRAPH = "GRAPH"
    NETWORK = "NETWORK"
    COMPUTE = "COMPUTE"
    VAULT = "VAULT"
    CONTAINER_REGISTRY = "CONTAINER_REGISTRY"
    DATABASE = "DATABASE"
    COSMOS = "COSMOS"
    DATA_LAKE_1 = "DATA_LAKE_1"
    DATA_LAKE_2 = "DATA_LAKE_2"
    SIGNALR = "SIGNALR"
    EVENT_HUBS = "EVENT_HUBS"
    SERVICE_BUS = "SERVICE_BUS"
    MONITOR = "MONITOR"
    DIGITAL_TWINS = "DIGITAL_TWINS"
    COGNITIVE_SERVICES = "COGNITIVE_SERVICES"
    SYNAPSE_ANALYTICS = "SYNAPSE_ANALYTICS"
    ML = "ML"
    NONE = "NONE"
    DEFAULT = "DEFAULT"
    SEARCH = "SEARCH"
    WORKSPACE_MEMBERSHIP = "WORKSPACE_MEMBERSHIP"
    WORKSPACE_GROUP = "WORKSPACE_GROUP"
    WORKSPACE_USER = "WORKSPACE_USER"
    WORKSPACE_DOMAIN = "WORKSPACE_DOMAIN"
    WORKSPACE_CUSTOMER = "WORKSPACE_CUSTOMER"


""" CLIENT CLASS """


class AzureClient:
    def __init__(
        self,
        app_id: str = "",
        subscription_id: str = "",
        resource_group_name: str = "",
        verify: bool = False,
        proxy: bool = False,
        tenant_id: str | None = None,
        enc_key: str | None = None,
        resource: str | None = None,
        scope: str | None = None,
        headers: dict | None = {},
    ):
        if not headers:
            ms_client_args = assign_params(
                self_deployed=True,
                auth_id=app_id,
                token_retrieval_url=None,
                grant_type=GRANT_BY_CONNECTION.get("Client Credentials"),
                base_url=f"{PREFIX_URL_AZURE}",
                verify=verify,
                proxy=proxy,
                resource=resource,
                scope=scope,
                tenant_id=tenant_id,
                enc_key=enc_key,
                ok_codes=(200, 201, 202, 204),
            )
            self.ms_client = MicrosoftClient(**ms_client_args)
        else:
            base_client_args = assign_params(
                base_url=f"{PREFIX_URL_AZURE}", verify=os.environ.get("EGRESSPROXY_CA_PATH"), proxy=proxy, headers=headers
            )
            self.base_client = BaseClient(**base_client_args)

        self.subscription_id = subscription_id
        self.resource_group_name = resource_group_name
        self.headers = headers

    def http_request(
        self,
        method: str,
        url_suffix: str | None = None,
        full_url: str | None = None,
        params: dict[str, Any] = {},
        resp_type: str = "json",
        json_data: dict | None = None,
        data: dict | bytes | None = None,
    ) -> requests.Response | dict[str, Any]:
        if not params:
            params = {}
        if not self.headers:
            self.headers = {}
        if not params.get("api-version") and "x-ms-version" not in self.headers:
            params["api-version"] = API_VERSION

        proxies = {"http": os.environ.get("CRTX_HTTP_PROXY"), "https": os.environ.get("CRTX_HTTP_PROXY")}

        if self.headers:
            self.headers |= {"x-caller-id": get_proxydome_token()}
            return self.base_client._http_request(  # type: ignore[misc]
                method=method,
                url_suffix=url_suffix,
                full_url=full_url,
                json_data=json_data,
                params=params,
                resp_type=resp_type,
                headers=self.headers,
                ok_codes=(200, 201, 202, 204, 206),
                proxies=proxies,
                data=data,
            )

        return self.ms_client.http_request(
            method=method, url_suffix=url_suffix, full_url=full_url, json_data=json_data, params=params, resp_type=resp_type
        )

    def handle_azure_error(
        self,
        e: Exception,
        resource_name: str,
        resource_type: str,
        api_function_name: str,
        subscription_id: str = None,
        resource_group_name: str = None,
    ) -> None:
        """
        Standardized error handling for Azure API calls

        Args:
            e: The exception that was raised
            resource_name: Name of the resource that caused the error
            resource_type: Type of the resource (e.g., 'Security Rule', 'Storage Account')
            api_function_name: The api function name, used when need to know the permissions.
            subscription_id: Azure subscription ID (optional, for better error messages)
            resource_group_name: Resource group name (optional, for better error messages)

        Raises:
            ValueError: For 404 (not found) errors
            DemistoException: For permission errors and other API errors
        """
        error_msg = str(e).lower()
        demisto.debug(f"Azure API error for {resource_type} '{resource_name}': {type(e).__name__}")

        if "404" in error_msg or "not found" in error_msg:
            error_details = f'{resource_type} "{resource_name}"'
            if subscription_id and resource_group_name:
                error_details += f' under subscription ID "{subscription_id}" and resource group "{resource_group_name}"'
            elif subscription_id:
                error_details += f' under subscription ID "{subscription_id}"'
            raise ValueError(f"{error_details} was not found. {str(e)}")

        elif ("403" in error_msg or "forbidden" in error_msg) or ("401" in error_msg or "unauthorized" in error_msg):
            demisto.debug("Permission error, trying to find the missing permission.")
            found_permission = []
            # If we have api_function_name, use the reverse mapping for O(1) lookup
            if api_function_name in API_FUNCTION_TO_PERMISSIONS:
                found_permission = get_permissions_from_api_function_name(api_function_name, error_msg)

            if not found_permission:
                found_permission = get_permissions_from_required_role_permissions_list(error_msg)

            error_entries = [{"account_id": subscription_id, "message": error_msg, "name": perm} for perm in found_permission]

            demisto.debug(f"Calling return_multiple_permissions_error function with {error_entries=}")
            return_multiple_permissions_error(error_entries)

        elif "400" in error_msg or "bad request" in error_msg:
            if "intercepted by proxydome" in error_msg:
                raise DemistoException(f'Request for {resource_type} "{resource_name}" was intercepted by proxydome.')

            raise DemistoException(f'Invalid request for {resource_type} "{resource_name}". {str(e)}')

        else:
            # Re-raise the original exception for any other errors
            raise DemistoException(f'Failed to access {resource_type} "{resource_name}": {str(e)}')

    def create_or_update_rule(
        self, security_group: str, rule_name: str, properties: dict, subscription_id: str, resource_group_name: str
    ):
        """
        Create or update a security rule in an Azure Network Security Group.
        Args:
            security_group: Name of the network security group
            rule_name: Name of the security rule to retrieve
            subscription_id: Azure subscription ID
            resource_group_name: Resource group name
            properties: Properties of the security rule

        Returns:
            The response from the Azure API after creating the security rule

        Raises:
            ValueError: If the rule is not found
            DemistoException: If there are permission or other API errors
        """
        try:
            return self.http_request(
                "PUT",
                full_url=(
                    f"{PREFIX_URL_AZURE}{subscription_id}/resourceGroups/{resource_group_name}"
                    f"/providers/Microsoft.Network/networkSecurityGroups/{security_group}/securityRules/{rule_name}?"
                ),
                json_data={"properties": properties},
            )
        except Exception as e:
            self.handle_azure_error(
                e=e,
                resource_name=f"{security_group}/{rule_name}",
                resource_type="Security Rule",
                api_function_name="create_or_update_rule",
                subscription_id=subscription_id,
                resource_group_name=resource_group_name,
            )

    def get_rule(self, security_group: str, rule_name: str, subscription_id: str, resource_group_name: str):
        """
        Get a network security group rule.

        Args:
            security_group: Name of the network security group
            rule_name: Name of the security rule to retrieve
            subscription_id: Azure subscription ID
            resource_group_name: Resource group name

        Returns:
            Dictionary containing the security rule information

        Raises:
            ValueError: If the rule is not found
            DemistoException: If there are permission or other API errors
        """
        try:
            demisto.debug("Retrieving security rule details.")
            return self.http_request(
                "GET",
                full_url=f"{PREFIX_URL_AZURE}{subscription_id}/resourceGroups/{resource_group_name}/providers/Microsoft.Network/networkSecurityGroups/{security_group}/securityRules/{rule_name}",
            )
        except Exception as e:
            self.handle_azure_error(
                e=e,
                resource_name=f"{security_group}/{rule_name}",
                resource_type="Security Rule",
                api_function_name="get_rule",
                subscription_id=subscription_id,
                resource_group_name=resource_group_name,
            )

    def list_security_rules(self, subscription_id: str, resource_group_name: str, network_security_group_name: str):
        """
        Gets all security rules in a network security group.

        Args:
            subscription_id(str) : Azure subscription ID
            resource_group_name(str) : Resource group name
            network_security_group_name(str): The name of the network security group

        Returns:
            A list of dictionary containing the security rules information

        Raises:
            DemistoException: If there are permission or other API errors
        """
        try:
            demisto.debug("Retrieving security rules list.")
            return self.http_request(
                "GET",
                full_url=f"{PREFIX_URL_AZURE}{subscription_id}/resourceGroups/{resource_group_name}/providers/Microsoft.Network/networkSecurityGroups/{network_security_group_name}/securityRules?{NSG_API_VERSION}",
            )
        except Exception as e:
            self.handle_azure_error(
                e=e,
                resource_name=f"{network_security_group_name}/security-rules-list",
                resource_type="Security Rules",
                api_function_name="list_security_rules",
                subscription_id=subscription_id,
                resource_group_name=resource_group_name,
            )

    def storage_account_update_request(self, subscription_id: str, resource_group_name: str, args: dict):
        """
            Send the user arguments for the create/update account in the request body to the API.
        Args:
            subscription_id: The subscription id.
            resource_group_name: The resource group name.
            args: The user arguments.

        Returns:
            The json response from the API call.
        """
        account_name = args.get("account_name", "")
        json_data_args: dict = {
            "sku": {"name": args.get("sku")},
            "kind": args.get("kind"),
            "location": args.get("location"),
            "properties": {},
        }
        if "tags" in args:
            args_tags_list = args["tags"].split(",")
            tags_obj = {f"tag{i + 1!s}": args_tags_list[i] for i in range(len(args_tags_list))}
            json_data_args["tags"] = tags_obj

        json_data_args.update(
            {
                "properties": {
                    "customDomain": {
                        "name": args.get("custom_domain_name"),
                        "useSubDomainName": args.get("use_sub_domain_name") == "true" if "use_sub_domain_name" in args else None,
                    },
                    "encryption": {
                        "keySource": args.get("enc_key_source"),
                        "keyvaultproperties": {
                            "keyname": args.get("enc_keyvault_key_name"),
                            "keyversion": args.get("enc_keyvault_key_version"),
                            "keyvaulturi": args.get("enc_keyvault_uri"),
                        },
                        "requireInfrastructureEncryption": args.get("enc_requireInfrastructureEncryption"),
                    },
                    "networkAcls": {
                        "bypass": args.get("network_ruleset_bypass"),
                        "defaultAction": args.get("network_ruleset_default_action"),
                        "ipRules": json.loads(args["network_ruleset_ipRules"]) if "network_ruleset_ipRules" in args else None,
                        "virtualNetworkRules": json.loads(args["virtual_network_rules"])
                        if "virtual_network_rules" in args
                        else None,
                    },
                    "accessTier": args.get("access_tier"),
                    "supportsHttpsTrafficOnly": args.get("supports_https_traffic_only"),
                    "isHnsEnabled": args.get("is_hns_enabled"),
                    "largeFileSharesState": args.get("large_file_shares_state"),
                    "allowCrossTenantReplication": args.get("allow_cross_tenant_replication"),
                    "allowBlobPublicAccess": args.get("allow_blob_public_access"),
                    "minimumTlsVersion": args.get("minimum_tls_version"),
                }
            }
        )

        json_data_args = remove_empty_elements(json_data_args)
        demisto.debug(f'Updating storage account "{account_name}".')
        try:
            response = self.http_request(
                method="PATCH",
                full_url=(
                    f"{PREFIX_URL_AZURE}{subscription_id}/resourceGroups/{resource_group_name}"
                    f"/providers/Microsoft.Storage/storageAccounts/{account_name}"
                ),
                params={
                    "api-version": API_VERSION,
                },
                json_data=json_data_args,
                resp_type="response",
            )
            return response
        except Exception as e:
            self.handle_azure_error(
                e=e,
                resource_name=account_name,
                resource_type="Storage Account",
                api_function_name="storage_account_update_request",
                subscription_id=subscription_id,
                resource_group_name=resource_group_name,
            )

    def storage_blob_service_properties_set_request(
        self,
        subscription_id: str,
        resource_group_name: str,
        account_name: str,
        delete_rentention_policy_enabled: str | None,
        delete_rentention_policy_days: str | None,
    ):
        """
        Set properties of Blob service of a given Azure Storage account.

        Args:
            subscription_id (str): Azure subscription ID containing the storage account.
            resource_group_name (str): Name of the resource group that contains the storage account.
            account_name (str): Name of the Azure Storage account.
            delete_rentention_policy_enabled (str): Whether delete retention is enabled ('true' or 'false').
            delete_rentention_policy_days (str): Number of days to retain deleted blobs.

        Returns:
            dict: The full JSON response from the Azure REST API after applying the update.

        Raises:
            ValueError: If the storage account is not found or required parameters are missing
            DemistoException: If there are permission or other API errors
        """
        full_url = (
            f"{PREFIX_URL_AZURE}{subscription_id}/resourceGroups/{resource_group_name}"
            f"/providers/Microsoft.Storage/storageAccounts/{account_name}/blobServices/default"
        )
        data = {
            "properties": {
                "deleteRetentionPolicy": {"enabled": delete_rentention_policy_enabled, "days": delete_rentention_policy_days}
            }
        }
        params = {"api-version": API_VERSION}
        data = remove_empty_elements(data)
        try:
            return self.http_request(method="PUT", full_url=full_url, params=params, json_data=data)
        except Exception as e:
            self.handle_azure_error(
                e=e,
                resource_name=f"{account_name}/blobServices",
                resource_type="Storage Blob Service",
                api_function_name="storage_blob_service_properties_set_request",
                subscription_id=subscription_id,
                resource_group_name=resource_group_name,
            )

    def storage_blob_service_properties_get_request(self, account_name: str, resource_group_name: str, subscription_id: str):
        """
            Send the get blob service properties request to the API.
        Args:
            account_name: The storage account name.
            resource_group_name: The resource group name.
            subscription_id: The subscription id.

        Returns:
            The json response from the API call.
        Docs:
            https://learn.microsoft.com/en-us/rest/api/storagerp/blob-services/get-service-properties?view=rest-storagerp-2024-01-01&utm_source=chatgpt.com&tabs=HTTP
        """
        full_url = (
            f"{PREFIX_URL_AZURE}{subscription_id}/resourceGroups/{resource_group_name}"
            f"/providers/Microsoft.Storage/storageAccounts/{account_name}/blobServices/default"
        )
        try:
            return self.http_request(method="GET", full_url=full_url)
        except Exception as e:
            self.handle_azure_error(
                e=e,
                resource_name=f"{account_name}/blobServices",
                resource_type="Storage Blob Service",
                api_function_name="storage_blob_service_properties_get_request",
                subscription_id=subscription_id,
                resource_group_name=resource_group_name,
            )

    def storage_blob_containers_create_update_request(
        self, subscription_id: str, resource_group_name: str, args: Dict, method: str
    ):
        """
        Create or update a blob container in an Azure Storage account.

        This function constructs the request body from user-provided arguments
        and sends an HTTP request to the Azure REST API to create or update
        a blob container under the specified storage account.

        Args:
            subscription_id (str): The Azure subscription ID.
            resource_group_name (str): The name of the resource group containing the storage account.
            args (Dict): User-provided arguments, which can include:
                - container_name (str): Name of the blob container.
                - account_name (str): Name of the storage account.
                - default_encryption_scope (str, optional): Default encryption scope for the container.
                - deny_encryption_scope_override (bool, optional): Whether to deny overriding the encryption scope.
                - public_access (str, optional): Public access level for the container (e.g., "None", "Blob", "Container").
            method (str): HTTP method to use for the request (e.g., "PUT" or "PATCH").

        Returns:
            dict: The JSON response from the Azure API.
        """
        container_name = args.get("container_name", "")
        account_name = args.get("account_name", "")
        try:
            properties = {}

            if "default_encryption_scope" in args:
                properties["defaultEncryptionScope"] = args.get("default_encryption_scope")

            if "deny_encryption_scope_override" in args:
                properties["denyEncryptionScopeOverride"] = argToBoolean(args.get("deny_encryption_scope_override"))

            if "public_access" in args:
                properties["publicAccess"] = args.get("public_access")

            full_url = (
                f"{PREFIX_URL_AZURE}{subscription_id}/resourceGroups/{resource_group_name}/providers/"
                f"Microsoft.Storage/storageAccounts/{account_name}/blobServices/default/containers/{container_name}"
            )

            return self.http_request(
                method=method,
                full_url=full_url,
                json_data={"properties": properties},
            )
        except Exception as e:
            self.handle_azure_error(
                e=e,
                resource_name=f"{account_name}/{container_name}",
                resource_type="Storage Blob Service",
                api_function_name="storage_blob_containers_create_update_request",
                subscription_id=subscription_id,
                resource_group_name=resource_group_name,
            )

    def storage_container_set_headers(self, custom_headers: dict = {}):
        """
        Set the headers for the storage container request.
        Args:
            custom_headers (dict, optional): Custom headers to be added to the request.
        """
        request_headers = {
            "x-ms-version": "2023-11-03",
            "x-ms-date": dt.datetime.utcnow().strftime(STORAGE_DATE_FORMAT),
        }
        if self.headers:
            self.headers |= request_headers
        else:
            self.headers = request_headers

        if custom_headers:
            self.headers |= custom_headers

        demisto.debug(f"Request headers: {self.headers}")

    def get_storage_container_properties_request(self, account_name: str, container_name: str) -> requests.Response:
        """
        Retrieve properties for the specified Container.

        Args:
            container_name (str): Container name.

        Returns:
            Response: API response from Azure.

        """
        params = assign_params(restype="container")
        full_url = f"https://{account_name}.blob.core.windows.net/{container_name}"
        self.storage_container_set_headers()

        response = self.http_request(method="GET", full_url=full_url, params=params, resp_type="response")

        return response  # type: ignore[return-value]

    def create_storage_container_request(self, container_name: str, account_name: str) -> requests.Response:
        """
        Create a new Container under the specified account.

        Args:
            container_name (str): Container name.
            account_name (str): Storage account name.

        Returns:
            Response: API response from Azure.

        """
        params = assign_params(restype="container")
        full_url = f"https://{account_name}.blob.core.windows.net/{container_name}"
        self.storage_container_set_headers()

        response = self.http_request(method="PUT", full_url=full_url, params=params, resp_type="response")

        return response  # type: ignore[return-value]

    def delete_storage_container_request(self, container_name: str, account_name: str) -> None:
        """
        Delete Container under the specified account.

        Args:
            container_name (str): Container name.
            account_name (str): Storage account name.

        Returns:
            Response: API response from Azure.

        """
        params = assign_params(restype="container")
        full_url = f"https://{account_name}.blob.core.windows.net/{container_name}"
        self.storage_container_set_headers()

        self.http_request(method="DELETE", full_url=full_url, params=params, resp_type="response")

    def storage_container_create_blob_request(
        self, container_name: str, account_name: str, file_entry_id: str, blob_name: str, system_file_path: str
    ) -> requests.Response | dict[str, Any]:  # noqa: E501
        """
        Create or update Blob under the specified Container.

        Args:
            container_name (str): Container name.
            file_entry_id (str): File War room Entry ID.
            file_name (str): File name. Default is file name.

        Returns:
            Response: API response from Azure.

        """

        full_url = f"https://{account_name}.blob.core.windows.net/{container_name}/{blob_name}"

        try:
            with open(system_file_path, "rb") as file_data:
                file_size = os.path.getsize(system_file_path)
                headers = {
                    "x-ms-blob-type": "BlockBlob",  # for standard blob upload
                    "Content-Length": str(file_size),
                }
                self.storage_container_set_headers(headers)

                response = self.http_request(method="PUT", full_url=full_url, data=file_data, resp_type="response")  # type: ignore

                return response
        except Exception as e:
            raise DemistoException(f"Unable to read file with id {file_entry_id}", e)

    def storage_container_blob_get_request(
        self, container_name: str, blob_name: str, account_name: str
    ) -> requests.Response | dict[str, Any]:  # noqa: E501
        """
        Get a blob from a storage container.
        Args:
            account_name (str): Name of the storage account.
            container_name (str): Name of the container.
            blob_name (str): Name of the blob.
        Returns:
            dict: The JSON response from the Azure API.
        """
        full_url = f"https://{account_name}.blob.core.windows.net/{container_name}/{blob_name}"
        self.storage_container_set_headers()

        response = self.http_request(method="GET", full_url=full_url, resp_type="response")

        return response

    def storage_container_blob_tag_get_request(
        self, container_name: str, blob_name: str, account_name: str
    ) -> requests.Response | dict[str, Any] | str:  # noqa: E501
        """
        Get the tags of a blob from a storage container.
        Args:
            account_name (str): Name of the storage account.
            container_name (str): Name of the container.
            blob_name (str): Name of the blob.
        Returns:
            dict: The JSON response from the Azure API.
        """
        full_url = f"https://{account_name}.blob.core.windows.net/{container_name}/{blob_name}"
        params = assign_params(comp="tags")
        self.storage_container_set_headers()
        response = self.http_request(method="GET", full_url=full_url, params=params, resp_type="text")

        return response

    def storage_container_blob_tags_set_request(
        self,
        container_name: str,
        blob_name: str,
        tags: bytes,
        account_name: str,
    ) -> requests.Response | dict[str, Any]:
        """
        Set the tags for a blob in a storage container.
        Args:
            container_name (str): Name of the container.
            blob_name (str): Name of the blob.
            tags (str): XML data containing the tags to set.
            account_name (str): Name of the storage account.
        Returns:
            dict: The JSON response from the Azure API.
        """
        full_url = f"https://{account_name}.blob.core.windows.net/{container_name}/{blob_name}"
        params = assign_params(comp="tags")
        headers = {
            "Content-Type": "application/xml; charset=utf-8",
            "Content-Length": str(len(tags)),
        }
        self.storage_container_set_headers(headers)

        response = self.http_request(method="PUT", full_url=full_url, params=params, data=tags, resp_type="response")

        return response

    def storage_container_blob_property_get_request(
        self, container_name: str, blob_name: str, account_name: str
    ) -> requests.Response | dict[str, Any]:
        """
        Retrieve Blob properties.

        Args:
            container_name (str): Container name.
            blob_name (str): Blob name.
            account_name (str): Name of the storage account.

        Returns:
            Response: API response from Azure.

        """
        full_url = f"https://{account_name}.blob.core.windows.net/{container_name}/{blob_name}"
        self.storage_container_set_headers()

        response = self.http_request(method="HEAD", full_url=full_url, resp_type="response")

        return response

    def storage_container_blob_properties_set_request(
        self, container_name: str, blob_name: str, account_name: str, headers: dict
    ) -> requests.Response | dict[str, Any]:
        """
        Set Blob properties.

        Args:
            container_name (str): Container name.
            blob_name (str): Blob name.
            headers (dict): Request Headers.

        Returns:
            Response: API response from Azure.

        """
        full_url = f"https://{account_name}.blob.core.windows.net/{container_name}/{blob_name}"
        params = assign_params(comp="properties")
        self.storage_container_set_headers(custom_headers=headers)

        response = self.http_request(method="PUT", full_url=full_url, params=params, resp_type="response")

        return response

    def storage_container_block_public_access_request(self, account_name: str, container_name: str):
        """
        Block public access to a container.

        Args:
            account_name (str): Name of the storage account.
            container_name (str): Name of the container.
            headers (dict): Request Headers.

        Returns:
            Response: API response from Azure.

        """
        full_url = f"https://{account_name}.blob.core.windows.net/{container_name}"
        params = assign_params(restype="container", comp="acl")
        self.storage_container_set_headers()

        response = self.http_request(method="PUT", full_url=full_url, params=params, resp_type="response")

        return response

    def create_policy_assignment(
        self, name: str, policy_definition_id: str, display_name: str, parameters: str, description: str, scope: str
    ):
        """
        Create a policy assignment in Azure.
        Args:
            name (str): Name of the policy assignment.
            policy_definition_id (str):  ID of the policy definition to assign.
            display_name (str): Display name for the policy assignment.
            parameters (str): Parameters for the policy assignment.
            description (str): Description of the policy assignment.
            scope (str): Scope of the policy assignment (e.g., subscription or resource group).
        Returns:
            dict: The full response from the Azure policy assignment creation API.
        """
        # subscription_id is required as argument for token creation.
        full_url = f"https://management.azure.com{scope}/providers/Microsoft.Authorization/policyAssignments/{name}"
        params = {"api-version": POLICY_ASSIGNMENT_API_VERSION}
        data = {
            "properties": {
                "policyDefinitionId": "/providers/Microsoft.Authorization/policySetDefinitions/" + policy_definition_id,
                "displayName": display_name,
                "parameters": parameters,
                "description": description,
            }
        }
        try:
            return self.http_request(method="PUT", full_url=full_url, json_data=data, params=params)
        except Exception as e:
            self.handle_azure_error(
                e=e,
                resource_name=f"{name}",
                resource_type="Policy Assignment",
                api_function_name="create_policy_assignment",
                subscription_id=self.subscription_id,
                resource_group_name=self.resource_group_name,
            )

    def set_postgres_config(
        self, server_name: str, subscription_id: str, resource_group_name: str, configuration_name: str, source: str, value: str
    ):
        """
        Updates the configuration of a specific PostgreSQL server parameter.
        Args:
            server_name (str): Name of the PostgreSQL server.
            subscription_id (str): Azure subscription ID.
            resource_group_name (str): Name of the resource group containing the server.
            configuration_name (str): Name of the configuration parameter to update.
            source (str): The source of the configuration value.
            value (str): The new value to set for the configuration parameter.

        Returns:
            dict: The response from the Azure REST API after applying the update.

        Raises:
            ValueError: If required parameters are missing or PostgreSQL server not found
            DemistoException: If there are permission or other API errors
        """
        full_url = (
            f"{PREFIX_URL_AZURE}{subscription_id}/resourceGroups/{resource_group_name}"
            f"/providers/Microsoft.DBforPostgreSQL/servers/{server_name}/configurations/{configuration_name}"
        )
        params = {"api-version": POSTGRES_API_VERSION}
        data = {"properties": {"source": source, "value": value}}
        data = remove_empty_elements(data)
        demisto.debug(f'Updating configuration of PostgreSQL server "{server_name}".')
        try:
            return self.http_request(method="PUT", full_url=full_url, json_data=data, params=params)
        except Exception as e:
            self.handle_azure_error(
                e=e,
                resource_name=f"{server_name}/{configuration_name}",
                resource_type="PostgreSQL Configuration",
                api_function_name="set_postgres_config",
                subscription_id=subscription_id,
                resource_group_name=resource_group_name,
            )

    def set_webapp_config(
        self,
        name: str,
        subscription_id: str,
        resource_group_name: str,
        http20_enabled: str,
        remote_debugging_enabled: str,
        min_tls_version: str,
    ):
        """
        Updates the web app configuration settings.

        Args:
            name (str): Name of the web app.
            subscription_id (str): Azure subscription ID.
            resource_group_name (str): Name of the resource group containing the web app.
            http20_enabled (str): Whether HTTP/2.0 is enabled for the web app.
            remote_debugging_enabled (str): Whether remote debugging is enabled.
            min_tls_version (str): Minimum TLS version required.

        Returns:
            dict: The response from the Azure REST API after applying the update.

        Raises:
            ValueError: If required parameters are missing or webapp not found
            DemistoException: If there are permission or other API errors
        """
        full_url = (
            f"{PREFIX_URL_AZURE}{subscription_id}/resourceGroups/{resource_group_name}"
            f"/providers/Microsoft.Web/sites/{name}/config/web"
        )
        params = {"api-version": WEBAPP_API_VERSION}
        data = {
            "properties": {
                "http20Enabled": http20_enabled,
                "remoteDebuggingEnabled": remote_debugging_enabled,
                "minTlsVersion": min_tls_version,
            }
        }
        data = remove_empty_elements(data)
        demisto.debug(f"Setting WebApp configuration for {name}.")
        try:
            return self.http_request(method="PATCH", full_url=full_url, json_data=data, params=params)
        except Exception as e:
            self.handle_azure_error(
                e=e,
                resource_name=name,
                resource_type="Web App",
                subscription_id=subscription_id,
                api_function_name="set_webapp_config",
                resource_group_name=resource_group_name,
            )

    def get_webapp_auth(self, name: str, subscription_id: str, resource_group_name: str):
        """
        Gets the authentication settings of a web app.

        Args:
            name (str): Name of the web app.
            subscription_id (str): Azure subscription ID.
            resource_group_name (str): Name of the resource group containing the web app.

        Returns:
            dict: The authentication settings of the web app.

        Raises:
            ValueError: If required parameters are missing or webapp not found
            DemistoException: If there are permission or other API errors
        """
        try:
            full_url = (
                f"{PREFIX_URL_AZURE}{subscription_id}/resourceGroups/{resource_group_name}"
                f"/providers/Microsoft.Web/sites/{name}/config/authsettings/list"
            )
            params = {"api-version": WEBAPP_API_VERSION}
            return self.http_request(method="GET", full_url=full_url, params=params)
        except Exception as e:
            self.handle_azure_error(
                e=e,
                resource_name=name,
                resource_type="Web App",
                api_function_name="get_webapp_auth",
                subscription_id=subscription_id,
                resource_group_name=resource_group_name,
            )

    def update_webapp_auth(self, name: str, subscription_id: str, resource_group_name: str, enabled: str):
        """
        Updates the authentication settings of a web app.

        Args:
            name (str): Name of the web app.
            subscription_id (str): Azure subscription ID.
            resource_group_name (str): Name of the resource group containing the web app.
            current (dict): Current authentication settings dictionary to be updated.

        Returns:
            dict: The response from the Azure REST API after applying the update.

        Raises:
            ValueError: If required parameters are missing or webapp not found
            DemistoException: If there are permission or other API errors
        """
        full_url = (
            f"{PREFIX_URL_AZURE}{subscription_id}/resourceGroups/{resource_group_name}"
            f"/providers/Microsoft.Web/sites/{name}/config/authsettings"
        )
        params = {"api-version": WEBAPP_API_VERSION}
        data = {"properties": {"enabled": enabled}}
        demisto.debug(f"Updating WebApp auth of {name}.")
        try:
            return self.http_request(method="PUT", full_url=full_url, json_data=data, params=params)
        except Exception as e:
            self.handle_azure_error(
                e=e,
                resource_name=name,
                resource_type="Web App",
                api_function_name="update_webapp_auth",
                subscription_id=subscription_id,
                resource_group_name=resource_group_name,
            )

    def flexible_server_param_set(
        self, server_name: str, configuration_name: str, subscription_id: str, resource_group_name: str, source: str, value: str
    ):
        """
        Updates a parameter of a MySQL flexible server.

        Args:
            server_name (str): Name of the MySQL flexible server.
            configuration_name (str): Name of the configuration parameter to update.
            subscription_id (str): Azure subscription ID.
            resource_group_name (str): Name of the resource group containing the server.
            source (str): The source of the configuration value.
            value (str): The new value to set for the configuration parameter.

        Returns:
            dict: The response from the Azure REST API after applying the update.

        Raises:
            ValueError: If the MySQL flexible server or configuration parameter is not found
            DemistoException: If there are permission or other API errors
        """
        full_url = (
            f"{PREFIX_URL_AZURE}{subscription_id}/resourceGroups/{resource_group_name}"
            f"/providers/Microsoft.DBforMySQL/flexibleServers/{server_name}/configurations/{configuration_name}"
        )
        params = {"api-version": FLEXIBLE_API_VERSION}
        data = {"properties": {"source": source, "value": value}}
        try:
            return self.http_request(method="PUT", full_url=full_url, json_data=data, params=params)
        except Exception as e:
            self.handle_azure_error(
                e=e,
                resource_name=f"{server_name}/{configuration_name}",
                resource_type="MySQL Flexible Server Configuration",
                api_function_name="flexible_server_param_set",
                subscription_id=subscription_id,
                resource_group_name=resource_group_name,
            )

    def get_monitor_log_profile(self, subscription_id: str, log_profile_name: str):
        """
        Gets a monitor log profile.

        Args:
            subscription_id (str): Azure subscription ID.
            log_profile_name (str): Name of the log profile.

        Returns:
            dict: The log profile configuration from Azure API.

        Raises:
            ValueError: If the log profile is not found
            DemistoException: If there are permission or other API errors
        """
        try:
            full_url = f"{PREFIX_URL_AZURE}{subscription_id}/providers/Microsoft.Insights/logprofiles/{log_profile_name}"
            params = {"api-version": MONITOR_API_VERSION}
            demisto.debug(f'Getting log profile "{log_profile_name}".')
            return self.http_request(method="GET", full_url=full_url, params=params)
        except Exception as e:
            self.handle_azure_error(
                e=e,
                resource_name=log_profile_name,
                resource_type="Monitor Log Profile",
                api_function_name="get_monitor_log_profile",
                subscription_id=subscription_id,
                resource_group_name=None,
            )

    def monitor_log_profile_update(self, subscription_id: str, log_profile_name: str, current_log_profile: dict):
        """
        Updates a monitor log profile.

        Args:
            subscription_id (str): Azure subscription ID.
            log_profile_name (str): Name of the log profile.
            current_log_profile (dict): The current log profile to update.

        Returns:
            dict: The response from the Azure REST API after applying the update.

        Raises:
            ValueError: If the log profile is not found
            DemistoException: If there are permission or other API errors
        """
        full_url = f"{PREFIX_URL_AZURE}{subscription_id}/providers/Microsoft.Insights/logprofiles/{log_profile_name}"
        params = {"api-version": MONITOR_API_VERSION}
        data = current_log_profile
        data = remove_empty_elements(data)
        try:
            demisto.debug(f'Updating log profile "{log_profile_name}".')
            return self.http_request(method="PUT", full_url=full_url, json_data=data, params=params)
        except Exception as e:
            self.handle_azure_error(
                e=e,
                resource_name=log_profile_name,
                resource_type="Monitor Log Profile",
                api_function_name="monitor_log_profile_update",
                subscription_id=subscription_id,
                resource_group_name=None,
            )

    def disk_update(
        self,
        subscription_id: str,
        resource_group_name: str,
        disk_name: str,
        public_network_access: str | None,
        network_access_policy: str | None,
        data_access_auth_mode: str | None,
    ):
        """
        Updates a disk.

        Args:
            subscription_id (str): Azure subscription ID.
            resource_group_name (str): Name of the resource group containing the disk.
            disk_name (str): Name of the disk.
            public_network_access (str): The public network access state.
            network_access_policy (str): The network access policy.
            data_access_auth_mode (str): The data access authentication mode.

        Returns:
            dict: The response from the Azure REST API after applying the update.

        Raises:
            ValueError: If the disk is not found
            DemistoException: If there are permission or other API errors
        """
        full_url = (
            f"{PREFIX_URL_AZURE}{subscription_id}/resourceGroups/{resource_group_name}"
            f"/providers/Microsoft.Compute/disks/{disk_name}"
        )
        params = {"api-version": DISKS_API_VERSION}
        data = {
            "properties": {
                "publicNetworkAccess": public_network_access,
                "networkAccessPolicy": network_access_policy,
                "dataAccessAuthMode": data_access_auth_mode,
            }
        }
        data = remove_empty_elements(data)
        try:
            demisto.debug(f'Updating disk "{disk_name}."')
            return self.http_request(method="PATCH", full_url=full_url, json_data=data, params=params)
        except Exception as e:
            self.handle_azure_error(
                e=e,
                resource_name=disk_name,
                resource_type="Disk",
                api_function_name="disk_update",
                subscription_id=subscription_id,
                resource_group_name=resource_group_name,
            )

    def webapp_update(
        self,
        subscription_id: str,
        resource_group_name: str,
        name: str,
        identity_type: str | None,
        https_only: str | None,
        client_cert_enabled: str | None,
    ):
        """
        Updates a web app.

        Args:
            subscription_id (str): Azure subscription ID.
            resource_group_name (str): Name of the resource group containing the web app.
            name (str): Name of the web app.
            identity_type (str): Type of identity to assign to the web app.
            https_only (str): Whether the web app requires HTTPS only.
            client_cert_enabled (str): Whether client certificates are enabled.

        Returns:
            dict: The response from the Azure REST API after applying the update.

        Raises:
            ValueError: If the web app is not found
            DemistoException: If there are permission or other API errors
        """
        full_url = (
            f"{PREFIX_URL_AZURE}{subscription_id}/resourceGroups/{resource_group_name}/providers/Microsoft.Web/sites/{name}"
        )
        params = {"api-version": WEBAPP_API_VERSION}
        data = {
            "identity": {
                "type": identity_type,
            },
            "properties": {
                "clientCertEnabled": client_cert_enabled,
                "httpsOnly": https_only,
            },
        }
        data = remove_empty_elements(data)
        demisto.debug(f'Updating WebApp "{name}".')
        try:
            return self.http_request(method="PATCH", full_url=full_url, json_data=data, params=params)
        except Exception as e:
            self.handle_azure_error(
                e=e,
                resource_name=name,
                resource_type="Web App",
                api_function_name="webapp_update",
                subscription_id=subscription_id,
                resource_group_name=resource_group_name,
            )

    def acr_update(
        self,
        subscription_id: str,
        resource_group_name: str,
        registry_name: str,
        allow_exports: str | None,
        public_network_access: str | None,
        anonymous_pull_enabled: str | None,
        authentication_as_arm_policy: str | None,
    ):
        """
        Updates an Azure Container Registry.

        Args:
            subscription_id (str): Azure subscription ID.
            resource_group_name (str): Name of the resource group containing the registry.
            registry_name (str): Name of the container registry.
            allow_exports (str): Whether exports are allowed.
            public_network_access (str): The public network access state.
            anonymous_pull_enabled (str): Whether anonymous pulls are enabled.
            authentication_as_arm_policy (str): The authentication as ARM policy status.

        Returns:
            dict: The response from the Azure REST API after applying the update.

        Raises:
            ValueError: If the container registry is not found
            DemistoException: If there are permission or other API errors
        """
        full_url = (
            f"{PREFIX_URL_AZURE}{subscription_id}/resourceGroups/{resource_group_name}"
            f"/providers/Microsoft.ContainerRegistry/registries/{registry_name}"
        )
        params = {"api-version": ACR_API_VERSION}
        data = {
            "properties": {
                "publicNetworkAccess": public_network_access,
                "anonymousPullEnabled": anonymous_pull_enabled,
                "policies": {
                    "azureADAuthenticationAsArmPolicy": {"status": authentication_as_arm_policy},
                    "exportPolicy": {"status": allow_exports},
                },
            },
        }
        data = remove_empty_elements(data)
        demisto.debug(f'Updating ACR "{registry_name}".')
        try:
            return self.http_request(method="PATCH", full_url=full_url, json_data=data, params=params)
        except Exception as e:
            self.handle_azure_error(
                e=e,
                resource_name=registry_name,
                resource_type="Container Registry",
                api_function_name="acr_update",
                subscription_id=subscription_id,
                resource_group_name=resource_group_name,
            )

    def postgres_server_update(self, subscription_id: str, resource_group_name: str, server_name: str, ssl_enforcement: str):
        """
        Updates a PostgreSQL server.

        Args:
            subscription_id (str): Azure subscription ID.
            resource_group_name (str): Name of the resource group containing the server.
            server_name (str): Name of the PostgreSQL server.
            ssl_enforcement (str): The SSL enforcement status.

        Returns:
            dict: The response from the Azure REST API after applying the update.

        Raises:
            ValueError: If the PostgreSQL server is not found
            DemistoException: If there are permission or other API errors
        """
        full_url = (
            f"{PREFIX_URL_AZURE}{subscription_id}/resourceGroups/{resource_group_name}"
            f"/providers/Microsoft.DBforPostgreSQL/servers/{server_name}"
        )
        params = {"api-version": POSTGRES_API_VERSION}
        data = {
            "properties": {"sslEnforcement": ssl_enforcement},
        }
        data = remove_empty_elements(data)
        try:
            demisto.debug(f'Updating postgres server "{server_name}".')
            return self.http_request(method="PATCH", full_url=full_url, json_data=data, params=params)
        except Exception as e:
            self.handle_azure_error(
                e=e,
                resource_name=server_name,
                resource_type="PostgreSQL Server",
                api_function_name="postgres_server_update",
                subscription_id=subscription_id,
                resource_group_name=resource_group_name,
            )

    def update_key_vault_request(
        self,
        subscription_id: str,
        resource_group_name: str,
        vault_name: str,
        enable_soft_delete: str,
        enable_purge_protection: str,
    ):
        """
        Updates a Key Vault.

        Args:
            subscription_id (str): Azure subscription ID.
            resource_group_name (str): Name of the resource group containing the key vault.
            vault_name (str): Name of the key vault.
            enable_soft_delete (str): Whether soft delete is enabled.
            enable_purge_protection (str): Whether purge protection is enabled.

        Returns:
            dict: The response from the Azure REST API after applying the update.

        Raises:
            ValueError: If the key vault is not found
            DemistoException: If there are permission or other API errors
        """
        data = {"properties": {"enableSoftDelete": enable_soft_delete, "enablePurgeProtection": enable_purge_protection}}
        params = {"api-version": KEY_VAULT_API_VERSION}
        full_url = (
            f"{PREFIX_URL_AZURE}{subscription_id}/resourceGroups/{resource_group_name}"
            f"/providers/Microsoft.KeyVault/vaults/{vault_name}"
        )
        try:
            demisto.debug(f'Updating key vault "{vault_name}".')
            return self.http_request("PATCH", full_url=full_url, json_data=data, params=params)
        except Exception as e:
            self.handle_azure_error(
                e=e,
                resource_name=vault_name,
                resource_type="Key Vault",
                api_function_name="update_key_vault_request",
                subscription_id=subscription_id,
                resource_group_name=resource_group_name,
            )

    def sql_db_threat_policy_get(self, server_name: str, db_name: str, subscription_id: str, resource_group_name: str):
        """
        Gets the threat policy of a SQL database.

        Args:
            server_name (str): Name of the SQL server.
            db_name (str): Name of the database.
            subscription_id (str): Azure subscription ID.
            resource_group_name (str): Name of the resource group containing the database.

        Returns:
            dict: The threat policy of the SQL database.

        Raises:
            ValueError: If the SQL database or server is not found
            DemistoException: If there are permission or other API errors
        """
        params = {"api-version": SQL_DB_API_VERSION}
        full_url = (
            f"{PREFIX_URL_AZURE}{subscription_id}/resourceGroups/{resource_group_name}"
            f"/providers/Microsoft.Sql/servers/{server_name}/databases/{db_name}/securityAlertPolicies/default"
        )
        try:
            demisto.debug("Getting SQL DB threat policy.")
            return self.http_request("GET", full_url=full_url, params=params)
        except Exception as e:
            self.handle_azure_error(
                e=e,
                resource_name=f"{server_name}/{db_name}",
                resource_type="SQL Database Threat Policy",
                api_function_name="sql_db_threat_policy_get",
                subscription_id=subscription_id,
                resource_group_name=resource_group_name,
            )

    def sql_db_threat_policy_update(
        self, server_name: str, db_name: str, subscription_id: str, current: dict, resource_group_name: str
    ):
        """
        Updates the threat policy of a SQL database.

        Args:
            server_name (str): Name of the SQL server.
            db_name (str): Name of the database.
            subscription_id (str): Azure subscription ID.
            current (dict): The current threat policy configuration to update.
            resource_group_name (str): Name of the resource group containing the database.

        Returns:
            dict: The response from the Azure REST API after applying the update.

        Raises:
            ValueError: If the SQL database or server is not found
            DemistoException: If there are permission or other API errors
        """
        data = current
        params = {"api-version": SQL_DB_API_VERSION}
        full_url = (
            f"{PREFIX_URL_AZURE}{subscription_id}/resourceGroups/{resource_group_name}"
            f"/providers/Microsoft.Sql/servers/{server_name}/databases/{db_name}/securityAlertPolicies/default"
        )
        try:
            demisto.debug("Updating SQL DB threat policy.")
            return self.http_request("PUT", full_url=full_url, json_data=data, params=params)
        except Exception as e:
            self.handle_azure_error(
                e=e,
                resource_name=f"{server_name}/{db_name}",
                resource_type="SQL Database Threat Policy",
                api_function_name="sql_db_threat_policy_update",
                subscription_id=subscription_id,
                resource_group_name=resource_group_name,
            )

    def sql_db_tde_set(self, server_name: str, db_name: str, subscription_id: str, state: str, resource_group_name: str):
        """
        Sets the transparent data encryption state of a SQL database.

        Args:
            server_name (str): Name of the SQL server.
            db_name (str): Name of the database.
            subscription_id (str): Azure subscription ID.
            state (str): The TDE state to set.
            resource_group_name (str): Name of the resource group containing the database.

        Returns:
            dict: The response from the Azure REST API after applying the update.

        Raises:
            ValueError: If the SQL database or server is not found
            DemistoException: If there are permission or other API errors
        """
        data = {"properties": {"state": state}}
        params = {"api-version": SQL_DB_API_VERSION}
        full_url = (
            f"{PREFIX_URL_AZURE}{subscription_id}/resourceGroups/{resource_group_name}"
            f"/providers/Microsoft.Sql/servers/{server_name}/databases/{db_name}/transparentDataEncryption/current"
        )
        demisto.debug("Setting SQL DB Transparent Data Encryption state.")
        try:
            return self.http_request("PUT", full_url=full_url, json_data=data, params=params)
        except Exception as e:
            self.handle_azure_error(
                e=e,
                resource_name=f"{server_name}/{db_name}",
                resource_type="SQL Database Transparent Data Encryption",
                api_function_name="sql_db_tde_set",
                subscription_id=subscription_id,
                resource_group_name=resource_group_name,
            )

    def cosmos_db_update(
        self,
        subscription_id: str,
        resource_group_name: str,
        account_name: str,
        disable_key_based_metadata_write_access: str | None,
    ):
        """
        Updates a Cosmos DB account.

        Args:
            subscription_id (str): Azure subscription ID.
            resource_group_name (str): Name of the resource group containing the account.
            account_name (str): Name of the Cosmos DB account.
            disable_key_based_metadata_write_access (str): Whether to disable key-based metadata write access.

        Returns:
            dict: The response from the Azure REST API after applying the update.

        Raises:
            ValueError: If the Cosmos DB account is not found
            DemistoException: If there are permission or other API errors
        """
        data = {"properties": {"disableKeyBasedMetadataWriteAccess": disable_key_based_metadata_write_access}}
        data = remove_empty_elements(data)
        params = {"api-version": COSMOS_DB_API_VERSION}
        full_url = (
            f"{PREFIX_URL_AZURE}{subscription_id}/resourceGroups/{resource_group_name}"
            f"/providers/Microsoft.DocumentDB/databaseAccounts/{account_name}"
        )
        demisto.debug("Updating Cosmos DB.")
        try:
            return self.http_request("PATCH", full_url=full_url, json_data=data, params=params)
        except Exception as e:
            self.handle_azure_error(
                e=e,
                resource_name=account_name,
                resource_type="Cosmos DB Account",
                api_function_name="cosmos_db_update",
                subscription_id=subscription_id,
                resource_group_name=resource_group_name,
            )

    def remove_member_from_role(self, role_object_id: str, user_id: str):
        """Currently not supported in the integration - token scope issues.
        Removing a member from a specific role.

        Args:
            role_object_id: A role to remove the user from.
            user_id: The user to remove from the role.

        Return:
            True if succeeded.

        Raises:
            Error on failed removal (as long with requests errors).

        Docs:
            https://docs.microsoft.com/en-us/graph/api/directoryrole-delete-member?view=graph-rest-1.0&tabs=http
        """
        full_url = f"{PREFIX_URL_MS_GRAPH}/directoryRoles/{role_object_id}/members/{user_id}/$ref"
        self.http_request("DELETE", full_url=full_url)

    def remove_member_from_group(self, group_id: str, user_id: str):
        """Currently not supported in the integration - token scope issues.
        Remove a single member to a group by sending a DELETE request.
        Args:
            group_id: the group id to add the member to.
            user_id: the user id to remove.
        """
        #  If successful, this method returns 204 No Content response code.
        #  It does not return anything in the response body.
        #  Using resp_type="text" to avoid parsing error in the calling method.
        self.http_request(
            method="DELETE", full_url=f"{PREFIX_URL_MS_GRAPH}/groups/{group_id}/members/{user_id}/$ref", resp_type="text"
        )

    def list_network_security_groups(self, subscription_id: str, resource_group_name: str):
        """
        List all network security groups in a specific resource group.

        Args:
            subscription_id: The Azure subscription ID.
            resource_group_name: The resource group containing the network security groups.

        Return:
            A dictionary containing the list of network security groups.

        Docs:
            https://learn.microsoft.com/en-us/rest/api/virtualnetwork/network-security-groups/list?view=rest-virtualnetwork-2024-05-01
        """
        full_url = (
            f"{PREFIX_URL_AZURE}{subscription_id}/resourceGroups/{resource_group_name}"
            f"/providers/Microsoft.Network/networkSecurityGroups"
        )
        try:
            return self.http_request(method="GET", full_url=full_url)
        except Exception as e:
            self.handle_azure_error(
                e=e,
                resource_name=resource_group_name,
                resource_type="Security Group",
                api_function_name="list_network_security_groups",
                subscription_id=subscription_id,
                resource_group_name=resource_group_name,
            )

    def delete_rule(self, security_group_name: str, security_rule_name: str, subscription_id: str, resource_group_name: str):
        """
        Delete a specific security rule from a network security group.

        Args:
            security_group_name: The name of the network security group.
            security_rule_name: The name of the security rule to delete.
            subscription_id: The Azure subscription ID.
            resource_group_name: The resource group containing the network security group.

        Return:
            The HTTP response object from the delete operation.

        Docs:
            https://learn.microsoft.com/en-us/rest/api/virtualnetwork/security-rules/delete?view=rest-virtualnetwork-2024-05-01
        """
        full_url = (
            f"{PREFIX_URL_AZURE}{subscription_id}/resourceGroups/{resource_group_name}"
            f"/providers/Microsoft.Network/networkSecurityGroups/{security_group_name}"
            f"/securityRules/{security_rule_name}"
        )
        try:
            response = self.http_request(method="DELETE", full_url=full_url, resp_type="response")
            if response.status_code in (200, 202, 204):  # type: ignore[union-attr]
                return response
            else:
                demisto.debug("Failed to delete security rule.")
                response.raise_for_status()  # type: ignore[union-attr]
        except Exception as e:
            self.handle_azure_error(
                e=e,
                resource_name=f"{security_group_name}/{security_rule_name}",
                resource_type="Security Group",
                api_function_name="delete_rule",
                subscription_id=subscription_id,
                resource_group_name=resource_group_name,
            )

    def list_resource_groups_request(self, subscription_id: str, filter_by_tag: str, limit: str):
        """
        List resource groups in a subscription, optionally filtered by tag and limited in number.

        Args:
            subscription_id: The Azure subscription ID.
            filter_by_tag: An OData filter expression to filter resource groups by tag.
            limit: Maximum number of resource groups to return.

        Return:
            A dictionary containing the list of resource groups.

        Docs:
            https://learn.microsoft.com/en-us/rest/api/resources/resource-groups/list?view=rest-resources-2021-04-01
        """
        full_url = f"{PREFIX_URL_AZURE}{subscription_id}/resourcegroups"
        try:
            return self.http_request(method="GET", full_url=full_url, params={"$filter": filter_by_tag, "$top": limit})
        except Exception as e:
            self.handle_azure_error(
                e=e,
                resource_name=subscription_id,
                resource_type="Resource Group",
                api_function_name="list_resource_groups_request",
                subscription_id=subscription_id,
                resource_group_name=None,
            )

    def list_networks_interfaces_request(self, subscription_id: str, resource_group_name: str):
        """
        List all network interfaces in a specific resource group.

        Args:
            subscription_id: The Azure subscription ID.
            resource_group_name: The resource group containing the network interfaces.

        Return:
            A dictionary containing the list of network interfaces.

        Docs:
            https://learn.microsoft.com/en-us/rest/api/virtualnetwork/network-interfaces/list?view=rest-virtualnetwork-2024-05-01
        """
        full_url = (
            f"{PREFIX_URL_AZURE}{subscription_id}/resourceGroups/{resource_group_name}/"
            f"providers/Microsoft.Network/networkInterfaces"
        )
        try:
            return self.http_request(method="GET", full_url=full_url, params=NEW_API_VERSION_PARAMS)
        except Exception as e:
            self.handle_azure_error(
                e=e,
                resource_name=resource_group_name,
                resource_type="Network Interface",
                api_function_name="list_networks_interfaces_request",
                subscription_id=subscription_id,
                resource_group_name=resource_group_name,
            )

    def list_public_ip_addresses_request(self, subscription_id: str, resource_group_name: str):
        """
        List all public IP addresses in a specific resource group.

        Args:
            subscription_id: The Azure subscription ID.
            resource_group_name: The resource group containing the public IP addresses.

        Return:
            A dictionary containing the list of public IP addresses.

        Docs:
            https://learn.microsoft.com/en-us/rest/api/virtualnetwork/public-ip-addresses/list?view=rest-virtualnetwork-2024-05-01
        """
        full_url = (
            f"{PREFIX_URL_AZURE}{subscription_id}/resourceGroups/{resource_group_name}/"
            f"providers/Microsoft.Network/publicIPAddresses"
        )
        try:
            return self.http_request(method="GET", full_url=full_url)
        except Exception as e:
            self.handle_azure_error(
                e=e,
                resource_name=resource_group_name,
                resource_type="Public IP Addresses",
                api_function_name="list_public_ip_addresses_request",
                subscription_id=subscription_id,
                resource_group_name=resource_group_name,
            )

    def start_vm_request(self, subscription_id: str, resource_group_name: str, vm_name: str):
        """
        Starts the specified virtual machine in a given resource group.

        Args:
            subscription_id (str): The ID of the Azure subscription.
            resource_group_name (str): The name of the resource group containing the virtual machine.
            vm_name (str): The name of the virtual machine to start.

        Returns:
            The HTTP response object of the start request.

        Docs:
            https://learn.microsoft.com/en-us/rest/api/compute/virtual-machines/start?view=rest-azure-2024-04-01
        """
        full_url = (
            f"{PREFIX_URL_AZURE}{subscription_id}/resourceGroups/{resource_group_name}/providers/Microsoft.Compute/"
            f"virtualMachines/{vm_name}/start"
        )
        try:
            response = self.http_request(
                method="POST", full_url=full_url, params={"api-version": VM_API_VERSION}, resp_type="response"
            )
            if response.status_code in (200, 202, 204):  # type: ignore[union-attr]
                return response
            else:
                demisto.debug(f"Failed to start vm {vm_name}.")
                response.raise_for_status()  # type: ignore[union-attr]
        except Exception as e:
            self.handle_azure_error(
                e=e,
                resource_name=f"{resource_group_name}/{vm_name}",
                resource_type="Virtual Machines",
                api_function_name="start_vm_request",
                subscription_id=subscription_id,
                resource_group_name=resource_group_name,
            )

    def poweroff_vm_request(self, subscription_id: str, resource_group_name: str, vm_name: str, skip_shutdown: bool):
        """
        Powers off the specified virtual machine in a given resource group.

        Args:
            subscription_id (str): The ID of the Azure subscription.
            resource_group_name (str): The name of the resource group containing the virtual machine.
            vm_name (str): The name of the virtual machine to power off.
            skip_shutdown (str): Whether to skip the OS shutdown before powering off.
                                Expected values are "true" or "false".

        Returns:
            The HTTP response object of the power-off request.

        Docs:
            https://learn.microsoft.com/en-us/rest/api/compute/virtual-machines/power-off?view=rest-azure-2024-04-01
        """
        full_url = (
            f"{PREFIX_URL_AZURE}{subscription_id}/resourceGroups/{resource_group_name}/providers/Microsoft.Compute/"
            f"virtualMachines/{vm_name}/powerOff"
        )
        parameters = {"skipShutdown": skip_shutdown} | {"api-version": VM_API_VERSION}
        try:
            response = self.http_request(method="POST", full_url=full_url, params=parameters, resp_type="response")
            if response.status_code in (200, 202, 204):  # type: ignore[union-attr]
                return response
            else:
                demisto.debug(f"Failed to power off vm {vm_name}.")
                response.raise_for_status()  # type: ignore[union-attr]
        except Exception as e:
            self.handle_azure_error(
                e=e,
                resource_name=f"{resource_group_name}/{vm_name}",
                resource_type="Virtual Machines",
                api_function_name="poweroff_vm_request",
                subscription_id=subscription_id,
                resource_group_name=resource_group_name,
            )

    def get_vm_request(self, subscription_id: str, resource_group_name: str, vm_name: str, expand: str = "instanceView"):
        """
        Gets the specified virtual machine in a given resource group.

        Args:
            subscription_id (str): The ID of the Azure subscription.
            resource_group_name (str): The name of the resource group containing the virtual machine.
            vm_name (str): The name of the virtual machine.
            expand (str, optional): Additional properties to include in the response. Defaults to "instanceView".

        Returns:
            The detailed virtual machine object, including optional expanded properties.

        Docs:
            https://learn.microsoft.com/en-us/rest/api/compute/virtual-machines/get?view=rest-azure-2024-04-01
        """
        full_url = (
            f"{PREFIX_URL_AZURE}{subscription_id}/resourceGroups/{resource_group_name}/providers/Microsoft.Compute/"
            f"virtualMachines/{vm_name}"
        )
        parameters = {"$expand": expand, "api-version": VM_API_VERSION}
        try:
            return self.http_request(method="GET", full_url=full_url, params=parameters)
        except Exception as e:
            self.handle_azure_error(
                e=e,
                resource_name=f"{resource_group_name}/{vm_name}",
                resource_type="Virtual Machines",
                api_function_name="get_vm_request",
                subscription_id=subscription_id,
                resource_group_name=resource_group_name,
            )

    def validate_provisioning_state(self, subscription_id, resource_group, vm_name):
        """
        Ensure that the provisioning state of a VM is 'Succeeded'

        For all provisioning states other than 'Succeeded', this method will raise an
        exception with an informative error message.

        parameter: (dict) args
            The command arguments passed to either the `azure-vm-instance-start` or
            `azure-vm-poweroff-instance` commands

        returns:
            None
        """
        creating_or_updating_err = (
            "Please wait for the VM to finish being"
            " {} before executing this command. To retrieve the "
            "last known state of the VM, execute the "
            "`azure-vm-instance-details-get` command. "
        )
        deleting_err = "You cannot execute this command because the VM is being deleted."
        failed_err = (
            "Unable to power-off or power-on '{}' virtual machine "
            "because the following provisioning failure occurred during "
            'the vm\'s creation.\ncode: "{}"\nmessage: "{}"\nVisit the '
            "Azure Web Portal to take care of this issue."
        )
        provisioning_state_to_errors = {
            "creating": creating_or_updating_err.format("created"),
            "updating": creating_or_updating_err.format("updated"),
            "deleting": deleting_err,
            "failed": failed_err,
        }
        response = self.get_vm_request(subscription_id=subscription_id, resource_group_name=resource_group, vm_name=vm_name)

        properties = response.get("properties")
        provisioning_state = properties.get("provisioningState")
        statuses = properties.get("instanceView", {}).get("statuses")

        # Check if the current ProvisioningState of the VM allows for executing this command
        if provisioning_state.lower() == "failed":
            for status in statuses:
                status_code = status.get("code")
                if "provisioningstate/failed" in status_code.lower():
                    message = status.get("message")
                    err_msg = provisioning_state_to_errors.get("failed")
                    raise Exception(err_msg.format(vm_name, status_code, message))  # type: ignore
            # If the Microsoft API changes and the status code is no longer
            # relevant, preventing the above exception with its detailed error message from
            # being raised, then raise the below exception with a more general error message
            err_msg = "Cannot execute this command because the ProvisioningState of the VM is 'Failed'."
            raise Exception(err_msg)
        elif provisioning_state.lower() in provisioning_state_to_errors:
            err_msg = provisioning_state_to_errors.get(provisioning_state.lower())
            raise Exception(err_msg)

    def get_network_interface_request(self, subscription_id: str, resource_group_name: str, interface_name: str):
        """
        Gets the specified network interface in a given resource group.

        Args:
            subscription_id (str): The ID of the Azure subscription.
            resource_group_name (str): The name of the resource group containing the network interface.
            interface_name (str): The name of the network interface.

        Returns:
            The detailed network interface object.

        Docs:
            https://learn.microsoft.com/en-us/rest/api/virtualnetwork/network-interfaces/get?view=rest-virtualnetwork-2023-05-01
        """
        full_url = (
            f"{PREFIX_URL_AZURE}{subscription_id}/resourceGroups/{resource_group_name}/providers/Microsoft.Network/"
            f"networkInterfaces/{interface_name}"
        )
        try:
            return self.http_request(method="GET", full_url=full_url, params={"api-version": "2023-05-01"})
        except Exception as e:
            self.handle_azure_error(
                e=e,
                resource_name=f"{resource_group_name}/{interface_name}",
                resource_type="Network Interfaces",
                api_function_name="get_network_interface_request",
                subscription_id=subscription_id,
                resource_group_name=resource_group_name,
            )

    def get_public_ip_details_request(self, subscription_id: str, resource_group_name: str, address_name: str):
        """
        Gets the specified public IP address in a given resource group.

        Args:
            subscription_id (str): The ID of the Azure subscription.
            resource_group_name (str): The name of the resource group containing the public IP.
            address_name (str): The name of the public IP address.

        Returns:
            The detailed public IP address object.

        Docs:
            https://learn.microsoft.com/en-us/rest/api/virtualnetwork/public-ip-addresses/get?view=rest-virtualnetwork-2024-10-01
        """
        full_url = (
            f"{PREFIX_URL_AZURE}{subscription_id}/resourceGroups/{resource_group_name}/providers/Microsoft.Network/"
            f"publicIPAddresses/{address_name}"
        )
        try:
            return self.http_request(method="GET", full_url=full_url, params={"api-version": "2023-05-01"})
        except Exception as e:
            self.handle_azure_error(
                e=e,
                resource_name=f"{resource_group_name}/{address_name}",
                resource_type="Public IP Addresses",
                api_function_name="get_public_ip_details_request",
                subscription_id=subscription_id,
                resource_group_name=resource_group_name,
            )

    def get_all_public_ip_details_request(self, subscription_id: str):
        """
        Lists all public IP addresses in the specified Azure subscription.

        Args:
            subscription_id (str): The ID of the Azure subscription.

        Returns:
            List of PublicIPAddressListResult objects.

        Docs:
            https://learn.microsoft.com/en-us/rest/api/virtualnetwork/public-ip-addresses/list-all?tabs=HTTP
        """
        full_url = f"{PREFIX_URL_AZURE}{subscription_id}/providers/Microsoft.Network/publicIPAddresses"
        try:
            return self.http_request(method="GET", full_url=full_url)
        except Exception as e:
            self.handle_azure_error(
                e=e,
                resource_name=f"{subscription_id}",
                resource_type="Public IP Addresses",
                api_function_name="get_all_public_ip_details_request",
                subscription_id=subscription_id,
                resource_group_name=None,
            )

    def billing_usage_list(
        self,
        subscription_id: str,
        expand: str = "",
        filter_: str = "",
        metric: str = "",
        max_results: int = 50,
        next_page_token: str = "",
    ):
        """
        Retrieves actual usage and cost details from Azure Consumption API.
        Args:
            subscription_id (str): Azure subscription ID.
            expand (str): Expand usage details with additional properties.
            filter_ (str): OData filter expression for filtering results.
            metric (str): Specific metric to retrieve (e.g., ActualCost, UsageQuantity).
            max_results (int): Maximum number of results to return (default: 50).
            next_page_token (str): Token for pagination.
        Returns:
            dict: The response from the Azure Consumption API.
        Raises:
            DemistoException: If Azure API call fails, subscription not found, or invalid parameters provided
        """
        scope = f"/{subscription_id}"
        url = f"{scope}/providers/Microsoft.Consumption/usageDetails"
        api_version = "2024-08-01"
        params_ = {
            "$expand": expand,
            "$filter": filter_,
            "metric": metric.lower().replace(" ", ""),
            "api-version": api_version,
            "$top": max_results,
        }
        remove_nulls_from_dictionary(params_)

        try:
            if next_page_token:
                new_url = remove_query_param_from_url(next_page_token, "api-version")
                demisto.debug(f"Azure billing usage request (pagination): {new_url}")
                return self.http_request("GET", full_url=new_url, params={"api-version": api_version})
            else:
                demisto.debug(f"Azure billing usage request: {url}, params: {params_}")
                return self.http_request("GET", url_suffix=url, params=params_)
        except Exception as e:
            self.handle_azure_error(
                e=e,
                resource_name=subscription_id,
                resource_type="Usage Details",
                subscription_id=subscription_id,
                api_function_name="billing_usage_list",
            )

    def billing_forecast_list(
        self,
        subscription_id: str,
        forecast_type: str,
        aggregation_function_name: str,
        aggregation_function_type: str = "Sum",
        granularity: str = "Daily",
        start_date: str = "",
        end_date: str = "",
        filter_param: str = "",
        include_actual_cost: bool = False,
        include_fresh_partial_cost: bool = False,
    ):
        """
        Returns cost forecast for a subscription over a given time range.
        Args:
            subscription_id (str): Azure subscription ID.
            forecast_type (str): Forecast type (Usage, ActualCost, AmortizedCost).
            aggregation_function_name (str): Aggregation function name.
            aggregation_function_type (str): Aggregation function type (default: "Sum").
            granularity (str): Data granularity (default: "Daily").
            start_date (str): Start date for the forecast.
            end_date (str): End date for the forecast.
            filter_param (str): URL parameter to filter forecasts.
            include_actual_cost (bool): Include actual cost data (default: False).
            include_fresh_partial_cost (bool): Include fresh partial cost data (default: False).
        Returns:
            dict: The response from the Azure Cost Management API.
        Raises:
            DemistoException: If Azure API call fails, subscription not found, or invalid parameters provided
        """

        start_datetime = arg_to_datetime(start_date) or datetime.now(UTC)
        end_datetime = arg_to_datetime(end_date) or (datetime.now(UTC) + timedelta(days=7))

        url = f"{subscription_id}/providers/Microsoft.CostManagement/forecast"
        api_version = "2025-03-01"

        body: dict[str, Any] = {
            "type": forecast_type,
            "timeframe": "Custom",
            "timePeriod": {
                "from": start_datetime.strftime("%Y-%m-%dT00:00:00Z"),
                "to": end_datetime.strftime("%Y-%m-%dT00:00:00Z"),
            },
            "dataset": {
                "granularity": granularity,
                "aggregation": {
                    "totalCost": {
                        "function": aggregation_function_type,
                        "name": aggregation_function_name,
                    }
                },
            },
        }
        if include_actual_cost:
            body["includeActualCost"] = include_actual_cost
        if include_fresh_partial_cost:
            body["includeFreshPartialCost"] = include_fresh_partial_cost

        if filter_param:
            body["dataset"]["filter"] = filter_param  # type: ignore[index]

        demisto.debug(f"Azure billing forecast \nrequest body: \n{body}")
        params_ = {"api-version": api_version}

        try:
            return self.http_request("POST", url_suffix=url, params=params_, json_data=body)
        except Exception as e:
            self.handle_azure_error(
                e=e,
                resource_name=subscription_id,
                resource_type="Cost Forecast",
                subscription_id=subscription_id,
                api_function_name="billing_forecast_list",
            )

    def billing_budgets_list(
        self,
        subscription_id: str,
        budget_name: str = "",
    ):
        """
        Retrieves budget information from Azure Consumption API.
        Args:
            subscription_id (str): Azure subscription ID.
            budget_name (str): Optional specific budget name to retrieve.
        Returns:
            dict: The response from the Azure Consumption API.
        Raises:
            DemistoException: If Azure API call fails, subscription not found, or invalid parameters provided
        """
        scope = f"/{subscription_id}"
        if budget_name:
            url = f"{scope}/providers/Microsoft.Consumption/budgets/{budget_name}"
        else:
            url = f"{scope}/providers/Microsoft.Consumption/budgets"

        api_version = "2024-08-01"
        params_ = {"api-version": api_version}

        demisto.debug(f"Azure billing budgets request: {url}, params: {params_}")
        try:
            return self.http_request("GET", url_suffix=url, params=params_)
        except Exception as e:
            self.handle_azure_error(
                e=e,
                resource_name=budget_name or subscription_id,
                resource_type="Budget",
                subscription_id=subscription_id,
                api_function_name="billing_budgets_list",
            )


""" HELPER FUNCTIONS """


def get_permissions_from_api_function_name(api_function_name: str, error_msg: str) -> list:
    """
    Extract the relevant missing permission by checking command-to-permissions mapping against an error message.
    Iterates over the permissions mapped to a specific API function and returns the relevant permissions
    that appear in the given error message.

    Args:
        api_function_name (str): The name of the API function used for permission lookup.
        error_msg (str): The error message string to check for missing permissions.

    Returns:
        list: The matching permission names if found, otherwise an empty list.
    """
    permission_names = []
    for permission in API_FUNCTION_TO_PERMISSIONS[api_function_name]:
        if permission.lower() in error_msg.lower():
            demisto.debug(f"Found missing permission via command mapping: {permission}")
            permission_names.append(permission)
    return permission_names


def get_permissions_from_required_role_permissions_list(error_msg: str) -> list:
    """
    Extract the relevant missing permission by searching the required role permissions list against an error message.
    Iterates over the predefined required role permissions and returns the relevant permissions
    that appear in the given error message.

    Args:
        error_msg (str): The error message string to check for missing permissions.

    Returns:
        list: The matching permission names if found, otherwise an empty list.
    """
    permission_names = []
    permissions_to_check = set(REQUIRED_ROLE_PERMISSIONS)
    for permission in permissions_to_check:
        if permission.lower() in error_msg.lower():
            demisto.debug(f"Found missing permission via fallback search: {permission}")
            permission_names.append(permission)

    if not permission_names:
        permission_names.append("N/A")

    return permission_names


def format_rule(rule_json: dict | list, security_rule_name: str):
    """
    Format the rule and create the commandResult object with it
    Args:
        rule_json: the json returned from the http_request
        security_rule_name: the name of the rule

    Returns:
        CommandResults for the rule
    """
    # We want to flatten the rules `properties` key as this is the more important key, and we'd like
    # to be able to display it nicely
    if isinstance(rule_json, dict):
        rule_json.update(rule_json.pop("properties", {}))
    if isinstance(rule_json, list):
        for rule in rule_json:
            rule.update(rule.pop("properties", {}))

    hr = tableToMarkdown(f"Rules {security_rule_name}", rule_json, removeNull=True)

    return CommandResults(outputs_prefix="Azure.NSGRule", outputs_key_field="id", outputs=rule_json, readable_output=hr)


def extract_azure_resource_info(resource_id: str) -> tuple[str | None, str | None, str | None]:
    """Extract subscription ID, resource group, and account name from Azure resource ID.

    Args:
        resource_id: Azure resource ID string

    Returns:
        Tuple of (subscription_id, resource_group, account_name)
    """
    patterns = {
        "subscription_id": r"subscriptions/(.+?)/resourceGroups",
        "resource_group": r"resourceGroups/(.+?)/providers",
        "account_name": r"storageAccounts/(.+?)/blobServices",
    }

    results = {}
    for key, pattern in patterns.items():
        match = re.search(pattern, resource_id)
        results[key] = match.group(1) if match else None

    return results["subscription_id"], results["resource_group"], results["account_name"]


def remove_query_param_from_url(url: str, param: str) -> str:
    """
    Remove a specific query parameter from a given URL and return the updated URL.

    Args:
        url (str): The full URL that may contain a query string.
        param (str): The name of the query parameter to remove.

    Returns:
        str: The URL with the specified query parameter removed. If the parameter
             is not present, the original URL is returned unchanged.
    """
    parsed = urlparse(url)
    qs = parse_qs(parsed.query)
    qs.pop(param, None)
    new_query = urlencode(qs, doseq=True)
    return urlunparse(parsed._replace(query=new_query))


""" COMMAND FUNCTIONS """


def update_security_rule_command(client: AzureClient, params: dict, args: dict) -> CommandResults:
    """
    Update an existing rule.

    As I couldn't find a way to just update specific fields, the command gets the existing rule, then updates
    the wanted fields and sends that as a "new" rule. This will update the rule and not create a new rule.

    Args:
        client: The MS Client
        params: configuration parameters
        args: args dictionary.

    Returns:
    an updated rule
    """
    security_group_name = args.get("security_group_name", "")
    security_rule_name = args.get("security_rule_name", "")
    direction = args.get("direction", "")
    action = args.get("action", "")
    protocol = args.get("protocol", "")
    source = args.get("source", "")
    source_ports = args.get("source_ports", "")
    destination = args.get("destination", "")
    destination_ports = args.get("destination_ports", "")
    priority = args.get("priority", "")
    description = args.get("description", "")
    access = args.get("access", "")
    subscription_id = get_from_args_or_params(params=params, args=args, key="subscription_id")
    resource_group_name = get_from_args_or_params(params=params, args=args, key="resource_group_name")

    rule = client.get_rule(
        security_group=security_group_name,
        rule_name=security_rule_name,
        subscription_id=subscription_id,
        resource_group_name=resource_group_name,
    )
    properties = rule.get("properties")

    updated_properties = assign_params(
        protocol="*" if protocol == "Any" else protocol,
        access=action,
        priority=priority,
        direction=direction,
        description=description,
    )
    if source_ports:
        source_ports_list = argToList(source_ports)
        if len(source_ports_list) > 1:
            properties.pop("sourcePortRange", None)  # Can't supply both sourcePortRange and sourcePortRanges
            updated_properties["sourcePortRanges"] = source_ports_list
        else:
            properties.pop("sourcePortRanges", None)  # Can't supply both sourcePortRange and sourcePortRanges
            updated_properties["sourcePortRange"] = source_ports

    if destination_ports:
        dest_ports_list = argToList(destination_ports)
        if len(dest_ports_list) > 1:
            properties.pop("destinationPortRange", None)  # Can't supply both destinationPortRange,destinationPortRanges
            updated_properties["destinationPortRanges"] = dest_ports_list
        else:
            properties.pop("destinationPortRanges", None)  # Can't supply destinationPortRange and destinationPortRanges
            updated_properties["destinationPortRange"] = destination_ports

    if destination:
        dest_list = argToList(destination)
        if len(dest_list) > 1:
            properties.pop("destinationAddressPrefix", None)  # Can't supply both destinationAddressPrefix and
            # destinationAddressPrefix
            updated_properties["destinationAddressPrefixes"] = dest_list
        else:
            properties.pop("destinationAddressPrefixes", None)  # Can't supply both
            # destinationAddressPrefixes, destinationAddressPrefixes
            updated_properties["destinationAddressPrefix"] = "*" if destination == "Any" else destination

    if source:
        source_list = argToList(source)
        if len(source_list) > 1:
            properties.pop("sourceAddressPrefix", None)  # Can't supply both sourceAddressPrefixes, sourceAddressPrefix
            updated_properties["sourceAddressPrefixes"] = source_list
        else:
            properties.pop("sourceAddressPrefixes", None)  # Can't supply both sourceAddressPrefixes,sourceAddressPrefix
            updated_properties["sourceAddressPrefix"] = "*" if source == "Any" else source

    properties.update(updated_properties)
    if access:
        properties.update({"access": access})

    rule = client.create_or_update_rule(
        security_group=security_group_name,
        rule_name=security_rule_name,
        properties=properties,
        subscription_id=subscription_id,
        resource_group_name=resource_group_name,
    )

    return format_rule(rule, security_rule_name)


def storage_account_update_command(client: AzureClient, params: dict, args: dict) -> CommandResults | str:
    """
        Creates or updates a given storage account.
    Args:
        client: The microsoft client.
        params: The configuration parameters.
        args: The users arguments, (like account name).

    Returns:
        CommandResults: The command results in MD table and context data.
    """
    subscription_id = get_from_args_or_params(params=params, args=args, key="subscription_id")
    resource_group_name = get_from_args_or_params(params=params, args=args, key="resource_group_name")
    # subscription_id = args.get("subscription_id")
    # resource_group_name = args.get("resource_group_name")
    response = client.storage_account_update_request(
        subscription_id=subscription_id, resource_group_name=resource_group_name, args=args
    )
    if not response.text:
        return f"The request was accepted - the account {args.get('account_name')} will be created shortly."

    response = response.json()

    readable_output = {
        "Account Name": response.get("name"),
        "Subscription ID": subscription_id,
        "Resource Group": resource_group_name,
        "Network Ruleset Bypass": response.get("properties", {}).get("networkAcls", {}).get("bypass")
        if args.get("network_ruleset_bypass")
        else None,
        "Default Action": response.get("properties", {}).get("networkAcls", {}).get("defaultAction")
        if args.get("network_ruleset_default_action")
        else None,
        "Allow Cross Tenant Replication": response.get("properties", {}).get("allowCrossTenantReplication")
        if args.get("allow_cross_tenant_replication")
        else None,
        "Supports Https Traffic Only": response.get("properties", {}).get("supportsHttpsTrafficOnly")
        if args.get("supports_https_traffic_only")
        else None,
    }

    return CommandResults(
        outputs_prefix="Azure.StorageAccount",
        outputs_key_field="id",
        outputs=response,
        readable_output=tableToMarkdown(
            "Azure Storage Account",
            readable_output,
            [
                "Account Name",
                "Subscription ID",
                "Resource Group",
                "Network Ruleset Bypass",
                "Default Action",
                "Allow Cross Tenant Replication",
                "Supports Https Traffic Only",
            ],
            removeNull=True,
        ),
        raw_response=response,
    )


def storage_blob_service_properties_set_command(client: AzureClient, params: dict, args: dict):
    """
        Sets the blob service properties for the storage account.
    Args:
        client: The microsoft client.
        params: The configuration parameters.
        args: The users arguments, (like account name).

    Returns:
        CommandResults: The command results in MD table and context data.
    """
    subscription_id = get_from_args_or_params(params=params, args=args, key="subscription_id")
    resource_group_name = get_from_args_or_params(params=params, args=args, key="resource_group_name")
    # subscription_id = args.get("subscription_id")
    # resource_group_name = args.get("resource_group_name")
    delete_rentention_policy_enabled = args.get("delete_rentention_policy_enabled")
    delete_rentention_policy_days = args.get("delete_rentention_policy_days")
    account_name = args.get("account_name", "")

    response = client.storage_blob_service_properties_set_request(
        subscription_id, resource_group_name, account_name, delete_rentention_policy_enabled, delete_rentention_policy_days
    )

    readable_output = {
        "Name": response.get("name"),
        "ID": response.get("id"),
        "Delete Retention Policy": response.get("properties", {}).get("deleteRetentionPolicy")
        if args.get("delete_rentention_policy_enabled") or args.get("delete_rentention_policy_days")
        else None,
    }

    return CommandResults(
        outputs_prefix="Azure.StorageAccountBlobServiceProperties",
        outputs_key_field="id",
        outputs=response,
        readable_output=tableToMarkdown(
            "Updated Azure Storage Blob Service Properties",
            readable_output,
            ["Name", "ID", "Delete Retention Policy"],
            removeNull=True,
        ),
        raw_response=response,
    )


def storage_blob_containers_update_command(client: AzureClient, params: dict, args: dict):
    """
        Updates a given blob container.
    Args:
        client: The Microsoft client.
        params: The configuration parameters.
        args: User-provided arguments, such as the account name and container name.

    Returns:
        CommandResults: The command results, including the Markdown table and context data.
    """
    subscription_id = get_from_args_or_params(params=params, args=args, key="subscription_id")
    resource_group_name = get_from_args_or_params(params=params, args=args, key="resource_group_name")

    response = client.storage_blob_containers_create_update_request(
        subscription_id=subscription_id, resource_group_name=resource_group_name, args=args, method="PATCH"
    )

    subscription_id, resource_group, account_name = extract_azure_resource_info(response.get("id", ""))

    readable_output = {
        "Name": response.get("name", ""),
        "Account Name": account_name,
        "Subscription ID": subscription_id,
        "Resource Group": resource_group,
        "Public Access": response.get("properties", {}).get("publicAccess"),
    }

    return CommandResults(
        outputs_prefix="Azure.StorageBlobContainer",
        outputs_key_field="id",
        outputs=response,
        raw_response=response,
        readable_output=tableToMarkdown(
            name="Azure Storage Blob Containers Properties",
            t=readable_output,
            headers=["Name", "Account Name", "Subscription ID", "Resource Group", "Public Access"],
            removeNull=True,
        ),
    )


def storage_blob_service_properties_get_command(client: AzureClient, params: dict, args: dict):
    """
        Gets the blob service properties for the storage account.
    Args:
        client: The AzureClient client.
        params: The configuration parameters.
        args: User-provided arguments, such as the account name and container name.

    Returns:
        CommandResults: The command results, including the Markdown table and context data.
    """
    subscription_id = get_from_args_or_params(params=params, args=args, key="subscription_id")
    resource_group_name = get_from_args_or_params(params=params, args=args, key="resource_group_name")
    account_name = args.get("account_name", "")
    response = client.storage_blob_service_properties_get_request(
        account_name=account_name, resource_group_name=resource_group_name, subscription_id=subscription_id
    )
    subscription_id, resource_group, account_name = extract_azure_resource_info(response.get("id", ""))

    readable_output = {
        "Name": response.get("name", ""),
        "Account Name": account_name,
        "Subscription ID": subscription_id,
        "Resource Group": resource_group,
        "Change Feed": response.get("properties", {}).get("changeFeed", {}).get("enabled", ""),
        "Delete Retention Policy": response.get("properties", {}).get("deleteRetentionPolicy", {}).get("enabled", ""),
        "Versioning": response.get("properties", {}).get("isVersioningEnabled"),
    }

    return CommandResults(
        outputs_prefix="Azure.StorageBlobServiceProperties",
        outputs_key_field="id",
        outputs=response,
        raw_response=response,
        readable_output=tableToMarkdown(
            name="Azure Storage Blob Service Properties",
            t=readable_output,
            headers=[
                "Name",
                "Account Name",
                "Subscription ID",
                "Resource Group",
                "Change Feed",
                "Delete Retention Policy",
                "Versioning",
            ],
            removeNull=True,
        ),
    )


def storage_container_property_get_command(client: AzureClient, params: dict, args: dict) -> CommandResults:
    """
        Gets the properties of a storage container.
    Args:
        client: The microsoft client.
        params: The configuration parameters.
        args: The users arguments.

    Returns:
        CommandResults: The command results in MD table and context data.
    """
    container_name = args["container_name"]
    account_name = args.get("account_name", "")
    response = client.get_storage_container_properties_request(account_name, container_name)
    raw_response = response.headers
    raw_response = dict(raw_response)  # Convert raw_response from 'CaseInsensitiveDict' to 'dict'
    outputs = {}

    outputs["name"] = container_name
    outputs["Property"] = raw_response

    readable_output = tableToMarkdown(
        f"Container {container_name} Properties:",
        outputs.get("Property"),
        headerTransform=string_to_table_header,
        removeNull=True,
    )

    return CommandResults(
        readable_output=readable_output,
        outputs_prefix="Azure.StorageContainer",
        outputs_key_field="name",
        outputs=outputs,
        raw_response=raw_response,
    )


def storage_container_create_command(client: AzureClient, params: dict, args: dict) -> CommandResults:
    """
    Create a new Container under the specified account.

    Args:
        client (Client): Azure Blob Storage API client.
        args (dict): Command arguments.

    Returns:
        CommandResults: outputs, readable outputs and raw response.

    """
    container_name = args["container_name"]
    account_name = args.get("account_name", "")

    container_name_regex = "^[a-z0-9](?!.*--)[a-z0-9-]{1,61}[a-z0-9]$"
    # Rules for naming containers can be found here:
    # https://docs.microsoft.com/en-us/rest/api/storageservices/naming-and-referencing-containers--blobs--and-metadata

    if not re.search(container_name_regex, container_name):
        raise Exception("The specified container name is invalid.")

    client.create_storage_container_request(container_name, account_name)

    return CommandResults(
        readable_output=f"Container {container_name} successfully created.",
    )


def storage_container_delete_command(client: AzureClient, params: dict, args: dict) -> CommandResults:
    """
    Delete Container under the specified account.

    Args:
        client (Client): Azure Blob Storage API client.
        args (dict): Command arguments

    Returns:
        CommandResults: outputs, readable outputs and raw response.

    """
    container_name = args["container_name"]
    account_name = args.get("account_name", "")

    client.delete_storage_container_request(container_name, account_name)

    return CommandResults(
        readable_output=f"Container {container_name} successfully deleted.",
    )


def storage_container_blob_create_command(client: AzureClient, params: dict, args: Dict[str, Any]) -> CommandResults:
    """
    Create a new Blob under the specified Container.

    Args:
        client (Client): Azure Blob Storage API client.
        args (dict): Command arguments.

    Returns:
        CommandResults: outputs, readable outputs and raw response.

    """
    container_name = args["container_name"]
    account_name = args.get("account_name", "")
    file_entry_id = args["file_entry_id"]
    blob_name = args.get("blob_name", "")

    file_data = demisto.getFilePath(file_entry_id)  # Retrieve system file path and name, given file entry ID.
    system_file_path = file_data["path"]
    file_name = blob_name if blob_name else file_data["name"]

    response = client.storage_container_create_blob_request(
        container_name, account_name, file_entry_id, file_name, system_file_path
    )  # noqa: E501

    command_results = CommandResults(readable_output=f"Blob {file_name} successfully created.", raw_response=response)

    return command_results


def storage_container_blob_get_command(client: AzureClient, params: dict, args: dict) -> Any:
    """
    Retrieve Blob from Container.

    Args:
        client (Client): Azure Blob Storage API client.
        args (dict): Command arguments.

    Returns:
        fileResult: File Result.

    """
    container_name = args["container_name"]
    blob_name = args["blob_name"]
    account_name = args.get("account_name", "")

    response = client.storage_container_blob_get_request(container_name, blob_name, account_name)

    if hasattr(response, "content"):
        return fileResult(filename=blob_name, data=response.content)  # type: ignore[attr-defined]
    else:
        raise DemistoException(f"Failed to get content from response for blob {blob_name}")


def storage_container_blob_tag_get_command(client: AzureClient, params: dict, args: dict):
    """
        Gets the tags of a blob from the storage container.
    Args:
        client: The microsoft client.
        params: The configuration parameters.
        args: The users arguments.

    Returns:
        CommandResults: The command results in MD table and context data.
    """
    container_name = args["container_name"]
    blob_name = args["blob_name"]
    account_name = args.get("account_name", "")

    response = client.storage_container_blob_tag_get_request(container_name, blob_name, account_name)

    tree = ET.ElementTree(defused_ET.fromstring(response))
    root = tree.getroot()

    raw_response = []
    outputs = {"name": container_name, "Blob": {"name": blob_name}}

    for element in root.iter("Tag"):
        tag = {"Key": element.findtext("Key"), "Value": element.findtext("Value")}
        raw_response.append(dict(tag))

    outputs["Blob"]["Tag"] = raw_response

    readable_output = tableToMarkdown(
        f"Blob {blob_name} Tags:", outputs["Blob"]["Tag"], headers=["Key", "Value"], headerTransform=pascalToSpace
    )

    command_results = CommandResults(
        readable_output=readable_output,
        outputs_prefix="Azure.StorageContainer",
        outputs_key_field="name",
        outputs=outputs,
        raw_response=raw_response,
    )

    return command_results


def create_set_tags_request_body(tags: dict) -> bytes:
    """
    Create XML request body for set blob tags.
    Args:
        tags (dict): Tags data. Key represents tag name , and value represents tag Value.

    Returns:
        str: Set tags request body.

    """
    tags_element = ET.Element("Tags")
    tag_set_element = ET.SubElement(tags_element, "TagSet")

    for key, value in tags.items():
        tag_element = ET.SubElement(tag_set_element, "Tag")
        ET.SubElement(tag_element, "Key").text = key
        ET.SubElement(tag_element, "Value").text = value

    return ET.tostring(tags_element, encoding="utf-8", xml_declaration=True)


def storage_container_blob_tag_set_command(client: AzureClient, params: dict, args: dict):
    """
    Sets the tags for the specified Blob.

    Args:
        client (Client): Azure Blob Storage API client.
        args (dict): Command arguments.

    Returns:
        CommandResults: outputs, readable outputs and raw response

    """
    account_name = args.get("account_name", "")
    container_name = args["container_name"]
    blob_name = args["blob_name"]
    tags = args["tags"]
    append_tags = argToBoolean(args.get("append", False))

    try:
        tags = json.loads(tags)
    except ValueError:
        raise ValueError("Failed to parse tags argument. Please provide valid JSON format tags data.")

    if append_tags:
        results = storage_container_blob_tag_get_command(client, params, args)
        original_tags = results.outputs["Blob"]["Tag"]
        tags.update(original_tags)

    xml_data = create_set_tags_request_body(tags)

    client.storage_container_blob_tags_set_request(container_name, blob_name, xml_data, account_name)

    command_results = CommandResults(
        readable_output=f"{blob_name} Tags successfully updated.",
    )

    return command_results


def convert_dict_time_format(data: dict, keys: list, date_format=DATE_FORMAT):
    """
    Convert dictionary data values time format.
    Args:
        data (dict): Data.
        keys (list): Keys list to convert

    """
    for key in keys:
        if data.get(key):
            time_value = datetime.strptime(data.get(key), date_format)  # type: ignore
            iso_time = FormatIso8601(time_value)
            data[key] = iso_time


def storage_container_blob_property_get_command(client: AzureClient, params: dict, args: dict) -> CommandResults:
    """
    Retrieve Blob properties.

    Args:
        client (Client): Azure Blob Storage API client.
        args (dict): Command arguments.

    Returns:
        CommandResults: outputs, readable outputs and raw response.

    """
    container_name = args["container_name"]
    blob_name = args["blob_name"]
    account_name = args.get("account_name", "")

    response = client.storage_container_blob_property_get_request(container_name, blob_name, account_name)

    if not hasattr(response, "headers"):
        raise DemistoException(f"Failed to get headers from response for blob {blob_name}")

    raw_response = response.headers  # type: ignore[attr-defined]
    raw_response = dict(raw_response)  # Convert raw_response from 'CaseInsensitiveDict' to 'dict'
    outputs = {}

    outputs["name"] = container_name
    outputs["Blob"] = {"name": blob_name, "Property": raw_response}

    readable_output = tableToMarkdown(
        f"Blob {blob_name} Properties:",
        outputs.get("Blob").get("Property"),  # type: ignore
        headerTransform=string_to_table_header,
        removeNull=True,
    )

    return CommandResults(
        readable_output=readable_output,
        outputs_prefix="Azure.StorageContainer",
        outputs_key_field="name",
        outputs=outputs,
        raw_response=raw_response,
    )


def storage_container_blob_property_set_command(client: AzureClient, params: dict, args: dict):
    """
    Set Blob properties.

    Args:
        client (Client): Azure Blob Storage API client.
        args (dict): Command arguments.

    Returns:
        CommandResults: outputs, readable outputs and raw response.

    """
    container_name = args["container_name"]
    blob_name = args["blob_name"]
    content_type = args.get("content_type", "")
    content_md5 = args.get("content_md5", "")
    content_encoding = args.get("content_encoding", "")
    content_language = args.get("content_language", "")
    content_disposition = args.get("content_disposition", "")
    cache_control = args.get("cache_control", "")
    request_id = args.get("request_id", "")
    lease_id = args.get("lease_id", "")
    account_name = args.get("account_name", "")

    headers = remove_empty_elements(
        {
            "x-ms-blob-cache-control": cache_control,
            "x-ms-blob-content-type": content_type,
            "x-ms-blob-content-md5": content_md5,
            "x-ms-blob-content-encoding": content_encoding,
            "x-ms-blob-content-language": content_language,
            "x-ms-blob-content-disposition": content_disposition,
            "x-ms-client-request-id": request_id,
            "x-ms-lease-id": lease_id,
            "Content-Length": "0",
        }
    )

    client.storage_container_blob_properties_set_request(container_name, blob_name, account_name, headers)

    command_results = CommandResults(
        readable_output=f"Blob {blob_name} properties successfully updated.",
    )

    return command_results


def storage_container_block_public_access_command(client: AzureClient, params: dict, args: dict):
    """
    Block container's public access.

    Args:
        client (Client): Azure Blob Storage API client.
        args (dict): Command arguments

    Returns:
        CommandResults: outputs and raw response.

    """

    account_name = args.get("account_name", "")
    container_name = args.get("container_name", "")

    response = client.storage_container_block_public_access_request(account_name, container_name)
    demisto.debug(f"Response from block public access API:- {response}")
    command_results = CommandResults(
        readable_output=f"Public access to container '{container_name}' has been successfully blocked",
    )
    return command_results


def create_policy_assignment_command(client: AzureClient, params: dict, args: dict):
    """
        Creates a policy assignment.
    Args:
        client: The microsoft client.
        params: The configuration parameters.
        args: The users arguments.

    Returns:
        CommandResults: The command results in MD table and context data.
    """
    name = args.get("name", "")
    scope = args.get("scope", "")
    policy_definition_id: str = args.get("policy_definition_id", "")
    display_name = args.get("display_name", "")
    parameters = json.loads(args.get("parameters", "{}"))
    description = args.get("description", "")
    response = client.create_policy_assignment(name, policy_definition_id, display_name, parameters, description, scope)
    outputs = [
        {
            "Name": response.get("name"),
            "Policy Definition ID": response.get("properties", {}).get("policyDefinitionId", ""),
            "Display Name": response.get("properties", {}).get("displayName", ""),
            "Description": response.get("properties", {}).get("description", ""),
            "ID": response.get("id"),
            "Parameters": response.get("properties", {}).get("parameters") if parameters else None,
        }
    ]
    md = tableToMarkdown(
        f"Azure policy assignment {name} was successfully created.",
        outputs,
        ["ID", "Name", "Policy Definition ID", "Display Name", "Description", "Parameters"],
        removeNull=True,
    )
    return CommandResults(
        outputs_prefix="Azure.PolicyAssignment",
        outputs_key_field="id",
        outputs=response,
        readable_output=md,
        raw_response=outputs,
    )


def set_postgres_config_command(client: AzureClient, params: dict, args: dict):
    """
        Updates a configuration of PostgreSQL server.
    Args:
        client: The microsoft client.
        params: The configuration parameters.
        args: The users arguments.

    Returns:
        CommandResults: The command results in MD table and context data.
    """
    server_name = args.get("server_name", "")
    subscription_id = get_from_args_or_params(params=params, args=args, key="subscription_id")
    resource_group_name = get_from_args_or_params(params=params, args=args, key="resource_group_name")
    configuration_name = args.get("configuration_name", "")
    source = args.get("source", "")
    value = args.get("value", "")
    client.set_postgres_config(server_name, subscription_id, resource_group_name, configuration_name, source, value)
    return CommandResults(readable_output=f"Updated the configuration {configuration_name} of the server {server_name}.")


def set_webapp_config_command(client: AzureClient, params: dict, args: dict):
    """
        Sets WebApp configurations.
    Args:
        client: The microsoft client.
        params: The configuration parameters.
        args: The users arguments.

    Returns:
        CommandResults: The command results in MD table and context data.
    """
    name = args.get("name", "")
    subscription_id = get_from_args_or_params(params=params, args=args, key="subscription_id")
    resource_group_name = get_from_args_or_params(params=params, args=args, key="resource_group_name")
    http20_enabled = args.get("http20_enabled", "")
    remote_debugging_enabled = args.get("remote_debugging_enabled", "")
    min_tls_version = args.get("min_tls_version", "")
    response = client.set_webapp_config(
        name, subscription_id, resource_group_name, http20_enabled, remote_debugging_enabled, min_tls_version
    )
    outputs = [
        {
            "Name": response.get("name"),
            "Http20 Enabled": response.get("properties", {}).get("http20Enabled", "") if http20_enabled else None,
            "Remote Debugging Enabled": response.get("properties", {}).get("remoteDebuggingEnabled", "")
            if remote_debugging_enabled
            else None,
            "Min Tls Version": response.get("properties", {}).get("minTlsVersion", "") if min_tls_version else None,
            "ID": response.get("id"),
        }
    ]
    md = tableToMarkdown(
        f"Web App configuration for {name} was updated successfully.",
        outputs,
        ["Name", "Http20 Enabled", "Remote Debugging Enabled", "Min Tls Version", "ID"],
        removeNull=True,
    )
    return CommandResults(
        outputs_prefix="Azure.WebAppConfig",
        outputs_key_field="id",
        outputs=response,
        readable_output=md,
        raw_response=outputs,
    )


def update_webapp_auth_command(client: AzureClient, params: dict, args: dict):
    """
        Sets WebApp authentication.
    Args:
        client: The microsoft client.
        params: The configuration parameters.
        args: The users arguments.

    Returns:
        CommandResults: The command results in MD table and context data.
    """
    name = args.get("name", "")
    subscription_id = get_from_args_or_params(params=params, args=args, key="subscription_id")
    resource_group_name = get_from_args_or_params(params=params, args=args, key="resource_group_name")
    enabled = args.get("enabled", "")
    response = client.update_webapp_auth(name, subscription_id, resource_group_name, enabled)
    demisto.debug("Updated webapp auth settings.")
    outputs = [
        {
            "Name": name,
            "Enabled": response.get("properties", {}).get("enabled", "") if enabled else None,
            "ID": response.get("id"),
        }
    ]
    md = tableToMarkdown(
        f"Authentication settings for Web App {name} updated successfully.",
        outputs,
        ["Name", "Enabled", "ID"],
        removeNull=True,
    )
    return CommandResults(
        outputs_prefix="Azure.WebAppAuth",
        outputs_key_field="id",
        outputs=response,
        readable_output=md,
        raw_response=outputs,
    )


def mysql_flexible_server_param_set_command(client: AzureClient, params: dict, args: dict):
    """
        Updates a configuration of MySQL flexible server.
    Args:
        client: The microsoft client.
        params: The configuration parameters.
        args: The users arguments.

    Returns:
        CommandResults: The command results in MD table and context data.
    """
    configuration_name = args.get("configuration_name", "")
    server_name = args.get("server_name", "")
    subscription_id = get_from_args_or_params(params=params, args=args, key="subscription_id")
    resource_group_name = get_from_args_or_params(params=params, args=args, key="resource_group_name")
    source = args.get("source", "")
    value = args.get("value", "")
    client.flexible_server_param_set(server_name, configuration_name, subscription_id, resource_group_name, source, value)
    return CommandResults(readable_output=f"Updated the configuration {configuration_name} of the server {server_name}.")


def monitor_log_profile_update_command(client: AzureClient, params: dict, args: dict):
    """
        Updates a monitor log profile.
    Args:
        client: The microsoft client.
        params: The configuration parameters.
        args: The users arguments.

    Returns:
        CommandResults: The command results in MD table and context data.
    """
    log_profile_name = args.get("log_profile_name", "")
    location = args.get("location")
    subscription_id = get_from_args_or_params(params=params, args=args, key="subscription_id")
    retention_policy_days = arg_to_number(args.get("retention_policy_days"))
    retention_policy_enabled = args.get("retention_policy_enabled")
    current_log_profile = client.get_monitor_log_profile(subscription_id, log_profile_name)
    current_log_profile["properties"]["retentionPolicy"]["enabled"] = (
        retention_policy_enabled
        if retention_policy_enabled is not None
        else current_log_profile.get("properties", {}).get("retentionPolicy", {}).get("enabled")
    )
    current_log_profile["properties"]["retentionPolicy"]["days"] = (
        retention_policy_days
        if retention_policy_days
        else current_log_profile.get("properties", {}).get("retentionPolicy", {}).get("days")
    )
    current_log_profile["location"] = location if location else current_log_profile.get("location")
    response = client.monitor_log_profile_update(subscription_id, log_profile_name, current_log_profile)
    outputs = [
        {
            "Name": response.get("name"),
            "ID": response.get("id"),
            "Location": response.get("location", "") if location else None,
            "Retention Policy": response.get("properties", {}).get("retentionPolicy")
            if (retention_policy_enabled or retention_policy_days)
            else None,
        }
    ]
    md = tableToMarkdown(
        f"Log profile {log_profile_name} updated successfully.",
        outputs,
        ["Name", "ID", "Location", "Retention Policy"],
        removeNull=True,
    )
    return CommandResults(
        outputs_prefix="Azure.LogProfile",
        outputs_key_field="id",
        outputs=response,
        readable_output=md,
        raw_response=outputs,
    )


def disk_update_command(client: AzureClient, params: dict, args: dict):
    """
        Updates a disk.
    Args:
        client: The microsoft client.
        params: The configuration parameters.
        args: The users arguments.

    Returns:
        CommandResults: The command results in MD table and context data.
    """
    subscription_id = get_from_args_or_params(params=params, args=args, key="subscription_id")
    resource_group_name = get_from_args_or_params(params=params, args=args, key="resource_group_name")
    disk_name = args.get("disk_name", "")
    public_network_access = args.get("public_network_access")
    network_access_policy = args.get("network_access_policy")
    data_access_auth_mode = args.get("data_access_auth_mode")
    response = client.disk_update(
        subscription_id, resource_group_name, disk_name, public_network_access, network_access_policy, data_access_auth_mode
    )
    outputs = [
        {
            "Name": response.get("name"),
            "ID": response.get("id"),
            "Public Network Access": response.get("properties", {}).get("publicNetworkAccess") if public_network_access else None,
            "Network Access Policy": response.get("properties", {}).get("networkAccessPolicy") if network_access_policy else None,
            "Data Access Auth Mode": response.get("properties", {}).get("dataAccessAuthMode") if data_access_auth_mode else None,
        }
    ]
    md = tableToMarkdown(
        f"Disk {disk_name} updated successfully.",
        outputs,
        ["Name", "ID", "Public Network Access", "Network Access Policy", "Data Access Auth Mode"],
        removeNull=True,
    )
    return CommandResults(
        outputs_prefix="Azure.Disk",
        outputs_key_field="id",
        outputs=response,
        readable_output=md,
        raw_response=outputs,
    )


def webapp_update_command(client: AzureClient, params: dict, args: dict):
    """
    Updates an Azure web application with specified settings.

    Args:
        client (AzureClient): The Azure client instance.
        params (dict): Configuration parameters.
        args (dict): Command arguments including web app name, identity type, HTTPS settings, etc.

    Returns:
        CommandResults: The updated web app configuration formatted for display.
    """
    subscription_id = get_from_args_or_params(params=params, args=args, key="subscription_id")
    resource_group_name = get_from_args_or_params(params=params, args=args, key="resource_group_name")
    name = args.get("name", "")
    identity_type = args.get("identity_type")
    https_only = args.get("https_only")
    client_cert_enabled = args.get("client_cert_enabled")
    response = client.webapp_update(subscription_id, resource_group_name, name, identity_type, https_only, client_cert_enabled)
    outputs = [
        {
            "Name": response.get("name"),
            "ID": response.get("id"),
            "Identity": response.get("identity", {}) if identity_type else None,
            "Https Only": response.get("properties", {}).get("httpsOnly") if https_only else None,
            "Client Cert Enabled": response.get("properties", {}).get("clientCertEnabled") if client_cert_enabled else None,
        }
    ]
    md = tableToMarkdown(
        f"Updated the Web App {name}.",
        outputs,
        ["Name", "ID", "Identity", "Https Only", "Client Cert Enabled"],
        removeNull=True,
    )
    return CommandResults(
        outputs_prefix="Azure.WebApp",
        outputs_key_field="id",
        outputs=response,
        readable_output=md,
        raw_response=outputs,
    )


def acr_update_command(client: AzureClient, params: dict, args: dict):
    """
    Updates an Azure Container Registry with specified settings.

    Args:
        client (AzureClient): The Azure client instance.
        params (dict): Configuration parameters.
        args (dict): Command arguments including registry name, access settings, etc.

    Returns:
        CommandResults: The updated container registry configuration formatted for display.
    """
    subscription_id = get_from_args_or_params(params=params, args=args, key="subscription_id")
    resource_group_name = get_from_args_or_params(params=params, args=args, key="resource_group_name")
    registry_name = args.get("registry_name", "")
    allow_exports = args.get("allow_exports")
    public_network_access = args.get("public_network_access")
    anonymous_pull_enabled = args.get("anonymous_pull_enabled")
    authentication_as_arm_policy = args.get("authentication_as_arm_policy")
    response = client.acr_update(
        subscription_id,
        resource_group_name,
        registry_name,
        allow_exports,
        public_network_access,
        anonymous_pull_enabled,
        authentication_as_arm_policy,
    )
    outputs = [
        {
            "Name": response.get("name"),
            "ID": response.get("id"),
            "Public Network Access": response.get("properties", {}).get("publicNetworkAccess") if public_network_access else None,
            "Anonymous Pull Enabled": response.get("properties", {}).get("anonymousPullEnabled")
            if anonymous_pull_enabled
            else None,
            "Allow Exports": response.get("properties", {}).get("policies", {}).get("exportPolicy", {}).get("status")
            if allow_exports
            else None,
            "Authentication As Arm Policy": response.get("properties", {})
            .get("policies", {})
            .get("azureADAuthenticationAsArmPolicy", {})
            .get("status")
            if authentication_as_arm_policy
            else None,
        }
    ]
    md = tableToMarkdown(
        f"Updated the container registry {registry_name}.",
        outputs,
        ["Name", "ID", "Public Network Access", "Anonymous Pull Enabled", "Allow Exports", "Authentication As Arm Policy"],
        removeNull=True,
    )
    return CommandResults(
        outputs_prefix="Azure.ACR",
        outputs_key_field="id",
        outputs=response,
        readable_output=md,
        raw_response=outputs,
    )


def postgres_server_update_command(client: AzureClient, params: dict, args: dict):
    """
    Updates a PostgreSQL server with specified SSL enforcement settings.

    Args:
        client (AzureClient): The Azure client instance.
        params (dict): Configuration parameters.
        args (dict): Command arguments including server name and SSL enforcement state.

    Returns:
        CommandResults: The updated PostgreSQL server configuration.
    """
    subscription_id = get_from_args_or_params(params=params, args=args, key="subscription_id")
    resource_group_name = get_from_args_or_params(params=params, args=args, key="resource_group_name")
    server_name = args.get("server_name", "")
    ssl_enforcement = args.get("ssl_enforcement", "")
    client.postgres_server_update(subscription_id, resource_group_name, server_name, ssl_enforcement)
    return CommandResults(readable_output=f"Updated postgreSQL server {server_name}.")


def update_key_vault_command(client: AzureClient, params: dict[str, Any], args: dict[str, Any]) -> CommandResults:
    """
        updates a key vault.
    Args:
        client: The microsoft client.
        params: The configuration parameters.
        args: The users arguments.

    Returns:
        CommandResults: The command results in MD table and context data.
    """
    subscription_id = get_from_args_or_params(params=params, args=args, key="subscription_id")
    resource_group_name = get_from_args_or_params(params=params, args=args, key="resource_group_name")
    vault_name = args.get("vault_name", "")
    enable_soft_delete = args.get("enable_soft_delete", "")
    enable_purge_protection = args.get("enable_purge_protection", "")
    response = client.update_key_vault_request(
        subscription_id, resource_group_name, vault_name, enable_soft_delete, enable_purge_protection
    )
    outputs = [
        {
            "Name": response.get("name"),
            "ID": response.get("id"),
            "Enable Soft Delete": response.get("properties", {}).get("enableSoftDelete") if enable_soft_delete else None,
            "Enable Purge Protection": response.get("properties", {}).get("enablePurgeProtection")
            if enable_purge_protection
            else None,
        }
    ]
    readable_output = tableToMarkdown(
        f"Updated Key Vault {vault_name}.",
        outputs,
        ["ID", "Name", "Enable Soft Delete", "Enable Purge Protection"],
        removeNull=True,
        headerTransform=string_to_table_header,
    )

    return CommandResults(
        outputs_prefix="Azure.KeyVault",
        outputs_key_field="id",
        outputs=response,
        raw_response=response,
        readable_output=readable_output,
        ignore_auto_extract=True,
    )


def sql_db_threat_policy_update_command(client: AzureClient, params: dict[str, Any], args: Dict[str, Any]) -> CommandResults:
    """
    Updates the threat detection policy for a SQL database.

    Args:
        client (AzureClient): The Azure client instance.
        params (dict): Configuration parameters.
        args (dict): Command arguments including server name, database name, and email settings.

    Returns:
        CommandResults: The updated threat detection policy configuration formatted for display.
    """
    server_name = args.get("server_name", "")
    db_name = args.get("db_name", "")
    email_account_admins = args.get("email_account_admins_enabled", "")
    subscription_id = get_from_args_or_params(params=params, args=args, key="subscription_id")
    resource_group_name = get_from_args_or_params(params=params, args=args, key="resource_group_name")

    current_db = client.sql_db_threat_policy_get(
        server_name=server_name, db_name=db_name, subscription_id=subscription_id, resource_group_name=resource_group_name
    )
    current_db["properties"]["emailAccountAdmins"] = email_account_admins or current_db.get("properties", {}).get(
        "emailAccountAdmins"
    )
    response = client.sql_db_threat_policy_update(
        server_name=server_name,
        db_name=db_name,
        subscription_id=subscription_id,
        current=current_db,
        resource_group_name=resource_group_name,
    )

    outputs = [
        {
            "Name": response.get("name"),
            "ID": response.get("id"),
            "Email Account Admins": response.get("properties", {}).get("emailAccountAdmins") if email_account_admins else None,
        }
    ]
    readable_output = tableToMarkdown(
        f"Updated Database Threat Detection Policies for {resource_group_name=}",
        outputs,
        ["ID", "Name", "Email Account Admins"],
        removeNull=True,
        headerTransform=string_to_table_header,
    )

    return CommandResults(
        readable_output=readable_output,
        outputs_prefix="Azure.SqlDBThreatPolicy",
        outputs_key_field="id",
        outputs=response,
        raw_response=response,
    )


def sql_db_tde_set_command(client: AzureClient, params: dict[str, Any], args: Dict[str, Any]) -> CommandResults:
    """
    Sets the transparent data encryption state for a SQL database.

    Args:
        client (AzureClient): The Azure client instance.
        params (dict): Configuration parameters.
        args (dict): Command arguments including server name, database name, and TDE state.

    Returns:
        CommandResults: A message indicating successful TDE state update.
    """
    server_name = args.get("server_name", "")
    db_name = args.get("db_name", "")
    state = args.get("state", "")
    subscription_id = get_from_args_or_params(params=params, args=args, key="subscription_id")
    resource_group_name = get_from_args_or_params(params=params, args=args, key="resource_group_name")
    client.sql_db_tde_set(
        server_name=server_name,
        db_name=db_name,
        subscription_id=subscription_id,
        state=state,
        resource_group_name=resource_group_name,
    )
    # CommandResults don't contain the response because it takes time for the resource to be updated.
    return CommandResults(
        readable_output=f"Updated SQL database {db_name} of the server {server_name}.",
    )


def cosmosdb_update_command(client: AzureClient, params: dict[str, Any], args: Dict[str, Any]) -> CommandResults:
    """
        Updates a Cosmos DB account with specified settings.
    Args:
        client: The microsoft client.
        params: The configuration parameters.
        args: The users arguments.

    Returns:
        CommandResults: The command results in MD table and context data.
    """
    account_name = args.get("account_name", "")
    subscription_id = get_from_args_or_params(params=params, args=args, key="subscription_id")
    resource_group_name = get_from_args_or_params(params=params, args=args, key="resource_group_name")
    disable_key_based_metadata_write_access = args.get("disable_key_based_metadata_write_access")
    response = client.cosmos_db_update(
        subscription_id, resource_group_name, account_name, disable_key_based_metadata_write_access
    )

    return CommandResults(
        readable_output=f"Updated Cosmos DB {account_name}.",
        outputs_prefix="Azure.CosmosDB",
        outputs_key_field="id",
        outputs=response,
        raw_response=response,
    )


def nsg_security_groups_list_command(client: AzureClient, params: dict[str, Any], args: dict[str, Any]) -> CommandResults:
    """
        List all network security groups.
    Args:
        client: The AzureClient
        params: configuration parameters
        args: args dictionary.

    Returns:
        A detailed list of all network security groups
    """
    subscription_id = get_from_args_or_params(params=params, args=args, key="subscription_id")
    resource_group_name = get_from_args_or_params(params=params, args=args, key="resource_group_name")
    response = client.list_network_security_groups(subscription_id=subscription_id, resource_group_name=resource_group_name)
    network_groups = response.get("value", [])

    # cleans up the tag, remove the "W/\" prefix and the "\" suffix.
    for group in network_groups:
        group["etag"] = group.get("etag", "")[3:-1]
        for rule in group.get("defaultSecurityRules", []):
            rule["etag"] = rule.get("etag", "")[3:-1]

    hr = tableToMarkdown(
        name="Network Security Groups",
        t=network_groups,
        headers=["name", "id", "type", "etag", "location"],
        headerTransform=string_to_table_header,
    )
    return CommandResults(
        raw_response=response,
        outputs_prefix="Azure.NSGSecurityGroup",
        outputs_key_field="id",
        outputs=network_groups,
        readable_output=hr,
    )


def nsg_security_rule_get_command(client: AzureClient, params: dict[str, Any], args: dict[str, Any]) -> CommandResults:
    """
    This command will get a rule from a security group.
    Args:
        client: The AzureClient
        params: configuration parameters
        args: args dictionary.
    Returns:
        CommandResults: The rule that was requested
    """
    subscription_id = get_from_args_or_params(params=params, args=args, key="subscription_id")
    resource_group_name = get_from_args_or_params(params=params, args=args, key="resource_group_name")
    security_group_name = args.get("security_group_name", "")
    security_rule_name = args.get("security_rule_name", "")

    if not security_rule_name and not security_group_name:
        return_error("Please provide security_group_name and security_rule_name.")

    rule = client.get_rule(
        security_group=security_group_name,
        rule_name=security_rule_name,
        subscription_id=subscription_id,
        resource_group_name=resource_group_name,
    )

    # cleans up the tag, remove the "W/\" prefix and the "\" suffix.
    rule["etag"] = rule.get("etag", "")[3:-1]

    hr = tableToMarkdown(
        name=f"Rule {security_rule_name}",
        t=rule,
        removeNull=True,
        headers=["name", "id", "etag", "type"],
        headerTransform=pascalToSpace,
    )

    return CommandResults(outputs_prefix="Azure.NSGRule", outputs_key_field="id", outputs=rule, readable_output=hr)


def nsg_security_rules_list_command(client: AzureClient, params: dict[str, Any], args: dict[str, Any]) -> CommandResults:
    """
    Gets all security rules in a network security group.
    Args:
        client: The AzureClient
        params: configuration parameters
        args: args dictionary (subscription_id, resource_group_name, network_security_group_name).
    Returns:
        CommandResults: The list of security rules.
    """
    subscription_id = get_from_args_or_params(params=params, args=args, key="subscription_id")
    resource_group_name = get_from_args_or_params(params=params, args=args, key="resource_group_name")
    network_security_group_name = args.get("network_security_group_name", "")

    if not resource_group_name and not network_security_group_name:
        return_error("Please provide security_group_name and security_rule_name.")

    response = client.list_security_rules(subscription_id, resource_group_name, network_security_group_name)
    security_rules = response.get("value", [])
    demisto.debug(f"{security_rules=}")
    hr_data = []
    for rule in security_rules:
        hr_data.append({
            "name": rule.get("name"),
            "id": rule.get("id"),
            "direction": rule.get("properties", {}).get("direction"),
        })

    hr = tableToMarkdown(
        name="Security Groups list",
        t=hr_data,
        removeNull=True,
        headers=["name", "id", "direction"],
        headerTransform=pascalToSpace,
    )

    outputs = {
        "Azure.NSGRule(val.id && val.id == obj.id)": security_rules
    }

    return CommandResults(outputs=outputs, readable_output=hr, raw_response=security_rules)


def nsg_security_rule_create_command(client: AzureClient, params: dict[str, Any], args: dict[str, Any]) -> CommandResults:
    """
    This command will create a rule in a security group.
    Args:
        client: The AzureClient
        params: configuration parameters
        args: args dictionary.
    Returns:
        CommandResults: The rule that was created.
    """
    subscription_id = get_from_args_or_params(params=params, args=args, key="subscription_id")
    resource_group_name = get_from_args_or_params(params=params, args=args, key="resource_group_name")
    security_group_name = args.get("security_group_name", "")
    security_rule_name = args.get("security_rule_name", "")
    direction = args.get("direction", "")  # required in API
    priority = args.get("priority", "")  # required in API
    action = args.get("action", "Allow")  # required in API, named as "access" in the API
    protocol = args.get("protocol", "Any")  # required in API
    source = args.get("source", "Any")
    source_ports = args.get("source_ports", "*")
    destination = args.get("destination", "Any")
    destination_ports = args.get("destination_ports", "*")
    description = args.get("description", "")

    if not security_rule_name and not security_group_name and not direction and not priority:
        return_error("Please provide security_group_name, security_rule_name, direction and priority.")

    # The reason for using 'Any' as default instead of '*' is to adhere to the standards in the UI.
    properties = {
        "protocol": "*" if protocol == "Any" else protocol,
        "access": action,
        "priority": priority,
        "direction": direction,
    }
    source_ports_list = argToList(source_ports)
    if len(source_ports_list) > 1:
        properties["sourcePortRanges"] = source_ports_list
    else:
        properties["sourcePortRange"] = source_ports

    dest_ports_list = argToList(destination_ports)
    if len(dest_ports_list) > 1:
        properties["destinationPortRanges"] = dest_ports_list
    else:
        properties["destinationPortRange"] = destination_ports

    source_list = argToList(source)
    if len(source_list) > 1:
        properties["sourceAddressPrefixes"] = source_list
    else:
        properties["sourceAddressPrefix"] = "*" if source == "Any" else source

    dest_list = argToList(destination)
    if len(dest_list) > 1:
        properties["destinationAddressPrefixes"] = dest_list
    else:
        properties["destinationAddressPrefix"] = "*" if destination == "Any" else destination

    if description:
        properties["description"] = description

    rule = client.create_or_update_rule(
        security_group=security_group_name,
        rule_name=security_rule_name,
        properties=properties,
        subscription_id=subscription_id,
        resource_group_name=resource_group_name,
    )

    # cleans up the tag, remove the "W/\" prefix and the "\" suffix.
    rule["etag"] = rule.get("etag", "")[3:-1]

    hr = tableToMarkdown(
        name=f"The security rule {security_rule_name} was created successfully",
        t=rule,
        removeNull=True,
        headerTransform=pascalToSpace,
    )

    return CommandResults(outputs_prefix="Azure.NSGRule", outputs_key_field="id", outputs=rule, readable_output=hr)


def nsg_security_rule_delete_command(client: AzureClient, params: dict[str, Any], args: dict[str, Any]) -> CommandResults:
    """
    Deletes a rule from a security group
    Args:
        client: The AzureClient
        params: configuration parameters
        args: args dictionary.
    Returns:
        Message that the rule was deleted.
    """
    subscription_id = get_from_args_or_params(params=params, args=args, key="subscription_id")
    resource_group_name = get_from_args_or_params(params=params, args=args, key="resource_group_name")
    security_group_name = args.get("security_group_name", "")
    security_rule_name = args.get("security_rule_name", "")

    if not security_rule_name and not security_group_name:
        return_error("Please provide security_group_name and security_rule_name.")

    rule_deleted = client.delete_rule(
        security_group_name=security_group_name,
        security_rule_name=security_rule_name,
        subscription_id=subscription_id,
        resource_group_name=resource_group_name,
    )
    message = ""
    if rule_deleted.status_code == 204:
        message = (
            f"Rule {security_rule_name} with resource_group_name "
            f"{resource_group_name} and subscription id {subscription_id} was not found."
        )
    elif rule_deleted.status_code == 200:
        message = (
            f"Rule {security_rule_name} with resource_group_name "
            f"{resource_group_name} and subscription id {subscription_id} "
            f"was successfully deleted."
        )
    elif rule_deleted.status_code == 202:
        message = (
            f"The delete request for rule {security_rule_name} with resource_group_name"
            f"{resource_group_name} and subscription id {subscription_id} "
            f"was accepted and the operation will complete asynchronously."
        )
    return CommandResults(readable_output=message)


def nsg_resource_group_list_command(client: AzureClient, params: dict[str, Any], args: dict[str, Any]) -> CommandResults:
    """
    List all resource groups in the subscription.
    Args:
        client (AzureClient): Azure Client.
        args (Dict[str, Any]): command arguments.
        params (Dict[str, Any]): configuration parameters.
    Returns:
        Command results with raw response, outputs and readable outputs.
    """
    subscription_id = get_from_args_or_params(params=params, args=args, key="subscription_id")
    filter_by_tag = azure_tag_formatter(args.get("tag")) if args.get("tag") else ""
    limit = args.get("limit", DEFAULT_LIMIT)

    response = client.list_resource_groups_request(subscription_id=subscription_id, filter_by_tag=filter_by_tag, limit=limit)
    data_from_response = response.get("value", [])

    readable_output = tableToMarkdown(
        name="Resource Groups List",
        t=data_from_response,
        headers=["name", "location", "tags", "provisioningState"],
        removeNull=True,
        headerTransform=string_to_table_header,
    )
    return CommandResults(
        outputs_prefix="Azure.NSGResourceGroup",
        outputs_key_field="id",
        outputs=data_from_response,
        raw_response=response,
        readable_output=readable_output,
    )


def nsg_network_interfaces_list_command(client: AzureClient, params: dict[str, Any], args: dict[str, Any]) -> CommandResults:
    """
    List all network interfaces in a resource group.
    Args:
        client (AzureClient): Azure Client.
        args (Dict[str, Any]): command arguments.
        params (Dict[str, Any]): configuration parameters.
    Returns:
        Command results with raw response, outputs and readable outputs.
    """
    subscription_id = get_from_args_or_params(params=params, args=args, key="subscription_id")
    resource_group_name = get_from_args_or_params(params=params, args=args, key="resource_group_name")

    all_results = argToBoolean(args.get("all_results", "false"))
    limit = arg_to_number(args.get("limit", DEFAULT_LIMIT))

    response = client.list_networks_interfaces_request(subscription_id=subscription_id, resource_group_name=resource_group_name)
    data_from_response = response.get("value", [])

    if not all_results:
        data_from_response = data_from_response[:limit]

    # cleans up the tag, remove the "W/\" prefix and the "\" suffix.
    for data in data_from_response:
        data["etag"] = data.get("etag", "")[3:-1]

    readable_output = tableToMarkdown(
        name="Network Interfaces List",
        t=data_from_response,
        headers=["name", "id", "type", "etag", "location", "kind"],
        removeNull=True,
        headerTransform=pascalToSpace,
    )

    return CommandResults(
        outputs_prefix="Azure.NSGNetworkInterfaces",
        outputs_key_field="id",
        outputs=data_from_response,
        raw_response=response,
        readable_output=readable_output,
    )


def nsg_public_ip_addresses_list_command(client: AzureClient, params: dict[str, Any], args: dict[str, Any]) -> CommandResults:
    """
    List all network interfaces in a resource group.

    Args:
        client (AzureClient): Azure client.
        args (Dict[str, Any]): command arguments.
        params (Dict[str, Any]): configuration parameters.
    Returns:
        Command results with raw response, outputs and readable outputs.
    """
    subscription_id = get_from_args_or_params(params=params, args=args, key="subscription_id")
    resource_group_name = get_from_args_or_params(params=params, args=args, key="resource_group_name")

    all_results = argToBoolean(args.get("all_results", "false"))
    limit = arg_to_number(args.get("limit", DEFAULT_LIMIT))

    response = client.list_public_ip_addresses_request(subscription_id=subscription_id, resource_group_name=resource_group_name)
    data_from_response = response.get("value", [])
    if not all_results:
        data_from_response = data_from_response[:limit]

    # cleans up the tag, remove the "W/\" prefix and the "\" suffix.
    for output in data_from_response:
        output["etag"] = output.get("etag", "")[3:-1]

    readable_output = tableToMarkdown(
        name="Public IP Addresses List",
        t=data_from_response,
        headers=["name", "id", "etag", "provisioningState", "publicIPAddressVersion", "ipAddress", "domainNameLabel", "fqdn"],
        removeNull=True,
        headerTransform=pascalToSpace,
    )
    return CommandResults(
        outputs_prefix="Azure.NSGPublicIPAddress",
        outputs_key_field="id",
        outputs=data_from_response,
        raw_response=response,
        readable_output=readable_output,
    )


def remove_member_from_role(client: AzureClient, args: dict) -> CommandResults:
    """Currently not supported in the integration
    Remove a member from a group by group id and user id.

    Args:
        client: Client object with request
        args: Usually demisto.args()

    Returns:
        Outputs.
    """
    role_object_id = str(args.get("role_id"))
    user_id = str(args.get("user_id"))
    client.remove_member_from_role(role_object_id, user_id)
    return CommandResults(readable_output=f"User ID {user_id} has been removed from role {role_object_id}")


def remove_member_from_group_command(client: AzureClient, args: dict) -> CommandResults:
    """Currently not supported in the integration
    Remove a member from a group by group id and user id.

    Args:
        client: Client object with request
        args: Usually demisto.args()

    Returns:
        Outputs.
    """
    group_id = str(args.get("group_id"))
    user_id = str(args.get("user_id"))
    client.remove_member_from_group(group_id, user_id)

    human_readable = f'User {user_id} was removed from the Group "{group_id}" successfully.'
    return CommandResults(readable_output=human_readable)


def start_vm_command(client: AzureClient, params: dict[str, Any], args: dict[str, Any]):
    """
    Initiates the power-on operation for a specific Azure Virtual Machine (VM).
    This function validates the VM's provisioning state and then requests Azure to
    start the VM.

    Args:
        client (AzureClient): The authenticated Azure client used to make API requests.
        params (dict): Integration or instance-level parameters containing default values.
        args (dict): Command arguments.

    Returns:
        CommandResults: A CommandResults object indicating that the power-on operation
        has been successfully initiated.
    """
    subscription_id = get_from_args_or_params(args=args, params=params, key="subscription_id")
    resource_group_name = get_from_args_or_params(args=args, params=params, key="resource_group_name")
    vm_name = args.get("virtual_machine_name", "")

    client.validate_provisioning_state(subscription_id, resource_group_name, vm_name)

    client.start_vm_request(subscription_id, resource_group_name, vm_name)
    vm_name = vm_name.lower()  # type: ignore
    vm = {"name": vm_name, "resourceGroup": resource_group_name, "powerState": "VM starting"}

    title = f'Power-on of Virtual Machine "{vm_name}" Successfully Initiated'
    human_readable = tableToMarkdown(title, vm, removeNull=True, headerTransform=pascalToSpace)

    return CommandResults(
        outputs_prefix="Azure.Compute", outputs_key_field="name", outputs=vm, readable_output=human_readable, raw_response=vm
    )


def poweroff_vm_command(client: AzureClient, params: dict[str, Any], args: dict[str, Any]):
    """
    Initiates the power-off operation for a specific Azure Virtual Machine (VM).
    This function validates the VM's provisioning state and then requests Azure to
    stop the VM, optionally skipping the guest OS shutdown.

    Args:
        client (AzureClient): The authenticated Azure client used to make API requests.
        params (dict): Integration or instance-level parameters containing default values.
        args (dict): Command arguments.

    Returns:
        CommandResults: A CommandResults object indicating that the power-off operation
        has been successfully initiated.
    """
    subscription_id = get_from_args_or_params(args=args, params=params, key="subscription_id")
    resource_group_name = get_from_args_or_params(args=args, params=params, key="resource_group_name")
    vm_name = args.get("virtual_machine_name", "")
    skip_shutdown = argToBoolean(args.get("skip_shutdown", False))

    client.validate_provisioning_state(subscription_id, resource_group_name, vm_name)

    client.poweroff_vm_request(subscription_id, resource_group_name, vm_name, skip_shutdown)

    vm_name = vm_name.lower()  # type: ignore
    vm = {"name": vm_name, "resourceGroup": resource_group_name, "powerState": "VM stopping"}

    title = f'Power-off of Virtual Machine "{vm_name}" Successfully Initiated'
    human_readable = tableToMarkdown(name=title, t=vm, removeNull=True, headerTransform=pascalToSpace)

    return CommandResults(
        outputs_prefix="Azure.Compute", outputs_key_field="name", outputs=vm, readable_output=human_readable, raw_response=vm
    )


def get_vm_command(client: AzureClient, params: dict[str, Any], args: dict[str, Any]):
    """
    Retrieves details for a specific Azure Virtual Machine (VM).
    This function fetches configuration, storage, networking, and state information
    for a given virtual machine within a specified resource group.

    Args:
        client (AzureClient): The authenticated Azure client used to make API requests.
        params (dict): Integration or instance-level parameters containing default values.
        args (dict): Command arguments.

    Returns:
        CommandResults: A CommandResults object containing the Virtual Machine configuration details.
    """
    subscription_id = get_from_args_or_params(args=args, params=params, key="subscription_id")
    resource_group_name = get_from_args_or_params(args=args, params=params, key="resource_group_name")
    vm_name = args.get("virtual_machine_name", "")

    response = client.get_vm_request(subscription_id, resource_group_name, vm_name, expand=args.get("expand", ""))

    properties = response.get("properties")
    os_disk = properties.get("storageProfile", {}).get("osDisk", {})
    statuses = properties.get("instanceView", {}).get("statuses", [])
    power_state = None

    for status in statuses:
        status_code = status.get("code")
        status_code_prefix = status_code[: status_code.find("/")]
        if status_code_prefix == "PowerState":
            power_state = status.get("displayStatus")

    vm = {
        "Name": vm_name.lower(),  # type: ignore
        "ID": properties.get("vmId"),
        "Size": os_disk.get("diskSizeGB", "NA"),
        "OS": os_disk.get("osType"),
        "ProvisioningState": properties.get("provisioningState"),
        "Location": response.get("location"),
        "PowerState": power_state,
        "ResourceGroup": resource_group_name,
        "NetworkInterfaces": properties.get("networkProfile", {}).get("networkInterfaces"),
        "UserData": properties.get("userData"),
        "Tags": response.get("tags"),
    }

    title = f'Properties of VM "{vm_name}"'
    table_headers = ["Name", "ID", "Size", "OS", "ProvisioningState", "Location", "PowerState"]
    human_readable = tableToMarkdown(title, vm, headers=table_headers, removeNull=True, headerTransform=pascalToSpace)

    return CommandResults(
        outputs_prefix="Azure.Compute",
        outputs_key_field="name",
        outputs=response,
        readable_output=human_readable,
        raw_response=response,
    )


def get_network_interface_command(client: AzureClient, params: dict[str, Any], args: dict[str, Any]):
    """
    Retrieves details for a specific Azure Network Interface (NIC).
    This function fetches configuration, networking, and attachment properties for a given
    network interface within a specified resource group.

    Args:
        client (AzureClient): The authenticated Azure client used to make API requests.
        params (dict): Integration or instance-level parameters containing default values.
        args (dict): Command arguments.

    Returns:
        CommandResults: A CommandResults object containing the Network Interface configuration details.
    """
    subscription_id = get_from_args_or_params(args=args, params=params, key="subscription_id")
    resource_group_name = get_from_args_or_params(args=args, params=params, key="resource_group_name")
    interface_name = args.get("network_interface_name", "")
    response = client.get_network_interface_request(subscription_id, resource_group_name, interface_name)
    properties = response.get("properties")

    ip_configurations = properties.get("ipConfigurations", [])

    ip_configs = []
    for ip_configuration in ip_configurations:
        ip_configs.append(
            {
                "ConfigName": ip_configuration.get("name", "NA"),
                "ConfigID": ip_configuration.get("id", "NA"),
                "PrivateIPAddress": ip_configuration.get("properties", {}).get("privateIPAddress", "NA"),
                "PublicIPAddressID": ip_configuration.get("properties", {}).get("publicIPAddress", {}).get("id"),
            }
        )

    human_readable_network_config = {
        "Name": interface_name.lower(),  # type: ignore
        "ID": response.get("id"),
        "MACAddress": properties.get("macAddress", "NA"),
        "PrivateIPAddresses": [ip.get("PrivateIPAddress") for ip in ip_configs],
        "NetworkSecurityGroup": properties.get("networkSecurityGroup", "NA"),
        "Location": response.get("location"),
        "NICType": properties.get("nicType", "NA"),
        "AttachedVirtualMachine": properties.get("virtualMachine", {}).get("id", "NA"),
    }

    title = f'Properties of Network Interface "{interface_name.lower()}"'
    table_headers = [
        "Name",
        "ID",
        "MACAddress",
        "PrivateIPAddresses",
        "NetworkSecurityGroup",
        "Location",
        "NICType",
        "AttachedVirtualMachine",
    ]
    human_readable = tableToMarkdown(
        name=title, t=human_readable_network_config, headers=table_headers, removeNull=True, headerTransform=pascalToSpace
    )

    response["etag"] = response.get("etag", "")[3:-1]
    for ip_configuration in response.get("properties", {}).get("ipConfigurations", []):
        ip_configuration["etag"] = ip_configuration.get("etag", "")[3:-1]

    return CommandResults(
        outputs_prefix="Azure.Network.Interfaces",
        outputs_key_field="name",
        outputs=response,
        readable_output=human_readable,
        raw_response=response,
    )


def get_single_ip_details_from_list_of_ip_details(list_of_ip_details: list, ip_address):
    """Finds the associated details of target IP Address from a list of PublicIPAddressListResult objects.

    Args:
        list_of_ip_details (list):  List of PublicIPAddressListResult objects.
        ip_address (list | dict): IP Address to search for in list of PublicIPAddressListResult objects.
    """

    def search_entry_for_ip(data, key, value):
        if isinstance(data, list):
            for item in data:
                result = search_entry_for_ip(item, key, value)
                if result:
                    return result
        elif isinstance(data, dict):
            if key in data and data[key] == value:
                return True
            for val in data.values():
                result = search_entry_for_ip(val, key, value)
                if result:
                    return result
        return None

    for entry in list_of_ip_details:
        result = search_entry_for_ip(entry, "ipAddress", ip_address)
        if result:
            return entry
    return None


def get_public_ip_details_command(client: AzureClient, params: dict[str, Any], args: dict[str, Any]):
    """
    Retrieves details for a specific Azure Public IP address.
    This function fetches configuration and networking properties for a given Public IP,
    either within a specified resource group or by searching all IPs under the subscription.

    Args:
        client (AzureClient): The authenticated Azure client used to make API requests.
        params (dict): Integration or instance-level parameters containing default values.
        args (Dict): Command arguments.

    Returns:
        CommandResults: An CommandResults object: Dictionary of the Public IP configuration details
    """
    subscription_id = get_from_args_or_params(args=args, params=params, key="subscription_id")
    address_name = args.get("address_name", "")
    if resource_group_name := (args.get("resource_group_name") or params.get("resource_group_name")):
        response = client.get_public_ip_details_request(subscription_id, resource_group_name, address_name)
    else:
        response_for_all_ips = client.get_all_public_ip_details_request(subscription_id).get("value")
        response = get_single_ip_details_from_list_of_ip_details(response_for_all_ips, address_name)
        if not response:
            raise ValueError(
                f"'{address_name}' was not found. Please try specifying the resource group the IP would be associated with."
            )
        address_id = response.get("id")
        resource_group_name = address_id.split("resourceGroups/")[1].split("/providers")[0]

    response["etag"] = response.get("etag", "")[3:-1]
    properties = response.get("properties")

    human_readable_ip_config = {
        "PublicConfigName": response.get("name"),
        "Location": response.get("location"),
        "PublicIPAddress": properties.get("ipAddress", "NA"),
        "PublicIPAddressVersion": properties.get("publicIPAddressVersion", "NA"),
        "PublicIPAddressAllocationMethod": properties.get("publicIPAllocationMethod", "NA"),
        "ResourceGroup": resource_group_name,
    }

    title = f'Properties of Public Address "{address_name}"'
    table_headers = [
        "PublicConfigName",
        "Location",
        "PublicIPAddress",
        "PublicIPAddressVersion",
        "PublicIPAddressAllocationMethod",
        "ResourceGroup",
    ]
    human_readable = tableToMarkdown(
        name=title, t=human_readable_ip_config, headers=table_headers, removeNull=True, headerTransform=pascalToSpace
    )

    return CommandResults(
        outputs_prefix="Azure.Network.IPConfigurations",
        outputs_key_field="id",
        outputs=response,
        readable_output=human_readable,
        raw_response=response,
    )


def azure_billing_usage_list_command(client: AzureClient, params: dict, args: dict) -> CommandResults:
    """
    Retrieves actual usage and cost details from Azure Consumption API.
    This command provides detailed billing usage information for Azure resources over a specified time period.
    It supports filtering by various criteria and includes pagination for large datasets. The command returns
    usage quantities, costs, and resource details for comprehensive billing analysis.
    Args:
        client (AzureClient): Azure client instance for API communication
        params (dict): Configuration parameters from integration settings
        args (dict): Command arguments containing:
            - subscription_id: Azure subscription ID (required)
            - expand_result: Expand usage details with additional properties
            - filter: OData filter expression for filtering results
            - metric: Specific metric to retrieve (e.g., ActualCost, UsageQuantity)
            - max_results: Maximum number of results to return (default: 50)
            - next_page_token: Token for pagination
    Returns:
        CommandResults: Contains usage data with costs, quantities, and time periods,
                      including pagination support via next page tokens
    Raises:
        DemistoException: If Azure API call fails, subscription not found, or invalid parameters provided
    """
    subscription_id = get_from_args_or_params(params=params, args=args, key="subscription_id")
    expand = args.get("expand_result", "")
    filter_ = args.get("filter", "")
    metric = args.get("metric", "")
    max_results = int(args.get("max_results", 50))
    next_page_token = args.get("next_page_token", "")

    res = client.billing_usage_list(
        subscription_id=subscription_id,
        expand=expand,
        filter_=filter_,
        metric=metric,
        max_results=max_results,
        next_page_token=next_page_token,
    )

    items = res.get("value", [])
    next_token = res.get("nextLink", "")
    demisto.debug(f"Azure billing usage response - results count: {len(items)},\n nextLink: {bool(next_token)}")
    results = []
    for item in items:
        start_date = item.get("properties", {}).get("billingPeriodStartDate")
        end_date = item.get("properties", {}).get("billingPeriodEndDate")
        results.append(
            {
                "Name": item.get("name"),
                "Product": item.get("properties", {}).get("product"),
                "PayGCostUSD": item.get("properties", {}).get("payGPrice"),
                "UsageQuantity": item.get("properties", {}).get("quantity"),
                "PeriodStartDate": datetime.strptime(start_date, "%Y-%m-%dT%H:%M:%S.%f0Z").strftime("%Y-%m-%d"),
                "PeriodEndDate": datetime.strptime(end_date, "%Y-%m-%dT%H:%M:%S.%f0Z").strftime("%Y-%m-%d"),
            }
        )
    metadata = (
        "Run the following command to retrieve the next batch of billings:\n"
        f"!azure-billing-usage-list subscription_id={subscription_id} next_page_token={next_token}"
        if next_token
        else None
    )
    readable_output = tableToMarkdown(
        "Azure Billing Usage",
        results,
        headers=["Name", "Product", "PayGCostUSD", "UsageQuantity", "PeriodStartDate", "PeriodEndDate"],
        headerTransform=pascalToSpace,
        metadata=metadata,
    )

    outputs = {
        "Azure.Billing.Usage(val.name && val.name == obj.name)": items,
        "Azure.Billing(true)": {"UsageNextToken": next_token},
    }
    return CommandResults(
        readable_output=readable_output,
        outputs=outputs,
        raw_response=res,
    )


def azure_billing_forecast_list_command(client: AzureClient, params: dict, args: dict) -> CommandResults:
    """
    Returns cost forecast for a subscription over a given time range.
    This command retrieves cost forecast data from Azure Cost Management API using the Forecasts - Usage endpoint.
    It provides forecasted cost information for Azure resources based on historical usage patterns.
    Args:
        client (AzureClient): Azure client instance for API communication
        params (dict): Configuration parameters from integration settings
        args (dict): Command arguments containing:
            - subscription_id: Azure subscription ID (required)
            - type: Forecast type (Usage, Actual Cost, Amortized Cost) (required)
            - aggregation_function_name: Aggregation function name (Pre Tax Cost USD, Cost, Cost USD, Pre Tax Cost) (required)
            - aggregation_function_type: Aggregation function type (default: "Sum")
            - granularity: Data granularity (default: "Daily")
            - start_date: Start date (default: 7 days ago)
            - end_date: End date (default: current time)
            - filter: URL parameter to filter forecasts
            - include_actual_cost: Include actual cost data (default: False)
            - include_fresh_partial_cost: Include fresh partial cost data (default: False)
    Returns:
        CommandResults: Contains forecast data with Name, Time Period, Charge, Currency, and Grain information
    Raises:
        DemistoException: If Azure API call fails, subscription not found, or invalid parameters provided
    """
    subscription_id = args.get("subscription_id", "")
    forecast_type = args.get("type", "")
    aggregation_function_name = args.get("aggregation_function_name", "")

    aggregation_function_type = args.get("aggregation_function_type", "Sum")
    granularity = args.get("granularity", "Daily")
    include_actual_cost = argToBoolean(args.get("include_actual_cost", False))
    include_fresh_partial_cost = argToBoolean(args.get("include_fresh_partial_cost", False))
    filter_param = args.get("filter", "")
    start_date = args.get("start_date", "")
    end_date = args.get("end_date", "")

    response = client.billing_forecast_list(
        subscription_id=subscription_id,
        forecast_type=forecast_type,
        aggregation_function_name=aggregation_function_name,
        aggregation_function_type=aggregation_function_type,
        granularity=granularity,
        start_date=start_date,
        end_date=end_date,
        filter_param=filter_param,
        include_actual_cost=include_actual_cost,
        include_fresh_partial_cost=include_fresh_partial_cost,
    )

    parsed_data = parse_forecast_table_to_dict(response)
    demisto.debug(f"Parsed data:\n {parsed_data}\n")

    results = [
        {
            aggregation_function_name: obj.get(aggregation_function_name),
            "UsageDate": datetime.strptime(str(obj.get("UsageDate")), "%Y%m%d").strftime("%Y-%m-%d"),
            "CostStatus": obj.get("CostStatus"),
            "Currency": obj.get("Currency"),
        }
        for obj in parsed_data
    ]

    context = {"Azure.Billing.Forecast": results}
    readable = tableToMarkdown(
        "Azure Billing Forecast",
        results,
        headers=[aggregation_function_name, "UsageDate", "CostStatus", "Currency"],
        removeNull=True,
    )

    return CommandResults(
        readable_output=readable,
        outputs=context,
        raw_response=response,
    )


def azure_billing_budgets_list_command(client: AzureClient, params: dict, args: dict) -> CommandResults:
    """
    Retrieves budget information from Azure Consumption API.
    This command lists all configured budgets for a specified Azure subscription or resource group,
    providing detailed information about budget limits, current spending, and time periods.
    Supports retrieving either all budgets or a specific budget by name for targeted analysis.
    Args:
        client (AzureClient): Azure client instance for API communication
        params (dict): Configuration parameters from integration settings
        args (dict): Command arguments containing:
            - subscription_id: Azure subscription ID (required)
            - budget_name: Optional specific budget name to retrieve (if not provided, returns all budgets)
    Returns:
        CommandResults: Contains budget data including names, amounts, current spending,
                      resource types, and time periods for budget monitoring
    Raises:
        DemistoException: If Azure API call fails, subscription not found, budget doesn't exist, or invalid parameters provided
    """
    subscription_id = get_from_args_or_params(params=params, args=args, key="subscription_id")
    budget_name = args.get("budget_name", "")

    res = client.billing_budgets_list(subscription_id=subscription_id, budget_name=budget_name)

    response_data = res.json() if hasattr(res, "json") else res
    if budget_name:
        # Single budget response
        items = [response_data]
        demisto.debug(f"Azure billing budgets response - single budget: {response_data.get('name', '')}")
    else:
        # List of budgets response
        items = response_data.get("value", [])
        demisto.debug(f"Azure billing budgets response - budgets count: {len(items)}")

    results = []
    for item in items:
        time_period = item.get("properties", {}).get("timePeriod", {})
        start_raw = time_period.get("startDate")
        end_raw = time_period.get("endDate")

        start = datetime.fromisoformat(start_raw.replace("Z", "+00:00")).strftime("%Y-%m-%d") if start_raw else None
        end = datetime.fromisoformat(end_raw.replace("Z", "+00:00")).strftime("%Y-%m-%d") if end_raw else None
        results.append(
            {
                "BudgetName": item.get("name"),
                "ResourceType": item.get("type"),
                "TimePeriod": f"{start} - {end}",
                "Amount": item.get("properties", {}).get("amount"),
                "CurrentSpend": item.get("properties", {}).get("currentSpend", {}).get("amount"),
            }
        )
    outputs = {"Azure.Billing.Budget": items}
    readable = tableToMarkdown(
        "Azure Budgets", results, headers=["BudgetName", "ResourceType", "TimePeriod", "Amount", "CurrentSpend"]
    )
    return CommandResults(
        readable_output=readable,
        outputs=outputs,
        raw_response=res,
    )


def parse_forecast_table_to_dict(response: dict) -> list[dict]:
    """
    Parses a generic Azure table-like API response and organizes the data into a list of dictionaries.
    Args:
        response (dict): The raw JSON response from the Azure API.
    Returns:
        list[dict]: A list of dictionaries, where each dictionary represents a row
                    and maps column names to their corresponding values.
    Raises:
        DemistoException: If the response is not in the expected format.
    """
    try:
        properties = response.get("properties", {})
        columns = [column["name"] for column in properties.get("columns", [])]
        rows = properties.get("rows", [])

        parsed_data = []
        for row in rows:
            if len(row) != len(columns):
                # This check ensures data integrity.
                demisto.debug(f"Mismatched data: Found {len(row)} values for {len(columns)} columns. Skipping row.")
                continue

            # Map column names to row values to create a dictionary for each row.
            row_dict = dict(zip(columns, row))
            parsed_data.append(row_dict)

        return parsed_data

    except (KeyError, TypeError) as e:
        raise DemistoException(f"Failed to parse API response. Malformed data structure: {e}")


def test_module(client: AzureClient) -> str:
    """Tests API connectivity and authentication'
    Returning 'ok' indicates that the integration works like it is supposed to.
    Connection to the service is successful.
    Raises exceptions if something goes wrong.
    :type AzureClient: ``Client``
    :param Client: client to use
    :return: 'ok' if test passed.
    :rtype: ``str``
    """
    try:
        client.http_request(
            method="GET",
            full_url=f"{PREFIX_URL_AZURE}{client.subscription_id}/providers/Microsoft.Authorization/roleAssignments",
            params={"api-version": PERMISSIONS_VERSION},
        )
    except (ConnectionError, Timeout) as conn_err:
        raise Exception("Connectivity Error: Cannot reach Azure endpoint") from conn_err
    return "ok"


def health_check(shared_creds: dict, subscription_id: str, connector_id: str) -> HealthCheckError | None:  # pragma: no cover
    """
    Tests connectivity to Azure and checks for required permissions.
    This function is specifically used for COOC (Connect on our Cloud) health checks
    to verify connectivity and permissions.
    Args:
        shared_creds (dict): Pre-fetched cloud credentials (format varies by provider).
        subscription_id (str): The Azure subscription ID to check against.
        connector_id (str): The connector ID for the Cloud integration.
    Returns:
        HealthCheckError or None: HealthCheckError if there's an issue, None if successful.
    """
    if not subscription_id:
        return HealthCheckError(
            account_id=subscription_id,
            connector_id=connector_id,
            message="Missing Subscription ID for Azure integration",
            error_type=ErrorType.INTERNAL_ERROR,
        )
    try:
        token = shared_creds.get("access_token")
        if not token:
            return HealthCheckError(
                account_id=subscription_id,
                connector_id=connector_id,
                message="Failed to authenticate with Azure",
                error_type=ErrorType.CONNECTIVITY_ERROR,
            )

        demisto.debug("Using token-based credentials for health check")
        headers = {"Authorization": f"Bearer {token}", "Content-Type": "application/json", "Accept": "application/json"}
        client = AzureClient(subscription_id=subscription_id, headers=headers)
        test_module(client)

    except Exception as e:
        return HealthCheckError(
            account_id=subscription_id,
            connector_id=connector_id,
            message=f"Failed to connect to Azure: {str(e)}",
            error_type=ErrorType.CONNECTIVITY_ERROR,
        )

    return None


def get_azure_client(params: dict, args: dict, command: str):
    headers = {}
    client_scope, token_scopes = get_command_and_token_scopes(command)
    demisto.debug(f"Got {client_scope=} and {token_scopes=}")
    resource = get_command_resource(command)
    demisto.debug(f"Got {resource=}")
    if not params.get("credentials", {}).get("password"):
        credentials = get_cloud_credentials(
            CloudTypes.AZURE.value,
            get_from_args_or_params(params=params, args=args, key="subscription_id"),
            scopes=token_scopes,  # noqa: E501
        )
        token = credentials.get("access_token")
        if not token:
            raise DemistoException("Failed to retrieve AZURE access token - token is missing from credentials")
        headers = {"Authorization": f"Bearer {token}", "Content-Type": "application/json", "Accept": "application/json"}
        demisto.debug("Using CTS.")

    client = AzureClient(
        app_id=params.get("app_id", ""),
        subscription_id=params.get("subscription_id", ""),
        resource_group_name=params.get("resource_group_name", ""),
        verify=not params.get("insecure", False),
        proxy=params.get("proxy", False),
        tenant_id=params.get("tenant_id"),
        enc_key=params.get("credentials", {}).get("password"),
        resource=resource,
        scope=client_scope,
        headers=headers,
    )
    return client


def get_command_and_token_scopes(command: str) -> tuple[str, list[str]]:
    """Get the command and token scopes for the command. Default is DEFAULT_SCOPE and [TokenScope.DEFAULT]."""
    if "storage-container" in command:
        return STORAGE_SCOPE, [TokenScope.STORAGE]
    return DEFAULT_SCOPE, [TokenScope.DEFAULT]


def get_command_resource(command: str) -> str:
    """Get the resource for the command. Default is management_azure."""
    if "storage-container" in command:
        return STORAGE_RESOURCE
    return DEFAULT_RESOURCE


def main():  # pragma: no cover
    params = demisto.params()
    command = demisto.command()
    args = demisto.args()
    demisto.debug(f"Command being called is {command}")
    connector_id = get_connector_id()
    demisto.debug(f"{connector_id=}")
    handle_proxy()
    try:
        commands_with_params_and_args = {
            "azure-nsg-security-rule-update": update_security_rule_command,
            "azure-billing-usage-list": azure_billing_usage_list_command,
            "azure-billing-forecast-list": azure_billing_forecast_list_command,
            "azure-billing-budgets-list": azure_billing_budgets_list_command,
            "azure-storage-account-update": storage_account_update_command,
            "azure-storage-blob-service-properties-set": storage_blob_service_properties_set_command,
            "azure-storage-blob-service-properties-get": storage_blob_service_properties_get_command,
            "azure-storage-blob-containers-update": storage_blob_containers_update_command,
            "azure-storage-container-property-get": storage_container_property_get_command,
            "azure-storage-container-create": storage_container_create_command,
            "azure-storage-container-delete": storage_container_delete_command,
            "azure-storage-container-blob-create": storage_container_blob_create_command,
            "azure-storage-container-blob-get": storage_container_blob_get_command,
            "azure-storage-container-blob-tag-get": storage_container_blob_tag_get_command,
            "azure-storage-container-blob-tag-set": storage_container_blob_tag_set_command,
            "azure-storage-container-blob-property-get": storage_container_blob_property_get_command,
            "azure-storage-container-blob-property-set": storage_container_blob_property_set_command,
            "azure-storage-container-public-access-block": storage_container_block_public_access_command,
            "azure-policy-assignment-create": create_policy_assignment_command,
            "azure-postgres-config-set": set_postgres_config_command,
            "azure-postgres-server-update": postgres_server_update_command,
            "azure-webapp-config-set": set_webapp_config_command,
            "azure-webapp-auth-update": update_webapp_auth_command,
            "azure-mysql-flexible-server-param-set": mysql_flexible_server_param_set_command,
            "azure-monitor-log-profile-update": monitor_log_profile_update_command,
            "azure-disk-update": disk_update_command,
            "azure-webapp-update": webapp_update_command,
            "azure-acr-update": acr_update_command,
            "azure-key-vault-update": update_key_vault_command,
            "azure-sql-db-threat-policy-update": sql_db_threat_policy_update_command,
            "azure-sql-db-transparent-data-encryption-set": sql_db_tde_set_command,
            "azure-cosmos-db-update": cosmosdb_update_command,
            "azure-nsg-security-groups-list": nsg_security_groups_list_command,
            "azure-nsg-security-rule-get": nsg_security_rule_get_command,
            "azure-nsg-security-rules-list": nsg_security_rules_list_command,
            "azure-nsg-security-rule-create": nsg_security_rule_create_command,
            "azure-nsg-security-rule-delete": nsg_security_rule_delete_command,
            "azure-nsg-resource-group-list": nsg_resource_group_list_command,
            "azure-nsg-network-interfaces-list": nsg_network_interfaces_list_command,
            "azure-nsg-public-ip-addresses-list": nsg_public_ip_addresses_list_command,
            "azure-vm-instance-start": start_vm_command,
            "azure-vm-instance-power-off": poweroff_vm_command,
            "azure-vm-instance-details-get": get_vm_command,
            "azure-vm-network-interface-details-get": get_network_interface_command,
            "azure-vm-public-ip-details-get": get_public_ip_details_command,
            "azure-webapp-assign-managed-identity-quick-action": webapp_update_command,
            "azure-storage-allow-access-quick-action": storage_account_update_command,
            "azure-webapp-set-http2-quick-action": set_webapp_config_command,
            "azure-webapp-auth-update-quick-action": update_webapp_auth_command,
            "azure-storage-disable-cross-tenant-replication-quick-action": storage_account_update_command,
            "azure-set-function-app-http-version2-0-quick-action": set_webapp_config_command,
            "azure-storage-disable-storage-account-public-access-quick-action": storage_account_update_command,
            "azure-webapp-disable-remote-debugging-quick-action": set_webapp_config_command,
            "azure-nsg-security-rule-delete-quick-action": nsg_security_rule_delete_command,
            "azure-webapp-set-min-tls-version-quick-action": set_webapp_config_command,
            "azure-function-app-set-min-tls-version-quick-action": set_webapp_config_command,
            "azure-mysql-set-secure-transport-quick-action": mysql_flexible_server_param_set_command,
            "azure-network-disable-storage-account-access-quick-action": storage_account_update_command,
            "azure-monitor-log-retention-period-quick-action": monitor_log_profile_update_command,
            "azure-set-storage-account-https-only-quick-action": storage_account_update_command,
            "azure-webapp-update-assign-managed-identity-quick-action": webapp_update_command,
            "azure-storage-blob-enable-soft-delete-quick-action": storage_blob_service_properties_set_command,
            "azure-disable-public-private-access-vm-disk-quick-action": disk_update_command,
            "azure-disk-set-data-access-aa-quick-action": disk_update_command,
            "azure-acr-disable-public-private-access-quick-action": acr_update_command,
            "azure-acr-disable-authentication-as-arm-quick-action": acr_update_command,
            "azure-acr-disable-anonymous-pull-quick-action": acr_update_command,
            "azure-policy-assignment-create-quick-action": create_policy_assignment_command,
            "azure-postgres-config-set-disconnection-logging-quick-action": set_postgres_config_command,
            "azure-postgres-config-set-checkpoint-logging-quick-action": set_postgres_config_command,
            "azure-postgres-config-set-connection-throttling-quick-action": set_postgres_config_command,
            "azure-postgres-config-set-session-connection-logging-quick-action": set_postgres_config_command,
            "azure-postgres-config-set-log-retention-period-quick-action": set_postgres_config_command,
            "azure-postgres-config-set-statement-logging-quick-action": set_postgres_config_command,
            "azure-postgres-server-update-ssl-enforcement-quick-action": postgres_server_update_command,
        }
        if command == "test-module" and connector_id:
            demisto.debug(f"Running health check for connector ID: {connector_id}")
            return return_results(run_health_check_for_accounts(connector_id, CloudTypes.AZURE.value, health_check))

        client = get_azure_client(params, args, command)
        if command == "test-module":
            return_results(test_module(client))
        elif command in commands_with_params_and_args:
            return_results(commands_with_params_and_args[command](client=client, params=params, args=args))
        else:
            raise NotImplementedError(f"Command {command} is not implemented")

    except Exception as e:
        demisto.error(traceback.format_exc())  # print the traceback
        return_error(f"Failed to execute {demisto.command()} command.\nError:\n{e!s}")


if __name__ in ("__main__", "__builtin__", "builtins"):  # pragma: no cover
    main()<|MERGE_RESOLUTION|>--- conflicted
+++ resolved
@@ -41,11 +41,8 @@
     "Microsoft.Network/networkSecurityGroups/securityRules/read": [
         "azure-nsg-security-rule-update",
         "azure-nsg-security-rule-create",
-<<<<<<< HEAD
         "azure-nsg-security-rule-update-quick-action",
         "azure-nsg-security-rules-list"
-=======
->>>>>>> 8836cb87
     ],
     "Microsoft.Network/networkSecurityGroups/securityRules/write": [
         "azure-nsg-security-rule-update",
