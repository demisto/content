--- conflicted
+++ resolved
@@ -1516,163 +1516,6 @@
                 resource_group_name=resource_group_name,
             )
 
-<<<<<<< HEAD
-    def billing_usage_list(
-        self,
-        subscription_id: str,
-        expand: str = "",
-        filter_: str = "",
-        metric: str = "",
-        max_results: int = 50,
-        next_page_token: str = "",
-    ) -> Response | dict[str, Any] | None:
-        """
-        Retrieves actual usage and cost details from Azure Consumption API.
-        Args:
-            subscription_id (str): Azure subscription ID.
-            expand (str): Expand usage details with additional properties.
-            filter_ (str): OData filter expression for filtering results.
-            metric (str): Specific metric to retrieve (e.g., ActualCost, UsageQuantity).
-            max_results (int): Maximum number of results to return (default: 50).
-            next_page_token (str): Token for pagination.
-        Returns:
-            dict: The response from the Azure Consumption API.
-        Raises:
-            DemistoException: If Azure API call fails, subscription not found, or invalid parameters provided
-        """
-        scope = f"/{subscription_id}"
-        url = f"{scope}/providers/Microsoft.Consumption/usageDetails"
-        api_version = "2024-08-01"
-        params_ = {
-            "$expand": expand,
-            "$filter": filter_,
-            "metric": metric.lower().replace(" ", ""),
-            "api-version": api_version,
-            "$top": max_results,
-        }
-        remove_nulls_from_dictionary(params_)
-
-        try:
-            if next_page_token:
-                new_url = remove_query_param_from_url(next_page_token, "api-version")
-                demisto.debug(f"Azure billing usage request (pagination): {new_url}")
-                return self.http_request("GET", full_url=new_url, params={"api-version": api_version})
-            else:
-                demisto.debug(f"Azure billing usage request: {url}, params: {params_}")
-                return self.http_request("GET", url_suffix=url, params=params_)
-        except Exception as e:
-            self.handle_azure_error(
-                e=e,
-                resource_name=subscription_id,
-                resource_type="Usage Details",
-                subscription_id=subscription_id,
-                api_function_name="billing_usage_list",
-            )
-
-    def billing_forecast_list(
-        self,
-        subscription_id: str,
-        forecast_type: str,
-        aggregation_function_name: str,
-        aggregation_function_type: str = "Sum",
-        granularity: str = "Daily",
-        start_date: str = "",
-        end_date: str = "",
-        filter_param: str = "",
-        include_actual_cost: bool = False,
-        include_fresh_partial_cost: bool = False,
-    ) -> Response | dict[str, Any] | None:
-        """
-        Returns cost forecast for a subscription over a given time range.
-        Args:
-            subscription_id (str): Azure subscription ID.
-            forecast_type (str): Forecast type (Usage, ActualCost, AmortizedCost).
-            aggregation_function_name (str): Aggregation function name.
-            aggregation_function_type (str): Aggregation function type (default: "Sum").
-            granularity (str): Data granularity (default: "Daily").
-            start_date (str): Start date for the forecast.
-            end_date (str): End date for the forecast.
-            filter_param (str): URL parameter to filter forecasts.
-            include_actual_cost (bool): Include actual cost data (default: False).
-            include_fresh_partial_cost (bool): Include fresh partial cost data (default: False).
-        Returns:
-            dict: The response from the Azure Cost Management API.
-        Raises:
-            DemistoException: If Azure API call fails, subscription not found, or invalid parameters provided
-        """
-
-        start_date = arg_to_datetime(start_date) if start_date else datetime.now(UTC)
-        end_date = arg_to_datetime(end_date) if end_date else datetime.now(UTC) + timedelta(days=7)
-
-        url = f"{subscription_id}/providers/Microsoft.CostManagement/forecast"
-        api_version = "2025-03-01"
-
-        body = {
-            "type": forecast_type,
-            "timeframe": "Custom",
-            "timePeriod": {"from": start_date.strftime("%Y-%m-%dT00:00:00Z"), "to": end_date.strftime("%Y-%m-%dT00:00:00Z")},
-            "dataset": {
-                "granularity": granularity,
-                "aggregation": {"totalCost": {"function": aggregation_function_type, "name": aggregation_function_name}},
-            },
-        }
-        if include_actual_cost:
-            body["includeActualCost"] = include_actual_cost
-        if include_fresh_partial_cost:
-            body["includeFreshPartialCost"] = include_fresh_partial_cost
-
-        if filter_param:
-            body["dataset"]["filter"] = filter_param  # type: ignore[index]
-
-        demisto.debug(f"Azure billing forecast \nrequest body: \n{body}")
-        params_ = {"api-version": api_version}
-
-        try:
-            return self.http_request("POST", url_suffix=url, params=params_, json_data=body)
-        except Exception as e:
-            self.handle_azure_error(
-                e=e,
-                resource_name=subscription_id,
-                resource_type="Cost Forecast",
-                subscription_id=subscription_id,
-                api_function_name="billing_forecast_list",
-            )
-
-    def billing_budgets_list(
-        self,
-        subscription_id: str,
-        budget_name: str = "",
-    ) -> Response | dict[str, Any] | None:
-        """
-        Retrieves budget information from Azure Consumption API.
-        Args:
-            subscription_id (str): Azure subscription ID.
-            budget_name (str): Optional specific budget name to retrieve.
-        Returns:
-            dict: The response from the Azure Consumption API.
-        Raises:
-            DemistoException: If Azure API call fails, subscription not found, or invalid parameters provided
-        """
-        scope = f"/{subscription_id}"
-        if budget_name:
-            url = f"{scope}/providers/Microsoft.Consumption/budgets/{budget_name}"
-        else:
-            url = f"{scope}/providers/Microsoft.Consumption/budgets"
-
-        api_version = "2024-08-01"
-        params_ = {"api-version": api_version}
-
-        demisto.debug(f"Azure billing budgets request: {url}, params: {params_}")
-        try:
-            return self.http_request("GET", url_suffix=url, params=params_)
-        except Exception as e:
-            self.handle_azure_error(
-                e=e,
-                resource_name=budget_name or subscription_id,
-                resource_type="Budget",
-                subscription_id=subscription_id,
-                api_function_name="billing_budgets_list",
-=======
     def start_vm_request(self, subscription_id: str, resource_group_name: str, vm_name: str):
         """
         Starts the specified virtual machine in a given resource group.
@@ -1925,7 +1768,163 @@
                 api_function_name="get_all_public_ip_details_request",
                 subscription_id=subscription_id,
                 resource_group_name=None,
->>>>>>> 90a7c35c
+            )
+
+    def billing_usage_list(
+        self,
+        subscription_id: str,
+        expand: str = "",
+        filter_: str = "",
+        metric: str = "",
+        max_results: int = 50,
+        next_page_token: str = "",
+    ) -> Response | dict[str, Any] | None:
+        """
+        Retrieves actual usage and cost details from Azure Consumption API.
+        Args:
+            subscription_id (str): Azure subscription ID.
+            expand (str): Expand usage details with additional properties.
+            filter_ (str): OData filter expression for filtering results.
+            metric (str): Specific metric to retrieve (e.g., ActualCost, UsageQuantity).
+            max_results (int): Maximum number of results to return (default: 50).
+            next_page_token (str): Token for pagination.
+        Returns:
+            dict: The response from the Azure Consumption API.
+        Raises:
+            DemistoException: If Azure API call fails, subscription not found, or invalid parameters provided
+        """
+        scope = f"/{subscription_id}"
+        url = f"{scope}/providers/Microsoft.Consumption/usageDetails"
+        api_version = "2024-08-01"
+        params_ = {
+            "$expand": expand,
+            "$filter": filter_,
+            "metric": metric.lower().replace(" ", ""),
+            "api-version": api_version,
+            "$top": max_results,
+        }
+        remove_nulls_from_dictionary(params_)
+
+        try:
+            if next_page_token:
+                new_url = remove_query_param_from_url(next_page_token, "api-version")
+                demisto.debug(f"Azure billing usage request (pagination): {new_url}")
+                return self.http_request("GET", full_url=new_url, params={"api-version": api_version})
+            else:
+                demisto.debug(f"Azure billing usage request: {url}, params: {params_}")
+                return self.http_request("GET", url_suffix=url, params=params_)
+        except Exception as e:
+            self.handle_azure_error(
+                e=e,
+                resource_name=subscription_id,
+                resource_type="Usage Details",
+                subscription_id=subscription_id,
+                api_function_name="billing_usage_list",
+            )
+
+    def billing_forecast_list(
+        self,
+        subscription_id: str,
+        forecast_type: str,
+        aggregation_function_name: str,
+        aggregation_function_type: str = "Sum",
+        granularity: str = "Daily",
+        start_date: str = "",
+        end_date: str = "",
+        filter_param: str = "",
+        include_actual_cost: bool = False,
+        include_fresh_partial_cost: bool = False,
+    ) -> Response | dict[str, Any] | None:
+        """
+        Returns cost forecast for a subscription over a given time range.
+        Args:
+            subscription_id (str): Azure subscription ID.
+            forecast_type (str): Forecast type (Usage, ActualCost, AmortizedCost).
+            aggregation_function_name (str): Aggregation function name.
+            aggregation_function_type (str): Aggregation function type (default: "Sum").
+            granularity (str): Data granularity (default: "Daily").
+            start_date (str): Start date for the forecast.
+            end_date (str): End date for the forecast.
+            filter_param (str): URL parameter to filter forecasts.
+            include_actual_cost (bool): Include actual cost data (default: False).
+            include_fresh_partial_cost (bool): Include fresh partial cost data (default: False).
+        Returns:
+            dict: The response from the Azure Cost Management API.
+        Raises:
+            DemistoException: If Azure API call fails, subscription not found, or invalid parameters provided
+        """
+
+        start_date = arg_to_datetime(start_date) if start_date else datetime.now(UTC)
+        end_date = arg_to_datetime(end_date) if end_date else datetime.now(UTC) + timedelta(days=7)
+
+        url = f"{subscription_id}/providers/Microsoft.CostManagement/forecast"
+        api_version = "2025-03-01"
+
+        body = {
+            "type": forecast_type,
+            "timeframe": "Custom",
+            "timePeriod": {"from": start_date.strftime("%Y-%m-%dT00:00:00Z"), "to": end_date.strftime("%Y-%m-%dT00:00:00Z")},
+            "dataset": {
+                "granularity": granularity,
+                "aggregation": {"totalCost": {"function": aggregation_function_type, "name": aggregation_function_name}},
+            },
+        }
+        if include_actual_cost:
+            body["includeActualCost"] = include_actual_cost
+        if include_fresh_partial_cost:
+            body["includeFreshPartialCost"] = include_fresh_partial_cost
+
+        if filter_param:
+            body["dataset"]["filter"] = filter_param  # type: ignore[index]
+
+        demisto.debug(f"Azure billing forecast \nrequest body: \n{body}")
+        params_ = {"api-version": api_version}
+
+        try:
+            return self.http_request("POST", url_suffix=url, params=params_, json_data=body)
+        except Exception as e:
+            self.handle_azure_error(
+                e=e,
+                resource_name=subscription_id,
+                resource_type="Cost Forecast",
+                subscription_id=subscription_id,
+                api_function_name="billing_forecast_list",
+            )
+
+    def billing_budgets_list(
+        self,
+        subscription_id: str,
+        budget_name: str = "",
+    ) -> Response | dict[str, Any] | None:
+        """
+        Retrieves budget information from Azure Consumption API.
+        Args:
+            subscription_id (str): Azure subscription ID.
+            budget_name (str): Optional specific budget name to retrieve.
+        Returns:
+            dict: The response from the Azure Consumption API.
+        Raises:
+            DemistoException: If Azure API call fails, subscription not found, or invalid parameters provided
+        """
+        scope = f"/{subscription_id}"
+        if budget_name:
+            url = f"{scope}/providers/Microsoft.Consumption/budgets/{budget_name}"
+        else:
+            url = f"{scope}/providers/Microsoft.Consumption/budgets"
+
+        api_version = "2024-08-01"
+        params_ = {"api-version": api_version}
+
+        demisto.debug(f"Azure billing budgets request: {url}, params: {params_}")
+        try:
+            return self.http_request("GET", url_suffix=url, params=params_)
+        except Exception as e:
+            self.handle_azure_error(
+                e=e,
+                resource_name=budget_name or subscription_id,
+                resource_type="Budget",
+                subscription_id=subscription_id,
+                api_function_name="billing_budgets_list",
             )
 
 
@@ -3256,7 +3255,296 @@
     return CommandResults(readable_output=human_readable)
 
 
-<<<<<<< HEAD
+def start_vm_command(client: AzureClient, params: dict[str, Any], args: dict[str, Any]):
+    """
+    Initiates the power-on operation for a specific Azure Virtual Machine (VM).
+    This function validates the VM's provisioning state and then requests Azure to
+    start the VM.
+
+    Args:
+        client (AzureClient): The authenticated Azure client used to make API requests.
+        params (dict): Integration or instance-level parameters containing default values.
+        args (dict): Command arguments.
+
+    Returns:
+        CommandResults: A CommandResults object indicating that the power-on operation
+        has been successfully initiated.
+    """
+    subscription_id = get_from_args_or_params(args=args, params=params, key="subscription_id")
+    resource_group_name = get_from_args_or_params(args=args, params=params, key="resource_group_name")
+    vm_name = args.get("virtual_machine_name", "")
+
+    client.validate_provisioning_state(subscription_id, resource_group_name, vm_name)
+
+    client.start_vm_request(subscription_id, resource_group_name, vm_name)
+    vm_name = vm_name.lower()  # type: ignore
+    vm = {"name": vm_name, "resourceGroup": resource_group_name, "powerState": "VM starting"}
+
+    title = f'Power-on of Virtual Machine "{vm_name}" Successfully Initiated'
+    human_readable = tableToMarkdown(title, vm, removeNull=True, headerTransform=pascalToSpace)
+
+    return CommandResults(
+        outputs_prefix="Azure.Compute", outputs_key_field="name", outputs=vm, readable_output=human_readable, raw_response=vm
+    )
+
+
+def poweroff_vm_command(client: AzureClient, params: dict[str, Any], args: dict[str, Any]):
+    """
+    Initiates the power-off operation for a specific Azure Virtual Machine (VM).
+    This function validates the VM's provisioning state and then requests Azure to
+    stop the VM, optionally skipping the guest OS shutdown.
+
+    Args:
+        client (AzureClient): The authenticated Azure client used to make API requests.
+        params (dict): Integration or instance-level parameters containing default values.
+        args (dict): Command arguments.
+
+    Returns:
+        CommandResults: A CommandResults object indicating that the power-off operation
+        has been successfully initiated.
+    """
+    subscription_id = get_from_args_or_params(args=args, params=params, key="subscription_id")
+    resource_group_name = get_from_args_or_params(args=args, params=params, key="resource_group_name")
+    vm_name = args.get("virtual_machine_name", "")
+    skip_shutdown = argToBoolean(args.get("skip_shutdown", False))
+
+    client.validate_provisioning_state(subscription_id, resource_group_name, vm_name)
+
+    client.poweroff_vm_request(subscription_id, resource_group_name, vm_name, skip_shutdown)
+
+    vm_name = vm_name.lower()  # type: ignore
+    vm = {"name": vm_name, "resourceGroup": resource_group_name, "powerState": "VM stopping"}
+
+    title = f'Power-off of Virtual Machine "{vm_name}" Successfully Initiated'
+    human_readable = tableToMarkdown(name=title, t=vm, removeNull=True, headerTransform=pascalToSpace)
+
+    return CommandResults(
+        outputs_prefix="Azure.Compute", outputs_key_field="name", outputs=vm, readable_output=human_readable, raw_response=vm
+    )
+
+
+def get_vm_command(client: AzureClient, params: dict[str, Any], args: dict[str, Any]):
+    """
+    Retrieves details for a specific Azure Virtual Machine (VM).
+    This function fetches configuration, storage, networking, and state information
+    for a given virtual machine within a specified resource group.
+
+    Args:
+        client (AzureClient): The authenticated Azure client used to make API requests.
+        params (dict): Integration or instance-level parameters containing default values.
+        args (dict): Command arguments.
+
+    Returns:
+        CommandResults: A CommandResults object containing the Virtual Machine configuration details.
+    """
+    subscription_id = get_from_args_or_params(args=args, params=params, key="subscription_id")
+    resource_group_name = get_from_args_or_params(args=args, params=params, key="resource_group_name")
+    vm_name = args.get("virtual_machine_name", "")
+
+    response = client.get_vm_request(subscription_id, resource_group_name, vm_name, expand=args.get("expand", ""))
+
+    properties = response.get("properties")
+    os_disk = properties.get("storageProfile", {}).get("osDisk", {})
+    statuses = properties.get("instanceView", {}).get("statuses", [])
+    power_state = None
+
+    for status in statuses:
+        status_code = status.get("code")
+        status_code_prefix = status_code[: status_code.find("/")]
+        if status_code_prefix == "PowerState":
+            power_state = status.get("displayStatus")
+
+    vm = {
+        "Name": vm_name.lower(),  # type: ignore
+        "ID": properties.get("vmId"),
+        "Size": os_disk.get("diskSizeGB", "NA"),
+        "OS": os_disk.get("osType"),
+        "ProvisioningState": properties.get("provisioningState"),
+        "Location": response.get("location"),
+        "PowerState": power_state,
+        "ResourceGroup": resource_group_name,
+        "NetworkInterfaces": properties.get("networkProfile", {}).get("networkInterfaces"),
+        "UserData": properties.get("userData"),
+        "Tags": response.get("tags"),
+    }
+
+    title = f'Properties of VM "{vm_name}"'
+    table_headers = ["Name", "ID", "Size", "OS", "ProvisioningState", "Location", "PowerState"]
+    human_readable = tableToMarkdown(title, vm, headers=table_headers, removeNull=True, headerTransform=pascalToSpace)
+
+    return CommandResults(
+        outputs_prefix="Azure.Compute",
+        outputs_key_field="name",
+        outputs=response,
+        readable_output=human_readable,
+        raw_response=response,
+    )
+
+
+def get_network_interface_command(client: AzureClient, params: dict[str, Any], args: dict[str, Any]):
+    """
+    Retrieves details for a specific Azure Network Interface (NIC).
+    This function fetches configuration, networking, and attachment properties for a given
+    network interface within a specified resource group.
+
+    Args:
+        client (AzureClient): The authenticated Azure client used to make API requests.
+        params (dict): Integration or instance-level parameters containing default values.
+        args (dict): Command arguments.
+
+    Returns:
+        CommandResults: A CommandResults object containing the Network Interface configuration details.
+    """
+    subscription_id = get_from_args_or_params(args=args, params=params, key="subscription_id")
+    resource_group_name = get_from_args_or_params(args=args, params=params, key="resource_group_name")
+    interface_name = args.get("network_interface_name", "")
+    response = client.get_network_interface_request(subscription_id, resource_group_name, interface_name)
+    properties = response.get("properties")
+
+    ip_configurations = properties.get("ipConfigurations", [])
+
+    ip_configs = []
+    for ip_configuration in ip_configurations:
+        ip_configs.append(
+            {
+                "ConfigName": ip_configuration.get("name", "NA"),
+                "ConfigID": ip_configuration.get("id", "NA"),
+                "PrivateIPAddress": ip_configuration.get("properties", {}).get("privateIPAddress", "NA"),
+                "PublicIPAddressID": ip_configuration.get("properties", {}).get("publicIPAddress", {}).get("id"),
+            }
+        )
+
+    human_readable_network_config = {
+        "Name": interface_name.lower(),  # type: ignore
+        "ID": response.get("id"),
+        "MACAddress": properties.get("macAddress", "NA"),
+        "PrivateIPAddresses": [ip.get("PrivateIPAddress") for ip in ip_configs],
+        "NetworkSecurityGroup": properties.get("networkSecurityGroup", "NA"),
+        "Location": response.get("location"),
+        "NICType": properties.get("nicType", "NA"),
+        "AttachedVirtualMachine": properties.get("virtualMachine", {}).get("id", "NA"),
+    }
+
+    title = f'Properties of Network Interface "{interface_name.lower()}"'
+    table_headers = [
+        "Name",
+        "ID",
+        "MACAddress",
+        "PrivateIPAddresses",
+        "NetworkSecurityGroup",
+        "Location",
+        "NICType",
+        "AttachedVirtualMachine",
+    ]
+    human_readable = tableToMarkdown(
+        name=title, t=human_readable_network_config, headers=table_headers, removeNull=True, headerTransform=pascalToSpace
+    )
+
+    response["etag"] = response.get("etag", "")[3:-1]
+    for ip_configuration in response.get("properties", {}).get("ipConfigurations", []):
+        ip_configuration["etag"] = ip_configuration.get("etag", "")[3:-1]
+
+    return CommandResults(
+        outputs_prefix="Azure.Network.Interfaces",
+        outputs_key_field="name",
+        outputs=response,
+        readable_output=human_readable,
+        raw_response=response,
+    )
+
+
+def get_single_ip_details_from_list_of_ip_details(list_of_ip_details: list, ip_address):
+    """Finds the associated details of target IP Address from a list of PublicIPAddressListResult objects.
+
+    Args:
+        list_of_ip_details (list):  List of PublicIPAddressListResult objects.
+        ip_address (list | dict): IP Address to search for in list of PublicIPAddressListResult objects.
+    """
+
+    def search_entry_for_ip(data, key, value):
+        if isinstance(data, list):
+            for item in data:
+                result = search_entry_for_ip(item, key, value)
+                if result:
+                    return result
+        elif isinstance(data, dict):
+            if key in data and data[key] == value:
+                return True
+            for val in data.values():
+                result = search_entry_for_ip(val, key, value)
+                if result:
+                    return result
+        return None
+
+    for entry in list_of_ip_details:
+        result = search_entry_for_ip(entry, "ipAddress", ip_address)
+        if result:
+            return entry
+    return None
+
+
+def get_public_ip_details_command(client: AzureClient, params: dict[str, Any], args: dict[str, Any]):
+    """
+    Retrieves details for a specific Azure Public IP address.
+    This function fetches configuration and networking properties for a given Public IP,
+    either within a specified resource group or by searching all IPs under the subscription.
+
+    Args:
+        client (AzureClient): The authenticated Azure client used to make API requests.
+        params (dict): Integration or instance-level parameters containing default values.
+        args (Dict): Command arguments.
+
+    Returns:
+        CommandResults: An CommandResults object: Dictionary of the Public IP configuration details
+    """
+    subscription_id = get_from_args_or_params(args=args, params=params, key="subscription_id")
+    address_name = args.get("address_name", "")
+    if resource_group_name := (args.get("resource_group_name") or params.get("resource_group_name")):
+        response = client.get_public_ip_details_request(subscription_id, resource_group_name, address_name)
+    else:
+        response_for_all_ips = client.get_all_public_ip_details_request(subscription_id).get("value")
+        response = get_single_ip_details_from_list_of_ip_details(response_for_all_ips, address_name)
+        if not response:
+            raise ValueError(
+                f"'{address_name}' was not found. Please try specifying the resource group the IP would be associated with."
+            )
+        address_id = response.get("id")
+        resource_group_name = address_id.split("resourceGroups/")[1].split("/providers")[0]
+
+    response["etag"] = response.get("etag", "")[3:-1]
+    properties = response.get("properties")
+
+    human_readable_ip_config = {
+        "PublicConfigName": response.get("name"),
+        "Location": response.get("location"),
+        "PublicIPAddress": properties.get("ipAddress", "NA"),
+        "PublicIPAddressVersion": properties.get("publicIPAddressVersion", "NA"),
+        "PublicIPAddressAllocationMethod": properties.get("publicIPAllocationMethod", "NA"),
+        "ResourceGroup": resource_group_name,
+    }
+
+    title = f'Properties of Public Address "{address_name}"'
+    table_headers = [
+        "PublicConfigName",
+        "Location",
+        "PublicIPAddress",
+        "PublicIPAddressVersion",
+        "PublicIPAddressAllocationMethod",
+        "ResourceGroup",
+    ]
+    human_readable = tableToMarkdown(
+        name=title, t=human_readable_ip_config, headers=table_headers, removeNull=True, headerTransform=pascalToSpace
+    )
+
+    return CommandResults(
+        outputs_prefix="Azure.Network.IPConfigurations",
+        outputs_key_field="id",
+        outputs=response,
+        readable_output=human_readable,
+        raw_response=response,
+    )
+
+
 def azure_billing_usage_list_command(client: AzureClient, params: dict, args: dict) -> CommandResults:
     """
     Retrieves actual usage and cost details from Azure Consumption API.
@@ -3410,135 +3698,10 @@
     return CommandResults(
         readable_output=readable,
         outputs=context,
-=======
-def start_vm_command(client: AzureClient, params: dict[str, Any], args: dict[str, Any]):
-    """
-    Initiates the power-on operation for a specific Azure Virtual Machine (VM).
-    This function validates the VM's provisioning state and then requests Azure to
-    start the VM.
-
-    Args:
-        client (AzureClient): The authenticated Azure client used to make API requests.
-        params (dict): Integration or instance-level parameters containing default values.
-        args (dict): Command arguments.
-
-    Returns:
-        CommandResults: A CommandResults object indicating that the power-on operation
-        has been successfully initiated.
-    """
-    subscription_id = get_from_args_or_params(args=args, params=params, key="subscription_id")
-    resource_group_name = get_from_args_or_params(args=args, params=params, key="resource_group_name")
-    vm_name = args.get("virtual_machine_name", "")
-
-    client.validate_provisioning_state(subscription_id, resource_group_name, vm_name)
-
-    client.start_vm_request(subscription_id, resource_group_name, vm_name)
-    vm_name = vm_name.lower()  # type: ignore
-    vm = {"name": vm_name, "resourceGroup": resource_group_name, "powerState": "VM starting"}
-
-    title = f'Power-on of Virtual Machine "{vm_name}" Successfully Initiated'
-    human_readable = tableToMarkdown(title, vm, removeNull=True, headerTransform=pascalToSpace)
-
-    return CommandResults(
-        outputs_prefix="Azure.Compute", outputs_key_field="name", outputs=vm, readable_output=human_readable, raw_response=vm
-    )
-
-
-def poweroff_vm_command(client: AzureClient, params: dict[str, Any], args: dict[str, Any]):
-    """
-    Initiates the power-off operation for a specific Azure Virtual Machine (VM).
-    This function validates the VM's provisioning state and then requests Azure to
-    stop the VM, optionally skipping the guest OS shutdown.
-
-    Args:
-        client (AzureClient): The authenticated Azure client used to make API requests.
-        params (dict): Integration or instance-level parameters containing default values.
-        args (dict): Command arguments.
-
-    Returns:
-        CommandResults: A CommandResults object indicating that the power-off operation
-        has been successfully initiated.
-    """
-    subscription_id = get_from_args_or_params(args=args, params=params, key="subscription_id")
-    resource_group_name = get_from_args_or_params(args=args, params=params, key="resource_group_name")
-    vm_name = args.get("virtual_machine_name", "")
-    skip_shutdown = argToBoolean(args.get("skip_shutdown", False))
-
-    client.validate_provisioning_state(subscription_id, resource_group_name, vm_name)
-
-    client.poweroff_vm_request(subscription_id, resource_group_name, vm_name, skip_shutdown)
-
-    vm_name = vm_name.lower()  # type: ignore
-    vm = {"name": vm_name, "resourceGroup": resource_group_name, "powerState": "VM stopping"}
-
-    title = f'Power-off of Virtual Machine "{vm_name}" Successfully Initiated'
-    human_readable = tableToMarkdown(name=title, t=vm, removeNull=True, headerTransform=pascalToSpace)
-
-    return CommandResults(
-        outputs_prefix="Azure.Compute", outputs_key_field="name", outputs=vm, readable_output=human_readable, raw_response=vm
-    )
-
-
-def get_vm_command(client: AzureClient, params: dict[str, Any], args: dict[str, Any]):
-    """
-    Retrieves details for a specific Azure Virtual Machine (VM).
-    This function fetches configuration, storage, networking, and state information
-    for a given virtual machine within a specified resource group.
-
-    Args:
-        client (AzureClient): The authenticated Azure client used to make API requests.
-        params (dict): Integration or instance-level parameters containing default values.
-        args (dict): Command arguments.
-
-    Returns:
-        CommandResults: A CommandResults object containing the Virtual Machine configuration details.
-    """
-    subscription_id = get_from_args_or_params(args=args, params=params, key="subscription_id")
-    resource_group_name = get_from_args_or_params(args=args, params=params, key="resource_group_name")
-    vm_name = args.get("virtual_machine_name", "")
-
-    response = client.get_vm_request(subscription_id, resource_group_name, vm_name, expand=args.get("expand", ""))
-
-    properties = response.get("properties")
-    os_disk = properties.get("storageProfile", {}).get("osDisk", {})
-    statuses = properties.get("instanceView", {}).get("statuses", [])
-    power_state = None
-
-    for status in statuses:
-        status_code = status.get("code")
-        status_code_prefix = status_code[: status_code.find("/")]
-        if status_code_prefix == "PowerState":
-            power_state = status.get("displayStatus")
-
-    vm = {
-        "Name": vm_name.lower(),  # type: ignore
-        "ID": properties.get("vmId"),
-        "Size": os_disk.get("diskSizeGB", "NA"),
-        "OS": os_disk.get("osType"),
-        "ProvisioningState": properties.get("provisioningState"),
-        "Location": response.get("location"),
-        "PowerState": power_state,
-        "ResourceGroup": resource_group_name,
-        "NetworkInterfaces": properties.get("networkProfile", {}).get("networkInterfaces"),
-        "UserData": properties.get("userData"),
-        "Tags": response.get("tags"),
-    }
-
-    title = f'Properties of VM "{vm_name}"'
-    table_headers = ["Name", "ID", "Size", "OS", "ProvisioningState", "Location", "PowerState"]
-    human_readable = tableToMarkdown(title, vm, headers=table_headers, removeNull=True, headerTransform=pascalToSpace)
-
-    return CommandResults(
-        outputs_prefix="Azure.Compute",
-        outputs_key_field="name",
-        outputs=response,
-        readable_output=human_readable,
->>>>>>> 90a7c35c
         raw_response=response,
     )
 
 
-<<<<<<< HEAD
 def azure_billing_budgets_list_command(client: AzureClient, params: dict, args: dict) -> CommandResults:
     """
     Retrieves budget information from Azure Consumption API.
@@ -3631,170 +3794,6 @@
 
     except (KeyError, TypeError) as e:
         raise DemistoException(f"Failed to parse API response. Malformed data structure: {e}")
-=======
-def get_network_interface_command(client: AzureClient, params: dict[str, Any], args: dict[str, Any]):
-    """
-    Retrieves details for a specific Azure Network Interface (NIC).
-    This function fetches configuration, networking, and attachment properties for a given
-    network interface within a specified resource group.
-
-    Args:
-        client (AzureClient): The authenticated Azure client used to make API requests.
-        params (dict): Integration or instance-level parameters containing default values.
-        args (dict): Command arguments.
-
-    Returns:
-        CommandResults: A CommandResults object containing the Network Interface configuration details.
-    """
-    subscription_id = get_from_args_or_params(args=args, params=params, key="subscription_id")
-    resource_group_name = get_from_args_or_params(args=args, params=params, key="resource_group_name")
-    interface_name = args.get("network_interface_name", "")
-    response = client.get_network_interface_request(subscription_id, resource_group_name, interface_name)
-    properties = response.get("properties")
-
-    ip_configurations = properties.get("ipConfigurations", [])
-
-    ip_configs = []
-    for ip_configuration in ip_configurations:
-        ip_configs.append(
-            {
-                "ConfigName": ip_configuration.get("name", "NA"),
-                "ConfigID": ip_configuration.get("id", "NA"),
-                "PrivateIPAddress": ip_configuration.get("properties", {}).get("privateIPAddress", "NA"),
-                "PublicIPAddressID": ip_configuration.get("properties", {}).get("publicIPAddress", {}).get("id"),
-            }
-        )
-
-    human_readable_network_config = {
-        "Name": interface_name.lower(),  # type: ignore
-        "ID": response.get("id"),
-        "MACAddress": properties.get("macAddress", "NA"),
-        "PrivateIPAddresses": [ip.get("PrivateIPAddress") for ip in ip_configs],
-        "NetworkSecurityGroup": properties.get("networkSecurityGroup", "NA"),
-        "Location": response.get("location"),
-        "NICType": properties.get("nicType", "NA"),
-        "AttachedVirtualMachine": properties.get("virtualMachine", {}).get("id", "NA"),
-    }
-
-    title = f'Properties of Network Interface "{interface_name.lower()}"'
-    table_headers = [
-        "Name",
-        "ID",
-        "MACAddress",
-        "PrivateIPAddresses",
-        "NetworkSecurityGroup",
-        "Location",
-        "NICType",
-        "AttachedVirtualMachine",
-    ]
-    human_readable = tableToMarkdown(
-        name=title, t=human_readable_network_config, headers=table_headers, removeNull=True, headerTransform=pascalToSpace
-    )
-
-    response["etag"] = response.get("etag", "")[3:-1]
-    for ip_configuration in response.get("properties", {}).get("ipConfigurations", []):
-        ip_configuration["etag"] = ip_configuration.get("etag", "")[3:-1]
-
-    return CommandResults(
-        outputs_prefix="Azure.Network.Interfaces",
-        outputs_key_field="name",
-        outputs=response,
-        readable_output=human_readable,
-        raw_response=response,
-    )
-
-
-def get_single_ip_details_from_list_of_ip_details(list_of_ip_details: list, ip_address):
-    """Finds the associated details of target IP Address from a list of PublicIPAddressListResult objects.
-
-    Args:
-        list_of_ip_details (list):  List of PublicIPAddressListResult objects.
-        ip_address (list | dict): IP Address to search for in list of PublicIPAddressListResult objects.
-    """
-
-    def search_entry_for_ip(data, key, value):
-        if isinstance(data, list):
-            for item in data:
-                result = search_entry_for_ip(item, key, value)
-                if result:
-                    return result
-        elif isinstance(data, dict):
-            if key in data and data[key] == value:
-                return True
-            for val in data.values():
-                result = search_entry_for_ip(val, key, value)
-                if result:
-                    return result
-        return None
-
-    for entry in list_of_ip_details:
-        result = search_entry_for_ip(entry, "ipAddress", ip_address)
-        if result:
-            return entry
-    return None
-
-
-def get_public_ip_details_command(client: AzureClient, params: dict[str, Any], args: dict[str, Any]):
-    """
-    Retrieves details for a specific Azure Public IP address.
-    This function fetches configuration and networking properties for a given Public IP,
-    either within a specified resource group or by searching all IPs under the subscription.
-
-    Args:
-        client (AzureClient): The authenticated Azure client used to make API requests.
-        params (dict): Integration or instance-level parameters containing default values.
-        args (Dict): Command arguments.
-
-    Returns:
-        CommandResults: An CommandResults object: Dictionary of the Public IP configuration details
-    """
-    subscription_id = get_from_args_or_params(args=args, params=params, key="subscription_id")
-    address_name = args.get("address_name", "")
-    if resource_group_name := (args.get("resource_group_name") or params.get("resource_group_name")):
-        response = client.get_public_ip_details_request(subscription_id, resource_group_name, address_name)
-    else:
-        response_for_all_ips = client.get_all_public_ip_details_request(subscription_id).get("value")
-        response = get_single_ip_details_from_list_of_ip_details(response_for_all_ips, address_name)
-        if not response:
-            raise ValueError(
-                f"'{address_name}' was not found. Please try specifying the resource group the IP would be associated with."
-            )
-        address_id = response.get("id")
-        resource_group_name = address_id.split("resourceGroups/")[1].split("/providers")[0]
-
-    response["etag"] = response.get("etag", "")[3:-1]
-    properties = response.get("properties")
-
-    human_readable_ip_config = {
-        "PublicConfigName": response.get("name"),
-        "Location": response.get("location"),
-        "PublicIPAddress": properties.get("ipAddress", "NA"),
-        "PublicIPAddressVersion": properties.get("publicIPAddressVersion", "NA"),
-        "PublicIPAddressAllocationMethod": properties.get("publicIPAllocationMethod", "NA"),
-        "ResourceGroup": resource_group_name,
-    }
-
-    title = f'Properties of Public Address "{address_name}"'
-    table_headers = [
-        "PublicConfigName",
-        "Location",
-        "PublicIPAddress",
-        "PublicIPAddressVersion",
-        "PublicIPAddressAllocationMethod",
-        "ResourceGroup",
-    ]
-    human_readable = tableToMarkdown(
-        name=title, t=human_readable_ip_config, headers=table_headers, removeNull=True, headerTransform=pascalToSpace
-    )
-
-    return CommandResults(
-        outputs_prefix="Azure.Network.IPConfigurations",
-        outputs_key_field="id",
-        outputs=response,
-        readable_output=human_readable,
-        raw_response=response,
-    )
->>>>>>> 90a7c35c
 
 
 def test_module(client: AzureClient) -> str:
