{
    "name": "JSON Feed",
    "description": "Indicators feed from a JSON file",
    "support": "xsoar",
<<<<<<< HEAD
    "currentVersion": "1.1.28",
=======
    "currentVersion": "1.1.29",
>>>>>>> 6f77591c
    "author": "Cortex XSOAR",
    "url": "https://www.paloaltonetworks.com/cortex",
    "email": "",
    "created": "2020-03-09T16:04:45Z",
    "categories": [
        "Data Enrichment & Threat Intelligence"
    ],
    "tags": [
        "Getting Started",
        "Generic Feed"
    ],
    "useCases": [],
    "keywords": [
        "JSON",
        "Feed"
    ],
    "marketplaces": [
        "xsoar",
        "marketplacev2"
    ]
}<|MERGE_RESOLUTION|>--- conflicted
+++ resolved
@@ -2,11 +2,7 @@
     "name": "JSON Feed",
     "description": "Indicators feed from a JSON file",
     "support": "xsoar",
-<<<<<<< HEAD
-    "currentVersion": "1.1.28",
-=======
     "currentVersion": "1.1.29",
->>>>>>> 6f77591c
     "author": "Cortex XSOAR",
     "url": "https://www.paloaltonetworks.com/cortex",
     "email": "",
