category: IT Services
commonfields:
  id: GSuiteAuditor
  version: -1
configuration:
- display: Admin email
  displaypassword: User's Service Account JSON
  name: credentials
  type: 9
- display: Use system proxy settings
  name: proxy
  type: 8
- display: Trust any certificate (not secure)
  name: insecure
  type: 8
description: G Suite Auditor is an integration that receives Audit logs from G Suite's different applications - admin, drive, calender, and more.
display: G Suite Auditor
name: GSuiteAuditor
script:
  commands:
  - arguments:
    - description: Profile ID or the user email for which the data should be filtered. Can be 'all' for all information, or 'userKey' for a user's unique Google Workspace profile ID or their primary email address.
      name: user_key
    - auto: PREDEFINED
      description: Application name for which the events are to be retrieved.
      name: application_name
      predefined:
      - access_transparency
      - admin
      - calendar
      - chat
      - drive
      - gcp
      - gplus
      - groups
      - groups_enterprise
      - jamboard
      - login
      - meet
      - mobile
      - rules
      - saml
      - token
      - user_accounts
      - context_aware_access
      - chrome
      - data_studio
      - keep
      required: true
    - description: The name of the event being queried. For a list of event names for each application, see the integration documentation.
      name: event_name
    - description: |-
        A comma-separated list of event parameters and relational operators. For example-
        'API_CLIENT_NAME==111,API_SCOPES=aaa'.
        The relevant 'event name' argument must be supplied to use this argument.
      name: filters
    - description: ID of the organizational unit to report on. Activity records will be shown only for users who belong to the specified organizational unit.
      name: org_unit_id
    - description: "Comma-separated group IDs on which user activities are filtered. \nThe response will contain activities for only those users who are a part of \nat least one of the group IDs mentioned here. For example: \"id:abc123,id:xyz456\".\nTo retrieve a group ID, use the 'gsuite-get-group' command in the 'G Suite Admin' Pack."
      name: group_id
    - description: IP address of the host where the event was performed.
      name: actor_ip_address
    - description: Sets the beginning of the time range shown in the report. For example - 2010-10-28T10:26:35.000Z.
      name: start_time
    - description: Sets the end of the time range shown in the report. For example - 2010-10-28T10:26:35.000Z.
      name: end_time
    - defaultValue: '50'
      description: Maximum number of results to return.
      name: max_results
    - description: The token to specify the next page.
      name: page_token
    - description: Email address of the G Suite domain admin. The request is preformed based on this user's permissions.
      name: admin_email
    description: Retrieves a list of activities for a specific customer's account and application.
    name: gsuite-activity-search
    outputs:
    - contextPath: GSuite.ActivitySearch.items.id.time
      description: Time the activity occurred.
      type: Date
    - contextPath: GSuite.ActivitySearch.items.id.uniqueQualifier
      description: Unique qualifier if multiple events have the same time.
      type: String
    - contextPath: GSuite.ActivitySearch.items.id.applicationName
      description: Application name to which the event belongs.
      type: String
    - contextPath: GSuite.ActivitySearch.items.id.customerId
      description: The unique identifier for a Google Workspace account.
      type: String
    - contextPath: GSuite.ActivitySearch.items.actor.callerType
      description: The type of actor.
      type: String
    - contextPath: GSuite.ActivitySearch.items.actor.key
      description: Can be the consumer_key of the requestor for OAuth 2LO API requests or an identifier for robot accounts.
      type: String
    - contextPath: GSuite.ActivitySearch.items.events.type
      description: Type of event.
      type: String
    - contextPath: GSuite.ActivitySearch.items.events.name
      description: Name of the event
      type: String
    - contextPath: GSuite.ActivitySearch.items.events.parameters.name
      description: The name of the parameter.
      type: String
    - contextPath: GSuite.ActivitySearch.items.events.parameters.value
      description: String value of the parameter.
      type: String
    - contextPath: GSuite.ActivitySearch.items.actor.email
      description: The primary email address of the actor.
      type: String
    - contextPath: GSuite.ActivitySearch.items.actor.profileId
      description: The unique Google Workspace profile ID of the actor.
      type: String
    - contextPath: GSuite.ActivitySearch.items.ipAddress
      description: IP address of the user performing the action.
      type: String
    - contextPath: GSuite.ActivitySearch.items.events.parameters.boolValue
      description: Boolean value of the parameter.
      type: Boolean
    - contextPath: GSuite.ActivitySearch.items.events.parameters.multiValue
      description: String values of the parameter.
      type: String
    - contextPath: GSuite.PageToken.ActivitySearch.nextPageToken
      description: Token to specify the next page in the list.
      type: String
  dockerimage: demisto/googleapi-python3:1.0.0.40612
<<<<<<< HEAD
=======
  runonce: false
>>>>>>> 9ddafcfd
  script: '-'
  subtype: python3
  type: python
tests:
- No tests (auto formatted)
fromversion: 5.5.0<|MERGE_RESOLUTION|>--- conflicted
+++ resolved
@@ -123,10 +123,7 @@
       description: Token to specify the next page in the list.
       type: String
   dockerimage: demisto/googleapi-python3:1.0.0.40612
-<<<<<<< HEAD
-=======
   runonce: false
->>>>>>> 9ddafcfd
   script: '-'
   subtype: python3
   type: python
