--- conflicted
+++ resolved
@@ -125,11 +125,7 @@
     - contextPath: GSuite.PageToken.ActivitySearch.nextPageToken
       description: Token to specify the next page in the list.
       type: String
-<<<<<<< HEAD
-  dockerimage: demisto/googleapi-python3:1.0.0.40612
-=======
   dockerimage: demisto/googleapi-python3:1.0.0.89666
->>>>>>> 90cf3b88
   runonce: false
   script: '-'
   subtype: python3
