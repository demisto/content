category: Data Enrichment & Threat Intelligence
display: Cyjax Feed
name: Cyjax Feed
description: 'The feed allows customers to pull indicators of compromise from cyber incidents (IP addresses, URLs, domains, CVE and file hashes).'
commonfields:
  id: Cyjax Feed
  version: -1
configuration:
- defaultvalue: https://api.cyberportal.co
  additionalinfo: Url to Cyjax API.
  display: Cyjax API URL
  name: url
  required: true
  type: 0
- display: API Key
  additionalinfo: Cyjax API key obtained from Cyjax portal.
  name: apikey
  required: true
  type: 4
- display: Trust any certificate (not secure)
  name: insecure
  defaultvalue: 'false'
  type: 8
  required: false
- display: Use system proxy settings
  name: proxy
  type: 8
  required: false
- display: Fetch indicators
  defaultvalue: 'true'
  name: feed
  type: 8
  required: false
- display: Indicator Reputation
  additionalinfo: Indicators from this integration instance will be marked with this reputation
  defaultvalue: Suspicious
  name: feedReputation
  options:
  - None
  - Good
  - Suspicious
  - Bad
  type: 18
  required: false
- display: Source Reliability
  additionalinfo: Reliability of the source providing the intelligence data
  defaultvalue: A - Completely reliable
  name: feedReliability
  options:
  - A - Completely reliable
  - B - Usually reliable
  - C - Fairly reliable
  - D - Not usually reliable
  - E - Unreliable
  - F - Reliability cannot be judged
  required: true
  type: 15
- name: tlp_color
  additionalinfo: The Traffic Light Protocol (TLP) designation to apply to indicators fetched from the feed
  display: Traffic Light Protocol Color
  options:
  - RED
  - AMBER
  - GREEN
  - WHITE
  type: 15
  required: false
- name: use_cyjax_tlp
  display: Use Cyjax feed TLP
  additionalinfo: Whether to use TLP set by Cyjax. Will override TLP set above.
  defaultvalue: 'true'
  type: 8
  required: false
- name: feedTags
  display: Tags
  additionalinfo: Supports CSV values.
  type: 0
  required: false
- display: ""
  name: feedExpirationPolicy
  defaultvalue: never
  type: 17
  options:
  - never
  - interval
  - indicatorType
  - suddenDeath
  required: false
- name: feedExpirationInterval
  defaultvalue: "20160"
  type: 1
  display: ""
  required: false
- additionalinfo: Incremental feeds pull only new or modified indicators that have been sent from the integration. As the determination if the indicator is new or modified happens on the 3rd-party vendor's side, and only indicators that are new or modified are sent to Cortex XSOAR, all indicators coming from these feeds are labeled new or modified.
  display: Incremental Feed
  name: feedIncremental
  defaultvalue: 'true'
  type: 8
  hidden: true
  required: false
- display: Bypass exclusion list
  name: feedBypassExclusionList
  type: 8
  additionalinfo: |-
    When selected, the exclusion list is ignored for indicators from this feed. This means that if an indicator from this feed is on the exclusion list, the indicator might still be added to the system.
  required: false
- name: feedFetchInterval
  defaultvalue: '60'
  display: Feed Fetch Interval
  type: 19
  required: false
- defaultvalue: 3 days
  display: First fetch time
  additionalinfo: The time interval for the first fetch (retroactive). For example 3 days, 1 hour
  name: first_fetch
  required: true
  type: 0
script:
  commands:
  - arguments:
    - name: since
      description: The start date time in ISO 8601 format.
    - name: until
      description: The end date time in ISO 8601 format.
    - name: type
      description: 'The indicator type. If not specified all indicators are returned. Allowed values are IPv4, IPv6, Domain, Hostname, Email, FileHash-SHA1, FileHash-SHA256, FileHash-MD5, FileHash-SSDEEP.'
    - name: source_type
      description: The indicators source type. Allowed values are incidnet-report, my-report.
    - name: source_id
      description: The indicators source ID.
    - name: limit
      description: The maximum number of indicators to get. The default value is 50.
      defaultValue: '50'
    name: cyjax-get-indicators
    description: Get indicators.
  - arguments:
    - description: Indicator value.
      name: value
      required: true
    name: cyjax-indicator-sighting
    description: Get sighting of a indicator.
  - name: cyjax-unset-indicators-last-fetch-date
    description: 'Unset the indicators feed last fetch date. Should only be used if user needs to use `re-fetch` button and wants to fetch old indicators from Cyjax. Next feed will use date set in first_fetch (default is last 3 days).'
  feed: true
  script: '-'
  type: python
  subtype: python3
<<<<<<< HEAD
  dockerimage: demisto/cyjax:1.0.0.80113
=======
  dockerimage: demisto/cyjax:1.0.0.83345
>>>>>>> 9d6c5180
fromversion: 5.5.0
tests:
- No tests (auto formatted)<|MERGE_RESOLUTION|>--- conflicted
+++ resolved
@@ -145,11 +145,7 @@
   script: '-'
   type: python
   subtype: python3
-<<<<<<< HEAD
-  dockerimage: demisto/cyjax:1.0.0.80113
-=======
   dockerimage: demisto/cyjax:1.0.0.83345
->>>>>>> 9d6c5180
 fromversion: 5.5.0
 tests:
 - No tests (auto formatted)