import demistomock as demisto  # noqa: F401
from CommonServerPython import *  # noqa: F401

BRAND = "Core REST API"


def get_rest_api_instance_to_use():
    """
        This function checks if there are more than one instance of Core REST API.

        Returns:
            Core REST API instance to use
    """
    all_instances = demisto.getModules()
    number_of_rest_api_instances = 0
    rest_api_instance_to_use = None
    for instance_name in all_instances:
        if all_instances[instance_name]['brand'] == BRAND and all_instances[instance_name]['state'] == 'active':
            rest_api_instance_to_use = instance_name
            number_of_rest_api_instances += 1
        if number_of_rest_api_instances > 1:
            raise DemistoException(
                "This script can only run with a single instance of the Core REST API. "
                "Specify the instance name in the 'rest_api_instance' argument."
            )
    return rest_api_instance_to_use


def get_tenant_name():
    """
        Gets the tenant name from the server url.

        Returns:
         tenant name.
    """
    server_url = demisto.executeCommand("GetServerURL", {})[0].get('Contents')
    tenant_name = ''
    if '/acc_' in server_url:
        tenant_name = server_url.split('acc_')[-1]

    return tenant_name


def get_failed_tasks_output(tasks: list, incident: dict, custom_scripts_map_id_and_name: dict[str, str] = {}):
    """
        Converts the failing task objects of an incident to context outputs.

        Args:
            tasks (list): List of failing tasks.
            incident (dict): An incident object.

        Returns:
            tuple of context outputs and total amount of related error entries
    """
    if not tasks:
        return [], 0

    task_outputs = []
    number_of_error_entries = 0

    for task in tasks:
        error_entries = task.get("entries", [])
        command = task.get("task", {}).get("scriptId", '')

        command_id = None
        brand_name = None

        if "|||" in command:
            parts = command.split("|||")
            command_id = parts[-1]
            brand_name = parts[0] or None
        else:
            command_id = command

        entry = {
            "Incident ID": incident.get("id"),
            "Playbook Name": task.get("ancestors", [''])[0],
            "Task Name": task.get("task", {}).get("name"),
            "Error Entry ID": error_entries,
            "Number of Errors": len(error_entries),
            "Task ID": task.get("id"),
            "Incident Created Date": incident.get("created", ''),
            "Command Name": custom_scripts_map_id_and_name.get(command_id, command_id),
            "Brand Name": brand_name,
            "Incident Owner": incident["owner"]
        }
        if task.get("task", {}).get("description"):
            entry["Command Description"] = task.get("task", {}).get("description")

        number_of_error_entries += len(error_entries)
        task_outputs.append(entry)

    return task_outputs, number_of_error_entries


def get_incident_tasks_using_rest_api_instance(incident: dict, rest_api_instance: str):
    """
        Returns the failing task objects of an incident using the given rest API instance.

        Args:
            incident (dict): An incident object.
            rest_api_instance (str): A Core REST API instance name to use for fetching task details.

        Returns:
            List of the tasks given from the response.
    """
    uri = f'investigation/{str(incident["id"])}/workplan/tasks'

    response = demisto.executeCommand(
        "core-api-post",
        {
            "uri": uri,
            "body": {
                "states": ["Error"],
                "types": ["regular", "condition", "collection", "playbook"],
            },
            "using": rest_api_instance,
        }
    )

    if is_error(response):
        error = (
            f"Failed retrieving tasks for incident ID {incident['id']}.\n"
            "Make sure that the API key configured in the Core REST API integration "
            f"is one with sufficient permissions to access that incident.\n{get_error(response)}"
        )
        raise DemistoException(error)

    raw_response = response[0]["Contents"]["response"]
    filtered_response = filter_playbooks_failures(raw_response)

    return filtered_response


def get_incident_tasks_using_internal_request(incident: dict):
    """
        Returns the failing task objects of an incident using an internal HTTP request.

        Args:
            incident (dict): An incident object.

        Returns:
            List of the tasks given from the response.
    """
    response = demisto.internalHttpRequest(
        method='POST',
        uri=f'investigation/{str(incident["id"])}/workplan/tasks',
        body={
            "states": ["Error"],
            "types": ["regular", "condition", "collection", "playbook"],
        }
    )

    if response and response.get('statusCode') == 200:
        raw_response = json.loads(response.get('body', '{}'))
        tasks = filter_playbooks_failures(raw_response)

    else:
        demisto.error(f'Failed running POST query to /investigation/{str(incident["id"])}/workplan/tasks.\n{str(response)}')
        tasks = []

    return tasks


def get_custom_scripts_map_id_and_name(rest_api_instance: str | None = None) -> dict[str, str]:
    uri = "automation/search"
    body = {"query": "system:F"}

    scripts = []
    if rest_api_instance:
        demisto.debug(f"Retrieving custom scripts map using REST API instance: {rest_api_instance}")
        response = demisto.executeCommand(
            "core-api-post",
            {
                "uri": uri,
                "body": body,
                "using": rest_api_instance,
            }
        )

        if is_error(response):
            demisto.error(f"Failed retrieving custom scripts map.\n{get_error(response)}")
        else:
            scripts = response[0]["Contents"]["response"].get("scripts", [])

    else:
        demisto.debug("Retrieving custom scripts map using internal HTTP request")
        response = demisto.internalHttpRequest(
            method="POST",
            uri=uri,
            body=body
        )

        if response and response.get('statusCode') == 200:
            scripts = json.loads(response.get('body', '{}')).get("scripts", [])
        else:
            demisto.error(f'Failed running POST query to {uri}.\n{str(response)}')

    custom_scripts_map_id_and_name = {
        script["id"]: script["name"]
        for script in scripts
    }
    demisto.debug(f"Retrieve the following map: {custom_scripts_map_id_and_name}")
    return custom_scripts_map_id_and_name


def get_rest_api_instance(rest_api_instance: str | None) -> str | None:
    # Define with which rest api instance to use or use internal http request
    if rest_api_instance:
        demisto.debug(f"Using REST API instance: {rest_api_instance}, that provided as an argument.")
    else:
        try:
            get_incident_tasks_using_internal_request({"id": 0})
            demisto.debug("Using internal HTTP request to retrieve incident tasks.")
        except ValueError:
            # using rest api call if using_internal_request fails on the following error:
            # ValueError: dial tcp connect: connection refused
            rest_api_instance = get_rest_api_instance_to_use()
            demisto.debug(f"Using REST API instance: {rest_api_instance} to retrieve incident tasks.")
            if not rest_api_instance:
                raise DemistoException('Could not find which Rest API instance to use, '
                                       'Please specify the rest_api_instance argument.')
    return rest_api_instance


def get_incident_data(incident: dict, custom_scripts_map_id_and_name: dict[str, str], rest_api_instance: str | None = None):
    """
        Returns the failing task objects of an incident.
        The request is done using a Core REST API instance if given,
        otherwise it will be done using the demisto.internalHttpRequest method.

        Args:
            incident (dict): An incident object.
            rest_api_instance (str): A Core REST API instance name to use for fetching task details.

        Returns:
            tuple of context outputs and total amount of related error entries
    """
    if rest_api_instance:
        tasks = get_incident_tasks_using_rest_api_instance(incident, rest_api_instance)
    else:
        tasks = get_incident_tasks_using_internal_request(incident)

    task_outputs, tasks_error_entries_number = get_failed_tasks_output(tasks, incident, custom_scripts_map_id_and_name)
    if task_outputs:
        return task_outputs, tasks_error_entries_number
    else:
        return [], 0


def filter_playbooks_failures(response: list | None) -> list | None:
    """
    Filters out tasks of type "playbook" from the response if their name appears
    in the ancestors of any other task in the list. This ensures that only errors
    where the playbook itself failed to start are captured, avoiding duplication
    when errors occur within internal tasks of the playbook.

    Args:
        response (list | None): List of failure tasks.

    Returns:
        The filtered list of tasks. Tasks of type "playbook" whose names appear in the ancestors of other tasks are removed.
    """

<<<<<<< HEAD
    if not isinstance(response, list):
=======
    if type(response) is not list:
>>>>>>> 9a59fb3a
        return response

    ancestors = set()
    for task in response:
        ancestors.update(task.get("ancestors", []))

    filtered_response = [
        task for task in response
        if not (task.get("type") == "playbook" and task.get("task", {}).get("name") in ancestors)
    ]
    return filtered_response


def main():
    args = demisto.args()
    query = args.get("query")
    max_incidents = arg_to_number(args.get("max_incidents")) or 300
    max_incidents = min(max_incidents, 1000)
    rest_api_instance = args.get("rest_api_instance")
    get_scripts_name = argToBoolean(args.get("get_scripts_name", False))

    number_of_failed_incidents = 0
    number_of_error_entries = 0
    incidents_output = []  # type: Any
    total_failed_incidents = []

    try:
        start_time = time.time()

        get_incidents_result = demisto.executeCommand("getIncidents", {"query": query,
                                                                       "size": max_incidents,
                                                                       })
        incidents_data = get_incidents_result[0]["Contents"]["data"]
        total_incidents = incidents_data if incidents_data else []

        demisto.debug(f'got {len(total_incidents)} incidents using {max_incidents} limit. '
                      f'Elapsed time: {time.time() - start_time}')

        rest_api_instance = get_rest_api_instance(rest_api_instance)

        custom_scripts_map_id_and_name = {}
        if get_scripts_name:
            custom_scripts_map_id_and_name = get_custom_scripts_map_id_and_name(rest_api_instance)

        for incident in total_incidents:
            task_outputs, incident_error_entries_num = get_incident_data(
                incident, custom_scripts_map_id_and_name, rest_api_instance)

            if task_outputs:
                incidents_output.extend(task_outputs)
                number_of_failed_incidents += 1
                number_of_error_entries += incident_error_entries_num

        total_failed_incidents.append({
            'total of failed incidents': number_of_failed_incidents,
            'Number of total errors': number_of_error_entries,
        })
        if not incidents_output:
            incidents_output = {}

        return_results(CommandResults(
            raw_response=incidents_output,
            readable_output=tableToMarkdown("GetFailedTasks:", incidents_output,
                                            ["Incident Created Date", "Incident ID", "Task Name", "Task ID",
                                             "Playbook Name",
                                             "Command Name", "Brand Name", "Error Entry ID"]),
            outputs={
                "GetFailedTasks": incidents_output,
                "NumberofFailedIncidents": total_failed_incidents,
            }
        ))
    except DemistoException as e:
        return_error(f"[GetFailedTasks] Error occurred while running the script, exception info:\n{str(e)}")


if __name__ in ["__main__", "builtin", "builtins"]:
    main()<|MERGE_RESOLUTION|>--- conflicted
+++ resolved
@@ -1,5 +1,6 @@
 import demistomock as demisto  # noqa: F401
 from CommonServerPython import *  # noqa: F401
+
 
 BRAND = "Core REST API"
 
@@ -262,11 +263,7 @@
         The filtered list of tasks. Tasks of type "playbook" whose names appear in the ancestors of other tasks are removed.
     """
 
-<<<<<<< HEAD
-    if not isinstance(response, list):
-=======
     if type(response) is not list:
->>>>>>> 9a59fb3a
         return response
 
     ancestors = set()
