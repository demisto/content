--- conflicted
+++ resolved
@@ -4,38 +4,13 @@
 BRAND = "Demisto REST API"
 
 
-<<<<<<< HEAD
-def get_rest_api_instance_to_use(rest_api_instance_from_arg):
-    """
-        This function checks if there are more than one instance of demisto rest api.
-        Args:
-            rest_api_instance_from_arg (str) : rest api instance name
-=======
 def get_rest_api_instance_to_use():
     """
         This function checks if there are more than one instance of demisto rest api.
->>>>>>> f809f6b0
 
         Returns:
             Demisto Rest Api instance to use
     """
-<<<<<<< HEAD
-    allInstances = demisto.getModules()
-    number_of_rest_api_instances = 0
-    rest_api_instance_to_use = None
-    for instance_name in allInstances:
-        if allInstances[instance_name]['brand'] == BRAND:
-            rest_api_instance_to_use = instance_name
-            number_of_rest_api_instances += 1
-    if number_of_rest_api_instances > 1:
-        return_error("GetFailedTasks: This script can only run with a single instance of the Demisto REST API. "
-                     "Specify the instance name in the 'rest_api_instance' argument.")
-    elif number_of_rest_api_instances == 1:
-        return rest_api_instance_to_use
-    else:
-        # in there are no rest api instances
-        return rest_api_instance_from_arg
-=======
     all_instances = demisto.getModules()
     number_of_rest_api_instances = 0
     rest_api_instance_to_use = None
@@ -47,7 +22,6 @@
             return_error("GetFailedTasks: This script can only run with a single instance of the Demisto REST API. "
                          "Specify the instance name in the 'rest_api_instance' argument.")
     return rest_api_instance_to_use
->>>>>>> f809f6b0
 
 
 def main():
@@ -55,11 +29,7 @@
     query = args.get("query")
     tenant_name = args.get("tenant_name", '')
     rest_api_instance = args.get("rest_api_instance")
-<<<<<<< HEAD
-    rest_api_instance_to_use = get_rest_api_instance_to_use(rest_api_instance)
-=======
     rest_api_instance_to_use = get_rest_api_instance_to_use() if not rest_api_instance else rest_api_instance
->>>>>>> f809f6b0
 
     page_number = 0
     number_of_failed = 0
