
#### Scripts
##### CopyLinkedAnalystNotes
<<<<<<< HEAD
- Incident grid rows are now sorted by creation date
- Upgraded the Docker image to 3.8.6.12176
=======
- Fixed an issue wehre incident grid rows were not sorted by creation date.
>>>>>>> ce4bd791
<|MERGE_RESOLUTION|>--- conflicted
+++ resolved
@@ -1,9 +1,5 @@
 
 #### Scripts
 ##### CopyLinkedAnalystNotes
-<<<<<<< HEAD
-- Incident grid rows are now sorted by creation date
-- Upgraded the Docker image to 3.8.6.12176
-=======
-- Fixed an issue wehre incident grid rows were not sorted by creation date.
->>>>>>> ce4bd791
+- Fixed an issue where incident grid rows were not sorted by creation date.
+- Upgraded the Docker image to 3.8.6.12176