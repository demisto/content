{
    "name": "Integrations & Incidents Health Check",
    "description": "Do you know which of your integrations or open incidents failed? With this content, you can view your failed integrations and open incidents",
    "support": "xsoar",
<<<<<<< HEAD
    "currentVersion": "1.3.15",
=======
    "currentVersion": "1.3.16",
>>>>>>> c21fd9fa
    "author": "Cortex XSOAR",
    "url": "https://www.paloaltonetworks.com/cortex",
    "email": "",
    "created": "2020-09-22T13:16:00Z",
    "categories": [
        "Utilities"
    ],
    "tags": [
        "Use Case"
    ],
    "useCases": [],
    "keywords": [],
    "dependencies": {
        "Gmail": {
            "mandatory": false,
            "display_name": "Gmail"
        },
        "GmailSingleUser": {
            "mandatory": false,
            "display_name": "Gmail Single User (Beta)"
        },
        "MicrosoftGraphMail": {
            "mandatory": false,
            "display_name": "Microsoft Graph Mail"
        },
        "MicrosoftGraphListener": {
            "mandatory": false,
            "display_name": "Microsoft Graph Mail Single User"
        },
        "MailSenderNew": {
            "mandatory": false,
            "display_name": "Mail Sender (New)"
        },
        "DemistoRESTAPI": {
            "mandatory": true,
            "display_name": "Demisto REST API"
        }
    },
    "marketplaces": [
        "xsoar"
    ]
}<|MERGE_RESOLUTION|>--- conflicted
+++ resolved
@@ -2,11 +2,7 @@
     "name": "Integrations & Incidents Health Check",
     "description": "Do you know which of your integrations or open incidents failed? With this content, you can view your failed integrations and open incidents",
     "support": "xsoar",
-<<<<<<< HEAD
-    "currentVersion": "1.3.15",
-=======
     "currentVersion": "1.3.16",
->>>>>>> c21fd9fa
     "author": "Cortex XSOAR",
     "url": "https://www.paloaltonetworks.com/cortex",
     "email": "",
