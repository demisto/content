--- conflicted
+++ resolved
@@ -2,19 +2,11 @@
 // Support only date time of format: yyyy-MM-ddThh:mm:%E3S or format: MMM dd hh:mm:ss. For example: "2021-12-08T10:00:00.665" or "Nov 10 10:00:00".
 filter _raw_log ~= "\w+\s+\d+\s+\d+\:\d+\:\d+" or _raw_log ~= "\>\d+\s+\d+\-\d+\-\d+T\d+\:\d+\:\d+\.\d+"
 // Parsing time format 1
-<<<<<<< HEAD
-| alter tmp_time1 = arrayindex(regextract(_raw_log , "^(\w+\s+\d+\s+\d+\:\d+\:\d+)"),0),
-        tmp_Year = format_timestamp("%Y",_insert_time)
-| alter tmp_time1_1 = concat(tmp_Year, " ", tmp_time1)
-| alter tmp_time1_1 = parse_timestamp("%Y %b %e %H:%M:%S", tmp_time1_1)
-| alter tmp_timeDiff = timestamp_diff(tmp_time1_1, current_time(), "DAY")
-=======
 | alter tmp_time1 = arrayindex(regextract(_raw_log , "\w+\s+\d+\s+\d+\:\d+\:\d+"),0),
         tmp_Year = format_timestamp("%Y",_insert_time)
 | alter tmp_time1_1 = concat(tmp_Year, " ", tmp_time1)
 | alter tmp_time1_1 = parse_timestamp("%Y %b %e %H:%M:%S", tmp_time1_1)
 | alter tmp_timeDiff = timestamp_diff(tmp_time1_1, current_time(), "MILLISECOND")
->>>>>>> 5cfcc708
 // Check if the date is a future date
 | alter tmp_Year2 = if(tmp_timeDiff > 0, to_string(subtract(to_integer(tmp_Year),1)),null)
 // Create timestamp minus 1 year if the timestamp is a future one
