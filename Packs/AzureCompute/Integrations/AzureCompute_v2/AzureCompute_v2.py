import demistomock as demisto
from CommonServerPython import *
from CommonServerUserPython import *
<<<<<<< HEAD
import urllib3
from MicrosoftApiModule import *  # noqa: E402

# Disable insecure warnings
urllib3.disable_warnings()
=======
from MicrosoftApiModule import *  # noqa: E402

>>>>>>> 9d6c5180

'''GLOBAL VARS'''
API_VERSION = '2023-03-01'
APP_NAME = 'ms-azure-compute'
DEFAULT_LIMIT = 50

# Image options to be used in the create_vm_command
IMAGES = {
    'ubuntu server 14.04 lts': {
        'publisher': 'Canonical',
        'offer': 'UbuntuServer',
        'sku': '14.04-LTS',
        'version': 'latest'
    },
    'ubuntu server 16.04 lts': {
        'publisher': 'Canonical',
        'offer': 'UbuntuServer',
        'sku': '16.04-LTS',
        'version': 'latest'
    },
    'ubuntu server 18.04 lts': {
        'publisher': 'Canonical',
        'offer': 'UbuntuServer',
        'sku': '18.04-LTS',
        'version': 'latest'
    },
    'red hat enterprise linux 7.6': {
        'publisher': 'RedHat',
        'offer': 'RHEL',
        'sku': '7-RAW',
        'version': 'latest'
    },
    'centos-based 7.5': {
        'publisher': 'OpenLogic',
        'offer': 'CentOS',
        'sku': '7.5',
        'version': 'latest'
    },
    'windows server 2012 r2 datacenter': {
        'publisher': 'MicrosoftWindowsServer',
        'offer': 'WindowsServer',
        'sku': '2012-R2-Datacenter',
        'version': 'latest'
    },
    'windows server 2016 datacenter': {
        'publisher': 'MicrosoftWindowsServer',
        'offer': 'WindowsServer',
        'sku': '2016-Datacenter',
        'version': 'latest'
    },
    'windows 10 pro version 1803': {
        'publisher': 'MicrosoftWindowsDesktop',
        'offer': 'Windows-10',
        'sku': 'rs4-pro',
        'version': 'latest'
    },
    'windows 10 pro version 1809': {
        'publisher': 'MicrosoftWindowsDesktop',
        'offer': 'Windows-10',
        'sku': 'rs5-pro',
        'version': 'latest'
    }
}

# Error messages for different provisioning states
CREATING_OR_UPDATING_ERR = 'Please wait for the VM to finish being' \
                           ' {} before executing this command. To retrieve the ' \
                           'last known state of the VM, execute the ' \
                           '`azure-vm-get-instance-details` command. '
DELETING_ERR = 'You cannot execute this command because the VM is being deleted.'
FAILED_ERR = 'Unable to power-off or power-on \'{}\' virtual machine ' \
             'because the following provisioning failure occurred during ' \
             'the vm\'s creation.\ncode: "{}"\nmessage: "{}"\nVisit the ' \
             'Azure Web Portal to take care of this issue.'

# Error messages determined by the provisioning state of the VM
PROVISIONING_STATE_TO_ERRORS = {
    'creating': CREATING_OR_UPDATING_ERR.format('created'),
    'updating': CREATING_OR_UPDATING_ERR.format('updated'),
    'deleting': DELETING_ERR,
    'failed': FAILED_ERR
}

'''HELPER FUNCTIONS'''


def screen_errors(error_message, *args, **kwargs):
    """
    Make sure that the values passed as args and the keys in kwargs do not appear in error messages

    parameter: (string) error_message
        The error message that needs to be screened for the values in args and the keys
        in kwargs

    parameter: (list) *args
        Arguments that need to be screened from error outputs and that will be replaced
        by x's enclosed by a '<' symbol on the left, and a '>' symbol on the right

    parameter: (dict) **kwargs
        Key-value pairs for each of which the user wishes to screen the key identifier string
        from the error_message and replace it with its assigned value string. Useful for
        when the user wishes to replace sensitive data with a value of their choosing
        instead of the default x's enclosed by '<', and '>' symbols on the left and right respectively

    returns:
        The error message free of sensitive information as determined by the values of
        args and the keys of kwargs
    """
    if isinstance(error_message, Exception):
        # Format Exception object as String
        error_as_dict = vars(error_message)
        updated_error_message = ''
        for key, val in error_as_dict.items():
            if updated_error_message != '':
                updated_error_message += '\n' + str(key) + ': ' + str(val)
            else:
                updated_error_message += str(key) + ': ' + str(val)
    elif not isinstance(error_message, str):
        # If not an Exception or a String, try to cast to a string
        updated_error_message = str(error_message)
    else:
        updated_error_message = error_message

    for argument in args:
        if argument != '' and argument in updated_error_message:
            length = len(argument)
            placeholder = '<' + 'x' * length + '>'
            updated_error_message = updated_error_message.replace(argument, placeholder)

    for key, value in kwargs.items():
        if key != '' and key in updated_error_message:
            updated_error_message = updated_error_message.replace(key, value)

    return updated_error_message


def assign_image_attributes(image):
    """
    Retrieve image properties determined by the chosen image

    returns:
        Image Properties Tuple (sku, publisher, offer, version)
    """
    image = image.lower()
    image_properties = IMAGES.get(image)
    if not image_properties:
        err_msg = 'Invalid value entered for the \'os_image\' argument. '
        err_msg += 'Only values from the provided options are accepted.'
        raise Exception(err_msg)
    sku = image_properties.get('sku')
    publisher = image_properties.get('publisher')
    offer = image_properties.get('offer')
    version = image_properties.get('version')
    return sku, publisher, offer, version


def create_vm_parameters(args, subscription_id, resource_group):
    """
    Construct the VM object

    Use the actual parameters passed to the 'azure-vm-create-instance' command
    to build a vm object that will be sent in the body of the command's associated
    API call.

    parameter: (dict) args
        Dictionary that contains the actual parameters that were passed to the
        'azure-vm-create-instance' command

    returns:
        Virtual Machine Object
    """
    # Retrieve relevant command arguments
    location = args.get('virtual_machine_location')
    vm_size = args.get('vm_size')
    image = args.get('os_image')
    sku = args.get('sku')
    publisher = args.get('publisher')
    version = args.get('version')
    offer = args.get('offer')
    vm_name = args.get('virtual_machine_name')
    admin_username = args.get('admin_username')
    admin_password = args.get('admin_password')
    nic_name = args.get('nic_name')
    full_nic_id = f"/subscriptions/{subscription_id}/resourceGroups/"  # type: ignore
    full_nic_id += f"{resource_group}/providers/Microsoft.Network/networkInterfaces/{nic_name}"

    if not image and not (sku and publisher and version and offer):
        err_msg = 'You must enter a value for the \'os_image\' argument '
        err_msg += 'or the group of arguments, \'sku\', \'publisher\', \'version\', and \'offer\'.'
        raise Exception(err_msg)

    if image:
        sku, publisher, offer, version = assign_image_attributes(image)

    # Construct VM object
    vm = {
        'location': location,
        'properties': {
            'hardwareProfile': {
                'vmSize': vm_size
            },
            'storageProfile': {
                'imageReference': {
                    'sku': sku,
                    'publisher': publisher,
                    'version': version,
                    'offer': offer
                },
                'osDisk': {
                    'caching': 'ReadWrite',
                    'managedDisk': {
                        'storageAccountType': 'Standard_LRS'
                    },
                    'name': vm_name,
                    'createOption': 'FromImage'
                }
            },
            'osProfile': {
                'adminUsername': admin_username,
                'computerName': vm_name,
                'adminPassword': admin_password
            },
            'networkProfile': {
                'networkInterfaces': [
                    {
                        'id': full_nic_id,
                        'properties': {
                            'primary': 'true'
                        }
                    }
                ]
            }
        },
        'name': vm_name
    }

    return vm


def create_nic_parameters(resource_group, subscription_id, args):
    """
    Construct the NIC object

    Use the actual parameters passed to the 'azure-vm-create-nic' command
    to build a nic object that will be sent in the body of the command's associated
    API call.

    parameter: (dict) args
        Dictionary that contains the actual parameters that were passed to the
        'azure-vm-create-nic' command

    returns:
        NIC Object
    """
    # Retrieve relevant command arguments
    location = args.get('nic_location')
    address_assignment_method = args.get('address_assignment_method')
    private_ip_address = args.get('private_ip_address')
    network_security_group = args.get('network_security_group')
    vnet_name = args.get('vnet_name')
    subnet_name = args.get('subnet_name')
    ip_config_name = args.get('ip_config_name')
    subnet_id = (f"/subscriptions/{subscription_id}/resourceGroups/{resource_group}/providers/Microsoft.Network/"
                 f"virtualNetworks/{vnet_name}/subnets/{subnet_name}")

    # Construct NIC object
    nic = {
        'location': location,
        'properties': {
            'ipConfigurations': [
                {
                    'name': ip_config_name,
                    'properties': {
                        'privateIPAllocationMethod': address_assignment_method,
                        'subnet': {
                            'id': subnet_id
                        }
                    }
                }
            ]
        }
    }

    if address_assignment_method == "Static":
        if not private_ip_address:
            err_msg = 'You have chosen to assign a "Static" IP address value to the interface, ' \
                      'so you must enter a value for the "private_ip_address" argument.'
            raise Exception(err_msg)
        nic['properties']['ipConfigurations'][0]['properties']['privateIPAddress'] = private_ip_address

    if network_security_group:
        network_security_group_id = (f"/subscriptions/{subscription_id}/resourceGroups/{resource_group}/providers"
                                     f"/Microsoft.Network/networkSecurityGroups/{network_security_group}")
        nic['properties']['networkSecurityGroup']['id'] = network_security_group_id

    return nic


def get_single_ip_details_from_list_of_ip_details(list_of_ip_details: list, ip_address):
    """Finds the associated details of target IP Address from a list of PublicIPAddressListResult objects.

    Args:
        list_of_ip_details (list):  List of PublicIPAddressListResult objects.
        ip_address (list | dict): IP Address to search for in list of PublicIPAddressListResult objects.
    """
    def search_entry_for_ip(data, key, value):
        if isinstance(data, list):
            for item in data:
                result = search_entry_for_ip(item, key, value)
                if result:
                    return result
        elif isinstance(data, dict):
            if key in data and data[key] == value:
                return True
            for val in data.values():
                result = search_entry_for_ip(val, key, value)
                if result:
                    return result
        return None

    for entry in list_of_ip_details:
        result = search_entry_for_ip(entry, "ipAddress", ip_address)
        if result:
            return entry
    return None


class MsGraphClient:
    """
      Microsoft Graph Client enables authorized access to Create and Manage Azure Virtual Machines.
      """

    def __init__(self, tenant_id, auth_id, enc_key, app_name, base_url, verify, proxy, self_deployed, ok_codes, server,
                 subscription_id, certificate_thumbprint, private_key):

        self.ms_client = MicrosoftClient(
            tenant_id=tenant_id, auth_id=auth_id, enc_key=enc_key, app_name=app_name, base_url=base_url, verify=verify,
            proxy=proxy, self_deployed=self_deployed, ok_codes=ok_codes, scope=Scopes.management_azure,
            certificate_thumbprint=certificate_thumbprint, private_key=private_key,
            command_prefix="azure-vm",
        )

        self.server = server
        self.subscription_id = subscription_id
        self.default_params = {"api-version": API_VERSION}

    def list_resource_groups(self, limit: int, tag: str = '', full_url: Optional[str] = ''):
        filter_by_tag = azure_tag_formatter(tag) if tag else None
        parameters = {'$filter': filter_by_tag, '$top': limit, 'api-version': '2021-04-01'} if not full_url else {}
        return self.ms_client.http_request(method='GET', params=parameters, url_suffix='', full_url=full_url)

    def list_subscriptions(self):
        parameters = {'api-version': '2020-01-01'}
        url = self.server + '/subscriptions'
        return self.ms_client.http_request(method='GET', full_url=url, params=parameters, url_suffix='')

    def list_vms(self, resource_group):
        url_suffix = f"{resource_group}/providers/Microsoft.Compute/virtualMachines"

        return self.ms_client.http_request(method='GET', url_suffix=url_suffix, params=self.default_params)

    def get_vm(self, resource_group, vm_name, expand='instanceView'):
        url_suffix = f"{resource_group}/providers/Microsoft.Compute/virtualMachines/{vm_name}"
        parameters = {'$expand': expand} | self.default_params
        return self.ms_client.http_request(method='GET', url_suffix=url_suffix, params=parameters)

    def create_vm(self, args, resource_group):
        # Retrieve relevant command argument
        vm_name = args.get('virtual_machine_name')

        url_suffix = f"{resource_group}/providers/Microsoft.Compute/virtualMachines/{vm_name}"

        # Construct VM object utilizing parameters passed as command arguments
        payload = create_vm_parameters(args, self.subscription_id, resource_group)
        return self.ms_client.http_request(method='PUT', url_suffix=url_suffix, params=self.default_params, json_data=payload)

    def delete_vm(self, resource_group, vm_name):
        # Construct endpoint URI suffix (for de-allocation of compute resources)
        url_suffix = f"{resource_group}/providers/Microsoft.Compute/virtualMachines/{vm_name}/deallocate"

        # Call API to deallocate compute resources
        self.ms_client.http_request(method='POST', url_suffix=url_suffix, params=self.default_params, resp_type="response")

        # Construct endpoint URI suffix (for deletion)
        url_suffix = f"{resource_group}/providers/Microsoft.Compute/virtualMachines/{vm_name}"

        # Call API to delete
        return self.ms_client.http_request(
            method='DELETE', url_suffix=url_suffix, params=self.default_params, resp_type="response")

    def start_vm(self, resource_group, vm_name):
        # Retrieve relevant command arguments
        url_suffix = f"{resource_group}/providers/Microsoft.Compute/virtualMachines/{vm_name}/start"

        # Call API
        return self.ms_client.http_request(
            method='POST', url_suffix=url_suffix, params=self.default_params, resp_type="response")

    def poweroff_vm(self, resource_group, vm_name, skip_shutdown):
        url_suffix = f"{resource_group}/providers/Microsoft.Compute/virtualMachines/{vm_name}/powerOff"
        parameters = {'skipShutdown': skip_shutdown} | self.default_params

        return self.ms_client.http_request(
            method='POST', url_suffix=url_suffix, params=parameters, resp_type="response")

    def get_all_public_ip_details(self):
        """
        List all public IPs belonging to your Azure subscription

        Returns:
            List of PublicIPAddressListResult Objects

        Docs:
            https://learn.microsoft.com/en-us/rest/api/virtualnetwork/public-ip-addresses/list-all?tabs=HTTP
        """
        url_suffix = "/providers/Microsoft.Network/publicIPAddresses"
        parameters = {'api-version': '2022-09-01'}
        base_url = f"{self.server}/subscriptions/{self.subscription_id}"
        self.ms_client._base_url = base_url
        return self.ms_client.http_request(method='GET', url_suffix=url_suffix, params=parameters)

    def validate_provisioning_state(self, resource_group, vm_name):
        """
        Ensure that the provisioning state of a VM is 'Succeeded'

        For all provisioning states other than 'Succeeded', this method will raise an
        exception with an informative error message.

        parameter: (dict) args
            The command arguments passed to either the `azure-vm-start-instance` or
            `azure-vm-poweroff-instance` commands

        returns:
            None
        """
        response = self.get_vm(resource_group, vm_name)
        # Retrieve relevant properties for checking provisioning state and returning
        # informative error messages if necessary

        properties = response.get('properties')
        provisioning_state = properties.get('provisioningState')
        statuses = properties.get('instanceView', {}).get('statuses')

        # Check if the current ProvisioningState of the VM allows for executing this command
        if provisioning_state.lower() == 'failed':
            for status in statuses:
                status_code = status.get('code')
                if 'provisioningstate/failed' in status_code.lower():
                    message = status.get('message')
                    err_msg = PROVISIONING_STATE_TO_ERRORS.get('failed')
                    raise Exception(err_msg.format(vm_name, status_code, message))  # type: ignore
            # In the case that the microsoft API changes and the status code is no longer
            # relevant, preventing the above exception with its detailed error message from
            # being raised, then raise the below exception with a more general error message
            err_msg = 'Cannot execute this command because the ProvisioningState of the VM is \'Failed\'.'
            raise Exception(err_msg)
        elif provisioning_state.lower() in PROVISIONING_STATE_TO_ERRORS:
            err_msg = PROVISIONING_STATE_TO_ERRORS.get(provisioning_state.lower())
            raise Exception(err_msg)

    def get_network_interface(self, resource_group, interface_name):
        url_suffix = f"{resource_group}/providers/Microsoft.Network/networkInterfaces/{interface_name}"
<<<<<<< HEAD
        return self.ms_client.http_request(method='GET', url_suffix=url_suffix, params=self.default_params)

    def get_public_ip_details(self, resource_group, address_name):
        url_suffix = f"{resource_group}/providers/Microsoft.Network/publicIPAddresses/{address_name}"
        return self.ms_client.http_request(method='GET', url_suffix=url_suffix, params=self.default_params)
=======
        return self.ms_client.http_request(method='GET', url_suffix=url_suffix, params={"api-version": '2023-05-01'})

    def get_public_ip_details(self, resource_group, address_name):
        url_suffix = f"{resource_group}/providers/Microsoft.Network/publicIPAddresses/{address_name}"
        return self.ms_client.http_request(method='GET', url_suffix=url_suffix, params={"api-version": '2023-05-01'})
>>>>>>> 9d6c5180

    def create_nic(self, resource_group, args):
        # Retrieve relevant command argument
        nic_name = args.get('nic_name')
        url_suffix = f"{resource_group}/providers/Microsoft.Network/networkInterfaces/{nic_name}"

        # Construct VM object utilizing parameters passed as command arguments
        payload = create_nic_parameters(resource_group, self.subscription_id, args)
<<<<<<< HEAD
        return self.ms_client.http_request(method='PUT', url_suffix=url_suffix, params=self.default_params, json_data=payload)
=======
        return self.ms_client.http_request(
            method='PUT',
            url_suffix=url_suffix,
            params={'api-version': '2023-05-01'},
            json_data=payload
        )
>>>>>>> 9d6c5180


def test_module(client: MsGraphClient):
    # Implicitly will test tenant, enc_token and subscription_id
    client.list_resource_groups(1)
    return 'ok'


# <-------- Resource Groups --------> #

def list_resource_groups_command(client: MsGraphClient, args: dict):
    """
    List all Resource Groups belonging to your Azure subscription

    returns:
        Resource-Group Objects
    """
    tag = args.get('tag', '')
    limit = arg_to_number(args.get('limit')) or DEFAULT_LIMIT

    resource_groups: List[dict] = []

    next_link = True
    while next_link and len(resource_groups) < limit:
        full_url = next_link if isinstance(next_link, str) else None
        response = client.list_resource_groups(limit, tag, full_url=full_url)
        # Retrieve relevant properties to return to context
        value = response.get('value')
        next_link = response.get('nextLink')

        for resource_group in value:
            resource_group_context = {
                'Name': resource_group.get('name'),
                'ID': resource_group.get('id'),
                'Location': resource_group.get('location'),
                'ProvisioningState': resource_group.get('properties', {}).get('provisioningState')
            }
            resource_groups.append(resource_group_context)

    resource_groups = resource_groups[:limit]
    title = 'List of Resource Groups'
    human_readable = tableToMarkdown(title, resource_groups, removeNull=True)

    return CommandResults(
        outputs_prefix='Azure.ResourceGroup',
        outputs_key_field='Name',
        outputs=resource_groups,
        readable_output=human_readable,
        raw_response=response
    )


# <-------- Subscriptions --------> #

def list_subscriptions_command(client: MsGraphClient):
    """
    List all subscriptions for this application

    returns:
        Subscription Objects
    """
    response = client.list_subscriptions()
    # Retrieve relevant properties to return to context
    value = response.get('value')
    subscriptions = []
    for subscription in value:
        subscription_context = {
            'Name': subscription.get('displayName'),
            'ID': subscription.get('id'),
            'State': subscription.get('state')
        }
        subscriptions.append(subscription_context)

    title = 'List of Subscriptions'
    human_readable = tableToMarkdown(title, subscriptions, removeNull=True)

    return CommandResults(
        outputs_prefix='Azure.Subscription',
        outputs_key_field='ID',
        outputs=subscriptions,
        readable_output=human_readable,
        raw_response=response
    )


# <-------- Virtual Machines --------> #

def list_vms_command(client: MsGraphClient, args: dict, params: dict):
    """
    List the VM instances in the specified Resource Group

    demisto parameter: (string) resource_group
        Resource Group of the VMs

    returns:
        Virtual Machine Objects
    """
    resource_group = get_from_args_or_params(args=args, params=params, key='resource_group')
    response = client.list_vms(resource_group)

    vm_objects_list = response.get('value')

    vms = []
    for vm_object in vm_objects_list:
        vm_name = vm_object.get('name').lower()
        location = vm_object.get('location')
        properties = vm_object.get('properties')
        provisioning_state = properties.get('provisioningState')
        os_disk = properties.get('storageProfile', {}).get('osDisk')
        datadisk = os_disk.get('diskSizeGB', 'NA')
        vm_id = properties.get('vmId')
        os_type = os_disk.get('osType')
        vm = {
            'Name': vm_name,
            'ID': vm_id,
            'Size': datadisk,
            'OS': os_type,
            'Location': location,
            'ProvisioningState': provisioning_state,
            'ResourceGroup': resource_group
        }
        vms.append(vm)

    title = f'Microsoft Azure - List of Virtual Machines in Resource Group "{resource_group}"'
    table_headers = ['Name', 'ID', 'Size', 'OS', 'Location', 'ProvisioningState', 'ResourceGroup']
    human_readable = tableToMarkdown(title, vms, headers=table_headers, removeNull=True)

    return CommandResults(
        outputs_prefix='Azure.Compute',
        outputs_key_field='Name',
        outputs=vms,
        readable_output=human_readable,
        raw_response=response
    )


def get_vm_command(client: MsGraphClient, args: dict, params: dict):
    """
    Get the properties of a specified Virtual Machine

    demisto parameter: (string) resource_group
        Resource Group to which the virtual machine belongs

    demisto parameter: (string) virtual_machine_name
        Name of the virtual machine you wish to view the details of

    returns:
        Virtual Machine Object
    """
    resource_group = get_from_args_or_params(args=args, params=params, key='resource_group')
    vm_name = args.get('virtual_machine_name')
    expand = args.get('expand', '')
    response = client.get_vm(resource_group, vm_name, expand)
    # Retrieve relevant properties to return to context
    vm_name = vm_name.lower()  # type: ignore
    properties = response.get('properties')
    os_disk = properties.get('storageProfile', {}).get('osDisk')
    datadisk = os_disk.get('diskSizeGB', 'NA')
    vm_id = properties.get('vmId')
    os_type = os_disk.get('osType')
    provisioning_state = properties.get('provisioningState')
    location = response.get('location')
    user_data = properties.get('userData')
    network_interfaces = properties.get('networkProfile', {}).get('networkInterfaces')
    statuses = properties.get('instanceView', {}).get('statuses', [])
    power_state = None
    for status in statuses:
        status_code = status.get('code')
        status_code_prefix = status_code[:status_code.find('/')]
        if status_code_prefix == 'PowerState':
            power_state = status.get('displayStatus')

    vm = {
        'Name': vm_name,
        'ID': vm_id,
        'Size': datadisk,
        'OS': os_type,
        'ProvisioningState': provisioning_state,
        'Location': location,
        'PowerState': power_state,
        'ResourceGroup': resource_group,
        'NetworkInterfaces': network_interfaces,
        'UserData': user_data
    }

    title = f'Properties of VM "{vm_name}"'
    table_headers = ['Name', 'ID', 'Size', 'OS', 'ProvisioningState', 'Location', 'PowerState']
    human_readable = tableToMarkdown(title, vm, headers=table_headers, removeNull=True)

    return CommandResults(
        outputs_prefix='Azure.Compute',
        outputs_key_field='Name',
        outputs=vm,
        readable_output=human_readable,
        raw_response=response
    )


def create_vm_command(client: MsGraphClient, args: dict, params: dict):
    """
    Create a virtual machine instance with the specified OS image

    demisto parameter: (string) resource_group
        Resource group to which the new VM will belong

    demisto parameter: (string) virtual_machine_name
        Name to assign to the new virtual machine

    demisto parameter: (string) virtual_machine_location
        Region in which the vm will be hosted

    demisto parameter: (string) nic_name
        The name of the Network Interface to link the VM with. This must be created from the Azure Portal

    demisto parameter: (string) vm_size
        The name of a VirtualMachineSize which determines the size of the deployed vm

    demisto parameter: (string) os_image
        Choose the base operating system image of the vm

    demisto parameter: (string) sku
        SKU of the image to be used

    demisto parameter: (string) publisher
        Name of the publisher of the image

    demisto parameter: (string) version
        Version of the image to use

    demisto parameter: (string) offer
        Specifies the offer of the platform image or marketplace image used
        to create the virtual machine

    demisto parameter: (string) admin_username
        Admin Username to be used when creating the VM

    demisto parameter: (string) admin_password
        Admin Password to be used when creating the VM

    returns:
        Virtual Machine Object
    """
    resource_group = get_from_args_or_params(args=args, params=params, key='resource_group')
    response = client.create_vm(args, resource_group)

    # Retrieve relevant properties to return to context
    vm_name = response.get('name').lower()
    properties = response.get('properties')
    os_disk = properties.get('storageProfile', {}).get('osDisk')
    datadisk = os_disk.get('diskSizeGB', 'NA')
    vm_id = properties.get('vmId')
    os_type = os_disk.get('osType')
    provisioning_state = properties.get('provisioningState')
    location = response.get('location')

    vm = {
        'Name': vm_name,
        'ID': vm_id,
        'Size': datadisk,
        'OS': os_type,
        'ProvisioningState': provisioning_state,
        'Location': location,
        'ResourceGroup': resource_group
    }

    title = f'Created Virtual Machine "{vm_name}"'
    human_readable = tableToMarkdown(title, vm, removeNull=True)

    return CommandResults(
        outputs_prefix='Azure.Compute',
        outputs_key_field='Name',
        outputs=vm,
        readable_output=human_readable,
        raw_response=response
    )


def delete_vm_command(client: MsGraphClient, args: dict, params: dict):
    """
    Delete a specified Virtual Machine

    demisto parameter: (string) resource_group
        Resource Group to which the virtual machine belongs

    demisto parameter: (string) virtual_machine_name
        Name of the virtual machine to delete

    returns:
        Success message to the war room
    """
    resource_group = get_from_args_or_params(args=args, params=params, key='resource_group')
    vm_name = args.get('virtual_machine_name')

    client.delete_vm(resource_group, vm_name)
    return f'"{vm_name}" VM Deletion Successfully Initiated'


def start_vm_command(client: MsGraphClient, args: dict, params: dict):
    """
    Power-on a specified Virtual Machine

    demisto parameter: (string) resource_group
        Resource Group to which the virtual machine belongs

    demisto parameter: (string) virtual_machine_name
        Name of the virtual machine to power-on

    returns:
        Virtual Machine Object
    """
    resource_group = get_from_args_or_params(args=args, params=params, key='resource_group')
    vm_name = args.get('virtual_machine_name')

    # Raise an exception if the VM isn't in the proper provisioning state
    client.validate_provisioning_state(resource_group, vm_name)

    client.start_vm(resource_group, vm_name)
    vm_name = vm_name.lower()   # type: ignore
    vm = {
        'Name': vm_name,
        'ResourceGroup': resource_group,
        'PowerState': 'VM starting'
    }

    title = f'Power-on of Virtual Machine "{vm_name}" Successfully Initiated'
    human_readable = tableToMarkdown(title, vm, removeNull=True)

    return CommandResults(
        outputs_prefix='Azure.Compute',
        outputs_key_field='Name',
        outputs=vm,
        readable_output=human_readable,
        raw_response=vm
    )


def poweroff_vm_command(client: MsGraphClient, args: dict, params: dict):
    """
    Power-off a specified Virtual Machine

    demisto parameter: (string) resource_group
        Resource Group to which the virtual machine belongs

    demisto parameter: (string) virtual_machine_name
        Name of the virtual machine to power-off

    returns:
        Virtual Machine Object
    """
    resource_group = get_from_args_or_params(args=args, params=params, key='resource_group')
    vm_name = args.get('virtual_machine_name')
    skip_shutdown = argToBoolean(args.get('skip_shutdown', False))

    # Raise an exception if the VM isn't in the proper provisioning state
    client.validate_provisioning_state(resource_group, vm_name)

    client.poweroff_vm(resource_group, vm_name, skip_shutdown)

    vm_name = vm_name.lower()   # type: ignore
    vm = {
        'Name': vm_name,
        'ResourceGroup': resource_group,
        'PowerState': 'VM stopping'
    }

    title = f'Power-off of Virtual Machine "{vm_name}" Successfully Initiated'
    human_readable = tableToMarkdown(title, vm, removeNull=True)

    return CommandResults(
        outputs_prefix='Azure.Compute',
        outputs_key_field='Name',
        outputs=vm,
        readable_output=human_readable,
        raw_response=vm
    )


def get_network_interface_command(client: MsGraphClient, args: dict, params: dict):
    """
    Get the properties of a specified Network Interface

    demisto parameter: (string) resource_group
        Resource Group to which the network interface belongs

    demisto parameter: (string) nic_name
        Name of the network interface you wish to view the details of

    returns:
        Network Interface Object
    """
    resource_group = get_from_args_or_params(args=args, params=params, key='resource_group')
    interface_name = args.get('nic_name')
    response = client.get_network_interface(resource_group, interface_name)
    interface_name = interface_name.lower()  # type: ignore
    properties = response.get('properties')
    interface_id = response.get('id')
    mac_address = properties.get('macAddress', 'NA')
    network_security_group = properties.get('networkSecurityGroup', 'NA')
    is_primay_interface = properties.get('primary', 'NA')
    attached_virtual_machine = properties.get('virtualMachine', {}).get('id', 'NA')
    nic_type = properties.get('nicType', 'NA')
    location = response.get('location')
    dns_suffix = properties.get('dnsSettings', {}).get('internalDomainNameSuffix')

    ip_configurations = properties.get('ipConfigurations', [])

    ip_configs = []

    for ip_configuration in ip_configurations:
        ip_configs.append({
            "ConfigName": ip_configuration.get('name', "NA"),
            "ConfigID": ip_configuration.get('id', "NA"),
            "PrivateIPAddress": ip_configuration.get('properties', {}).get('privateIPAddress', "NA"),
            "PublicIPAddressID": ip_configuration.get('properties', {}).get('publicIPAddress', {}).get('id')
        })

    network_config = {
        'Name': interface_name,
        'ID': interface_id,
        'MACAddress': mac_address,
        'NetworkSecurityGroup': network_security_group,
        'IsPrimaryInterface': is_primay_interface,
        'Location': location,
        'AttachedVirtualMachine': attached_virtual_machine,
        'ResourceGroup': resource_group,
        'NICType': nic_type,
        'DNSSuffix': dns_suffix,
        'IPConfigurations': ip_configs
    }

    human_readable_network_config = {
        'Name': interface_name,
        'ID': interface_id,
        'MACAddress': mac_address,
        'PrivateIPAddresses': [ip.get("PrivateIPAddress") for ip in ip_configs],
        'NetworkSecurityGroup': network_security_group,
        'Location': location,
        'NICType': nic_type,
        'AttachedVirtualMachine': attached_virtual_machine
    }

    title = f'Properties of Network Interface "{interface_name}"'
    table_headers = ['Name', 'ID', 'MACAddress', 'PrivateIPAddresses', 'NetworkSecurityGroup',
                     'Location', 'NICType', 'AttachedVirtualMachine']
    human_readable = tableToMarkdown(title, human_readable_network_config, headers=table_headers, removeNull=True)

    return CommandResults(
        outputs_prefix='Azure.Network.Interfaces',
        outputs_key_field='ID',
        outputs=network_config,
        readable_output=human_readable,
        raw_response=response
    )


def get_public_ip_details_command(client: MsGraphClient, args: dict, params: dict):
    """
    Get the properties of a specified Public IP Address

    demisto parameter: (string) resource_group
        Resource Group to which the public IP address belongs

    demisto parameter: (string) address_name
        The IPv4 or Name of the public ip address you wish to view the details of.

    returns:
        Public IP Address Object
    """
    address_name = args.get('address_name')
    if resource_group := (args.get('resource_group') or params.get('resource_group')):
        response = client.get_public_ip_details(resource_group, address_name)
        address_id = response.get('id')
    else:
        response_for_all_ips = client.get_all_public_ip_details().get('value')
        response = get_single_ip_details_from_list_of_ip_details(response_for_all_ips, address_name)
        if not response:
            raise ValueError(f"'{address_name}' was not found. "
                             "Please try specifying the resource group the IP would be associated with.")
        address_id = response.get('id')
        resource_group = address_id.split('resourceGroups/')[1].split('/providers')[0]

    # Retrieve relevant properties to return to context
    properties = response.get('properties')
    config_id = properties.get('ipConfiguration', {}).get('id')
    ip_address = properties.get('ipAddress', 'NA')
    ip_address_version = properties.get('publicIPAddressVersion', 'NA')
    ip_address_allocation_method = properties.get('publicIPAllocationMethod', 'NA')
    address_domain_name = properties.get('dnsSettings', {}).get('domainNameLabel', 'NA')
    address_fqdn = properties.get('dnsSettings', {}).get('fqdn', 'NA')
    config_name = response.get('name')
    location = response.get('location')

    ip_config = {
        'PublicIPAddressID': address_id,
        'PublicConfigName': config_name,
        'Location': location,
        'PublicConfigID': config_id,
        'ResourceGroup': resource_group,
        'PublicIPAddress': ip_address,
        'PublicIPAddressVersion': ip_address_version,
        'PublicIPAddressAllocationMethod': ip_address_allocation_method,
        'PublicIPAddressDomainName': address_domain_name,
        'PublicIPAddressFQDN': address_fqdn,
    }

    human_readable_ip_config = {
        'PublicConfigName': config_name,
        'Location': location,
        'PublicIPAddress': ip_address,
        'PublicIPAddressVersion': ip_address_version,
        'PublicIPAddressAllocationMethod': ip_address_allocation_method,
        "ResourceGroup": resource_group
    }

    title = f'Properties of Public Address "{address_name}"'
    table_headers = ['PublicConfigName', 'Location', 'PublicIPAddress', 'PublicIPAddressVersion',
                     'PublicIPAddressAllocationMethod', 'ResourceGroup']
    human_readable = tableToMarkdown(title, human_readable_ip_config, headers=table_headers, removeNull=True)

    return CommandResults(
        outputs_prefix='Azure.Network.IPConfigurations',
        outputs_key_field='PublicIPAddressID',
        outputs=ip_config,
        readable_output=human_readable,
        raw_response=response
    )


def get_all_public_ip_details_command(client: MsGraphClient):
    """
    Get the properties of all Public IP Addresses in the configured subscription

    returns:
        List of Public IP Address Objects
    """
    response = client.get_all_public_ip_details()

    ip_objects_list = response.get('value', [])

    ips = []

    for ip_object in ip_objects_list:
        # Retrieve relevant properties to return to context
        properties = ip_object.get('properties', {})
        address_id = ip_object.get('id', '')
        config_id = properties.get('ipConfiguration', {}).get('id', '')
        ip_address = properties.get('ipAddress', 'NA')
        ip_address_version = properties.get('publicIPAddressVersion', 'NA')
        ip_address_allocation_method = properties.get('publicIPAllocationMethod', 'NA')
        address_domain_name = properties.get('dnsSettings', {}).get('domainNameLabel', 'NA')
        address_fqdn = properties.get('dnsSettings', {}).get('fqdn', 'NA')
        config_name = ip_object.get('name')
        location = ip_object.get('location')
        resource_group = address_id.split('resourceGroups/')[1].split('/providers')[0]
        ip_config = {
            'PublicIPAddressID': address_id,
            'PublicConfigName': config_name,
            'Location': location,
            'PublicConfigID': config_id,
            'ResourceGroup': resource_group,
            'PublicIPAddress': ip_address,
            'PublicIPAddressVersion': ip_address_version,
            'PublicIPAddressAllocationMethod': ip_address_allocation_method,
            'PublicIPAddressDomainName': address_domain_name,
            'PublicIPAddressFQDN': address_fqdn,
        }
        ips.append(ip_config)

    title = f'Microsoft Azure - List of Virtual Machines in Subscription "{client.subscription_id}"'
    table_headers = ['PublicConfigName', 'Location', 'PublicIPAddress', 'PublicIPAddressVersion',
                     'PublicIPAddressAllocationMethod']
    human_readable = tableToMarkdown(title, ips, headers=table_headers, removeNull=True)

    return CommandResults(
        outputs_prefix='Azure.Network.IPConfigurations',
        outputs_key_field='PublicIPAddressID',
        outputs=ips,
        readable_output=human_readable,
        raw_response=response
    )


def create_nic_command(client: MsGraphClient, args: dict, params: dict):
    """
    Create a Network Interface with the specified interface parameters

    demisto parameter: (string) resource_group
        The resource group to which the new network interface will belong.

    demisto parameter: (string) nic_name
        The network interface name.

    demisto parameter: (string) nic_location
        The location in which to create the network interface.

    demisto parameter: (string) vnet_name
        The virtual network name of the inteface.

    demisto parameter: (string) subnet_name
        The subnet name of the inteface.

    demisto parameter: (string) address_assignment_method
         The address assignment method, the default is Dynamic.

    demisto parameter: (string) private_ip_address
        The private ip address of the interface incase you chose to use the static assignment method.

    demisto parameter: (string) ip_config_name
        The ip address config name.

    demisto parameter: (string) network_security_group
        The network security group of the interface.

    returns:
        Network Interface Object
    """
    resource_group = get_from_args_or_params(args=args, params=params, key='resource_group')
    response = client.create_nic(resource_group, args)

    # Retrieve relevant properties to return to context
    nic_name = response.get('name').lower()
    nic_id = response.get('id')
    location = response.get('location')
    properties = response.get('properties')
    network_security_group = properties.get('networkSecurityGroup', {}).get('id', 'NA')
    provisioning_state = properties.get('provisioningState', "NA")
    ip_configurations = properties.get('ipConfigurations', [])
    dns_suffix = properties.get('dnsSettings', {}).get('internalDomainNameSuffix')

    ip_configs = []
    for ip_configuration in ip_configurations:
        ip_configs.append({
            "ConfigName": ip_configuration.get('name', "NA"),
            "ConfigID": ip_configuration.get('id', "NA"),
            "PrivateIPAddress": ip_configuration.get('properties', {}).get('privateIPAddress', "NA"),
            "PublicIPAddressID": ip_configuration.get('properties', {}).get('publicIPAddress', {}).get('id', "NA"),
            "SubNet": ip_configuration.get('properties', {}).get('subnet', {}).get('id', "NA"),
        })

    nic = {
        'Name': nic_name,
        'ID': nic_id,
        'IPConfigurations': ip_configs,
        'ProvisioningState': provisioning_state,
        'Location': location,
        'ResourceGroup': resource_group,
        'NetworkSecurityGroup': network_security_group,
        'DNSSuffix': dns_suffix
    }

    human_readable_nic = {
        'Name': nic_name,
        'ID': nic_id,
        'PrivateIPAddresses': [ip.get("PrivateIPAddress") for ip in ip_configs],
        'NetworkSecurityGroup': network_security_group,
        'Location': location
    }

    title = f'Created Network Interface "{nic_name}"'
    table_headers = ['Name', 'ID', 'PrivateIPAddresses', 'NetworkSecurityGroup', 'Location']
    human_readable = tableToMarkdown(title, human_readable_nic, headers=table_headers, removeNull=True)

    return CommandResults(
        outputs_prefix='Azure.Network.Interfaces',
        outputs_key_field=['ID', 'Name'],
        outputs=nic,
        readable_output=human_readable,
        raw_response=response
    )


def main():
    params: dict = demisto.params()
    args = demisto.args()
    server = params.get('host', 'https://management.azure.com').rstrip('/')
    tenant = params.get('cred_token', {}).get('password') or params.get('tenant_id')
    auth_and_token_url = params.get('cred_auth_id', {}).get('password') or params.get('auth_id')
    if not tenant or not auth_and_token_url:
        return_error('Token and ID must be provided.')
    enc_key = params.get('cred_enc_key', {}).get('password') or params.get('enc_key')
    certificate_thumbprint = params.get('cred_certificate_thumbprint', {}).get(
        'password') or params.get('certificate_thumbprint')
    private_key = params.get('private_key')
    verify = not params.get('unsecure', False)
    subscription_id = args.get('subscription_id') or params.get(
        'cred_subscription_id', {}).get('password') or params.get('subscription_id')
    proxy: bool = params.get('proxy', False)
    self_deployed: bool = params.get('self_deployed', False)
    if not self_deployed and not enc_key:
        raise DemistoException('Key must be provided. For further information see '
                               'https://xsoar.pan.dev/docs/reference/articles/microsoft-integrations---authentication')
    elif not enc_key and not (certificate_thumbprint and private_key):
        raise DemistoException('Key or Certificate Thumbprint and Private Key must be providedFor further information see '
                               'https://xsoar.pan.dev/docs/reference/articles/microsoft-integrations---authentication')
    ok_codes = (200, 201, 202, 204)

    commands_without_args = {
        'test-module': test_module,
        'azure-list-subscriptions': list_subscriptions_command,
        'azure-vm-get-all-public-ip-details': get_all_public_ip_details_command
    }

    commands_with_args = {
        'azure-list-resource-groups': list_resource_groups_command
    }

    commands_with_args_and_params = {
        'azure-vm-list-instances': list_vms_command,
        'azure-vm-get-instance-details': get_vm_command,
        'azure-vm-start-instance': start_vm_command,
        'azure-vm-poweroff-instance': poweroff_vm_command,
        'azure-vm-create-instance': create_vm_command,
        'azure-vm-delete-instance': delete_vm_command,
        'azure-vm-get-public-ip-details': get_public_ip_details_command,
        'azure-vm-create-nic': create_nic_command,
        'azure-vm-get-nic-details': get_network_interface_command
    }

    '''EXECUTION'''
    command = demisto.command()
    LOG(f'Command being called is {command}')

    try:
        # Initial setup
        if not subscription_id:
            return_error('A subscription ID must be provided.')
        base_url = f"{server}/subscriptions/{subscription_id}/resourceGroups/"

        client = MsGraphClient(
            base_url=base_url, tenant_id=tenant, auth_id=auth_and_token_url, enc_key=enc_key, app_name=APP_NAME,
            verify=verify, proxy=proxy, self_deployed=self_deployed, ok_codes=ok_codes, server=server,
            subscription_id=subscription_id, certificate_thumbprint=certificate_thumbprint,
            private_key=private_key)

        if command == 'azure-vm-auth-reset':
            return_results(reset_auth())

        elif command in commands_without_args:
            return_results(commands_without_args[command](client))

        elif command in commands_with_args:
            return_results(commands_with_args[command](client, args))

        elif command in commands_with_args_and_params:
            return_results(commands_with_args_and_params[command](client, args, params))

    except Exception as e:
        screened_error_message = screen_errors(str(e), tenant)
        return_error(screened_error_message)


if __name__ in ['__main__', 'builtin', 'builtins']:
    main()<|MERGE_RESOLUTION|>--- conflicted
+++ resolved
@@ -1,16 +1,8 @@
 import demistomock as demisto
 from CommonServerPython import *
 from CommonServerUserPython import *
-<<<<<<< HEAD
-import urllib3
 from MicrosoftApiModule import *  # noqa: E402
 
-# Disable insecure warnings
-urllib3.disable_warnings()
-=======
-from MicrosoftApiModule import *  # noqa: E402
-
->>>>>>> 9d6c5180
 
 '''GLOBAL VARS'''
 API_VERSION = '2023-03-01'
@@ -473,19 +465,11 @@
 
     def get_network_interface(self, resource_group, interface_name):
         url_suffix = f"{resource_group}/providers/Microsoft.Network/networkInterfaces/{interface_name}"
-<<<<<<< HEAD
-        return self.ms_client.http_request(method='GET', url_suffix=url_suffix, params=self.default_params)
-
-    def get_public_ip_details(self, resource_group, address_name):
-        url_suffix = f"{resource_group}/providers/Microsoft.Network/publicIPAddresses/{address_name}"
-        return self.ms_client.http_request(method='GET', url_suffix=url_suffix, params=self.default_params)
-=======
         return self.ms_client.http_request(method='GET', url_suffix=url_suffix, params={"api-version": '2023-05-01'})
 
     def get_public_ip_details(self, resource_group, address_name):
         url_suffix = f"{resource_group}/providers/Microsoft.Network/publicIPAddresses/{address_name}"
         return self.ms_client.http_request(method='GET', url_suffix=url_suffix, params={"api-version": '2023-05-01'})
->>>>>>> 9d6c5180
 
     def create_nic(self, resource_group, args):
         # Retrieve relevant command argument
@@ -494,16 +478,12 @@
 
         # Construct VM object utilizing parameters passed as command arguments
         payload = create_nic_parameters(resource_group, self.subscription_id, args)
-<<<<<<< HEAD
-        return self.ms_client.http_request(method='PUT', url_suffix=url_suffix, params=self.default_params, json_data=payload)
-=======
         return self.ms_client.http_request(
             method='PUT',
             url_suffix=url_suffix,
             params={'api-version': '2023-05-01'},
             json_data=payload
         )
->>>>>>> 9d6c5180
 
 
 def test_module(client: MsGraphClient):
