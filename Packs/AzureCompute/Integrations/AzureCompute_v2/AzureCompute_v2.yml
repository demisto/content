--- conflicted
+++ resolved
@@ -632,8 +632,6 @@
     - contextPath: Azure.Network.Interfaces.ID
       description: The interface ID.
       type: String
-<<<<<<< HEAD
-=======
   - arguments: []
     description: Gets the properties of a given public IP address.
     name: azure-vm-get-all-public-ip-details
@@ -668,7 +666,6 @@
     - contextPath: Azure.Network.IPConfigurations.PublicIPAddressID
       description: The address ID.
       type: String
->>>>>>> 81a841a0
   dockerimage: demisto/crypto:1.0.0.42817
   feed: false
   isfetch: false
