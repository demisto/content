--- conflicted
+++ resolved
@@ -546,7 +546,6 @@
     - contextPath: Azure.Network.IPConfigurations.PublicIPAddressID
       description: The address ID.
       type: String
-<<<<<<< HEAD
   - deprecated: false
     description: Run this command if for some reason you need to rerun the authentication process.
     execution: false
@@ -556,9 +555,6 @@
   isfetch: false
   longRunning: false
   longRunningPort: false
-=======
-  dockerimage: demisto/crypto:1.0.0.62171
->>>>>>> 7ff83e9d
   runonce: false
   script: '-'
   subtype: python3
