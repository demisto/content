category: IT Services
commonfields:
  id: Azure Compute v2
  version: -1
configuration:
- defaultvalue: https://management.azure.com
  display: Host URL (e.g. https://management.azure.com)
  name: host
  required: true
  type: 0
  section: Connect
- display: ID (received from the admin consent - see Detailed Instructions (?)
  name: auth_id
  type: 4
  hidden: true
  required: false
- display: Token (received from the admin consent - see Detailed Instructions (?) section)
  name: tenant_id
  type: 4
  hidden: true
  required: false
- display: Key (received from the admin consent - see Detailed Instructions (?)
  name: enc_key
  type: 4
  hidden: true
  required: false
- additionalinfo: Used for certificate authentication. As appears in the "Certificates & secrets" page of the app.
  display: Certificate Thumbprint
  name: certificate_thumbprint
  type: 4
  hidden: true
  required: false
- name: cred_auth_id
  type: 9
  displaypassword: ID (received from the admin consent - see Detailed Instructions (?)
  hiddenusername: true
  required: false
  section: Connect
- name: cred_token
  type: 9
  displaypassword: Token (received from the admin consent - see Detailed Instructions (?) section)
  hiddenusername: true
  required: false
  section: Connect
- name: cred_enc_key
  type: 9
  displaypassword: Key (received from the admin consent - see Detailed Instructions (?)
  hiddenusername: true
  required: false
  section: Connect
- name: cred_certificate_thumbprint
  type: 9
  displaypassword: Certificate Thumbprint
  additionalinfo: Used for certificate authentication. As appears in the "Certificates & secrets" page of the app.
  hiddenusername: true
  required: false
  section: Connect
- display: Private Key
  name: private_key
  type: 14
  additionalinfo: Used for certificate authentication. The private key of the registered certificate.
  required: false
  section: Connect
- display: Default Subscription ID
  name: subscription_id
  type: 4
  hidden: true
  required: false
- displaypassword: Default Subscription ID
  name: cred_subscription_id
  hiddenusername: true
  type: 9
  required: false
  section: Connect
- display: Default Resource Group Name
  name: resource_group
  type: 0
  required: false
  additionalinfo: This parameter can be overridden by the resource_group argument in any command.
  section: Connect
- display: Use system proxy settings
  name: proxy
  type: 8
  required: false
  section: Connect
  advanced: true
- display: Trust any certificate (not secure)
  name: unsecure
  type: 8
  required: false
  section: Connect
  advanced: true
- additionalinfo: Select this checkbox if you are using a self-deployed Azure application.
  display: Use a self-deployed Azure Application
  name: self_deployed
  type: 8
  required: false
  section: Connect
  advanced: true
description: Create and Manage Azure Virtual Machines.
display: Azure Compute v2
name: Azure Compute v2
script:
  commands:
  - arguments:
    - description: "The subscription ID. Note: This argument will override the instance parameter ‘Default Subscription ID'."
      name: subscription_id
    - description: |
        The resource group of the virtual machines.
        To see all the resource groups associated with your subscription, run the `azure-list-resource-groups` command. If none are present, navigate to the Azure Web Portal to create resource groups.
        Note: This argument will override the instance parameter ‘Default Resource Group Name'.
      name: resource_group
    description: Lists the virtual machine instances in the given resource group.
    name: azure-vm-list-instances
    outputs:
    - contextPath: Azure.Compute.Name
      description: The name of the virtual machine.
      type: string
    - contextPath: Azure.Compute.Location
      description: The location of the virtual machine.
      type: string
    - contextPath: Azure.Compute.ProvisioningState
      description: The provisioning state of the virtual machine.
      type: string
    - contextPath: Azure.Compute.ResourceGroup
      description: The resource group in which the virtual machine resides.
      type: string
    - contextPath: Azure.Compute.ID
      description: The ID of the virtual machine.
      type: string
    - contextPath: Azure.Compute.Size
      description: The size of the deployed virtual machine (in gigabytes).
      type: number
    - contextPath: Azure.Compute.OS
      description: The OS running on the virtual machine.
      type: string
  - arguments:
    - description: "The subscription ID. Note: This argument will override the instance parameter ‘Default Subscription ID'."
      name: subscription_id
    - description: |
        Resource Group to which the virtual machine belongs.
        To see all the resource groups associated with your subscription, run the `azure-list-resource-groups` command. If none are present, navigate to the Azure Web Portal to create resource groups.
        Note: This argument will override the instance parameter ‘Default Resource Group Name'.
      name: resource_group
    - description: Name of the virtual machine to power on. To see all virtual machines and their associated names for a specific resource group, run the `azure-vm-list-instances` command.
      name: virtual_machine_name
      required: true
    description: Powers on a given virtual machine.
    execution: true
    name: azure-vm-start-instance
    outputs:
    - contextPath: Azure.Compute.Name
      description: Name of the VM that was started.
      type: string
    - contextPath: Azure.Compute.ResourceGroup
      description: Resource group the VM resides in.
      type: string
    - contextPath: Azure.Compute.PowerState
      description: Whether the VM instance is powered on or off.
      type: string
  - arguments:
    - description: "The subscription ID. Note: This argument will override the instance parameter ‘Default Subscription ID'."
      name: subscription_id
    - description: |
        The resource group to which the virtual machine belongs.
        To see all the resource groups associated with your subscription, run the `azure-list-resource-groups` command. If none are present, navigate to the Azure Web Portal to create resource groups.
        Note: This argument will override the instance parameter ‘Default Resource Group Name'.
      name: resource_group
    - description: The name of the virtual machine to power off. To see all virtual machines with their associated names for a specific resource group, run the `azure-vm-list-instances` command.
      name: virtual_machine_name
      required: true
    - auto: PREDEFINED
      defaultValue: 'false'
      description: Set to True to request non-graceful VM shutdown. Default value is False.
      name: skip_shutdown
      predefined:
      - 'true'
      - 'false'
    description: Powers off a given virtual machine.
    execution: true
    name: azure-vm-poweroff-instance
    outputs:
    - contextPath: Azure.Compute.Name
      description: The name of the virtual machine that was powered off.
      type: string
    - contextPath: Azure.Compute.ResourceGroup
      description: The resource group in which the virtual machine resides.
      type: string
    - contextPath: Azure.Compute.PowerState
      description: Whether the virtual machine instance is powered on or off.
      type: string
  - arguments:
    - description: "The subscription ID. Note: This argument will override the instance parameter ‘Default Subscription ID'."
      name: subscription_id
    - description: |
        The resource group to which the virtual machine belongs.
        To see all the resource groups associated with your subscription, run the `azure-list-resource-groups` command. If none are present, navigate to the Azure Web Portal to create resource groups.
        Note: This argument will override the instance parameter ‘Default Resource Group Name'.
      name: resource_group
    - description: The name of the virtual machine you want to view the details of. To see all the virtual machines with their associated names for a specific resource group, run the `azure-vm-list-instances` command.
      name: virtual_machine_name
      required: true
    - auto: PREDEFINED
      defaultValue: instanceView
      description: The expand expression to apply on the operation. 'instanceView' retrieves a snapshot of the runtime properties of the virtual machine that is managed by the platform and can change outside of control plane operations. 'userData' retrieves the UserData property as part of the VM model view that was provided by the user during the VM Create/Update operation. Default value is False.
      name: expand
      predefined:
      - instanceView
      - 'userData'
    description: Gets the properties of a given virtual machine.
    name: azure-vm-get-instance-details
    outputs:
    - contextPath: Azure.Compute.Name
      description: The name of the virtual machine you want to get details of.
      type: string
    - contextPath: Azure.Compute.ID
      description: The ID of the virtual machine.
      type: string
    - contextPath: Azure.Compute.Size
      description: The size of the deployed virtual machine (in gigabytes).
      type: number
    - contextPath: Azure.Compute.OS
      description: The OS running on the given virtual machine.
      type: string
    - contextPath: Azure.Compute.ProvisioningState
      description: The provisioning state of the deployed virtual machine.
      type: string
    - contextPath: Azure.Compute.Location
      description: The region in which the virtual machine is hosted.
      type: string
    - contextPath: Azure.Compute.PowerState
      description: Whether the virtual machine instance is powered on or off.
      type: string
    - contextPath: Azure.Compute.ResourceGroup
      description: The resource group to which the virtual machine belongs.
      type: string
    - contextPath: Azure.Compute.NetworkInterfaces
      description: The list of network interfaces attached to this machine.
      type: string
    - contextPath: Azure.Compute.UserData
      description: UserData for the VM.
      type: string
  - arguments:
    - description: "The subscription ID. Note: This argument will override the instance parameter ‘Default Subscription ID'."
      name: subscription_id
    - description: |
        The resource group to which the new virtual machine will belong.
        To see all the resource groups associated with your subscription, run the `azure-list-resource-groups` command. If none are present, navigate to the Azure Web Portal to create resource groups.
        Note: This argument will override the instance parameter ‘Default Resource Group Name'.
      name: resource_group
    - description: The name of the virtual machine to create.
      name: virtual_machine_name
      required: true
    - description: The location in which to create the virtual machine.
      name: virtual_machine_location
      required: true
      auto: PREDEFINED
      predefined:
      - westus2
      - westus
      - westindia
      - westeurope
      - westcentralus
      - uksouth
      - ukwest
      - southeastasia
      - northcentralus
      - northeurope
      - southcentralus
      - southindia
      - francesouth
      - francecentral
      - japaneast
      - japanwest
      - koreacentral
      - koreasouth
      - brazilsouth
      - canadacentral
      - canadaeast
      - centralindia
      - eastus2
      - eastasia
      - westus
      - centralus
      - eastus
      - australiacentral
      - australiacentral2
      - australiaeast
      - australiasoutheast
    - description: The name of the Network Interface to link the virtual machine with. Note that the virtual machine's location property must match that of the Network Interface you choose to link it to. To see a list of available Network Interfaces visit the Azure Web Portal, navigate to the search bar at the top of the page, type "network interfaces", and in the dynamic drop-down menu that appears, click the 'Network interfaces' option that appears under the 'Services' category. If none are present, you will need to create a new Network Interface.
      name: nic_name
      required: true
    - auto: PREDEFINED
      description: The name of a VirtualMachineSize, which determines the size of the deployed virtual machine. For more information, see the Azure documentation at https://docs.microsoft.com/en-us/rest/api/compute/virtualmachines/listavailablesizes#virtualmachinesize.
      name: vm_size
      predefined:
      - Standard_D1_v2
      - Standard_D2_v2
      - Standard_D2s_v3
      - Standard_B1ms
      - Standard_B1s
      - Standard_B2s
      - Standard_B4ms
      - Standard_D4s_v3
      - Standard_DS1_v2
      - Standard_DS2_v2
      - Standard_DS3_v2
      - Promo_DS2_v2
      - Promo_DS3_v2
      required: true
    - description: The base operating system image of the virtual machine.
      name: os_image
      auto: PREDEFINED
      predefined:
      - Ubuntu Server 14.04 LTS
      - Ubuntu Server 16.04 LTS
      - Ubuntu Server 18.04 LTS
      - Red Hat Enterprise Linux 7.6
      - CentOS-based 7.5
      - Windows Server 2012 R2 Datacenter
      - Windows Server 2016 Datacenter
      - Windows 10 Pro Version 1803
      - Windows 10 Pro Version 1809
    - defaultValue: 2016-Datacenter
      description: SKU of the OS image to be used. To see a list of available SKUs, visit your Azure Web Portal, click the symbol that looks similar to a '>' on the top bar of the page. This should open a cloud shell, make sure it is a bash shell. At the command prompt enter `az vm image list-skus` along with the appropriate arguments that it will prompt you with to display the list of VM image SKUs available in the Azure Marketplace.
      name: sku
    - defaultValue: MicrosoftWindowsServer
      description: Name of the publisher of the OS image. To see a list of available publishers, visit your Azure Web Portal, click the symbol that looks similar to a '>' on the top bar of the page which should open a cloud shell, make sure it is a bash shell. At the command prompt enter `az vm image list-publishers` along with the appropriate arguments that it will prompt you with to display the list of VM image publishers available in the Azure Marketplace.
      name: publisher
    - defaultValue: latest
      description: Version of the image to use. The supported formats are Major.Minor.Build or 'latest'. Major, Minor, and Build are decimal numbers. Specify 'latest' to use the latest version of an image available at deploy time.
      name: version
    - defaultValue: WindowsServer
      description: Specifies the offer of the platform image or marketplace image used to create the virtual machine. To see a list of available offers, visit your Azure Web Portal, click the symbol that looks similar to a '>' on the top bar of the page which should open a cloud shell, make sure it is a bash shell. At the command prompt enter `az vm image list-offers` along with the appropriate arguments that it will prompt you with to display the list of VM image offers available in the Azure Marketplace.
      name: offer
    - defaultValue: DemistoUser
      description: The admin username to use when creating the virtual machine.
      name: admin_username
    - defaultValue: Passw0rd@123
      description: The admin password to use when creating the virtual machine.
      name: admin_password
    description: Creates a virtual machine instance with the specified OS image.
    execution: true
    name: azure-vm-create-instance
    outputs:
    - contextPath: Azure.Compute.Name
      description: The name of the created virtual machine instance.
      type: string
    - contextPath: Azure.Compute.ResourceGroup
      description: The resource group in which the virtual machine resides.
      type: string
    - contextPath: Azure.Compute.ID
      description: The ID of the virtual machine.
      type: string
    - contextPath: Azure.Compute.Size
      description: The size of the deployed virtual machine (in gigabytes).
      type: number
    - contextPath: Azure.Compute.OS
      description: The OS running on the specified virtual machine.
      type: string
    - contextPath: Azure.Compute.ProvisioningState
      description: The provisioning state of the deployed virtual machine.
      type: string
    - contextPath: Azure.Compute.Location
      description: The region in which the virtual machine is hosted.
      type: string
  - arguments:
    - description: "Subscription ID to use. Can be retrieved from the azure-sc-list-subscriptions command. Note: This argument will override the instance parameter ‘Default Subscription ID'."
      name: subscription_id
    - description: A single tag in the form of '{"Tag Name":"Tag Value"}' to filter the list by.
      name: tag
    - defaultValue: '50'
      description: Limit on the number of resource-groups to return. Default value is 50.
      name: limit
    description: Lists all resource groups that belong to your Azure subscription.
    name: azure-list-resource-groups
    outputs:
    - contextPath: Azure.ResourceGroup.Name
      description: The name of the resource group.
      type: string
    - contextPath: Azure.ResourceGroup.ID
      description: The ID of the resource group.
      type: string
    - contextPath: Azure.ResourceGroup.Location
      description: The location of the resource group.
      type: string
    - contextPath: Azure.ResourceGroup.ProvisioningState
      description: The provisioning state of the resource group.
      type: string
  - arguments:
    - description: "The subscription ID. Note: This argument will override the instance parameter ‘Default Subscription ID'."
      name: subscription_id
    - description: |
        The resource group to which the virtual machine belongs.
        To see all the resource groups associated with your subscription, run the `azure-list-resource-groups` command. If none are present, navigate to the Azure Web Portal to create resource groups.
        Note: This argument will override the instance parameter ‘Default Resource Group Name'.
      name: resource_group
    - description: The name of the virtual machine to delete. To see all the virtual machines with their associated names for a specific resource group, run the `azure-vm-list-instances` command.
      name: virtual_machine_name
    description: Deletes a specified virtual machine.
    name: azure-vm-delete-instance
  - description: Lists the subscriptions for this application.
    name: azure-list-subscriptions
    outputs:
    - contextPath: Azure.Subscription.ID
      description: The ID of the subscription.
      type: String
    - contextPath: Azure.Subscription.Name
      description: The name of the subscription.
      type: String
    - contextPath: Azure.Subscription.State
      description: The state of the subscription.
      type: String
  - arguments:
    - description: "The subscription ID. Note: This argument will override the instance parameter ‘Default Subscription ID'."
      name: subscription_id
    - description: |
        The resource group to which the network interface belongs.
        To see all the resource groups associated with your subscription, run the `azure-list-resource-groups` command. If none are present, navigate to the Azure Web Portal to create resource groups.
        Note: This argument will override the instance parameter ‘Default Resource Group Name'.
      name: resource_group
    - description: The name of the network interface you want to view the details of.
      name: nic_name
      required: true
    description: Gets the properties of a given network interface.
    name: azure-vm-get-nic-details
    outputs:
    - contextPath: Azure.Network.Interfaces.AttachedVirtualMachine
      description: The attached virtual machine to this interface.
      type: String
    - contextPath: Azure.Network.Interfaces.IsPrimaryInterface
      description: True if this interface is a primary interface of the attached virtual machine.
      type: String
    - contextPath: Azure.Network.Interfaces.NICType
      description: The interface type.
      type: String
    - contextPath: Azure.Network.Interfaces.IPConfigurations.ConfigID
      description: The interface IP configuration ID.
      type: String
    - contextPath: Azure.Network.Interfaces.IPConfigurations.ConfigName
      description: The interface IP configuration name.
      type: String
    - contextPath: Azure.Network.Interfaces.IPConfigurations.PrivateIPAddress
      description: The interface private IP address.
      type: String
    - contextPath: Azure.Network.Interfaces.IPConfigurations.PublicIPAddressID
      description: The interface public IP address ID.
      type: Unknown
    - contextPath: Azure.Network.Interfaces.MACAddress
      description: The interface MAC address.
      type: String
    - contextPath: Azure.Network.Interfaces.Name
      description: The interface name.
      type: String
    - contextPath: Azure.Network.Interfaces.ResourceGroup
      description: The interface resource group.
      type: String
    - contextPath: Azure.Network.Interfaces.NetworkSecurityGroup.id
      description: The interface network security group ID.
      type: String
    - contextPath: Azure.Network.Interfaces.Location
      description: The interface location.
      type: String
    - contextPath: Azure.Network.Interfaces.ID
      description: The interface ID.
      type: String
  - arguments:
    - description: "The subscription ID. Note: This argument will override the instance parameter ‘Default Subscription ID'."
      name: subscription_id
    - description: |
        The resource group to which the IP address belongs.
        To see all the resource groups associated with your subscription, run the `azure-list-resource-groups` command. If none are present, navigate to the Azure Web Portal to create resource groups.
        Note: This argument will override the instance parameter ‘Default Resource Group Name'.
      name: resource_group
    - description: The IP address name.
      name: address_name
      required: true
    description: Gets the properties of a given public IP address.
    name: azure-vm-get-public-ip-details
    outputs:
    - contextPath: Azure.Network.IPConfigurations.PublicIPAddress
      description: The public IP address.
      type: String
    - contextPath: Azure.Network.IPConfigurations.PublicIPAddressFQDN
      description: The address fully-qualified domain name (FQDN).
      type: String
    - contextPath: Azure.Network.IPConfigurations.PublicIPAddressAllocationMethod
      description: The address allocation method.
      type: String
    - contextPath: Azure.Network.IPConfigurations.PublicConfigID
      description: The address configuration ID.
      type: String
    - contextPath: Azure.Network.IPConfigurations.ResourceGroup
      description: The address resource group.
      type: String
    - contextPath: Azure.Network.IPConfigurations.PublicIPAddressDomainName
      description: The address domain name.
      type: String
    - contextPath: Azure.Network.IPConfigurations.PublicIPAddressVersion
      description: The address version.
      type: String
    - contextPath: Azure.Network.IPConfigurations.Location
      description: The address location.
      type: String
    - contextPath: Azure.Network.IPConfigurations.PublicConfigName
      description: The address configuration name.
      type: String
    - contextPath: Azure.Network.IPConfigurations.PublicIPAddressID
      description: The address ID.
      type: String
  - arguments:
    - description: "The subscription ID. Note: This argument will override the instance parameter ‘Default Subscription ID'."
      name: subscription_id
    - description: |
        The resource group to which the new network interface will belong.
        To see all the resource groups associated with your subscription, run the `azure-list-resource-groups` command. If none are present, navigate to the Azure Web Portal to create resource groups.
        Note: This argument will override the instance parameter ‘Default Resource Group Name'.
      name: resource_group
    - description: The network interface name.
      name: nic_name
      required: true
    - description: The location in which to create the network interface.
      name: nic_location
      required: true
      auto: PREDEFINED
      predefined:
      - westus2
      - westus
      - westindia
      - westeurope
      - westcentralus
      - uksouth
      - ukwest
      - southeastasia
      - northcentralus
      - northeurope
      - southcentralus
      - southindia
      - francesouth
      - francecentral
      - japaneast
      - japanwest
      - koreacentral
      - koreasouth
      - brazilsouth
      - canadacentral
      - canadaeast
      - centralindia
      - eastus2
      - eastasia
      - westus
      - centralus
      - eastus
      - australiacentral
      - australiacentral2
      - australiaeast
      - australiasoutheast
    - description: The virtual network name of the interface.
      name: vnet_name
      required: true
    - description: The subnet name of the interface.
      name: subnet_name
      required: true
    - description: The address assignment method.
      name: address_assignment_method
      auto: PREDEFINED
      defaultValue: Dynamic
      predefined:
      - Static
      - Dynamic
    - description: The private IP address of the interface if you chose the static assignment method.
      name: private_ip_address
    - description: The IP address configuration name.
      name: ip_config_name
      required: true
    - description: The network security group of the interface.
      name: network_security_group
    description: Creates a virtual machine network interface.
    name: azure-vm-create-nic
    outputs:
    - contextPath: Azure.Network.Interfaces.IPConfigurations.ConfigID
      description: The interface IP configuration ID.
      type: String
    - contextPath: Azure.Network.Interfaces.IPConfigurations.ConfigName
      description: The interface IP configuration name.
      type: String
    - contextPath: Azure.Network.Interfaces.IPConfigurations.PrivateIPAddress
      description: The interface private IP address.
      type: String
    - contextPath: Azure.Network.Interfaces.IPConfigurations.PublicIPAddressID
      description: The interface public IP address ID.
      type: Unknown
    - contextPath: Azure.Network.Interfaces.Name
      description: The interface name.
      type: String
    - contextPath: Azure.Network.Interfaces.ResourceGroup
      description: The interface resource group.
      type: String
    - contextPath: Azure.Network.Interfaces.NetworkSecurityGroup.id
      description: The interface network security group ID.
      type: String
    - contextPath: Azure.Network.Interfaces.Location
      description: The interface location.
      type: String
    - contextPath: Azure.Network.Interfaces.ID
      description: The interface ID.
      type: String
  - arguments:
    - name: subscription_id
      description: "The subscription ID. Note: This argument will override the instance parameter ‘Default Subscription ID'."
    description: Gets the properties of all public ip address in a subscription.
    name: azure-vm-get-all-public-ip-details
    outputs:
    - contextPath: Azure.Network.IPConfigurations.PublicIPAddress
      description: The public IP address.
      type: String
    - contextPath: Azure.Network.IPConfigurations.PublicIPAddressFQDN
      description: The address fully-qualified domain name (FQDN).
      type: String
    - contextPath: Azure.Network.IPConfigurations.PublicIPAddressAllocationMethod
      description: The address allocation method.
      type: String
    - contextPath: Azure.Network.IPConfigurations.PublicConfigID
      description: The address configuration ID.
      type: String
    - contextPath: Azure.Network.IPConfigurations.ResourceGroup
      description: The address resource group.
      type: String
    - contextPath: Azure.Network.IPConfigurations.PublicIPAddressDomainName
      description: The address domain name.
      type: String
    - contextPath: Azure.Network.IPConfigurations.PublicIPAddressVersion
      description: The address version.
      type: String
    - contextPath: Azure.Network.IPConfigurations.Location
      description: The address location.
      type: String
    - contextPath: Azure.Network.IPConfigurations.PublicConfigName
      description: The address configuration name.
      type: String
    - contextPath: Azure.Network.IPConfigurations.PublicIPAddressID
      description: The address ID.
      type: String
  - deprecated: false
    description: Run this command if for some reason you need to rerun the authentication process.
    execution: false
    name: azure-vm-auth-reset
<<<<<<< HEAD
  dockerimage: demisto/crypto:1.0.0.80214
=======
  dockerimage: demisto/crypto:1.0.0.83343
>>>>>>> ae29c3ad
  runonce: false
  script: '-'
  subtype: python3
  type: python
tests:
- Azure Compute - Test
fromversion: 5.0.0
sectionOrder:
- Connect
- Collect<|MERGE_RESOLUTION|>--- conflicted
+++ resolved
@@ -645,11 +645,7 @@
     description: Run this command if for some reason you need to rerun the authentication process.
     execution: false
     name: azure-vm-auth-reset
-<<<<<<< HEAD
-  dockerimage: demisto/crypto:1.0.0.80214
-=======
   dockerimage: demisto/crypto:1.0.0.83343
->>>>>>> ae29c3ad
   runonce: false
   script: '-'
   subtype: python3
