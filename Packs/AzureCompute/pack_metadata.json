{
    "name": "Azure Compute",
    "description": "Create and Manage Azure Virtual Machines",
    "support": "xsoar",
<<<<<<< HEAD
    "currentVersion": "1.2.22",
=======
    "currentVersion": "1.2.26",
>>>>>>> 58ffd14c
    "author": "Cortex XSOAR",
    "url": "https://www.paloaltonetworks.com/cortex",
    "email": "",
    "created": "2020-04-14T00:00:00Z",
    "categories": [
        "Cloud Services"
    ],
    "tags": [],
    "useCases": [],
    "keywords": [],
    "marketplaces": [
        "xsoar",
        "marketplacev2",
        "xpanse"
    ]
}<|MERGE_RESOLUTION|>--- conflicted
+++ resolved
@@ -2,11 +2,7 @@
     "name": "Azure Compute",
     "description": "Create and Manage Azure Virtual Machines",
     "support": "xsoar",
-<<<<<<< HEAD
-    "currentVersion": "1.2.22",
-=======
     "currentVersion": "1.2.26",
->>>>>>> 58ffd14c
     "author": "Cortex XSOAR",
     "url": "https://www.paloaltonetworks.com/cortex",
     "email": "",
