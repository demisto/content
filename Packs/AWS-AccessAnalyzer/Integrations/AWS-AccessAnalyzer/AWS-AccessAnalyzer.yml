--- conflicted
+++ resolved
@@ -26,11 +26,7 @@
   - us-gov-east-1
   - us-gov-west-1
   type: 15
-<<<<<<< HEAD
-  required: false
-=======
   required: true
->>>>>>> 90cf3b88
 - display: Role Arn
   additionalinfo: The Amazon Resource Name (ARN) role used for EC2 instance authentication. If this is used, an access key and secret key are not required.
   name: roleArn
@@ -87,8 +83,6 @@
   defaultvalue: ""
   type: 0
   required: false
-<<<<<<< HEAD
-=======
 - display: AWS STS Regional Endpoints
   additionalinfo: Sets the AWS_STS_REGIONAL_ENDPOINTS environment variable to specify the AWS STS endpoint resolution logic. By default, this option is set to “legacy” in AWS. Leave empty if the environment variable is already set using server configuration.
   name: sts_regional_endpoint
@@ -98,7 +92,6 @@
   type: 15
   section: Connect
   required: false
->>>>>>> 90cf3b88
 - display: Trust any certificate (not secure)
   name: insecure
   type: 8
@@ -317,11 +310,7 @@
       name: roleSessionDuration
     description: Updates findings with the new values provided in the request.
     name: aws-access-analyzer-update-findings
-<<<<<<< HEAD
-  dockerimage: demisto/boto3py3:1.0.0.79944
-=======
   dockerimage: demisto/boto3py3:1.0.0.91694
->>>>>>> 90cf3b88
   isfetch: true
   runonce: false
   script: '-'
