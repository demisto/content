--- conflicted
+++ resolved
@@ -301,11 +301,7 @@
       name: roleSessionDuration
     description: Updates findings with the new values provided in the request.
     name: aws-access-analyzer-update-findings
-<<<<<<< HEAD
-  dockerimage: demisto/boto3py3:1.0.0.83094
-=======
   dockerimage: demisto/boto3py3:1.0.0.85072
->>>>>>> 9d6c5180
   isfetch: true
   runonce: false
   script: '-'
