--- conflicted
+++ resolved
@@ -2,11 +2,7 @@
     "name": "Gurucul Risk Analytics",
     "description": "Gurucul Risk Analytics (GRA) is a Unified Security and Risk Analytics platform.",
     "support": "partner",
-<<<<<<< HEAD
-    "currentVersion": "2.0.2",
-=======
     "currentVersion": "2.0.3",
->>>>>>> 90cf3b88
     "author": "Gurucul",
     "url": "https://www.gurucul.com",
     "email": "support@gurucul.com",
