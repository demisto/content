--- conflicted
+++ resolved
@@ -95,10 +95,7 @@
     - contextPath: Qintel.IP.LastObserved
       description: Last observed time
       type: string
-<<<<<<< HEAD
-=======
   runonce: false
->>>>>>> 9ddafcfd
   script: '-'
   type: python
   subtype: python3
