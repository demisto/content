--- conflicted
+++ resolved
@@ -72,10 +72,7 @@
     - contextPath: DBotScore.Vendor
       description: Vendor used to calculate the score.
       type: String
-<<<<<<< HEAD
-=======
   runonce: false
->>>>>>> 9ddafcfd
   script: '-'
   type: python
   subtype: python3
