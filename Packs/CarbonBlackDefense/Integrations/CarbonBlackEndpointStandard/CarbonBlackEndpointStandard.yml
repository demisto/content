category: Endpoint
commonfields:
  id: Carbon Black Endpoint Standard
  version: -1
configuration:
- defaultvalue: https://defense.conferdeploy.net/
  display: URL
  name: url
  required: true
  type: 0
- display: Custom Api Key (using for API version 6)
  name: custom_credentials
  type: 9
- display: Api Key (Api/Live Response key using for API version 3)
  name: live_response_credentials
  type: 9
- additionalinfo: The organization unique key. This is required for all use cases (and for fetching incidents) except the policy use cases.
  display: Organization Key
  name: organization_key
  type: 0
- display: Incident type
  name: incidentType
  type: 13
- display: Fetch incidents
  name: isFetch
  type: 8
- display: Trust any certificate (not secure)
  name: insecure
  type: 8
- display: Use system proxy settings
  name: proxy
  type: 8
- additionalinfo: Type of alert to be fetched.
  defaultvalue: all
  display: The type of the alert
  name: suffix_url_path
  options:
  - all
  - cbanalytics
  - devicecontrol
  type: 15
- additionalinfo: Category of alert to be fetched (THREAT, MONITORED). If nothing is selected he is fetching from all categories.
  display: The category of the alert.
  name: category
  options:
  - THREAT
  - MONITORED
  type: 16
- additionalinfo: The alerts related to a specific device, represented by its ID.
  display: Device id
  name: device_id
  type: 0
- additionalinfo: The alerts related to a specific policy, represented by its ID.
  display: Policy id
  name: policy_id
  type: 0
- additionalinfo: The alerts related to a specific device, represented by its username.
  display: Device username
  name: device_username
  type: 0
- additionalinfo: The minimum severity of the alerts to be fetched.
  display: Minimum severity
  name: min_severity
  options:
  - '1'
  - '2'
  - '3'
  - '4'
  - '5'
  - '6'
  - '7'
  - '8'
  - '9'
  - '10'
  type: 15
- additionalinfo: Query in Lucene syntax and/or value searches. If defined, the other fetch incidents parameters should be left blank.
  display: Query
  name: query
  type: 0
- defaultvalue: 7 days
  display: First fetch timestamp (<number> <time unit>, e.g., 12 hours, 7 days).
  name: first_fetch
  type: 0
- defaultvalue: '50'
  display: Maximum number of incidents per fetch
  name: max_fetch
  type: 0
description: Endpoint Standard is an industry-leading next-generation antivirus (NGAV) and behavioral endpoint detection and response (EDR) solution. Endpoint Standard is delivered through the Carbon Black Cloud, an endpoint protection platform that consolidates security in the cloud using a single agent, console and data set.
display: Carbon Black Endpoint Standard v2
name: Carbon Black Endpoint Standard
script:
  commands:
  - arguments:
    - description: The ID of the alert.
      name: alertId
      required: true
    description: Get details about the events that led to an alert by its ID. This includes retrieving metadata around the alert as well as a list of all the events associated with the alert. Only API keys of type “API” can call the alerts API.
    name: cbd-get-alert-details
    outputs:
    - contextPath: CarbonBlackDefense.Alert.id
      description: The identifier for the alert.
      type: String
    - contextPath: CarbonBlackDefense.Alert.legacy_alert_id
      description: The unique short ID for the alerts to support easier consumption in the UI console. Use the ID for API requests.
      type: String
    - contextPath: CarbonBlackDefense.Alert.org_key
      description: The unique identifier for the organization associated with the alert.
      type: String
    - contextPath: CarbonBlackDefense.Alert.create_time
      description: The time the alert was created.
      type: Date
    - contextPath: CarbonBlackDefense.Alert.last_update_time
      description: The last time the alert was updated.
      type: Date
    - contextPath: CarbonBlackDefense.Alert.first_event_time
      description: The time of the first event associated with the alert.
      type: Date
    - contextPath: CarbonBlackDefense.Alert.last_event_time
      description: The time of the latest event associated with the alert.
      type: Date
    - contextPath: CarbonBlackDefense.Alert.threat_id
      description: The identifier of the threat that this alert belongs to. Threats are comprised of a combination of factors that can be repeated across devices.
      type: String
    - contextPath: CarbonBlackDefense.Alert.severity
      description: The threat ranking of the alert.
      type: Number
    - contextPath: CarbonBlackDefense.Alert.category
      description: The category of the alert (THREAT, MONITORED).
      type: String
    - contextPath: CarbonBlackDefense.Alert.device_id
      description: The identifier assigned by Carbon Black Cloud to the device associated with the alert.
      type: Number
    - contextPath: CarbonBlackDefense.Alert.device_os
      description: The operating system of the device associated with the alert.
      type: String
    - contextPath: CarbonBlackDefense.Alert.device_os_version
      description: The operating system and version on the device.
      type: String
    - contextPath: CarbonBlackDefense.Alert.device_name
      description: The hostname of the device associated with the alert.
      type: String
    - contextPath: CarbonBlackDefense.Alert.device_username
      description: The username of the user logged on during the alert. If the user is not available then this may be populated with the device owner.
      type: String
    - contextPath: CarbonBlackDefense.Alert.policy_id
      description: The identifier for the policy associated with the device at the time of the alert.
      type: Number
    - contextPath: CarbonBlackDefense.Alert.policy_name
      description: The name of the policy associated with the device at the time of the alert.
      type: String
    - contextPath: CarbonBlackDefense.Alert.target_value
      description: The priority of the device assigned by the policy.
      type: String
    - contextPath: CarbonBlackDefense.Alert.workflow.state
      description: The state of the tracking system for alerts as they are triaged and resolved. The state can be OPEN or DISMISSED.
      type: String
    - contextPath: CarbonBlackDefense.Alert.workflow.remediation
      description: The state of the workflow of the tracking system for alerts as they are triaged and resolved. The state can be OPEN or DISMISSED.
      type: String
    - contextPath: CarbonBlackDefense.Alert.workflow.last_update_time
      description: The last time the alert was updated.
      type: Date
    - contextPath: CarbonBlackDefense.Alert.workflow.comment
      description: The comment about the workflow of the tracking system for alerts as they are triaged and resolved.
      type: String
    - contextPath: CarbonBlackDefense.Alert.workflow.changed_by
      description: The name of the person who changed the alert.
      type: String
    - contextPath: CarbonBlackDefense.Alert.notes_present
      description: Indicates if notes are associated with the threat ID.
      type: Boolean
    - contextPath: CarbonBlackDefense.Alert.tags
      description: Tags associated with the alert ([ "tag1", "tag2" ]).
      type: Unknown
    - contextPath: CarbonBlackDefense.Alert.reason
      description: The description of the alert.
      type: String
    - contextPath: CarbonBlackDefense.Alert.count
      description: The count of the alert.
      type: Number
    - contextPath: CarbonBlackDefense.Alert.report_id
      description: The identifier of the report that contains the IOC.
      type: String
    - contextPath: CarbonBlackDefense.Alert.report_name
      description: The name of the report that contains the IOC.
      type: String
    - contextPath: CarbonBlackDefense.Alert.ioc_id
      description: The identifier of the IOC that caused the hit.
      type: String
    - contextPath: CarbonBlackDefense.Alert.ioc_field
      description: The indicator of comprise (IOC) field that the hit contains.
      type: String
    - contextPath: CarbonBlackDefense.Alert.ioc_hit
      description: IOC field value or IOC that matches the query.
      type: String
    - contextPath: CarbonBlackDefense.Alert.watchlists.id
      description: The ID of the watchlists associated with an alert.
      type: String
    - contextPath: CarbonBlackDefense.Alert.watchlists.name
      description: The name of the watchlists associated with an alert.
      type: String
    - contextPath: CarbonBlackDefense.Alert.process_guid
      description: The global unique identifier of the process that triggered the hit.
      type: String
    - contextPath: CarbonBlackDefense.Alert.process_name
      description: The name of the process that triggered the hit.
      type: String
    - contextPath: CarbonBlackDefense.Alert.run_state
      description: The run state for the watchlist alerts. This value is always "RAN".
      type: String
    - contextPath: CarbonBlackDefense.Alert.threat_indicators.process_name
      description: The name of the threat indicators that make up the threat.
      type: String
    - contextPath: CarbonBlackDefense.Alert.threat_indicators.sha256
      description: The SHA-256 hash of the threat indicators that make up the threat.
      type: String
    - contextPath: CarbonBlackDefense.Alert.threat_indicators.ttps
      description: The tactics, techniques, and procedures (TTPs) of the threat indicators that make up the threat.
      type: String
    - contextPath: CarbonBlackDefense.Alert.threat_cause_actor_sha256
      description: The SHA-256 hash of the threat cause actor.
      type: String
    - contextPath: CarbonBlackDefense.Alert.threat_cause_actor_md5
      description: The MD5 hash of the threat cause actor.
      type: String
    - contextPath: CarbonBlackDefense.Alert.threat_cause_actor_name
      description: Process name or IP address of the threat actor.
      type: String
    - contextPath: CarbonBlackDefense.Alert.threat_cause_reputation
      description: The reputation of the threat cause. (KNOWN_MALWARE, SUSPECT_MALWARE, PUP, NOT_LISTED, ADAPTIVE_WHITE_LIST, COMMON_WHITE_LIST, TRUSTED_WHITE_LIST, COMPANY_BLACK_LIST).
      type: String
    - contextPath: CarbonBlackDefense.Alert.threat_cause_threat_category
      description: The category of the threat cause. (UNKNOWN, NON_MALWARE, NEW_MALWARE, KNOWN_MALWARE, RISKY_PROGRAM).
      type: String
    - contextPath: CarbonBlackDefense.Alert.threat_cause_vector
      description: The source of the threat cause. (EMAIL, WEB, GENERIC_SERVER, GENERIC_CLIENT, REMOTE_DRIVE, REMOVABLE_MEDIA, UNKNOWN, APP_STORE, THIRD_PARTY).
      type: String
    - contextPath: CarbonBlackDefense.Alert.document_guid
      description: The document GUID.
      type: String
    - contextPath: CarbonBlackDefense.Alert.type
      description: The type of alert. (CB_ANALYTICS, DEVICE_CONTROL).
      type: String
    - contextPath: CarbonBlackDefense.Alert.reason_code
      description: The shorthand enum for the full-text reason.
      type: String
    - contextPath: CarbonBlackDefense.Alert.device_location
      description: Whether the device was on-premise or off-premise when the alert started. (ONSITE, OFFSITE, UNKNOWN).
      type: String
    - contextPath: CarbonBlackDefense.Alert.created_by_event_id
      description: Event identifier that initiated the alert.
      type: String
    - contextPath: CarbonBlackDefense.Alert.threat_activity_dlp
      description: Whether the alert involved data loss prevention (DLP). (NOT_ATTEMPTED, ATTEMPTED, SUCCEEDED).
      type: String
    - contextPath: CarbonBlackDefense.Alert.threat_activity_phish
      description: Whether the alert involved phishing. (NOT_ATTEMPTED, ATTEMPTED, SUCCEEDED).
      type: String
    - contextPath: CarbonBlackDefense.Alert.threat_activity_c2
      description: Whether the alert involved a command and control (c2) server. (NOT_ATTEMPTED, ATTEMPTED, SUCCEEDED).
      type: String
    - contextPath: CarbonBlackDefense.Alert.threat_cause_actor_process_pid
      description: The process identifier (PID) of the actor process.
      type: String
    - contextPath: CarbonBlackDefense.Alert.threat_cause_process_guid
      description: The GUID of the process.
      type: String
    - contextPath: CarbonBlackDefense.Alert.threat_cause_parent_guid
      description: The parent GUID of the process.
      type: String
    - contextPath: CarbonBlackDefense.Alert.threat_cause_cause_event_id
      description: The threat cause cause event ID.
      type: String
    - contextPath: CarbonBlackDefense.Alert.blocked_threat_category
      description: The category of the threat on which we were able to take action. (UNKNOWN, NON_MALWARE, NEW_MALWARE, KNOWN_MALWARE, RISKY_PROGRAM).
      type: String
    - contextPath: CarbonBlackDefense.Alert.not_blocked_threat_category
      description: Other potentially malicious activity involved in the threat on which we weren’t able to take action (either due to policy config, or not having a relevant rule). (UNKNOWN, NON_MALWARE, NEW_MALWARE, KNOWN_MALWARE, RISKY_PROGRAM).
      type: String
    - contextPath: CarbonBlackDefense.Alert.kill_chain_status
      description: The stage within the Cyber Kill Chain sequence most closely associated with the attributes of the alert. (RECONNAISSANCE, WEAPONIZE, DELIVER_EXPLOIT, INSTALL_RUN, COMMAND_AND_CONTROL, EXECUTE_GOAL, BREACH). For example [ "EXECUTE_GOAL", "BREACH" ].
      type: String
    - contextPath: CarbonBlackDefense.Alert.sensor_action
      description: The action taken by the sensor, according to the rule of the policy. (POLICY_NOT_APPLIED, ALLOW, ALLOW_AND_LOG, TERMINATE, DENY).
      type: String
    - contextPath: CarbonBlackDefense.Alert.policy_applied
      description: Whether a policy was applied. (APPLIED, NOT_APPLIED).
      type: String
  - arguments:
    - description: The identifier for the device.
      name: device_id
    - auto: PREDEFINED
      description: 'The operating system. Possible values: "WINDOWS", "MAC", "LINUX", and "OTHER".'
      name: os
      predefined:
      - WINDOWS
      - MAC
      - LINUX
      - OTHER
    - auto: PREDEFINED
      description: 'The status of the device. Possible values: "PENDING", "REGISTERED", "DEREGISTERED", "BYPASS", "ACTIVE", "INACTIVE", "ERROR", "ALL", "BYPASS_ON", "LIVE", "SENSOR_PENDING_UPDATE".'
      name: status
      predefined:
      - PENDING
      - REGISTERED
      - DEREGISTERED
      - BYPASS
      - ACTIVE
      - INACTIVE
      - ERROR
      - ALL
      - BYPASS_ON
      - LIVE
      - SENSOR_PENDING_UPDATE
    - description: 'The time to start getting results. specified as ISO-8601 strings for example: "2021-01-27T12:43:26.243Z".'
      name: start_time
    - auto: PREDEFINED
      description: 'The “Target value” configured in the policy assigned to the sensor. Possible values: "LOW", "MEDIUM", "HIGH", "MISSION_CRITICAL".'
      name: target_priority
      predefined:
      - LOW
      - MEDIUM
      - HIGH
      - MISSION_CRITICAL
    - description: The query in Lucene syntax and/or value searches.
      name: query
    - description: 'The time to stop getting results. specified as ISO-8601 strings for example: "2021-02-27T12:43:26.243Z".'
      name: end_time
    - defaultValue: '20'
      description: The maximum number of rows to return. Default is 20.
      name: rows
    description: Searches devices in your organization.
    name: cbd-device-search
    outputs:
    - contextPath: CarbonBlackDefense.Device.activation_code
      description: The device activation code to register the sensor with a specific organization.
      type: String
    - contextPath: CarbonBlackDefense.Device.activation_code_expiry_time
      description: The time when the activation code expires and cannot be used to register a device. (ISO 8601 timestamp in UTC).
      type: Date
    - contextPath: CarbonBlackDefense.Device.ad_group_id
      description: The Active Directory group ID to match.
      type: Number
    - contextPath: CarbonBlackDefense.Device.appliance_name
      description: The name of the appliance the Virtual Machine (VM) is associated with.
      type: String
    - contextPath: CarbonBlackDefense.Device.appliance_uuid
      description: The UUID of the appliance the VM is associated with.
      type: String
    - contextPath: CarbonBlackDefense.Device.av_ave_version
      description: The AVE version (part of AV Version).
      type: String
    - contextPath: CarbonBlackDefense.Device.av_engine
      description: The current antivirus (AV) version.
      type: String
    - contextPath: CarbonBlackDefense.Device.av_last_scan_time
      description: The last time a local scan completed. (ISO 8601 timestamp in UTC).
      type: Date
    - contextPath: CarbonBlackDefense.Device.av_master
      description: Whether the device is an AV Master.
      type: Boolean
    - contextPath: CarbonBlackDefense.Device.av_pack_version
      description: The pack version (part of AV version).
      type: String
    - contextPath: CarbonBlackDefense.Device.av_product_version
      description: The product version (part of AV version).
      type: String
    - contextPath: CarbonBlackDefense.Device.av_status
      description: The status of the local scan. For example [ "AV_ACTIVE", "AV_REGISTERED" ]. (AV_NOT_REGISTERED, AV_REGISTERED, AV_DEREGISTERED, AV_ACTIVE, AV_BYPASS, SIGNATURE_UPDATE_DISABLED, ONACCESS_SCAN_DISABLED, ONDEMAND_SCAN_DISABLED, PRODUCT_UPDATE_DISABLED).
      type: String
    - contextPath: CarbonBlackDefense.Device.av_update_servers
      description: A list of the device’s AV servers. For example [ "string", "string" ].
      type: Unknown
    - contextPath: CarbonBlackDefense.Device.av_vdf_version
      description: VDF version (part of AV version).
      type: String
    - contextPath: CarbonBlackDefense.Device.cluster_name
      description: Name of the cluster. A cluster is a group of hosts.
      type: String
    - contextPath: CarbonBlackDefense.Device.current_sensor_policy_name
      description: The name of the policy currently configured on the sensor.
      type: String
    - contextPath: CarbonBlackDefense.Device.datacenter_name
      description: The name of the underlying data center. The data center managed object provides the interface to the common container object for hosts, virtual machines, networks, and datastores.
      type: String
    - contextPath: CarbonBlackDefense.Device.deployment_type
      description: The device’s deployment type. This is a classification that is determined by its lifecycle management policy. (ENDPOINT, WORKLOAD).
      type: String
    - contextPath: CarbonBlackDefense.Device.deregistered_time
      description: The time when the deregister request was received. (ISO 8601 timestamp in UTC).
      type: Date
    - contextPath: CarbonBlackDefense.Device.device_meta_data_item_list.key_name
      description: The key name that describes the device.
      type: String
    - contextPath: CarbonBlackDefense.Device.device_meta_data_item_list.key_value
      description: The key value that describes the device.
      type: String
    - contextPath: CarbonBlackDefense.Device.device_meta_data_item_list.position
      description: The position that describes the device.
      type: Number
    - contextPath: CarbonBlackDefense.Device.device_owner_id
      description: The identifier for the device owner associated with the device.
      type: Number
    - contextPath: CarbonBlackDefense.Device.email
      description: The email address for the device owner.
      type: String
    - contextPath: CarbonBlackDefense.Device.encoded_activation_code
      description: The encoded activation code.
      type: String
    - contextPath: CarbonBlackDefense.Device.esx_host_name
      description: The name of the ESX host on which the VM is deployed.
      type: String
    - contextPath: CarbonBlackDefense.Device.esx_host_uuid
      description: The UUID of the ESX host on which the VM is deployed.
      type: String
    - contextPath: CarbonBlackDefense.Device.first_name
      description: The first name of the device owner.
      type: String
    - contextPath: CarbonBlackDefense.Device.id
      description: The ID of the device.
      type: Number
    - contextPath: CarbonBlackDefense.Device.last_contact_time
      description: The last time the sensor contacted Carbon Black Cloud. (ISO 8601 timestamp in UTC).
      type: Date
    - contextPath: CarbonBlackDefense.Device.last_device_policy_changed_time
      description: The last time the sensor changed from one policy to another. (ISO 8601 timestamp in UTC).
      type: Date
    - contextPath: CarbonBlackDefense.Device.last_device_policy_requested_time
      description: The last time the sensor checked for changes to the policy. (ISO 8601 timestamp in UTC).
      type: Date
    - contextPath: CarbonBlackDefense.Device.last_external_ip_address
      description: The last IP address of the device according to Carbon Black Cloud. This can differ from the last_internal_ip_address due to the network proxy or NAT. Can be either IPv4 or IPv6 format.
      type: String
    - contextPath: CarbonBlackDefense.Device.last_internal_ip_address
      description: The last IP address of the device reported by the sensor. Can be either IPv4 or IPv6 format.
      type: String
    - contextPath: CarbonBlackDefense.Device.last_location
      description: The device’s current location relative to the organization’s network, based on the current IP address and the device’s registered DNS domain suffix. (UNKNOWN, ONSITE, OFFSITE).
      type: String
    - contextPath: CarbonBlackDefense.Device.last_name
      description: The last name of the device owner.
      type: String
    - contextPath: CarbonBlackDefense.Device.last_policy_updated_time
      description: The last time the current policy received an update. (ISO 8601 timestamp in UTC).
      type: Date
    - contextPath: CarbonBlackDefense.Device.last_reported_time
      description: The last time Carbon Black Cloud received one or more events reported by the sensor. (ISO 8601 timestamp in UTC).
      type: Date
    - contextPath: CarbonBlackDefense.Device.last_reset_time
      description: The last time the device was reset. (ISO 8601 timestamp in UTC).
      type: Date
    - contextPath: CarbonBlackDefense.Device.last_shutdown_time
      description: The last time the device was shutdown. (ISO 8601 timestamp in UTC).
      type: Date
    - contextPath: CarbonBlackDefense.Device.linux_kernel_version
      description: Not implemented.
      type: String
    - contextPath: CarbonBlackDefense.Device.login_user_name
      description: The last user who logged in to the device. (Requires Windows Carbon Black Cloud sensor).
      type: String
    - contextPath: CarbonBlackDefense.Device.mac_address
      description: The media access control (MAC) address for the device’s primary interface. (Requires Windows CBC sensor version 3.6.0.1941 or later, or macOS CBC sensor).
      type: String
    - contextPath: CarbonBlackDefense.Device.middle_name
      description: The middle name of the device owner.
      type: String
    - contextPath: CarbonBlackDefense.Device.name
      description: The hostname of the endpoint recorded by the sensor when last initialized.
      type: String
    - contextPath: CarbonBlackDefense.Device.organization_id
      description: The organization identifier.
      type: Number
    - contextPath: CarbonBlackDefense.Device.organization_name
      description: The organization name.
      type: String
    - contextPath: CarbonBlackDefense.Device.os
      description: The operating system. (WINDOWS, MAC, LINUX, OTHER).
      type: String
    - contextPath: CarbonBlackDefense.Device.os_version
      description: The operating system and version of the endpoint.
      type: String
    - contextPath: CarbonBlackDefense.Device.passive_mode
      description: Whether the device is in bypass mode.
      type: Boolean
    - contextPath: CarbonBlackDefense.Device.policy_id
      description: The policy identifier assigned to the device.
      type: Number
    - contextPath: CarbonBlackDefense.Device.policy_name
      description: The policy name assigned to the device. This name may not match the current_sensor_policy_name until the sensor checks back in.
      type: String
    - contextPath: CarbonBlackDefense.Device.policy_override
      description: Whether the policy was manually assigned to override mass sensor management.
      type: Boolean
    - contextPath: CarbonBlackDefense.Device.quarantined
      description: The indicator that the device is in quarantine mode.
      type: Boolean
    - contextPath: CarbonBlackDefense.Device.registered_time
      description: The time when the device was registered with Carbon Black Cloud. (ISO 8601 timestamp in UTC).
      type: Date
    - contextPath: CarbonBlackDefense.Device.scan_last_action_time
      description: The last time the background scan was started or stopped. (ISO 8601 timestamp in UTC).
      type: Date
    - contextPath: CarbonBlackDefense.Device.scan_last_complete_time
      description: The time the last background scan completed. (ISO 8601 timestamp in UTC).
      type: Date
    - contextPath: CarbonBlackDefense.Device.scan_status
      description: The status of the background scan. (NEVER_RUN, STOPPED, IN_PROGRESS, COMPLETED).
      type: String
    - contextPath: CarbonBlackDefense.Device.sensor_kit_type
      description: The type of sensor installed on the device. (XP, WINDOWS, MAC, AV_SIG, OTHER, RHEL, UBUNTU, SUSE, AMAZON_LINUX, MAC_OSX).
      type: String
    - contextPath: CarbonBlackDefense.Device.sensor_out_of_date
      description: Whether there is a new version available to be installed.
      type: Boolean
    - contextPath: CarbonBlackDefense.Device.sensor_pending_update
      description: Whether the sensor is marked by the sensor updater service for a sensor upgrade.
      type: Boolean
    - contextPath: CarbonBlackDefense.Device.sensor_states
      description: The states the sensor is in. For example [ "ACTIVE", "LIVE_RESPONSE_ENABLED" ]. (ACTIVE, PANICS_DETECTED, LOOP_DETECTED, DB_CORRUPTION_DETECTED, CSR_ACTION, REPUX_ACTION, DRIVER_INIT_ERROR, REMGR_INIT_ERROR, UNSUPPORTED_OS, SENSOR_UPGRADE_IN_PROGRESS, SENSOR_UNREGISTERED, WATCHDOG, SENSOR_RESET_IN_PROGRESS, DRIVER_INIT_REBOOT_REQUIRED, DRIVER_LOAD_NOT_GRANTED, SENSOR_SHUTDOWN, SENSOR_MAINTENANCE, FULL_DISK_ACCESS_NOT_GRANTED, DEBUG_MODE_ENABLED, AUTO_UPDATE_DISABLED, SELF_PROTECT_DISABLED, VDI_MODE_ENABLED, POC_MODE_ENABLED, SECURITY_CENTER_OPTLN_DISABLED, LIVE_RESPONSE_RUNNING, LIVE_RESPONSE_NOT_RUNNING, LIVE_RESPONSE_KILLED, LIVE_RESPONSE_NOT_KILLED, LIVE_RESPONSE_ENABLED, LIVE_RESPONSE_DISABLED, DRIVER_KERNEL, DRIVER_USERSPACE).
      type: String
    - contextPath: CarbonBlackDefense.Device.sensor_version
      description: 'The version of the installed sensor in the format: #.#.#.#.'
      type: String
    - contextPath: CarbonBlackDefense.Device.status
      description: The status of the device. (PENDING, REGISTERED, DEREGISTERED, BYPASS Additional searchable statuses that are not returnable ACTIVE, INACTIVE, ERROR, ALL, BYPASS_ON, LIVE, SENSOR_PENDING_UPDATE).
      type: String
    - contextPath: CarbonBlackDefense.Device.target_priority
      description: Device target priorities to match. (LOW, MEDIUM, HIGH, MISSION_CRITICAL).
      type: String
    - contextPath: CarbonBlackDefense.Device.uninstall_code
      description: The code to enter when uninstalling the sensor.
      type: String
    - contextPath: CarbonBlackDefense.Device.vcenter_host_url
      description: The vCenter host URL.
      type: String
    - contextPath: CarbonBlackDefense.Device.vcenter_name
      description: The name of the vCenter the VM is associated with.
      type: String
    - contextPath: CarbonBlackDefense.Device.vcenter_uuid
      description: The 128-bit SMBIOS UUID of a vCenter represented as a hexadecimal string.
      type: String
    - contextPath: CarbonBlackDefense.Device.vdi_base_device
      description: The identifier of the device from which this device was cloned/re-registered.
      type: Number
    - contextPath: CarbonBlackDefense.Device.virtual_machine
      description: Whether this device is a virtual machine (VMware AppDefense integration). Deprecated for deployment_type.
      type: Boolean
    - contextPath: CarbonBlackDefense.Device.virtualization_provider
      description: The name of the VM virtualization provider.
      type: String
    - contextPath: CarbonBlackDefense.Device.vm_ip
      description: The IP address of the VM.
      type: String
    - contextPath: CarbonBlackDefense.Device.vm_name
      description: The name of the VM that the sensor is deployed on.
      type: String
    - contextPath: CarbonBlackDefense.Device.vm_uuid
      description: 'The 128-bit SMBIOS UUID of a virtual machine represented as a hexadecimal string. (Format: 12345678-abcd-1234-cdef-123456789abc).'
      type: String
    - contextPath: CarbonBlackDefense.Device.vulnerability_score
      description: The vulnerability score from 0 to 100 indicating the workload’s level of vulnerability with 100 being highly vulnerable.
      type: Number
    - contextPath: CarbonBlackDefense.Device.vulnerability_severity
      description: The severity level indicating the workload’s vulnerability. (CRITICAL, MODERATE, IMPORTANT, LOW).
      type: String
    - contextPath: CarbonBlackDefense.Device.windows_platform
      description: Deprecated for os_version. (CLIENT_X86, CLIENT_X64, SERVER_X86, SERVER_X64, CLIENT_ARM64, SERVER_ARM64).
      type: String
  - arguments:
    - auto: PREDEFINED
      description: 'The Carbon Black Cloud classification for events tagged to an alert. Possible values: "THREAT" and "OBSERVED".'
      name: alert_category
      predefined:
      - THREAT
      - OBSERVED
    - description: The IP address of the endpoint according to Carbon Black Cloud. This IP address can differ from the device_internal_ip due to network proxy or NAT. Can be either IPv4 or IPv6 format.
      name: device_external_ip
    - description: The ID assigned to the endpoint by Carbon Black Cloud. This ID is unique across all Carbon Black Cloud environments.
      name: device_id
    - description: The IP address of the endpoint reported by the sensor. Can be either IPv4 or IPv6 format.
      name: device_internal_ip
    - description: The hostname of the endpoint recorded by the sensor when last initialized.
      name: device_name
    - auto: PREDEFINED
      description: 'The operating system of the endpoint. Possible values: "WINDOWS", "MAC", "LINUX".'
      name: device_os
      predefined:
      - WINDOWS
      - MAC
      - LINUX
    - description: 'The sensor-reported timestamp of the batch of events in which this record was submitted to Carbon Black Cloud. specified as ISO 8601 timestamp in UTC for example: 2020-01-19T04:28:40.190Z.'
      name: device_timestamp
    - auto: PREDEFINED
      description: 'The type of enriched event observed. Possible value: "filemod", "netconn", "regmod", "modload", "crossproc", "childproc", "scriptload", and "fileless_scriptload".'
      name: event_type
      predefined:
      - filemod
      - netconn
      - regmod
      - modload
      - crossproc
      - childproc
      - scriptload
      - fileless_scriptload
    - description: The file system path of the parent process binary.
      name: parent_name
    - auto: PREDEFINED
      description: 'The reputation of the parent process applied by Carbon Black Cloud when the event is initially processed. Possible values: "ADAPTIVE_WHITE_LIST", "ADWARE", "COMMON_WHITE_LIST", "COMPANY_BLACK_LIST", "COMPANY_WHITE_LIST", "HEURISTIC", "IGNORE", "KNOWN_MALWARE", "LOCAL_WHITE", "NOT_LISTED", "PUP", "RESOLVING", "SUSPECT_MALWARE", and "TRUSTED_WHITE_LIST".'
      name: parent_reputation
      predefined:
      - ADAPTIVE_WHITE_LIST
      - ADWARE
      - COMMON_WHITE_LIST
      - COMPANY_BLACK_LIST
      - COMPANY_WHITE_LIST
      - HEURISTIC
      - IGNORE
      - KNOWN_MALWARE
      - LOCAL_WHITE
      - NOT_LISTED
      - PUP
      - RESOLVING
      - SUSPECT_MALWARE
      - TRUSTED_WHITE_LIST
    - description: The command line executed by the actor process.
      name: process_cmdline
    - description: The unique process identifier for the actor process.
      name: process_guid
    - description: Aggregate set of MD5 and SHA-256 hashes associated with the process (including childproc_hash, crossproc_hash, filemod_hash, modload_hash, process_hash).
      name: hash
    - description: The file system path of the actor process binary.
      name: process_name
    - description: The process identifier assigned by the operating system. This can be multi-valued in case of fork() or exec() process operations on Linux and macOS.
      name: process_pid
    - auto: PREDEFINED
      description: 'The reputation of the actor process applied when the event is processed by Carbon Black Cloud. Possible values: "ADAPTIVE_WHITE_LIST", "ADWARE", "COMMON_WHITE_LIST", "COMPANY_BLACK_LIST", "COMPANY_WHITE_LIST", "HEURISTIC", "IGNORE", "KNOWN_MALWARE", "LOCAL_WHITE", "NOT_LISTED", "PUP", "RESOLVING", "SUSPECT_MALWARE", and "TRUSTED_WHITE_LIST".'
      name: process_reputation
      predefined:
      - ADAPTIVE_WHITE_LIST
      - ADWARE
      - COMMON_WHITE_LIST
      - COMPANY_BLACK_LIST
      - COMPANY_WHITE_LIST
      - HEURISTIC
      - IGNORE
      - KNOWN_MALWARE
      - LOCAL_WHITE
      - NOT_LISTED
      - PUP
      - RESOLVING
      - SUSPECT_MALWARE
      - TRUSTED_WHITE_LIST
    - description: 'The sensor reported timestamp of when the process started. specified as ISO 8601 timestamp in UTC for example: 2020-05-04T21:34:03.968Z. This is not available for processes running before the sensor starts.'
      name: process_start_time
    - auto: PREDEFINED
      description: 'Whether the process has terminated. Possible values: "true" and "false". Always "false" for enriched events (process termination not recorded).'
      name: process_terminated
      predefined:
      - 'true'
      - 'false'
    - description: |-
        The user context in which the actor process was executed.
        MacOS - all users for the PID for fork() and exec() transitions.
        Linux - process user for exec() events, but in a future sensor release can be multi-valued due to setuid().
      name: process_username
    - auto: PREDEFINED
      description: 'The action performed by the sensor on the process. Possible values: "TERMINATE", "DENY", and "SUSPEND".'
      name: sensor_action
      predefined:
      - TERMINATE
      - DENY
      - SUSPEND
    - description: The query in Lucene syntax and/or value searches.
      name: query
    - description: The number of rows to request. Can be paginated.
      name: rows
    - description: The first row to use for pagination.
      name: start
    - description: 'The time window in which to restrict the search to match using device_timestamp as the reference. The window value will take priority over the start and end times if provided. For example {"end": "2020-01-21T18:34:04Z", "start": "2020-01-18T18:34:04Z", "window": "-2w"}, window: “-2w” (where y=year, w=week, d=day, h=hour, m=minute, s=second) start: ISO 8601 timestamp, end: ISO 8601 timestamp.'
      name: time_range
    description: 'Creates a process search job. The results for the search job may be requested using the returned job ID. At least one of the arguments (not including: rows, start, and time_range) is required.'
    name: cbd-find-processes
    outputs:
    - contextPath: CarbonBlackDefense.Process.Search.job_id
      description: The job ID of the process search.
      type: String
  - arguments:
    - auto: PREDEFINED
      description: 'The Carbon Black Cloud classification for events tagged to an alert. Possible values: "THREAT" and "OBSERVED".'
      name: alert_category
      predefined:
      - THREAT
      - OBSERVED
    - description: The IP address of the endpoint according to Carbon Black Cloud. This IP address can differ from the device_internal_ip due to network proxy or NAT. Can be either IPv4 or IPv6 format.
      name: device_external_ip
    - description: The ID assigned to the endpoint by Carbon Black Cloud. This ID is unique across all Carbon Black Cloud environments.
      name: device_id
    - description: The IP address of the endpoint reported by the sensor. Can be either IPv4 or IPv6 format.
      name: device_internal_ip
    - description: The hostname of the endpoint recorded by the sensor when last initialized.
      name: device_name
    - auto: PREDEFINED
      description: 'The operating system of the endpoint. Possible values: "WINDOWS", "MAC", "LINUX".'
      name: device_os
      predefined:
      - WINDOWS
      - MAC
      - LINUX
    - auto: PREDEFINED
      description: 'The type of enriched event observed. Possible value: "filemod", "netconn", "regmod", "modload", "crossproc", "childproc", "scriptload", and "fileless_scriptload".'
      name: event_type
      predefined:
      - filemod
      - netconn
      - regmod
      - modload
      - crossproc
      - childproc
      - scriptload
      - fileless_scriptload
    - description: The file system path of the parent process binary.
      name: parent_name
    - auto: PREDEFINED
      description: 'The reputation of the parent process applied by Carbon Black Cloud when the event is initially processed. Possible values: "ADAPTIVE_WHITE_LIST", "ADWARE", "COMMON_WHITE_LIST", "COMPANY_BLACK_LIST", "COMPANY_WHITE_LIST", "HEURISTIC", "IGNORE", "KNOWN_MALWARE", "LOCAL_WHITE", "NOT_LISTED", "PUP", "RESOLVING", "SUSPECT_MALWARE", and "TRUSTED_WHITE_LIST".'
      name: parent_reputation
      predefined:
      - ADAPTIVE_WHITE_LIST
      - ADWARE
      - COMMON_WHITE_LIST
      - COMPANY_BLACK_LIST
      - COMPANY_WHITE_LIST
      - HEURISTIC
      - IGNORE
      - KNOWN_MALWARE
      - LOCAL_WHITE
      - NOT_LISTED
      - PUP
      - RESOLVING
      - SUSPECT_MALWARE
      - TRUSTED_WHITE_LIST
    - description: The command line executed by the actor process.
      name: process_cmdline
    - description: The unique process identifier for the actor process.
      name: process_guid
    - description: Aggregate set of MD5 and SHA-256 hashes associated with the process (including childproc_hash, crossproc_hash, filemod_hash, modload_hash, process_hash).
      name: hash
    - description: The file system path of the actor process binary.
      name: process_name
    - description: The process identifier assigned by the operating system. This can be multi-valued in case of fork() or exec() process operations on Linux and macOS.
      name: process_pid
    - auto: PREDEFINED
      description: 'The reputation of the actor process applied when the event is processed by Carbon Black Cloud. Possible values: "ADAPTIVE_WHITE_LIST", "ADWARE", "COMMON_WHITE_LIST", "COMPANY_BLACK_LIST", "COMPANY_WHITE_LIST", "HEURISTIC", "IGNORE", "KNOWN_MALWARE", "LOCAL_WHITE", "NOT_LISTED", "PUP", "RESOLVING", "SUSPECT_MALWARE", and "TRUSTED_WHITE_LIST".'
      name: process_reputation
      predefined:
      - ADAPTIVE_WHITE_LIST
      - ADWARE
      - COMMON_WHITE_LIST
      - COMPANY_BLACK_LIST
      - COMPANY_WHITE_LIST
      - HEURISTIC
      - IGNORE
      - KNOWN_MALWARE
      - LOCAL_WHITE
      - NOT_LISTED
      - PUP
      - RESOLVING
      - SUSPECT_MALWARE
      - TRUSTED_WHITE_LIST
    - description: 'The sensor reported timestamp of when the process started. specified as ISO 8601 timestamp in UTC for example: 2020-05-04T21:34:03.968Z. This is not available for processes running before the sensor starts.'
      name: process_start_time
    - auto: PREDEFINED
      description: 'Whether the process has terminated. Possible values: "true" and "false". Always "false" for enriched events (process termination not recorded).'
      name: process_terminated
      predefined:
      - 'true'
      - 'false'
    - description: |-
        The user context in which the actor process was executed.
        MacOS - all users for the PID for fork() and exec() transitions.
        Linux - process user for exec() events, but in a future sensor release can be multi-valued due to setuid().
      name: process_username
    - auto: PREDEFINED
      description: 'The action performed by the sensor on the process. Possible values: "TERMINATE", "DENY", and "SUSPEND".'
      name: sensor_action
      predefined:
      - TERMINATE
      - DENY
      - SUSPEND
    - description: The query in Lucene syntax and/or value searches.
      name: query
    - description: The number of rows to request. Can be paginated.
      name: rows
    - description: The first row to use for pagination.
      name: start
    - description: 'The time window in which to restrict the search to match using device_timestamp as the reference. The window value will take priority over the start and end times if provided. For example {"end": "2020-01-21T18:34:04Z", "start": "2020-01-18T18:34:04Z", "window": "-2w"}, window: “-2w” (where y=year, w=week, d=day, h=hour, m=minute, s=second) start: ISO 8601 timestamp, end: ISO 8601 timestamp'
      name: time_range
    description: 'Creates an enriched events search job. The results for the search job may be requested using the returned job ID. At least one of the arguments (not including: rows, start, time_range) is required).'
    name: cbd-find-events
    outputs:
    - contextPath: CarbonBlackDefense.Events.Search.job_id
      description: The job ID of the event search.
      type: String
  - arguments:
    - description: The job ID.
      name: job_id
      required: true
    - defaultValue: '10'
      description: The number of rows to request. Can be paginated. Default is 10.
      name: rows
    description: Retrieves the results of a process search identified by the job ID.
    name: cbd-find-processes-results
    outputs:
    - contextPath: CarbonBlackDefense.Process.Results.job_id
      description: The job_id of the process search.
      type: String
    - contextPath: CarbonBlackDefense.Process.Results.approximate_unaggregated
      description: The approximate number of unaggregated results.
      type: Number
    - contextPath: CarbonBlackDefense.Process.Results.completed
      description: The number of completed results.
      type: Number
    - contextPath: CarbonBlackDefense.Process.Results.contacted
      description: The number of contacted results.
      type: Number
    - contextPath: CarbonBlackDefense.Process.Results.num_aggregated
      description: The number of aggregated results.
      type: Number
    - contextPath: CarbonBlackDefense.Process.Results.num_available
      description: The number of processes available in this search.
      type: Number
    - contextPath: CarbonBlackDefense.Process.Results.num_found
      description: The number of processes found in this search.
      type: Number
    - contextPath: CarbonBlackDefense.Process.Results.results
      description: The lists that contains the data of the results for this search.
      type: Unknown
  - description: Gets the list of policies available in your organization.
    name: cbd-get-policies
    outputs:
    - contextPath: CarbonBlackDefense.Policy.id
      description: The policy ID.
      type: Number
    - contextPath: CarbonBlackDefense.Policy.priorityLevel
      description: The policy priority level.
      type: String
    - contextPath: CarbonBlackDefense.Policy.systemPolicy
      description: Whether the policy is a system policy.
      type: Boolean
    - contextPath: CarbonBlackDefense.Policy.latestRevision
      description: The latest revision of the policy.
      type: Number
    - contextPath: CarbonBlackDefense.Policy.policy
      description: The policy object.
      type: Unknown
    - contextPath: CarbonBlackDefense.Policy.name
      description: The unique name of the policy.
      type: String
    - contextPath: CarbonBlackDefense.Policy.description
      description: The description of the policy.
      type: String
    - contextPath: CarbonBlackDefense.Policy.version
      description: The version of the policy.
      type: Number
  - arguments:
    - description: The policy ID.
      name: policyId
      required: true
    description: Retrieves a policy object by ID.
    name: cbd-get-policy
    outputs:
    - contextPath: CarbonBlackDefense.Policy.id
      description: The policy ID.
      type: Number
    - contextPath: CarbonBlackDefense.Policy.priorityLevel
      description: The policy priority level.
      type: String
    - contextPath: CarbonBlackDefense.Policy.systemPolicy
      description: Whether the policy is a system policy.
      type: Boolean
    - contextPath: CarbonBlackDefense.Policy.latestRevision
      description: The latest revision of the policy.
      type: Number
    - contextPath: CarbonBlackDefense.Policy.policy
      description: The policy object.
      type: Unknown
    - contextPath: CarbonBlackDefense.Policy.name
      description: The unique name of the policy.
      type: String
    - contextPath: CarbonBlackDefense.Policy.description
      description: The description of the policy.
      type: String
    - contextPath: CarbonBlackDefense.Policy.version
      description: The version of the policy.
      type: Number
  - arguments:
    - description: The policy ID to be set.
      name: policy
      required: true
    - description: A JSON object that holds key/value pairs. The key is the field path in the policy object you want to update with a value.
      name: keyValue
      required: true
    description: Resets policy fields.
    name: cbd-set-policy
    outputs:
    - contextPath: CarbonBlackDefense.Policy.id
      description: The policy ID.
      type: Number
    - contextPath: CarbonBlackDefense.Policy.priorityLevel
      description: The policy priority level.
      type: String
    - contextPath: CarbonBlackDefense.Policy.systemPolicy
      description: Whether the policy is a system policy.
      type: Boolean
    - contextPath: CarbonBlackDefense.Policy.latestRevision
      description: The latest revision of the policy.
      type: Number
    - contextPath: CarbonBlackDefense.Policy.policy
      description: The policy object.
      type: Unknown
    - contextPath: CarbonBlackDefense.Policy.name
      description: The unique name of the policy.
      type: String
    - contextPath: CarbonBlackDefense.Policy.description
      description: The description of the policy.
      type: String
    - contextPath: CarbonBlackDefense.Policy.version
      description: The version of the policy.
      type: Number
  - arguments:
    - description: A description of the policy. Can be multiple lines.
      name: description
      required: true
    - description: A unique one-line name for the policy.
      name: name
      required: true
    - auto: PREDEFINED
      description: 'The priority score associated with sensors assigned to this policy. Possible values: "MISSION_CRITICAL", "HIGH", "MEDIUM", and "LOW".'
      name: priorityLevel
      predefined:
      - MISSION_CRITICAL
      - HIGH
      - MEDIUM
      - LOW
      required: true
    - description: The JSON object containing the policy details. Make sure a valid policy object is passed. You can use the get-policy command to retrieve a similar policy object. Then you can reset some of the policy's fields with the set-policy command, and pass the edited object.
      name: policy
      required: true
    description: Creates a new policy on the CB Defense backend.
    name: cbd-create-policy
    outputs:
    - contextPath: CarbonBlackDefense.Policy.id
      description: The policy ID.
      type: Number
    - contextPath: CarbonBlackDefense.Policy.priorityLevel
      description: The policy priority level.
      type: String
    - contextPath: CarbonBlackDefense.Policy.systemPolicy
      description: Whether the policy is a system policy.
      type: Boolean
    - contextPath: CarbonBlackDefense.Policy.latestRevision
      description: The latest revision of the policy.
      type: Number
    - contextPath: CarbonBlackDefense.Policy.policy
      description: The policy object.
      type: Unknown
    - contextPath: CarbonBlackDefense.Policy.name
      description: The unique name of the policy.
      type: String
    - contextPath: CarbonBlackDefense.Policy.description
      description: The description of the policy.
      type: String
    - contextPath: CarbonBlackDefense.Policy.version
      description: The version of the policy.
      type: Number
  - arguments:
    - description: The policy ID.
      name: policyId
      required: true
    description: 'Deletes a policy from the CB Defense backend. This may return an error if devices are actively assigned to the policy ID requested for deletion. Note: System policies cannot be deleted.'
    name: cbd-delete-policy
  - arguments:
    - description: A description of the policy.
      name: description
      required: true
    - description: A one-line name for the policy.
      name: name
      required: true
    - auto: PREDEFINED
      description: 'The priority score associated with sensors assigned to this policy. Possible values: "MISSION_CRITICAL", "HIGH", "MEDIUM", and "LOW".'
      name: priorityLevel
      predefined:
      - MISSION_CRITICAL
      - HIGH
      - MEDIUM
      - LOW
      required: true
    - description: The ID of the policy to replace.
      name: id
      required: true
    - description: 'The JSON object containing the policy details. Make sure a valid policy object is passed. For example {''sensorSettings'': [{''name'': ''SHOW_UI'', ''value'': ''false''}]}. You can use the get-policy command to retrieve the policy object you want to update. Then you can reset some of the policy''s fields with the set-policy command, and pass the edited object.'
      name: policy
      required: true
    description: 'Updates an existing policy with a new policy. Note: System policies cannot be modified.'
    name: cbd-update-policy
    outputs:
    - contextPath: CarbonBlackDefense.Policy.id
      description: The policy ID.
      type: Number
    - contextPath: CarbonBlackDefense.Policy.priorityLevel
      description: The policy priority level.
      type: String
    - contextPath: CarbonBlackDefense.Policy.systemPolicy
      description: Whether the policy is a system policy.
      type: Boolean
    - contextPath: CarbonBlackDefense.Policy.latestRevision
      description: The latest revision of the policy.
      type: Number
    - contextPath: CarbonBlackDefense.Policy.policy
      description: The policy object.
      type: Unknown
    - contextPath: CarbonBlackDefense.Policy.name
      description: The unique name of the policy.
      type: String
    - contextPath: CarbonBlackDefense.Policy.description
      description: The description of the policy.
      type: String
    - contextPath: CarbonBlackDefense.Policy.version
      description: The version of the policy.
      type: Number
  - arguments:
    - auto: PREDEFINED
      description: 'Rule action. Possible values: "TERMINATE", "IGNORE", "TERMINATE_THREAD", "ALLOW", "DENY", and "TERMINATE_PROCESS".'
      name: action
      predefined:
      - TERMINATE
      - IGNORE
      - TERMINATE_THREAD
      - ALLOW
      - DENY
      - TERMINATE_PROCESS
      required: true
    - auto: PREDEFINED
      description: Rule operation.
      name: operation
      predefined:
      - MODIFY_SYSTEM_EXE
      - PASSTHRU
      - CRED
      - RANSOM
      - NETWORK_SERVER
      - POL_INVOKE_NOT_TRUSTED
      - IMPERSONATE
      - MICROPHONE_CAMERA
      - INVOKE_SYSAPP
      - NETWORK_CLIENT
      - BYPASS_REG
      - BUFFER_OVERFLOW
      - BYPASS_API
      - USER_DOC
      - CODE_INJECTION
      - BYPASS_NET
      - KEYBOARD
      - BYPASS_ALL
      - RUN
      - INVOKE_CMD_INTERPRETER
      - MODIFY_SYTEM_CONFIG
      - ESCALATE
      - BYPASS_FILE
      - RUN_AS_ADMIN
      - BYPASS_PROCESS
      - NETWORK
      - KERNEL_ACCESS
      - NETWORK_PEER
      - PACKED
      - INVOKE_SCRIPT
      - MEMORY_SCRAPE
      - BYPASS_SELF_PROTECT
      - TAMPER_API
      required: true
    - auto: PREDEFINED
      description: 'Whether the rule is required. Possible values: "true" and "false".'
      name: required
      predefined:
      - 'true'
      - 'false'
      required: true
    - auto: PREDEFINED
      description: 'Application type. Possible values: "REPUTATION", "SIGNED_BY", and "NAME_PATH".'
      name: type
      predefined:
      - REPUTATION
      - SIGNED_BY
      - NAME_PATH
      required: true
    - description: Application value.
      name: value
      required: true
    - description: The policy ID.
      name: policyId
      required: true
    description: 'Adds a new rule to an existing policy. Note: System policies cannot be modified.'
    name: cbd-add-rule-to-policy
  - arguments:
    - auto: PREDEFINED
      description: 'Rule action. Possible values: "TERMINATE", "IGNORE", "TERMINATE_THREAD", "ALLOW", "DENY", and "TERMINATE_PROCESS".'
      name: action
      predefined:
      - TERMINATE
      - IGNORE
      - TERMINATE_THREAD
      - ALLOW
      - DENY
      - TERMINATE_PROCESS
      required: true
    - auto: PREDEFINED
      description: Rule operation.
      name: operation
      predefined:
      - MODIFY_SYSTEM_EXE
      - PASSTHRU
      - CRED
      - RANSOM
      - NETWORK_SERVER
      - POL_INVOKE_NOT_TRUSTED
      - IMPERSONATE
      - MICROPHONE_CAMERA
      - INVOKE_SYSAPP
      - NETWORK_CLIENT
      - BYPASS_REG
      - BUFFER_OVERFLOW
      - BYPASS_API
      - USER_DOC
      - CODE_INJECTION
      - BYPASS_NET
      - KEYBOARD
      - BYPASS_ALL
      - RUN
      - INVOKE_CMD_INTERPRETER
      - MODIFY_SYTEM_CONFIG
      - ESCALATE
      - BYPASS_FILE
      - RUN_AS_ADMIN
      - BYPASS_PROCESS
      - NETWORK
      - KERNEL_ACCESS
      - NETWORK_PEER
      - PACKED
      - INVOKE_SCRIPT
      - MEMORY_SCRAPE
      - BYPASS_SELF_PROTECT
      - TAMPER_API
      required: true
    - auto: PREDEFINED
      description: 'Whether the rule is required. Possible values: "true" and "false".'
      name: required
      predefined:
      - 'true'
      - 'false'
      required: true
    - description: Rule ID.
      name: id
      required: true
    - auto: PREDEFINED
      description: 'Application type. Possible values: "REPUTATION", "SIGNED_BY", and "NAME_PATH".'
      name: type
      predefined:
      - REPUTATION
      - SIGNED_BY
      - NAME_PATH
      required: true
    - description: Application value.
      name: value
      required: true
    - description: The policy ID.
      name: policyId
      required: true
    description: 'Updates an existing rule with a new rule. Note: System policies cannot be modified.'
    name: cbd-update-rule-in-policy
  - arguments:
    - description: The policy ID.
      name: policyId
      required: true
    - description: The rule ID.
      name: ruleId
      required: true
    description: 'Removes a rule from an existing policy. Note: System policies cannot be modified.'
    name: cbd-delete-rule-from-policy
  - arguments:
    - description: The job ID.
      isArray: true
      name: job_id
      required: true
    - description: The number of rows to request. Can be paginated. Default is 10.
      name: rows
    description: Retrieves the result for an enriched events search request for a given job ID. By default returns 10 rows.
    name: cbd-find-events-results
    outputs:
    - contextPath: CarbonBlackDefense.Events.Results.job_id
      description: The job_id of the events search.
      type: String
    - contextPath: CarbonBlackDefense.Events.Results.approximate_unaggregated
      description: The approximate number of unaggregated results.
      type: Number
    - contextPath: CarbonBlackDefense.Events.Results.completed
      description: The number of completed results.
      type: Number
    - contextPath: CarbonBlackDefense.Events.Results.contacted
      description: The number of contacted results.
      type: Number
    - contextPath: CarbonBlackDefense.Events.Results.num_aggregated
      description: The number of aggregated results.
      type: Number
    - contextPath: CarbonBlackDefense.Events.Results.num_available
      description: The number of events available in this search.
      type: Number
    - contextPath: CarbonBlackDefense.Events.Results.num_found
      description: The number of events found in this search.
      type: Number
    - contextPath: CarbonBlackDefense.Events.Results.results
      description: The lists that contains the data of the results for this search.
      type: Unknown
  - arguments:
    - description: A comma-separated list of event IDs to fetch.
      name: event_ids
      required: true
    description: Initiates a request to retrieve detail fields for enriched events.  the job_id that returns from this command can be used to get the results using the "cbd-find-events-details-results" command.
    name: cbd-find-events-details
    outputs:
    - contextPath: CarbonBlackDefense.EventDetails.Search.job_id
      description: The job ID.
      type: String
  - arguments:
    - description: The job ID.
      name: job_id
    description: Retrieves the status for an enriched events detail request for a given job ID.
    name: cbd-find-events-details-results
    outputs:
    - contextPath: CarbonBlackDefense.EventDetails.Results.job_id
      description: The job_id of the event details search.
      type: String
    - contextPath: CarbonBlackDefense.EventDetails.Results.approximate_unaggregated
      description: The approximate number of unaggregated results.
      type: Number
    - contextPath: CarbonBlackDefense.EventDetails.Results.completed
      description: The number of completed results.
      type: Number
    - contextPath: CarbonBlackDefense.EventDetails.Results.contacted
      description: The number of contacted results.
      type: Number
    - contextPath: CarbonBlackDefense.EventDetails.Results.num_aggregated
      description: The number of aggregated results.
      type: Number
    - contextPath: CarbonBlackDefense.EventDetails.Results.num_available
      description: The number of event details available in this search.
      type: Number
    - contextPath: CarbonBlackDefense.EventDetails.Results.num_found
      description: The number of event details found in this search.
      type: Number
    - contextPath: CarbonBlackDefense.EventDetails.Results.results
      description: The lists that contains the data of the results for this search.
      type: Unknown
  - arguments:
    - description: The ID of the device.
      name: device_id
      required: true
    description: Quarantines the device. Not supported for devices in a Linux operating system.
    name: cbd-device-quarantine
  - arguments:
    - description: The ID of the device.
      name: device_id
      required: true
    description: Unquarantines the device. Not supported for devices in a Linux operating system.
    name: cbd-device-unquarantine
  - arguments:
    - description: The ID of the device.
      name: device_id
      required: true
    description: Starts a background scan on the device. Not supported for devices in a Linux operating system.
    name: cbd-device-background-scan
  - arguments:
    - description: The ID of the device.
      name: device_id
      required: true
    description: Stops a background scan on the device. Not supported for devices in a Linux operating system.
    name: cbd-device-background-scan-stop
  - arguments:
    - description: The ID of the device.
      name: device_id
      required: true
    description: Bypasses a device.
    name: cbd-device-bypass
  - arguments:
    - description: The ID of the device.
      name: device_id
      required: true
    description: Unbypasses a device.
    name: cbd-device-unbypass
  - arguments:
    - description: The ID of the device.
      name: device_id
      required: true
    - description: The ID of the policy.
      name: policy_id
      required: true
    description: Updates the devices to the specified policy ID.
    name: cbd-device-policy-update
  - arguments:
    - description: The ID of the device.
      name: device_id
      required: true
    - auto: PREDEFINED
      description: 'The new version of the sensor. For example: { "MAC": "1.2.3.4" }. Supported types: XP, WINDOWS, MAC, AV_SIG, OTHER, RHEL, UBUNTU, SUSE, AMAZON_LINUX, MAC_OSX.'
      name: sensor_version
      predefined:
      - '{"XP":}'
      - '{"WINDOWS":}'
      - '{"MAC":}'
      - '{"AV_SIG":}'
      - '{"OTHER":}'
      - '{"RHEL":}'
      - '{"UBUNTU":}'
      - '{"SUSE":}'
      - '{"AMAZON_LINUX":}'
      - '{"MAC_OSX":}'
      required: true
    description: Updates the version of a sensor.
    name: cbd-device-update-sensor-version
  - arguments:
    - auto: PREDEFINED
      description: 'The type of the alerts. Possible values: "cbAnalytics", "devicecontrol", "all".'
      name: type
      predefined:
      - cbanalytics
      - devicecontrol
      - all
    - auto: PREDEFINED
      description: 'The category of the alert. Possible values: "THREAT", "MONITORED".'
      name: category
      predefined:
      - THREAT
      - MONITORED
    - description: The device ID.
      name: device_id
    - description: 'The time of the first event associated with the alert. The syntax is  {"start": "<dateTime>", "range": "<string>", "end": "<dateTime>" }. For example: { "start": "2010-09-25T00:10:50.277Z", "end": "2015-01-20T10:40:00.00Z"}'
      name: first_event_time
    - description: The policy ID.
      name: policy_id
    - description: The SHA-256 hash of the primary involved process.
      name: process_sha256
    - description: 'The reputation of the primary involved process. Possible values: "KNOWN_MALWARE", "NOT_LISTED", etc.'
      name: reputation
    - description: The tags associated with the alert.
      name: tag
    - description: The username of the user logged on during the alert. If the user is not available then this may be populated with the device owner.
      name: device_username
    - description: The query in Lucene syntax and/or value searches.
      name: query
    - description: The number of results to be returned.
      name: rows
    - description: The number of the alert from where to start retrieving results.
      name: start
    description: Gets details on the events that led to an alert. This includes retrieving metadata around the alert as well as the event associated with the alert.
    name: cbd-alerts-search
    outputs:
    - contextPath: CarbonBlackDefense.Alert.id
      description: The identifier for the alert.
      type: String
    - contextPath: CarbonBlackDefense.Alert.legacy_alert_id
      description: The unique short ID for the alerts to support easier consumption in the UI console. Use the ID for API requests.
      type: String
    - contextPath: CarbonBlackDefense.Alert.org_key
      description: The unique identifier for the organization associated with the alert.
      type: String
    - contextPath: CarbonBlackDefense.Alert.create_time
      description: The time the alert was created.
      type: Date
    - contextPath: CarbonBlackDefense.Alert.last_update_time
      description: The last time the alert was updated.
      type: Date
    - contextPath: CarbonBlackDefense.Alert.first_event_time
      description: The time of the first event associated with the alert.
      type: Date
    - contextPath: CarbonBlackDefense.Alert.last_event_time
      description: The time of the latest event associated with the alert.
      type: Date
    - contextPath: CarbonBlackDefense.Alert.threat_id
      description: The identifier of a threat that this alert belongs. Threats are comprised of a combination of factors that can be repeated across devices.
      type: String
    - contextPath: CarbonBlackDefense.Alert.severity
      description: The threat ranking of the alert.
      type: Number
    - contextPath: CarbonBlackDefense.Alert.category
      description: The category of the alert. (THREAT, MONITORED).
      type: String
    - contextPath: CarbonBlackDefense.Alert.device_id
      description: The identifier assigned by Carbon Black Cloud to the device associated with the alert.
      type: Number
    - contextPath: CarbonBlackDefense.Alert.device_os
      description: The operating system of the device associated with the alert.
      type: String
    - contextPath: CarbonBlackDefense.Alert.device_os_version
      description: The operating system and version on the device.
      type: String
    - contextPath: CarbonBlackDefense.Alert.device_name
      description: The hostname of the device associated with the alert.
      type: String
    - contextPath: CarbonBlackDefense.Alert.device_username
      description: The username of the user logged on during the alert. If the user is not available then this may be populated with the device owner.
      type: String
    - contextPath: CarbonBlackDefense.Alert.policy_id
      description: The identifier for the policy associated with the device at the time of the alert.
      type: Number
    - contextPath: CarbonBlackDefense.Alert.policy_name
      description: The name of the policy associated with the device at the time of the alert.
      type: String
    - contextPath: CarbonBlackDefense.Alert.target_value
      description: The priority of the device assigned by the policy.
      type: String
    - contextPath: CarbonBlackDefense.Alert.workflow.state
      description: The state of the tracking system for alerts as they are triaged and resolved. Supported states are OPEN or DISMISSED.
      type: String
    - contextPath: CarbonBlackDefense.Alert.workflow.remediation
      description: The state of the workflow of the tracking system for alerts as they are triaged and resolved. Supported states are OPEN or DISMISSED.
      type: String
    - contextPath: CarbonBlackDefense.Alert.workflow.last_update_time
      description: The last time the alert was updated.
      type: Date
    - contextPath: CarbonBlackDefense.Alert.workflow.comment
      description: The comment about the workflow of the tracking system for alerts as they are triaged and resolved.
      type: String
    - contextPath: CarbonBlackDefense.Alert.workflow.changed_by
      description: The name of the user who changed the alert.
      type: String
    - contextPath: CarbonBlackDefense.Alert.notes_present
      description: Indicates if notes are associated with the threat ID.
      type: Boolean
    - contextPath: CarbonBlackDefense.Alert.tags
      description: Tags associated with the alert ([ "tag1", "tag2" ]).
      type: Unknown
    - contextPath: CarbonBlackDefense.Alert.reason
      description: The description of the alert.
      type: String
    - contextPath: CarbonBlackDefense.Alert.count
      description: The count of the alert.
      type: Number
    - contextPath: CarbonBlackDefense.Alert.report_id
      description: The identifier of the report that contains the IOC.
      type: String
    - contextPath: CarbonBlackDefense.Alert.report_name
      description: The name of the report that contains the IOC.
      type: String
    - contextPath: CarbonBlackDefense.Alert.ioc_id
      description: The identifier of the IOC that cause the hit.
      type: String
    - contextPath: CarbonBlackDefense.Alert.ioc_field
      description: The indicator of comprise (IOC) field that the hit contains.
      type: String
    - contextPath: CarbonBlackDefense.Alert.ioc_hit
      description: IOC field value or IOC that matches the query.
      type: String
    - contextPath: CarbonBlackDefense.Alert.watchlists.id
      description: The ID of the watchlists associated with an alert.
      type: String
    - contextPath: CarbonBlackDefense.Alert.watchlists.name
      description: The name of the watchlists associated with an alert.
      type: String
    - contextPath: CarbonBlackDefense.Alert.process_guid
      description: The global unique identifier of the process that triggered the hit.
      type: String
    - contextPath: CarbonBlackDefense.Alert.process_name
      description: The name of the process that triggered the hit.
      type: String
    - contextPath: CarbonBlackDefense.Alert.run_state
      description: Run state for watchlist alerts. This value is always "RAN".
      type: String
    - contextPath: CarbonBlackDefense.Alert.threat_indicators.process_name
      description: The name of the threat indicators that make up the threat.
      type: String
    - contextPath: CarbonBlackDefense.Alert.threat_indicators.sha256
      description: The SHA-256 hash of the threat indicators that make up the threat.
      type: String
    - contextPath: CarbonBlackDefense.Alert.threat_indicators.ttps
      description: The tactics, techniques, and procedures (TTPs) of the threat indicators that make up the threat.
      type: String
    - contextPath: CarbonBlackDefense.Alert.threat_cause_actor_sha256
      description: The SHA-256 hash of the threat cause actor.
      type: String
    - contextPath: CarbonBlackDefense.Alert.threat_cause_actor_md5
      description: The SHA-256 hash of the threat cause actor.
      type: String
    - contextPath: CarbonBlackDefense.Alert.threat_cause_actor_name
      description: Process name or IP address of the threat actor.
      type: String
    - contextPath: CarbonBlackDefense.Alert.threat_cause_reputation
      description: The reputation of the threat cause. (KNOWN_MALWARE, SUSPECT_MALWARE, PUP, NOT_LISTED, ADAPTIVE_WHITE_LIST, COMMON_WHITE_LIST, TRUSTED_WHITE_LIST, COMPANY_BLACK_LIST).
      type: String
    - contextPath: CarbonBlackDefense.Alert.threat_cause_threat_category
      description: The category of the threat cause. (UNKNOWN, NON_MALWARE, NEW_MALWARE, KNOWN_MALWARE, RISKY_PROGRAM).
      type: String
    - contextPath: CarbonBlackDefense.Alert.threat_cause_vector
      description: The source of the threat cause. (EMAIL, WEB, GENERIC_SERVER, GENERIC_CLIENT, REMOTE_DRIVE, REMOVABLE_MEDIA, UNKNOWN, APP_STORE, THIRD_PARTY).
      type: String
    - contextPath: CarbonBlackDefense.Alert.document_guid
      description: The document GUID.
      type: String
    - contextPath: CarbonBlackDefense.Alert.type
      description: The type of alert. (CB_ANALYTICS, DEVICE_CONTROL).
      type: String
    - contextPath: CarbonBlackDefense.Alert.reason_code
      description: The shorthand enum for the full-text reason.
      type: String
    - contextPath: CarbonBlackDefense.Alert.device_location
      description: Whether the device was on-premise or off-premise when the alert started. (ONSITE, OFFSITE, UNKNOWN).
      type: String
    - contextPath: CarbonBlackDefense.Alert.created_by_event_id
      description: Event identifier that initiated the alert.
      type: String
    - contextPath: CarbonBlackDefense.Alert.threat_activity_dlp
      description: Whether the alert involved data loss prevention (DLP). (NOT_ATTEMPTED, ATTEMPTED, SUCCEEDED).
      type: String
    - contextPath: CarbonBlackDefense.Alert.threat_activity_phish
      description: Whether the alert involved phishing. (NOT_ATTEMPTED, ATTEMPTED, SUCCEEDED).
      type: String
    - contextPath: CarbonBlackDefense.Alert.threat_activity_c2
      description: Whether the alert involved a command and control (c2) server. (NOT_ATTEMPTED, ATTEMPTED, SUCCEEDED).
      type: String
    - contextPath: CarbonBlackDefense.Alert.threat_cause_actor_process_pid
      description: The process identifier (PID) of the actor process.
      type: String
    - contextPath: CarbonBlackDefense.Alert.threat_cause_process_guid
      description: The GUID of the process.
      type: String
    - contextPath: CarbonBlackDefense.Alert.threat_cause_parent_guid
      description: The parent GUID of the process.
      type: String
    - contextPath: CarbonBlackDefense.Alert.threat_cause_cause_event_id
      description: The threat cause cause event ID.
      type: String
    - contextPath: CarbonBlackDefense.Alert.blocked_threat_category
      description: The category of threat which we were able to take action on. (UNKNOWN, NON_MALWARE, NEW_MALWARE, KNOWN_MALWARE, RISKY_PROGRAM).
      type: String
    - contextPath: CarbonBlackDefense.Alert.not_blocked_threat_category
      description: Other potentially malicious activity involved in the threat on which we weren’t able to take action (either due to policy config, or not having a relevant rule). (UNKNOWN, NON_MALWARE, NEW_MALWARE, KNOWN_MALWARE, RISKY_PROGRAM).
      type: String
    - contextPath: CarbonBlackDefense.Alert.kill_chain_status
      description: The stage within the Cyber Kill Chain sequence most closely associated with the attributes of the alert. (RECONNAISSANCE, WEAPONIZE, DELIVER_EXPLOIT, INSTALL_RUN, COMMAND_AND_CONTROL, EXECUTE_GOAL, BREACH). For example [ "EXECUTE_GOAL", "BREACH" ].
      type: String
    - contextPath: CarbonBlackDefense.Alert.sensor_action
      description: The action taken by the sensor, according to the rule of the policy. (POLICY_NOT_APPLIED, ALLOW, ALLOW_AND_LOG, TERMINATE, DENY).
      type: String
    - contextPath: CarbonBlackDefense.Alert.policy_applied
      description: Whether a policy was applied. (APPLIED, NOT_APPLIED).
      type: String
<<<<<<< HEAD
  dockerimage: demisto/python3:3.10.11.61265
=======
  dockerimage: demisto/python3:3.10.12.63474
  feed: false
>>>>>>> c6375ee7
  isfetch: true
  runonce: false
  script: '-'
  subtype: python3
  type: python
tests:
- carbonBlackEndpointStandardTestPlaybook
fromversion: 5.5.0<|MERGE_RESOLUTION|>--- conflicted
+++ resolved
@@ -1551,12 +1551,8 @@
     - contextPath: CarbonBlackDefense.Alert.policy_applied
       description: Whether a policy was applied. (APPLIED, NOT_APPLIED).
       type: String
-<<<<<<< HEAD
-  dockerimage: demisto/python3:3.10.11.61265
-=======
   dockerimage: demisto/python3:3.10.12.63474
   feed: false
->>>>>>> c6375ee7
   isfetch: true
   runonce: false
   script: '-'
