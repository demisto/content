commonfields:
  id: CarbonBlackLiveResponseCloud
  version: -1
name: CarbonBlackLiveResponseCloud
display: Carbon Black Live Response Cloud
fromversion: 5.5.0
category: Endpoint
description: VMware Carbon Black Endpoint Standard Live Response is a feature that enables security operators to collect information and take action on remote endpoints in real time. These actions include the ability to upload, download, and remove files, retrieve and remove registry entries, dump contents of physical memory, and execute and terminate processes.
detaileddescription:
configuration:
- display: Server URL
  name: url
  type: 0
  required: false
  additionalinfo: The URL used to access the Carbon Black Cloud.
- display: Custom Key
  name: custom_key
  type: 4
  required: false
  hidden: true
  additionalinfo: The custom key to use for the connection.
- displaypassword: Custom Key
  name:  credentials_custom_key
  required: false
  hiddenusername: true
  type: 9
  additionalinfo: The custom key to use for the connection.
- display: Custom ID
  name: custom_id
  type: 4
  required: false
  hidden: true
  additionalinfo: The custom ID to use for the connection.
- displaypassword: Custom ID
  name:  credentials_custom_id
  required: false
  hiddenusername: true
  type: 9
  additionalinfo: The custom ID to use for the connection.
- display: Organization Key
  name: org_key
  type: 4
  required: false
  hidden: true
  additionalinfo: The organization key to use for the connection.
- displaypassword: Organization Key
  name:  credentials_org_key
  required: false
  hiddenusername: true
  type: 9
  additionalinfo: The organization key to use for the connection.
- display: Trust any certificate (not secure)
  name: insecure
  type: 8
- display: Use system proxy settings
  name: proxy
  type: 8
script:
  script: '-'
  type: python
  commands:
  - name: cbd-lr-file-put
    arguments:
    - name: device_id
      required: true
      description: The device (endpoint) ID.
    - name: destination_path
      required: true
      description: File path to create on the remote endpoint.
    - name: file_id
      required: true
      description: The file entry ID in the War Room.
    description: Creates a new file on the remote machine with the specified data.
    execution: true
  - name: cbd-lr-file-get
    arguments:
    - name: device_id
      required: true
      description: The device (endpoint) ID.
    - name: source_path
      required: true
      description: Path of the file to be retrieved.
    - name: timeout
      description: Timeout for the operation.
    - name: delay
      description: The amount of time in seconds to wait before a command completes.
    description: Retrieves the contents of the specified file on the remote machine.
  - name: cbd-lr-file-delete
    arguments:
    - name: device_id
      required: true
      description: The device (endpoint) ID.
    - name: source_path
      required: true
      description: Path of the file to be deleted.
    outputs: []
    description: Deletes the specified file name on the remote machine.
    execution: true
  - name: cbd-lr-directory-listing
    arguments:
    - name: device_id
      required: true
      description: The device (endpoint) ID.
    - name: directory_path
      required: true
      description: The directory path. This parameter should end with the path separator or have some filter pattern, e.g., *.txt.
    - name: limit
      description: The maximum number of returned directory entries.
      defaultValue: '100'
    outputs:
    - contextPath: CarbonBlackDefenseLR.Directory.content
      description: List of dicts, each describing a directory entry.
      type: Data
    - contextPath: CarbonBlackDefenseLR.Directory.device_id
      description: The device (endpoint) ID.
      type: String
    - contextPath: CarbonBlackDefenseLR.Directory.directory_path
      description: The path of the listed directory.
      type: String
    description: Lists the contents of a directory on the remote machine.
  - name: cbd-lr-reg-sub-keys
    arguments:
    - name: device_id
      required: true
      description: The device (endpoint) ID.
    - name: reg_path
      required: true
      description: The registry key to enumerate.
    - name: limit
      description: The maximum number of returned subkeys.
      defaultValue: '100'
    outputs:
    - contextPath: CarbonBlackDefenseLR.RegistrySubKeys.key
      description: The parent registry key.
      type: String
    - contextPath: CarbonBlackDefenseLR.RegistrySubKeys.sub_keys
      description: The subkeys.
      type: Data
    - contextPath: CarbonBlackDefenseLR.RegistrySubKeys.device_id
      description: The device (endpoint) ID.
      type: String
    description: Enumerates the subkeys of the specified registry key on the remote machine.
  - name: cbd-lr-reg-get-values
    arguments:
    - name: device_id
      required: true
      description: The device (endpoint) ID.
    - name: reg_path
      required: true
      description: The registry key to enumerate.
    - name: limit
      description: The maximum number of returned values.
      defaultValue: '100'
    outputs:
    - contextPath: CarbonBlackDefenseLR.RegistryValues.key
      description: The registry key.
      type: String
    - contextPath: CarbonBlackDefenseLR.RegistryValues.values
      description: The registry values of the given key.
      type: Data
    - contextPath: CarbonBlackDefenseLR.RegistryValues.device_id
      description: The device (endpoint) ID.
      type: String
    description: Enumerates all registry values from the specified registry key on the remote machine. Due to API limitations, binary values will not be shown.
  - name: cbd-lr-reg-key-create
    arguments:
    - name: device_id
      required: true
      description: The device (endpoint) ID.
    - name: reg_path
      required: true
      description: The registry key to create.
    outputs: []
    description: Creates a new registry key on the remote machine.
    execution: true
  - name: cbd-lr-reg-key-delete
    arguments:
    - name: device_id
      required: true
      description: The device (endpoint) ID.
    - name: reg_path
      required: true
      description: The registry key to delete.
    - name: force
      defaultValue: 'False'
      auto: PREDEFINED
      predefined:
      - 'True'
      - 'False'
      description: True to force delete the registry key with all subkeys if they exist.
    outputs: []
    description: Deletes a registry key on the remote machine. The key must be without any subkeys.
    execution: true
  - name: cbd-lr-reg-value-delete
    arguments:
    - name: device_id
      required: true
      description: The device (endpoint) ID.
    - name: reg_path
      required: true
      description: The registry value to delete.
    outputs: []
    description: Deletes a registry value on the remote machine.
    execution: true
  - name: cbd-lr-reg-value-set
    arguments:
    - name: device_id
      required: true
      description: The device (endpoint) ID.
    - name: reg_path
      required: true
      description: The path of the key + the path of the value, e.g., HKLM\SYSTEM\CurrentControlSet\services\ACPI\testvalue.
    - name: value_data
      required: true
      description: The value data.
    - name: value_type
      required: true
      auto: PREDEFINED
      predefined:
      - REG_BINARY
      - REG_DWORD
      - REG_QWORD
      - REG_EXPAND_SZ
      - REG_MULTI_SZ
      - REG_SZ
      - REG_SZ
      description: 'The type of the value. For example: REG_DWORD, REG_MULTI_SZ, REG_SZ.'
    - name: overwrite
      defaultValue: 'True'
      description: If True, any existing value will be overwritten.
      auto: PREDEFINED
      predefined:
      - 'True'
      - 'False'
    description: Sets a registry value on the specified registry key on the remote machine.
    execution: true
  - name: cbd-lr-ps
    arguments:
    - name: device_id
      required: true
      description: The device (endpoint) ID.
    - name: limit
      description: The maximum number of returned processes.
      defaultValue: '100'
    outputs:
    - contextPath: CarbonBlackDefenseLR.Processes.processes
      description: A list of dicts describing the processes.
      type: String
    - contextPath: CarbonBlackDefenseLR.Processes.device_id
      description: The device (endpoint) ID.
      type: String
    description: Lists the currently running processes on the remote machine.
    execution: true
  - name: cbd-lr-kill
    arguments:
    - name: device_id
      required: true
      description: The device (endpoint) ID.
    - name: pid
      required: true
      description: Process ID to be terminated.
    outputs: []
    description: Terminates a process on the remote machine.
    execution: true
  - name: cbd-lr-execute
    arguments:
    - name: device_id
      required: true
      description: The device (endpoint) ID.
    - name: command_string
      required: true
      description: Command string used for the create process operation.
    - name: wait_for_output
      description: True to block on output from the new process (execute in foreground). This will also set the wait_for_completion command.
      defaultValue: 'True'
      auto: PREDEFINED
      predefined:
      - 'True'
      - 'False'
    - name: working_directory
      description: The working directory of the create process operation.
    - name: remote_output_file_name
      description: The remote output file name used for the process output.
    - name: wait_timeout
      description: Timeout used for this command.
      defaultValue: '30'
    - name: wait_for_completion
      description: True to wait until the process is completed before returning.
      defaultValue: 'True'
      auto: PREDEFINED
      predefined:
      - 'True'
      - 'False'
    outputs:
    - contextPath: CarbonBlackDefenseLR.ExecuteProcess.return_value
      description: The output of the process.
      type: String
    - contextPath: CarbonBlackDefenseLR.ExecuteProcess.device_id
      description: The device (endpoint) ID.
      type: String
    - contextPath: CarbonBlackDefenseLR.ExecuteProcess.command_string
      description: The command string used for the create process operation.
      type: String
    description: Creates a new process on the remote machine with the specified command string.
    execution: true
  - name: cbd-lr-memdump
    arguments:
    - name: device_id
      required: true
      description: The device (endpoint) ID.
    - name: target_path
      required: true
      description: Path of the file the memory dump will be stored in on the remote machine.
    description: Performs a memory dump operation on the remote machine.
    execution: true
    outputs: []
<<<<<<< HEAD
  dockerimage: demisto/carbon-black-cloud:1.0.0.61452
=======
  dockerimage: demisto/carbon-black-cloud:1.0.0.63664
  runonce: false
>>>>>>> 004e751d
  subtype: python3<|MERGE_RESOLUTION|>--- conflicted
+++ resolved
@@ -314,10 +314,5 @@
     description: Performs a memory dump operation on the remote machine.
     execution: true
     outputs: []
-<<<<<<< HEAD
-  dockerimage: demisto/carbon-black-cloud:1.0.0.61452
-=======
   dockerimage: demisto/carbon-black-cloud:1.0.0.63664
-  runonce: false
->>>>>>> 004e751d
   subtype: python3