--- conflicted
+++ resolved
@@ -54,11 +54,7 @@
       required: true
     description: Manual command to fetch events and display them.
     name: mimecast-get-events
-<<<<<<< HEAD
-  dockerimage: demisto/fastapi:1.0.0.56647
-=======
   dockerimage: demisto/fastapi:1.0.0.86524
->>>>>>> 90cf3b88
   isfetchevents: true
   subtype: python3
 marketplaces:
