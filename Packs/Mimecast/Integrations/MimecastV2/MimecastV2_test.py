<<<<<<< HEAD
=======
from freezegun import freeze_time
import pytest

>>>>>>> 74003a1f
import MimecastV2
import pytest
from CommonServerPython import *

QUERY_XML = """<?xml version=\"1.0\"?>
    <xmlquery trace=\"iql,muse\">
    <metadata query-type=\"emailarchive\" archive=\"true\" active=\"false\" page-size=\"25\" startrow=\"0\">
        <smartfolders/>
        <return-fields>
            <return-field>attachmentcount</return-field>
            <return-field>status</return-field>
            <return-field>subject</return-field>
            <return-field>size</return-field>
            <return-field>receiveddate</return-field>
            <return-field>displayfrom</return-field>
            <return-field>id</return-field>
            <return-field>displayto</return-field>
            <return-field>smash</return-field>
            <return-field>displaytoaddresslist</return-field>
            <return-field>displayfromaddress</return-field>
        </return-fields>
    </metadata>
    <muse>
        <text></text>
        <date select=\"last_year\"/>
        <sent></sent>
        <docs select=\"optional\"></docs>
        <route/>
    </muse>
    </xmlquery>"""

# Parameters for Get arguments test
policy_data = {
    "description": "new",
    "fromPart": "bla bla",
    "fromType": "free_mail_domains",
    "fromValue": "gmail.com",
    "toType": "email_domain",
    "toValue": "gmail.com",
    "option": "no_action",
    "policy_id": "IDFROMMIMECAST",
}

policy_args = {
    "description": "new",
    "fromPart": "bla bla",
    "fromType": "free_mail_domains",
    "fromValue": "gmail.com",
    "toType": "email_domain",
    "toValue": "gmail.com",
    "bidirectional": "",
    "comment": "",
    "enabled": "",
    "enforced": "",
    "override": "",
    "toDate": "",
    "fromDate": "",
    "fromEternal": "",
    "toEternal": "",
}


get_args_response = (policy_args, "no_action")

# Parameters for Update policy test
policy_obj = {
    "description": "new new",
    "from": {"emailDomain": "gmail.com", "type": "free_mail_domains"},
    "to": {"emailDomain": "gmail.com", "type": "email_domain"},
}

update_two_args = {"fromType": "free_mail_domains", "description": "new new"}
update_all_args = {
    "fromType": "free_mail_domains",
    "fromValue": "gmail.com",
    "toType": "email_domain",
    "toValue": "gmail.com",
    "description": "new new",
}
update_policy_req_response = {"policy": policy_obj, "option": "no_action", "id": "IDFROMMIMECAST"}

set_empty_value_args_res_list = [update_two_args, "no_action", "IDFROMMIMECAST"]
set_empty_value_args_res_list_all = [update_all_args, "no_action", "IDFROMMIMECAST"]
demisto_args = {"policy_id": "IDFROMMIMECAST"}

MimecastV2.BASE_URL = "http://test.com"
MimecastV2.APP_KEY = "test_key"
MimecastV2.EMAIL_ADDRESS = "test@test.com"
MimecastV2.APP_ID = "1234"
MimecastV2.ACCESS_KEY = "12345"
MimecastV2.SECRET_KEY = "test_key=="


def util_load_json(path):
    """

    Args:
        path: path to load json from.

    Returns:
        json object read from the path given
    """
    with open(path, encoding="utf-8") as f:
        return json.loads(f.read())


def test_get_arguments_for_policy_command():
    res = MimecastV2.get_arguments_for_policy_command(policy_data)
    assert get_args_response == res


def test_update_policy(mocker):
    mocker.patch.object(MimecastV2, "get_arguments_for_policy_command", return_value=get_args_response)
    mocker.patch.object(MimecastV2, "set_empty_value_args_policy_update", return_value=set_empty_value_args_res_list)
    mocker.patch.object(MimecastV2, "create_or_update_policy_request", return_value=update_policy_req_response)
    mocker.patch.object(demisto, "args", return_value=demisto_args)

    res = MimecastV2.update_policy_command()
    assert res["Contents"]["Description"] == "new new"
    assert res["Contents"]["Sender"]["Type"] == "free_mail_domains"

    mocker.patch.object(MimecastV2, "get_arguments_for_policy_command", return_value=get_args_response)
    mocker.patch.object(MimecastV2, "set_empty_value_args_policy_update", return_value=set_empty_value_args_res_list_all)
    mocker.patch.object(MimecastV2, "create_or_update_policy_request", return_value=update_policy_req_response)
    mocker.patch.object(demisto, "args", return_value=demisto_args)
    res = MimecastV2.update_policy_command()
    assert res["Contents"]["Description"] == "new new"
    assert res["Contents"]["Sender"]["Type"] == "free_mail_domains"
    assert res["Contents"]["Sender"]["Domain"] == "gmail.com"
    assert res["Contents"]["Receiver"]["Type"] == "email_domain"
    assert res["Contents"]["Receiver"]["Domain"] == "gmail.com"


INCIDENT_API_RESPONSE = {
    "fail": [],
    "meta": {"status": 200},
    "data": [
        {
            "code": "TR-CSND1A7780-00045-M",
            "successful": 0,
            "create": "2020-05-25T10:01:53+0000",
            "modified": "2020-05-25T10:01:53+0000",
            "identified": 3,
            "failed": 0,
            "reason": "test",
            "id": "test-id",
            "type": "manual",
            "searchCriteria": {
                "start": "2020-04-25T10:01:53+0000",
                "end": "2020-05-25T22:01:53+0000",
                "messageId": "test message id",
            },
            "restored": 0,
        }
    ],
}

EXPECTED_MARKDOWN_RESPONSE = """### Incident test-id has been created

#### Code: TR-CSND1A7780-00045-M
#### Type: manual
#### Reason: test
#### The number of messages identified based on the search criteria: 3
#### The number successfully remediated messages: 0
#### The number of messages that failed to remediate: 0
#### The number of messages that were restored from the incident: 0

|End date|Message ID|
|---|---|
| 2020-05-25T22:01:53+0000 | test message id |
"""


def test_mimecast_incident_api_response_to_markdown():
    actual_response = MimecastV2.mimecast_incident_api_response_to_markdown(INCIDENT_API_RESPONSE, "create")
    assert actual_response == EXPECTED_MARKDOWN_RESPONSE


EXPECTED_CONTEXT_RESPONSE = {
    "Mimecast.Incident(val.ID && val.ID == obj.ID)": {
        "Reason": "test",
        "Code": "TR-CSND1A7780-00045-M",
        "FailedRemediatedMessages": 0,
        "IdentifiedMessages": 3,
        "MessagesRestored": 0,
        "LastModified": "2020-05-25T10:01:53+0000",
        "SearchCriteria": {
            "StartDate": "2020-04-25T10:01:53+0000",
            "EndDate": "2020-05-25T22:01:53+0000",
            "FileHash": None,
            "To": None,
            "MessageID": "test message id",
            "From": None,
        },
        "Type": "manual",
        "ID": "test-id",
        "SuccessfullyRemediatedMessages": 0,
    }
}


def test_mimecast_incident_api_response_to_context():
    actual_response = MimecastV2.mimecast_incident_api_response_to_context(INCIDENT_API_RESPONSE)
    assert actual_response == EXPECTED_CONTEXT_RESPONSE


add_member_req_response = {"data": [{"emailAddress": "test@gmail.com", "folderId": "folder_id"}]}
get_group_members_req_response = {"data": [{"groupMembers": {}}]}


def test_mimecast_add_remove_member_to_group_with_email(mocker):
    """Unit test
    Given
    - add_remove_member_to_group command
    - command args - email and group id.
    - command raw response
    When
    - mock the server response to create_add_remove_group_member_request.
    - mock the server response to create_get_group_members_request
    Then
    Validate the content of the HumanReadable.
    """
    mocker.patch.object(demisto, "args", return_value={"group_id": "1234", "email_address": "test@gmail.com"})
    mocker.patch.object(MimecastV2, "create_add_remove_group_member_request", return_value=add_member_req_response)
    mocker.patch.object(MimecastV2, "create_get_group_members_request", return_value=get_group_members_req_response)
    result = MimecastV2.add_remove_member_to_group("add")
    assert result.readable_output == "test@gmail.com had been added to group ID folder_id"


add_member_req_response_no_email = {"data": [{"folderId": "folder_id"}]}


def test_mimecast_add_remove_member_to_group_with_domain(mocker):
    """Unit test
    Given
    - add_remove_member_to_group command
    - command args - domain and group id.
    - command raw response
    When
    - mock the server response to create_add_remove_group_member_request.
    - mock the server response to create_get_group_members_request
    Then
    Validate the content of the HumanReadable.
    """
    mocker.patch.object(demisto, "args", return_value={"group_id": "1234", "domain": "test.com"})
    mocker.patch.object(MimecastV2, "create_add_remove_group_member_request", return_value=add_member_req_response_no_email)
    mocker.patch.object(MimecastV2, "create_get_group_members_request", return_value=get_group_members_req_response)
    results = MimecastV2.add_remove_member_to_group("add")
    assert results.readable_output == "Address had been added to group ID folder_id"


CREATE_MANAGED_URL_SUCCESSFUL_MOCK = {
    "fail": [],
    "meta": {"status": 200},
    "data": [
        {
            "comment": "None",
            "domain": "www.test.com",
            "queryString": "",
            "disableRewrite": False,
            "port": -1,
            "disableUserAwareness": False,
            "disableLogClick": False,
            "action": "permit",
            "path": "",
            "matchType": "explicit",
            "scheme": "https",
            "id": "fake_id",
        }
    ],
}


def test_create_managed_url(mocker):
    """Unit test
    Given
    - create_managed_url command
    - the url does not exist
    - command args - url, action, matchType, disableRewrite, disableUserAwareness, disableLogClick
    - command raw response
    When
    - mock the server response to create_managed_url_request.
    Then
    Validate the content of the command result.
    """
    args = {
        "url": "https://www.test.com",
        "action": "permit",
        "matchType": "explicit",
        "disableRewrite": "false",
        "disableUserAwareness": "false",
        "disableLogClick": "false",
    }

    expected_context = {
        "Mimecast.URL(val.ID && val.ID == obj.ID)": [
            {
                "Domain": "www.test.com",
                "disableRewrite": False,
                "disableLogClick": False,
                "Action": "permit",
                "Path": "",
                "matchType": "explicit",
                "ID": "fake_id",
            }
        ]
    }

    mocker.patch.object(demisto, "args", return_value=args)
    mocker.patch.object(MimecastV2, "create_managed_url_request", return_value=CREATE_MANAGED_URL_SUCCESSFUL_MOCK["data"][0])
    results = MimecastV2.create_managed_url()
    assert "Managed URL https://www.test.com created successfully!" in results.get("HumanReadable")
    assert expected_context == results.get("EntryContext")


def test_add_users_under_group_in_context_dict__dict(mocker):
    """
    Given
    - Users list
    - Group id
    _ Integration context with `group` key with a single group in it
    When
    - adding users under group in context dict as part of `mimecast-get-group-members` command
    Then
    Returns a valid outputs
    """
    context = {"Mimecast": {"Group": {"ID": "groupID", "Users": []}}}
    users_list = [
        {
            "Domain": "demistodev.com",
            "Name": "",
            "EmailAddress": "testing@demistodev.com",
            "InternalUser": True,
            "Type": "created_manually",
            "IsRemoved": False,
        }
    ]
    expected = [
        {
            "ID": "groupID",
            "Users": [
                {
                    "Domain": "demistodev.com",
                    "Name": "",
                    "EmailAddress": "testing@demistodev.com",
                    "InternalUser": True,
                    "Type": "created_manually",
                    "IsRemoved": False,
                }
            ],
        }
    ]
    mocker.patch.object(demisto, "context", return_value=context)
    result = MimecastV2.add_users_under_group_in_context_dict(users_list, "groupID")
    assert result == expected


def test_add_users_under_group_in_context_dict__list(mocker):
    """
    Given
    - Users list
    - Group id
    _ Integration context with `group` key with list of groups in it
    When
    - adding users under group in context dict as part of `mimecast-get-group-members` command
    Then
    Returns a valid outpus
    """
    context = {"Mimecast": {"Group": [{"ID": "groupID", "Users": []}, {"ID": "groupID2", "Users": []}]}}
    users_list = [
        {
            "Domain": "demistodev.com",
            "Name": "",
            "EmailAddress": "testing@demistodev.com",
            "InternalUser": True,
            "Type": "created_manually",
            "IsRemoved": False,
        }
    ]
    expected = [
        {
            "ID": "groupID",
            "Users": [
                {
                    "Domain": "demistodev.com",
                    "Name": "",
                    "EmailAddress": "testing@demistodev.com",
                    "InternalUser": True,
                    "Type": "created_manually",
                    "IsRemoved": False,
                }
            ],
        },
        {"ID": "groupID2", "Users": []},
    ]
    mocker.patch.object(demisto, "context", return_value=context)
    result = MimecastV2.add_users_under_group_in_context_dict(users_list, "groupID")
    assert result == expected


def test_search_message_command(mocker):
    """

    Given:
        - Message id to search.

    When:
        - Running a search message command to retrieve information on given message.

    Then:
        - Make sure search data is returned.
    """

    mock_response = util_load_json("test_data/search_message_response.json")
    mocker.patch.object(MimecastV2, "http_request", return_value=mock_response)

    args = {"message_id": "12345"}
    response = MimecastV2.search_message_command(args)

    assert response.outputs == mock_response.get("data")[0].get("trackedEmails")
    assert response.outputs_prefix == "Mimecast.SearchMessage"
    assert response.outputs_key_field == "id"


def test_held_message_summary_command(mocker):
    """
    When:
        - Running a hold message summary command to retrieve hold information messages.

    Then:
        - Make sure hold data is returned.
    """

    mock_response = util_load_json("test_data/hold_message_summary_response.json")
    mocker.patch.object(MimecastV2, "http_request", return_value=mock_response)

    response = MimecastV2.held_message_summary_command()

    assert response.outputs == mock_response.get("data")
    assert response.outputs_prefix == "Mimecast.HeldMessageSummary"
    assert response.outputs_key_field == "policyInfo"


MESSAGE_INFO_ARGS = [
    ({"ids": "12345, 1345", "show_delivered_message": "true"}, True, 1),
    ({"ids": "12345, 1345", "show_delivered_message": "false"}, False, 0),
]


@pytest.mark.parametrize("args, delivered, delivered_message_len", MESSAGE_INFO_ARGS)
def test_get_message_info_command(args, delivered, delivered_message_len, requests_mock):
    """

    Given:
        - Message ids to get info for.

    When:
        - Running a get message info to retrieve information for.

    Then:
        - Make sure correct data is returned.
    """

    mock_response = util_load_json("test_data/get_message_info_response.json")
    requests_mock.post("/api/message-finder/get-message-info", json=mock_response)
    response = MimecastV2.get_message_info_command(args)

    assert len(response) == 2
    assert ("test@test.com" in response[0].readable_output) == delivered
    assert isinstance(response[0].outputs.get("deliveredMessage"), list)
    assert len(response[0].outputs.get("deliveredMessage")) == delivered_message_len
    assert response[0].outputs_prefix == "Mimecast.MessageInfo"


def test_list_held_messages_command(mocker):
    """

    When:
        - Running a list hold messages command.

    Then:
        - Make sure correct data is returned.
    """

    mock_response = util_load_json("test_data/list_hold_messages_response.json")
    mocker.patch.object(MimecastV2, "http_request", return_value=mock_response)
    args = {"admin": "true", "limit": "10"}
    response = MimecastV2.list_held_messages_command(args)

    assert len(response.outputs) == 10
    assert response.outputs == mock_response.get("data")
    assert response.outputs_prefix == "Mimecast.HeldMessage"
    assert response.outputs_key_field == "id"


REJECT_HOLD_MESSAGE = [
    (
        {"meta": {"status": 200}, "data": [{"id": "1234", "reject": True}, {"id": "1233", "reject": True}], "fail": []},
        "Held message with id 1234 was rejected successfully.\nHeld message with id 1233 was rejected successfully.\n",
        False,
    ),
    ({"meta": {"status": 200}, "data": [{"id": "1234", "reject": False}, {"id": "1233", "reject": True}], "fail": []}, "", True),
]


@pytest.mark.parametrize("mock_response, readable_output, is_exception_raised", REJECT_HOLD_MESSAGE)
def test_reject_held_message_command(mock_response, readable_output, is_exception_raised, mocker):
    """

    When:
        - Running a reject hold messages command.

    Then:
        - Make sure correct data is returned.
    """

    mocker.patch.object(MimecastV2, "http_request", return_value=mock_response)
    args = {"ids": "1234,1233", "message": "test", "reason_type": "MESSAGE CONTAINS UNDESIRABLE CONTENT", "notify": "true"}
    try:
        response = MimecastV2.reject_held_message_command(args)
        assert response.readable_output == readable_output
    except Exception:
        assert is_exception_raised


RELEASE_HOLD_MESSAGE = [
    (
        {"meta": {"status": 200}, "data": [{"id": "1234", "release": True}], "fail": []},
        "Held message with id 1234 was released successfully",
        False,
    ),
    ({"meta": {"status": 200}, "data": [{"id": "1234", "release": False}], "fail": []}, "Message release has failed.", True),
]


@pytest.mark.parametrize("mock_response, readable_output, is_exception_raised", RELEASE_HOLD_MESSAGE)
def test_release_held_message_command(mock_response, readable_output, is_exception_raised, mocker):
    """

    When:
        - Running a release hold messages command.

    Then:
        - Make sure correct data is returned.
    """

    mocker.patch.object(MimecastV2, "http_request", return_value=mock_response)
    args = {"id": "1234"}
    try:
        response = MimecastV2.release_held_message_command(args)
        assert response.readable_output == readable_output
    except Exception:
        assert is_exception_raised


def test_search_processing_message_command(mocker):
    """
    When:
        - Running a search processing message command to retrieve information regarding messages being proccessed.

    Then:
        - Make sure hold data is returned.
    """

    mock_response = util_load_json("test_data/search_processing_message_response.json")
    mocker.patch.object(MimecastV2, "http_request", return_value=mock_response)
    args = {"sort_order": "ascending", "from_date": "2015-11-16T14:49:18+0000", "to_date": "2021-11-16T14:49:18+0000"}
    response = MimecastV2.search_processing_message_command(args)

    assert response.outputs == mock_response.get("data")[0].get("messages")
    assert response.outputs_prefix == "Mimecast.ProcessingMessage"
    assert response.outputs_key_field == "id"


def test_list_email_queues_command(mocker):
    """
    When:
        - Running a search processing message command to retrieve information regarding messages being proccessed.

    Then:
        - Make sure hold data is returned.
    """

    mock_response = util_load_json("test_data/search_processing_message_response.json")
    mocker.patch.object(MimecastV2, "http_request", return_value=mock_response)
    args = {"sort_order": "ascending", "from_date": "2015-11-16T14:49:18+0000", "to_date": "2021-11-16T14:49:18+0000"}
    response = MimecastV2.search_processing_message_command(args)

    assert response.outputs == mock_response.get("data")[0].get("messages")
    assert response.outputs_prefix == "Mimecast.ProcessingMessage"
    assert response.outputs_key_field == "id"


def test_parse_queried_fields():
    assert MimecastV2.parse_queried_fields(QUERY_XML) == (
        "attachmentcount",
        "status",
        "subject",
        "size",
        "receiveddate",
        "displayfrom",
        "id",
        "displayto",
        "smash",
        "displaytoaddresslist",
        "displayfromaddress",
    )


def test_query(mocker):
    """
    Test case for the 'query' function of the MimecastV2 integration.

    GIVEN:
        - a mocked HTTP request to Mimecast API with query data,
    WHEN:
        - 'query' function is called with the provided arguments,
    THEN:
        - Make sure all return-field values are returned to context and human-readable."""
    query_data = util_load_json("test_data/query_response.json")
    mocker.patch.object(MimecastV2, "http_request", return_value=query_data["response"])

    result = MimecastV2.query({"queryXml": QUERY_XML})
    assert result["HumanReadable"] == (
        "### Mimecast archived emails\n"
        "|Subject|Display From|Display To|Received Date|Size|Attachment Count|Status|ID|displayfromaddress|displaytoaddresslist|"
        "smash|\n"
        "|---|---|---|---|---|---|---|---|---|---|---|\n"
        "| Netting | test1 | test1 | 2023-08-06T07:23:00+0000 | 2262 | 0 | ARCHIVED | test1_id | test1 | {'displayableName': '',"
        " 'emailAddress': 'test1'} | test1_smash |\n"
        "| RE | test2 | test2 | 2023-08-06T07:23:00+0000 | 11370 | 0 | ARCHIVED | test2_id | test2 | {'displayableName': '',"
        " 'emailAddress': 'test2'} | test2_smash |\n"
        "| Re | test3 | test3 | 2023-08-06T07:23:00+0000 | 5280 | 0 | ARCHIVED | test3_id | test3 | {'displayableName': '',"
        " 'emailAddress': 'test3'} | test3_smash |\n"
    )
    assert result["Contents"] == query_data["query_contents"]


def test_empty_query(mocker):
    """
    Test case for the 'query' function of the MimecastV2 integration, where no args are given.

    GIVEN:
        - a mocked HTTP request to Mimecast API with query data,
    WHEN:
        - 'query' function is called with no queryXml argument,
    THEN:
        - Make sure no exception is raised.

    """
    error = {
        "field": "query",
        "code": "err_validation_blank",
        "message": "This field, if present, cannot be blank or empty",
        "retryable": False,
    }

    def query_mocked_api(
        api_endpoint: str,
        data: list,
        response_param: str = None,
        limit: int = 100,
        page: int = None,
        page_size: int = None,
        use_headers: bool = False,
        is_file: bool = False,
    ):
        if not data[0].get("query"):
            raise Exception(json.dumps(error))
        else:
            return [], None

    mocker.patch.object(MimecastV2, "request_with_pagination", side_effect=query_mocked_api)
    results = MimecastV2.query({})

    assert len(results.get("Contents")) == 0


def test_query_email_arguments(requests_mock):
    """
    Test case for the 'query' function of the MimecastV2 integration with email arguments.

    GIVEN:
        - A mocked HTTP request to Mimecast API with specific email parameters.
    WHEN:
        - The 'query' function is called with sentTo, sentFrom, and subject arguments.
    THEN:
        - Ensure the request body matches the expected XML structure with the correct values.
    """
    query_data = util_load_json("test_data/query_response.json")
    expected_body = {
        "admin": True,
        "query": '<?xml version="1.0"?> \n'
        '    <xmlquery trace="iql,muse">\n'
        '    <metadata query-type="emailarchive" archive="true" '
        'active="false" page-size="25" startrow="0">\n'
        "        <smartfolders/>\n"
        "        <return-fields>\n"
        "            <return-field>attachmentcount</return-field>\n"
        "            <return-field>status</return-field>\n"
        "            <return-field>subject</return-field>\n"
        "            <return-field>size</return-field>\n"
        "            <return-field>receiveddate</return-field>\n"
        "            <return-field>displayfrom</return-field>\n"
        "            <return-field>id</return-field>\n"
        "            <return-field>displayto</return-field>\n"
        "            <return-field>smash</return-field>\n"
        "        </return-fields>\n"
        "    </metadata>\n"
        "    <muse>\n"
        "        <text>subject: Test Email Subject</text>\n"
        '        <date select="last_year"/>\n'
        '        <sent select="from" >sender@example.com</sent><sent '
        'select="to" >recipient@example.com</sent>\n'
        '        <docs select="optional"></docs>\n'
        "        <route/>\n"
        "    </muse>\n"
        "</xmlquery>",
    }
    mocked_post = requests_mock.post(f"{MimecastV2.BASE_URL}/api/archive/search", json=query_data["response"], status_code=200)
    args = {"sentTo": "recipient@example.com", "sentFrom": "sender@example.com", "subject": "Test Email Subject"}
    MimecastV2.query(args)
    sent_body = mocked_post.last_request.json()
    assert sent_body["data"] == [expected_body], "The request body does not match the expected structure."


def test_get_message_metadata_with_attachments(mocker):
    """
    Given: Message metadata from API with attachments.
    When: Get message command being called.
    Then: Verify the extension value is returned.
    """
    message_id = "123"
    expected_metadata = {
        "subject": "Test Email",
        "from": {"emailAddress": "test@example.com"},
        "attachments": [{"filename": "hello world", "id": "1", "extension": ".txt"}],
    }

    mocker.patch.object(MimecastV2, "http_request", return_value={"data": [expected_metadata]})

    _, actual_metadata = MimecastV2.get_message_metadata(message_id)

    assert expected_metadata.get("subject") == actual_metadata.get("Subject")
    assert expected_metadata.get("from").get("emailAddress") == actual_metadata.get("From")
    assert expected_metadata.get("attachments")[0].get("filename") == actual_metadata.get("Attachments")[0].get("FileName")
    assert expected_metadata.get("attachments")[0].get("extension") == actual_metadata.get("Attachments")[0].get("Extension")
    assert expected_metadata.get("attachments")[0].get("id") == actual_metadata.get("Attachments")[0].get("ID")


def test_get_archive_search_logs_command(mocker):
    """
    Test case for the 'get_archive_search_logs_command' function of the MimecastV2 class,
    where no 'query_xml' argument is given.

    GIVEN:
        - A mocked HTTP request to the Mimecast API (using http_request).

    WHEN:
        - The 'get_archive_search_logs_command' function is called without the 'query_xml' argument.

    THEN:
        - Make sure no exception is raised.
    """

    args = {"limit": "5", "query": "integration.com"}
    mock_response = util_load_json("test_data/get_archive_search_logs_response.json")
    mocker.patch.object(MimecastV2, "request_with_pagination", return_value=mock_response)
    result = MimecastV2.get_archive_search_logs_command(args)
    assert result.outputs["data"][0]["logs"] == mock_response[0]["data"][0]["logs"]
    assert result.outputs_prefix == "Mimecast.ArchiveSearchLog"


def test_get_search_logs_command(mocker):
    """
    Tests the 'get_archive_search_logs_command' function of the MimecastV2 class with various arguments.

    This test mocks the http_request method to return a sample response containing archive search
    logs data. It then calls the get_archive_search_logs_command function with arguments specifying
    limit, page, page_size, query, and start date. Finally, it asserts that the extracted logs data
    matches the expected response.

    Args:
        mocker (pytest.MonkeyFixture): Pytest mocker fixture used to patch methods.
    """

    args = {"limit": "50", "page": "1", "page_size": "1", "query": "aa.aa.aa.aa", "start": "2017-09-16T14:49:18+0000"}
    mock_response = util_load_json("test_data/get_search_logs_response.json")
    mocker.patch.object(MimecastV2, "http_request", return_value=mock_response)
    result = MimecastV2.get_archive_search_logs_command(args)
    assert result.outputs == mock_response.get("data")[0]["logs"]
    assert result.outputs_prefix == "Mimecast.ArchiveSearchLog"


def test_get_view_logs_command(mocker):
    """
    Test the get_view_logs_command function of the MimecastV2 integration.

    Args:
        mocker (pytest_mock.plugin.MockerFixture): Pytest mocker fixture.
    """

    args = {"end": "2024-09-16T14:49:18+0000", "limit": "2", "query": "example@test.com", "start": "2017-09-16T14:49:18+0000"}
    mock_response = util_load_json("test_data/get_view_logs_response.json")
    mocker.patch.object(MimecastV2, "request_with_pagination", return_value=mock_response)
    result = MimecastV2.get_view_logs_command(args)
    assert result.outputs["data"] == mock_response[0].get("data")
    assert result.outputs_prefix == "Mimecast.ViewLog"


def test_list_account_command(mocker):
    """
    Test the list_account_command function of the MimecastV2 integration.

    Args:
        mocker (pytest_mock.plugin.MockerFixture): Pytest mocker fixture.
    """

    args = {"account_code": "ABC123"}
    mock_response = util_load_json("test_data/list_account_response.json")
    mocker.patch.object(MimecastV2, "request_with_pagination", return_value=mock_response)
    result = MimecastV2.list_account_command(args)
    assert result.outputs["data"] == mock_response[0].get("data")
    assert result.outputs_prefix == "Mimecast.Account"
    assert result.outputs_key_field == "accountCode"


@pytest.mark.parametrize(
    "args, mock_response, expected_outputs_prefix",
    [
        (
            {"limit": "1", "page": "1", "page_size": "1", "policyType": "blockedsenders"},
            (util_load_json("test_data/list_policies_response.json"), 1),
            "Mimecast.BlockedSendersPolicy",
        ),
        (
            {"limit": "1", "page": "1", "page_size": "1", "policyType": "antispoofing-bypass"},
            (util_load_json("test_data/list_policies_response.json"), 1),
            "Mimecast.AntispoofingBypassPolicy",
        ),
        (
            {"limit": "1", "page": "1", "page_size": "1", "policyType": "address-alteration"},
            (util_load_json("test_data/list_policies_response.json"), 1),
            "Mimecast.AddressAlterationPolicy",
        ),
    ],
)
def test_list_policies_command(mocker, args, mock_response, expected_outputs_prefix):
    """
    Unit test for the list_policies_command function in MimecastV2 integration.

    Given
    - list_policies_command function from MimecastV2 integration.
    - command args including policyType set to "address-alteration".
    - command raw response from the server.
    When
    - mock the server response to request_with_pagination.
    Then
    - Validate the content of the response to match the expected data structure.

    Args:
        mocker (pytest_mock.plugin.MockerFixture): Pytest mocker fixture.
    """

    mocker.patch.object(MimecastV2, "request_with_pagination", return_value=mock_response)
    result = MimecastV2.list_policies_command(args)
    assert result.outputs == mock_response[0]
    assert result.outputs_prefix == expected_outputs_prefix
    assert result.outputs_key_field == "id"


def test_create_antispoofing_bypass_policy_command(mocker):
    """
    When:
        Running create antispoofing bypass policy command.

    Args:
        mocker (pytest_mock.plugin.MockerFixture): Pytest mocker fixture.
    """

    args = {
        "bidirectional": "no",
        "comment": "test",
        "description": "test",
        "enabled": "no",
        "enforced": "no",
        "from_date": "1 day",
        "from_eternal": "no",
        "from_part": "envelope_from",
        "from_type": "email_domain",
        "from_value": "googl.com",
        "option": "disable_bypass",
        "override": "no",
        "spf_domain": "google.com",
        "to_date": "now",
        "to_eternal": "no",
        "to_type": "email_domain",
        "to_value": "google.com",
    }
    mock_response = util_load_json("test_data/create_antispoofing_bypass_policy_response.json")
    mocker.patch.object(MimecastV2, "http_request", return_value=mock_response)
    result = MimecastV2.create_antispoofing_bypass_policy_command(args)
    id = mock_response["data"][0]["id"]
    assert result.outputs == mock_response.get("data")
    assert result.outputs_prefix == "Mimecast.AntispoofingBypassPolicy"
    assert result.readable_output == f"Anti-Spoofing Bypass policy {id} was created successfully"
    assert result.outputs_key_field == "id"


def test_update_antispoofing_bypass_policy_command(mocker):
    """
    Given
    - update_antispoofing_bypass_policy_command function from MimecastV2 integration.
    - command args including description, enabled, from_eternal, id, option, and to_eternal.
    - command raw response from the server.
    When
    - mock the server response to http_request.
    Then
    - Validate the content of the response to match the expected data structure.
    - Ensure the readable output contains the correct policy ID and success message.
    - Check the outputs_prefix is correct.

    Args:
        mocker (pytest_mock.plugin.MockerFixture): Pytest mocker fixture.
    """

    args = {
        "bidirectional": "no",
        "description": "test",
        "enabled": "no",
        "from_date": "1 day",
        "from_eternal": "no",
        "from_part": "both",
        "option": "disable_bypass",
        "policy_id": "eNo1jr0Ogj",
        "to_date": "now",
        "to_eternal": "yes",
    }
    mock_response = util_load_json("test_data/update_antispoofing_bypass_policy_response.json")
    mocker.patch.object(MimecastV2, "http_request", return_value=mock_response)
    result = MimecastV2.update_antispoofing_bypass_policy_command(args)
    assert mock_response.get("data") == result.outputs
    assert f'Policy ID- {args["policy_id"]} has been updated successfully.' == result.readable_output
    assert result.outputs_prefix == "Mimecast.AntispoofingBypassPolicy"
    assert result.outputs_key_field == "id"


def test_update_address_alteration_policy_command(mocker):
    """Unit test
    Given
    - update_address_alteration_policy_command function from MimecastV2 integration.
    - command args including enabled, enforced, from_eternal, from_type, policy_description, policy_id, to_eternal, and to_type.
    - command raw response from the server.
    When
    - mock the server response to http_request.
    Then
    - Validate the content of the response to match the expected data structure.
    """

    args = {
        "bidirectional": "no",
        "comment": "test-comment",
        "conditions": "8.8.8.8/24",
        "enabled": "no",
        "enforced": "no",
        "from_date": "1 day",
        "from_eternal": "no",
        "from_part": "envelope_from",
        "override": "no",
        "policy_description": "test",
        "policy_id": "eNo1jrsOgjA",
        "to_date": "now",
        "to_eternal": "no",
    }
    id = args["policy_id"]
    mock_response = util_load_json("test_data/update_address_alteration_policy_response.json")
    mocker.patch.object(MimecastV2, "http_request", return_value=mock_response)
    result = MimecastV2.update_address_alteration_policy_command(args)
    assert result.outputs == mock_response.get("data")
    assert result.readable_output == f"{id} has been updated successfully"
    assert result.outputs_prefix == "Mimecast.AddressAlterationPolicy"
    assert result.outputs_key_field == "id"


def test_create_block_sender_policy_command(mocker):
    """Unit test
    Given:
    - Valid input arguments to create a block sender policy.

    When:
    - The create_or_update_policy_request method is called.

    Then:
    - Ensure the returned result matches the expected output.
    - Ensure the readable output is as expected.
    - Ensure the outputs prefix and key field are correct.
    """
    args = {
        "description": "test",
        "fromPart": "both",
        "fromType": "email_domain",
        "fromValue": "google.com",
        "option": "block_sender",
        "toType": "everyone",
    }
    mock_response = util_load_json("test_data/create_block_sender_policy_response.json")
    result_outputs = util_load_json("test_data/create_block_sender_policy_result_outputs.json")
    result_readable_output = util_load_json("test_data/create_block_sender_policy_result_readable_output.md")
    mocker.patch.object(MimecastV2, "create_or_update_policy_request", return_value=mock_response)
    result = MimecastV2.create_block_sender_policy_command(args)
    assert result.outputs == result_outputs
    assert result.readable_output == result_readable_output
<<<<<<< HEAD
    assert result.outputs_prefix == "Mimecast.BlockedSendersPolicy"
    assert result.outputs_key_field == "id"
=======
    assert result.outputs_prefix == 'Mimecast.BlockedSendersPolicy'
    assert result.outputs_key_field == 'id'


def test_fetch_held_messages_next_token(mocker):
    """
    Given:
    - response from mime cast api indicates there is more results then limit (a next token is returned)

    When:
    - The fetch_held_messages method is called.

    Then:
    - Next token is returned.
    - Dedup for next run is returned
    - next fetch time is returned
    """
    last_fetch_held_messages_date_time = '2025-03-13T15:30:00+0000'
    time_held_messages_for_next_page = '2025-03-13T15:30:00+0000'
    last_fetch_held_messages = datetime(2025, 3, 13, 15, 30, second=00)
    current_fetch_held_message = last_fetch_held_messages
    dedup_held_messages = []
    current_next_page = ''
    incidents = []
    mock_response = {'data': [{'id': '123456', 'subject': 'test_subject', 'dateReceived': '2025-03-13T15:31:00+0000'}],
                     'meta': {'pagination': {'next': 'test_next_token'}}}
    mocker.patch.object(MimecastV2, "http_request", return_value=mock_response)
    MimecastV2.MAX_FETCH = 1
    result = MimecastV2.fetch_held_messages(last_fetch_held_messages_date_time,
                                            time_held_messages_for_next_page,
                                            last_fetch_held_messages,
                                            current_fetch_held_message,
                                            dedup_held_messages,
                                            current_next_page,
                                            incidents)
    assert result == ('test_next_token', ['123456'], datetime(2025, 3, 13, 15, 31))


def test_fetch_held_messages_prev_dedup(mocker):
    """
    Given:
    - dedup incidents exists
    - response from mime cast api indicates there is more results then limit (a next token is returned)

    When:
    - The fetch_held_messages method is called.

    Then:
    - Next token is returned.
    - Dedup for next run is returned (added to the prev dedup array)
    - next fetch time is returned
    """
    last_fetch_held_messages_date_time = '2025-03-13T15:30:00+0000'
    time_held_messages_for_next_page = '2025-03-11T15:30:00+0000'
    last_fetch_held_messages = datetime(2025, 3, 11, 15, 30, second=00)
    current_fetch_held_message = last_fetch_held_messages
    dedup_held_messages = ['prev_dedup']
    current_next_page = ''
    incidents = []
    mock_response = {'data': [{'id': '123456', 'subject': 'test_subject', 'dateReceived': '2025-03-11T15:30:00+0000'}],
                     'meta': {'pagination': {'next': 'test_next'}}}
    mocker.patch.object(MimecastV2, "http_request", return_value=mock_response)
    MimecastV2.MAX_FETCH = 1
    result = MimecastV2.fetch_held_messages(last_fetch_held_messages_date_time,
                                            time_held_messages_for_next_page,
                                            last_fetch_held_messages,
                                            current_fetch_held_message,
                                            dedup_held_messages,
                                            current_next_page,
                                            incidents)
    assert result == ('test_next', ['prev_dedup', '123456'], datetime(2025, 3, 11, 15, 30))


def test_fetch_held_messages_no_next_token(mocker):
    """
    Given:
    - response from mime cast api indicates there is no more results then limit (a next token is not returned)

    When:
    - The fetch_held_messages method is called.

    Then:
    - Next token is not returned.
    - Dedup for next run is returned (added to the prev dedup array)
    - next fetch time is returned
    """
    last_fetch_held_messages_date_time = '2025-03-13T15:30:00+0000'
    time_held_messages_for_next_page = '2025-03-11T15:30:00+0000'
    last_fetch_held_messages = datetime(2025, 3, 11, 15, 30, second=00)
    current_fetch_held_message = last_fetch_held_messages
    dedup_held_messages = ['prev_dedup']
    current_next_page = ''
    incidents = []
    mock_response = {'data': [{'id': '123456', 'subject': 'test_subject', 'dateReceived': '2025-03-11T15:31:00+0000'}]}
    mocker.patch.object(MimecastV2, "http_request", return_value=mock_response)
    MimecastV2.MAX_FETCH = 1
    result = MimecastV2.fetch_held_messages(last_fetch_held_messages_date_time,
                                            time_held_messages_for_next_page,
                                            last_fetch_held_messages,
                                            current_fetch_held_message,
                                            dedup_held_messages,
                                            current_next_page,
                                            incidents)
    assert result == ('', ['123456'], datetime(2025, 3, 11, 15, 31))


def test_fetch_held_messages_has_prev_next_token(mocker):
    """
    Given:
    - next token is provided to keep on fetching from prev state
    - dedup incidents exists
    - response from mime cast api indicates there is more results then limit (a next token is returned)

    When:
    - The fetch_held_messages method is called.

    Then:
    - Next token is returned.
    - Dedup for next run is returned (added to the prev dedup array)
    - next fetch time is returned
    """
    held_messages = [{'id': '123456', 'subject': 'test_subject', 'dateReceived': '2025-03-11T15:31:00+0000'}]
    fetch_held_messages_with_pagination = mocker.patch.object(MimecastV2, "fetch_held_messages_with_pagination",
                                                              return_value=(held_messages, 1, ''))
    last_fetch_held_messages_date_time = '2025-03-13T15:31:00+0000'
    time_held_messages_for_next_page = '2025-03-11T15:30:00+0000'
    last_fetch_held_messages = datetime(2025, 3, 11, 15, 30, second=00)
    current_fetch_held_message = last_fetch_held_messages
    dedup_held_messages = []
    current_next_page = ['current_next_page']
    incidents = []
    MimecastV2.MAX_FETCH = 1
    result = MimecastV2.fetch_held_messages(last_fetch_held_messages_date_time,
                                            time_held_messages_for_next_page,
                                            last_fetch_held_messages,
                                            current_fetch_held_message,
                                            dedup_held_messages,
                                            current_next_page,
                                            incidents)
    fetch_held_messages_with_pagination.assert_called_with(api_endpoint='/api/gateway/get-hold-message-list',
                                                           data=[{'start': '2025-03-11T15:30:00+0000', 'admin': True}],
                                                           limit=1,
                                                           dedup_messages=[],
                                                           current_next_page=['current_next_page'])
    assert result == ('', ['123456'], datetime(2025, 3, 11, 15, 31))


def test_fetch_incidents_no_held_message(mocker):
    """
    Given:
    - Last run contains a timestamp '2025-03-16T05:45:02Z'.
    - FETCH_ATTACHMENTS and FETCH_HELD_MESSAGES are enabled.
    - request_with_pagination returns a malicious attachment.
    - fetch_held_messages_with_pagination returns a held message.

    When:
    - fetch_incidents is executed.

    Then:
    - setLastRun should be updated with the latest timestamps and deduplication list.
    - incidents should contain both the malicious attachment and the held message.
    """
    mocker.patch.object(demisto, 'getLastRun', return_value={'time': '2025-03-16T05:45:02Z'})
    set_last_run = mocker.patch.object(demisto, 'setLastRun')
    set_new_incidents = mocker.patch.object(demisto, 'incidents')
    MimecastV2.FETCH_URL = False
    MimecastV2.FETCH_ATTACHMENTS = True
    MimecastV2.FETCH_IMPERSONATIONS = False
    MimecastV2.FETCH_HELD_MESSAGES = True
    mocker.patch.object(MimecastV2, 'request_with_pagination', return_value=([{'fileName': 'file_test',
                                                                              'date': '2025-03-16T05:50:00+0000'}], 1))
    mocker.patch.object(MimecastV2, 'fetch_held_messages_with_pagination', return_value=([
        {'id': '123456',
         'subject': 'test_subject',
         'dateReceived': '2025-03-16T16:31:00+0000'}], 1, ''))
    MimecastV2.fetch_incidents()
    set_last_run.assert_called_with({'time': '2025-03-16T05:50:01Z',
                                     'dedup_held_messages': ['123456'],
                                     'time_held_messages': '2025-03-16T16:31:00Z'})
    set_new_incidents.assert_called_with([{'name': 'Mimecast malicious attachment: file_test', 'occurred': '2025-03-16T05:50:00Z',
                                           'rawJSON': '{"fileName": "file_test", "date": "2025-03-16T05:50:00+0000"}'},
                                          {'name': 'Mimecast held message: test_subject',
                                           'occurred': '2025-03-16T16:31:00Z',
                                           'rawJSON': ('{"id": "123456", "subject": "test_subject", "dateReceived": '
                                                       '"2025-03-16T16:31:00+0000"}'),
                                           'dbotMirrorId': '123456'}])


@freeze_time("2025-01-15 17:00:00 UTC")
def test_fetch_incidents_first_fetch(mocker):
    """
    Given:
    - No last run data is available.
    - FETCH_ATTACHMENTS and FETCH_HELD_MESSAGES are enabled.
    - request_with_pagination returns a malicious attachment.
    - fetch_held_messages_with_pagination returns a held message.

    When:
    - fetch_incidents is executed for the first time.

    Then:
    - The same timestamps should be used for fetching incidents and held messages.
    - setLastRun should store the latest timestamps and deduplication list.
    - incidents should contain the fetched malicious attachment and held message.
    """
    mocker.patch.object(demisto, 'getLastRun', return_value={})
    set_last_run = mocker.patch.object(demisto, 'setLastRun')
    set_new_incidents = mocker.patch.object(demisto, 'incidents')
    MimecastV2.FETCH_URL = False
    MimecastV2.FETCH_ATTACHMENTS = True
    MimecastV2.FETCH_IMPERSONATIONS = False
    MimecastV2.FETCH_HELD_MESSAGES = True
    request_with_pagination = mocker.patch.object(MimecastV2, 'request_with_pagination',
                                                  return_value=([{'fileName': 'file_test',
                                                                  'date': '2025-01-14T17:01:00+0000'}], 1))
    fetch_held_messages_with_pagination = mocker.patch.object(MimecastV2, 'fetch_held_messages_with_pagination', return_value=([
        {'id': '123456',
         'subject': 'test_subject',
         'dateReceived': '2025-01-14T17:01:00+0000'}], 1, ''))
    MimecastV2.fetch_incidents()
    time_for_incidents = request_with_pagination.call_args[1].get('data')[0].get('from')
    time_for_held_messages = fetch_held_messages_with_pagination.call_args[1].get('data')[0].get('start')
    assert time_for_incidents == time_for_held_messages
    set_last_run.assert_called_with({'time': '2025-01-14T17:01:01Z',
                                     'dedup_held_messages': ['123456'],
                                     'time_held_messages': '2025-01-14T17:01:00Z'})
    set_new_incidents.assert_called_with([{'name': 'Mimecast malicious attachment: file_test',
                                           'occurred': '2025-01-14T17:01:00Z',
                                           'rawJSON': '{"fileName": "file_test", "date": "2025-01-14T17:01:00+0000"}'},
                                          {'name': 'Mimecast held message: test_subject',
                                           'occurred': '2025-01-14T17:01:00Z',
                                           'rawJSON': ('{"id": "123456", "subject": "test_subject", '
                                                       '"dateReceived": "2025-01-14T17:01:00+0000"}'),
                                           'dbotMirrorId': '123456'}])


def test_fetch_incidents_dedup_held_messages(mocker):
    """
    Given:
    - The last run contains deduplicated held messages.
    - Fetch settings are configured to only fetch held messages.
    - The API returns a held message that has already been processed.

    When:
    - The fetch_incidents function is called.

    Then:
    - The last run should remain unchanged.
    - No new incidents should be set.
    """
    mocker.patch.object(demisto, 'getLastRun', return_value={'time': '2025-03-16T05:50:01Z',
                                                             'dedup_held_messages': ['123456'],
                                                             'time_held_messages': '2025-03-16T16:31:00Z'})
    set_last_run = mocker.patch.object(demisto, 'setLastRun')
    set_new_incidents = mocker.patch.object(demisto, 'incidents')
    MimecastV2.FETCH_URL = False
    MimecastV2.FETCH_ATTACHMENTS = False
    MimecastV2.FETCH_IMPERSONATIONS = False
    MimecastV2.FETCH_HELD_MESSAGES = True
    mocker.patch.object(MimecastV2, 'http_request',
                        return_value=({'data': [{'id': '123456',
                                                 'subject': 'test_subject',
                                                 'dateReceived': '2025-03-11T15:31:00+0000'}]}))
    MimecastV2.fetch_incidents()
    set_last_run.assert_called_with({'time': '2025-03-16T05:50:01Z',
                                    'dedup_held_messages': ['123456'],
                                     'time_held_messages': '2025-03-16T16:31:00Z'})
    set_new_incidents.assert_called_with([])


@freeze_time("2025-01-15 17:00:00 UTC")
def test_fetch_incidents_not_fetching_held_messages(mocker):
    """
    Given:
    - No last run data is available.
    - FETCH_ATTACHMENTS is enabled.
    - request_with_pagination returns a malicious attachment.

    When:
    - fetch_incidents is executed for the first time.

    Then:
    - The same timestamps should be used for fetching incidents and held messages.
    - setLastRun should store the latest timestamps and deduplication list.
    - incidents should contain the fetched malicious attachment.
    """
    mocker.patch.object(demisto, 'getLastRun', return_value={})
    set_last_run = mocker.patch.object(demisto, 'setLastRun')
    set_new_incidents = mocker.patch.object(demisto, 'incidents')
    MimecastV2.FETCH_URL = False
    MimecastV2.FETCH_ATTACHMENTS = True
    MimecastV2.FETCH_IMPERSONATIONS = False
    MimecastV2.FETCH_HELD_MESSAGES = False
    request_with_pagination = mocker.patch.object(MimecastV2, 'request_with_pagination',
                                                  return_value=([{'fileName': 'file_test',
                                                                  'date': '2025-01-14T17:01:00+0000'}], 1))
    MimecastV2.fetch_incidents()
    time_for_incidents = request_with_pagination.call_args[1].get('data')[0].get('from')
    assert time_for_incidents == '2025-01-14T17:00:00+0000'
    set_last_run.assert_called_with({'time': '2025-01-14T17:01:01Z'})
    set_new_incidents.assert_called_with([{'name': 'Mimecast malicious attachment: file_test',
                                           'occurred': '2025-01-14T17:01:00Z',
                                           'rawJSON': '{"fileName": "file_test", "date": "2025-01-14T17:01:00+0000"}'}])
>>>>>>> 74003a1f
<|MERGE_RESOLUTION|>--- conflicted
+++ resolved
@@ -1,11 +1,8 @@
-<<<<<<< HEAD
-=======
 from freezegun import freeze_time
 import pytest
 
->>>>>>> 74003a1f
 import MimecastV2
-import pytest
+
 from CommonServerPython import *
 
 QUERY_XML = """<?xml version=\"1.0\"?>
@@ -1016,12 +1013,8 @@
     result = MimecastV2.create_block_sender_policy_command(args)
     assert result.outputs == result_outputs
     assert result.readable_output == result_readable_output
-<<<<<<< HEAD
     assert result.outputs_prefix == "Mimecast.BlockedSendersPolicy"
     assert result.outputs_key_field == "id"
-=======
-    assert result.outputs_prefix == 'Mimecast.BlockedSendersPolicy'
-    assert result.outputs_key_field == 'id'
 
 
 def test_fetch_held_messages_next_token(mocker):
@@ -1322,5 +1315,4 @@
     set_last_run.assert_called_with({'time': '2025-01-14T17:01:01Z'})
     set_new_incidents.assert_called_with([{'name': 'Mimecast malicious attachment: file_test',
                                            'occurred': '2025-01-14T17:01:00Z',
-                                           'rawJSON': '{"fileName": "file_test", "date": "2025-01-14T17:01:00+0000"}'}])
->>>>>>> 74003a1f
+                                           'rawJSON': '{"fileName": "file_test", "date": "2025-01-14T17:01:00+0000"}'}])