--- conflicted
+++ resolved
@@ -5,7 +5,6 @@
 
 from CommonServerPython import *
 
-<<<<<<< HEAD
 QUERY_XML = """<?xml version=\"1.0\"?>
     <xmlquery trace=\"iql,muse\">
     <metadata query-type=\"emailarchive\" archive=\"true\" active=\"false\" page-size=\"25\" startrow=\"0\">
@@ -32,8 +31,6 @@
         <route/>
     </muse>
     </xmlquery>"""
-=======
->>>>>>> f0ce4ef7
 
 # Parameters for Get arguments test
 policy_data = {
@@ -615,8 +612,8 @@
     """
     query_data = util_load_json("test_data/query_response.json")
     mocker.patch.object(MimecastV2, "http_request", return_value=query_data["response"])
-    mocker.patch.object(demisto, "args", return_value={"queryXml": QUERY_XML})
-    result = MimecastV2.query()
+
+    result = MimecastV2.query({"queryXml": QUERY_XML})
     assert (
         result["HumanReadable"]
         == "### Mimecast archived emails\n|Subject|Display From|Display To|Received Date|Size|Attachment Count|Status|ID|displayfromaddress|displaytoaddresslist|smash|\n|---|---|---|---|---|---|---|---|---|---|---|\n| Netting |  |  | 2023-08-06T07:23:00+0000 | 2262 | 0 | ARCHIVED | test1_id | test1 | {'displayableName': '', 'emailAddress': 'test1'} | test1_smash |\n| RE |  |  | 2023-08-06T07:23:00+0000 | 11370 | 0 | ARCHIVED | test2_id | test2 | {'displayableName': '', 'emailAddress': 'test2'} | test2_smash |\n| Re |  |  | 2023-08-06T07:23:00+0000 | 5280 | 0 | ARCHIVED | test3_id | test3 | {'displayableName': '', 'emailAddress': 'test3'} | test3_smash |\n"
