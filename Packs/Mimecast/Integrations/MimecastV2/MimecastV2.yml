category: Email
commonfields:
  id: MimecastV2
  version: -1
configuration:
- defaultvalue: https://api.mimecast.com
  display: BaseUrl - API url including region, For example https://eu-api.mimecast.com
  name: baseUrl
  required: true
  type: 0
- display: App ID
  name: appId
  required: true
  type: 0
- display: User Email Address (Use for auto token refresh)
  name: credentials
  type: 9
  displaypassword: Password
  required: false
- display: User Email Address (Use for auto token refresh)
  name: email
  type: 0
  hidden: true
  required: false
- display: Password
  name: password
  type: 4
  hidden: true
  required: false
- display: App Key
  name: appKey_creds
  type: 9
  displaypassword: App Key
  hiddenusername: true
  required: false
- display: App key
  name: appKey
  type: 4
  hidden: true
  required: false
- display: AccessKey
  name: accessKey
  type: 0
  required: false
- display: Secret Key
  name: secretKey_creds
  type: 9
  displaypassword: Secret Key
  hiddenusername: true
  required: false
- display: SecretKey
  name: secretKey
  type: 4
  hidden: true
  required: false
- display: Fetch incidents
  name: isFetch
  type: 8
  required: false
- display: Fetch URL incidents
  name: fetchURL
  type: 8
  hidden: true
  required: false
- display: Fetch attachment incidents
  name: fetchAttachments
  type: 8
  hidden: true
  required: false
- display: Fetch impersonation incidents
  name: fetchImpersonations
  type: 8
  hidden: true
  required: false
- additionalinfo: Fetch specific incident types. Default value is "All".
  defaultvalue: All
  display: Fetch incident types
  name: incidentsToFetch
  options:
  - All
  - Impersonation
  - Attachments
  - Url
  - Held Messages
  type: 16
  required: false
- display: Incident type
  name: incidentType
  type: 13
  required: false
- defaultvalue: '24'
  display: Hours before first fetch to retrieve incidents
  name: fetchDelta
  type: 0
  required: false
- display: Trust any certificate (not secure)
  name: new_insecure
  type: 8
  required: false
- display: Use system proxy settings
  name: proxy
  type: 8
  required: false
description: Mimecast unified email management offers cloud email services for email security, continuity and archiving emails. Please read detailed instructions in order to understand how to set the integration's parameters.
display: Mimecast v2
name: MimecastV2
script:
  commands:
  - arguments:
    - default: true
<<<<<<< HEAD
      description: The query string xml for the search using Mimecast Unified Search Experience (MUSE) - read more on https://community.mimecast.com/docs/DOC-2262, using this will override other query arguments
      name: queryXml
    - description: Search for this text in messages
      name: text
    - auto: PREDEFINED
      defaultValue: 'false'
      description: Will not execute the query, but just return the query string built
=======
      description: The query string xml for the search using Mimecast Unified Search Experience (MUSE) - read more on https://community.mimecast.com/docs/DOC-2262, using this will override other query arguments.
      name: queryXml
    - description: Search for this text in messages.
      name: text
    - auto: PREDEFINED
      defaultValue: 'false'
      description: Will not execute the query, but just return the query string built.
>>>>>>> 9d6c5180
      name: dryRun
      predefined:
      - 'true'
      - 'false'
    - auto: PREDEFINED
      description: Search in specific dates only.
      name: date
      predefined:
      - today
      - yesterday
      - last_week
      - last_month
      - last_year
<<<<<<< HEAD
    - description: Search emails from date, format YYYY-MM-DDTHH:MM:SZ (e.g. 2015-09-21T23:00:00Z)
      name: dateFrom
    - description: Search emails to date, format YYYY-MM-DDTHH:MM:SZ (e.g. 2015-09-21T23:00:00Z)
      name: dateTo
    - description: Filter on messages to a specific address
      name: sentTo
    - description: Filter on messages from a specific address
      name: sentFrom
    - description: Search email by subject, will override the text argument
      name: subject
    - auto: PREDEFINED
      description: 'These are the attachment types available: optional - messages with and without attachments any - messages with any attachment documents - messages with doc, dot, docx, docm, dotx, dotm, pdf, rtf, html attachments spreadsheets - messages with xls, xlt, xlsx, xlsm, xltx, xltm, xlsb, xlam, csv attachments presentations - messages with ppt, pptx, pptm, potx, potm, ppam, ppsx, ppsm, sldx, sldm, thms, pps attachments text - messages with txt, text, html, log attachments images - messages with jpg, jpeg, png, bmp, gif, psd, tif, tiff attachments media - messages with mp3, mp4, m4a, mpg, mpeg, avi, wav, aac, wma, mov attachments zips - messages with zip, rar, cab, gz, gzip, 7z attachments none - No attachments are to be present in the results'
=======
    - description: Search emails from date, format YYYY-MM-DDTHH:MM:SZ (e.g. 2015-09-21T23:00:00Z).
      name: dateFrom
    - description: Search emails to date, format YYYY-MM-DDTHH:MM:SZ (e.g. 2015-09-21T23:00:00Z).
      name: dateTo
    - description: Filter on messages to a specific address.
      name: sentTo
    - description: Filter on messages from a specific address.
      name: sentFrom
    - description: Search email by subject, will override the text argument.
      name: subject
    - auto: PREDEFINED
      description: 'These are the attachment types available: optional - messages with and without attachments any - messages with any attachment documents - messages with doc, dot, docx, docm, dotx, dotm, pdf, rtf, html attachments spreadsheets - messages with xls, xlt, xlsx, xlsm, xltx, xltm, xlsb, xlam, csv attachments presentations - messages with ppt, pptx, pptm, potx, potm, ppam, ppsx, ppsm, sldx, sldm, thms, pps attachments text - messages with txt, text, html, log attachments images - messages with jpg, jpeg, png, bmp, gif, psd, tif, tiff attachments media - messages with mp3, mp4, m4a, mpg, mpeg, avi, wav, aac, wma, mov attachments zips - messages with zip, rar, cab, gz, gzip, 7z attachments none - No attachments are to be present in the results.'
>>>>>>> 9d6c5180
      name: attachmentType
      predefined:
      - optional
      - any
      - documents
      - spreadsheets
      - presentations
      - text
      - images
      - media
      - zips
      - none
<<<<<<< HEAD
    - description: Search for text in attachments
      name: attachmentText
    - description: Search email by text in body, will override the text and subject arguments
      name: body
    - description: Number of results per page to display.
      name: pageSize
    - description: Sets the result to start returning results (default 0)
      name: startRow
    - auto: PREDEFINED
      defaultValue: 'false'
      description: Defines if the search should query recently received messages that are not fully processed yet (default false). You can search by mailbox and date time across active messages
=======
    - description: Search for text in attachments.
      name: attachmentText
    - description: Search email by text in body, will override the text and subject arguments.
      name: body
    - description: Number of results per page to display.
      name: pageSize
    - description: Sets the result to start returning results (default 0).
      name: startRow
    - auto: PREDEFINED
      defaultValue: 'false'
      description: Defines if the search should query recently received messages that are not fully processed yet (default false). You can search by mailbox and date time across active messages.
>>>>>>> 9d6c5180
      name: active
      predefined:
      - 'true'
      - 'false'
    - name: limit
      description: The maximum number of results to return.
      defaultValue: "20"
      predefined:
      - ""
    - name: page
      description: Page number you would like to view. Each page contains page_size values. Must be used along with page_size.
      defaultValue: ""
      predefined:
      - ""
    description: Query Mimecast emails. This is an archive search command.
    name: mimecast-query
    outputs:
    - contextPath: Mimecast.Message.ID
      description: Message ID.
      type: string
    - contextPath: Mimecast.Message.Subject
      description: Message subject.
      type: string
    - contextPath: Mimecast.Message.Sender
      description: Message sender address.
      type: string
    - contextPath: Mimecast.Message.Recipient
      description: Message recipient address.
      type: string
    - contextPath: Mimecast.Message.RecievedDate
      description: Message received date.
      type: date
    - contextPath: Mimecast.Message.Size
      description: The size of the message in bytes.
      type: number
    - contextPath: Mimecast.Message.AttachmentCount
      description: Message attachments count.
      type: number
    - contextPath: Mimecast.Message.Status
      description: Message status.
      type: string
<<<<<<< HEAD
  - description: List all existing Mimecast blocked sender policies
=======
  - description: List all existing Mimecast blocked sender policies.
>>>>>>> 9d6c5180
    name: mimecast-list-blocked-sender-policies
    outputs:
    - contextPath: Mimecast.Policy.ID
      description: Policy ID.
      type: string
    - contextPath: Mimecast.Policy.Sender.Address
      description: Block Sender by email address.
      type: string
    - contextPath: Mimecast.Policy.Sender.Domain
      description: Block Sender by domain.
      type: string
    - contextPath: Mimecast.Policy.Sender.Group
      description: Block Sender by group.
      type: string
    - contextPath: Mimecast.Policy.Bidirectional
      description: Blocked policy is bidirectional or not.
      type: boolean
    - contextPath: Mimecast.Policy.Receiver.Address
      description: Block emails to receiver type address.
      type: string
    - contextPath: Mimecast.Policy.Receiver.Domain
      description: Block emails to receiver type domain.
      type: string
    - contextPath: Mimecast.Policy.Receiver.Group
      description: Block emails to receiver type group.
      type: string
    - contextPath: Mimecast.Policy.FromDate
      description: Policy validation start date.
      type: date
    - contextPath: Mimecast.Policy.ToDate
      description: Policy expiration date.
      type: date
    - contextPath: Mimecast.Policy.Sender.Type
      description: Block emails to sender type.
      type: string
    - contextPath: Mimecast.Policy.Receiver.Type
      description: Block emails to receiver type.
      type: string
  - arguments:
<<<<<<< HEAD
    - description: Filter by policy ID
      name: policyID
      required: true
    description: Get a blocked sender policy by ID
=======
    - description: Filter by policy ID.
      name: policyID
      required: true
    description: Get a blocked sender policy by ID.
>>>>>>> 9d6c5180
    name: mimecast-get-policy
    outputs:
    - contextPath: Mimecast.Policy.ID
      description: Policy ID.
      type: string
    - contextPath: Mimecast.Policy.Sender.Address
      description: Block Sender by email address.
      type: string
    - contextPath: Mimecast.Policy.Sender.Domain
      description: Block Sender by domain.
      type: string
    - contextPath: Mimecast.Policy.Sender.Group
      description: Block Sender by group.
      type: string
    - contextPath: Mimecast.Policy.Bidirectional
      description: Blocked policy is bidirectional or not.
      type: boolean
    - contextPath: Mimecast.Policy.Receiver.Address
      description: Block emails to receiver type address.
      type: string
    - contextPath: Mimecast.Policy.Receiver.Domain
      description: Block emails to receiver type domain.
      type: string
    - contextPath: Mimecast.Policy.Receiver.Group
      description: Block emails to receiver type group.
      type: string
    - contextPath: Mimecast.Policy.Fromdate
      description: Policy validation start date.
      type: date
    - contextPath: Mimecast.Policy.Todate
      description: Policy expiration date.
      type: date
  - arguments:
<<<<<<< HEAD
    - description: Policy description
=======
    - description: Policy description.
>>>>>>> 9d6c5180
      name: description
      required: true
    - auto: PREDEFINED
      defaultValue: envelope_from
<<<<<<< HEAD
      description: Addresses based on
=======
      description: Addresses based on.
>>>>>>> 9d6c5180
      name: fromPart
      predefined:
      - envelope_from
      - header_from
      - both
    - auto: PREDEFINED
<<<<<<< HEAD
      description: Blocked Sender type
=======
      description: Blocked Sender type.
>>>>>>> 9d6c5180
      name: fromType
      predefined:
      - everyone
      - internal_addresses
      - external_addresses
      - email_domain
      - profile_group
      - individual_email_address
      required: true
    - description: 'Required if fromType is one of email domain, profile group, individual email address. Expected values: If fromType is email_domain, a domain name without the @ symbol. If fromType is profile_group, the ID of the profile group. If fromType is individual_email_address, an email address.'
      name: fromValue
    - auto: PREDEFINED
<<<<<<< HEAD
      description: Receiver type
=======
      description: Receiver type.
>>>>>>> 9d6c5180
      name: toType
      predefined:
      - everyone
      - internal_addresses
      - external_addresses
      - email_domain
      - profile_group
      - address_attribute_value
      - individual_email_address
      - free_mail_domains
      - header_display_name
      required: true
    - description: 'Required if fromType is one of email domain, profile group, individual email address. Expected values: If toType is email_domain, a domain name without the @ symbol. If toType is profile_group, the ID of the profile group. If toType is individual_email_address, an email address.'
      name: toValue
    - auto: PREDEFINED
      description: 'The block option, must be one of: no_action, block_sender.'
      name: option
      predefined:
      - no_action
      - block_sender
      required: true
<<<<<<< HEAD
    description: Create a Blocked Sender Policy
=======
    description: Create a Blocked Sender Policy.
>>>>>>> 9d6c5180
    name: mimecast-create-policy
    outputs:
    - contextPath: Mimecast.Policy.ID
      description: Policy ID.
      type: string
    - contextPath: Mimecast.Policy.Sender.Address
      description: Block Sender by email address.
      type: string
    - contextPath: Mimecast.Policy.Sender.Domain
      description: Block Sender by domain.
      type: string
    - contextPath: Mimecast.Policy.Sender.Group
      description: Block Sender by group.
      type: string
    - contextPath: Mimecast.Policy.Bidirectional
      description: Blocked policy is bidirectional or not.
      type: boolean
    - contextPath: Mimecast.Policy.Receiver.Address
      description: Block emails to receiver type address.
      type: string
    - contextPath: Mimecast.Policy.Receiver.Domain
      description: Block emails to receiver type domain.
      type: string
    - contextPath: Mimecast.Policy.Receiver.Group
      description: Block emails to receiver type group.
      type: string
    - contextPath: Mimecast.Policy.Fromdate
      description: Policy validation start date.
      type: date
    - contextPath: Mimecast.Policy.Todate
      description: Policy expiration date.
      type: date
    - contextPath: Mimecast.Policy.Sender.Type
      description: The sender type.
      type: String
    - contextPath: Mimecast.Policy.Receiver.Type
      description: The receiver type.
      type: String
  - arguments:
<<<<<<< HEAD
    - description: Policy ID
      name: policyID
      required: true
    description: Delete a Blocked Sender Policy
=======
    - description: Policy ID.
      name: policyID
      required: true
    description: Delete a Blocked Sender Policy.
>>>>>>> 9d6c5180
    name: mimecast-delete-policy
    outputs:
    - contextPath: Mimecast.Policy.ID
      description: Policy ID.
      type: string
  - arguments:
<<<<<<< HEAD
    - description: The email address of sender to permit or block
      name: sender
      required: true
    - description: The email address of recipient to permit or block
      name: recipient
      required: true
    - auto: PREDEFINED
      description: Choose to either "permit" (to bypass spam checks) or "block" (to reject the email)
=======
    - description: The email address of sender to permit or block.
      name: sender
      required: true
    - description: The email address of recipient to permit or block.
      name: recipient
      required: true
    - auto: PREDEFINED
      description: Choose to either "permit" (to bypass spam checks) or "block" (to reject the email).
>>>>>>> 9d6c5180
      name: action
      predefined:
      - permit
      - block
      required: true
    - name: limit
      description: The maximum number of results to return.
      defaultValue: "20"
      predefined:
      - ""
    - name: page
      description: Page number you would like to view. Each page contains page_size values. Must be used along with page_size.
      defaultValue: ""
      predefined:
      - ""
    - name: page_size
      description: Number of results per page to display.
      defaultValue: ""
      predefined:
      - ""
<<<<<<< HEAD
    description: Permit or block a specific sender
=======
    description: Permit or block a specific sender.
>>>>>>> 9d6c5180
    name: mimecast-manage-sender
    outputs:
    - contextPath: Mimecast.Managed.Sender
      description: The email address of the sender.
      type: string
    - contextPath: Mimecast.Managed.Recipient
      description: The email address of the recipient.
      type: string
    - contextPath: Mimecast.Managed.Action
      description: Chosen action.
      type: string
    - contextPath: Mimecast.Managed.ID
      description: The Mimecast secure ID of the managed sender object.
      type: string
  - arguments:
<<<<<<< HEAD
    - description: Filter results by specific URL
      name: url
    description: Get a list of all managed URLs
=======
    - description: Filter results by specific URL.
      name: url
    description: Get a list of all managed URLs.
>>>>>>> 9d6c5180
    name: mimecast-list-managed-url
    outputs:
    - contextPath: Mimecast.URL.Domain
      description: The managed domain.
      type: string
    - contextPath: Mimecast.URL.Disablelogclick
      description: If logging of user clicks on the URL is disabled.
      type: boolean
    - contextPath: Mimecast.URL.Action
      description: Either block of permit.
      type: string
    - contextPath: Mimecast.URL.Path
      description: The path of the managed URL.
      type: string
    - contextPath: Mimecast.URL.matchType
      description: Either explicit - applies to the full URL or domain - applies to all URL values in the domain.
      type: string
    - contextPath: Mimecast.URL.ID
      description: The Mimecast secure ID of the managed URL.
      type: string
    - contextPath: Mimecast.URL.disableRewrite
      description: If rewriting of this URL in emails is disabled.
      type: boolean
  - arguments:
    - description: The URL to block or permit. Do not include a fragment (#).
      name: url
      required: true
    - auto: PREDEFINED
      description: Set to "block" to block list the URL, "permit" to add to allow list.
      name: action
      predefined:
      - block
      - permit
      required: true
    - auto: PREDEFINED
      defaultValue: explicit
<<<<<<< HEAD
      description: Set to "explicit" to block or permit only instances of the full URL. Set to "domain" to block or permit any URL with the same domain
=======
      description: Set to "explicit" to block or permit only instances of the full URL. Set to "domain" to block or permit any URL with the same domain.
>>>>>>> 9d6c5180
      name: matchType
      predefined:
      - explicit
      - domain
    - auto: PREDEFINED
      defaultValue: 'false'
<<<<<<< HEAD
      description: Disable rewriting of this URL in emails. Applies only if action = "permit". Default false
=======
      description: Disable rewriting of this URL in emails. Applies only if action = "permit". Default false.
>>>>>>> 9d6c5180
      name: disableRewrite
      predefined:
      - 'true'
      - 'false'
<<<<<<< HEAD
    - description: Add a comment about the managed URL
      name: comment
    - auto: PREDEFINED
      defaultValue: 'false'
      description: Disable User Awareness challenges for this URL. Applies only if action = "permit". Default false
=======
    - description: Add a comment about the managed URL.
      name: comment
    - auto: PREDEFINED
      defaultValue: 'false'
      description: Disable User Awareness challenges for this URL. Applies only if action = "permit". Default false.
>>>>>>> 9d6c5180
      name: disableUserAwareness
      predefined:
      - 'true'
      - 'false'
    - auto: PREDEFINED
      defaultValue: 'false'
<<<<<<< HEAD
      description: Disable logging of user clicks on the URL. Default is false
=======
      description: Disable logging of user clicks on the URL. Default is false.
>>>>>>> 9d6c5180
      name: disableLogClick
      predefined:
      - 'true'
      - 'false'
<<<<<<< HEAD
    description: Create a managed URL on Mimecast
=======
    description: Create a managed URL on Mimecast.
>>>>>>> 9d6c5180
    name: mimecast-create-managed-url
    outputs:
    - contextPath: Mimecast.URL.Domain
      description: The managed domain.
      type: string
    - contextPath: Mimecast.URL.Action
      description: Either block of permit.
      type: string
    - contextPath: Mimecast.URL.disableLogClick
      description: If logging of user clicks on the URL is disabled.
      type: string
    - contextPath: Mimecast.URL.matchType
      description: Either explicit - applies to the full URL or domain - applies to all URL values in the domain.
      type: string
    - contextPath: Mimecast.URL.ID
      description: The Mimecast secure ID of the managed URL.
      type: string
    - contextPath: Mimecast.URL.disableRewrite
      description: If rewriting of this URL in emails is disabled.
      type: boolean
  - arguments:
<<<<<<< HEAD
    - description: The email address to return the message list for
      name: mailbox
    - description: The start date of messages to return, in the following format, 2015-11-16T14:49:18+0000. Default is the last calendar month
      name: startTime
    - description: The end date of messages to return, in the following format, 2015-11-16T14:49:18+0000. Default is the end of the current day
      name: endTime
    - auto: PREDEFINED
      defaultValue: INBOX
      description: 'The message list type, must be one of: inbox or sent, default is inbox'
=======
    - description: The email address to return the message list for.
      name: mailbox
    - description: The start date of messages to return, in the following format, 2015-11-16T14:49:18+0000. Default is the last calendar month.
      name: startTime
    - description: The end date of messages to return, in the following format, 2015-11-16T14:49:18+0000. Default is the end of the current day.
      name: endTime
    - auto: PREDEFINED
      defaultValue: INBOX
      description: 'The message list type, must be one of: inbox or sent, default is inbox.'
>>>>>>> 9d6c5180
      name: view
      predefined:
      - INBOX
      - SENT
<<<<<<< HEAD
    - description: Filter by message subject
=======
    - description: Filter by message subject.
>>>>>>> 9d6c5180
      name: subject
    - defaultValue: '100'
      description: The maximum number of results to return.
      name: limit
    - name: page
      description: Page number you would like to view. Each page contains page_size values. Must be used along with page_size.
      defaultValue: ""
      predefined:
      - ""
    - name: page_size
      description: Number of results per page to display.
      defaultValue: ""
      predefined:
      - ""
    description: Get a list of messages for a given user. This is an archive search command.
    name: mimecast-list-messages
    outputs:
    - contextPath: Mimecast.Message.Subject
      description: Message Subject.
      type: string
    - contextPath: Mimecast.Message.ID
      description: Message ID.
      type: string
    - contextPath: Mimecast.Message.Size
      description: The size of the message in bytes.
      type: number
    - contextPath: Mimecast.Message.RecievedDate
      description: The date the message was received.
      type: date
    - contextPath: Mimecast.Message.From
      description: The mail Sender.
      type: string
    - contextPath: Mimecast.Message.AttachmentCount
      description: The number of attachments on the message.
      type: string
  - arguments:
<<<<<<< HEAD
    - description: The number of results to request. Default is all
      name: resultsNumber
    - description: Start date of logs to return in the following format 2015-11-16T14:49:18+0000. Default is the start of the current day
      name: fromDate
    - description: End date of logs to return in the following format 2015-11-16T14:49:18+0000. Default is time of request
      name: toDate
    - auto: PREDEFINED
      defaultValue: malicious
      description: Filters logs by scan result, default is malicious
=======
    - description: The number of results to request. Default is all.
      name: resultsNumber
    - description: Start date of logs to return in the following format 2015-11-16T14:49:18+0000. Default is the start of the current day.
      name: fromDate
    - description: End date of logs to return in the following format 2015-11-16T14:49:18+0000. Default is time of request.
      name: toDate
    - auto: PREDEFINED
      defaultValue: malicious
      description: Filters logs by scan result, default is malicious.
>>>>>>> 9d6c5180
      name: resultType
      predefined:
      - safe
      - malicious
      - timeout
      - error
      - unsafe
      - all
    - defaultValue: '100'
      description: The maximum number of results to return.
      name: limit
    - name: page
      description: Page number you would like to view. Each page contains page_size values. Must be used along with page_size.
      defaultValue: ""
      predefined:
      - ""
    - name: page_size
      description: Number of results per page to display.
      defaultValue: ""
      predefined:
      - ""
<<<<<<< HEAD
    description: Returns Attachment Protect logs for a Mimecast customer account
=======
    description: Returns Attachment Protect logs for a Mimecast customer account.
>>>>>>> 9d6c5180
    name: mimecast-get-attachment-logs
    outputs:
    - contextPath: Mimecast.AttachmentLog.Result
      description: 'The result of the attachment analysis: clean, malicious, unknown, or timeout.'
      type: string
    - contextPath: Mimecast.AttachmentLog.Date
      description: The time at which the attachment was released from the sandbox.
      type: date
    - contextPath: Mimecast.AttachmentLog.Sender
      description: The sender of the attachment.
      type: string
    - contextPath: Mimecast.AttachmentLog.FileName
      description: The file name of the original attachment.
      type: string
    - contextPath: Mimecast.AttachmentLog.Action
      description: The action triggered for the attachment.
      type: string
    - contextPath: Mimecast.AttachmentLog.Recipient
      description: The address of the user that received the attachment.
      type: string
    - contextPath: Mimecast.AttachmentLog.FileType
      description: The file type of the attachment.
      type: string
    - contextPath: Mimecast.AttachmentLog.Route
      description: 'The route of the original email containing the attachment, either: inbound, outbound, internal, or external.'
      type: string
  - arguments:
    - description: This parameter is ignored, use the 'limit' parameter instead.
      name: resultsNumber
<<<<<<< HEAD
    - description: Start date of logs to return in the following format 2015-11-16T14:49:18+0000. Default is the start of the current day
      name: fromDate
    - description: End date of logs to return in the following format 2015-11-16T14:49:18+0000. Default is time of request
      name: toDate
    - auto: PREDEFINED
      defaultValue: malicious
      description: Filters logs by scan result
=======
    - description: Start date of logs to return in the following format 2015-11-16T14:49:18+0000. Default is the start of the current day.
      name: fromDate
    - description: End date of logs to return in the following format 2015-11-16T14:49:18+0000. Default is time of request.
      name: toDate
    - auto: PREDEFINED
      defaultValue: malicious
      description: Filters logs by scan result.
>>>>>>> 9d6c5180
      name: resultType
      predefined:
      - clean
      - malicious
      - all
    - defaultValue: '100'
      description: The maximum number of results to return.
      name: limit
    - name: page
      description: Page number you would like to view. Each page contains page_size values. Must be used along with page_size.
      defaultValue: ""
      predefined:
      - ""
    - name: page_size
      description: Number of results per page to display.
      defaultValue: ""
      predefined:
      - ""
<<<<<<< HEAD
    description: Returns URL protect logs for a Mimecast customer account. Default value of scanResult as malicious
=======
    description: Returns URL protect logs for a Mimecast customer account. Default value of scanResult as malicious.
>>>>>>> 9d6c5180
    name: mimecast-get-url-logs
    outputs:
    - contextPath: Mimecast.UrlLog.Category
      description: The category of the URL clicked.
      type: string
    - contextPath: Mimecast.UrlLog.UserAddress
      description: The email address of the user who clicked the link.
      type: string
    - contextPath: Mimecast.UrlLog.URL
      description: The url clicked.
      type: string
    - contextPath: Mimecast.UrlLog.Awareness
      description: The action taken by the user if user awareness was applied.
      type: string
    - contextPath: Mimecast.UrlLog.AdminOverride
      description: The action defined by the administrator for the URL.
      type: string
    - contextPath: Mimecast.UrlLog.Date
      description: The date that the URL was clicked.
      type: date
    - contextPath: Mimecast.UrlLog.Result
      description: The result of the URL scan.
      type: string
    - contextPath: Mimecast.UrlLog.Action
      description: The action that was taken for the click.
      type: string
    - contextPath: Mimecast.UrlLog.Route
      description: 'The route of the original email containing the attachment, either: inbound, outbound, internal, or external.'
      type: string
    - contextPath: Mimecast.UrlLog. userOverride
      description: The action requested by the user.
      type: string
  - arguments:
<<<<<<< HEAD
    - description: The number of results to request. Default is all
      name: resultsNumber
    - auto: PREDEFINED
      defaultValue: 'true'
      description: ' Filters for messages tagged malicious (true) or not tagged malicious (false). Omit for no tag filtering. Default is true'
=======
    - description: The number of results to request. Default is all.
      name: resultsNumber
    - auto: PREDEFINED
      defaultValue: 'true'
      description: 'Filters for messages tagged malicious (true) or not tagged malicious (false). Omit for no tag filtering. Default is true.'
>>>>>>> 9d6c5180
      name: taggedMalicious
      predefined:
      - 'true'
      - 'false'
    - auto: PREDEFINED
<<<<<<< HEAD
      description: The field to search. Default is all (meaning all of the preceding fields)
=======
      description: The field to search. Default is all (meaning all of the preceding fields).
>>>>>>> 9d6c5180
      name: searchField
      predefined:
      - senderAddress
      - recipientAddress
      - subject
      - policy
      - all
    - description: Required if searchField exists. A character string to search for in the logs.
      name: query
    - auto: PREDEFINED
      description: Filters logs by identifiers, can include any of newly_observed_domain, internal_user_name, repy_address_mismatch, and targeted_threat_dictionary. you can choose more then one identifier separated by comma.
      isArray: true
      name: identifiers
      predefined:
      - newly_observed_domain
      - internal_user_name
      - repy_address_mismatch
      - targeted_threat_dictionary
<<<<<<< HEAD
    - description: Start date of logs to return in the following format 2015-11-16T14:49:18+0000. Default is the start of the current day
      name: fromDate
    - description: End date of logs to return in the following format 2015-11-16T14:49:18+0000. Default is time of request
=======
    - description: Start date of logs to return in the following format 2015-11-16T14:49:18+0000. Default is the start of the current day.
      name: fromDate
    - description: End date of logs to return in the following format 2015-11-16T14:49:18+0000. Default is time of request.
>>>>>>> 9d6c5180
      name: toDate
    - auto: PREDEFINED
      description: Filters logs by action, you can choose more then one action separated by comma.
      isArray: true
      name: actions
      predefined:
      - delete
      - hold
      - bounce
      - smart_folder
      - disable_smart_folder
      - content_expire
      - meta_expire
      - stationery
      - gcc
      - secure_delivery
      - delivery_route
      - document_policy
      - disable_document_policy
      - attach_set_policy
      - remove_email
    - defaultValue: '100'
      description: The maximum number of results to return.
      name: limit
    - name: page
      description: Page number you would like to view. Each page contains page_size values. Must be used along with page_size.
      defaultValue: ""
      predefined:
      - ""
    - name: page_size
      description: Number of results per page to display.
      defaultValue: ""
      predefined:
      - ""
<<<<<<< HEAD
    description: Returns Impersonation Protect logs for a Mimecast customer account
=======
    description: Returns Impersonation Protect logs for a Mimecast customer account.
>>>>>>> 9d6c5180
    name: mimecast-get-impersonation-logs
    outputs:
    - contextPath: Mimecast.Impersonation.ResultCount
      description: The total number of IMPERSONATION log lines found for the request.
      type: number
    - contextPath: Mimecast.Impersonation.Hits
      description: The number of identifiers that the message triggered.
      type: number
    - contextPath: Mimecast.Impersonation.Malicious
      description: Whether the message was tagged as malicious.
      type: boolean
    - contextPath: Mimecast.Impersonation.SenderIP
      description: The source IP address of the message.
      type: string
    - contextPath: Mimecast.Impersonation.SenderAddress
      description: The email address of the sender of the message.
      type: string
    - contextPath: Mimecast.Impersonation.Subject
      description: The subject of the email.
      type: string
    - contextPath: Mimecast.Impersonation.Identifiers
      description: 'The properties of the message that triggered the action: similar_internal_domain, newly_observed_domain, internal_user_name, reply_address_mismatch, and/or targeted_threat_dictionary.'
      type: string
    - contextPath: Mimecast.Impersonation.Date
      description: The time at which the log was recorded.
      type: date
    - contextPath: Mimecast.Impersonation.Action
      description: 'The action triggered by the email.'
      type: string
    - contextPath: Mimecast.Impersonation.Policy
      description: The name of the policy definition that triggered the log.
      type: string
    - contextPath: Mimecast.Impersonation.ID
      description: Impersonation Log ID.
      type: string
    - contextPath: Mimecast.Impersonation.RecipientAddress
      description: The email address of the recipient of the email.
      type: string
    - contextPath: Mimecast.Impersonation.External
      description: Whether the message was tagged as coming from an external address.
      type: boolean
  - arguments:
<<<<<<< HEAD
    - description: URL to decode
      name: url
      required: true
    description: Decodes a given url from mimecast
=======
    - description: URL to decode.
      name: url
      required: true
    description: Decodes a given url from mimecast.
>>>>>>> 9d6c5180
    name: mimecast-url-decode
    outputs:
    - contextPath: URL.Data
      description: The encoded url to parse.
      type: string
    - contextPath: URL.Mimecast.DecodedURL
      description: Parsed url.
      type: string
  - description: discover authentication types that are supported for your account and which base URL to use for the requesting user.
    name: mimecast-discover
    outputs:
    - contextPath: Mimecast.Authentication.AuthenticationTypes
      description: List of authentication types available to the user.
      type: string
    - contextPath: Mimecast.Authentication.EmailAddress
      description: Email address of the request sender.
      type: string
    - contextPath: Mimecast.Authentication.EmailToken
      description: Email token of the request sender.
      type: string
<<<<<<< HEAD
  - description: Refresh access key validity
    name: mimecast-refresh-token
  - description: Login to generate Access Key and  Secret Key
    name: mimecast-login
  - arguments:
    - description: Message ID
      name: messageID
      required: true
    - auto: PREDEFINED
      description: 'Defines which copy of the message part to return, must be one of: "delivered" the copy that has been processed by the Mimecast MTA with policies such as URL rewriting applied, OR "received" - the copy of the message that Mimecast originally received. (Only relevant for part argument = message or all)'
=======
  - description: Refresh access key validity.
    name: mimecast-refresh-token
  - description: Login to generate Access Key and  Secret Key.
    name: mimecast-login
  - arguments:
    - description: Message ID.
      name: messageID
      required: true
    - auto: PREDEFINED
      description: 'Defines which copy of the message part to return, must be one of: "delivered" the copy that has been processed by the Mimecast MTA with policies such as URL rewriting applied, OR "received" - the copy of the message that Mimecast originally received. (Only relevant for part argument = message or all).'
>>>>>>> 9d6c5180
      name: context
      predefined:
      - DELIVERED
      - RECEIVED
      required: true
    - auto: PREDEFINED
      defaultValue: PLAIN
<<<<<<< HEAD
      description: The message type to return. (Only relevant for part argument = message or all)
=======
      description: The message type to return. (Only relevant for part argument = message or all).
>>>>>>> 9d6c5180
      name: type
      predefined:
      - HTML
      - PLAIN
      - RFC822
      - TRANSMISSION_MESSAGE_BODY
    - auto: PREDEFINED
      defaultValue: all
      description: Define what message part to return - download message, get metadata or both.
      name: part
      predefined:
      - message
      - metadata
      - all
    description: Get the contents or metadata of a given message. This is an archive search command.
    name: mimecast-get-message
    outputs:
    - contextPath: Mimecast.Message.ID
      description: Message ID.
      type: string
    - contextPath: Mimecast.Message.Subject
      description: The message subject.
      type: string
    - contextPath: Mimecast.Message.HeaderDate
      description: The date of the message as defined in the message headers.
      type: date
    - contextPath: Mimecast.Message.Size
      description: The message size.
      type: number
    - contextPath: Mimecast.Message.From
      description: Sender of the message as defined in the message header.
      type: string
    - contextPath: Mimecast.Message.To.EmailAddress
      description: Recipient of the message.
      type: string
    - contextPath: Mimecast.Message.ReplyTo
      description: The value of the Reply-To header.
      type: string
    - contextPath: Mimecast.Message.CC.EmailAddress
      description: Each CC recipient of the message.
      type: string
    - contextPath: Mimecast.Message.EnvelopeFrom
      description: Sender of the message as defined in the message envelope.
      type: string
    - contextPath: Mimecast.Message.Headers.Name
      description: Header's name.
      type: string
    - contextPath: Mimecast.Message.Headers.Values
      description: Header's value.
      type: string
    - contextPath: Mimecast.Message.Attachments.FileName
      description: Message attachment's file name.
      type: string
    - contextPath: Mimecast.Message.Attachments.SHA256
      description: Message attachment's SHA256.
      type: string
    - contextPath: Mimecast.Message.Attachments.ID
      description: Message attachment's ID.
      type: string
    - contextPath: Mimecast.Message.Attachments.Size
      description: Message attachment's file size.
      type: number
    - contextPath: Mimecast.Message.Attachments.Extension
      description: Message attachment's file extension.
      type: string
    - contextPath: Mimecast.Message.Processed
      description: The date the message was processed by Mimecast in ISO 8601 format.
      type: date
    - contextPath: Mimecast.Message.HasHtmlBody
      description: If the message has an HTML body part.
      type: boolean
    - contextPath: File.Size
      description: File Size.
      type: number
    - contextPath: File.SHA1
      description: SHA1 hash of the file.
      type: string
    - contextPath: File.SHA256
      description: SHA256 hash of the file.
      type: string
    - contextPath: File.Name
      description: The sample name.
      type: string
    - contextPath: File.SSDeep
      description: SSDeep hash of the file.
      type: string
    - contextPath: File.EntryID
      description: War-Room Entry ID of the file.
      type: string
    - contextPath: File.Info
      description: Basic information of the file.
      type: string
    - contextPath: File.Type
      description: File type e.g., "PE".
      type: string
    - contextPath: File.MD5
      description: MD5 hash of the file.
      type: string
    - contextPath: File.Extension
      description: The extension of the file.
      type: String
  - arguments:
<<<<<<< HEAD
    - description: The Mimecast ID of the message attachment to return. (Can be retrieved from mimecast-get-message)
      name: attachmentID
      required: true
=======
    - description: The Mimecast ID of the message attachment to return. (Can be retrieved from mimecast-get-message).
      name: attachmentID
      required: true
    - description: The Mimecast attachment name. When used, the file name and its extension will be included in the context data. Can be retrieved from mimecast-get-message command.
      name: attachmentName
      required: false
>>>>>>> 9d6c5180
    description: Download attachments from a specified message. This is an archive search command.
    name: mimecast-download-attachments
    outputs:
    - contextPath: File.Size
      description: File size.
      type: number
    - contextPath: File.SHA1
      description: SHA1 hash of the file.
      type: string
    - contextPath: File.SHA256
      description: SHA256 hash of the file.
      type: string
    - contextPath: File.Name
      description: The sample name.
      type: string
    - contextPath: File.SSDeep
      description: SSDeep hash of the file.
      type: string
    - contextPath: File.EntryID
      description: War-Room Entry ID of the file.
      type: string
    - contextPath: File.Info
      description: Basic information of the file.
      type: string
    - contextPath: File.Type
      description: File type e.g., "PE".
      type: string
    - contextPath: File.MD5
      description: MD5 hash of the file.
      type: string
    - contextPath: File.Extension
      description: The extension of the file.
      type: String
  - arguments:
    - description: The string to query.
      name: query_string
    - auto: PREDEFINED
      description: The group source by which to filter.
      name: query_source
      predefined:
      - cloud
      - ldap
    - description: The maximum number of results to return.
      name: limit
    description: Returns the list of groups according to the specified query.
    name: mimecast-find-groups
    outputs:
    - contextPath: Mimecast.Group.Name
      description: The name of the group.
      type: String
    - contextPath: Mimecast.Group.Source
      description: The source of the group.
      type: String
    - contextPath: Mimecast.Group.ID
      description: The Mimecast ID of the group.
      type: String
    - contextPath: Mimecast.Group.NumberOfUsers
      description: The number of members in the group.
      type: Number
    - contextPath: Mimecast.Group.ParentID
      description: The Mimecast ID of the group's parent.
      type: String
    - contextPath: Mimecast.Group.NumberOfChildGroups
      description: The number of child groups.
      type: Number
  - arguments:
    - description: The Mimecast ID of the group to return.
      name: group_id
      required: true
    - description: The maximum number of results to return.
      name: limit
    description: Returns the members list for the specified group.
    name: mimecast-get-group-members
    outputs:
    - contextPath: Mimecast.Group.Users.Name
      description: The user's display name.
      type: String
    - contextPath: Mimecast.Group.Users.EmailAddress
      description: The user's email address.
      type: String
    - contextPath: Mimecast.Group.Users.Domain
      description: The domain name of the user's email address.
      type: String
    - contextPath: Mimecast.Group.Users.Type
      description: The user type.
      type: String
    - contextPath: Mimecast.Group.Users.InternalUser
      description: Whether the user is internal.
      type: Boolean
    - contextPath: Mimecast.Group.Users.IsRemoved
      description: Whether the user is part of the group.
      type: Boolean
  - arguments:
    - description: The Mimecast ID of the group to add the user to.
      name: group_id
      required: true
    - description: The email address of the user to add to a group.
      name: email_address
    - description: A domain to add to a group.
      name: domain_address
    description: Adds a user to a group. The email_address and domain_address arguments are optional, but one of them must be supplied.
    name: mimecast-add-group-member
    outputs:
    - contextPath: Mimecast.Group.Users.EmailAddress
      description: The user's email address.
      type: String
    - contextPath: Mimecast.Group.Users.IsRemoved
      description: Whether the user is part of the group.
      type: Boolean
  - arguments:
    - description: The Mimecast ID of the group from which to remove the user.
      name: group_id
      required: true
    - description: The email address of the user to remove from the group.
      name: email_address
    - description: A domain of the user to remove from a group.
      name: domain_address
    description: Removes a user from a group. The email_address and domain_address arguments are optional, but one of them must be supplied.
    name: mimecast-remove-group-member
    outputs:
    - contextPath: Mimecast.Group.Users.EmailAddress
      description: The user's email address.
      type: String
    - contextPath: Mimecast.Group.Users.IsRemoved
      description: Whether the user part of the group.
      type: Boolean
  - arguments:
    - description: The name of the new group.
      name: group_name
      required: true
    - description: The Mimecast ID of the new group's parent. Default will be root level.
      name: parent_id
    description: Creates a new Mimecast group.
    name: mimecast-create-group
    outputs:
    - contextPath: Mimecast.Group.Name
      description: The name of the group.
      type: String
    - contextPath: Mimecast.Group.Source
      description: The source of the group.
      type: String
    - contextPath: Mimecast.Group.ID
      description: The Mimecast ID of the group.
      type: String
    - contextPath: Mimecast.Group.NumberOfUsers
      description: The number of members in the group.
      type: Number
    - contextPath: Mimecast.Group.ParentID
      description: The Mimecast ID of the group's parent.
      type: String
    - contextPath: Mimecast.Group.NumberOfChildGroups
      description: The number of child groups.
      type: Number
  - arguments:
    - description: The new name for the group.
      name: group_name
    - description: The Mimecast ID of the group to update.
      name: group_id
      required: true
    - description: The new parent group.
      name: parent_id
    description: Updates an existing Mimecast group.
    name: mimecast-update-group
    outputs:
    - contextPath: Mimecast.Group.Name
      description: The name of the group.
      type: String
    - contextPath: Mimecast.Group.ID
      description: The Mimecast ID of the group.
      type: String
    - contextPath: Mimecast.Group.ParentID
      description: The Mimecast ID of the group's parent.
      type: String
  - arguments:
    - description: The file hash or messageId value.
      name: hash_message_id
      required: true
    - description: The reason for creating the remediation incident.
      name: reason
      required: true
    - auto: PREDEFINED
      description: The message component by which to search. Default is "hash".
      name: search_by
      predefined:
      - hash
      - messageId
<<<<<<< HEAD
    - description: 'The start date of messages to remediate. Default value is the previous month. (Format: yyyy-mm-ddThh:mm:ss+0000)'
      name: start_date
    - description: 'The end date of messages to remediate. Default value is the end of the current day. (Format: yyyy-mm-ddThh:mm:ss+0000)'
=======
    - description: 'The start date of messages to remediate. Default value is the previous month. (Format: yyyy-mm-ddThh:mm:ss+0000).'
      name: start_date
    - description: 'The end date of messages to remediate. Default value is the end of the current day. (Format: yyyy-mm-ddThh:mm:ss+0000).'
>>>>>>> 9d6c5180
      name: end_date
    description: Creates a new Mimecast remediation incident.
    name: mimecast-create-remediation-incident
    outputs:
    - contextPath: Mimecast.Incident.ID
      description: The secure Mimecast remediation ID.
      type: String
    - contextPath: Mimecast.Incident.Code
      description: The incident code generated at creation.
      type: String
    - contextPath: Mimecast.Incident.Type
      description: The incident type.
      type: String
    - contextPath: Mimecast.Incident.Reason
      description: The reason provided at the creation of the remediation incident.
      type: String
    - contextPath: Mimecast.Incident.IdentifiedMessages
      description: The number of messages identified based on the search criteria.
      type: Number
    - contextPath: Mimecast.Incident.SuccessfullyRemediatedMessages
      description: The number successfully remediated messages.
      type: Number
    - contextPath: Mimecast.Incident.FailedRemediatedMessages
      description: The number of messages that failed to remediate.
      type: Number
    - contextPath: Mimecast.Incident.MessagesRestored
      description: The number of messages that were restored from the incident.
      type: Number
    - contextPath: Mimecast.Incident.LastModified
      description: The date and time that the incident was last modified.
      type: String
    - contextPath: Mimecast.Incident.SearchCriteria.From
      description: The sender email address or domain.
      type: String
    - contextPath: Mimecast.Incident.SearchCriteria.To
      description: The recipient email address or domain.
      type: String
    - contextPath: Mimecast.Incident.SearchCriteria.MessageID
      description: The message ID used when creating the remediation incident.
      type: String
    - contextPath: Mimecast.Incident.SearchCriteria.FileHash
      description: The file hash used when creating the remediation incident.
      type: String
    - contextPath: Mimecast.Incident.SearchCriteria.StartDate
      description: The start date of included messages.
      type: String
    - contextPath: Mimecast.Incident.SearchCriteria.EndDate
      description: The end date of included messages.
      type: String
  - arguments:
    - description: The Mimecast ID for a remediation incident.
      name: incident_id
      required: true
    description: Returns a Mimecast remediation incident.
    name: mimecast-get-remediation-incident
    outputs:
    - contextPath: Mimecast.Incident.ID
      description: The secure Mimecast remediation ID.
      type: String
    - contextPath: Mimecast.Incident.Code
      description: The incident code generated at creation.
      type: String
    - contextPath: Mimecast.Incident.Type
      description: The incident type.
      type: String
    - contextPath: Mimecast.Incident.Reason
      description: The reason provided when the remediation incident was created.
      type: String
    - contextPath: Mimecast.Incident.IdentifiedMessages
      description: The number of messages identified based on the search criteria.
      type: Number
    - contextPath: Mimecast.Incident.SuccessfullyRemediatedMessages
      description: The number of successfully remediated messages.
      type: Number
    - contextPath: Mimecast.Incident.FailedRemediatedMessages
      description: The number of messages that failed to remediate.
      type: Number
    - contextPath: Mimecast.Incident.MessagesRestored
      description: The number of messages that were restored from the incident.
      type: Number
    - contextPath: Mimecast.Incident.LastModified
      description: The date and time that the incident was last modified.
      type: String
    - contextPath: Mimecast.Incident.SearchCriteria.From
      description: The sender email address or domain.
      type: String
    - contextPath: Mimecast.Incident.SearchCriteria.To
      description: The recipient email address or domain.
      type: String
    - contextPath: Mimecast.Incident.SearchCriteria.MessageID
      description: The message ID used when creating the remediation incident.
      type: String
    - contextPath: Mimecast.Incident.SearchCriteria.FileHash
      description: The file hash used when creating the remediation incident.
      type: String
    - contextPath: Mimecast.Incident.SearchCriteria.StartDate
      description: The start date of included messages.
      type: String
    - contextPath: Mimecast.Incident.SearchCriteria.EndDate
      description: The end date of included messages.
      type: String
  - arguments:
    - description: List of file hashes to check if they were seen in an account.
      isArray: true
      name: hashes_to_search
      required: true
    description: Searches for one or more file hashes in the account. Maximum is 100.
    name: mimecast-search-file-hash
    outputs:
    - contextPath: Mimecast.Hash.HashValue
      description: The file hash value.
      type: String
    - contextPath: Mimecast.Hash.Detected
      description: Whether the hash was found in the account.
      type: Boolean
  - arguments:
    - description: The ID of the policy to update.
      name: policy_id
      required: true
    - description: A new description for the policy.
      name: description
    - auto: PREDEFINED
      description: The sender type by which to block senders in the policy. This argument must match the fromValue argument. For example, if you specify email_domain, the fromValue must be an email domain.
      name: fromType
      predefined:
      - everyone
      - internal_addresses
      - external_addresses
      - email_domain
      - profile_group
      - address_attribute_value
      - individual_email_address
      - free_mail_domains
      - header_display_name
    - auto: PREDEFINED
      description: The blocked receiver type by which to block receivers in the policy. This argument must match the toValue argument. For example, if you specify email_domain, the fromType must be an email domain.
      name: toType
      predefined:
      - everyone
      - internal_addresses
      - external_addresses
      - email_domain
      - profile_group
      - individual_email_address
    - auto: PREDEFINED
      description: The block action.
      name: option
      predefined:
      - no_action
      - block_sender
    - description: The value of the fromType argument. For example, if you specify email_domain for fromType, the fromValue must be an email domain.
      name: fromValue
    - description: The value of the toType argument. For example, if you specify email_domain for toType, the toValue must be an email domain.
      name: toValue
    - auto: PREDEFINED
      description: The part from where addresses are pulled.
      name: fromPart
      predefined:
      - envelope_from
      - header_from
      - both
    description: Updates the specified policy.
    name: mimecast-update-policy
    outputs:
    - contextPath: Mimecast.Policy.ID
      description: Policy ID.
      type: string
    - contextPath: Mimecast.Policy.Sender.Address
      description: Block sender by email address value.
      type: string
    - contextPath: Mimecast.Policy.Sender.Domain
      description: Block sender by domain value.
      type: string
    - contextPath: Mimecast.Policy.Sender.Group
      description: Block sender by group value.
      type: string
    - contextPath: Mimecast.Policy.Bidirectional
      description: Whether the blocked policy is bidirectional.
      type: boolean
    - contextPath: Mimecast.Policy.Receiver.Address
      description: Block emails to receiver type address.
      type: string
    - contextPath: Mimecast.Policy.Receiver.Domain
      description: Block emails to receiver type domain.
      type: string
    - contextPath: Mimecast.Policy.Receiver.Group
      description: Block emails to receiver type group.
      type: string
    - contextPath: Mimecast.Policy.Fromdate
      description: The policy validation start date.
      type: date
    - contextPath: Mimecast.Policy.Todate
      description: The policy expiration date.
      type: date
    - contextPath: Mimecast.Policy.Sender.Type
      description: The sender type.
      type: String
    - contextPath: Mimecast.Policy.Receiver.Type
      description: The receiver type.
      type: String
  - name: mimecast-search-message
    description: Searches a message.
    arguments:
    - name: search_reason
<<<<<<< HEAD
      description: Reason for tracking the email
=======
      description: Reason for tracking the email.
>>>>>>> 9d6c5180
      defaultValue: ""
      predefined:
      - ""
    - name: from_date
      description: API start parameter. Datetime format is ISO 8601. e.g., 2022-07-11T14:49:18+0000.
      defaultValue: ""
      predefined:
      - ""
    - name: to_date
      description: API end parameter  Datetime format ISO 8601. e.g., 2022-07-11T14:49:18+0000.
      defaultValue: ""
      predefined:
      - ""
    - name: message_id
      description: The internet message ID of the message to track.
      defaultValue: ""
      predefined:
      - ""
    - name: from
      description: "Part of advancedTrackAndTraceOptions object: The sending email address or domain of the messages to track."
      defaultValue: ""
      predefined:
      - ""
    - name: to
      description: "Part of advancedTrackAndTraceOptions object: The recipient email address or domain of the messages to track."
      defaultValue: ""
      predefined:
      - ""
    - name: subject
      description: "Part of advancedTrackAndTraceOptions object: The subject of the messages to track."
      defaultValue: ""
      predefined:
      - ""
    - name: sender_ip
      description: "Part of advancedTrackAndTraceOptions object: The source IP address of the messages to track."
      defaultValue: ""
      predefined:
      - ""
    - auto: PREDEFINED
      name: route
      description: A comma-separated list of routes to filter by.
      isArray: true
      defaultValue: ""
      predefined:
      - internal
      - outbound
      - inbound
    outputs:
    - contextPath: Mimecast.SearchMessage.info
      description: Info regarding the message.
      type: String
    - contextPath: Mimecast.SearchMessage.id
      description: The Mimecast ID of the message. Used to load more information about the message.
      type: String
    - contextPath: Mimecast.SearchMessage.status
      description: The status of the message.
      type: String
    - contextPath: Mimecast.SearchMessage.fromEnv.emailAddress
      description: The email address of the sender.
      type: String
    - contextPath: Mimecast.SearchMessage.fromHdr.displayableName
      description: The display name of the recipient.
      type: String
    - contextPath: Mimecast.SearchMessage.fromHdr.emailAddress
      description: The email address of the recipient.
      type: String
    - contextPath: Mimecast.SearchMessage.to.displayableName
      description: The display name of the recipient.
      type: String
    - contextPath: Mimecast.SearchMessage.to.emailAddress
      description: The email address of the recipient.
      type: String
    - contextPath: Mimecast.SearchMessage.received
      description: The date and time the message was received by Mimecast.
      type: Date
    - contextPath: Mimecast.SearchMessage.subject
      description: The subject of the message.
      type: String
    - contextPath: Mimecast.SearchMessage.senderIP
      description: The source IP address of the message.
      type: String
    - contextPath: Mimecast.SearchMessage.attachments
      description: If the message has attachments.
      type: Boolean
    - contextPath: Mimecast.SearchMessage.route
      description: The route of the message.
      type: String
    - contextPath: Mimecast.SearchMessage.sent
      description: The date and time that the message was sent / processed by Mimecast.
      type: Date
    - contextPath: Mimecast.SearchMessage.spamScore
      description: Spam score of the email.
      type: Number
    - contextPath: Mimecast.SearchMessage.detectionLevel
      description: Detection level of the email.
      type: String
  - name: mimecast-get-message-info
    description: Retrieves detailed information about a specific message.
    arguments:
    - name: ids
      description: A comma-separated list of the Mimecast IDs of the messages to load. This is returned by the /api/message-finder/search endpoint. (mimecast-search-message command).
      required: true
      isArray: true
      defaultValue: ""
      predefined:
      - ""
    - auto: PREDEFINED
      name: show_recipient_info
      description: When argument is true all data from recipientInfo object is presented at command response.
      defaultValue: "true"
      predefined:
      - "true"
      - "false"
    - auto: PREDEFINED
      name: show_delivered_message
      description: When argument is true all data from deliveredMessage object is presented at command response.
      defaultValue: "false"
      predefined:
      - "true"
      - "false"
    - auto: PREDEFINED
      name: show_retention_info
      description: When argument is true all data from retentionInfo object is presented at command response.
      defaultValue: "true"
      predefined:
      - "true"
      - "false"
    - auto: PREDEFINED
      name: show_spam_info
      description: When argument is true all spamInfo block is presented at command response.
      defaultValue: "true"
      predefined:
      - "true"
      - "false"
    outputs:
    - contextPath: Mimecast.MessageInfo.deliveredMessage.deliveryMetaInfo.components.extension
      description: Component extension type.
      type: String
    - contextPath: Mimecast.MessageInfo.deliveredMessage.deliveryMetaInfo.components.hash
      description: Component hash.
      type: String
    - contextPath: Mimecast.MessageInfo.deliveredMessage.deliveryMetaInfo.components.mimeType
      description: Component MIME type.
      type: String
    - contextPath: Mimecast.MessageInfo.deliveredMessage.deliveryMetaInfo.components.name
      description: Component name.
      type: String
    - contextPath: Mimecast.MessageInfo.deliveredMessage.deliveryMetaInfo.components.size
      description: Component size.
      type: Number
    - contextPath: Mimecast.MessageInfo.deliveredMessage.deliveryMetaInfo.components.type
      description: Component type.
      type: String
    - contextPath: Mimecast.MessageInfo.deliveredMessage.deliveryMetaInfo.deliveryEvent
      description: Description of delivery event.
      type: String
    - contextPath: Mimecast.MessageInfo.deliveredMessage.deliveryMetaInfo.emailAddress
      description: Email address of recipient.
      type: String
    - contextPath: Mimecast.MessageInfo.deliveredMessage.deliveryMetaInfo.encryptionInfo
      description: Encryption type.
      type: String
    - contextPath: Mimecast.MessageInfo.deliveredMessage.deliveryMetaInfo.messageExpiresIn
      description: Expiration time of message.
      type: Number
    - contextPath: Mimecast.MessageInfo.deliveredMessage.deliveryMetaInfo.processingServer
      description: Processing server address.
      type: String
    - contextPath: Mimecast.MessageInfo.deliveredMessage.deliveryMetaInfo.receiptAcknowledgement
      description: Recipient acknowledgement.
      type: String
    - contextPath: Mimecast.MessageInfo.deliveredMessage.deliveryMetaInfo.remoteHost
      description: Remote host address.
      type: String
    - contextPath: Mimecast.MessageInfo.deliveredMessage.deliveryMetaInfo.remoteIp
      description: Remote IP address.
      type: String
    - contextPath: Mimecast.MessageInfo.deliveredMessage.deliveryMetaInfo.remoteServerGreeting
      description: Remote server greeting.
      type: String
    - contextPath: Mimecast.MessageInfo.deliveredMessage.deliveryMetaInfo.transmissionEnd
      description: Transmission end date.
      type: Date
    - contextPath: Mimecast.MessageInfo.deliveredMessage.deliveryMetaInfo.transmissionSize
      description: Transmission size.
      type: Number
    - contextPath: Mimecast.MessageInfo.deliveredMessage.deliveryMetaInfo.transmissionStart
      description: Transmission start date.
      type: Date
    - contextPath: Mimecast.MessageInfo.deliveredMessage.messageInfo.fromEnvelope
      description: Sender mail. (From envelope).
      type: String
    - contextPath: Mimecast.MessageInfo.deliveredMessage.messageInfo.fromHeader
      description: Sender mail. (From header).
      type: String
    - contextPath: Mimecast.MessageInfo.deliveredMessage.messageInfo.processed
      description: Processed time and date.
      type: Date
    - contextPath: Mimecast.MessageInfo.deliveredMessage.messageInfo.route
      description: Message route.
      type: String
    - contextPath: Mimecast.MessageInfo.deliveredMessage.messageInfo.sent
      description: Message sent time and date.
      type: Date
    - contextPath: Mimecast.MessageInfo.deliveredMessage.messageInfo.subject
      description: Message subject.
      type: String
    - contextPath: Mimecast.MessageInfo.deliveredMessage.messageInfo.to
      description: Recipients info.
      type: String
    - contextPath: Mimecast.MessageInfo.deliveredMessage.messageInfo.transmissionInfo
      description: Transmission info.
      type: String
    - contextPath: Mimecast.MessageInfo.deliveredMessage.policyInfo.inherited
      description: Whether policy is inherited.
      type: Boolean
    - contextPath: Mimecast.MessageInfo.deliveredMessage.policyInfo.policyName
      description: Policy name.
      type: String
    - contextPath: Mimecast.MessageInfo.deliveredMessage.policyInfo.policyType
      description: Policy type.
      type: String
    - contextPath: Mimecast.MessageInfo.id
      description: Message ID.
      type: String
    - contextPath: Mimecast.MessageInfo.recipientInfo.messageInfo.binaryEmailSize
      description: Email size.
      type: Number
    - contextPath: Mimecast.MessageInfo.recipientInfo.messageInfo.components.extension
      description: Component extension type.
      type: String
    - contextPath: Mimecast.MessageInfo.recipientInfo.messageInfo.components.hash
      description: Component hash.
      type: String
    - contextPath: Mimecast.MessageInfo.recipientInfo.messageInfo.components.mimeType
      description: Component MIME type.
      type: String
    - contextPath: Mimecast.MessageInfo.recipientInfo.messageInfo.components.name
      description: Component name.
      type: String
    - contextPath: Mimecast.MessageInfo.recipientInfo.messageInfo.components.size
      description: Component size.
      type: Number
    - contextPath: Mimecast.MessageInfo.recipientInfo.messageInfo.components.type
      description: Component type.
      type: String
    - contextPath: Mimecast.MessageInfo.recipientInfo.messageInfo.encryptionInfo
      description: Encryption information.
      type: String
    - contextPath: Mimecast.MessageInfo.recipientInfo.messageInfo.fromEnvelope
      description: The routable email address (From envelope).
      type: String
    - contextPath: Mimecast.MessageInfo.recipientInfo.messageInfo.fromHeader
      description: The routable email address (From header).
      type: String
    - contextPath: Mimecast.MessageInfo.recipientInfo.messageInfo.messageExpiresIn
      description: Expiry time of message.
      type: Number
    - contextPath: Mimecast.MessageInfo.recipientInfo.messageInfo.processed
      description: Message processed time.
      type: Date
    - contextPath: Mimecast.MessageInfo.recipientInfo.messageInfo.processingServer
      description: Message processing server.
      type: String
    - contextPath: Mimecast.MessageInfo.recipientInfo.messageInfo.receiptAcknowledgement
      description: Recipient acknowledgement.
      type: String
    - contextPath: Mimecast.MessageInfo.recipientInfo.messageInfo.receiptEvent
      description: Receipt event name.
      type: String
    - contextPath: Mimecast.MessageInfo.recipientInfo.messageInfo.remoteHost
      description: Remote host address.
      type: String
    - contextPath: Mimecast.MessageInfo.recipientInfo.messageInfo.remoteIp
      description: Remote IP address.
      type: String
    - contextPath: Mimecast.MessageInfo.recipientInfo.messageInfo.remoteServerGreeting
      description: Remote server greeting.
      type: String
    - contextPath: Mimecast.MessageInfo.recipientInfo.messageInfo.sent
      description: Message send time and date.
      type: Date
    - contextPath: Mimecast.MessageInfo.recipientInfo.messageInfo.spamEvent
      description: Spam event name.
      type: String
    - contextPath: Mimecast.MessageInfo.recipientInfo.messageInfo.subject
      description: Message subject.
      type: String
    - contextPath: Mimecast.MessageInfo.recipientInfo.messageInfo.to
      description: Recipient info.
      type: String
    - contextPath: Mimecast.MessageInfo.recipientInfo.messageInfo.transmissionEnd
      description: Transmission end date.
      type: Date
    - contextPath: Mimecast.MessageInfo.recipientInfo.messageInfo.transmissionInfo
      description: Transmission info.
      type: String
    - contextPath: Mimecast.MessageInfo.recipientInfo.messageInfo.transmissionSize
      description: Transmission size.
      type: Number
    - contextPath: Mimecast.MessageInfo.recipientInfo.messageInfo.transmissionStart
      description: Transmission start date.
      type: Date
    - contextPath: Mimecast.MessageInfo.recipientInfo.recipientMetaInfo.binaryEmailSize
      description: Email size.
      type: Number
    - contextPath: Mimecast.MessageInfo.recipientInfo.recipientMetaInfo.components.extension
      description: Component extension type.
      type: String
    - contextPath: Mimecast.MessageInfo.recipientInfo.recipientMetaInfo.components.hash
      description: Component hash type.
      type: String
    - contextPath: Mimecast.MessageInfo.recipientInfo.recipientMetaInfo.components.mimeType
      description: Component MIME type.
      type: String
    - contextPath: Mimecast.MessageInfo.recipientInfo.recipientMetaInfo.components.name
      description: Component name.
      type: String
    - contextPath: Mimecast.MessageInfo.recipientInfo.recipientMetaInfo.components.size
      description: Component size.
      type: Number
    - contextPath: Mimecast.MessageInfo.recipientInfo.recipientMetaInfo.components.type
      description: Component type.
      type: String
    - contextPath: Mimecast.MessageInfo.recipientInfo.recipientMetaInfo.encryptionInfo
      description: Encryption information.
      type: String
    - contextPath: Mimecast.MessageInfo.recipientInfo.recipientMetaInfo.messageExpiresIn
      description: Expiration time of message.
      type: Number
    - contextPath: Mimecast.MessageInfo.recipientInfo.recipientMetaInfo.processingServer
      description: Processing server address.
      type: String
    - contextPath: Mimecast.MessageInfo.recipientInfo.recipientMetaInfo.receiptAcknowledgement
      description: Recipient acknowledgement.
      type: String
    - contextPath: Mimecast.MessageInfo.recipientInfo.recipientMetaInfo.receiptEvent
      description: Receipt event name.
      type: String
    - contextPath: Mimecast.MessageInfo.recipientInfo.recipientMetaInfo.remoteHost
      description: Remote host address.
      type: String
    - contextPath: Mimecast.MessageInfo.recipientInfo.recipientMetaInfo.remoteIp
      description: Remote IP address.
      type: String
    - contextPath: Mimecast.MessageInfo.recipientInfo.recipientMetaInfo.remoteServerGreeting
      description: Remote server greeting.
      type: String
    - contextPath: Mimecast.MessageInfo.recipientInfo.recipientMetaInfo.spamEvent
      description: Spam event name.
      type: String
    - contextPath: Mimecast.MessageInfo.recipientInfo.recipientMetaInfo.transmissionEnd
      description: Transmission end date.
      type: Date
    - contextPath: Mimecast.MessageInfo.recipientInfo.recipientMetaInfo.transmissionSize
      description: Transmission size.
      type: Number
    - contextPath: Mimecast.MessageInfo.recipientInfo.recipientMetaInfo.transmissionStart
      description: Transmission start date.
      type: Date
    - contextPath: Mimecast.MessageInfo.retentionInfo.currentPurgeDate
      description: Current purge date and time.
      type: Date
    - contextPath: Mimecast.MessageInfo.retentionInfo.originalPurgeDate
      description: Original purge date and time.
      type: Date
    - contextPath: Mimecast.MessageInfo.retentionInfo.purgeBasedOn
      description: Value that purge is based on.
      type: String
    - contextPath: Mimecast.MessageInfo.retentionInfo.retentionAdjustmentDays
      description: Retention adjustment days.
      type: Number
    - contextPath: Mimecast.MessageInfo.spamInfo.detectionLevel
      description: Spam detection level.
      type: String
    - contextPath: Mimecast.MessageInfo.spamInfo.dkim.allow
      description: Is DomainKeys Identified Mail (DKIM) allowed.
      type: Boolean
    - contextPath: Mimecast.MessageInfo.spamInfo.dkim.info
      description: DKIM info.
      type: String
    - contextPath: Mimecast.MessageInfo.spamInfo.dmarc.allow
      description: Is Domain-based Message Authentication, Reporting & Conformance (DMARC) allowed.
      type: Boolean
    - contextPath: Mimecast.MessageInfo.spamInfo.dmarc.info
      description: DMARC info.
      type: String
    - contextPath: Mimecast.MessageInfo.spamInfo.greyEmail
      description: Is grey email allowed.
      type: Boolean
    - contextPath: Mimecast.MessageInfo.spamInfo.managedSender.allow
      description: Is Managed Sender allowed.
      type: Boolean
    - contextPath: Mimecast.MessageInfo.spamInfo.managedSender.info
      description: Managed Sender info.
      type: String
    - contextPath: Mimecast.MessageInfo.spamInfo.permittedSender.allow
      description: Is Permitted Sender allowed.
      type: Boolean
    - contextPath: Mimecast.MessageInfo.spamInfo.permittedSender.info
      description: Permitted Sender info.
      type: String
    - contextPath: Mimecast.MessageInfo.spamInfo.rbl.allow
      description: Is Real-time blackhole list (RBL) allowed.
      type: Boolean
    - contextPath: Mimecast.MessageInfo.spamInfo.rbl.info
      description: RBL info.
      type: String
    - contextPath: Mimecast.MessageInfo.spamInfo.spamScore
      description: Spam score.
      type: Number
    - contextPath: Mimecast.MessageInfo.spamInfo.spf.allow
      description: Is Sender Policy Framework (SPF) allowed.
      type: Boolean
    - contextPath: Mimecast.MessageInfo.spamInfo.spf.info
      description: SPF info.
      type: String
    - contextPath: Mimecast.MessageInfo.status
      description: Message status.
      type: String
  - name: mimecast-list-held-message
<<<<<<< HEAD
    description: Get information about held messages, including the reason, hold level, sender and recipients
=======
    description: Get information about held messages, including the reason, hold level, sender and recipients.
>>>>>>> 9d6c5180
    arguments:
    - auto: PREDEFINED
      name: admin
      description: Whether only results for the currently authenticated user will be returned.
      defaultValue: "false"
      predefined:
      - "true"
      - "false"
    - name: from_date
      description: Datetime format ISO 8601. e.g., 2022-07-11T14:49:18+0000.
      defaultValue: ""
      predefined:
      - ""
    - name: to_date
      description: Datetime format ISO 8601. e.g., 2022-07-11T14:49:18+0000.
      defaultValue: ""
      predefined:
      - ""
    - name: value
      description: Free text to filter results by.
      defaultValue: ""
      predefined:
      - ""
    - auto: PREDEFINED
      name: field_name
      description: Message fields to filter based on.
      defaultValue: ""
      predefined:
      - all
      - subject
      - sender
      - recipient
      - reason_code
    - name: page_size
      description: Number of results per page to display.
      defaultValue: ""
      predefined:
      - ""
    - name: page
      description: Page number you would like to view. Each page contains page_size values. Must be used along with page_size.
      defaultValue: ""
      predefined:
      - ""
    - name: limit
      description: The maximum number of results to return.
      defaultValue: ""
      predefined:
      - ""
    outputs:
    - contextPath: Mimecast.HeldMessage.dateReceived
      description: The timestamp of the message transmission.
      type: Date
    - contextPath: Mimecast.HeldMessage.from.displayableName
      description: The sender name.
      type: String
    - contextPath: Mimecast.HeldMessage.from.emailAddress
      description: The sender email.
      type: String
    - contextPath: Mimecast.HeldMessage.fromHeader.displayableName
      description: The display name of the sender (From header).
      type: String
    - contextPath: Mimecast.HeldMessage.fromHeader.emailAddress
      description: The email address of the sender (From header).
      type: String
    - contextPath: Mimecast.HeldMessage.hasAttachments
      description: Returns true if the message contains attachments. False indicates no attachments.
      type: Boolean
    - contextPath: Mimecast.HeldMessage.id
      description: The Mimecast secure ID for a message.
      type: String
    - contextPath: Mimecast.HeldMessage.policyInfo
      description: Information or definition name triggering the message hold action.
      type: String
    - contextPath: Mimecast.HeldMessage.reason
      description: The summary reason for holding the message.
      type: String
    - contextPath: Mimecast.HeldMessage.reasonCode
      description: Reason code for holding the message.
      type: String
    - contextPath: Mimecast.HeldMessage.reasonId
      description: Mirrors the reason field, formatted without spaces. However, reasonCode should be used instead.
      type: String
    - contextPath: Mimecast.HeldMessage.route
      description: "Direction of message being held. Possible values are: INBOUND, OUTBOUND, INTERNAL, EXTERNAL."
      type: String
    - contextPath: Mimecast.HeldMessage.size
      description: The size of the message in bytes.
      type: Number
    - contextPath: Mimecast.HeldMessage.subject
      description: The message subject.
      type: String
    - contextPath: Mimecast.HeldMessage.to.displayableName
      description: The display name of the recipient.
      type: String
    - contextPath: Mimecast.HeldMessage.to.emailAddress
      description: The email address of the recipient.
      type: String
  - name: mimecast-held-message-summary
    description: Get counts of currently held messages for each hold reason.
    arguments: []
    outputs:
    - contextPath: Mimecast.HeldMessageSummary.numberOfItems
      description: The number of messages currently held for this reason.
      type: Number
    - contextPath: Mimecast.HeldMessageSummary.policyInfo
      description: The name of the policy or definition that held a message.
      type: String
  - name: mimecast-reject-held-message
    description: Reject a currently held message.
    arguments:
    - name: ids
      description: A comma-separated list of Mimecast secure IDs IDs are extracted from the mimecast-list-held-message command.
      required: true
      isArray: true
      defaultValue: ""
      predefined:
      - ""
    - name: message
      description: Rejection message to be returned to the sender.
      defaultValue: ""
      predefined:
      - ""
    - auto: PREDEFINED
      name: reason_type
      description: User can choose reason.
      defaultValue: ""
      predefined:
      - MESSAGE CONTAINS UNDESIRABLE CONTENT,MESSAGE CONTAINS CONFIDENTIAL INFORMATION,REVIEWER DISAPPROVES OF CONTENT.
      - INAPPROPRIATE COMMUNICATIONMESSAGE GOES AGAINST EMAIL POLICIES
      - ""
    - auto: PREDEFINED
      name: notify
      description: Whether to deliver rejection notificationd.
      defaultValue: ""
      predefined:
      - "true"
      - "false"
    outputs: []
  - name: mimecast-release-held-message
    description: Release a currently held message.
    arguments:
    - name: id
      description: Mimecast secure ID. ID can be extracted from the mimecast-list-held-message command.
      required: true
      defaultValue: ""
      predefined:
      - ""
    outputs: []
  - name: mimecast-search-processing-message
    description: Return messages currently being processed by Mimecast. Note that most of the time, no results are returned.
    arguments:
    - auto: PREDEFINED
      name: sort_order
      description: The method used to sort the messages.
      defaultValue: ""
      predefined:
      - asc
      - desc
    - name: from_date
      description: Datetime format ISO 8601. e.g., 2022-07-11T14:49:18+0000.
      defaultValue: ""
      predefined:
      - ""
    - name: to_date
      description: Datetime format ISO 8601. e.g., 2022-07-11T14:49:18+0000.
      defaultValue: ""
      predefined:
      - ""
    - name: value
      description: The search value to be used.
      defaultValue: ""
      predefined:
      - ""
    - auto: PREDEFINED
      name: field_name
      description: The field to be searched.
      defaultValue: ""
      predefined:
      - ALL
      - fromAddress
      - toAddress
      - subject
      - info
      - remoteIp
    - name: attachments
      description: The presence of an attachment in the message.
      defaultValue: ""
      predefined:
      - ""
    - auto: PREDEFINED
      name: route
      description: The message route.
      defaultValue: ""
      predefined:
      - all
      - internal
      - outbound
      - inbound
      - external
    - name: page_size
      description: Number of results per page to display.
      defaultValue: ""
      predefined:
      - ""
    - name: page
      description: Page number you would like to view. Each page contains page_size values. Must be used along with page_size.
      defaultValue: ""
      predefined:
      - ""
    - name: limit
      description: The maximum number of results to return.
      defaultValue: ""
      predefined:
      - ""
    outputs:
    - contextPath: Mimecast.ProcessingMessage.messages.id
      description: The Mimecast secure ID of the message.
      type: String
    - contextPath: Mimecast.ProcessingMessage.messages.fromEnv.emailAddress
      description: The routable email address (From evelope).
      type: String
    - contextPath: Mimecast.ProcessingMessage.messages.fromHeader.emailAddress
      description: The routable email address (From header).
      type: String
    - contextPath: Mimecast.ProcessingMessage.messages.to.emailAddress
      description: The routable email address.
      type: String
    - contextPath: Mimecast.ProcessingMessage.messages.subject
      description: The message subject.
      type: String
    - contextPath: Mimecast.ProcessingMessage.messages.attachment
      description: Whether there is an attachment in the message.
      type: Boolean
    - contextPath: Mimecast.ProcessingMessage.messages.routing
      description: The directional route of the message. Possible values are internal, outbound, inbound or external.
      type: String
    - contextPath: Mimecast.ProcessingMessage.messages.size
      description: The size of the message in bytes.
      type: Number
    - contextPath: Mimecast.ProcessingMessage.messages.remoteIp
      description: The connecting IP address.
      type: String
    - contextPath: Mimecast.ProcessingMessage.messages.attempts
      description: The number of processing attempts of the message.
      type: Number
    - contextPath: Mimecast.ProcessingMessage.messages.nextAttempt
      description: The date of the next process attempt for the message.
      type: Date
    - contextPath: Mimecast.ProcessingMessage.messages.created
      description: The date of the processing request creation.
      type: Date
    - contextPath: Mimecast.ProcessingMessage.messages.info
      description: Current processing status of the message.
      type: String
    - contextPath: Mimecast.ProcessingMessage.messages.priority
      description: Message priority.
      type: String
  - name: mimecast-list-email-queues
    description: Get the count of the inbound and outbound email queues at specified times.
    arguments:
    - name: from_date
      description: Datetime format ISO 8601. e.g., 2022-07-11T14:49:18+0000.
      required: true
      defaultValue: ""
      predefined:
      - ""
    - name: to_date
      description: Datetime format ISO 8601. e.g., 2022-07-11T14:49:18+0000.
      required: true
      defaultValue: ""
      predefined:
      - ""
    outputs:
    - contextPath: Mimecast.EmailQueue.inboundEmailQueue.count
      description: The number of inbound messages currently queued.
      type: Number
    - contextPath: Mimecast.EmailQueue.inboundEmailQueue.date
      description: The date for the displayed number of messages.
      type: Date
    - contextPath: Mimecast.EmailQueue.outboundEmailQueue.count
      description: The number of outbound messages currently queued.
      type: Number
    - contextPath: Mimecast.EmailQueue.outboundEmailQueue.date
      description: The date for the displayed number of messages.
      type: Date
  isfetch: true
  runonce: false
  script: '-'
  subtype: python3
  type: python
<<<<<<< HEAD
  dockerimage: demisto/python3:3.10.13.72123
=======
  dockerimage: demisto/python3:3.10.13.84405
>>>>>>> 9d6c5180
tests:
- Mimecast test
fromversion: 5.0.0<|MERGE_RESOLUTION|>--- conflicted
+++ resolved
@@ -108,15 +108,6 @@
   commands:
   - arguments:
     - default: true
-<<<<<<< HEAD
-      description: The query string xml for the search using Mimecast Unified Search Experience (MUSE) - read more on https://community.mimecast.com/docs/DOC-2262, using this will override other query arguments
-      name: queryXml
-    - description: Search for this text in messages
-      name: text
-    - auto: PREDEFINED
-      defaultValue: 'false'
-      description: Will not execute the query, but just return the query string built
-=======
       description: The query string xml for the search using Mimecast Unified Search Experience (MUSE) - read more on https://community.mimecast.com/docs/DOC-2262, using this will override other query arguments.
       name: queryXml
     - description: Search for this text in messages.
@@ -124,7 +115,6 @@
     - auto: PREDEFINED
       defaultValue: 'false'
       description: Will not execute the query, but just return the query string built.
->>>>>>> 9d6c5180
       name: dryRun
       predefined:
       - 'true'
@@ -138,20 +128,6 @@
       - last_week
       - last_month
       - last_year
-<<<<<<< HEAD
-    - description: Search emails from date, format YYYY-MM-DDTHH:MM:SZ (e.g. 2015-09-21T23:00:00Z)
-      name: dateFrom
-    - description: Search emails to date, format YYYY-MM-DDTHH:MM:SZ (e.g. 2015-09-21T23:00:00Z)
-      name: dateTo
-    - description: Filter on messages to a specific address
-      name: sentTo
-    - description: Filter on messages from a specific address
-      name: sentFrom
-    - description: Search email by subject, will override the text argument
-      name: subject
-    - auto: PREDEFINED
-      description: 'These are the attachment types available: optional - messages with and without attachments any - messages with any attachment documents - messages with doc, dot, docx, docm, dotx, dotm, pdf, rtf, html attachments spreadsheets - messages with xls, xlt, xlsx, xlsm, xltx, xltm, xlsb, xlam, csv attachments presentations - messages with ppt, pptx, pptm, potx, potm, ppam, ppsx, ppsm, sldx, sldm, thms, pps attachments text - messages with txt, text, html, log attachments images - messages with jpg, jpeg, png, bmp, gif, psd, tif, tiff attachments media - messages with mp3, mp4, m4a, mpg, mpeg, avi, wav, aac, wma, mov attachments zips - messages with zip, rar, cab, gz, gzip, 7z attachments none - No attachments are to be present in the results'
-=======
     - description: Search emails from date, format YYYY-MM-DDTHH:MM:SZ (e.g. 2015-09-21T23:00:00Z).
       name: dateFrom
     - description: Search emails to date, format YYYY-MM-DDTHH:MM:SZ (e.g. 2015-09-21T23:00:00Z).
@@ -164,7 +140,6 @@
       name: subject
     - auto: PREDEFINED
       description: 'These are the attachment types available: optional - messages with and without attachments any - messages with any attachment documents - messages with doc, dot, docx, docm, dotx, dotm, pdf, rtf, html attachments spreadsheets - messages with xls, xlt, xlsx, xlsm, xltx, xltm, xlsb, xlam, csv attachments presentations - messages with ppt, pptx, pptm, potx, potm, ppam, ppsx, ppsm, sldx, sldm, thms, pps attachments text - messages with txt, text, html, log attachments images - messages with jpg, jpeg, png, bmp, gif, psd, tif, tiff attachments media - messages with mp3, mp4, m4a, mpg, mpeg, avi, wav, aac, wma, mov attachments zips - messages with zip, rar, cab, gz, gzip, 7z attachments none - No attachments are to be present in the results.'
->>>>>>> 9d6c5180
       name: attachmentType
       predefined:
       - optional
@@ -177,19 +152,6 @@
       - media
       - zips
       - none
-<<<<<<< HEAD
-    - description: Search for text in attachments
-      name: attachmentText
-    - description: Search email by text in body, will override the text and subject arguments
-      name: body
-    - description: Number of results per page to display.
-      name: pageSize
-    - description: Sets the result to start returning results (default 0)
-      name: startRow
-    - auto: PREDEFINED
-      defaultValue: 'false'
-      description: Defines if the search should query recently received messages that are not fully processed yet (default false). You can search by mailbox and date time across active messages
-=======
     - description: Search for text in attachments.
       name: attachmentText
     - description: Search email by text in body, will override the text and subject arguments.
@@ -201,7 +163,6 @@
     - auto: PREDEFINED
       defaultValue: 'false'
       description: Defines if the search should query recently received messages that are not fully processed yet (default false). You can search by mailbox and date time across active messages.
->>>>>>> 9d6c5180
       name: active
       predefined:
       - 'true'
@@ -243,11 +204,7 @@
     - contextPath: Mimecast.Message.Status
       description: Message status.
       type: string
-<<<<<<< HEAD
-  - description: List all existing Mimecast blocked sender policies
-=======
   - description: List all existing Mimecast blocked sender policies.
->>>>>>> 9d6c5180
     name: mimecast-list-blocked-sender-policies
     outputs:
     - contextPath: Mimecast.Policy.ID
@@ -287,17 +244,10 @@
       description: Block emails to receiver type.
       type: string
   - arguments:
-<<<<<<< HEAD
-    - description: Filter by policy ID
-      name: policyID
-      required: true
-    description: Get a blocked sender policy by ID
-=======
     - description: Filter by policy ID.
       name: policyID
       required: true
     description: Get a blocked sender policy by ID.
->>>>>>> 9d6c5180
     name: mimecast-get-policy
     outputs:
     - contextPath: Mimecast.Policy.ID
@@ -331,31 +281,19 @@
       description: Policy expiration date.
       type: date
   - arguments:
-<<<<<<< HEAD
-    - description: Policy description
-=======
     - description: Policy description.
->>>>>>> 9d6c5180
       name: description
       required: true
     - auto: PREDEFINED
       defaultValue: envelope_from
-<<<<<<< HEAD
-      description: Addresses based on
-=======
       description: Addresses based on.
->>>>>>> 9d6c5180
       name: fromPart
       predefined:
       - envelope_from
       - header_from
       - both
     - auto: PREDEFINED
-<<<<<<< HEAD
-      description: Blocked Sender type
-=======
       description: Blocked Sender type.
->>>>>>> 9d6c5180
       name: fromType
       predefined:
       - everyone
@@ -368,11 +306,7 @@
     - description: 'Required if fromType is one of email domain, profile group, individual email address. Expected values: If fromType is email_domain, a domain name without the @ symbol. If fromType is profile_group, the ID of the profile group. If fromType is individual_email_address, an email address.'
       name: fromValue
     - auto: PREDEFINED
-<<<<<<< HEAD
-      description: Receiver type
-=======
       description: Receiver type.
->>>>>>> 9d6c5180
       name: toType
       predefined:
       - everyone
@@ -394,11 +328,7 @@
       - no_action
       - block_sender
       required: true
-<<<<<<< HEAD
-    description: Create a Blocked Sender Policy
-=======
     description: Create a Blocked Sender Policy.
->>>>>>> 9d6c5180
     name: mimecast-create-policy
     outputs:
     - contextPath: Mimecast.Policy.ID
@@ -438,33 +368,16 @@
       description: The receiver type.
       type: String
   - arguments:
-<<<<<<< HEAD
-    - description: Policy ID
-      name: policyID
-      required: true
-    description: Delete a Blocked Sender Policy
-=======
     - description: Policy ID.
       name: policyID
       required: true
     description: Delete a Blocked Sender Policy.
->>>>>>> 9d6c5180
     name: mimecast-delete-policy
     outputs:
     - contextPath: Mimecast.Policy.ID
       description: Policy ID.
       type: string
   - arguments:
-<<<<<<< HEAD
-    - description: The email address of sender to permit or block
-      name: sender
-      required: true
-    - description: The email address of recipient to permit or block
-      name: recipient
-      required: true
-    - auto: PREDEFINED
-      description: Choose to either "permit" (to bypass spam checks) or "block" (to reject the email)
-=======
     - description: The email address of sender to permit or block.
       name: sender
       required: true
@@ -473,7 +386,6 @@
       required: true
     - auto: PREDEFINED
       description: Choose to either "permit" (to bypass spam checks) or "block" (to reject the email).
->>>>>>> 9d6c5180
       name: action
       predefined:
       - permit
@@ -494,11 +406,7 @@
       defaultValue: ""
       predefined:
       - ""
-<<<<<<< HEAD
-    description: Permit or block a specific sender
-=======
     description: Permit or block a specific sender.
->>>>>>> 9d6c5180
     name: mimecast-manage-sender
     outputs:
     - contextPath: Mimecast.Managed.Sender
@@ -514,15 +422,9 @@
       description: The Mimecast secure ID of the managed sender object.
       type: string
   - arguments:
-<<<<<<< HEAD
-    - description: Filter results by specific URL
-      name: url
-    description: Get a list of all managed URLs
-=======
     - description: Filter results by specific URL.
       name: url
     description: Get a list of all managed URLs.
->>>>>>> 9d6c5180
     name: mimecast-list-managed-url
     outputs:
     - contextPath: Mimecast.URL.Domain
@@ -559,59 +461,35 @@
       required: true
     - auto: PREDEFINED
       defaultValue: explicit
-<<<<<<< HEAD
-      description: Set to "explicit" to block or permit only instances of the full URL. Set to "domain" to block or permit any URL with the same domain
-=======
       description: Set to "explicit" to block or permit only instances of the full URL. Set to "domain" to block or permit any URL with the same domain.
->>>>>>> 9d6c5180
       name: matchType
       predefined:
       - explicit
       - domain
     - auto: PREDEFINED
       defaultValue: 'false'
-<<<<<<< HEAD
-      description: Disable rewriting of this URL in emails. Applies only if action = "permit". Default false
-=======
       description: Disable rewriting of this URL in emails. Applies only if action = "permit". Default false.
->>>>>>> 9d6c5180
       name: disableRewrite
       predefined:
       - 'true'
       - 'false'
-<<<<<<< HEAD
-    - description: Add a comment about the managed URL
-      name: comment
-    - auto: PREDEFINED
-      defaultValue: 'false'
-      description: Disable User Awareness challenges for this URL. Applies only if action = "permit". Default false
-=======
     - description: Add a comment about the managed URL.
       name: comment
     - auto: PREDEFINED
       defaultValue: 'false'
       description: Disable User Awareness challenges for this URL. Applies only if action = "permit". Default false.
->>>>>>> 9d6c5180
       name: disableUserAwareness
       predefined:
       - 'true'
       - 'false'
     - auto: PREDEFINED
       defaultValue: 'false'
-<<<<<<< HEAD
-      description: Disable logging of user clicks on the URL. Default is false
-=======
       description: Disable logging of user clicks on the URL. Default is false.
->>>>>>> 9d6c5180
       name: disableLogClick
       predefined:
       - 'true'
       - 'false'
-<<<<<<< HEAD
-    description: Create a managed URL on Mimecast
-=======
     description: Create a managed URL on Mimecast.
->>>>>>> 9d6c5180
     name: mimecast-create-managed-url
     outputs:
     - contextPath: Mimecast.URL.Domain
@@ -633,17 +511,6 @@
       description: If rewriting of this URL in emails is disabled.
       type: boolean
   - arguments:
-<<<<<<< HEAD
-    - description: The email address to return the message list for
-      name: mailbox
-    - description: The start date of messages to return, in the following format, 2015-11-16T14:49:18+0000. Default is the last calendar month
-      name: startTime
-    - description: The end date of messages to return, in the following format, 2015-11-16T14:49:18+0000. Default is the end of the current day
-      name: endTime
-    - auto: PREDEFINED
-      defaultValue: INBOX
-      description: 'The message list type, must be one of: inbox or sent, default is inbox'
-=======
     - description: The email address to return the message list for.
       name: mailbox
     - description: The start date of messages to return, in the following format, 2015-11-16T14:49:18+0000. Default is the last calendar month.
@@ -653,16 +520,11 @@
     - auto: PREDEFINED
       defaultValue: INBOX
       description: 'The message list type, must be one of: inbox or sent, default is inbox.'
->>>>>>> 9d6c5180
       name: view
       predefined:
       - INBOX
       - SENT
-<<<<<<< HEAD
-    - description: Filter by message subject
-=======
     - description: Filter by message subject.
->>>>>>> 9d6c5180
       name: subject
     - defaultValue: '100'
       description: The maximum number of results to return.
@@ -699,17 +561,6 @@
       description: The number of attachments on the message.
       type: string
   - arguments:
-<<<<<<< HEAD
-    - description: The number of results to request. Default is all
-      name: resultsNumber
-    - description: Start date of logs to return in the following format 2015-11-16T14:49:18+0000. Default is the start of the current day
-      name: fromDate
-    - description: End date of logs to return in the following format 2015-11-16T14:49:18+0000. Default is time of request
-      name: toDate
-    - auto: PREDEFINED
-      defaultValue: malicious
-      description: Filters logs by scan result, default is malicious
-=======
     - description: The number of results to request. Default is all.
       name: resultsNumber
     - description: Start date of logs to return in the following format 2015-11-16T14:49:18+0000. Default is the start of the current day.
@@ -719,7 +570,6 @@
     - auto: PREDEFINED
       defaultValue: malicious
       description: Filters logs by scan result, default is malicious.
->>>>>>> 9d6c5180
       name: resultType
       predefined:
       - safe
@@ -741,11 +591,7 @@
       defaultValue: ""
       predefined:
       - ""
-<<<<<<< HEAD
-    description: Returns Attachment Protect logs for a Mimecast customer account
-=======
     description: Returns Attachment Protect logs for a Mimecast customer account.
->>>>>>> 9d6c5180
     name: mimecast-get-attachment-logs
     outputs:
     - contextPath: Mimecast.AttachmentLog.Result
@@ -775,15 +621,6 @@
   - arguments:
     - description: This parameter is ignored, use the 'limit' parameter instead.
       name: resultsNumber
-<<<<<<< HEAD
-    - description: Start date of logs to return in the following format 2015-11-16T14:49:18+0000. Default is the start of the current day
-      name: fromDate
-    - description: End date of logs to return in the following format 2015-11-16T14:49:18+0000. Default is time of request
-      name: toDate
-    - auto: PREDEFINED
-      defaultValue: malicious
-      description: Filters logs by scan result
-=======
     - description: Start date of logs to return in the following format 2015-11-16T14:49:18+0000. Default is the start of the current day.
       name: fromDate
     - description: End date of logs to return in the following format 2015-11-16T14:49:18+0000. Default is time of request.
@@ -791,7 +628,6 @@
     - auto: PREDEFINED
       defaultValue: malicious
       description: Filters logs by scan result.
->>>>>>> 9d6c5180
       name: resultType
       predefined:
       - clean
@@ -810,11 +646,7 @@
       defaultValue: ""
       predefined:
       - ""
-<<<<<<< HEAD
-    description: Returns URL protect logs for a Mimecast customer account. Default value of scanResult as malicious
-=======
     description: Returns URL protect logs for a Mimecast customer account. Default value of scanResult as malicious.
->>>>>>> 9d6c5180
     name: mimecast-get-url-logs
     outputs:
     - contextPath: Mimecast.UrlLog.Category
@@ -848,29 +680,17 @@
       description: The action requested by the user.
       type: string
   - arguments:
-<<<<<<< HEAD
-    - description: The number of results to request. Default is all
-      name: resultsNumber
-    - auto: PREDEFINED
-      defaultValue: 'true'
-      description: ' Filters for messages tagged malicious (true) or not tagged malicious (false). Omit for no tag filtering. Default is true'
-=======
     - description: The number of results to request. Default is all.
       name: resultsNumber
     - auto: PREDEFINED
       defaultValue: 'true'
       description: 'Filters for messages tagged malicious (true) or not tagged malicious (false). Omit for no tag filtering. Default is true.'
->>>>>>> 9d6c5180
       name: taggedMalicious
       predefined:
       - 'true'
       - 'false'
     - auto: PREDEFINED
-<<<<<<< HEAD
-      description: The field to search. Default is all (meaning all of the preceding fields)
-=======
       description: The field to search. Default is all (meaning all of the preceding fields).
->>>>>>> 9d6c5180
       name: searchField
       predefined:
       - senderAddress
@@ -889,15 +709,9 @@
       - internal_user_name
       - repy_address_mismatch
       - targeted_threat_dictionary
-<<<<<<< HEAD
-    - description: Start date of logs to return in the following format 2015-11-16T14:49:18+0000. Default is the start of the current day
-      name: fromDate
-    - description: End date of logs to return in the following format 2015-11-16T14:49:18+0000. Default is time of request
-=======
     - description: Start date of logs to return in the following format 2015-11-16T14:49:18+0000. Default is the start of the current day.
       name: fromDate
     - description: End date of logs to return in the following format 2015-11-16T14:49:18+0000. Default is time of request.
->>>>>>> 9d6c5180
       name: toDate
     - auto: PREDEFINED
       description: Filters logs by action, you can choose more then one action separated by comma.
@@ -932,11 +746,7 @@
       defaultValue: ""
       predefined:
       - ""
-<<<<<<< HEAD
-    description: Returns Impersonation Protect logs for a Mimecast customer account
-=======
     description: Returns Impersonation Protect logs for a Mimecast customer account.
->>>>>>> 9d6c5180
     name: mimecast-get-impersonation-logs
     outputs:
     - contextPath: Mimecast.Impersonation.ResultCount
@@ -979,17 +789,10 @@
       description: Whether the message was tagged as coming from an external address.
       type: boolean
   - arguments:
-<<<<<<< HEAD
-    - description: URL to decode
-      name: url
-      required: true
-    description: Decodes a given url from mimecast
-=======
     - description: URL to decode.
       name: url
       required: true
     description: Decodes a given url from mimecast.
->>>>>>> 9d6c5180
     name: mimecast-url-decode
     outputs:
     - contextPath: URL.Data
@@ -1010,18 +813,6 @@
     - contextPath: Mimecast.Authentication.EmailToken
       description: Email token of the request sender.
       type: string
-<<<<<<< HEAD
-  - description: Refresh access key validity
-    name: mimecast-refresh-token
-  - description: Login to generate Access Key and  Secret Key
-    name: mimecast-login
-  - arguments:
-    - description: Message ID
-      name: messageID
-      required: true
-    - auto: PREDEFINED
-      description: 'Defines which copy of the message part to return, must be one of: "delivered" the copy that has been processed by the Mimecast MTA with policies such as URL rewriting applied, OR "received" - the copy of the message that Mimecast originally received. (Only relevant for part argument = message or all)'
-=======
   - description: Refresh access key validity.
     name: mimecast-refresh-token
   - description: Login to generate Access Key and  Secret Key.
@@ -1032,7 +823,6 @@
       required: true
     - auto: PREDEFINED
       description: 'Defines which copy of the message part to return, must be one of: "delivered" the copy that has been processed by the Mimecast MTA with policies such as URL rewriting applied, OR "received" - the copy of the message that Mimecast originally received. (Only relevant for part argument = message or all).'
->>>>>>> 9d6c5180
       name: context
       predefined:
       - DELIVERED
@@ -1040,11 +830,7 @@
       required: true
     - auto: PREDEFINED
       defaultValue: PLAIN
-<<<<<<< HEAD
-      description: The message type to return. (Only relevant for part argument = message or all)
-=======
       description: The message type to return. (Only relevant for part argument = message or all).
->>>>>>> 9d6c5180
       name: type
       predefined:
       - HTML
@@ -1147,18 +933,12 @@
       description: The extension of the file.
       type: String
   - arguments:
-<<<<<<< HEAD
-    - description: The Mimecast ID of the message attachment to return. (Can be retrieved from mimecast-get-message)
-      name: attachmentID
-      required: true
-=======
     - description: The Mimecast ID of the message attachment to return. (Can be retrieved from mimecast-get-message).
       name: attachmentID
       required: true
     - description: The Mimecast attachment name. When used, the file name and its extension will be included in the context data. Can be retrieved from mimecast-get-message command.
       name: attachmentName
       required: false
->>>>>>> 9d6c5180
     description: Download attachments from a specified message. This is an archive search command.
     name: mimecast-download-attachments
     outputs:
@@ -1345,15 +1125,9 @@
       predefined:
       - hash
       - messageId
-<<<<<<< HEAD
-    - description: 'The start date of messages to remediate. Default value is the previous month. (Format: yyyy-mm-ddThh:mm:ss+0000)'
-      name: start_date
-    - description: 'The end date of messages to remediate. Default value is the end of the current day. (Format: yyyy-mm-ddThh:mm:ss+0000)'
-=======
     - description: 'The start date of messages to remediate. Default value is the previous month. (Format: yyyy-mm-ddThh:mm:ss+0000).'
       name: start_date
     - description: 'The end date of messages to remediate. Default value is the end of the current day. (Format: yyyy-mm-ddThh:mm:ss+0000).'
->>>>>>> 9d6c5180
       name: end_date
     description: Creates a new Mimecast remediation incident.
     name: mimecast-create-remediation-incident
@@ -1558,11 +1332,7 @@
     description: Searches a message.
     arguments:
     - name: search_reason
-<<<<<<< HEAD
-      description: Reason for tracking the email
-=======
       description: Reason for tracking the email.
->>>>>>> 9d6c5180
       defaultValue: ""
       predefined:
       - ""
@@ -1984,11 +1754,7 @@
       description: Message status.
       type: String
   - name: mimecast-list-held-message
-<<<<<<< HEAD
-    description: Get information about held messages, including the reason, hold level, sender and recipients
-=======
     description: Get information about held messages, including the reason, hold level, sender and recipients.
->>>>>>> 9d6c5180
     arguments:
     - auto: PREDEFINED
       name: admin
@@ -2279,11 +2045,7 @@
   script: '-'
   subtype: python3
   type: python
-<<<<<<< HEAD
-  dockerimage: demisto/python3:3.10.13.72123
-=======
   dockerimage: demisto/python3:3.10.13.84405
->>>>>>> 9d6c5180
 tests:
 - Mimecast test
 fromversion: 5.0.0