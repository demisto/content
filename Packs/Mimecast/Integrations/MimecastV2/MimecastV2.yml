category: Email
commonfields:
  id: MimecastV2
  version: -1
configuration:
- defaultvalue: https://api.mimecast.com
  display: BaseUrl - API url including region, For example https://eu-api.mimecast.com
  name: baseUrl
  required: true
  type: 0
- display: App ID
  name: appId
  required: true
  type: 0
- display: User Email Address (Use for auto token refresh)
  name: credentials
  type: 9
  displaypassword: Password
- display: User Email Address (Use for auto token refresh)
  name: email
  type: 0
  hidden: true
- display: Password
  name: password
  type: 4
  hidden: true
- display: App Key
  name: appKey_creds
  type: 9
  displaypassword: App Key
  hiddenusername: true
- display: App key
  name: appKey
  type: 4
  hidden: true
- display: AccessKey
  name: accessKey
  type: 0
- display: Secret Key
  name: secretKey_creds
  type: 9
  displaypassword: Secret Key
  hiddenusername: true
- display: SecretKey
  name: secretKey
  type: 4
  hidden: true
- display: Fetch incidents
  name: isFetch
  type: 8
- display: Fetch URL incidents
  name: fetchURL
  type: 8
  hidden: true
- display: Fetch attachment incidents
  name: fetchAttachments
  type: 8
  hidden: true
- display: Fetch impersonation incidents
  name: fetchImpersonations
  type: 8
  hidden: true
- additionalinfo: Fetch specific incident types. Default value is "All".
  defaultvalue: All
  display: Fetch incident types
  name: incidentsToFetch
  options:
  - All
  - Impersonation
  - Attachments
  - Url
  - Held Messages
  type: 16
- display: Incident type
  name: incidentType
  type: 13
- defaultvalue: '24'
  display: Hours before first fetch to retrieve incidents
  name: fetchDelta
  type: 0
- display: Trust any certificate (not secure)
  name: new_insecure
  type: 8
- display: Use system proxy settings
  name: proxy
  type: 8
description: Mimecast unified email management offers cloud email services for email security, continuity and archiving emails. Please read detailed instructions in order to understand how to set the integration's parameters.
display: Mimecast v2
name: MimecastV2
script:
  commands:
  - arguments:
    - default: true
      description: The query string xml for the search using Mimecast Unified Search Experience (MUSE) - read more on https://community.mimecast.com/docs/DOC-2262, using this will override other query arguments
      name: queryXml
    - description: Search for this text in messages
      name: text
    - auto: PREDEFINED
      defaultValue: 'false'
      description: Will not execute the query, but just return the query string built
      name: dryRun
      predefined:
      - 'true'
      - 'false'
    - auto: PREDEFINED
      description: Search in specific dates only.
      name: date
      predefined:
      - today
      - yesterday
      - last_week
      - last_month
      - last_year
    - description: Search emails from date, format YYYY-MM-DDTHH:MM:SZ (e.g. 2015-09-21T23:00:00Z)
      name: dateFrom
    - description: Search emails to date, format YYYY-MM-DDTHH:MM:SZ (e.g. 2015-09-21T23:00:00Z)
      name: dateTo
    - description: Filter on messages to a specific address
      name: sentTo
    - description: Filter on messages from a specific address
      name: sentFrom
    - description: Search email by subject, will override the text argument
      name: subject
    - auto: PREDEFINED
      description: 'These are the attachment types available: optional - messages with and without attachments any - messages with any attachment documents - messages with doc, dot, docx, docm, dotx, dotm, pdf, rtf, html attachments spreadsheets - messages with xls, xlt, xlsx, xlsm, xltx, xltm, xlsb, xlam, csv attachments presentations - messages with ppt, pptx, pptm, potx, potm, ppam, ppsx, ppsm, sldx, sldm, thms, pps attachments text - messages with txt, text, html, log attachments images - messages with jpg, jpeg, png, bmp, gif, psd, tif, tiff attachments media - messages with mp3, mp4, m4a, mpg, mpeg, avi, wav, aac, wma, mov attachments zips - messages with zip, rar, cab, gz, gzip, 7z attachments none - No attachments are to be present in the results'
      name: attachmentType
      predefined:
      - optional
      - any
      - documents
      - spreadsheets
      - presentations
      - text
      - images
      - media
      - zips
      - none
    - description: Search for text in attachments
      name: attachmentText
    - description: Search email by text in body, will override the text and subject arguments
      name: body
    - description: Number of results per page to display.
      name: pageSize
    - description: Sets the result to start returning results (default 0)
      name: startRow
    - auto: PREDEFINED
      defaultValue: 'false'
      description: Defines if the search should query recently received messages that are not fully processed yet (default false). You can search by mailbox and date time across active messages
      name: active
      predefined:
      - 'true'
      - 'false'
    - name: limit
      description: The maximum number of results to return.
      defaultValue: "20"
      predefined:
      - ""
    - name: page
      description: Page number you would like to view. Each page contains page_size values. Must be used along with page_size.
      defaultValue: ""
      predefined:
      - ""
    description: Query Mimecast emails. This is an archive search command.
    name: mimecast-query
    outputs:
    - contextPath: Mimecast.Message.ID
      description: Message ID
      type: string
    - contextPath: Mimecast.Message.Subject
      description: Message subject
      type: string
    - contextPath: Mimecast.Message.Sender
      description: Message sender address
      type: string
    - contextPath: Mimecast.Message.Recipient
      description: Message recipient address
      type: string
    - contextPath: Mimecast.Message.RecievedDate
      description: Message received date
      type: date
    - contextPath: Mimecast.Message.Size
      description: The size of the message in bytes
      type: number
    - contextPath: Mimecast.Message.AttachmentCount
      description: Message attachments count
      type: number
    - contextPath: Mimecast.Message.Status
      description: Message status
      type: string
  - description: List all existing Mimecast blocked sender policies
    name: mimecast-list-blocked-sender-policies
    outputs:
    - contextPath: Mimecast.Policy.ID
      description: Policy ID
      type: string
    - contextPath: Mimecast.Policy.Sender.Address
      description: Block Sender by email address
      type: string
    - contextPath: Mimecast.Policy.Sender.Domain
      description: Block Sender by domain
      type: string
    - contextPath: Mimecast.Policy.Sender.Group
      description: Block Sender by group
      type: string
    - contextPath: Mimecast.Policy.Bidirectional
      description: Blocked policy is bidirectional or not
      type: boolean
    - contextPath: Mimecast.Policy.Receiver.Address
      description: Block emails to receiver type address
      type: string
    - contextPath: Mimecast.Policy.Receiver.Domain
      description: Block emails to receiver type domain
      type: string
    - contextPath: Mimecast.Policy.Receiver.Group
      description: Block emails to receiver type group
      type: string
    - contextPath: Mimecast.Policy.FromDate
      description: Policy validation start date
      type: date
    - contextPath: Mimecast.Policy.ToDate
      description: Policy expiration date
      type: date
    - contextPath: Mimecast.Policy.Sender.Type
      description: Block emails to sender type
      type: string
    - contextPath: Mimecast.Policy.Receiver.Type
      description: Block emails to receiver type
      type: string
  - arguments:
    - description: Filter by policy ID
      name: policyID
      required: true
    description: Get a blocked sender policy by ID
    name: mimecast-get-policy
    outputs:
    - contextPath: Mimecast.Policy.ID
      description: Policy ID
      type: string
    - contextPath: Mimecast.Policy.Sender.Address
      description: Block Sender by email address
      type: string
    - contextPath: Mimecast.Policy.Sender.Domain
      description: Block Sender by domain
      type: string
    - contextPath: Mimecast.Policy.Sender.Group
      description: Block Sender by group
      type: string
    - contextPath: Mimecast.Policy.Bidirectional
      description: Blocked policy is bidirectional or not
      type: boolean
    - contextPath: Mimecast.Policy.Receiver.Address
      description: Block emails to receiver type address
      type: string
    - contextPath: Mimecast.Policy.Receiver.Domain
      description: Block emails to receiver type domain
      type: string
    - contextPath: Mimecast.Policy.Receiver.Group
      description: Block emails to receiver type group
      type: string
    - contextPath: Mimecast.Policy.Fromdate
      description: Policy validation start date
      type: date
    - contextPath: Mimecast.Policy.Todate
      description: Policy expiration date
      type: date
  - arguments:
    - description: Policy description
      name: description
      required: true
    - auto: PREDEFINED
      defaultValue: envelope_from
      description: Addresses based on
      name: fromPart
      predefined:
      - envelope_from
      - header_from
      - both
    - auto: PREDEFINED
      description: Blocked Sender type
      name: fromType
      predefined:
      - everyone
      - internal_addresses
      - external_addresses
      - email_domain
      - profile_group
      - individual_email_address
      required: true
    - description: 'Required if fromType is one of email domain, profile group, individual email address. Expected values: If fromType is email_domain, a domain name without the @ symbol. If fromType is profile_group, the ID of the profile group. If fromType is individual_email_address, an email address.'
      name: fromValue
    - auto: PREDEFINED
      description: Receiver type
      name: toType
      predefined:
      - everyone
      - internal_addresses
      - external_addresses
      - email_domain
      - profile_group
      - address_attribute_value
      - individual_email_address
      - free_mail_domains
      - header_display_name
      required: true
    - description: 'Required if fromType is one of email domain, profile group, individual email address. Expected values: If toType is email_domain, a domain name without the @ symbol. If toType is profile_group, the ID of the profile group. If toType is individual_email_address, an email address.'
      name: toValue
    - auto: PREDEFINED
      description: 'The block option, must be one of: no_action, block_sender.'
      name: option
      predefined:
      - no_action
      - block_sender
      required: true
    description: Create a Blocked Sender Policy
    name: mimecast-create-policy
    outputs:
    - contextPath: Mimecast.Policy.ID
      description: Policy ID
      type: string
    - contextPath: Mimecast.Policy.Sender.Address
      description: Block Sender by email address
      type: string
    - contextPath: Mimecast.Policy.Sender.Domain
      description: Block Sender by domain
      type: string
    - contextPath: Mimecast.Policy.Sender.Group
      description: Block Sender by group
      type: string
    - contextPath: Mimecast.Policy.Bidirectional
      description: Blocked policy is bidirectional or not
      type: boolean
    - contextPath: Mimecast.Policy.Receiver.Address
      description: Block emails to receiver type address
      type: string
    - contextPath: Mimecast.Policy.Receiver.Domain
      description: Block emails to receiver type domain
      type: string
    - contextPath: Mimecast.Policy.Receiver.Group
      description: Block emails to receiver type group
      type: string
    - contextPath: Mimecast.Policy.Fromdate
      description: Policy validation start date
      type: date
    - contextPath: Mimecast.Policy.Todate
      description: Policy expiration date
      type: date
    - contextPath: Mimecast.Policy.Sender.Type
      description: The sender type
      type: String
    - contextPath: Mimecast.Policy.Receiver.Type
      description: The receiver type
      type: String
  - arguments:
    - description: Policy ID
      name: policyID
      required: true
    description: Delete a Blocked Sender Policy
    name: mimecast-delete-policy
    outputs:
    - contextPath: Mimecast.Policy.ID
      description: Policy ID
      type: string
  - arguments:
    - description: The email address of sender to permit or block
      name: sender
      required: true
    - description: The email address of recipient to permit or block
      name: recipient
      required: true
    - auto: PREDEFINED
      description: Choose to either "permit" (to bypass spam checks) or "block" (to reject the email)
      name: action
      predefined:
      - permit
      - block
      required: true
    - name: limit
      description: The maximum number of results to return.
      defaultValue: "20"
      predefined:
      - ""
    - name: page
      description: Page number you would like to view. Each page contains page_size values. Must be used along with page_size.
      defaultValue: ""
      predefined:
      - ""
    - name: page_size
      description: Number of results per page to display.
      defaultValue: ""
      predefined:
      - ""
    description: Permit or block a specific sender
    name: mimecast-manage-sender
    outputs:
    - contextPath: Mimecast.Managed.Sender
      description: The email address of the sender
      type: string
    - contextPath: Mimecast.Managed.Recipient
      description: The email address of the recipient
      type: string
    - contextPath: Mimecast.Managed.Action
      description: Chosen action
      type: string
    - contextPath: Mimecast.Managed.ID
      description: The Mimecast secure ID of the managed sender object.
      type: string
  - arguments:
    - description: Filter results by specific URL
      name: url
    description: Get a list of all managed URLs
    name: mimecast-list-managed-url
    outputs:
    - contextPath: Mimecast.URL.Domain
      description: The managed domain
      type: string
    - contextPath: Mimecast.URL.Disablelogclick
      description: If logging of user clicks on the URL is disabled
      type: boolean
    - contextPath: Mimecast.URL.Action
      description: Either block of permit
      type: string
    - contextPath: Mimecast.URL.Path
      description: The path of the managed URL
      type: string
    - contextPath: Mimecast.URL.matchType
      description: Either explicit - applies to the full URL or domain - applies to all URL values in the domain
      type: string
    - contextPath: Mimecast.URL.ID
      description: The Mimecast secure ID of the managed URL
      type: string
    - contextPath: Mimecast.URL.disableRewrite
      description: If rewriting of this URL in emails is disabled
      type: boolean
  - arguments:
    - description: The URL to block or permit. Do not include a fragment (#).
      name: url
      required: true
    - auto: PREDEFINED
      description: Set to "block" to block list the URL, "permit" to add to allow list.
      name: action
      predefined:
      - block
      - permit
      required: true
    - auto: PREDEFINED
      defaultValue: explicit
      description: Set to "explicit" to block or permit only instances of the full URL. Set to "domain" to block or permit any URL with the same domain
      name: matchType
      predefined:
      - explicit
      - domain
    - auto: PREDEFINED
      defaultValue: 'false'
      description: Disable rewriting of this URL in emails. Applies only if action = "permit". Default false
      name: disableRewrite
      predefined:
      - 'true'
      - 'false'
    - description: Add a comment about the managed URL
      name: comment
    - auto: PREDEFINED
      defaultValue: 'false'
      description: Disable User Awareness challenges for this URL. Applies only if action = "permit". Default false
      name: disableUserAwareness
      predefined:
      - 'true'
      - 'false'
    - auto: PREDEFINED
      defaultValue: 'false'
      description: Disable logging of user clicks on the URL. Default is false
      name: disableLogClick
      predefined:
      - 'true'
      - 'false'
    description: Create a managed URL on Mimecast
    name: mimecast-create-managed-url
    outputs:
    - contextPath: Mimecast.URL.Domain
      description: The managed domain
      type: string
    - contextPath: Mimecast.URL.Action
      description: Either block of permit
      type: string
    - contextPath: Mimecast.URL.disableLogClick
      description: If logging of user clicks on the URL is disabled
      type: string
    - contextPath: Mimecast.URL.matchType
      description: Either explicit - applies to the full URL or domain - applies to all URL values in the domain
      type: string
    - contextPath: Mimecast.URL.ID
      description: The Mimecast secure ID of the managed URL
      type: string
    - contextPath: Mimecast.URL.disableRewrite
      description: If rewriting of this URL in emails is disabled
      type: boolean
  - arguments:
    - description: The email address to return the message list for
      name: mailbox
    - description: The start date of messages to return, in the following format, 2015-11-16T14:49:18+0000. Default is the last calendar month
      name: startTime
    - description: The end date of messages to return, in the following format, 2015-11-16T14:49:18+0000. Default is the end of the current day
      name: endTime
    - auto: PREDEFINED
      defaultValue: INBOX
      description: 'The message list type, must be one of: inbox or sent, default is inbox'
      name: view
      predefined:
      - INBOX
      - SENT
    - description: Filter by message subject
      name: subject
    - defaultValue: '100'
      description: The maximum number of results to return.
      name: limit
    - name: page
      description: Page number you would like to view. Each page contains page_size values. Must be used along with page_size.
      defaultValue: ""
      predefined:
      - ""
    - name: page_size
      description: Number of results per page to display.
      defaultValue: ""
      predefined:
      - ""
    description: Get a list of messages for a given user. This is an archive search command.
    name: mimecast-list-messages
    outputs:
    - contextPath: Mimecast.Message.Subject
      description: Message Subject
      type: string
    - contextPath: Mimecast.Message.ID
      description: Message ID
      type: string
    - contextPath: Mimecast.Message.Size
      description: The size of the message in bytes
      type: number
    - contextPath: Mimecast.Message.RecievedDate
      description: The date the message was received
      type: date
    - contextPath: Mimecast.Message.From
      description: The mail Sender
      type: string
    - contextPath: Mimecast.Message.AttachmentCount
      description: The number of attachments on the message
      type: string
  - arguments:
    - description: The number of results to request. Default is all
      name: resultsNumber
    - description: Start date of logs to return in the following format 2015-11-16T14:49:18+0000. Default is the start of the current day
      name: fromDate
    - description: End date of logs to return in the following format 2015-11-16T14:49:18+0000. Default is time of request
      name: toDate
    - auto: PREDEFINED
      defaultValue: malicious
      description: Filters logs by scan result, default is malicious
      name: resultType
      predefined:
      - safe
      - malicious
      - timeout
      - error
      - unsafe
      - all
    - defaultValue: '100'
      description: The maximum number of results to return.
      name: limit
    - name: page
      description: Page number you would like to view. Each page contains page_size values. Must be used along with page_size.
      defaultValue: ""
      predefined:
      - ""
    - name: page_size
      description: Number of results per page to display.
      defaultValue: ""
      predefined:
      - ""
    description: Returns Attachment Protect logs for a Mimecast customer account
    name: mimecast-get-attachment-logs
    outputs:
    - contextPath: Mimecast.AttachmentLog.Result
      description: 'The result of the attachment analysis: clean, malicious, unknown, or timeout'
      type: string
    - contextPath: Mimecast.AttachmentLog.Date
      description: The time at which the attachment was released from the sandbox
      type: date
    - contextPath: Mimecast.AttachmentLog.Sender
      description: The sender of the attachment
      type: string
    - contextPath: Mimecast.AttachmentLog.FileName
      description: The file name of the original attachment
      type: string
    - contextPath: Mimecast.AttachmentLog.Action
      description: The action triggered for the attachment
      type: string
    - contextPath: Mimecast.AttachmentLog.Recipient
      description: The address of the user that received the attachment
      type: string
    - contextPath: Mimecast.AttachmentLog.FileType
      description: The file type of the attachment
      type: string
    - contextPath: Mimecast.AttachmentLog.Route
      description: 'The route of the original email containing the attachment, either: inbound, outbound, internal, or external'
      type: string
  - arguments:
    - description: This parameter is ignored, use the 'limit' parameter instead.
      name: resultsNumber
    - description: Start date of logs to return in the following format 2015-11-16T14:49:18+0000. Default is the start of the current day
      name: fromDate
    - description: End date of logs to return in the following format 2015-11-16T14:49:18+0000. Default is time of request
      name: toDate
    - auto: PREDEFINED
      defaultValue: malicious
      description: Filters logs by scan result
      name: resultType
      predefined:
      - clean
      - malicious
      - all
    - defaultValue: '100'
      description: The maximum number of results to return.
      name: limit
    - name: page
      description: Page number you would like to view. Each page contains page_size values. Must be used along with page_size.
      defaultValue: ""
      predefined:
      - ""
    - name: page_size
      description: Number of results per page to display.
      defaultValue: ""
      predefined:
      - ""
    description: Returns URL protect logs for a Mimecast customer account. Default value of scanResult as malicious
    name: mimecast-get-url-logs
    outputs:
    - contextPath: Mimecast.UrlLog.Category
      description: The category of the URL clicked
      type: string
    - contextPath: Mimecast.UrlLog.UserAddress
      description: The email address of the user who clicked the link
      type: string
    - contextPath: Mimecast.UrlLog.URL
      description: The url clicked
      type: string
    - contextPath: Mimecast.UrlLog.Awareness
      description: The action taken by the user if user awareness was applied
      type: string
    - contextPath: Mimecast.UrlLog.AdminOverride
      description: The action defined by the administrator for the URL
      type: string
    - contextPath: Mimecast.UrlLog.Date
      description: The date that the URL was clicked
      type: date
    - contextPath: Mimecast.UrlLog.Result
      description: The result of the URL scan
      type: string
    - contextPath: Mimecast.UrlLog.Action
      description: The action that was taken for the click
      type: string
    - contextPath: Mimecast.UrlLog.Route
      description: 'The route of the original email containing the attachment, either: inbound, outbound, internal, or external'
      type: string
    - contextPath: Mimecast.UrlLog. userOverride
      description: The action requested by the user.
      type: string
  - arguments:
    - description: The number of results to request. Default is all
      name: resultsNumber
    - auto: PREDEFINED
      defaultValue: 'true'
      description: ' Filters for messages tagged malicious (true) or not tagged malicious (false). Omit for no tag filtering. Default is true'
      name: taggedMalicious
      predefined:
      - 'true'
      - 'false'
    - auto: PREDEFINED
      description: The field to search. Default is all (meaning all of the preceding fields)
      name: searchField
      predefined:
      - senderAddress
      - recipientAddress
      - subject
      - policy
      - all
    - description: Required if searchField exists. A character string to search for in the logs.
      name: query
    - auto: PREDEFINED
      description: Filters logs by identifiers, can include any of newly_observed_domain, internal_user_name, repy_address_mismatch, and targeted_threat_dictionary. you can choose more then one identifier separated by comma.
      isArray: true
      name: identifiers
      predefined:
      - newly_observed_domain
      - internal_user_name
      - repy_address_mismatch
      - targeted_threat_dictionary
    - description: Start date of logs to return in the following format 2015-11-16T14:49:18+0000. Default is the start of the current day
      name: fromDate
    - description: End date of logs to return in the following format 2015-11-16T14:49:18+0000. Default is time of request
      name: toDate
    - auto: PREDEFINED
      description: Filters logs by action, you can choose more then one action separated by comma.
      isArray: true
      name: actions
      predefined:
      - delete
      - hold
      - bounce
      - smart_folder
      - disable_smart_folder
      - content_expire
      - meta_expire
      - stationery
      - gcc
      - secure_delivery
      - delivery_route
      - document_policy
      - disable_document_policy
      - attach_set_policy
      - remove_email
    - defaultValue: '100'
      description: The maximum number of results to return.
      name: limit
    - name: page
      description: Page number you would like to view. Each page contains page_size values. Must be used along with page_size.
      defaultValue: ""
      predefined:
      - ""
    - name: page_size
      description: Number of results per page to display.
      defaultValue: ""
      predefined:
      - ""
    description: Returns Impersonation Protect logs for a Mimecast customer account
    name: mimecast-get-impersonation-logs
    outputs:
    - contextPath: Mimecast.Impersonation.ResultCount
      description: The total number of IMPERSONATION log lines found for the request
      type: number
    - contextPath: Mimecast.Impersonation.Hits
      description: The number of identifiers that the message triggered
      type: number
    - contextPath: Mimecast.Impersonation.Malicious
      description: Whether the message was tagged as malicious
      type: boolean
    - contextPath: Mimecast.Impersonation.SenderIP
      description: The source IP address of the message
      type: string
    - contextPath: Mimecast.Impersonation.SenderAddress
      description: The email address of the sender of the message
      type: string
    - contextPath: Mimecast.Impersonation.Subject
      description: The subject of the email
      type: string
    - contextPath: Mimecast.Impersonation.Identifiers
      description: 'The properties of the message that triggered the action: similar_internal_domain, newly_observed_domain, internal_user_name, reply_address_mismatch, and/or targeted_threat_dictionary'
      type: string
    - contextPath: Mimecast.Impersonation.Date
      description: The time at which the log was recorded
      type: date
    - contextPath: Mimecast.Impersonation.Action
      description: 'The action triggered by the email'
      type: string
    - contextPath: Mimecast.Impersonation.Policy
      description: The name of the policy definition that triggered the log
      type: string
    - contextPath: Mimecast.Impersonation.ID
      description: Impersonation Log ID
      type: string
    - contextPath: Mimecast.Impersonation.RecipientAddress
      description: The email address of the recipient of the email
      type: string
    - contextPath: Mimecast.Impersonation.External
      description: Whether the message was tagged as coming from an external address
      type: boolean
  - arguments:
    - description: URL to decode
      name: url
      required: true
    description: Decodes a given url from mimecast
    name: mimecast-url-decode
    outputs:
    - contextPath: URL.Data
      description: The encoded url to parse
      type: string
    - contextPath: URL.Mimecast.DecodedURL
      description: Parsed url
      type: string
  - description: discover authentication types that are supported for your account and which base URL to use for the requesting user.
    name: mimecast-discover
    outputs:
    - contextPath: Mimecast.Authentication.AuthenticationTypes
      description: List of authentication types available to the user
      type: string
    - contextPath: Mimecast.Authentication.EmailAddress
      description: Email address of the request sender
      type: string
    - contextPath: Mimecast.Authentication.EmailToken
      description: Email token of the request sender
      type: string
  - description: Refresh access key validity
    name: mimecast-refresh-token
  - description: Login to generate Access Key and  Secret Key
    name: mimecast-login
  - arguments:
    - description: Message ID
      name: messageID
      required: true
    - auto: PREDEFINED
      description: 'Defines which copy of the message part to return, must be one of: "delivered" the copy that has been processed by the Mimecast MTA with policies such as URL rewriting applied, OR "received" - the copy of the message that Mimecast originally received. (Only relevant for part argument = message or all)'
      name: context
      predefined:
      - DELIVERED
      - RECEIVED
      required: true
    - auto: PREDEFINED
      defaultValue: PLAIN
      description: The message type to return. (Only relevant for part argument = message or all)
      name: type
      predefined:
      - HTML
      - PLAIN
      - RFC822
      - TRANSMISSION_MESSAGE_BODY
    - auto: PREDEFINED
      defaultValue: all
      description: Define what message part to return - download message, get metadata or both.
      name: part
      predefined:
      - message
      - metadata
      - all
    description: Get the contents or metadata of a given message. This is an archive search command.
    name: mimecast-get-message
    outputs:
    - contextPath: Mimecast.Message.ID
      description: Message ID
      type: string
    - contextPath: Mimecast.Message.Subject
      description: The message subject.
      type: string
    - contextPath: Mimecast.Message.HeaderDate
      description: The date of the message as defined in the message headers.
      type: date
    - contextPath: Mimecast.Message.Size
      description: The message size.
      type: number
    - contextPath: Mimecast.Message.From
      description: Sender of the message as defined in the message header.
      type: string
    - contextPath: Mimecast.Message.To.EmailAddress
      description: Recipient of the message.
      type: string
    - contextPath: Mimecast.Message.ReplyTo
      description: The value of the Reply-To header.
      type: string
    - contextPath: Mimecast.Message.CC.EmailAddress
      description: Each CC recipient of the message.
      type: string
    - contextPath: Mimecast.Message.EnvelopeFrom
      description: Sender of the message as defined in the message envelope.
      type: string
    - contextPath: Mimecast.Message.Headers.Name
      description: Header's name.
      type: string
    - contextPath: Mimecast.Message.Headers.Values
      description: Header's value.
      type: string
    - contextPath: Mimecast.Message.Attachments.FileName
      description: Message attachment's file name.
      type: string
    - contextPath: Mimecast.Message.Attachments.SHA256
      description: Message attachment's SHA256.
      type: string
    - contextPath: Mimecast.Message.Attachments.ID
      description: Message attachment's ID.
      type: string
    - contextPath: Mimecast.Message.Attachments.Size
      description: Message attachment's file size.
      type: number
    - contextPath: Mimecast.Message.Processed
      description: The date the message was processed by Mimecast in ISO 8601 format.
      type: date
    - contextPath: Mimecast.Message.HasHtmlBody
      description: If the message has an HTML body part.
      type: boolean
    - contextPath: File.Size
      description: File Size
      type: number
    - contextPath: File.SHA1
      description: SHA1 hash of the file
      type: string
    - contextPath: File.SHA256
      description: SHA256 hash of the file
      type: string
    - contextPath: File.Name
      description: The sample name
      type: string
    - contextPath: File.SSDeep
      description: SSDeep hash of the file
      type: string
    - contextPath: File.EntryID
      description: War-Room Entry ID of the file
      type: string
    - contextPath: File.Info
      description: Basic information of the file
      type: string
    - contextPath: File.Type
      description: File type e.g., "PE"
      type: string
    - contextPath: File.MD5
      description: MD5 hash of the file
      type: string
  - arguments:
    - description: The Mimecast ID of the message attachment to return. (Can be retrieved from mimecast-get-message)
      name: attachmentID
      required: true
    description: Download attachments from a specified message. This is an archive search command.
    name: mimecast-download-attachments
    outputs:
    - contextPath: File.Size
      description: File size
      type: number
    - contextPath: File.SHA1
      description: SHA1 hash of the file
      type: string
    - contextPath: File.SHA256
      description: SHA256 hash of the file
      type: string
    - contextPath: File.Name
      description: The sample name
      type: string
    - contextPath: File.SSDeep
      description: SSDeep hash of the file
      type: string
    - contextPath: File.EntryID
      description: War-Room Entry ID of the file
      type: string
    - contextPath: File.Info
      description: Basic information of the file
      type: string
    - contextPath: File.Type
      description: File type e.g., "PE"
      type: string
    - contextPath: File.MD5
      description: MD5 hash of the file
      type: string
  - arguments:
    - description: The string to query.
      name: query_string
    - auto: PREDEFINED
      description: The group source by which to filter.
      name: query_source
      predefined:
      - cloud
      - ldap
    - description: The maximum number of results to return.
      name: limit
    description: Returns the list of groups according to the specified query.
    name: mimecast-find-groups
    outputs:
    - contextPath: Mimecast.Group.Name
      description: The name of the group.
      type: String
    - contextPath: Mimecast.Group.Source
      description: The source of the group.
      type: String
    - contextPath: Mimecast.Group.ID
      description: The Mimecast ID of the group.
      type: String
    - contextPath: Mimecast.Group.NumberOfUsers
      description: The number of members in the group.
      type: Number
    - contextPath: Mimecast.Group.ParentID
      description: The Mimecast ID of the group's parent.
      type: String
    - contextPath: Mimecast.Group.NumberOfChildGroups
      description: The number of child groups.
      type: Number
  - arguments:
    - description: The Mimecast ID of the group to return.
      name: group_id
      required: true
    - description: The maximum number of results to return.
      name: limit
    description: Returns the members list for the specified group.
    name: mimecast-get-group-members
    outputs:
    - contextPath: Mimecast.Group.Users.Name
      description: The user's display name.
      type: String
    - contextPath: Mimecast.Group.Users.EmailAddress
      description: The user's email address.
      type: String
    - contextPath: Mimecast.Group.Users.Domain
      description: The domain name of the user's email address.
      type: String
    - contextPath: Mimecast.Group.Users.Type
      description: The user type.
      type: String
    - contextPath: Mimecast.Group.Users.InternalUser
      description: Whether the user is internal.
      type: Boolean
    - contextPath: Mimecast.Group.Users.IsRemoved
      description: Whether the user is part of the group.
      type: Boolean
  - arguments:
    - description: The Mimecast ID of the group to add the user to.
      name: group_id
      required: true
    - description: The email address of the user to add to a group.
      name: email_address
    - description: A domain to add to a group.
      name: domain_address
    description: Adds a user to a group. The email_address and domain_address arguments are optional, but one of them must be supplied.
    name: mimecast-add-group-member
    outputs:
    - contextPath: Mimecast.Group.Users.EmailAddress
      description: The user's email address.
      type: String
    - contextPath: Mimecast.Group.Users.IsRemoved
      description: Whether the user is part of the group.
      type: Boolean
  - arguments:
    - description: The Mimecast ID of the group from which to remove the user.
      name: group_id
      required: true
    - description: The email address of the user to remove from the group.
      name: email_address
    - description: A domain of the user to remove from a group.
      name: domain_address
    description: Removes a user from a group. The email_address and domain_address arguments are optional, but one of them must be supplied.
    name: mimecast-remove-group-member
    outputs:
    - contextPath: Mimecast.Group.Users.EmailAddress
      description: The user's email address.
      type: String
    - contextPath: Mimecast.Group.Users.IsRemoved
      description: Whether the user part of the group.
      type: Boolean
  - arguments:
    - description: The name of the new group.
      name: group_name
      required: true
    - description: The Mimecast ID of the new group's parent. Default will be root level.
      name: parent_id
    description: Creates a new Mimecast group.
    name: mimecast-create-group
    outputs:
    - contextPath: Mimecast.Group.Name
      description: The name of the group.
      type: String
    - contextPath: Mimecast.Group.Source
      description: The source of the group.
      type: String
    - contextPath: Mimecast.Group.ID
      description: The Mimecast ID of the group.
      type: String
    - contextPath: Mimecast.Group.NumberOfUsers
      description: The number of members in the group.
      type: Number
    - contextPath: Mimecast.Group.ParentID
      description: The Mimecast ID of the group's parent.
      type: String
    - contextPath: Mimecast.Group.NumberOfChildGroups
      description: The number of child groups.
      type: Number
  - arguments:
    - description: The new name for the group.
      name: group_name
    - description: The Mimecast ID of the group to update.
      name: group_id
      required: true
    - description: The new parent group.
      name: parent_id
    description: Updates an existing Mimecast group.
    name: mimecast-update-group
    outputs:
    - contextPath: Mimecast.Group.Name
      description: The name of the group.
      type: String
    - contextPath: Mimecast.Group.ID
      description: The Mimecast ID of the group.
      type: String
    - contextPath: Mimecast.Group.ParentID
      description: The Mimecast ID of the group's parent.
      type: String
  - arguments:
    - description: The file hash or messageId value.
      name: hash_message_id
      required: true
    - description: The reason for creating the remediation incident.
      name: reason
      required: true
    - auto: PREDEFINED
      description: The message component by which to search. Default is "hash".
      name: search_by
      predefined:
      - hash
      - messageId
    - description: 'The start date of messages to remediate. Default value is the previous month. (Format: yyyy-mm-ddThh:mm:ss+0000)'
      name: start_date
    - description: 'The end date of messages to remediate. Default value is the end of the current day. (Format: yyyy-mm-ddThh:mm:ss+0000)'
      name: end_date
    description: Creates a new Mimecast remediation incident.
    name: mimecast-create-remediation-incident
    outputs:
    - contextPath: Mimecast.Incident.ID
      description: The secure Mimecast remediation ID.
      type: String
    - contextPath: Mimecast.Incident.Code
      description: The incident code generated at creation.
      type: String
    - contextPath: Mimecast.Incident.Type
      description: The incident type.
      type: String
    - contextPath: Mimecast.Incident.Reason
      description: The reason provided at the creation of the remediation incident.
      type: String
    - contextPath: Mimecast.Incident.IdentifiedMessages
      description: The number of messages identified based on the search criteria.
      type: Number
    - contextPath: Mimecast.Incident.SuccessfullyRemediatedMessages
      description: The number successfully remediated messages.
      type: Number
    - contextPath: Mimecast.Incident.FailedRemediatedMessages
      description: The number of messages that failed to remediate.
      type: Number
    - contextPath: Mimecast.Incident.MessagesRestored
      description: The number of messages that were restored from the incident.
      type: Number
    - contextPath: Mimecast.Incident.LastModified
      description: The date and time that the incident was last modified.
      type: String
    - contextPath: Mimecast.Incident.SearchCriteria.From
      description: The sender email address or domain.
      type: String
    - contextPath: Mimecast.Incident.SearchCriteria.To
      description: The recipient email address or domain.
      type: String
    - contextPath: Mimecast.Incident.SearchCriteria.MessageID
      description: The message ID used when creating the remediation incident.
      type: String
    - contextPath: Mimecast.Incident.SearchCriteria.FileHash
      description: The file hash used when creating the remediation incident.
      type: String
    - contextPath: Mimecast.Incident.SearchCriteria.StartDate
      description: The start date of included messages.
      type: String
    - contextPath: Mimecast.Incident.SearchCriteria.EndDate
      description: The end date of included messages.
      type: String
  - arguments:
    - description: The Mimecast ID for a remediation incident.
      name: incident_id
      required: true
    description: Returns a Mimecast remediation incident.
    name: mimecast-get-remediation-incident
    outputs:
    - contextPath: Mimecast.Incident.ID
      description: The secure Mimecast remediation ID.
      type: String
    - contextPath: Mimecast.Incident.Code
      description: The incident code generated at creation.
      type: String
    - contextPath: Mimecast.Incident.Type
      description: The incident type.
      type: String
    - contextPath: Mimecast.Incident.Reason
      description: The reason provided when the remediation incident was created.
      type: String
    - contextPath: Mimecast.Incident.IdentifiedMessages
      description: The number of messages identified based on the search criteria.
      type: Number
    - contextPath: Mimecast.Incident.SuccessfullyRemediatedMessages
      description: The number of successfully remediated messages.
      type: Number
    - contextPath: Mimecast.Incident.FailedRemediatedMessages
      description: The number of messages that failed to remediate.
      type: Number
    - contextPath: Mimecast.Incident.MessagesRestored
      description: The number of messages that were restored from the incident.
      type: Number
    - contextPath: Mimecast.Incident.LastModified
      description: The date and time that the incident was last modified.
      type: String
    - contextPath: Mimecast.Incident.SearchCriteria.From
      description: The sender email address or domain.
      type: String
    - contextPath: Mimecast.Incident.SearchCriteria.To
      description: The recipient email address or domain.
      type: String
    - contextPath: Mimecast.Incident.SearchCriteria.MessageID
      description: The message ID used when creating the remediation incident.
      type: String
    - contextPath: Mimecast.Incident.SearchCriteria.FileHash
      description: The file hash used when creating the remediation incident.
      type: String
    - contextPath: Mimecast.Incident.SearchCriteria.StartDate
      description: The start date of included messages.
      type: String
    - contextPath: Mimecast.Incident.SearchCriteria.EndDate
      description: The end date of included messages.
      type: String
  - arguments:
    - description: List of file hashes to check if they were seen in an account.
      isArray: true
      name: hashes_to_search
      required: true
    description: Searches for one or more file hashes in the account. Maximum is 100.
    name: mimecast-search-file-hash
    outputs:
    - contextPath: Mimecast.Hash.HashValue
      description: The file hash value.
      type: String
    - contextPath: Mimecast.Hash.Detected
      description: Whether the hash was found in the account.
      type: Boolean
  - arguments:
    - description: The ID of the policy to update.
      name: policy_id
      required: true
    - description: A new description for the policy.
      name: description
    - auto: PREDEFINED
      description: The sender type by which to block senders in the policy. This argument must match the fromValue argument. For example, if you specify email_domain, the fromValue must be an email domain.
      name: fromType
      predefined:
      - everyone
      - internal_addresses
      - external_addresses
      - email_domain
      - profile_group
      - address_attribute_value
      - individual_email_address
      - free_mail_domains
      - header_display_name
    - auto: PREDEFINED
      description: The blocked receiver type by which to block receivers in the policy. This argument must match the toValue argument. For example, if you specify email_domain, the fromType must be an email domain.
      name: toType
      predefined:
      - everyone
      - internal_addresses
      - external_addresses
      - email_domain
      - profile_group
      - individual_email_address
    - auto: PREDEFINED
      description: The block action.
      name: option
      predefined:
      - no_action
      - block_sender
    - description: The value of the fromType argument. For example, if you specify email_domain for fromType, the fromValue must be an email domain.
      name: fromValue
    - description: The value of the toType argument. For example, if you specify email_domain for toType, the toValue must be an email domain.
      name: toValue
    - auto: PREDEFINED
      description: The part from where addresses are pulled.
      name: fromPart
      predefined:
      - envelope_from
      - header_from
      - both
    description: Updates the specified policy.
    name: mimecast-update-policy
    outputs:
    - contextPath: Mimecast.Policy.ID
      description: Policy ID.
      type: string
    - contextPath: Mimecast.Policy.Sender.Address
      description: Block sender by email address value.
      type: string
    - contextPath: Mimecast.Policy.Sender.Domain
      description: Block sender by domain value.
      type: string
    - contextPath: Mimecast.Policy.Sender.Group
      description: Block sender by group value.
      type: string
    - contextPath: Mimecast.Policy.Bidirectional
      description: Whether the blocked policy is bidirectional.
      type: boolean
    - contextPath: Mimecast.Policy.Receiver.Address
      description: Block emails to receiver type address.
      type: string
    - contextPath: Mimecast.Policy.Receiver.Domain
      description: Block emails to receiver type domain.
      type: string
    - contextPath: Mimecast.Policy.Receiver.Group
      description: Block emails to receiver type group.
      type: string
    - contextPath: Mimecast.Policy.Fromdate
      description: The policy validation start date.
      type: date
    - contextPath: Mimecast.Policy.Todate
      description: The policy expiration date.
      type: date
    - contextPath: Mimecast.Policy.Sender.Type
      description: The sender type.
      type: String
    - contextPath: Mimecast.Policy.Receiver.Type
      description: The receiver type.
      type: String
  - name: mimecast-search-message
    description: Searches a message.
    arguments:
    - name: search_reason
      description: Reason for tracking the email
      defaultValue: ""
      predefined:
      - ""
    - name: from_date
      description: API start parameter. Datetime format is ISO 8601. e.g., 2022-07-11T14:49:18+0000.
      defaultValue: ""
      predefined:
      - ""
    - name: to_date
      description: API end parameter  Datetime format ISO 8601. e.g., 2022-07-11T14:49:18+0000.
      defaultValue: ""
      predefined:
      - ""
    - name: message_id
      description: The internet message ID of the message to track.
      defaultValue: ""
      predefined:
      - ""
    - name: from
      description: "Part of advancedTrackAndTraceOptions object: The sending email address or domain of the messages to track."
      defaultValue: ""
      predefined:
      - ""
    - name: to
      description: "Part of advancedTrackAndTraceOptions object: The recipient email address or domain of the messages to track."
      defaultValue: ""
      predefined:
      - ""
    - name: subject
      description: "Part of advancedTrackAndTraceOptions object: The subject of the messages to track."
      defaultValue: ""
      predefined:
      - ""
    - name: sender_ip
      description: "Part of advancedTrackAndTraceOptions object: The source IP address of the messages to track."
      defaultValue: ""
      predefined:
      - ""
    - auto: PREDEFINED
      name: route
      description: A comma-separated list of routes to filter by.
      isArray: true
      defaultValue: ""
      predefined:
      - internal
      - outbound
      - inbound
    outputs:
    - contextPath: Mimecast.SearchMessage.info
      description: Info regarding the message.
      type: String
    - contextPath: Mimecast.SearchMessage.id
      description: The Mimecast ID of the message. Used to load more information about the message.
      type: String
    - contextPath: Mimecast.SearchMessage.status
      description: The status of the message.
      type: String
    - contextPath: Mimecast.SearchMessage.fromEnv.emailAddress
      description: The email address of the sender.
      type: String
    - contextPath: Mimecast.SearchMessage.fromHdr.displayableName
      description: The display name of the recipient.
      type: String
    - contextPath: Mimecast.SearchMessage.fromHdr.emailAddress
      description: The email address of the recipient.
      type: String
    - contextPath: Mimecast.SearchMessage.to.displayableName
      description: The display name of the recipient.
      type: String
    - contextPath: Mimecast.SearchMessage.to.emailAddress
      description: The email address of the recipient.
      type: String
    - contextPath: Mimecast.SearchMessage.received
      description: The date and time the message was received by Mimecast.
      type: Date
    - contextPath: Mimecast.SearchMessage.subject
      description: The subject of the message.
      type: String
    - contextPath: Mimecast.SearchMessage.senderIP
      description: The source IP address of the message.
      type: String
    - contextPath: Mimecast.SearchMessage.attachments
      description: If the message has attachments.
      type: Boolean
    - contextPath: Mimecast.SearchMessage.route
      description: The route of the message.
      type: String
    - contextPath: Mimecast.SearchMessage.sent
      description: The date and time that the message was sent / processed by Mimecast.
      type: Date
    - contextPath: Mimecast.SearchMessage.spamScore
      description: Spam score of the email.
      type: Number
    - contextPath: Mimecast.SearchMessage.detectionLevel
      description: Detection level of the email.
      type: String
  - name: mimecast-get-message-info
    description: Retrieves detailed information about a specific message.
    arguments:
    - name: ids
      description: A comma-separated list of the Mimecast IDs of the messages to load. This is returned by the /api/message-finder/search endpoint. (mimecast-search-message command)
      required: true
      isArray: true
      defaultValue: ""
      predefined:
      - ""
    - auto: PREDEFINED
      name: show_recipient_info
      description: When argument is true all data from recipientInfo object is presented at command response.
      defaultValue: "true"
      predefined:
      - "true"
      - "false"
    - auto: PREDEFINED
      name: show_delivered_message
      description: When argument is true all data from deliveredMessage object is presented at command response.
      defaultValue: "false"
      predefined:
      - "true"
      - "false"
    - auto: PREDEFINED
      name: show_retention_info
      description: When argument is true all data from retentionInfo object is presented at command response.
      defaultValue: "true"
      predefined:
      - "true"
      - "false"
    - auto: PREDEFINED
      name: show_spam_info
      description: When argument is true all spamInfo block is presented at command response.
      defaultValue: "true"
      predefined:
      - "true"
      - "false"
    outputs:
    - contextPath: Mimecast.MessageInfo.deliveredMessage.deliveryMetaInfo.components.extension
      description: Component extension type.
      type: String
    - contextPath: Mimecast.MessageInfo.deliveredMessage.deliveryMetaInfo.components.hash
      description: Component hash.
      type: String
    - contextPath: Mimecast.MessageInfo.deliveredMessage.deliveryMetaInfo.components.mimeType
      description: Component MIME type.
      type: String
    - contextPath: Mimecast.MessageInfo.deliveredMessage.deliveryMetaInfo.components.name
      description: Component name.
      type: String
    - contextPath: Mimecast.MessageInfo.deliveredMessage.deliveryMetaInfo.components.size
      description: Component size.
      type: Number
    - contextPath: Mimecast.MessageInfo.deliveredMessage.deliveryMetaInfo.components.type
      description: Component type.
      type: String
    - contextPath: Mimecast.MessageInfo.deliveredMessage.deliveryMetaInfo.deliveryEvent
      description: Description of delivery event.
      type: String
    - contextPath: Mimecast.MessageInfo.deliveredMessage.deliveryMetaInfo.emailAddress
      description: Email address of recipient.
      type: String
    - contextPath: Mimecast.MessageInfo.deliveredMessage.deliveryMetaInfo.encryptionInfo
      description: Encryption type.
      type: String
    - contextPath: Mimecast.MessageInfo.deliveredMessage.deliveryMetaInfo.messageExpiresIn
      description: Expiration time of message.
      type: Number
    - contextPath: Mimecast.MessageInfo.deliveredMessage.deliveryMetaInfo.processingServer
      description: Processing server address.
      type: String
    - contextPath: Mimecast.MessageInfo.deliveredMessage.deliveryMetaInfo.receiptAcknowledgement
      description: Recipient acknowledgement.
      type: String
    - contextPath: Mimecast.MessageInfo.deliveredMessage.deliveryMetaInfo.remoteHost
      description: Remote host address.
      type: String
    - contextPath: Mimecast.MessageInfo.deliveredMessage.deliveryMetaInfo.remoteIp
      description: Remote IP address.
      type: String
    - contextPath: Mimecast.MessageInfo.deliveredMessage.deliveryMetaInfo.remoteServerGreeting
      description: Remote server greeting.
      type: String
    - contextPath: Mimecast.MessageInfo.deliveredMessage.deliveryMetaInfo.transmissionEnd
      description: Transmission end date.
      type: Date
    - contextPath: Mimecast.MessageInfo.deliveredMessage.deliveryMetaInfo.transmissionSize
      description: Transmission size.
      type: Number
    - contextPath: Mimecast.MessageInfo.deliveredMessage.deliveryMetaInfo.transmissionStart
      description: Transmission start date.
      type: Date
    - contextPath: Mimecast.MessageInfo.deliveredMessage.messageInfo.fromEnvelope
      description: Sender mail. (From envelope)
      type: String
    - contextPath: Mimecast.MessageInfo.deliveredMessage.messageInfo.fromHeader
      description: Sender mail. (From header)
      type: String
    - contextPath: Mimecast.MessageInfo.deliveredMessage.messageInfo.processed
      description: Processed time and date.
      type: Date
    - contextPath: Mimecast.MessageInfo.deliveredMessage.messageInfo.route
      description: Message route.
      type: String
    - contextPath: Mimecast.MessageInfo.deliveredMessage.messageInfo.sent
      description: Message sent time and date.
      type: Date
    - contextPath: Mimecast.MessageInfo.deliveredMessage.messageInfo.subject
      description: Message subject.
      type: String
    - contextPath: Mimecast.MessageInfo.deliveredMessage.messageInfo.to
      description: Recipients info.
      type: String
    - contextPath: Mimecast.MessageInfo.deliveredMessage.messageInfo.transmissionInfo
      description: Transmission info.
      type: String
    - contextPath: Mimecast.MessageInfo.deliveredMessage.policyInfo.inherited
      description: Whether policy is inherited.
      type: Boolean
    - contextPath: Mimecast.MessageInfo.deliveredMessage.policyInfo.policyName
      description: Policy name.
      type: String
    - contextPath: Mimecast.MessageInfo.deliveredMessage.policyInfo.policyType
      description: Policy type.
      type: String
    - contextPath: Mimecast.MessageInfo.id
      description: Message ID.
      type: String
    - contextPath: Mimecast.MessageInfo.recipientInfo.messageInfo.binaryEmailSize
      description: Email size.
      type: Number
    - contextPath: Mimecast.MessageInfo.recipientInfo.messageInfo.components.extension
      description: Component extension type.
      type: String
    - contextPath: Mimecast.MessageInfo.recipientInfo.messageInfo.components.hash
      description: Component hash.
      type: String
    - contextPath: Mimecast.MessageInfo.recipientInfo.messageInfo.components.mimeType
      description: Component MIME type.
      type: String
    - contextPath: Mimecast.MessageInfo.recipientInfo.messageInfo.components.name
      description: Component name.
      type: String
    - contextPath: Mimecast.MessageInfo.recipientInfo.messageInfo.components.size
      description: Component size.
      type: Number
    - contextPath: Mimecast.MessageInfo.recipientInfo.messageInfo.components.type
      description: Component type.
      type: String
    - contextPath: Mimecast.MessageInfo.recipientInfo.messageInfo.encryptionInfo
      description: Encryption information.
      type: String
    - contextPath: Mimecast.MessageInfo.recipientInfo.messageInfo.fromEnvelope
      description: The routable email address (From envelope).
      type: String
    - contextPath: Mimecast.MessageInfo.recipientInfo.messageInfo.fromHeader
      description: The routable email address (From header).
      type: String
    - contextPath: Mimecast.MessageInfo.recipientInfo.messageInfo.messageExpiresIn
      description: Expiry time of message.
      type: Number
    - contextPath: Mimecast.MessageInfo.recipientInfo.messageInfo.processed
      description: Message processed time.
      type: Date
    - contextPath: Mimecast.MessageInfo.recipientInfo.messageInfo.processingServer
      description: Message processing server.
      type: String
    - contextPath: Mimecast.MessageInfo.recipientInfo.messageInfo.receiptAcknowledgement
      description: Recipient acknowledgement.
      type: String
    - contextPath: Mimecast.MessageInfo.recipientInfo.messageInfo.receiptEvent
      description: Receipt event name.
      type: String
    - contextPath: Mimecast.MessageInfo.recipientInfo.messageInfo.remoteHost
      description: Remote host address.
      type: String
    - contextPath: Mimecast.MessageInfo.recipientInfo.messageInfo.remoteIp
      description: Remote IP address.
      type: String
    - contextPath: Mimecast.MessageInfo.recipientInfo.messageInfo.remoteServerGreeting
      description: Remote server greeting.
      type: String
    - contextPath: Mimecast.MessageInfo.recipientInfo.messageInfo.sent
      description: Message send time and date.
      type: Date
    - contextPath: Mimecast.MessageInfo.recipientInfo.messageInfo.spamEvent
      description: Spam event name.
      type: String
    - contextPath: Mimecast.MessageInfo.recipientInfo.messageInfo.subject
      description: Message subject.
      type: String
    - contextPath: Mimecast.MessageInfo.recipientInfo.messageInfo.to
      description: Recipient info.
      type: String
    - contextPath: Mimecast.MessageInfo.recipientInfo.messageInfo.transmissionEnd
      description: Transmission end date.
      type: Date
    - contextPath: Mimecast.MessageInfo.recipientInfo.messageInfo.transmissionInfo
      description: Transmission info.
      type: String
    - contextPath: Mimecast.MessageInfo.recipientInfo.messageInfo.transmissionSize
      description: Transmission size.
      type: Number
    - contextPath: Mimecast.MessageInfo.recipientInfo.messageInfo.transmissionStart
      description: Transmission start date.
      type: Date
    - contextPath: Mimecast.MessageInfo.recipientInfo.recipientMetaInfo.binaryEmailSize
      description: Email size.
      type: Number
    - contextPath: Mimecast.MessageInfo.recipientInfo.recipientMetaInfo.components.extension
      description: Component extension type.
      type: String
    - contextPath: Mimecast.MessageInfo.recipientInfo.recipientMetaInfo.components.hash
      description: Component hash type.
      type: String
    - contextPath: Mimecast.MessageInfo.recipientInfo.recipientMetaInfo.components.mimeType
      description: Component MIME type.
      type: String
    - contextPath: Mimecast.MessageInfo.recipientInfo.recipientMetaInfo.components.name
      description: Component name.
      type: String
    - contextPath: Mimecast.MessageInfo.recipientInfo.recipientMetaInfo.components.size
      description: Component size.
      type: Number
    - contextPath: Mimecast.MessageInfo.recipientInfo.recipientMetaInfo.components.type
      description: Component type.
      type: String
    - contextPath: Mimecast.MessageInfo.recipientInfo.recipientMetaInfo.encryptionInfo
      description: Encryption information.
      type: String
    - contextPath: Mimecast.MessageInfo.recipientInfo.recipientMetaInfo.messageExpiresIn
      description: Expiration time of message.
      type: Number
    - contextPath: Mimecast.MessageInfo.recipientInfo.recipientMetaInfo.processingServer
      description: Processing server address.
      type: String
    - contextPath: Mimecast.MessageInfo.recipientInfo.recipientMetaInfo.receiptAcknowledgement
      description: Recipient acknowledgement.
      type: String
    - contextPath: Mimecast.MessageInfo.recipientInfo.recipientMetaInfo.receiptEvent
      description: Receipt event name.
      type: String
    - contextPath: Mimecast.MessageInfo.recipientInfo.recipientMetaInfo.remoteHost
      description: Remote host address.
      type: String
    - contextPath: Mimecast.MessageInfo.recipientInfo.recipientMetaInfo.remoteIp
      description: Remote IP address.
      type: String
    - contextPath: Mimecast.MessageInfo.recipientInfo.recipientMetaInfo.remoteServerGreeting
      description: Remote server greeting.
      type: String
    - contextPath: Mimecast.MessageInfo.recipientInfo.recipientMetaInfo.spamEvent
      description: Spam event name.
      type: String
    - contextPath: Mimecast.MessageInfo.recipientInfo.recipientMetaInfo.transmissionEnd
      description: Transmission end date.
      type: Date
    - contextPath: Mimecast.MessageInfo.recipientInfo.recipientMetaInfo.transmissionSize
      description: Transmission size.
      type: Number
    - contextPath: Mimecast.MessageInfo.recipientInfo.recipientMetaInfo.transmissionStart
      description: Transmission start date.
      type: Date
    - contextPath: Mimecast.MessageInfo.retentionInfo.currentPurgeDate
      description: Current purge date and time.
      type: Date
    - contextPath: Mimecast.MessageInfo.retentionInfo.originalPurgeDate
      description: Original purge date and time.
      type: Date
    - contextPath: Mimecast.MessageInfo.retentionInfo.purgeBasedOn
      description: Value that purge is based on.
      type: String
    - contextPath: Mimecast.MessageInfo.retentionInfo.retentionAdjustmentDays
      description: Retention adjustment days.
      type: Number
    - contextPath: Mimecast.MessageInfo.spamInfo.detectionLevel
      description: Spam detection level.
      type: String
    - contextPath: Mimecast.MessageInfo.spamInfo.dkim.allow
      description: Is DomainKeys Identified Mail (DKIM) allowed.
      type: Boolean
    - contextPath: Mimecast.MessageInfo.spamInfo.dkim.info
      description: DKIM info.
      type: String
    - contextPath: Mimecast.MessageInfo.spamInfo.dmarc.allow
      description: Is Domain-based Message Authentication, Reporting & Conformance (DMARC) allowed.
      type: Boolean
    - contextPath: Mimecast.MessageInfo.spamInfo.dmarc.info
      description: DMARC info.
      type: String
    - contextPath: Mimecast.MessageInfo.spamInfo.greyEmail
      description: Is grey email allowed.
      type: Boolean
    - contextPath: Mimecast.MessageInfo.spamInfo.managedSender.allow
      description: Is Managed Sender allowed.
      type: Boolean
    - contextPath: Mimecast.MessageInfo.spamInfo.managedSender.info
      description: Managed Sender info.
      type: String
    - contextPath: Mimecast.MessageInfo.spamInfo.permittedSender.allow
      description: Is Permitted Sender allowed.
      type: Boolean
    - contextPath: Mimecast.MessageInfo.spamInfo.permittedSender.info
      description: Permitted Sender info.
      type: String
    - contextPath: Mimecast.MessageInfo.spamInfo.rbl.allow
      description: Is Real-time blackhole list (RBL) allowed.
      type: Boolean
    - contextPath: Mimecast.MessageInfo.spamInfo.rbl.info
      description: RBL info.
      type: String
    - contextPath: Mimecast.MessageInfo.spamInfo.spamScore
      description: Spam score.
      type: Number
    - contextPath: Mimecast.MessageInfo.spamInfo.spf.allow
      description: Is Sender Policy Framework (SPF) allowed.
      type: Boolean
    - contextPath: Mimecast.MessageInfo.spamInfo.spf.info
      description: SPF info.
      type: String
    - contextPath: Mimecast.MessageInfo.status
      description: Message status.
      type: String
  - name: mimecast-list-held-message
    description: Get information about held messages, including the reason, hold level, sender and recipients
    arguments:
    - auto: PREDEFINED
      name: admin
      description: Whether only results for the currently authenticated user will be returned.
      defaultValue: "false"
      predefined:
      - "true"
      - "false"
    - name: from_date
      description: Datetime format ISO 8601. e.g., 2022-07-11T14:49:18+0000.
      defaultValue: ""
      predefined:
      - ""
    - name: to_date
      description: Datetime format ISO 8601. e.g., 2022-07-11T14:49:18+0000.
      defaultValue: ""
      predefined:
      - ""
    - name: value
      description: Free text to filter results by.
      defaultValue: ""
      predefined:
      - ""
    - auto: PREDEFINED
      name: field_name
      description: Message fields to filter based on.
      defaultValue: ""
      predefined:
      - all
      - subject
      - sender
      - recipient
      - reason_code
    - name: page_size
      description: Number of results per page to display.
      defaultValue: ""
      predefined:
      - ""
    - name: page
      description: Page number you would like to view. Each page contains page_size values. Must be used along with page_size.
      defaultValue: ""
      predefined:
      - ""
    - name: limit
      description: The maximum number of results to return.
      defaultValue: ""
      predefined:
      - ""
    outputs:
    - contextPath: Mimecast.HeldMessage.dateReceived
      description: The timestamp of the message transmission.
      type: Date
    - contextPath: Mimecast.HeldMessage.from.displayableName
      description: The sender name.
      type: String
    - contextPath: Mimecast.HeldMessage.from.emailAddress
      description: The sender email.
      type: String
    - contextPath: Mimecast.HeldMessage.fromHeader.displayableName
      description: The display name of the sender (From header).
      type: String
    - contextPath: Mimecast.HeldMessage.fromHeader.emailAddress
      description: The email address of the sender (From header).
      type: String
    - contextPath: Mimecast.HeldMessage.hasAttachments
      description: Returns true if the message contains attachments. False indicates no attachments.
      type: Boolean
    - contextPath: Mimecast.HeldMessage.id
      description: The Mimecast secure ID for a message.
      type: String
    - contextPath: Mimecast.HeldMessage.policyInfo
      description: Information or definition name triggering the message hold action.
      type: String
    - contextPath: Mimecast.HeldMessage.reason
      description: The summary reason for holding the message.
      type: String
    - contextPath: Mimecast.HeldMessage.reasonCode
      description: Reason code for holding the message.
      type: String
    - contextPath: Mimecast.HeldMessage.reasonId
      description: Mirrors the reason field, formatted without spaces. However, reasonCode should be used instead.
      type: String
    - contextPath: Mimecast.HeldMessage.route
      description: "Direction of message being held. Possible values are: INBOUND, OUTBOUND, INTERNAL, EXTERNAL."
      type: String
    - contextPath: Mimecast.HeldMessage.size
      description: The size of the message in bytes.
      type: Number
    - contextPath: Mimecast.HeldMessage.subject
      description: The message subject.
      type: String
    - contextPath: Mimecast.HeldMessage.to.displayableName
      description: The display name of the recipient.
      type: String
    - contextPath: Mimecast.HeldMessage.to.emailAddress
      description: The email address of the recipient.
      type: String
  - name: mimecast-held-message-summary
    description: Get counts of currently held messages for each hold reason.
    arguments: []
    outputs:
    - contextPath: Mimecast.HeldMessageSummary.numberOfItems
      description: The number of messages currently held for this reason.
      type: Number
    - contextPath: Mimecast.HeldMessageSummary.policyInfo
      description: The name of the policy or definition that held a message.
      type: String
  - name: mimecast-reject-held-message
    description: Reject a currently held message.
    arguments:
    - name: ids
      description: A comma-separated list of Mimecast secure IDs IDs are extracted from the mimecast-list-held-message command.
      required: true
      isArray: true
      defaultValue: ""
      predefined:
      - ""
    - name: message
      description: Rejection message to be returned to the sender.
      defaultValue: ""
      predefined:
      - ""
    - auto: PREDEFINED
      name: reason_type
      description: User can choose reason.
      defaultValue: ""
      predefined:
      - MESSAGE CONTAINS UNDESIRABLE CONTENT,MESSAGE CONTAINS CONFIDENTIAL INFORMATION,REVIEWER DISAPPROVES OF CONTENT.
      - INAPPROPRIATE COMMUNICATIONMESSAGE GOES AGAINST EMAIL POLICIES
      - ""
    - auto: PREDEFINED
      name: notify
      description: Whether to deliver rejection notificationd.
      defaultValue: ""
      predefined:
      - "true"
      - "false"
    outputs: []
  - name: mimecast-release-held-message
    description: Release a currently held message.
    arguments:
    - name: id
      description: Mimecast secure ID. ID can be extracted from the mimecast-list-held-message command.
      required: true
      defaultValue: ""
      predefined:
      - ""
    outputs: []
  - name: mimecast-search-processing-message
    description: Return messages currently being processed by Mimecast. Note that most of the time, no results are returned.
    arguments:
    - auto: PREDEFINED
      name: sort_order
      description: The method used to sort the messages.
      defaultValue: ""
      predefined:
      - asc
      - desc
    - name: from_date
      description: Datetime format ISO 8601. e.g., 2022-07-11T14:49:18+0000.
      defaultValue: ""
      predefined:
      - ""
    - name: to_date
      description: Datetime format ISO 8601. e.g., 2022-07-11T14:49:18+0000.
      defaultValue: ""
      predefined:
      - ""
    - name: value
      description: The search value to be used.
      defaultValue: ""
      predefined:
      - ""
    - auto: PREDEFINED
      name: field_name
      description: The field to be searched.
      defaultValue: ""
      predefined:
      - ALL
      - fromAddress
      - toAddress
      - subject
      - info
      - remoteIp
    - name: attachments
      description: The presence of an attachment in the message.
      defaultValue: ""
      predefined:
      - ""
    - auto: PREDEFINED
      name: route
      description: The message route.
      defaultValue: ""
      predefined:
      - all
      - internal
      - outbound
      - inbound
      - external
    - name: page_size
      description: Number of results per page to display.
      defaultValue: ""
      predefined:
      - ""
    - name: page
      description: Page number you would like to view. Each page contains page_size values. Must be used along with page_size.
      defaultValue: ""
      predefined:
      - ""
    - name: limit
      description: The maximum number of results to return.
      defaultValue: ""
      predefined:
      - ""
    outputs:
    - contextPath: Mimecast.ProcessingMessage.messages.id
      description: The Mimecast secure ID of the message.
      type: String
    - contextPath: Mimecast.ProcessingMessage.messages.fromEnv.emailAddress
      description: The routable email address (From evelope).
      type: String
    - contextPath: Mimecast.ProcessingMessage.messages.fromHeader.emailAddress
      description: The routable email address (From header).
      type: String
    - contextPath: Mimecast.ProcessingMessage.messages.to.emailAddress
      description: The routable email address.
      type: String
    - contextPath: Mimecast.ProcessingMessage.messages.subject
      description: The message subject.
      type: String
    - contextPath: Mimecast.ProcessingMessage.messages.attachment
      description: Whether there is an attachment in the message.
      type: Boolean
    - contextPath: Mimecast.ProcessingMessage.messages.routing
      description: The directional route of the message. Possible values are internal, outbound, inbound or external.
      type: String
    - contextPath: Mimecast.ProcessingMessage.messages.size
      description: The size of the message in bytes.
      type: Number
    - contextPath: Mimecast.ProcessingMessage.messages.remoteIp
      description: The connecting IP address.
      type: String
    - contextPath: Mimecast.ProcessingMessage.messages.attempts
      description: The number of processing attempts of the message.
      type: Number
    - contextPath: Mimecast.ProcessingMessage.messages.nextAttempt
      description: The date of the next process attempt for the message.
      type: Date
    - contextPath: Mimecast.ProcessingMessage.messages.created
      description: The date of the processing request creation.
      type: Date
    - contextPath: Mimecast.ProcessingMessage.messages.info
      description: Current processing status of the message.
      type: String
    - contextPath: Mimecast.ProcessingMessage.messages.priority
      description: Message priority.
      type: String
  - name: mimecast-list-email-queues
    description: Get the count of the inbound and outbound email queues at specified times.
    arguments:
    - name: from_date
      description: Datetime format ISO 8601. e.g., 2022-07-11T14:49:18+0000.
      required: true
      defaultValue: ""
      predefined:
      - ""
    - name: to_date
      description: Datetime format ISO 8601. e.g., 2022-07-11T14:49:18+0000.
      required: true
      defaultValue: ""
      predefined:
      - ""
    outputs:
    - contextPath: Mimecast.EmailQueue.inboundEmailQueue.count
      description: The number of inbound messages currently queued.
      type: Number
    - contextPath: Mimecast.EmailQueue.inboundEmailQueue.date
      description: The date for the displayed number of messages.
      type: Date
    - contextPath: Mimecast.EmailQueue.outboundEmailQueue.count
      description: The number of outbound messages currently queued.
      type: Number
    - contextPath: Mimecast.EmailQueue.outboundEmailQueue.date
      description: The date for the displayed number of messages.
      type: Date
  isfetch: true
<<<<<<< HEAD
=======
  runonce: false
>>>>>>> 9ddafcfd
  script: '-'
  subtype: python3
  type: python
  dockerimage: demisto/python3:3.10.10.48392
tests:
- Mimecast test
fromversion: 5.0.0<|MERGE_RESOLUTION|>--- conflicted
+++ resolved
@@ -2012,10 +2012,7 @@
       description: The date for the displayed number of messages.
       type: Date
   isfetch: true
-<<<<<<< HEAD
-=======
   runonce: false
->>>>>>> 9ddafcfd
   script: '-'
   subtype: python3
   type: python
