category: Utilities
commonfields:
  id: Xsoar_Utils
  version: -1
configuration:
- display: XSOAR SERVER URL
  name: url
  required: true
  type: 0
- display: XSOAR SERVER API KEY
  name: apikey
  required: true
  type: 4
- display: XSOAR Server PLAYGROUND ID
  name: playground-id
  required: true
  type: 0
- additionalinfo: Check this to ignore certificate signature
  defaultvalue: "false"
  display: Trust any certificate (not secure)
  name: insecure
  type: 8
description: |-
  This is a wrapper on top of XSOAR API. Can be used to implement commands that call the XSOAR API in the background.  This is mostly to avoid  constructing raw json strings while calling the demisto rest api integration.

  The first implemented command can be used to create an entry on any investigation; playground by default.  An example use-case could be debugging a pre-process script. (Call demisto.execute_command("xsoar-create-entry",{arguments})

  The idea is to use the same code to test from a local machine.
  python3  Xsoar_Utils.py  xsoar-create-entry  '{"data":"# testapi4","inv_id":"122c7bff-feae-4177-867e-37e2096cd7d9"}'

  Read the code to understand more.
display: Xsoar_Utils
name: Xsoar_Utils
script:
  commands:
  - arguments:
    - description: Entry value to be created
      name: data
    - description: The investigation id on which the entry is created. Defaults to playbook-id
      name: inv_id
    description: Creates an entry into an investigation warroom or  by default on the playground.
    name: xsoar-create-entry
<<<<<<< HEAD
  dockerimage: demisto/python3:3.10.1.25933
=======
  dockerimage: demisto/python3:3.10.12.63474
  runonce: false
>>>>>>> ad185257
  script: ''
  subtype: python3
  type: python
fromversion: 6.0.0
tests:
- No tests (auto formatted)<|MERGE_RESOLUTION|>--- conflicted
+++ resolved
@@ -40,12 +40,8 @@
       name: inv_id
     description: Creates an entry into an investigation warroom or  by default on the playground.
     name: xsoar-create-entry
-<<<<<<< HEAD
-  dockerimage: demisto/python3:3.10.1.25933
-=======
   dockerimage: demisto/python3:3.10.12.63474
   runonce: false
->>>>>>> ad185257
   script: ''
   subtype: python3
   type: python
