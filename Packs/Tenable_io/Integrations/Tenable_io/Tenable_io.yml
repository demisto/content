--- conflicted
+++ resolved
@@ -1,10 +1,7 @@
 category: Vulnerability Management
-<<<<<<< HEAD
-=======
 sectionOrder:
 - Connect
 - Collect
->>>>>>> 90cf3b88
 commonfields:
   id: Tenable.io
   version: -1
@@ -20,13 +17,6 @@
   type: 4
   hidden: true
   required: false
-<<<<<<< HEAD
-- displaypassword: Access key
-  name: credentials_access_key
-  hiddenusername: true
-  type: 9
-  required: false
-=======
   section: Connect
 - displaypassword: Access Key
   name: credentials_access_key
@@ -34,19 +24,11 @@
   type: 9
   required: true
   section: Connect
->>>>>>> 90cf3b88
 - display: Secret key
   name: secret-key
   type: 4
   hidden: true
   required: false
-<<<<<<< HEAD
-- displaypassword: secret key
-  name: credentials_secret_key
-  hiddenusername: true
-  type: 9
-  required: false
-=======
   section: Connect
 - displaypassword: Secret Key
   name: credentials_secret_key
@@ -54,22 +36,16 @@
   type: 9
   required: true
   section: Connect
->>>>>>> 90cf3b88
 - display: Trust any certificate (not secure)
   name: unsecure
   type: 8
   required: false
-<<<<<<< HEAD
-=======
   advanced: true
   section: Connect
->>>>>>> 90cf3b88
 - display: Use system proxy settings
   name: proxy
   type: 8
   required: false
-<<<<<<< HEAD
-=======
   advanced: true
   section: Connect
 - defaultvalue: 7 days
@@ -108,7 +84,6 @@
   section: Collect
   hidden:
   - xsoar
->>>>>>> 90cf3b88
 description: A comprehensive asset-centric solution to accurately track resources while accommodating dynamic assets such as cloud, mobile devices, containers, and web applications.
 display: Tenable Vulnerability Management (formerly Tenable.io)
 name: Tenable.io
@@ -781,17 +756,10 @@
       - 'summary'
       - 'third-party'
       - 'reputation'
-<<<<<<< HEAD
-    - description: 'A comma-separated list of severities of the vulnerabilities to include in the export. Defaults to all severity levels. The severity of a vulnerability is defined using the Common Vulnerability Scoring System (CVSS) base score. Supported array values are: info, low, medium, high, critical'
-      name: severity
-      isArray: true
-    - description: 'The start date for the range of data you want to export. Date format will be epoch date format or relational expressions like “7 days ago”. Note: This filter cannot be used in conjunction with the firstFound, lastFound, or lastFixed'
-=======
     - description: 'A comma-separated list of severities of the vulnerabilities to include in the export. Defaults to all severity levels. The severity of a vulnerability is defined using the Common Vulnerability Scoring System (CVSS) base score. Supported array values are: info, low, medium, high, critical.'
       name: severity
       isArray: true
     - description: 'The start date for the range of data you want to export. Date format will be epoch date format or relational expressions like “7 days ago”. Note: This filter cannot be used in conjunction with the firstFound, lastFound, or lastFixed.'
->>>>>>> 90cf3b88
       name: since
       isArray: true
     - description: 'A comma-separated list of states of the vulnerabilities you want the export to include. Supported, case-insensitive values are: open, reopened, fixed. This parameter is required if your request includes firstFound, lastFound, or lastFixed parameters. If your request omits this parameter, the export includes default states open and reopened only.'
@@ -802,11 +770,7 @@
     - description: When specified, the results returned in the list are limited to assets with the specified tag value.
       name: tagValue
     - auto: PREDEFINED
-<<<<<<< HEAD
-      description: 'An operator that determines the limitation on Vulnerability Priority Rating (VPR), scores value specified at vprScoreValue argument. Supported values are: equal, not equal, lt-lesser, lte-lesser than or equal , gt-greater than , gte-greater than or equal'
-=======
       description: 'An operator that determines the limitation on Vulnerability Priority Rating (VPR), scores value specified at vprScoreValue argument. Supported values are: equal, not equal, lt-lesser, lte-lesser than or equal , gt-greater than , gte-greater than or equal.'
->>>>>>> 90cf3b88
       name: vprScoreOperator
       predefined:
       - 'gte'
@@ -815,23 +779,14 @@
       - 'lt'
       - 'equal'
       - 'not equal'
-<<<<<<< HEAD
-    - description: 'When specified, the results returned in the list are limited to vulnerabilities with the specified Vulnerability Priority Rating (VPR), score or scores according to the score operator (vprScoreOperator) argument. VPR values range are 0.1-10.0'
-      name: vprScoreValue
-      isArray: true
-    - description: 'When specified, the results returned in the list are limited to vulnerabilities with the specified Vulnerability Priority Rating (VPR) score range. Example value: 2.5-3.5'
-=======
     - description: 'When specified, the results returned in the list are limited to vulnerabilities with the specified Vulnerability Priority Rating (VPR), score or scores according to the score operator (vprScoreOperator) argument. VPR values range are 0.1-10.0.'
       name: vprScoreValue
       isArray: true
     - description: 'When specified, the results returned in the list are limited to vulnerabilities with the specified Vulnerability Priority Rating (VPR) score range. Example value: 2.5-3.5.'
->>>>>>> 90cf3b88
       name: vprScoreRange
     - name: exportUuid
       description: The export UUID.
       hidden: true
-<<<<<<< HEAD
-=======
     - auto: PREDEFINED
       defaultValue: 'false'
       description: Set this argument to True in order to create vulnerabilities, otherwise the command will only display the vulnerabilities.
@@ -840,7 +795,6 @@
       - 'true'
       - 'false'
       required: false
->>>>>>> 90cf3b88
     polling: true
     description: Retrieves details for the specified asset to include custom attributes.
     name: tenable-io-export-vulnerabilities
@@ -870,11 +824,7 @@
       description: The last date credentials that were used successfully to scan the asset.
       type: Date
     - contextPath: TenableIO.Vulnerability.asset.last_unauthenticated_results
-<<<<<<< HEAD
-      description: The last date when the asset was scanned without using credentials
-=======
       description: The last date when the asset was scanned without using credentials.
->>>>>>> 90cf3b88
       type: Date
     - contextPath: TenableIO.Vulnerability.asset.mac_address
       description: The MAC address of the asset where a scan found the vulnerability.
@@ -961,11 +911,7 @@
       description: The CVSSv2 Remediation Level (RL) temporal metric for the vulnerability the plugin covers.
       type: String
     - contextPath: TenableIO.Vulnerability.plugin.cvss_temporal_vector.report_confidence
-<<<<<<< HEAD
-      description: The CVSSv2 Report Confidence (RC) temporal metric for the vulnerability the plugin covers
-=======
       description: The CVSSv2 Report Confidence (RC) temporal metric for the vulnerability the plugin covers.
->>>>>>> 90cf3b88
       type: String
     - contextPath: TenableIO.Vulnerability.plugin.cvss_temporal_vector.raw
       description: The complete CVSS temporal vector metrics and result values for the vulnerability the plugin covers in a condensed and coded format.
@@ -1352,17 +1298,10 @@
       description: ''
       hidden: true
     polling: true
-<<<<<<< HEAD
-    description: |
-      Export and download a scan report.
-      Scan results older than 35 days are supported in Nessus and CSV formats only, and filters cannot be applied.
-      Scans that are actively running cannot be exported (run "tenable-io-list-scans" to view scan statuses)
-=======
     description: |-
       Export and download a scan report.
       Scan results older than 35 days are supported in Nessus and CSV formats only, and filters cannot be applied.
       Scans that are actively running cannot be exported (run "tenable-io-list-scans" to view scan statuses).
->>>>>>> 90cf3b88
     name: tenable-io-export-scan
     outputs:
     - contextPath: InfoFile.Size
@@ -1382,8 +1321,6 @@
       type: string
     - contextPath: InfoFile.Extension
       description: The file extension of the file.
-<<<<<<< HEAD
-=======
   - arguments:
       - auto: PREDEFINED
         defaultValue: 'false'
@@ -1405,18 +1342,13 @@
         name: target_id
     description: Returns audit logs extracted from Tenable io.
     name: tenable-io-get-audit-logs
->>>>>>> 90cf3b88
   runonce: false
   script: '-'
   isfetchevents: true
   isfetchassets: true
   subtype: python3
   type: python
-<<<<<<< HEAD
-  dockerimage: demisto/python3:3.10.12.68714
-=======
   dockerimage: demisto/python3:3.10.13.90168
->>>>>>> 90cf3b88
 tests:
 - Tenable.io test
 fromversion: 5.0.0