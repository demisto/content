--- conflicted
+++ resolved
@@ -150,11 +150,7 @@
     'User-Agent': USER_AGENT_HEADERS_VALUE
 }
 USE_SSL = not PARAMS['unsecure']
-<<<<<<< HEAD
-USE_PROXY = PARAMS['proxy']
-=======
 USE_PROXY = PARAMS.get('proxy', False)
->>>>>>> 90cf3b88
 
 if not USE_PROXY:
     del os.environ['HTTP_PROXY']
@@ -611,9 +607,6 @@
     return res.json()
 
 
-<<<<<<< HEAD
-def test_module(client: Client):
-=======
 def get_timestamp(timestamp):
     return time.mktime(timestamp.timetuple())
 
@@ -725,7 +718,6 @@
 def test_module(client: Client, params):
     if int(params.get('assetsFetchInterval')) < 60:
         return_error("Assets and vulnerabilities fetch Interval is supposed to be 1 hour minimum.")
->>>>>>> 90cf3b88
     client.list_scan_filters()
     return 'ok'
 
@@ -1265,13 +1257,8 @@
     )
 
 
-<<<<<<< HEAD
-@polling_function(name=demisto.command(), timeout=arg_to_number(demisto.args().get('timeout', 600)),
-                  interval=arg_to_number(demisto.args().get('intervalInSeconds', 10)),
-=======
 @polling_function(name=demisto.command(), timeout=arg_to_number(demisto.args().get('timeout', 720)),
                   interval=arg_to_number(demisto.args().get('intervalInSeconds', 15)),
->>>>>>> 90cf3b88
                   requires_polling_arg=False)
 def export_assets_command(args: Dict[str, Any]) -> PollResult:
     """
@@ -1553,11 +1540,7 @@
         readable_output=scan_history_readable(history))
 
 
-<<<<<<< HEAD
-def build_filters(filters: str | None) -> dict:
-=======
 def build_filters(filters) -> dict:
->>>>>>> 90cf3b88
     """
     Build a dictionary of filter information from a filters string.
 
@@ -1676,53 +1659,6 @@
                 f'File ID: {file_id}\n')
 
 
-<<<<<<< HEAD
-def main():  # pragma: no cover
-
-    if not (ACCESS_KEY and SECRET_KEY):
-        raise DemistoException('Access Key and Secret Key must be provided.')
-
-    client = Client(
-        BASE_URL,
-        verify=USE_SSL,
-        proxy=USE_PROXY,
-        ok_codes=(200,),
-        headers=HEADERS
-    )
-    args = demisto.args()
-    command = demisto.command()
-
-    if command == 'test-module':
-        demisto.results(test_module(client))
-    elif command == 'tenable-io-list-scans':
-        demisto.results(get_scans_command())
-    elif command == 'tenable-io-launch-scan':
-        demisto.results(launch_scan_command())
-    elif command == 'tenable-io-get-scan-report':
-        demisto.results(get_report_command())
-    elif command == 'tenable-io-get-vulnerability-details':
-        demisto.results(get_vulnerability_details_command())
-    elif command == 'tenable-io-get-vulnerabilities-by-asset':
-        demisto.results(get_vulnerabilities_by_asset_command())
-    elif command == 'tenable-io-get-scan-status':
-        demisto.results(get_scan_status_command())
-    elif command == 'tenable-io-pause-scan':
-        demisto.results(pause_scan_command())
-    elif command == 'tenable-io-resume-scan':
-        demisto.results(resume_scan_command())
-    elif command == 'tenable-io-get-asset-details':
-        return_results(get_asset_details_command())
-    elif command == 'tenable-io-export-assets':
-        return_results(export_assets_command(args))
-    elif command == 'tenable-io-export-vulnerabilities':
-        return_results(export_vulnerabilities_command(args))
-    elif command == 'tenable-io-list-scan-filters':
-        return_results(list_scan_filters_command(client))
-    elif command == 'tenable-io-get-scan-history':
-        return_results(get_scan_history_command(args, client))
-    elif command == 'tenable-io-export-scan':
-        return_results(export_scan_command(args, client))
-=======
 def get_audit_logs_command(client: Client, from_date: Optional[str] = None, to_date: Optional[str] = None,
                            actor_id: Optional[str] = None, target_id: Optional[str] = None,
                            limit: Optional[int] = None):
@@ -2008,7 +1944,6 @@
 
     except Exception as e:
         return_error(f'Failed to execute {demisto.command()} command.\nError:\n{str(e)}')
->>>>>>> 90cf3b88
 
 
 if __name__ in ['__main__', 'builtin', 'builtins']:
