--- conflicted
+++ resolved
@@ -103,11 +103,7 @@
   isfetchevents: true
   type: python
   subtype: python3
-<<<<<<< HEAD
-  dockerimage: demisto/python3:3.10.12.63474
-=======
   dockerimage: demisto/python3:3.10.13.83255
->>>>>>> 6f77591c
 fromversion: 6.8.0
 tests:
 - No tests (auto formatted)
