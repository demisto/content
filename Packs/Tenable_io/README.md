--- conflicted
+++ resolved
@@ -1,25 +1,12 @@
-<<<<<<< HEAD
-Tenable.io is a comprehensive asset centric solution to accurately track resources while accommodating dynamic assets such as cloud, mobile devices, containers and web applications.
-The Tenable.io Cortex XSOAR pack helps organizations automate their scans and vulnerability management processes, reducing response times and improving their ability to manage security risks effectively. The pre-built integrations and playbooks provide a quick and easy way to get started with Tenable.io and Cortex XSOAR, and can be customized to meet the specific needs of an organization.
-Use the Tenable.io integration to manage scans and to view assets.
-=======
 The Tenable Vulnerability Management pack helps organizations automate their scans and vulnerability management processes, reducing response times and improving their ability to manage security risks effectively. The pre-built integrations and playbooks provide a quick and easy way to get started with Tenable.io and Cortex XSOAR, and can be customized to meet the specific needs of an organization.
 Use the Tenable Vulnerability Management integration to manage scans and to view assets.
->>>>>>> 90cf3b88
 
 ## What does this pack do
 Among other things, this integration enables you to:
 
 - Initiate vulnerability scans on demand.
 - Manage vulnerability scans including launch, pause and resume scans.
-<<<<<<< HEAD
-- Get details about assets.
-- Get scans status and report.
-- Export assets in Tenable.io based on various criteria.
-- Export vulnerabilities in Tenable.io based on various criteria.
-=======
 - Get details about assets and their vulnerabilities.
 - Get scans status and report.
 - Export assets based on various criteria.
-- Export vulnerabilities based on various criteria.
->>>>>>> 90cf3b88
+- Export vulnerabilities based on various criteria.