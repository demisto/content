--- conflicted
+++ resolved
@@ -2,11 +2,7 @@
     "name": "Tenable Vulnerability Management (formerly Tenable.io)",
     "description": "A comprehensive asset centric solution to accurately track resources while accommodating dynamic assets such as cloud, mobile devices, containers and web applications.",
     "support": "xsoar",
-<<<<<<< HEAD
-    "currentVersion": "2.3.7",
-=======
     "currentVersion": "2.3.12",
->>>>>>> 5b7550d4
     "author": "Cortex XSOAR",
     "url": "https://www.paloaltonetworks.com/cortex",
     "email": "",
