--- conflicted
+++ resolved
@@ -2,11 +2,7 @@
     "name": "Tenable.io",
     "description": "A comprehensive asset centric solution to accurately track resources while accommodating dynamic assets such as cloud, mobile devices, containers and web applications.",
     "support": "xsoar",
-<<<<<<< HEAD
-    "currentVersion": "2.1.13",
-=======
     "currentVersion": "2.1.15",
->>>>>>> 6f77591c
     "author": "Cortex XSOAR",
     "url": "https://www.paloaltonetworks.com/cortex",
     "email": "",
