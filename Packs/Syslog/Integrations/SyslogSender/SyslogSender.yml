--- conflicted
+++ resolved
@@ -11,11 +11,7 @@
   required: false
   type: 0
   section: Connect
-<<<<<<< HEAD
-  additionalinfo: A Syslog server address must be provided. Note, max supported length of label inside an address is 64 characters.
-=======
   additionalinfo: A Syslog server address must be provided. Note: the maximal supported length of a label inside an address is 64 characters.
->>>>>>> 276fd8e8
 - defaultvalue: '514'
   display: Port
   name: port
