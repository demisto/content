--- conflicted
+++ resolved
@@ -50,10 +50,7 @@
   commands:
   - name: get-mapping-fields
     description: Returns the list of fields for an incident type. This command should be used for debugging.
-<<<<<<< HEAD
-=======
   runonce: false
->>>>>>> 9ddafcfd
   script: "-"
   type: python
   subtype: python3
