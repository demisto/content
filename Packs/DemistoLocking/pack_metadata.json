--- conflicted
+++ resolved
@@ -2,11 +2,7 @@
     "name": "Cortex Lock",
     "description": "Locking mechanism that prevents concurrent execution of different tasks",
     "support": "xsoar",
-<<<<<<< HEAD
-    "currentVersion": "1.0.7",
-=======
     "currentVersion": "1.0.8",
->>>>>>> 90cf3b88
     "author": "Cortex XSOAR",
     "url": "https://www.paloaltonetworks.com/cortex",
     "email": "",
