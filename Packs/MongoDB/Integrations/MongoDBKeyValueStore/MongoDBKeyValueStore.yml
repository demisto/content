--- conflicted
+++ resolved
@@ -114,11 +114,7 @@
     name: mongodb-get-keys-number
   - description: Lists all incidents in the collection.
     name: mongodb-list-incidents
-<<<<<<< HEAD
-  dockerimage: demisto/py3-tools:1.0.0.45685
-=======
   dockerimage: demisto/py3-tools:1.0.0.91504
->>>>>>> 90cf3b88
   runonce: false
   script: '-'
   type: python
