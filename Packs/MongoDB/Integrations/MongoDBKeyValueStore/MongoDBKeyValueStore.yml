category: Database
fromversion: 5.0.0
commonfields:
  id: MongoDB Key Value Store
  version: -1
configuration:
- display: MongoDB username
  name: credentials
  required: true
  type: 9
- display: URI (mongodb://<IP/FQDN>:<Port Number>)
  name: uri
  required: true
  type: 0
- display: MongoDB database name
  name: database
  required: true
  type: 0
- defaultvalue: generic
  display: MongoDB collection name
  name: collection
  required: true
  type: 0
- display: Use an SSL/TLS secured connection
  name: use_ssl
  type: 8
- display: Trust any certificate (not secure)
  name: insecure
  type: 8
description: Manipulates key/value pairs according to an incident utilizing the MongoDB collection.
display: MongoDB Key Value Store
name: MongoDB Key Value Store
script:
  commands:
  - arguments:
    - description: The Demisto incident number.
      name: id
    - description: Name/Key.
      name: key
      required: true
    - description: Assigns a value to the name/key.
      name: value
      required: true
    description: Adds a key/value record for the incident. If the key exists, the existing value is overwritten.
    name: mongodb-write-key-value
    outputs:
    - contextPath: MongoDB.Entry.ID
      description: Entry ID.
      type: String
    - contextPath: MongoDB.Entry.Incident
      description: Incident ID.
      type: String
    - contextPath: MongoDB.Entry.Key
      description: Incident key.
      type: String
    - contextPath: MongoDB.Entry.Value
      description: Incident value.
      type: String
    - contextPath: MongoDB.Entry.Modified
      description: Incident modified date.
      type: Date
  - arguments:
    - description: The Demisto incident number.
      name: id
    - description: Name/Key.
      name: key
      required: true
    description: Returns the value of the specified name/key of an incident.
    name: mongodb-get-key-value
    outputs:
    - contextPath: MongoDB.Entry.Incident
      description: Incident ID.
      type: String
    - contextPath: MongoDB.Entry.Key
      description: Incident key.
      type: String
    - contextPath: MongoDB.Entry.Value
      description: The value of the key.
      type: String
  - arguments:
    - description: The Demisto incident number.
      name: id
    description: Lists the keys and their values for the specified incident.
    name: mongodb-list-key-values
    outputs:
    - contextPath: MongoDB.Incident.Incident
      description: Incident ID.
      type: String
    - contextPath: MongoDB.Incident.Key
      description: Incident key.
      type: String
    - contextPath: MongoDB.Incident.Value
      description: The value of the key.
      type: String
  - arguments:
    - description: The Demisto incident number.
      name: id
    - description: Name/Key.
      name: key
      required: true
    description: Deletes the key/value record for an incident.
    name: mongodb-delete-key
  - arguments:
    - description: The Demisto incident number.
      name: id
    description: Purges all keys/values for an incident. A common use case for this command is when closing an incident. This command clears the entries for the closed incident from the database.
    name: mongodb-purge-entries
  - arguments:
    - description: The Demisto incident number.
      name: id
    description: Returns the number of key/value pairs for an incident.
    name: mongodb-get-keys-number
  - description: Lists all incidents in the collection.
    name: mongodb-list-incidents
  dockerimage: demisto/py3-tools:1.0.0.45685
<<<<<<< HEAD
=======
  runonce: false
>>>>>>> 9ddafcfd
  script: '-'
  type: python
  subtype: python3
tests:
- MongoDB KeyValueStore - Test<|MERGE_RESOLUTION|>--- conflicted
+++ resolved
@@ -113,10 +113,7 @@
   - description: Lists all incidents in the collection.
     name: mongodb-list-incidents
   dockerimage: demisto/py3-tools:1.0.0.45685
-<<<<<<< HEAD
-=======
   runonce: false
->>>>>>> 9ddafcfd
   script: '-'
   type: python
   subtype: python3
