category: Database
commonfields:
  id: MongoDB
  version: -1
configuration:
- display: Username
  name: credentials
  required: true
  type: 9
- additionalinfo: A comma-separated list of URLs and ports.
  display: Server URLs with port (host1.com:27017,host2.com:27017)
  name: urls
  required: true
  type: 0
- display: Database Name
  name: database
  required: true
  type: 0
- defaultvalue: 'false'
  display: Use SSL/TLS secured connection
  name: use_ssl
  type: 8
- display: Trust any certificate (not secure)
  name: insecure
  type: 8
description: Use the MongoDB integration to search and query entries in your MongoDB.
display: MongoDB
name: MongoDB
script:
  commands:
  - arguments:
    - description: Name of the collection from which to get entries.
      name: collection
      required: true
    - description: A comma-separated list of ObjectIds to get. Can be retrieved from the `mongodb-query` command.
      isArray: true
      name: object_id
      required: true
    description: Gets an entry from the database by the object ID.
    name: mongodb-get-entry-by-id
    outputs:
    - contextPath: MongoDB.Entry._id
      description: ID of the entry.
      type: String
    - contextPath: MongoDB.Entry.collection
      description: The collection of which the entry belongs to.
      type: String
  - arguments:
    - description: Name of the collection to query.
      name: collection
      required: true
    - description: 'A JSON query to search for in the collection, in the format: `{"key": "value"}`. e.g {"_id": "mongodbid"}. Search by regex is supported, for more details refer to the Integration documentation.'
      name: query
      required: true
    - defaultValue: '50'
      description: Limits the result returned from MongoDB
      name: limit
    - description: Sorting order for the query results. Use the format "field1:asc,field2:desc".
      name: sort
    - description: A comma-seperated list of fields to return. If not specified, will return all fields to context.
      isArray: true
      name: fields
    description: Searches for items by using the specified JSON query. Search by regex is supported.
    name: mongodb-query
    outputs:
    - contextPath: MongoDB.Entry._id
      description: The ID of entry from the query.
      type: String
    - contextPath: MongoDB.Entry.collection
      description: The collection of which the entry belongs to.
      type: String
  - arguments:
    - description: Name of the collection in which to insert the entry.
      name: collection
      required: true
    - description: 'The entry to insert, in JSON format. Can include the `_id` argument or not, for example: `{"key": "value"}`'
      name: entry
      required: true
    description: Inserts an entry to the database.
    name: mongodb-insert
    outputs:
    - contextPath: MongoDB.Entry._id
      description: The ID of the entry from query.
      type: String
    - contextPath: MongoDB.Entry.collection
      description: The collection of which the entry belongs to.
      type: String
  - arguments:
    - description: The name of the collection in which to update an entry.
      name: collection
      required: true
    - description: 'A query that matches the document to update, in the format: `{"key": "value"}`.'
      name: filter
      required: true
    - description: 'The content with which to update the entry, in the format: {"$set": {"key": "value"}}. You can use Update Operators or Aggregation Pipeline. For more information, see the integration documentation.'
      name: update
      required: true
    - auto: PREDEFINED
      defaultValue: 'true'
      description: Whether to update a single entry. If true, will set only the first found entry. If false, will set all found entries. Default is true.
      name: update_one
      predefined:
      - 'true'
      - 'false'
    - auto: PREDEFINED
      defaultValue: 'false'
      description: Will create a new entry if no entires match the provided query. Default is false.
      name: upsert
      predefined:
      - 'true'
      - 'false'
    description: Updates an entry in a collection.
    name: mongodb-update
  - arguments:
    - description: The name of the collection from which to delete an entry.
      name: collection
      required: true
    - description: 'A query that matches the document to delete, for example: `{"key": "value"}`.'
      name: filter
      required: true
    - auto: PREDEFINED
      defaultValue: 'true'
      description: Whether to delete a single entry from the database. If false, will set all found entries.
      name: delete_one
      predefined:
      - 'true'
      - 'false'
    description: Deletes an entry from the database.
    name: mongodb-delete
  - description: Lists all collections in the database.
    name: mongodb-list-collections
    outputs:
    - contextPath: MongoDB.Collection.Name
      description: The name of the collection.
      type: String
  - arguments:
    - default: true
      description: The name of the collection to create.
      name: collection
      required: true
    description: Creates a collection
    name: mongodb-create-collection
  - arguments:
    - default: true
      description: The name of the collection to drop from the database.
      name: collection
      required: true
    description: Drops a collection from the database.
    execution: true
    name: mongodb-drop-collection
  - arguments:
    - description: Name of the collection to query.
      name: collection
      required: true
    - description: 'A JSON pipeline query to search by in the collection. Pipeline query should by list of dictionaries. For example: [{"key1": "value1"}, {"key2": "value2"}]'
      name: pipeline
      required: true
    - defaultValue: '50'
      description: Limits the number of results returned from MongoDB.
      name: limit
    - defaultValue: '0'
      description: Offset to the first result returned from MongoDB.
      name: offset
    description: Searches for items by the specified JSON pipleline query.
    name: mongodb-pipeline-query
    outputs:
    - contextPath: MongoDB.Entry._id
      description: The ID of entry from the query.
      type: String
    - contextPath: MongoDB.Entry.collection
      description: The collection of which the entry belongs to.
      type: String
  - arguments:
    - description: The name of the collection in which to update entries.
      name: collection
      required: true
    - description: 'A comma-separated list of queries that match the entries to update, in the format: `[{"key1": "value1"},{"key2": "value2"}]`. This list must match the comma-separated list of the update argument by order and size.'
      isArray: true
      name: filter
      required: true
    - description: 'A comma-separated list of operations to update entries, in the format: `[{"$set": {"key1": "value1"}},{"$set": {"key2": "value2"}}]`. You can use "Update Operators" or "Aggregation Pipeline". This list must match the comma-separated list of the filter argument by order and size.'
      isArray: true
      name: update
      required: true
    - auto: PREDEFINED
      defaultValue: 'false'
      description: Will create a new entry if no entires match the provided queries (per query). This argument will effect all the provided queries. Default is false.
      name: upsert
      predefined:
      - 'true'
      - 'false'
    - auto: PREDEFINED
      defaultValue: 'true'
      description: Whether to update a single entry per query. If true, will set only the first found entry, If false, will set all found entries. This argument will effect all the provided queries. Default is true.
      name: update_one
      predefined:
      - 'true'
      - 'false'
    description: Bulk updates entries in a collection.
    name: mongodb-bulk-update
  dockerimage: demisto/py3-tools:1.0.0.49703
<<<<<<< HEAD
=======
  runonce: false
>>>>>>> 9ddafcfd
  script: '-'
  subtype: python3
  type: python
tests:
- MongoDB - Test
fromversion: 5.0.0<|MERGE_RESOLUTION|>--- conflicted
+++ resolved
@@ -199,10 +199,7 @@
     description: Bulk updates entries in a collection.
     name: mongodb-bulk-update
   dockerimage: demisto/py3-tools:1.0.0.49703
-<<<<<<< HEAD
-=======
   runonce: false
->>>>>>> 9ddafcfd
   script: '-'
   subtype: python3
   type: python
