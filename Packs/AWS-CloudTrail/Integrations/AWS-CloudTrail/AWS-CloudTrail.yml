--- conflicted
+++ resolved
@@ -363,10 +363,7 @@
       description: A JSON string that contains a representation of the event returned.
       type: string
   dockerimage: demisto/boto3:2.0.0.52592
-<<<<<<< HEAD
-=======
   runonce: false
->>>>>>> 9ddafcfd
   script: '-'
   subtype: python3
   type: python
