{
    "name": "Flashpoint",
    "description": "Use the Flashpoint integration to reduce business risk.",
    "support": "partner",
<<<<<<< HEAD
    "currentVersion": "1.3.2",
=======
    "currentVersion": "1.3.1",
>>>>>>> 3e1ca33b
    "author": "Flashpoint",
    "url": "",
    "email": "demisto_support@flashpoint-intel.com",
    "created": "2020-04-14T00:00:00Z",
    "categories": [
        "Data Enrichment & Threat Intelligence"
    ],
    "tags": [
        "Relationship"
    ],
    "useCases": [],
    "keywords": [],
    "githubUser": [
        "kashyap-solanki"
    ],
    "certification": "certified",
    "marketplaces": [
        "xsoar",
        "marketplacev2"
    ]
}<|MERGE_RESOLUTION|>--- conflicted
+++ resolved
@@ -2,11 +2,7 @@
     "name": "Flashpoint",
     "description": "Use the Flashpoint integration to reduce business risk.",
     "support": "partner",
-<<<<<<< HEAD
     "currentVersion": "1.3.2",
-=======
-    "currentVersion": "1.3.1",
->>>>>>> 3e1ca33b
     "author": "Flashpoint",
     "url": "",
     "email": "demisto_support@flashpoint-intel.com",
