"""Ignite Main File."""

from copy import deepcopy
import ipaddress

import requests
import urllib3

import demistomock as demisto
from CommonServerPython import *  # noqa # pylint: disable=unused-wildcard-import
from CommonServerUserPython import *  # noqa

urllib3.disable_warnings()

""" CONSTANTS """
INTEGRATION_VERSION = "2.0.4"
INTEGRATION_PLATFORM = "Cortex XSOAR"
DEFAULT_API_PATH = "api.flashpoint.io"
DEFAULT_PLATFORM_PATH = "https://app.flashpoint.io"
DEFAULT_OLD_PLATFORM_PATH = "https://fp.tools"
FIRST_FETCH = "3 days"
DEFAULT_FETCH = 15
DEFAULT_PAGE_SIZE = 50
DEFAULT_LIMIT = 10
DEFAULT_REPORT_LIMIT = 5
DEFAULT_REPUTATION_LIMIT = 5
MAX_PAGE_SIZE = 1000
MAX_FETCH_LIMIT = 200
MAX_PRODUCT = 10000
MAX_ALERTS_LIMIT = 500
DEFAULT_SORT_ORDER = "asc"
DEFAULT_FETCH_TYPE = "Compromised Credentials"
DATE_FORMAT = "%Y-%m-%dT%H:%M:%SZ"  # ISO8601 format with UTC, default in XSOAR
READABLE_DATE_FORMAT = "%b %d, %Y  %H:%M"
TOTAL_RETRIES = 4
<<<<<<< HEAD
TOTAL_RETRIES_ON_ENRICHMENT = 0
DEFAULT_TIMEOUT = 60
TIMEOUT_ON_ENRICHMENT = 10
STATUS_CODE_TO_RETRY = (429, *(
    status_code for status_code in requests.status_codes._codes if status_code >= 500))  # type: ignore
OK_CODES = (400, 401, 403, 404, 521, *(
    status_code for status_code in requests.status_codes._codes if status_code >= 200 and status_code < 300))  # type: ignore
=======
STATUS_CODE_TO_RETRY = (429, *(status_code for status_code in requests.status_codes._codes if status_code >= 500))  # type: ignore
OK_CODES = (
    400,
    401,
    403,
    404,
    521,
    *(status_code for status_code in requests.status_codes._codes if status_code    # type: ignore[attr-defined]
      >= 200 and status_code < 300),  # type: ignore[attr-defined]
)  # type: ignore
>>>>>>> 2b4e28c9
BACKOFF_FACTOR = 7.5  # Sleep for [0s, 15s, 30s, 60s] between retries.
DEFAULT_END_TIME = "now"
DEFAULT_SEVERITY = "Unknown"

IS_FRESH_VALUES = ["true", "false"]
SORT_ORDER_VALUES = ["asc", "desc"]
SORT_DATE_VALUES = ["created_at", "first_observed_at"]
FILTER_DATE_VALUES = ["created_at", "first_observed_at"]
ALERT_STATUS_VALUES = ["archived", "starred", "sent", "none"]
ALERT_ORIGIN_VALUES = ["searches", "assets"]

DATE_OBSERVED = "Date Observed (UTC)"
STRING_FORMAT = "[{}]({})"
TIME_OBSERVED = "Observed time (UTC)"
QUERY = r'+type:("ip-src","ip-dst","ip-dst|port") +value.\*:"'
HR_TITLE = "### Ignite {} reputation for "
REPUTATION_MALICIOUS = "Reputation: Malicious\n\n"
TABLE_TITLE = "Events in which this IOC observed"
ALL_DETAILS_LINK = "\nAll events and details (ignite): [{}]({})\n"
MALICIOUS_DESCRIPTION = "Found in malicious indicators dataset"
SUSPICIOUS_DESCRIPTION = "Found in suspicious indicators dataset"
UNKONWN_DESCRIPTION = "Reputation of this Indicator is Unknown"
STIX_ATTACK_PATTERN = "STIX Attack Pattern"
REPUTATION_UNKNOWN = "Reputation: Unknown\n\n"
REPUTATION_SUSPICIOUS = "Reputation: Suspicious\n\n"
MALICIOUS_REPUTATION_SCORE = 3
UNKNOWN_REPUTATION_SCORE = 0
SUSPICIOUS_REPUTATION_SCORE = 2
FORUM_NAME = "Forum Name"
ROOM_TITLE = "Room Title"
AUTHOR_NAME = "Author Name"
THREAD_TITLE = "Thread Title"
EMPTY_DATA = "N/A"
VENDOR_NAME = "Ignite"
PAGINATION_HR = "#### To retrieve the next set of result use,"
MARKDOWN_CHARS = r"\*_{}[]()#+-!"
X_FP_HIGHLIGHT_TEXT = r"</?x-fp-highlight>"

URL_SUFFIX = {
    "INDICATOR_SEARCH": "/technical-intelligence/v1/simple",
    "REPORT_SEARCH": "/finished-intelligence/v1/reports",
    "COMPROMISED_CREDENTIALS": "/sources/v1/noncommunities/search",
    "GET_REPORT_BY_ID": "/finished-intelligence/v1/reports/{}",
    "RELATED_REPORT_LIST": "/finished-intelligence/v1/reports/{}/related",
    "EVENT_LIST": "/technical-intelligence/v1/event",
    "EVENT_GET": "/technical-intelligence/v1/event/{}",
    "COMMUNITY_SEARCH": "/sources/v2/communities",
    "ALERTS": "/alert-management/v1/notifications",
}

IGNITE_PATHS = {
    "Filename": "Ignite.Filename.Event(val.Fpid && val.Fpid == obj.Fpid)",
}

HR_SUFFIX = {
    "IOC_EMAIL": "/cti/malware/iocs?sort_date=All%20Time&types=email-dst,email-src,"
    "email-src-display-name,email-subject,email&query=%22{}%22",
    "IOC_FILENAME": "/cti/malware/iocs?sort_date=All%20Time&types=filename&query=%22{}%22",
    "IOC_URL": "/cti/malware/iocs?sort_date=All%20Time&types=url&query=%22{}%22",
    "IOC_FILE": "/cti/malware/iocs?sort_date=All%20time&types=md5,sha1,sha256,sha512,ssdeep&query=%22{}%22",
    "IOC_IP": "/cti/malware/iocs?query=%22{}%22&sort_date=All%20Time&types=ip-dst,ip-src,ip-dst|port",
    "IOC_SEARCH": "/cti/malware/iocs?query=%22{}%22&sort_date=All%20Time",
    "IOC_DOMAIN": "/cti/malware/iocs?sort_date=All%20Time&types=domain&query=%22{}%22",
    "IOC_ITEM": "/cti/malware/iocs/{}",
    "IOC_LIST": "/cti/malware/iocs",
    "IOC_UUID_LIST": "/cti/malware/iocs?query={}&sort_date=All+Time",
    "REPORT": "/cti/intelligence/report/{}#detail",
    "COMMUNITY_SEARCH": "/search/results/communities?query={}&include.date=all%20time",
}

OUTPUT_PREFIX = {
    "COMPROMISED_CREDENTIALS": "Ignite.CompromisedCredential",
    "REPORT": "Ignite.Report",
    "EMAIL": "Ignite.Email.Event",
    "FILENAME": "Ignite.Filename.Event",
    "DOMAIN": "Ignite.Domain.Event",
    "IP": "Ignite.IP.Event",
    "IP_COMMUNITY_SEARCH": "Ignite.IP",
    "URL": "Ignite.URL.Event",
    "FILE": "Ignite.File.Event",
    "EVENT": "Ignite.Event",
    "ALERT": "Ignite.Alert",
    "TOKEN": "Ignite.PageToken.Alert",
}

OUTPUT_KEY_FIELD = {
    "FPID": "Fpid",
    "REPORT_ID": "ReportId",
    "EVENT_ID": "EventId",
    "COMPROMISED_CREDENTIAL_ID": "_id",
}

ALERT_SOURCES_MAPPING = {
    "Github": "data_exposure__github",
    "Gitlab": "data_exposure__gitlab",
    "Bitbucket": "data_exposure__bitbucket",
    "Communities": "communities",
    "Images": "media",
    "Marketplaces": "marketplaces",
}

ALERT_RESOURCE_URL = {
    "communities": "/search/context/communities/{}",
    "marketplaces": "/search/context/marketplaces/{}",
    "media": "/search/results/media?include.date=all+time&include.media_id={}",
}

ALERT_STATUS_MAPPING = {
    "starred": "flagged",
}

MESSAGES = {
    "INVALID_MAX_FETCH": "{} is an invalid value for maximum fetch. Maximum fetch must be between 1 to 200.",
    "INVALID_JSON_OBJECT": "Failed to parse json object from response: {}.",
    "STATUS_CODE": "Error in API call [{}] - {}",
    "INVALID_FETCH_TIME": "{} is invalid value for First Fetch Time. First fetch time should not be in the future.",
    "INVALID_FIRST_FETCH": "Argument 'First fetch time' should be a valid date or relative timestamp such as "
    "'2 days', '2 months', 'yyyy-mm-dd', 'yyyy-mm-ddTHH:MM:SSZ'",
    "SIZE_ERROR": "{} is an invalid value for size. Size must be between 1 to {}.",
    "NO_RECORDS_FOUND": "No {} were found for the given argument(s).",
    "PAGE_SIZE_ERROR": "{} is an invalid value for the page size. The page size must be between 1 to {}.",
    "LIMIT_ERROR": "{} is an invalid value for the limit. The limit must be between 1 to {}.",
    "PAGE_NUMBER_ERROR": "{} is an invalid value for the page number. The page number must be greater than 0.",
    "PRODUCT_ERROR": "The multiplication of the page_size and the page_number parameters cannot exceed {}. "
    "Current multiplication is {}.",
    "START_DATE_ERROR": "Requires the start_date argument along with the end_date argument.",
    "FILTER_DATE_ERROR": "{} is an invalid value for filter date. Filter date value must be of {}.",
    "SORT_DATE_ERROR": "{} is an invalid value for the sort date. The sort date value must be of {}.",
    "SORT_ORDER_ERROR": "{} is an invalid value for the sort order. The sort order value must be of {}.",
    "MISSING_DATE_ERROR": "Requires the argument value for at least the 'start_date' argument.",
    "MISSING_FILTER_DATE_ERROR": "Requires the filter_date argument's value when the start_date or the "
    "end_date argument is provided.",
    "MISSING_SORT_DATE_ERROR": "Requires sort_date value when sort_order is provided.",
    "IS_FRESH_ERROR": "{} is an invalid value for is fresh. Is fresh value must be of {}.",
    "MISSING_DATA": "{} response contains incorrect or missing data.",
    "TIME_RANGE_ERROR": f"The maximum records to fetch for the given first fetch can not exceed {MAX_PRODUCT}."
    " Current records are {}. Try decreasing the time interval.",
    "NO_PARAM_PROVIDED": "Please provide the {}.",
    "INVALID_ARGUMENT_RESPONSE": "Invalid argument value while trying to get information from Ignite: ",
    "INVALID_API_KEY": "Encountered error while trying to get information from Ignite: Invalid API Key configured.",
    "NO_RECORD_FOUND": "No record found for given argument(s): Not Found.",
    "TEST_CONNECTIVITY_FAILED": "Test connectivity failed. Please provide valid input parameters.",
    "MISSING_REQUIRED_ARGS": "{} is a required field. Please provide correct input.",
    "INVALID_IP_ADDRESS": "Invalid IP - {}",
    "INVALID_SINGLE_SELECT_PARAM": "{} is an invalid value for {}. Possible values are: {}.",
    "INVALID_TIME_INTERVAL": "{} parameter must be less than {} parameter.({} - {})",
}


class Client(BaseClient):
    """
    Client to use in integration with powerful http_request.
    """

    def __init__(self, url, headers, verify, proxy, create_relationships):
        """Initialize class object.

        :type url: ``str``
        :param url: Base server address with suffix, for example: https://example.com.

        :type headers: ``Dict``
        :param headers: Additional headers to be included in the requests.

        :type verify: ``bool``
        :param verify: Use to indicate secure/insecure http request.

        :type proxy: ``bool``
        :param proxy: The proxy settings to be used.

        :type create_relationships: ``bool``
        :param create_relationships: True if integration will create relationships.
        """
        self.url = url

        if DEFAULT_API_PATH in url:
            self.platform_url = DEFAULT_PLATFORM_PATH
        else:
            self.platform_url = url

        self.headers = headers
        self.verify = verify
        self.proxy = proxy
        self.create_relationships = create_relationships

        super().__init__(base_url=self.url, headers=self.headers, verify=self.verify, proxy=self.proxy)

    def http_request(self, method, url_suffix, params=None, json_data=None):
        """
        Get http response based on url and given parameters.

        :param method: Specify http methods
        :param url_suffix: url encoded url suffix
        :param params: None
        :param json_data: None
        :return: http response on json
        """
        demisto.debug(f"Requesting Ignite with method: {method}, url_suffix: {url_suffix} and params: {params}")
<<<<<<< HEAD
        # For reputation commands which run during an enrichment we limit the timeout and the retries
        retries = TOTAL_RETRIES_ON_ENRICHMENT if is_time_sensitive() else TOTAL_RETRIES
        timeout = TIMEOUT_ON_ENRICHMENT if is_time_sensitive() else DEFAULT_TIMEOUT
        
        resp = self._http_request(method=method, url_suffix=url_suffix, params=params, json_data=json_data, retries=retries,
                                  status_list_to_retry=STATUS_CODE_TO_RETRY, backoff_factor=BACKOFF_FACTOR,
                                  raise_on_redirect=False, raise_on_status=False, resp_type='response',
                                  ok_codes=OK_CODES, timeout=timeout)  # type: ignore
=======
        resp = self._http_request(
            method=method,
            url_suffix=url_suffix,
            params=params,
            json_data=json_data,
            retries=TOTAL_RETRIES,
            status_list_to_retry=STATUS_CODE_TO_RETRY,
            backoff_factor=BACKOFF_FACTOR,
            raise_on_redirect=False,
            raise_on_status=False,
            resp_type="response",
            ok_codes=OK_CODES,
        )  # type: ignore
>>>>>>> 2b4e28c9

        status_code = resp.status_code

        try:
            resp_json = resp.json()
        except ValueError as exception:
            raise DemistoException(
                MESSAGES["STATUS_CODE"].format(status_code, MESSAGES["INVALID_JSON_OBJECT"].format(resp.text)), exception
            ) from exception

        if status_code != 200:
            if status_code == 400:
                raise DemistoException(
                    MESSAGES["STATUS_CODE"].format(
                        status_code,
                        MESSAGES["INVALID_ARGUMENT_RESPONSE"]
                        + str(resp_json.get("detail", resp_json.get("message", json.dumps(resp_json)))),
                    )
                )
            if status_code == 401:
                raise DemistoException(MESSAGES["STATUS_CODE"].format(status_code, MESSAGES["INVALID_API_KEY"]))
            if status_code == 404:
                raise DemistoException(MESSAGES["STATUS_CODE"].format(status_code, MESSAGES["NO_RECORD_FOUND"]))
            if status_code in (521, 403):
                raise DemistoException(MESSAGES["STATUS_CODE"].format(status_code, MESSAGES["TEST_CONNECTIVITY_FAILED"]))
            self.client_error_handler(resp)

        return resp_json


""" HELPER FUNCTIONS """


def string_escape_markdown(data: Any):
    """
    Escape any chars that might break a markdown string.

    :param data: The data to be modified (required).

    :return: A modified data.
    """
    if isinstance(data, str):
        data = "".join(["\\" + str(c) if c in MARKDOWN_CHARS else str(c) for c in data])
    elif isinstance(data, list):
        new_data = []
        for sub_data in data:
            if isinstance(sub_data, str):
                sub_data = "".join(["\\" + str(c) if c in MARKDOWN_CHARS else str(c) for c in sub_data])
            new_data.append(sub_data)
        data = new_data

    return data


def get_url_suffix(query):
    """
    Create url-suffix using the query value with url encoding.

    :param query: value of query param
    :return: url-encoded url-suffix
    """
    return URL_SUFFIX["INDICATOR_SEARCH"] + "?query=" + urllib.parse.quote(query.encode("utf8"))


def remove_space_from_args(args):
    """Remove space from args."""
    for key in args:
        if isinstance(args[key], str):
            args[key] = args[key].strip()
    return args


def validate_params(command: str, params: dict):
    """
    Validate the parameters.

    :param command: Command name.
    :type command: str

    :param params: Params to validate.
    :type params: Dict
    :return:
    """
    if not params.get("url"):
        raise DemistoException(MESSAGES["NO_PARAM_PROVIDED"].format("Server URL"))
    if not str(params.get("credentials", {}).get("password", "")).strip():
        raise DemistoException(MESSAGES["NO_PARAM_PROVIDED"].format("API Key"))
    if params.get("isFetch"):
        first_fetch = arg_to_datetime(params.get("first_fetch", FIRST_FETCH)).astimezone(timezone.utc)  # type: ignore
        current_time = arg_to_datetime(DEFAULT_END_TIME).astimezone(timezone.utc)  # type: ignore
        if first_fetch > current_time and command == "test-module":
            raise DemistoException(MESSAGES["INVALID_FETCH_TIME"].format(first_fetch.strftime(DATE_FORMAT)))


def replace_key(dictionary, new_key, old_key):
    """
    Replace key in dictionary.

    :param dictionary: dictionary object on which we wan to replace key.
    :param new_key: key which will replace in dictionary
    :param old_key: existing key in dictionary
    :return: dict object
    """
    if dictionary.get(old_key):
        dictionary[new_key] = dictionary.pop(old_key)
    return dictionary


def parse_event_response(client, event, fpid, href):
    """
    Prepare required event json object from event response.

    :param href: reference link of event
    :param fpid: unique id of event. i.e EventId
    :param client: object of client class
    :param event: event indicator from response
    :return: required event json object
    """
    observed_time = time.strftime(READABLE_DATE_FORMAT, time.gmtime(float(event["timestamp"])))
    name = event.get("info", "")
    uuid = event.get("uuid", "")
    if uuid:
        fp_link = urljoin(client.platform_url, HR_SUFFIX["IOC_UUID_LIST"].format(uuid))
        name_str = STRING_FORMAT.format(name, fp_link)
    else:
        name_str = name

    tags_list = [tag["name"] for tag in event.get("Tag", [])]
    tags_value = ", ".join(tags_list)

    event_creator_email = event.get("event_creator_email", "")

    event = {
        TIME_OBSERVED: observed_time,
        "Name": name_str,
        "EventName": name,
        "Tags": tags_value,
        "EventCreatorEmail": event_creator_email,
        "EventId": fpid,
        "UUID": uuid,
        "Href": href,
    }

    return event


def validate_fetch_incidents_params(params: dict, last_run: dict) -> dict:
    """
    Validate the parameter list for fetch incidents.

    :param params: Dictionary containing demisto configuration parameters
    :param last_run: last run returned by function demisto.getLastRun

    :return: Dictionary containing validated configuration parameters in proper format.
    """
    fetch_params = {}

    fetch_type = params.get("fetch_type", DEFAULT_FETCH_TYPE)
    if not fetch_type:
        fetch_type = DEFAULT_FETCH_TYPE

    first_fetch = arg_to_datetime(params.get("first_fetch", FIRST_FETCH))
    start_time = first_fetch.strftime(DATE_FORMAT)  # type: ignore

    if last_run and "start_time" in last_run:
        start_time = last_run.get("start_time")  # type: ignore

    is_fresh = argToBoolean(params.get("is_fresh_compromised_credentials", "true"))

    alert_status = params.get("status", "").lower()
    alert_origin = params.get("origin", "").lower()
    alert_sources = argToList(params.get("sources", ""))

    max_fetch = arg_to_number(params.get("max_fetch", DEFAULT_FETCH))

    if fetch_type == DEFAULT_FETCH_TYPE:
        fetch_params = prepare_args_for_fetch_compromised_credentials(max_fetch, start_time, is_fresh, last_run)  # type: ignore

    elif fetch_type == "Alerts":
        fetch_params = prepare_args_for_fetch_alerts(
            max_fetch, first_fetch, alert_origin, alert_status, alert_sources, last_run)  # type: ignore
        start_time = fetch_params["created_after"]

    remove_nulls_from_dictionary(fetch_params)

    return {"fetch_type": fetch_type, "start_time": start_time, "fetch_params": fetch_params}


def prepare_args_for_fetch_compromised_credentials(max_fetch: int, start_time: str, is_fresh: bool, last_run: dict) -> dict:
    """
    Prepare arguments for fetching compromised credentials.

    :param max_fetch: Maximum number of incidents per fetch
    :param start_time: Date time to start fetching incidents from
    :param is_fresh: Boolean value showing whether to fetch the fresh compromised credentials or not
    :param last_run: Dictionary containing last run objects

    :return: Dictionary of fetch arguments
    """
    fetch_params: dict[str, Any] = {}

    if max_fetch > MAX_FETCH_LIMIT and demisto.command() == "fetch-incidents":
        demisto.debug(
            f"The value for the Max Fetch parameter is {max_fetch} which is greater than "
            f"{MAX_FETCH_LIMIT}, so reducing it to {MAX_FETCH_LIMIT}."
        )
        max_fetch = 200

    if max_fetch < 1 or max_fetch > MAX_FETCH_LIMIT:
        raise DemistoException(MESSAGES["INVALID_MAX_FETCH"].format(max_fetch))
    fetch_params["limit"] = max_fetch

    if not last_run.get("fetch_count"):
        last_run["fetch_count"] = 0

    if not last_run.get("fetch_sum"):
        last_run["fetch_sum"] = 0

    fetch_params["skip"] = last_run["fetch_sum"]

    total = last_run.get("total")
    if total:
        # if total is present in record fetch_sum will be max_fetch and previous fetch_sum addition.
        fetch_sum = fetch_params["limit"] + fetch_params["skip"]
        if fetch_sum > total:
            # if calculated fetch sum is more than total records than calculate rest records from total value.
            fetch_params["limit"] = total - fetch_params["skip"]

    # update fetch_sum in last run is calculated fetch limit and fetched records addition.
    last_run["fetch_sum"] = fetch_params["limit"] + fetch_params["skip"]

    start_time = arg_to_datetime(start_time)
    start_time = datetime.timestamp(start_time)  # type: ignore

    if last_run["fetch_count"] == 0:
        # for first time fetch we have to update end_time as current time otherwise update end time as last run end_time.
        end_time = arg_to_datetime("now")
        last_run["end_time"] = end_time.strftime(DATE_FORMAT)  # type: ignore
    else:
        end_time = last_run["end_time"]
        end_time = arg_to_datetime(end_time)
    end_time = datetime.timestamp(end_time)  # type: ignore

    query = "+basetypes:(credential-sighting)"
    query += f" +header_.indexed_at: [{int(start_time)} TO {int(end_time)}]"  # type: ignore

    if is_fresh:
        query += " +is_fresh:true"

    fetch_params["query"] = query
    fetch_params["sort"] = "header_.indexed_at:asc"

    return fetch_params


def prepare_args_for_fetch_alerts(
    max_fetch: int, first_fetch: str, alert_origin: str, alert_status: str, alert_sources: list, last_run: dict
) -> dict:
    """
    Prepare arguments for fetching alerts.

    :param max_fetch: Maximum number of incidents per fetch
    :param first_fetch: Date time to start fetching incidents from
    :param alert_origin: Alert origin
    :param alert_status: Alert status
    :param alert_sources: Alert sources
    :param last_run: Dictionary containing last run objects

    :return: Dictionary of fetch arguments
    """
    fetch_params: dict[str, Any] = {}
    end_time = arg_to_datetime("now").strftime(DATE_FORMAT)  # type: ignore
    start_time = first_fetch.strftime(DATE_FORMAT)  # type: ignore

    if max_fetch > MAX_FETCH_LIMIT and demisto.command() == "fetch-incidents":
        demisto.debug(
            f"The value for the Max Fetch parameter is {max_fetch} which is greater than "
            f"{MAX_FETCH_LIMIT}, so reducing it to {MAX_FETCH_LIMIT}."
        )
        max_fetch = 200

    if max_fetch < 1 or max_fetch > MAX_FETCH_LIMIT:
        raise DemistoException(MESSAGES["INVALID_MAX_FETCH"].format(max_fetch))

    fetch_params["size"] = max_fetch
    fetch_params["created_after"] = last_run.get("after_time", start_time)
    fetch_params["created_before"] = last_run.get("before_time", end_time)
    fetch_params["cursor"] = last_run.get("cursor")

    if alert_status and alert_status not in ALERT_STATUS_VALUES:
        raise ValueError(MESSAGES["INVALID_SINGLE_SELECT_PARAM"].format(alert_status, "alert_status", ALERT_STATUS_VALUES))

    if alert_origin and alert_origin not in ALERT_ORIGIN_VALUES:
        raise ValueError(MESSAGES["INVALID_SINGLE_SELECT_PARAM"].format(alert_origin, "alert_origin", ALERT_ORIGIN_VALUES))

    alert_sources = [ALERT_SOURCES_MAPPING.get(key, key) for key in alert_sources]

    fetch_params["status"] = ALERT_STATUS_MAPPING.get(alert_status, alert_status)  # type: ignore
    fetch_params["origin"] = alert_origin  # type: ignore
    fetch_params["sources"] = ",".join(alert_sources)  # type: ignore

    return fetch_params


def remove_duplicate_records(records: List, fetch_type: str, next_run: dict) -> List:
    """
    Check for duplicate records and remove them from the list.

    :param records: List of records
    :param fetch_type: Type of the records
    :param next_run: Dictionary to set in last run

    :return: Updated list of alerts
    """
    last_run_key = ""
    id_key = ""
    if fetch_type == DEFAULT_FETCH_TYPE:
        last_run_key = "hit_ids"
        id_key = "_id"

    if next_run.get(last_run_key):
        prev_alert_ids = next_run[last_run_key]
        records = [i for i in records if i[id_key] not in prev_alert_ids]

    return records


def prepare_incidents_from_alerts_data(
    response: dict, last_run: dict, fetch_params: dict, platform_url: str
) -> tuple[dict, list]:
    """
    Prepare incidents from the alerts data.

    :param response: Response from the alerts API
    :param last_run: Dictionary to set in last run
    :param fetch_params: Dictionary of fetch parameters
    :param platform_url: Platform URL

    :return: Tuple of dictionary of next run and list of fetched incidents
    """
    incidents = []
    alerts = response.get("items", [])
    alerts = remove_empty_elements(alerts)

    severity = demisto.params().get("severity", DEFAULT_SEVERITY)
    last_found_alert_ids = last_run.get("alert_ids", [])

    for alert in alerts:
        alert_id = alert.get("id")
        if alert_id in last_found_alert_ids:
            demisto.debug(f"Found existing alert with alert id:{alert_id}")
            continue

        tags = alert.get("tags", {})
        alert["tag_as_list"] = list(tags.keys())

        origin = alert.get("reason", {}).get("origin")
        source = alert.get("source")
        resource_url = alert.get("resource", {}).get("url")
        if not resource_url and origin == "searches":
            resource_url = get_resource_url(source, alert.get("resource", {}).get("id"), platform_url)

        alert["resource"].update({"url": resource_url})

        incidents.append(
            {
                "name": alert.get("reason", {}).get("name", "") + " : " + str(alert.get("id", "")),
                "severity": IncidentSeverity.__dict__.get(severity.upper()),
                "occurred": alert.get("generated_at"),
                "rawJSON": json.dumps(alert),
            }
        )
        last_found_alert_ids.append(alert_id)

    next_run = {}
    _next = response.get("pagination", {}).get("next")

    if _next:
        parsed_url = urllib.parse.urlparse(_next)
        query_params = urllib.parse.parse_qs(parsed_url.query)
        cursor = query_params.get("cursor")[0]  # type: ignore
        next_run["cursor"] = cursor
        next_run["after_time"] = fetch_params["created_after"]
        next_run["before_time"] = fetch_params["created_before"]
    else:
        next_run["after_time"] = fetch_params["created_before"]

    demisto.debug(f"Set the last Run for notification alerts: {next_run}")
    next_run["alert_ids"] = last_found_alert_ids
    return next_run, incidents


def get_incident_name(hit_source: dict) -> str:
    """
    Determines the incident name based on available fields in the hit source.
    :param hit_source: The source data from the hit.
    :return: The incident name.
    """
    for field in ["username", "email", "fpid"]:
        value = hit_source.get(field)
        if value:
            demisto.debug(f"Setting incident name with {field}: {value}")
            return value
    demisto.debug("Setting incident name with default: Compromised Credential Alert")
    return "Compromised Credential Alert"


def prepare_incidents_from_compromised_credentials_data(
    response: dict, next_run: dict, start_time: str, is_test: bool
) -> tuple[dict, list]:
    """
    Prepare incidents from the compromised credentials data.

    :param response: Response from the compromised credentials API
    :param next_run: Dictionary to set in last run
    :param start_time: Date time saved of the last fetch

    :return: Tuple of dictionary of next run and list of fetched incidents
    """
    incidents = []
    total = arg_to_number(response.get("hits", {}).get("total"))
    check_value_of_total_records(total, next_run)

    if is_test:
        return {}, []

    hits = response.get("hits", {}).get("hits", [])

    hit_ids = [hit["_id"] for hit in hits]
    hits = remove_duplicate_records(hits, DEFAULT_FETCH_TYPE, next_run)
    severity = demisto.params().get("severity", DEFAULT_SEVERITY)

    for hit in hits:
        hit_source = hit.get("_source", {})
        incidents.append(
            {
                "name": get_incident_name(hit_source),
                "severity": getattr(IncidentSeverity, severity.upper(), None),  # safer access to enum
                "occurred": hit_source.get("breach", {}).get("created_at", {}).get("date-time"),
                "rawJSON": json.dumps(hit),
            }
        )

    if hits:
        prepare_checkpoint_and_related_objects(hits, hit_ids, next_run)

    if total > next_run["fetch_sum"]:
        # If more records are available, then increase the fetch count
        prepare_next_run_when_data_is_present(next_run, start_time)
    else:
        prepare_next_run_when_data_is_empty(next_run, hits)

    next_run_without_ids = {k: v for k, v in next_run.items() if k != "hit_ids"}
    demisto.debug(f"Set the last Run for compromised credentials: {next_run_without_ids}")
    return next_run, incidents


def check_value_of_total_records(total: Any, next_run: dict) -> None:
    """
    Check if total number of records are more than the limit or not.

    :param total: Total number of records
    :param next_run: Dictionary to set in last run

    :return: None
    """
    if total:
        if total > MAX_PRODUCT:  # type: ignore
            raise ValueError(MESSAGES["TIME_RANGE_ERROR"].format(total))
        next_run["total"] = total


def prepare_checkpoint_and_related_objects(hits: List, hit_ids: List, next_run: dict) -> None:
    """
    Prepare checkpoint and related objects for incidents of type compromised credentials.

    :param hits: List of compromised credentials
    :param hit_ids: List of ids of compromised credentials
    :param next_run: Dictionary to set in last run

    :return: None
    """
    indexed_at = hits[-1].get("_source", {}).get("header_", {}).get("indexed_at")
    indexed_at_date = datetime.utcfromtimestamp(float(indexed_at))
    indexed_at_date = indexed_at_date.strftime(DATE_FORMAT)
    next_run["last_time"] = indexed_at_date

    if next_run.get("last_timestamp"):
        if next_run["last_timestamp"] == indexed_at:
            # last_timestamp is similar as last_record indexed_at time than hit_ids will be appended to list.
            next_run["hit_ids"] += hit_ids
        else:
            # last_timestamp is not similar as last_record indexed_at so for that response hits_ids will be replaced.
            next_run["hit_ids"] = hit_ids
    else:
        next_run["hit_ids"] = hit_ids

    next_run["last_timestamp"] = indexed_at


def prepare_next_run_when_data_is_present(next_run: dict, start_time: str) -> None:
    """
    Prepare next run when data is present.

    :param next_run: Dictionary to set in last run
    :param start_time:  Date time saved of the last fetch

    :return: None
    """
    next_run["start_time"] = start_time
    next_run["fetch_count"] = next_run["fetch_count"] + 1


def prepare_next_run_when_data_is_empty(next_run: dict, hits: List) -> None:
    """
    Prepare next run when data is present.

    :param next_run: Dictionary to set in last run
    :param hits: List of compromised credentials

    :return: None
    """
    if hits:
        next_run["start_time"] = next_run["last_time"]
    next_run["fetch_count"] = 0
    next_run["fetch_sum"] = 0
    next_run["total"] = None


def validate_compromised_credentials_list_args(args: dict) -> dict:
    """
    Validate arguments for flashpoint-ignite-compromised-credentials-list command.

    :param args: The command arguments

    :return: Validated dictionary of arguments
    :raises: ValueError on invalid arguments
    """
    params = {"query": "+basetypes:(credential-sighting)"}

    validate_page_parameters_for_compromised_credentials(args, params)

    validate_date_parameters_for_compromised_credentials(args, params)

    validate_sort_parameters_for_compromised_credentials(args, params)

    is_fresh = args.get("is_fresh", "").lower()
    if is_fresh:
        if is_fresh not in IS_FRESH_VALUES:
            raise ValueError(MESSAGES["IS_FRESH_ERROR"].format(is_fresh, IS_FRESH_VALUES))
        params["query"] += f" +is_fresh:{is_fresh}"

    remove_nulls_from_dictionary(params)

    return params


def validate_date_parameters_for_compromised_credentials(args: dict, params: dict) -> None:
    """
    Validate date params for flashpoint-ignite-compromised-credentials-list command.

    :param args: The command arguments
    :param params: Dictionary of parameters

    :return: None
    """
    start_date = arg_to_datetime(args.get("start_date"))
    end_date = arg_to_datetime(args.get("end_date"))

    if end_date and not start_date:
        raise ValueError(MESSAGES["START_DATE_ERROR"])

    if start_date and not end_date:
        end_date = arg_to_datetime("now")

    filter_date = args.get("filter_date")
    if filter_date:
        if filter_date not in FILTER_DATE_VALUES:
            raise ValueError(MESSAGES["FILTER_DATE_ERROR"].format(filter_date, FILTER_DATE_VALUES))
        if not (start_date or end_date):
            raise ValueError(MESSAGES["MISSING_DATE_ERROR"])
        # type: ignore
        date_query = (f" +breach.{filter_date}.date-time: [{start_date.strftime(DATE_FORMAT)} TO"   # type: ignore[union-attr]
                      f" {end_date.strftime(DATE_FORMAT)}]")    # type: ignore[union-attr]
        params["query"] += date_query
    elif start_date or end_date:
        raise ValueError(MESSAGES["MISSING_FILTER_DATE_ERROR"])


def validate_page_parameters_for_compromised_credentials(args: dict, params: dict) -> None:
    """
    Validate page_size and page_number for flashpoint-ignite-compromised-credentials-list command.

    :param args: The command arguments
    :param params: Dictionary of parameters

    :return: None
    """
    page_size = arg_to_number(args.get("page_size", DEFAULT_PAGE_SIZE))
    if page_size is None or page_size < 1 or page_size > MAX_PAGE_SIZE:
        raise ValueError(MESSAGES["PAGE_SIZE_ERROR"].format(page_size, MAX_PAGE_SIZE))

    page_number = arg_to_number(args.get("page_number", 1))
    if page_number is None or page_number < 1:
        raise ValueError(MESSAGES["PAGE_NUMBER_ERROR"].format(page_number))

    product = page_size * page_number
    if product > MAX_PRODUCT:
        raise ValueError(MESSAGES["PRODUCT_ERROR"].format(MAX_PRODUCT, product))

    params["skip"] = page_size * (page_number - 1)  # type: ignore
    params["limit"] = page_size  # type: ignore


def validate_sort_parameters_for_compromised_credentials(args: dict, params: dict) -> None:
    """
    Validate sort_order and sort_date for flashpoint-ignite-compromised-credentials-list command.

    :param args: The command arguments
    :param params: Dictionary of parameters

    :return: None
    """
    sort_order = args.get("sort_order", "").lower()
    if sort_order and sort_order not in SORT_ORDER_VALUES:
        raise ValueError(MESSAGES["SORT_ORDER_ERROR"].format(sort_order, SORT_ORDER_VALUES))

    sort_date = args.get("sort_date")
    if sort_date:
        if sort_date not in SORT_DATE_VALUES:
            raise ValueError(MESSAGES["SORT_DATE_ERROR"].format(sort_date, SORT_DATE_VALUES))
        if not sort_order:
            sort_order = DEFAULT_SORT_ORDER

        params["sort"] = f"breach.{sort_date}.timestamp:{sort_order}"
    elif sort_order:
        raise ValueError(MESSAGES["MISSING_SORT_DATE_ERROR"])


def validate_alert_list_args(args: dict) -> dict:
    """
    Validate arguments for flashpoint-ignite-alert-list command.

    :param args: The command arguments

    :return: Validated dictionary of arguments
    :raises: ValueError for invalid arguments
    """
    params = {}
    size = arg_to_number(args.get("size", DEFAULT_LIMIT))
    if size is None or size < 1 or size > MAX_ALERTS_LIMIT:  # type: ignore
        raise ValueError(MESSAGES["SIZE_ERROR"].format(size, MAX_ALERTS_LIMIT))
    params["size"] = size

    created_after = arg_to_datetime(args.get("created_after"))
    if created_after:
        params["created_after"] = created_after.strftime(DATE_FORMAT)  # type: ignore

    created_before = arg_to_datetime(args.get("created_before"))
    if created_before:
        params["created_before"] = created_before.strftime(DATE_FORMAT)  # type: ignore

    if created_after and created_before and created_after >= created_before:
        raise ValueError(
            MESSAGES["INVALID_TIME_INTERVAL"].format(
                "created_after", "created_before", params["created_after"], params["created_before"]
            )
        )

    params["cursor"] = args.get("cursor")  # type: ignore

    status = args.get("status", "").lower()
    if status and status not in ALERT_STATUS_VALUES:
        raise ValueError(MESSAGES["INVALID_SINGLE_SELECT_PARAM"].format(status, "status", ALERT_STATUS_VALUES))
    params["status"] = ALERT_STATUS_MAPPING.get(status, status)  # type: ignore

    origin = args.get("origin", "").lower()
    if origin and origin not in ALERT_ORIGIN_VALUES:
        raise ValueError(MESSAGES["INVALID_SINGLE_SELECT_PARAM"].format(origin, "origin", ALERT_ORIGIN_VALUES))
    params["origin"] = origin  # type: ignore

    params["cursor"] = args.get("cursor")  # type: ignore

    tags = argToList(args.get("tags"))
    if tags:
        params["tags"] = ",".join(tags)  # type: ignore

    sources = argToList(args.get("sources", ""))
    if sources:
        sources = [ALERT_SOURCES_MAPPING.get(key, key) for key in sources]
        params["sources"] = ",".join(sources)  # type: ignore

    asset_ids = argToList(args.get("asset_ids"))
    if asset_ids:
        params["asset_ids"] = ",".join(asset_ids)  # type: ignore

    query_ids = argToList(args.get("query_ids"))
    if query_ids:
        params["query_ids"] = ",".join(query_ids)  # type: ignore

    params["asset_type"] = args.get("asset_type")  # type: ignore

    asset_ip = args.get("asset_ip")
    if asset_ip and not is_ip_valid(asset_ip, True):
        raise ValueError(MESSAGES["INVALID_IP_ADDRESS"].format(asset_ip))
    params["asset_ip"] = asset_ip  # type: ignore

    remove_nulls_from_dictionary(params)

    return params


def prepare_hr_for_compromised_credentials(hits: list) -> str:
    """
    Prepare human readable format for compromised credentials.

    :param hits: List of compromised credentials

    :return: Human readable format of compromised credentials
    """
    hr = []
    for hit in hits:
        source = hit.get("_source", {})
        created_date = source.get("breach", {}).get("created_at", {}).get("date-time")
        created_date = arg_to_datetime(created_date)
        if created_date:
            created_date = created_date.strftime(READABLE_DATE_FORMAT)  # type: ignore

        first_observed_date = source.get("breach", {}).get("first_observed_at", {}).get("date-time")
        first_observed_date = arg_to_datetime(first_observed_date)
        if first_observed_date:
            first_observed_date = first_observed_date.strftime(READABLE_DATE_FORMAT)  # type: ignore

        data = {
            "FPID": source.get("fpid", ""),
            "Email": source.get("email", ""),
            "Username": source.get("username", ""),
            "Breach Source": source.get("breach", {}).get("source"),
            "Breach Source Type": source.get("breach", {}).get("source_type"),
            "Password": source.get("password"),
            "Created Date (UTC)": created_date,
            "First Observed Date (UTC)": first_observed_date,
        }
        hr.append(data)

    return tableToMarkdown(
        "Compromised Credential(s)",
        hr,
        [
            "FPID",
            "Email",
            "Username",
            "Breach Source",
            "Breach Source Type",
            "Password",
            "Created Date (UTC)",
            "First Observed Date (UTC)",
        ],
        removeNull=True,
    )


def parse_indicator_response(indicators):
    """
    Extract Ignite event details and href values from each of the indicator in an indicator list.

    :param indicators: list of indicators
    :return: dict containing event details and href
    """
    events = []
    hrefs = []
    attack_ids = []
    for indicator in indicators:
        hrefs.append(indicator.get("Attribute", {}).get("href", ""))

        event = indicator.get("Attribute", {}).get("Event", {})
        attack_ids = event.get("attack_ids", [])
        tags_list = list(event["Tags"])
        tags_value = ", ".join(tags_list)

        observed_time = time.strftime(READABLE_DATE_FORMAT, time.gmtime(float(event["timestamp"])))

        events.append(
            {
                DATE_OBSERVED: observed_time,
                "Name": event.get("info", ""),
                "Tags": tags_value,
            }
        )

    return {"events": events, "href": hrefs, "attack_ids": attack_ids}


def create_relationships_list(client, events_details, ip):
    """Create relationships list from given data."""
    relationships = []
    if client.create_relationships and events_details.get("attack_ids"):
        for attack_id in events_details.get("attack_ids"):
            relationships.append(
                EntityRelationship(
                    name="indicator-of",
                    entity_a=ip,
                    entity_a_type=FeedIndicatorType.IP,
                    entity_b=attack_id,
                    entity_b_type=FeedIndicatorType.indicator_type_by_server_version(STIX_ATTACK_PATTERN),
                    brand=VENDOR_NAME,
                )
            )
    return relationships


def create_relationships_list_for_community_search(client, indicators, ip):
    relationships = []
    if client.create_relationships:
        ip_address_data = indicators.get("enrichments", {}).get("ip_address", [])
        for ip_address in ip_address_data:
            if is_ip_valid(ip_address, True):
                relationships.append(
                    EntityRelationship(
                        name="indicator-of",
                        entity_a=ip,
                        entity_a_type=FeedIndicatorType.IP,
                        entity_b=ip_address,
                        entity_b_type=FeedIndicatorType.indicator_type_by_server_version(STIX_ATTACK_PATTERN),
                        brand=VENDOR_NAME,
                    )
                )

        indicator_data = indicators.get("enrichments", {}).get("url_domains", [])
        indicator_data += indicators.get("enrichments", {}).get("email_addresses", [])
        indicator_data += indicators.get("enrichments", {}).get("cve_ids", [])

        for indicator in indicator_data:
            relationships.append(
                EntityRelationship(
                    name="indicator-of",
                    entity_a=ip,
                    entity_a_type=FeedIndicatorType.IP,
                    entity_b=indicator,
                    entity_b_type=FeedIndicatorType.indicator_type_by_server_version(STIX_ATTACK_PATTERN),
                    brand=VENDOR_NAME,
                )
            )

    return relationships


def get_resource_url(source: str, resource_id: str, platform_url: str):
    """
    Generates the resource URL based on the given source and resource ID.

    :param source: The source of the resource.
    :param resource_id: The ID of the resource.
    :param platform_url: The platform URL

    :return: The generated resource URL.
    """
    if not resource_id:
        raise ValueError(MESSAGES["MISSING_DATA"].format("alerts"))

    resource_url = platform_url + ALERT_RESOURCE_URL[source].format(resource_id)

    return resource_url


def prepare_hr_for_alerts(alerts: List, platform_url: str) -> str:
    """
    Prepare human readable format for alerts.

    :param alerts: List of alerts
    :param platform_url: The platform URL

    :return: Human readable format of alerts
    """
    table_data = []
    for alert in alerts:
        _id = alert.get("id")
        keyword_text = alert.get("reason", {}).get("text")
        created_at = arg_to_datetime(alert.get("created_at"))
        if created_at:
            created_at = created_at.strftime(READABLE_DATE_FORMAT)  # type: ignore

        source = alert.get("source")
        repo = alert.get("resource", {}).get("repo")
        owner = alert.get("resource", {}).get("owner")
        origin = alert.get("reason", {}).get("origin")
        resource_url = alert.get("resource", {}).get("url")
        if not resource_url and origin == "searches":
            resource_url = get_resource_url(source, alert.get("resource", {}).get("id"), platform_url)
        highlight_text = alert.get("highlight_text")
        ports = ", ".join([re.sub(X_FP_HIGHLIGHT_TEXT, "", port) for port in alert.get("highlights", {}).get("ports", [])])
        services = ", ".join(
            [re.sub(X_FP_HIGHLIGHT_TEXT, "", service) for service in alert.get("highlights", {}).get("services", [])]
        )
        site_title = alert.get("resource", {}).get("site", {}).get("title")
        shodan_info = alert.get("resource", {}).get("shodan_host", {})
        if created_at:
            table_data.append(
                {
                    "ID": _id,
                    "Created at (UTC)": created_at,
                    "Query": keyword_text,
                    "Highlight Text": string_escape_markdown(highlight_text),
                    "Source": source,
                    "Repository": repo,
                    "Owner": owner,
                    "Resource URL": resource_url,
                    "Origin": origin,
                    "Site Title": site_title,
                    "Shodan Host": shodan_info,
                    "Ports": ports,
                    "Services": services,
                }
            )

    headers = [
        "ID",
        "Created at (UTC)",
        "Query",
        "Source",
        "Resource URL",
        "Site Title",
        "Shodan Host",
        "Repository",
        "Owner",
        "Origin",
        "Ports",
        "Services",
        "Highlight Text",
    ]

    return tableToMarkdown(
        "Alerts",
        remove_empty_elements(table_data),
        headers,
        removeNull=True,
        url_keys=["Resource URL", "shodan_url"],
        json_transform_mapping={"Shodan Host": JsonTransformer()},
    )


""" COMMAND FUNCTIONS """


def test_module(client: Client) -> str:
    """
    Test the Ignite instance configuration.

    :param: client: Object of Client class.
    :return: str
    """
    params = demisto.params()
    is_fetch = params.get("isFetch")
    if is_fetch:
        fetch_incidents(client, {}, params, is_test=True)
    else:
        client.http_request(method="GET", url_suffix=URL_SUFFIX["INDICATOR_SEARCH"], params={"limit": 1})

    return "ok"


def fetch_incidents(client: Client, last_run: dict, params: dict, is_test: bool = False) -> tuple[dict, list]:
    """
    Fetch incidents from Flashpoint.

    :param client: Client object
    :param last_run: Last run returned by function demisto.getLastRun
    :param params: Dictionary of parameters
    :param is_test:to test test-module using is_test value.
    :return: Tuple of dictionary of next run and list of fetched incidents
    """
    fetch_params = validate_fetch_incidents_params(params, last_run)
    fetch_type = fetch_params["fetch_type"]

    url_suffix = ""
    if fetch_type == DEFAULT_FETCH_TYPE:
        url_suffix = URL_SUFFIX["COMPROMISED_CREDENTIALS"]
    elif fetch_type == "Alerts":
        url_suffix = URL_SUFFIX["ALERTS"]

    response = client.http_request("GET", url_suffix=url_suffix, params=fetch_params["fetch_params"])

    incidents: List[dict[str, Any]] = []
    next_run = last_run
    start_time = fetch_params["start_time"]

    if fetch_type == DEFAULT_FETCH_TYPE:
        next_run, incidents = prepare_incidents_from_compromised_credentials_data(response, next_run, start_time, is_test)

    elif fetch_type == "Alerts":
        if is_test:
            return {}, []
        next_run, incidents = prepare_incidents_from_alerts_data(
            response, last_run, fetch_params["fetch_params"], client.platform_url
        )

    demisto.info(f"Fetched {len(incidents)} incidents for {fetch_type}")
    return next_run, incidents


def email_lookup_command(client: Client, email: str) -> CommandResults:
    """
    Lookup a particular email address or subject.

    :param client: object of client class
    :param email: email address or subject
    :return: command output
    """
    query = (
        r'+type:("email-dst", "email-src", "email-src-display-name", "email-subject", "email") +value.\*.keyword:"' + email + '"'
    )
    demisto.debug(get_url_suffix(query))
    resp = client.http_request("GET", url_suffix=get_url_suffix(query))

    if isinstance(resp, list):
        indicators = deepcopy(resp)
    else:
        indicators = []

    if len(indicators) > 0:
        hr = HR_TITLE.format("Email") + email + "\n"
        hr += REPUTATION_MALICIOUS

        events_details = parse_indicator_response(indicators)

        hr += tableToMarkdown(TABLE_TITLE, events_details["events"], [DATE_OBSERVED, "Name", "Tags"])

        fp_link = urljoin(client.platform_url, HR_SUFFIX["IOC_EMAIL"].format(urllib.parse.quote(email.encode("utf-8"))))
        hr += ALL_DETAILS_LINK.format(fp_link, fp_link)

        dbot_score = Common.DBotScore(
            indicator=email,
            indicator_type=DBotScoreType.EMAIL,
            integration_name=VENDOR_NAME,
            score=MALICIOUS_REPUTATION_SCORE,
            reliability=demisto.params().get("integrationReliability"),
        )
        dbot_score.integration_name = VENDOR_NAME

        email_ioc = Common.EMAIL(address=email, dbot_score=dbot_score, description=MALICIOUS_DESCRIPTION.strip())

        ignite_email_context = []
        for indicator in resp:
            indicator = indicator.get("Attribute", {})
            event = {
                "Email": email,
                "EventDetails": indicator.get("Event", ""),
                "Category": indicator.get("category", ""),
                "Fpid": indicator.get("fpid", ""),
                "Href": indicator.get("href", ""),
                "Timestamp": indicator.get("timestamp", ""),
                "Type": indicator.get("type", ""),
                "Uuid": indicator.get("uuid", ""),
                "Comment": indicator["value"].get("comment", ""),
            }
            ignite_email_context.append(event)

        return CommandResults(
            outputs_prefix=OUTPUT_PREFIX["EMAIL"],
            outputs_key_field=OUTPUT_KEY_FIELD["FPID"],
            outputs=remove_empty_elements(ignite_email_context),
            readable_output=hr,
            indicator=email_ioc,
            raw_response=resp,
        )

    hr = HR_TITLE.format("Email") + email + "\n"
    hr += REPUTATION_UNKNOWN
    dbot_score = Common.DBotScore(
        indicator=email,
        indicator_type=DBotScoreType.EMAIL,
        integration_name=VENDOR_NAME,
        score=UNKNOWN_REPUTATION_SCORE,
        reliability=demisto.params().get("integrationReliability"),
    )
    dbot_score.integration_name = VENDOR_NAME

    email_ioc = Common.EMAIL(address=email, dbot_score=dbot_score, description=UNKONWN_DESCRIPTION.strip())
    return CommandResults(
        indicator=email_ioc,
        readable_output=hr,
        raw_response=resp,
    )


def filename_lookup_command(client: Client, filename: str) -> CommandResults:
    """
    Lookup a particular filename.

    :param client: object of client class
    :param filename: filename
    :return: command output
    """
    query = r'+type:("filename") +value.\*.keyword:"' + filename.replace("\\", "\\\\") + '"'
    resp = client.http_request("GET", url_suffix=get_url_suffix(query))

    if isinstance(resp, list):
        indicators = deepcopy(resp)
    else:
        indicators = []

    if len(indicators) > 0:
        hr = HR_TITLE.format("Filename") + filename + "\n"
        hr += REPUTATION_MALICIOUS

        events_details = parse_indicator_response(indicators)

        hr += tableToMarkdown(TABLE_TITLE, events_details["events"], [DATE_OBSERVED, "Name", "Tags"])

        fp_link = urljoin(
            client.platform_url,
            HR_SUFFIX["IOC_FILENAME"].format(urllib.parse.quote(filename.replace("\\", "\\\\").encode("utf-8"))),
        )
        hr += ALL_DETAILS_LINK.format(fp_link, fp_link)

        filename_context = {"Name": filename, "Malicious": {"Vendor": VENDOR_NAME, "Description": MALICIOUS_DESCRIPTION}}

        dbot_context = {
            "Indicator": filename,
            "Type": "filename",
            "Vendor": VENDOR_NAME,
            "Score": MALICIOUS_REPUTATION_SCORE,
            "Reliability": demisto.params().get("integrationReliability"),
        }

        ignite_filename_context = []
        for indicator in resp:
            indicator = indicator.get("Attribute", {})
            event = {
                "Filename": filename,
                "Category": indicator.get("category", ""),
                "Fpid": indicator.get("fpid", ""),
                "Href": indicator.get("href", ""),
                "Timestamp": indicator.get("timestamp", ""),
                "Type": indicator.get("type"),
                "Uuid": indicator.get("uuid", ""),
                "EventDetails": indicator.get("Event", []),
                "Comment": indicator["value"].get("comment", ""),
            }
            ignite_filename_context.append(event)

        ec = {
            "DBotScore": dbot_context,
            "Filename(val.Name == obj.Name)": filename_context,
            IGNITE_PATHS["Filename"]: ignite_filename_context,
        }

        return CommandResults(
            outputs=remove_empty_elements(ec),
            readable_output=hr,
            raw_response=resp,
        )

    hr = HR_TITLE.format("Filename") + filename + "\n"
    hr += REPUTATION_UNKNOWN
    ec = {
        "DBotScore": {
            "Indicator": filename,
            "Type": "filename",
            "Vendor": VENDOR_NAME,
            "Score": UNKNOWN_REPUTATION_SCORE,
            "Reliability": demisto.params().get("integrationReliability"),
        },
        "Filename(val.Name == obj.Name)": {"Name": filename, "Description": UNKONWN_DESCRIPTION},
    }

    return CommandResults(
        outputs=remove_empty_elements(ec),
        readable_output=hr,
        raw_response=resp,
    )


def ip_lookup_command(client: Client, ip: str) -> CommandResults:
    """
    Lookup a particular ip-address.

    This command searches for the ip in Ignite's IOC Dataset. If found, mark it as Malicious.
    If not found, lookup in Community search for matching peer ip. If found, mark it as Suspicious.

    : param client: object of client class
    : param ip: ip-address
    : return: command output
    """
    if not is_ip_valid(ip, True):
        raise ValueError(MESSAGES["INVALID_IP_ADDRESS"].format(ip))

    query = QUERY + urllib.parse.quote(ip.encode("utf-8")) + '"'
    response = client.http_request("GET", url_suffix=get_url_suffix(query))

    indicators = []
    if isinstance(response, list):
        indicators = deepcopy(response)

    if len(indicators) > 0:
        human_readable = HR_TITLE.format("IP Address") + ip + "\n"
        human_readable += REPUTATION_MALICIOUS

        events_details = parse_indicator_response(indicators)

        human_readable += tableToMarkdown(TABLE_TITLE, events_details["events"], [DATE_OBSERVED, "Name", "Tags"])

        # Constructing FP Deeplink
        fp_link = urljoin(client.platform_url, HR_SUFFIX["IOC_IP"].format(ip))
        human_readable += ALL_DETAILS_LINK.format(fp_link, fp_link)

        dbot_score = Common.DBotScore(
            indicator=ip,
            indicator_type=DBotScoreType.IP,
            integration_name=VENDOR_NAME,
            score=MALICIOUS_REPUTATION_SCORE,
            malicious_description=MALICIOUS_DESCRIPTION,
            reliability=demisto.params().get("integrationReliability"),
        )
        dbot_score.integration_name = VENDOR_NAME

        relationships = create_relationships_list(client, events_details, ip)
        ip_ioc = Common.IP(ip=ip, dbot_score=dbot_score, relationships=relationships)

        ignite_ip_context = []
        for indicator in response:
            indicator = indicator.get("Attribute", {})
            event = {
                "Address": ip,
                "EventDetails": indicator.get("Event"),
                "Category": indicator.get("category", ""),
                "Fpid": indicator.get("fpid", ""),
                "Href": indicator.get("href", ""),
                "Timestamp": indicator.get("timestamp", ""),
                "Type": indicator.get("type", ""),
                "Uuid": indicator.get("uuid", ""),
                "Comment": indicator["value"].get("comment", ""),
            }
            ignite_ip_context.append(event)

        command_results = CommandResults(
            outputs_prefix=OUTPUT_PREFIX["IP"],
            outputs_key_field="Fpid",
            outputs=ignite_ip_context,
            readable_output=human_readable,
            indicator=ip_ioc,
            raw_response=response,
            relationships=relationships,
        )

    else:
        # Search for IP in Communities
        json_data = {"query": ip, "size": DEFAULT_REPUTATION_LIMIT}

        community_response = client.http_request("POST", url_suffix=URL_SUFFIX["COMMUNITY_SEARCH"], json_data=json_data)
        indicators = community_response.get("items", [])

        if indicators:
            community_search_link = urljoin(client.platform_url, HR_SUFFIX["COMMUNITY_SEARCH"].format(ip))

            dbot_score = Common.DBotScore(
                indicator=ip,
                indicator_type=DBotScoreType.IP,
                integration_name=VENDOR_NAME,
                score=SUSPICIOUS_REPUTATION_SCORE,
                reliability=demisto.params().get("integrationReliability"),
            )
            dbot_score.integration_name = VENDOR_NAME

            relationships = []

            hr_data = []
            for indicator in indicators:
                relationship = create_relationships_list_for_community_search(client, indicator, ip)
                filter_enrichments = deepcopy(indicator.get("enrichments", {}))
                filter_enrichments.pop("translation", None)
                filter_enrichments.pop("bins", None)
                hr_indicator = {
                    "Author": indicator.get("author", EMPTY_DATA),
                    # type: ignore[union-attr]
                    "Date (UTC)": arg_to_datetime(indicator.get("date")).strftime(READABLE_DATE_FORMAT),    # type: ignore
                    "First Observed Date (UTC)": arg_to_datetime(indicator.get("first_observed_at")).strftime(  # type: ignore
                        READABLE_DATE_FORMAT
                    ),
                    "Last Observed Date (UTC)": arg_to_datetime(indicator.get("last_observed_at")).strftime(    # type: ignore
                        READABLE_DATE_FORMAT),
                    "Title": indicator.get("title", EMPTY_DATA),
                    "Site": indicator.get("site", EMPTY_DATA),
                    "Enrichments": filter_enrichments,
                }
                relationships += relationship
                hr_data.append(hr_indicator)

            ip_ioc = Common.IP(
                dbot_score=dbot_score, ip=ip, relationships=relationships, description=SUSPICIOUS_DESCRIPTION.strip()
            )

            title = HR_TITLE.format("IP Address") + ip + "\n" + REPUTATION_SUSPICIOUS
            title = title[4:]
            human_readable = tableToMarkdown(
                title, hr_data, json_transform_mapping={"Enrichments": JsonTransformer()}, removeNull=True
            )
            human_readable += f"\nIgnite link to community search: [{community_search_link}]({community_search_link})\n"

            command_results = CommandResults(
                outputs_prefix=OUTPUT_PREFIX["IP_COMMUNITY_SEARCH"],
                outputs_key_field="id",
                outputs=remove_empty_elements(indicators),
                readable_output=human_readable,
                indicator=ip_ioc,
                raw_response=community_response,
                relationships=relationships,
            )

        else:
            human_readable = HR_TITLE.format("IP Address") + ip + "\n"
            human_readable += REPUTATION_UNKNOWN
            dbot_score = Common.DBotScore(
                indicator=ip,
                indicator_type=DBotScoreType.IP,
                integration_name=VENDOR_NAME,
                score=UNKNOWN_REPUTATION_SCORE,
                reliability=demisto.params().get("integrationReliability"),
            )
            dbot_score.integration_name = VENDOR_NAME

            ip_ioc = Common.IP(dbot_score=dbot_score, ip=ip, description=UNKONWN_DESCRIPTION.strip())
            command_results = CommandResults(readable_output=human_readable, indicator=ip_ioc, raw_response=response)

    return command_results


def common_lookup_command(client: Client, indicator_value: str) -> CommandResults:
    """
    Lookup all types of the indicators.

    :param client: object of client class
    :param indicator_value: value of the indicator to lookup
    :return: command output
    """

    try:
        ipaddress.ip_address(indicator_value)
        query = QUERY + indicator_value + '"'
    except ValueError:
        query = r'+value.\*.keyword:"' + indicator_value + '"'

    response = client.http_request("GET", url_suffix=get_url_suffix(query))

    if isinstance(response, list):
        indicators = deepcopy(response)
    else:
        indicators = []

    if len(indicators) > 0:
        indicator_type = indicators[0].get("Attribute", {}).get("type")

        human_readable = "### Ignite reputation for " + indicator_value + "\n"
        human_readable += REPUTATION_MALICIOUS

        events_details = parse_indicator_response(indicators)

        human_readable += tableToMarkdown(TABLE_TITLE, events_details["events"], [DATE_OBSERVED, "Name", "Tags"])

        fp_link = urljoin(client.platform_url, HR_SUFFIX["IOC_SEARCH"].format(urllib.parse.quote(indicator_value)))
        human_readable += ALL_DETAILS_LINK.format(fp_link, fp_link)

        entry_context = {
            "DBotScore": {
                "Indicator": indicator_value,
                "Type": indicator_type,
                "Vendor": VENDOR_NAME,
                "Score": MALICIOUS_REPUTATION_SCORE,
                "Reliability": demisto.params().get("integrationReliability"),
            }
        }

    else:
        human_readable = "### Ignite reputation for " + indicator_value + "\n"
        human_readable += REPUTATION_UNKNOWN
        entry_context = {}

    return CommandResults(
        outputs=remove_empty_elements(entry_context),
        readable_output=human_readable,
        raw_response=response,
    )


def url_lookup_command(client: Client, url: str) -> CommandResults:
    """
    Lookup a particular url.

    :param client: object of client class
    :param url: url as indicator
    :return: command output
    """
    encoded_url = urllib.parse.quote(url.encode("utf8"))

    query = r'+type:("url") +value.\*.keyword:"' + url + '"'
    resp = client.http_request("GET", url_suffix=get_url_suffix(query))

    if isinstance(resp, list):
        indicators = deepcopy(resp)
    else:
        indicators = []

    if len(indicators) > 0:
        hr = HR_TITLE.format("URL") + url + "\n"
        hr += REPUTATION_MALICIOUS

        events_details = parse_indicator_response(indicators)

        hr += tableToMarkdown(TABLE_TITLE, events_details["events"], [DATE_OBSERVED, "Name", "Tags"])

        fp_link = urljoin(client.platform_url, HR_SUFFIX["IOC_URL"].format(encoded_url))
        hr += ALL_DETAILS_LINK.format(fp_link, fp_link)

        dbot_score = Common.DBotScore(
            indicator=url,
            indicator_type=DBotScoreType.URL,
            integration_name=VENDOR_NAME,
            score=MALICIOUS_REPUTATION_SCORE,
            malicious_description=MALICIOUS_DESCRIPTION,
            reliability=demisto.params().get("integrationReliability"),
        )
        dbot_score.integration_name = VENDOR_NAME

        relationships = []
        if client.create_relationships and events_details.get("attack_ids"):
            for attack_id in events_details.get("attack_ids"):
                relationships.append(
                    EntityRelationship(
                        name="indicator-of",
                        entity_a=url,
                        entity_a_type=FeedIndicatorType.URL,
                        entity_b=attack_id,
                        entity_b_type=FeedIndicatorType.indicator_type_by_server_version(STIX_ATTACK_PATTERN),
                        brand=VENDOR_NAME,
                    )
                )

        url_ioc = Common.URL(url=url, dbot_score=dbot_score, relationships=relationships)

        ignite_url_context = []
        for indicator in resp:
            indicator = indicator.get("Attribute", {})
            event = {
                "Fpid": indicator.get("fpid", ""),
                "EventDetails": indicator["Event"],
                "Category": indicator.get("category", ""),
                "Href": indicator.get("href", ""),
                "Timestamp": indicator.get("timestamp", ""),
                "Type": indicator.get("type", ""),
                "Uuid": indicator.get("uuid", ""),
                "Comment": indicator["value"].get("comment", ""),
                "Url": indicator["value"]["url"],
            }
            ignite_url_context.append(event)

        command_results = CommandResults(
            outputs_prefix=OUTPUT_PREFIX["URL"],
            outputs_key_field="Fpid",
            outputs=remove_empty_elements(ignite_url_context),
            readable_output=hr,
            indicator=url_ioc,
            raw_response=resp,
            relationships=relationships,
        )
        return command_results

    hr = HR_TITLE.format("URL") + url + "\n"
    hr += REPUTATION_UNKNOWN
    dbot_score = Common.DBotScore(
        indicator=url,
        indicator_type=DBotScoreType.URL,
        integration_name=VENDOR_NAME,
        score=UNKNOWN_REPUTATION_SCORE,
        reliability=demisto.params().get("integrationReliability"),
    )
    dbot_score.integration_name = VENDOR_NAME

    url_ioc = Common.URL(url=url, dbot_score=dbot_score, description=UNKONWN_DESCRIPTION.strip())
    command_results = CommandResults(
        indicator=url_ioc,
        readable_output=hr,
        raw_response=resp,
    )

    return command_results


def domain_lookup_command(client: Client, domain: str) -> CommandResults:
    """
    Lookup a particular domain.

    :param client: object of client class
    :param domain: domain
    :return: command output
    """

    query = r'+type:("domain") +value.\*.keyword:"' + domain + '"'
    response = client.http_request("GET", url_suffix=get_url_suffix(query))

    indicators = []
    if isinstance(response, list):
        indicators = deepcopy(response)

    if len(indicators) > 0:
        human_readable = HR_TITLE.format("Domain") + domain + "\n"
        human_readable += REPUTATION_MALICIOUS

        events_details = parse_indicator_response(indicators)

        human_readable += tableToMarkdown(TABLE_TITLE, events_details["events"], [DATE_OBSERVED, "Name", "Tags"])

        fp_link = urljoin(client.platform_url, HR_SUFFIX["IOC_DOMAIN"].format(domain))
        human_readable += ALL_DETAILS_LINK.format(fp_link, fp_link)

        dbot_score = Common.DBotScore(
            indicator=domain,
            indicator_type=DBotScoreType.DOMAIN,
            integration_name=VENDOR_NAME,
            score=MALICIOUS_REPUTATION_SCORE,
            malicious_description=MALICIOUS_DESCRIPTION,
            reliability=demisto.params().get("integrationReliability"),
        )
        dbot_score.integration_name = VENDOR_NAME

        relationships = []
        if client.create_relationships and events_details.get("attack_ids"):
            for attack_id in events_details.get("attack_ids"):
                relationships.append(
                    EntityRelationship(
                        name="indicator-of",
                        entity_a=domain,
                        entity_a_type=FeedIndicatorType.Domain,
                        entity_b=attack_id,
                        entity_b_type=FeedIndicatorType.indicator_type_by_server_version(STIX_ATTACK_PATTERN),
                        brand=VENDOR_NAME,
                    )
                )

        domain_ioc = Common.Domain(domain=domain, dbot_score=dbot_score, relationships=relationships)
        ignite_domain_context = []
        for indicator in response:
            indicator = indicator.get("Attribute", {})
            event = {
                "Domain": domain,
                "Category": indicator.get("category", ""),
                "Fpid": indicator.get("fpid", ""),
                "Href": indicator.get("href", ""),
                "Timestamp": indicator.get("timestamp", ""),
                "Type": indicator.get("type"),
                "Uuid": indicator.get("uuid", ""),
                "EventDetails": indicator.get("Event", []),
                "Comment": indicator["value"].get("comment", ""),
            }
            ignite_domain_context.append(event)

        command_results = CommandResults(
            outputs_prefix=OUTPUT_PREFIX["DOMAIN"],
            outputs_key_field="Fpid",
            outputs=remove_empty_elements(ignite_domain_context),
            readable_output=human_readable,
            indicator=domain_ioc,
            raw_response=response,
            relationships=relationships,
        )

    else:
        human_readable = HR_TITLE.format("Domain") + domain + "\n"
        human_readable += REPUTATION_UNKNOWN
        dbot_score = Common.DBotScore(
            indicator=domain,
            indicator_type=DBotScoreType.DOMAIN,
            integration_name=VENDOR_NAME,
            score=UNKNOWN_REPUTATION_SCORE,
            reliability=demisto.params().get("integrationReliability"),
        )
        dbot_score.integration_name = VENDOR_NAME

        domain_ioc = Common.Domain(domain=domain, dbot_score=dbot_score, description=UNKONWN_DESCRIPTION.strip())

        command_results = CommandResults(indicator=domain_ioc, readable_output=human_readable, raw_response=response)

    return command_results


def file_lookup_command(client: Client, file: str) -> CommandResults:
    """
    Lookup a particular file hash (md5, sha1, sha256, sha512, ssdeep).

    :param client: object of client class
    :param file: file as indicator
    :return: command output
    """
    query = r'+type:("md5","sha1","sha256","sha512","ssdeep") +value.\*.keyword:"' + file + '"'
    resp = client.http_request("GET", url_suffix=get_url_suffix(query))

    indicators = []
    if isinstance(resp, list):
        indicators = deepcopy(resp)

    if len(indicators) > 0:
        indicator_type = (indicators[0].get("Attribute", {}).get("type", "")).upper()
        hr = HR_TITLE.format("File") + file + "\n"
        hr += REPUTATION_MALICIOUS

        events_details = parse_indicator_response(indicators)

        hr += tableToMarkdown(TABLE_TITLE, events_details["events"], [DATE_OBSERVED, "Name", "Tags"])

        fp_link = urljoin(client.platform_url, HR_SUFFIX["IOC_FILE"].format(urllib.parse.quote(file.encode("utf-8"))))
        hr += ALL_DETAILS_LINK.format(fp_link, fp_link)

        dbot_score = Common.DBotScore(
            indicator=file,
            indicator_type=DBotScoreType.FILE,
            integration_name=VENDOR_NAME,
            score=MALICIOUS_REPUTATION_SCORE,
            malicious_description=MALICIOUS_DESCRIPTION,
            reliability=demisto.params().get("integrationReliability"),
        )
        dbot_score.integration_name = VENDOR_NAME

        relationships = []
        if client.create_relationships and events_details.get("attack_ids"):
            for attack_id in events_details.get("attack_ids"):
                relationships.append(
                    EntityRelationship(
                        name="indicator-of",
                        entity_a=file,
                        entity_a_type=DBotScoreType.FILE,
                        entity_b=attack_id,
                        entity_b_type=FeedIndicatorType.indicator_type_by_server_version(STIX_ATTACK_PATTERN),
                        brand=VENDOR_NAME,
                    )
                )

        hash_type = get_hash_type(file)  # if file_hash found, has to be md5, sha1, sha256, sha512 or ssdeep
        if hash_type == "md5":
            file_ioc = Common.File(md5=file, dbot_score=dbot_score, relationships=relationships)
        elif hash_type == "sha1":
            file_ioc = Common.File(sha1=file, dbot_score=dbot_score, relationships=relationships)
        elif hash_type == "sha256":
            file_ioc = Common.File(sha256=file, dbot_score=dbot_score, relationships=relationships)
        elif hash_type == "sha512":
            file_ioc = Common.File(sha512=file, dbot_score=dbot_score, relationships=relationships)
        else:
            file_ioc = Common.File(ssdeep=file, dbot_score=dbot_score, relationships=relationships)

        ignite_file_context = []
        for indicator in resp:
            indicator = indicator.get("Attribute", {})
            event = {
                str(indicator_type).upper(): file,
                "EventDetails": indicator.get("Event"),
                "Category": indicator.get("category", ""),
                "Fpid": indicator.get("fpid", ""),
                "Href": indicator.get("href", ""),
                "Timestamp": indicator.get("timestamp", ""),
                "Type": indicator.get("type", ""),
                "Uuid": indicator.get("uuid", ""),
                "Comment": indicator["value"].get("comment", ""),
            }
            ignite_file_context.append(event)

        return CommandResults(
            outputs_prefix=OUTPUT_PREFIX["FILE"],
            outputs_key_field="Fpid",
            outputs=remove_empty_elements(ignite_file_context),
            readable_output=hr,
            indicator=file_ioc,
            raw_response=resp,
            relationships=relationships,
        )

    hr = HR_TITLE.format("File") + file + "\n"
    hr += REPUTATION_UNKNOWN

    dbot_score = Common.DBotScore(
        indicator=file,
        indicator_type=DBotScoreType.FILE,
        integration_name=VENDOR_NAME,
        score=UNKNOWN_REPUTATION_SCORE,
        reliability=demisto.params().get("integrationReliability"),
    )
    dbot_score.integration_name = VENDOR_NAME

    file_ioc = Common.File(name=file, dbot_score=dbot_score, description=UNKONWN_DESCRIPTION.strip())

    command_results = CommandResults(
        indicator=file_ioc,
        readable_output=hr,
        raw_response=resp,
    )
    return command_results


def get_reports_command(client, args) -> CommandResults:
    """
    Get reports matching the given search term or query.

    :param client: object of client class
    :param args: demisto args
    :return: command output
    """
    report_search = args.get("report_search")
    if not report_search:
        raise ValueError(MESSAGES["MISSING_REQUIRED_ARGS"].format("report_search"))
    params = {"query": urllib.parse.quote(report_search), "limit": DEFAULT_REPORT_LIMIT}

    response = client.http_request(method="GET", url_suffix=URL_SUFFIX["REPORT_SEARCH"], params=params)
    reports = deepcopy(response.get("data", []))
    human_readable = "### Ignite Intelligence reports related to search: " + report_search + "\n"
    report_details: List[Any] = []

    if reports:
        human_readable += "Top 5 reports:\n\n"

        index = 0
        for report in reports:
            title = report.get("title", EMPTY_DATA)
            platform_url = report.get("platform_url", "")
            if isinstance(platform_url, str) and DEFAULT_OLD_PLATFORM_PATH in platform_url:
                platform_url = platform_url.replace(DEFAULT_OLD_PLATFORM_PATH, DEFAULT_PLATFORM_PATH)
            summary = string_escape_markdown(report.get("summary", EMPTY_DATA))
            index += 1
            human_readable += "" + str(index) + f") [{title}]({platform_url})" + "\n"
            if report.get("summary"):
                human_readable += "   Summary: " + str(summary) + "\n\n\n"
            else:
                human_readable += "   Summary: N/A\n\n\n"

            report_detail = {
                "ReportId": report.get("id", EMPTY_DATA),
                "UpdatedAt": report.get("updated_at", ""),
                "PostedAt": report.get("posted_at", ""),
                "NotifiedAt": report.get("notified_at", ""),
                "PlatformUrl": platform_url,
                "Title": title,
                "Summary": summary,
            }
            report_details.append(report_detail)
        report_details = remove_empty_elements(report_details)

        fp_url = urljoin(client.platform_url, "/cti/intelligence/search?sort_date=All Time&query=" + report_search)
        fp_url = urllib.parse.quote(fp_url, safe=":/?&=")
        human_readable += f"Link to Report-search on Ignite platform: [{fp_url}]({fp_url})\n"

        return CommandResults(
            outputs_prefix=OUTPUT_PREFIX["REPORT"],
            outputs_key_field=OUTPUT_KEY_FIELD["REPORT_ID"],
            outputs=report_details,
            readable_output=human_readable,
            raw_response=response,
        )

    human_readable += "No reports found for the search."
    return CommandResults(readable_output=human_readable, raw_response=response)


def flashpoint_ignite_compromised_credentials_list_command(client: Client, args: dict) -> CommandResults:
    """
    List compromised credentials from Flashpoint Ignite platform.

    :param client: Client object
    :param args: The command arguments
    :return: Standard command result or no records found message.
    """
    args = validate_compromised_credentials_list_args(args)
    response = client.http_request("GET", url_suffix=URL_SUFFIX["COMPROMISED_CREDENTIALS"], params=args)

    hits = deepcopy(response.get("hits", {}).get("hits", []))
    if not hits:
        return CommandResults(
            readable_output=MESSAGES["NO_RECORDS_FOUND"].format("compromised credentials"), raw_response=response
        )

    readable_output = ""

    total_records = response.get("hits", {}).get("total")
    if total_records:
        readable_output += f"#### Total number of records found: {total_records}\n\n"

    readable_output += prepare_hr_for_compromised_credentials(hits)

    outputs = remove_empty_elements(hits)

    return CommandResults(
        outputs_prefix=OUTPUT_PREFIX["COMPROMISED_CREDENTIALS"],
        outputs_key_field=OUTPUT_KEY_FIELD["COMPROMISED_CREDENTIAL_ID"],
        outputs=outputs,
        readable_output=readable_output,
        raw_response=response,
    )


def get_report_by_id_command(client: Client, args: dict) -> CommandResults:
    """
    Get specific report using its fpid.

    :param client: object of client class
    :param args: demisto args
    :return: command output
    """
    report_id = args.get("report_id")
    if not report_id:
        raise ValueError(MESSAGES["MISSING_REQUIRED_ARGS"].format("report_id"))

    response = client.http_request(
        method="GET", url_suffix=URL_SUFFIX["GET_REPORT_BY_ID"].format(urllib.parse.quote(str(report_id)))
    )
    report = deepcopy(response)

    human_readable = "### Ignite Intelligence Report details\n"

    if report:
        if report.get("tags") is None:
            raise ValueError(MESSAGES["NO_RECORD_FOUND"])

        timestamp = None
        try:
            time_str = report.get("posted_at", "")[:-10] + "UTC"
            timestamp = time.strptime(time_str, "%Y-%m-%dT%H:%M:%S%Z")
        except (TypeError, ValueError):
            pass

        tags = report.get("tags", [])
        tag_string = ", ".join(tags)

        if timestamp:
            timestamp_str = time.strftime(READABLE_DATE_FORMAT, timestamp)
        else:
            timestamp_str = EMPTY_DATA

        platform_url = report.get("platform_url", "")
        if isinstance(platform_url, str) and DEFAULT_OLD_PLATFORM_PATH in platform_url:
            platform_url = platform_url.replace(DEFAULT_OLD_PLATFORM_PATH, DEFAULT_PLATFORM_PATH)
        report_details = [
            {
                "Title": STRING_FORMAT.format(report.get("title", EMPTY_DATA), platform_url),
                "Date Published (UTC)": timestamp_str,
                "Summary": string_escape_markdown(report.get("summary", EMPTY_DATA)),
                "Tags": tag_string,
            }
        ]

        human_readable += tableToMarkdown(
            "Below are the details found:", report_details, ["Title", "Date Published (UTC)", "Summary", "Tags"]
        )
        human_readable += "\n"
        entry_context = {
            "ReportId": report.get("id", ""),
            "UpdatedAt": report.get("updated_at", ""),
            "PostedAt": report.get("posted_at", ""),
            "NotifiedAt": report.get("notified_at", ""),
            "PlatformUrl": platform_url,
            "Title": report.get("title", ""),
            "Summary": report.get("summary", ""),
            "Tags": tag_string,
        }
        entry_context = remove_empty_elements(entry_context)

        return CommandResults(
            outputs_prefix=OUTPUT_PREFIX["REPORT"],
            outputs_key_field=OUTPUT_KEY_FIELD["REPORT_ID"],
            outputs=entry_context,
            readable_output=human_readable,
            raw_response=response,
        )

    human_readable += "No report found for the given ID."
    return CommandResults(readable_output=human_readable, raw_response=response)


def related_report_list_command(client: Client, args: dict) -> CommandResults:
    """
    Get reports related to given report.

    :param args: demisto args
    :param client: object of client class
    :return: command output
    """
    report_id = args.get("report_id")
    if not report_id:
        raise ValueError(MESSAGES["MISSING_REQUIRED_ARGS"].format("report_id"))
    params = {"limit": DEFAULT_REPORT_LIMIT}

    response = client.http_request(
        method="GET", url_suffix=URL_SUFFIX["RELATED_REPORT_LIST"].format(urllib.parse.quote(str(report_id))), params=params
    )
    reports = deepcopy(response.get("data", []))
    human_readable = "### Ignite Intelligence related reports:\n"
    report_details: List[Any] = []

    if reports:
        human_readable += "Top 5 related reports:\n\n"
        index = 0
        for report in reports:
            title = report.get("title", EMPTY_DATA)
            platform_url = report.get("platform_url", "")
            if isinstance(platform_url, str) and DEFAULT_OLD_PLATFORM_PATH in platform_url:
                platform_url = platform_url.replace(DEFAULT_OLD_PLATFORM_PATH, DEFAULT_PLATFORM_PATH)
            summary = string_escape_markdown(report.get("summary", EMPTY_DATA))
            index += 1
            human_readable += "" + str(index) + f") [{title}]({platform_url})" + "\n"
            human_readable += "   Summary: " + str(summary) + "\n\n\n"

            report_detail = {
                "ReportId": report.get("id", EMPTY_DATA),
                "UpdatedAt": report.get("updated_at", ""),
                "PostedAt": report.get("posted_at", ""),
                "NotifiedAt": report.get("notified_at", ""),
                "PlatformUrl": platform_url,
                "Title": title,
                "Summary": summary,
            }
            report_details.append(report_detail)
        report_details = remove_empty_elements(report_details)

        fp_url = urljoin(client.platform_url, HR_SUFFIX["REPORT"].format(urllib.parse.quote(str(report_id))))
        human_readable += f"Link to the given Report on Ignite platform: [{fp_url}]({fp_url})\n"

        return CommandResults(
            outputs_prefix=OUTPUT_PREFIX["REPORT"],
            outputs_key_field=OUTPUT_KEY_FIELD["REPORT_ID"],
            outputs=report_details,
            readable_output=human_readable,
            raw_response=response,
        )

    human_readable += "No reports found for the search."
    return CommandResults(readable_output=human_readable, raw_response=response)


def event_list_command(client, args) -> CommandResults:
    """
    Get events matching the given parameters.

    :param client: object of client class
    :param args: demisto args
    :return: command output
    """
    limit = arg_to_number(args.get("limit", DEFAULT_LIMIT), "limit")
    report_fpid = args.get("report_fpid")
    attack_ids = args.get("attack_ids")
    time_period = args.get("time_period")
    url_suffix = f'{URL_SUFFIX["EVENT_LIST"]}?sort_timestamp=desc&'
    getvars = {}
    if limit or limit == 0:
        if limit < 1 or limit > MAX_PRODUCT:
            raise DemistoException(MESSAGES["LIMIT_ERROR"].format(limit, MAX_PRODUCT))
        getvars["limit"] = limit

    if report_fpid:
        getvars["report"] = report_fpid

    if attack_ids:
        getvars["attack_ids"] = attack_ids

    if time_period:
        getvars["time_period"] = time_period

    url_suffix = url_suffix + urllib.parse.urlencode(getvars)

    resp = client.http_request("GET", url_suffix=url_suffix)
    indicators = deepcopy(resp)
    hr = ""
    events = []

    if len(indicators) > 0:
        hr += "### Ignite Events\n\n"

        for indicator in indicators:
            href = indicator.get("href", "")
            event = indicator.get("Event", {})
            fpid = indicator.get("fpid", "")
            event = parse_event_response(client, event, fpid, href)
            if indicator.get("malware_description"):
                event["Malware Description"] = indicator.get("malware_description")
            events.append(event)

        hr += tableToMarkdown("Below are the detail found:", events, [TIME_OBSERVED, "Name", "Tags", "Malware Description"])

        fp_link = urljoin(client.platform_url, HR_SUFFIX["IOC_LIST"])
        hr += ALL_DETAILS_LINK.format(fp_link, fp_link)

        # Replacing the dict keys for ec  to strip any white spaces and special characters
        for event in events:
            replace_key(event, "ObservedTime", TIME_OBSERVED)
            replace_key(event, "MalwareDescription", "Malware Description")
            replace_key(event, "Name", "EventName")

        events = remove_empty_elements(events)

        return CommandResults(
            outputs_prefix=OUTPUT_PREFIX["EVENT"],
            outputs_key_field=OUTPUT_KEY_FIELD["EVENT_ID"],
            outputs=events,
            readable_output=hr,
            raw_response=resp,
        )

    hr += MESSAGES["NO_RECORDS_FOUND"].format("events")
    return CommandResults(readable_output=hr, raw_response=resp)


def event_get_command(client, args) -> CommandResults:
    """
    Get specific event using its event id.

    :param client: object of client class
    :param args: demisto args
    :return: command output
    """
    event_id = args.get("event_id")
    if not event_id:
        raise DemistoException(MESSAGES["MISSING_REQUIRED_ARGS"].format("event_id"))
    url_suffix = URL_SUFFIX["EVENT_GET"].format(urllib.parse.quote(event_id.encode("utf-8")))
    resp = client.http_request("GET", url_suffix=url_suffix)

    ec: dict[Any, Any] = {}

    if len(resp) <= 0:
        hr = MESSAGES["NO_RECORDS_FOUND"].format("event")
        return CommandResults(readable_output=hr, raw_response=resp)

    hr = "### Ignite Event details\n"
    indicator = deepcopy(resp[0])
    event = indicator.get("Event", "")
    fpid = indicator.get("fpid", "")
    href = indicator.get("href", "")

    if event:
        event = parse_event_response(client, event, fpid, href)
        if indicator.get("malware_description"):
            event["Malware Description"] = indicator.get("malware_description", "")

        hr += tableToMarkdown("Below are the detail found:", event, [TIME_OBSERVED, "Name", "Tags", "Malware Description"])

        ec = {
            "EventId": event["EventId"],
            "UUID": event["UUID"],
            "Name": event["EventName"],
            "Tags": event["Tags"],
            "ObservedTime": event[TIME_OBSERVED],
            "EventCreatorEmail": event["EventCreatorEmail"],
            "Href": href,
        }
        # if no key `malware_description` is present, it should not be included in context data
        if event.get("Malware Description"):
            ec["MalwareDescription"] = event["Malware Description"]

    ec = remove_empty_elements(ec)

    return CommandResults(
        outputs_prefix=OUTPUT_PREFIX["EVENT"],
        outputs_key_field=OUTPUT_KEY_FIELD["EVENT_ID"],
        outputs=ec,
        readable_output=hr,
        raw_response=resp,
    )


def alert_list_command(client: Client, args: dict):
    """
    List alerts notification from Flashpoint Ignite.

    :param client: Client object
    :param args: The command arguments
    :return: Standard command result or no records found message.
    """
    params = validate_alert_list_args(args)

    response = client.http_request("GET", url_suffix=URL_SUFFIX["ALERTS"], params=params)

    alerts = deepcopy(response.get("items", []))
    command_results = []

    if alerts:
        human_readable = prepare_hr_for_alerts(alerts, client.platform_url)

        alert_result = CommandResults(
            outputs_prefix=OUTPUT_PREFIX["ALERT"],
            outputs_key_field="id",
            outputs=remove_empty_elements(alerts),
            raw_response=response,
            readable_output=human_readable,
        )
        command_results.append(alert_result)

        _next = response.get("pagination", {}).get("next")
        if _next:
            token_hr = PAGINATION_HR
            parsed_url = urllib.parse.urlparse(_next)
            query_params = urllib.parse.parse_qs(parsed_url.query)

            token_context_keys = ["created_after", "created_before", "size", "cursor"]
            token_context = {key: EMPTY_DATA for key in token_context_keys}

            for query in token_context_keys:
                query_value = query_params.get(query)
                if query_value:
                    token_context[query] = query_value[0]
                    token_hr += "\n" + query + " = " + token_context[query]

            token_context["name"] = "flashpoint-ignite-alert-list"
            token_context = remove_empty_elements(token_context)

            token_result = CommandResults(
                outputs_prefix=OUTPUT_PREFIX["TOKEN"], outputs_key_field="name", outputs=token_context, readable_output=token_hr
            )
            command_results.append(token_result)
    else:
        command_results.append(
            CommandResults(raw_response=response, readable_output=MESSAGES["NO_RECORDS_FOUND"].format("alerts"))
        )

    return command_results


def main():
    """main function, parses params and runs command functions"""
    params = remove_space_from_args(demisto.params())
    remove_nulls_from_dictionary(params)

    api_key = str(params.get("credentials", {}).get("password", "")).strip()
    url = params.get("url")

    verify = not argToBoolean(params.get("insecure", False))

    create_relationships = argToBoolean(params.get("create_relationships", True))

    # if your Client class inherits from BaseClient, system proxy is handled
    # out of the box by it, just pass ``proxy`` to the Client constructor
    proxy = argToBoolean(params.get("proxy", False))

    args = remove_space_from_args(demisto.args())
    remove_nulls_from_dictionary(args)

    command = demisto.command()
    demisto.debug(f"Command being called is {command}.")

    try:
        headers = {
            "Authorization": f"Bearer {api_key}",
            "X-FP-IntegrationPlatform": INTEGRATION_PLATFORM,
            "X-FP-IntegrationPlatformVersion": get_demisto_version_as_str(),
            "X-FP-IntegrationVersion": INTEGRATION_VERSION,
        }
        validate_params(command, params)
        client = Client(url, headers, verify, proxy, create_relationships)

        COMMAND_TO_FUNCTION: dict = {
            "flashpoint-ignite-intelligence-report-search": get_reports_command,
            "flashpoint-ignite-compromised-credentials-list": flashpoint_ignite_compromised_credentials_list_command,
            "flashpoint-ignite-intelligence-report-get": get_report_by_id_command,
            "flashpoint-ignite-intelligence-related-report-list": related_report_list_command,
            "flashpoint-ignite-event-list": event_list_command,
            "flashpoint-ignite-event-get": event_get_command,
            "flashpoint-ignite-alert-list": alert_list_command,
        }

        REPUTATION_COMMAND_TO_FUNCTION: dict = {
            "email": email_lookup_command,
            "filename": filename_lookup_command,
            "url": url_lookup_command,
            "domain": domain_lookup_command,
            "file": file_lookup_command,
            "ip": ip_lookup_command,
        }

        if command == "test-module":
            # This is the call made when pressing the integration Test button.
            return_results(test_module(client))  # NOSONAR

        elif command == "fetch-incidents":
            last_run = demisto.getLastRun()
            next_run, incidents = fetch_incidents(client, last_run, params, False)
            demisto.setLastRun(next_run)
            demisto.incidents(incidents)

        elif command == "flashpoint-ignite-common-lookup":
            indicator_value = args.get("indicator")
            if not indicator_value:
                raise ValueError(MESSAGES["MISSING_REQUIRED_ARGS"].format("indicator"))
            indicator_list = argToList(indicator_value)
            indicator_list = [indicator.strip() for indicator in indicator_list if indicator.strip()]
            results = []
            if not indicator_list:
                raise ValueError(MESSAGES["MISSING_REQUIRED_ARGS"].format("indicator"))
            for indicator in indicator_list:
                results.append(common_lookup_command(client, indicator))
            return_results(results)

        elif REPUTATION_COMMAND_TO_FUNCTION.get(command):
            if not args.get(command):
                raise ValueError(MESSAGES["MISSING_REQUIRED_ARGS"].format(command))
            indicator_list = argToList(args.get(command))
            indicator_list = [indicator.strip() for indicator in indicator_list if indicator.strip()]
            results = []
            if not indicator_list:
                raise ValueError(MESSAGES["MISSING_REQUIRED_ARGS"].format(command))
            for indicator in indicator_list:
                results.append(REPUTATION_COMMAND_TO_FUNCTION[command](client, indicator))
            return_results(results)

        elif COMMAND_TO_FUNCTION.get(command):
            return_results(COMMAND_TO_FUNCTION[command](client, args))

        else:
            raise NotImplementedError(f"Command {command} is not implemented.")

    except requests.exceptions.ConnectionError as c:
        """ Caused mostly when URL is altered."""
        return_error(f"Failed to execute {command} command. Error: {str(c)}")

    # Log exceptions and return errors
    except Exception as e:
        return_error(f"Failed to execute {command} command.\nError:\n{str(e)}")


if __name__ in ["__main__", "builtin", "builtins"]:
    main()<|MERGE_RESOLUTION|>--- conflicted
+++ resolved
@@ -33,15 +33,9 @@
 DATE_FORMAT = "%Y-%m-%dT%H:%M:%SZ"  # ISO8601 format with UTC, default in XSOAR
 READABLE_DATE_FORMAT = "%b %d, %Y  %H:%M"
 TOTAL_RETRIES = 4
-<<<<<<< HEAD
 TOTAL_RETRIES_ON_ENRICHMENT = 0
 DEFAULT_TIMEOUT = 60
 TIMEOUT_ON_ENRICHMENT = 10
-STATUS_CODE_TO_RETRY = (429, *(
-    status_code for status_code in requests.status_codes._codes if status_code >= 500))  # type: ignore
-OK_CODES = (400, 401, 403, 404, 521, *(
-    status_code for status_code in requests.status_codes._codes if status_code >= 200 and status_code < 300))  # type: ignore
-=======
 STATUS_CODE_TO_RETRY = (429, *(status_code for status_code in requests.status_codes._codes if status_code >= 500))  # type: ignore
 OK_CODES = (
     400,
@@ -52,7 +46,6 @@
     *(status_code for status_code in requests.status_codes._codes if status_code    # type: ignore[attr-defined]
       >= 200 and status_code < 300),  # type: ignore[attr-defined]
 )  # type: ignore
->>>>>>> 2b4e28c9
 BACKOFF_FACTOR = 7.5  # Sleep for [0s, 15s, 30s, 60s] between retries.
 DEFAULT_END_TIME = "now"
 DEFAULT_SEVERITY = "Unknown"
@@ -250,16 +243,10 @@
         :return: http response on json
         """
         demisto.debug(f"Requesting Ignite with method: {method}, url_suffix: {url_suffix} and params: {params}")
-<<<<<<< HEAD
         # For reputation commands which run during an enrichment we limit the timeout and the retries
         retries = TOTAL_RETRIES_ON_ENRICHMENT if is_time_sensitive() else TOTAL_RETRIES
         timeout = TIMEOUT_ON_ENRICHMENT if is_time_sensitive() else DEFAULT_TIMEOUT
         
-        resp = self._http_request(method=method, url_suffix=url_suffix, params=params, json_data=json_data, retries=retries,
-                                  status_list_to_retry=STATUS_CODE_TO_RETRY, backoff_factor=BACKOFF_FACTOR,
-                                  raise_on_redirect=False, raise_on_status=False, resp_type='response',
-                                  ok_codes=OK_CODES, timeout=timeout)  # type: ignore
-=======
         resp = self._http_request(
             method=method,
             url_suffix=url_suffix,
@@ -272,8 +259,8 @@
             raise_on_status=False,
             resp_type="response",
             ok_codes=OK_CODES,
+            timeout=timeout,
         )  # type: ignore
->>>>>>> 2b4e28c9
 
         status_code = resp.status_code
 
