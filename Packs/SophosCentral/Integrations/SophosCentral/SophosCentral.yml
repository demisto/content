category: Data Enrichment & Threat Intelligence
sectionOrder:
- Connect
- Collect
commonfields:
  id: Sophos Central
  version: -1
configuration:
- display: Client ID
  displaypassword: Client Secret
  name: credentials
  type: 9
  required: true
  additionalinfo: The Sophos account secret should be in the password field.
  section: Connect
- display: Tenant ID
  name: tenant_id
  additionalinfo: Tenant ID on which the commands would be executed by default. Keep it empty if using tenant level credentials.
  type: 0
  required: false
  section: Connect
- display: Fetch incidents
  name: isFetch
  required: false
  type: 8
- additionalinfo: Choose the severity(s) (not minimum) to fetch. If none is chosen, all severity levels will be returned.
  display: Fetch Severity
  name: fetch_severity
  options:
  - low
  - medium
  - high
  required: false
  type: 16
- additionalinfo: Choose one or more categories to fetch. If none is chosen, all categories will be returned.
  display: Fetch Category
  name: fetch_category
  options:
  - azure
  - adSync
  - applicationControl
  - appReputation
  - blockListed
  - connectivity
  - cwg
  - denc
  - downloadReputation
  - endpointFirewall
  - fenc
  - forensicSnapshot
  - general
  - iaas
  - iaasAzure
  - isolation
  - malware
  - mtr
  - mobiles
  - policy
  - protection
  - pua
  - runtimeDetections
  - security
  - smc
  - systemHealth
  - uav
  - uncategorized
  - updating
  - utm
  - virt
  - wireless
  - xgEmail
  required: false
  type: 16
  section: Collect
  advanced: true
- additionalinfo: Maximum number of alerts per fetch. Default is 50. Maximum is 100.
  defaultvalue: '50'
  display: Fetch Limit
  name: max_fetch
  required: false
  type: 0
  section: Collect
- defaultvalue: 7 days
  display: First fetch timestamp (<number> <time unit>, e.g., 12 hours, 7 days)
  name: first_fetch
  required: false
  type: 0
  section: Collect
- display: Use system proxy settings
  name: proxy
  required: false
  type: 8
  section: Connect
  advanced: true
- display: Incident type
  name: incidentType
  required: false
  type: 13
  section: Connect
description: The unified console for managing Sophos products.
display: Sophos Central
name: Sophos Central
script:
  commands:
  - arguments:
    - default: false
      defaultValue: '50'
      description: The maximum number of items to return. Default is "50". Maximum is "100".
      isArray: false
      name: limit
      required: false
      secret: false
    deprecated: false
    description: List alerts.
    execution: false
    name: sophos-central-alert-list
    outputs:
    - contextPath: SophosCentral.Alert.allowedActions
      description: Actions that you can perform on these alerts.
      type: String
    - contextPath: SophosCentral.Alert.category
      description: Alert category.
      type: String
    - contextPath: SophosCentral.Alert.description
      description: Alert description.
      type: String
    - contextPath: SophosCentral.Alert.groupKey
      description: Alert group key.
      type: String
    - contextPath: SophosCentral.Alert.id
      description: The alert ID.
      type: String
    - contextPath: SophosCentral.Alert.managedAgentId
      description: The alert source ID.
      type: String
    - contextPath: SophosCentral.Alert.managedAgentName
      description: The alert source name.
      type: String
    - contextPath: SophosCentral.Alert.managedAgentType
      description: The source that triggered the alert.
      type: String
    - contextPath: SophosCentral.Alert.person
      description: The ID of the referenced person object.
      type: String
    - contextPath: SophosCentral.Alert.personName
      description: The name of the referenced person object.
      type: String
    - contextPath: SophosCentral.Alert.product
      description: Product type.
      type: String
    - contextPath: SophosCentral.Alert.raisedAt
      description: When the alert was triggered.
      type: Date
    - contextPath: SophosCentral.Alert.severity
      description: Severity level for the alert.
      type: String
    - contextPath: SophosCentral.Alert.tenantId
      description: Tenant ID for the alert.
      type: String
    - contextPath: SophosCentral.Alert.tenantName
      description: Tenant name.
      type: String
    - contextPath: SophosCentral.Alert.type
      description: Alert type.
      type: String
  - arguments:
    - default: false
      description: The alert ID.
      isArray: false
      name: alert_id
      required: true
      secret: false
    deprecated: false
    description: Get a single alert by ID.
    execution: false
    name: sophos-central-alert-get
    outputs:
    - contextPath: SophosCentral.Alert.allowedActions
      description: Actions that you can perform on these alerts.
      type: String
    - contextPath: SophosCentral.Alert.category
      description: Alert category.
      type: String
    - contextPath: SophosCentral.Alert.description
      description: Alert description.
      type: String
    - contextPath: SophosCentral.Alert.groupKey
      description: Alert group key.
      type: String
    - contextPath: SophosCentral.Alert.id
      description: The alert ID.
      type: String
    - contextPath: SophosCentral.Alert.managedAgentId
      description: The alert source ID.
      type: String
    - contextPath: SophosCentral.Alert.managedAgentName
      description: The alert source name.
      type: String
    - contextPath: SophosCentral.Alert.managedAgentType
      description: The source that triggered the alert.
      type: String
    - contextPath: SophosCentral.Alert.person
      description: The ID of the referenced person object.
      type: String
    - contextPath: SophosCentral.Alert.personName
      description: The name of the referenced person object.
      type: String
    - contextPath: SophosCentral.Alert.product
      description: Product type.
      type: String
    - contextPath: SophosCentral.Alert.raisedAt
      description: When the alert was triggered.
      type: Date
    - contextPath: SophosCentral.Alert.severity
      description: Severity level for the alert.
      type: String
    - contextPath: SophosCentral.Alert.tenantId
      description: Tenant ID for the alert.
      type: String
    - contextPath: SophosCentral.Alert.tenantName
      description: Tenant name.
      type: String
    - contextPath: SophosCentral.Alert.type
      description: Alert type.
      type: String
  - arguments:
    - default: false
      description: Comma-separated list of alert IDs.
      isArray: true
      name: alert_id
      required: true
      secret: false
    - auto: PREDEFINED
      default: false
      description: 'Actions to perform on the alerts. Possible values are: "acknowledge", "cleanPua", "cleanVirus", "authPua", "clearThreat", "clearHmpa", "sendMsgPua", and "sendMsgThreat".'
      isArray: false
      name: action
      predefined:
      - acknowledge
      - cleanPua
      - cleanVirus
      - authPua
      - clearThreat
      - clearHmpa
      - sendMsgPua
      - sendMsgThreat
      required: true
      secret: false
    - default: false
      description: Message to send for the action.
      isArray: false
      name: message
      required: false
      secret: false
    deprecated: false
    description: Perform an action on the alerts.
    execution: false
    name: sophos-central-alert-action
    outputs:
    - contextPath: SophosCentral.AlertAction.action
      description: Actions that you can perform on the alert.
      type: String
    - contextPath: SophosCentral.AlertAction.alertId
      description: Alert ID.
      type: String
    - contextPath: SophosCentral.AlertAction.completedAt
      description: Time when the action was completed.
      type: Date
    - contextPath: SophosCentral.AlertAction.id
      description: Alert action ID.
      type: String
    - contextPath: SophosCentral.AlertAction.requestedAt
      description: Time when the action was requested.
      type: Date
    - contextPath: SophosCentral.AlertAction.result
      description: The result of the action.
      type: String
    - contextPath: SophosCentral.AlertAction.startedAt
      description: Time when the action was started.
      type: Date
    - contextPath: SophosCentral.AlertAction.status
      description: Status of an alert action.
      type: String
  - arguments:
    - default: false
      description: Alert group key.
      isArray: false
      name: group_key
      required: false
      secret: false
    - default: false
      description: Time on which or after the alerts were raised. Use ISO time format (YYYY-MM-DDTHH:MM:SSZ).
      isArray: false
      name: start
      required: false
      secret: false
    - default: false
      description: Time before which alerts were raised. Use ISO time format (YYYY-MM-DDTHH:MM:SSZ).
      isArray: false
      name: end
      required: false
      secret: false
    - default: false
      description: The date range in which to search from the current time instead of a start/end time in the format (<number> <time unit>, e.g., 12 hours, 7 days). date_range will overwrite the start and end arguments if defined.
      isArray: false
      name: date_range
      required: false
      secret: false
    - auto: PREDEFINED
      default: false
      description: 'Alerts for a product(s). Possible values are: "other", "endpoint", "server", "mobile", "encryption", "emailGateway", "webGateway", "phishThreat", "wireless", "iaas", and "firewall".'
      isArray: true
      name: product
      predefined:
      - other
      - endpoint
      - server
      - mobile
      - encryption
      - emailGateway
      - webGateway
      - phishThreat
      - wireless
      - iaas
      - firewall
      required: false
      secret: false
    - auto: PREDEFINED
      default: false
      description: Alert category(s).
      isArray: true
      name: category
      predefined:
      - azure
      - adSync
      - applicationControl
      - appReputation
      - blockListed
      - connectivity
      - cwg
      - denc
      - downloadReputation
      - endpointFirewall
      - fenc
      - forensicSnapshot
      - general
      - iaas
      - iaasAzure
      - isolation
      - malware
      - mtr
      - mobiles
      - policy
      - protection
      - pua
      - runtimeDetections
      - security
      - smc
      - systemHealth
      - uav
      - uncategorized
      - updating
      - utm
      - virt
      - wireless
      - xgEmail
      required: false
      secret: false
    - auto: PREDEFINED
      default: false
      description: 'Alerts for a specific severity level(s). Possible values are: "high", "medium", and "low".'
      isArray: true
      name: severity
      predefined:
      - high
      - medium
      - low
      required: false
      secret: false
    - default: false
      description: List of IDs.
      isArray: true
      name: ids
      required: false
      secret: false
    - default: false
      defaultValue: '50'
      description: The maximum number of items to return. Default is "50". Maximum is "100".
      isArray: false
      name: limit
      required: false
      secret: false
    deprecated: false
    description: Get alerts matching request.
    execution: false
    name: sophos-central-alert-search
    outputs:
    - contextPath: SophosCentral.Alert.allowedActions
      description: Actions that you can perform on these alerts.
      type: String
    - contextPath: SophosCentral.Alert.category
      description: Alert category.
      type: String
    - contextPath: SophosCentral.Alert.description
      description: Alert description.
      type: String
    - contextPath: SophosCentral.Alert.groupKey
      description: Alert group key.
      type: String
    - contextPath: SophosCentral.Alert.id
      description: The alert ID.
      type: String
    - contextPath: SophosCentral.Alert.managedAgentId
      description: The alert source ID.
      type: String
    - contextPath: SophosCentral.Alert.managedAgentName
      description: The alert source name.
      type: String
    - contextPath: SophosCentral.Alert.managedAgentType
      description: The source that triggered the alert.
      type: String
    - contextPath: SophosCentral.Alert.person
      description: The ID of the referenced person object.
      type: String
    - contextPath: SophosCentral.Alert.personName
      description: The name of the referenced person object.
      type: String
    - contextPath: SophosCentral.Alert.product
      description: Product type.
      type: String
    - contextPath: SophosCentral.Alert.raisedAt
      description: When the alert was triggered.
      type: Date
    - contextPath: SophosCentral.Alert.severity
      description: Severity level for the alert.
      type: String
    - contextPath: SophosCentral.Alert.tenantId
      description: Tenant ID for the Alert.
      type: String
    - contextPath: SophosCentral.Alert.tenantName
      description: Tenant name.
      type: String
    - contextPath: SophosCentral.Alert.type
      description: Alert type.
      type: String
  - arguments:
    - auto: PREDEFINED
      default: false
      description: 'Match endpoints that have any of the specified health statuses. Possible values are: "bad", "good", "suspicious", and "unknown".'
      isArray: true
      name: health_status
      predefined:
      - bad
      - good
      - suspicious
      - unknown
      required: false
      secret: false
    - auto: PREDEFINED
      default: false
      description: 'Match endpoints that have any of the specified endpoint types. Possible values are: "computer", "server", and "securityVm".'
      isArray: true
      name: endpoint_type
      predefined:
      - computer
      - server
      - securityVm
      required: false
      secret: false
    - auto: PREDEFINED
      default: false
      description: 'Whether tamper protection is enabled. Possible values are: "true" and "false".'
      isArray: false
      name: tamper_protection_enabled
      predefined:
      - 'true'
      - 'false'
      required: false
      secret: false
    - auto: PREDEFINED
      default: false
      description: 'Match endpoints that have any of the specified lockdown statuses. Possible values are: "creatingWhitelist", "installing", "locked", "notInstalled", "registering", "starting", "stopping", "unavailable", "uninstalled", and "unlocked".'
      isArray: true
      name: lockdown_status
      predefined:
      - creatingWhitelist
      - installing
      - locked
      - notInstalled
      - registering
      - starting
      - stopping
      - unavailable
      - uninstalled
      - unlocked
      required: false
      secret: false
    - default: false
      description: The datetime before which the endpoints were last seen (UTC).
      isArray: false
      name: last_seen_before
      required: false
      secret: false
    - default: false
      description: The datetime on or after which the endpoints were last seen (UTC).
      isArray: false
      name: last_seen_after
      required: false
      secret: false
    - default: false
      description: List of IDs.
      isArray: true
      name: ids
      required: false
      secret: false
    - auto: PREDEFINED
      default: false
      description: 'Type of view to be returned in the response. Possible values are: "basic", "summary", and "full".'
      isArray: false
      name: view
      predefined:
      - basic
      - summary
      - full
      required: false
      secret: false
    - default: false
      defaultValue: '50'
      description: The maximum number of items to return. Default is "50". Maximum is "100".
      isArray: false
      name: limit
      required: false
      secret: false
    deprecated: false
    description: List all endpoints for a tenant.
    execution: false
    name: sophos-central-endpoint-list
    outputs:
    - contextPath: SophosCentral.Endpoint.assignedProductCodes
      description: Code of a product assigned to the endpoint.
      type: String
    - contextPath: SophosCentral.Endpoint.associatedPersonId
      description: The unique ID for the person associated with the endpoint.
      type: String
    - contextPath: SophosCentral.Endpoint.associatedPersonName
      description: Name of the person associated with the endpoint.
      type: String
    - contextPath: SophosCentral.Endpoint.associatedPersonViaLogin
      description: The login of the person associated with the endpoint.
      type: String
    - contextPath: SophosCentral.Endpoint.groupId
      description: The unique ID for the endpoint group.
      type: String
    - contextPath: SophosCentral.Endpoint.groupName
      description: Endpoint group name.
      type: String
    - contextPath: SophosCentral.Endpoint.hostname
      description: The hostname of the endpoint.
      type: String
    - contextPath: SophosCentral.Endpoint.id
      description: The unique ID for the endpoint.
      type: String
    - contextPath: SophosCentral.Endpoint.health
      description: Health status of the endpoint.
      type: String
    - contextPath: SophosCentral.Endpoint.ipv4Addresses
      description: IPv4 address of the endpoint.
      type: String
    - contextPath: SophosCentral.Endpoint.ipv6Addresses
      description: IPv6 address of the endpoint.
      type: String
    - contextPath: SophosCentral.Endpoint.macAddresses
      description: MAC address of the endpoint.
      type: String
    - contextPath: SophosCentral.Endpoint.osBuild
      description: Operating system build.
      type: String
    - contextPath: SophosCentral.Endpoint.osIsServer
      description: Whether the operating system is a server operating system.
      type: Boolean
    - contextPath: SophosCentral.Endpoint.osName
      description: Operating system name as reported by the endpoint.
      type: String
    - contextPath: SophosCentral.Endpoint.osPlatform
      description: Operating system platform type.
      type: String
    - contextPath: SophosCentral.Endpoint.tamperProtectionEnabled
      description: Whether tamper protection is enabled.
      type: Boolean
    - contextPath: SophosCentral.Endpoint.type
      description: The endpoint type.
      type: String
    - contextPath: SophosCentral.Endpoint.online
      description: Whether the endpoint is online.
      type: Boolean
  - arguments:
    - default: false
      description: The endpoint ID(s).
      isArray: true
      name: endpoint_id
      required: true
      secret: false
    deprecated: false
    description: Scan endpoints of a tenant.
    execution: false
    name: sophos-central-endpoint-scan
    outputs:
    - contextPath: SophosCentral.EndpointScan.id
      description: Identifies a request to perform or configure the endpoint scan.
      type: String
    - contextPath: SophosCentral.EndpointScan.requestedAt
      description: Time when the scan was requested.
      type: Date
    - contextPath: SophosCentral.EndpointScan.status
      description: The status of an endpoint scan.
      type: String
  - arguments:
    - default: false
      description: The endpoint ID(s).
      isArray: true
      name: endpoint_id
      required: true
      secret: false
    - auto: PREDEFINED
      default: true
      defaultValue: false
      description: 'Whether to return the tamper protection password. Possible values are: "true" and "false".'
      isArray: false
      name: get_password
      predefined:
      - 'true'
      - 'false'
      required: false
      secret: false
    deprecated: false
    description: Get tamper protection information for one or more endpoints. Potentially harmful because of the password.
    execution: true
    name: sophos-central-endpoint-tamper-get
    outputs:
    - contextPath: SophosCentral.EndpointTamper.endpointId
      description: ID of the endpoint in regards to the tamper settings.
      type: String
    - contextPath: SophosCentral.EndpointTamper.enabled
      description: Whether tamper protection should be turned on for the endpoint.
      type: String
    - contextPath: SophosCentral.EndpointTamper.password
      description: Current tamper protection password.
      type: String
  - arguments:
    - default: false
      description: The endpoint ID(s).
      isArray: true
      name: endpoint_id
      required: true
      secret: false
    - auto: PREDEFINED
      default: false
      description: 'Whether tamper protection should be turned on for the endpoint. Possible values are: "true" and "false".'
      isArray: false
      name: enabled
      predefined:
      - 'true'
      - 'false'
      required: true
      secret: false
    - auto: PREDEFINED
      default: true
      defaultValue: false
      description: 'Whether to return the tamper protection password. Possible values are: "true" and "false".'
      isArray: false
      name: get_password
      predefined:
      - 'true'
      - 'false'
      required: false
      secret: false
    deprecated: false
    description: Update tamper protection information for one or more endpoints. Potentially harmful because of the password.
    execution: true
    name: sophos-central-endpoint-tamper-update
    outputs:
    - contextPath: SophosCentral.EndpointTamper.endpointId
      description: ID of the endpoint in regards to the tamper settings.
      type: String
    - contextPath: SophosCentral.EndpointTamper.enabled
      description: Whether tamper protection should be turned on for the endpoint.
      type: String
    - contextPath: SophosCentral.EndpointTamper.password
      description: Current tamper protection password.
      type: String
  - arguments:
    - default: false
      defaultValue: '50'
      description: The maximum size of the page requested. Default is "50". Maximum is "100".
      isArray: false
      name: page_size
      required: false
      secret: false
    - default: false
      defaultValue: '1'
      description: Page number to return. Default is "1".
      isArray: false
      name: page
      required: false
      secret: false
    deprecated: false
    description: List all allowed items.
    execution: false
    name: sophos-central-allowed-item-list
    outputs:
    - contextPath: SophosCentral.AllowedItem.comment
      description: A comment indicating why the item was allowed.
      type: String
    - contextPath: SophosCentral.AllowedItem.createdAt
      description: Date and time (UTC) when the allowed application was created.
      type: Date
    - contextPath: SophosCentral.AllowedItem.createdById
      description: The unique ID for the user who created the item.
      type: String
    - contextPath: SophosCentral.AllowedItem.createdByName
      description: The name for the user who created the item.
      type: String
    - contextPath: SophosCentral.AllowedItem.id
      description: The unique ID for the allowed application.
      type: String
    - contextPath: SophosCentral.AllowedItem.certificateSigner
      description: The value saved for the certificateSigner.
      type: String
    - contextPath: SophosCentral.AllowedItem.fileName
      description: The file name.
      type: String
    - contextPath: SophosCentral.AllowedItem.path
      description: The path for the application.
      type: String
    - contextPath: SophosCentral.AllowedItem.sha256
      description: The SHA256 value for the application.
      type: String
    - contextPath: SophosCentral.AllowedItem.type
      description: The property by which an item is allowed.
      type: String
    - contextPath: SophosCentral.AllowedItem.updatedAt
      description: Date and time (UTC) when the allowed application was updated.
      type: Date
    - contextPath: SophosCentral.AllowedItem.originEndpointId
      description: ID of the originating endpoint.
      type: String
    - contextPath: SophosCentral.AllowedItem.originPersonId
      description: ID of the originating person.
      type: String
    - contextPath: SophosCentral.AllowedItem.originPersonName
      description: Name of the originating person.
      type: String
  - arguments:
    - default: false
      description: The ID of the allowed item.
      isArray: false
      name: allowed_item_id
      required: true
      secret: false
    deprecated: false
    description: Get a single allowed item by ID.
    execution: false
    name: sophos-central-allowed-item-get
    outputs:
    - contextPath: SophosCentral.AllowedItem.comment
      description: A comment indicating why the item was allowed.
      type: String
    - contextPath: SophosCentral.AllowedItem.createdAt
      description: Date and time (UTC) when the allowed application was created.
      type: Date
    - contextPath: SophosCentral.AllowedItem.createdById
      description: The unique ID for the user who created the item.
      type: String
    - contextPath: SophosCentral.AllowedItem.createdByName
      description: The name for the user who created the item.
      type: String
    - contextPath: SophosCentral.AllowedItem.id
      description: The unique ID for the allowed application.
      type: String
    - contextPath: SophosCentral.AllowedItem.certificateSigner
      description: The value saved for the certificateSigner.
      type: String
    - contextPath: SophosCentral.AllowedItem.fileName
      description: The file name.
      type: String
    - contextPath: SophosCentral.AllowedItem.path
      description: The path for the application.
      type: String
    - contextPath: SophosCentral.AllowedItem.sha256
      description: The SHA256 value for the application.
      type: String
    - contextPath: SophosCentral.AllowedItem.type
      description: The property by which an item is allowed.
      type: String
    - contextPath: SophosCentral.AllowedItem.updatedAt
      description: Date and time (UTC) when the allowed application was updated.
      type: Date
    - contextPath: SophosCentral.AllowedItem.originEndpointId
      description: ID of the originating endpoint.
      type: String
    - contextPath: SophosCentral.AllowedItem.originPersonId
      description: ID of the originating person.
      type: String
    - contextPath: SophosCentral.AllowedItem.originPersonName
      description: Name of the originating person.
      type: String
  - arguments:
    - default: false
      description: Comment indicating why the item should be allowed.
      isArray: false
      name: comment
      required: true
      secret: false
    - default: false
      description: The value saved for the certificateSigner.
      isArray: false
      name: certificate_signer
      required: false
      secret: false
    - default: false
      description: The file name.
      isArray: false
      name: file_name
      required: false
      secret: false
    - default: false
      description: The path for the application.
      isArray: false
      name: path
      required: false
      secret: false
    - default: false
      description: The SHA256 value for the application.
      isArray: false
      name: sha256
      required: false
      secret: false
    - auto: PREDEFINED
      default: false
      description: 'The property by which an item is allowed. Note that the specified item type requires the matching argument filled. For example, the item type "path" requires the path argument. Possible values are: "path", "sha256", and "certificateSigner".'
      isArray: false
      name: item_type
      predefined:
      - path
      - sha256
      - certificateSigner
      required: true
      secret: false
    - default: false
      description: The endpoint where the item to be allowed was last seen.
      isArray: false
      name: origin_endpoint_id
      required: false
      secret: false
    deprecated: false
    description: Add a new allowed item.
    execution: false
    name: sophos-central-allowed-item-add
    outputs:
    - contextPath: SophosCentral.AllowedItem.comment
      description: A comment indicating why the item was allowed.
      type: String
    - contextPath: SophosCentral.AllowedItem.createdAt
      description: Date and time (UTC) when the allowed application was created.
      type: Date
    - contextPath: SophosCentral.AllowedItem.createdById
      description: The unique ID for the user who created the item.
      type: String
    - contextPath: SophosCentral.AllowedItem.createdByName
      description: The name for the user who created the item.
      type: String
    - contextPath: SophosCentral.AllowedItem.id
      description: The unique ID for the allowed application.
      type: String
    - contextPath: SophosCentral.AllowedItem.certificateSigner
      description: The value saved for the certificateSigner.
      type: String
    - contextPath: SophosCentral.AllowedItem.fileName
      description: The file name.
      type: String
    - contextPath: SophosCentral.AllowedItem.path
      description: The path for the application.
      type: String
    - contextPath: SophosCentral.AllowedItem.sha256
      description: The SHA256 value for the application.
      type: String
    - contextPath: SophosCentral.AllowedItem.type
      description: The property by which an item is allowed.
      type: String
    - contextPath: SophosCentral.AllowedItem.updatedAt
      description: Date and time (UTC) when the allowed application was updated.
      type: Date
    - contextPath: SophosCentral.AllowedItem.originEndpointId
      description: ID of the originating endpoint.
      type: String
    - contextPath: SophosCentral.AllowedItem.originPersonId
      description: ID of the originating person.
      type: String
    - contextPath: SophosCentral.AllowedItem.originPersonName
      description: Name of the originating person.
      type: String
  - arguments:
    - default: false
      description: The allowed item ID.
      isArray: false
      name: allowed_item_id
      required: true
      secret: false
    - default: false
      description: Comment indicating why the item should be allowed.
      isArray: false
      name: comment
      required: true
      secret: false
    deprecated: false
    description: Update an existing allowed item.
    execution: false
    name: sophos-central-allowed-item-update
    outputs:
    - contextPath: SophosCentral.AllowedItem.comment
      description: A comment indicating why the item was allowed.
      type: String
    - contextPath: SophosCentral.AllowedItem.createdAt
      description: Date and time (UTC) when the allowed application was created.
      type: Date
    - contextPath: SophosCentral.AllowedItem.createdById
      description: The unique ID for the user who created the item.
      type: String
    - contextPath: SophosCentral.AllowedItem.createdByName
      description: The name for the user who created the item.
      type: String
    - contextPath: SophosCentral.AllowedItem.id
      description: The unique ID for the allowed application.
      type: String
    - contextPath: SophosCentral.AllowedItem.certificateSigner
      description: The value saved for the certificateSigner.
      type: String
    - contextPath: SophosCentral.AllowedItem.fileName
      description: The file name.
      type: String
    - contextPath: SophosCentral.AllowedItem.path
      description: The path for the application.
      type: String
    - contextPath: SophosCentral.AllowedItem.sha256
      description: The SHA256 value for the application.
      type: String
    - contextPath: SophosCentral.AllowedItem.type
      description: The property by which an item is allowed.
      type: String
    - contextPath: SophosCentral.AllowedItem.updatedAt
      description: Date and time (UTC) when the allowed application was updated.
      type: Date
    - contextPath: SophosCentral.AllowedItem.originEndpointId
      description: ID of the originating endpoint.
      type: String
    - contextPath: SophosCentral.AllowedItem.originPersonId
      description: ID of the originating person.
      type: String
    - contextPath: SophosCentral.AllowedItem.originPersonName
      description: Name of the originating person.
      type: String
  - arguments:
    - default: false
      description: The allowed item ID.
      isArray: false
      name: allowed_item_id
      required: true
      secret: false
    deprecated: false
    description: Delete an existing allowed item.
    execution: false
    name: sophos-central-allowed-item-delete
    outputs:
    - contextPath: SophosCentral.DeletedAllowedItem.deletedItemId
      description: The ID of the deleted item.
      type: String
  - arguments:
    - default: false
      defaultValue: '50'
      description: The maximum size of the page requested. Default is "50". Maximum is "100".
      isArray: false
      name: page_size
      required: false
      secret: false
    - default: false
      defaultValue: '1'
      description: Page number to return. Default is "1".
      isArray: false
      name: page
      required: false
      secret: false
    deprecated: false
    description: Get all blocked items.
    execution: false
    name: sophos-central-blocked-item-list
    outputs:
    - contextPath: SophosCentral.BlockedItem.comment
      description: A comment indicating why the item was allowed.
      type: String
    - contextPath: SophosCentral.BlockedItem.createdAt
      description: Date and time (UTC) when the allowed application was created.
      type: Date
    - contextPath: SophosCentral.BlockedItem.createdById
      description: The unique ID for the user who created the item.
      type: String
    - contextPath: SophosCentral.BlockedItem.createdByName
      description: The name for the user who created the item.
      type: String
    - contextPath: SophosCentral.BlockedItem.id
      description: The unique ID for the allowed application.
      type: String
    - contextPath: SophosCentral.BlockedItem.certificateSigner
      description: The value saved for the certificateSigner.
      type: String
    - contextPath: SophosCentral.BlockedItem.fileName
      description: The file name.
      type: String
    - contextPath: SophosCentral.BlockedItem.path
      description: The path for the application.
      type: String
    - contextPath: SophosCentral.BlockedItem.sha256
      description: The SHA256 value for the application.
      type: String
    - contextPath: SophosCentral.BlockedItem.type
      description: The property by which an item is allowed.
      type: String
    - contextPath: SophosCentral.BlockedItem.updatedAt
      description: Date and time (UTC) when the allowed application was updated.
      type: Date
    - contextPath: SophosCentral.BlockedItem.originEndpointId
      description: ID of the originating endpoint.
      type: String
    - contextPath: SophosCentral.BlockedItem.originPersonId
      description: ID of the originating person.
      type: String
    - contextPath: SophosCentral.BlockedItem.originPersonName
      description: Name of the originating person.
      type: String
  - arguments:
    - default: false
      description: The blocked item ID.
      isArray: false
      name: blocked_item_id
      required: true
      secret: false
    deprecated: false
    description: Get a single blocked item by ID.
    execution: false
    name: sophos-central-blocked-item-get
    outputs:
    - contextPath: SophosCentral.BlockedItem.comment
      description: A comment indicating why the item was allowed.
      type: String
    - contextPath: SophosCentral.BlockedItem.createdAt
      description: Date and time (UTC) when the allowed application was created.
      type: Date
    - contextPath: SophosCentral.BlockedItem.createdById
      description: The unique ID for the user who created the item.
      type: String
    - contextPath: SophosCentral.BlockedItem.createdByName
      description: The name for the user who created the item.
      type: String
    - contextPath: SophosCentral.BlockedItem.id
      description: The unique ID for the allowed application.
      type: String
    - contextPath: SophosCentral.BlockedItem.certificateSigner
      description: The value saved for the certificateSigner.
      type: String
    - contextPath: SophosCentral.BlockedItem.fileName
      description: The file name.
      type: String
    - contextPath: SophosCentral.BlockedItem.path
      description: The path for the application.
      type: String
    - contextPath: SophosCentral.BlockedItem.sha256
      description: The SHA256 value for the application.
      type: String
    - contextPath: SophosCentral.BlockedItem.type
      description: The property by which an item is allowed.
      type: String
    - contextPath: SophosCentral.BlockedItem.updatedAt
      description: Date and time (UTC) when the allowed application was updated.
      type: Date
    - contextPath: SophosCentral.BlockedItem.originEndpointId
      description: ID of the originating endpoint.
      type: String
    - contextPath: SophosCentral.BlockedItem.originPersonId
      description: ID of the originating person.
      type: String
    - contextPath: SophosCentral.BlockedItem.originPersonName
      description: Name of the originating person.
      type: String
  - arguments:
    - default: false
      description: Comment indicating why the item should be blocked.
      isArray: false
      name: comment
      required: true
      secret: false
    - default: false
      description: The value saved for the certificateSigner.
      isArray: false
      name: certificate_signer
      required: false
      secret: false
    - default: false
      description: The file name.
      isArray: false
      name: file_name
      required: false
      secret: false
    - default: false
      description: The path for the application.
      isArray: false
      name: path
      required: false
      secret: false
    - default: false
      description: The SHA256 value for the application.
      isArray: false
      name: sha256
      required: true
      secret: false
    - auto: PREDEFINED
      default: false
      description: The property by which an item is blocked. Possible value is sha256.
      isArray: false
      name: item_type
      predefined:
      - sha256
      required: true
      secret: false
    deprecated: false
    description: Add a new blocked item.
    execution: false
    name: sophos-central-blocked-item-add
    outputs:
    - contextPath: SophosCentral.BlockedItem.comment
      description: A comment indicating why the item was allowed.
      type: String
    - contextPath: SophosCentral.BlockedItem.createdAt
      description: Date and time (UTC) when the allowed application was created.
      type: Date
    - contextPath: SophosCentral.BlockedItem.createdById
      description: The unique ID for the user who created the item.
      type: String
    - contextPath: SophosCentral.BlockedItem.createdByName
      description: The name for the user who created the item.
      type: String
    - contextPath: SophosCentral.BlockedItem.id
      description: The unique ID for the allowed application.
      type: String
    - contextPath: SophosCentral.BlockedItem.certificateSigner
      description: The value saved for the certificateSigner.
      type: String
    - contextPath: SophosCentral.BlockedItem.fileName
      description: The file name.
      type: String
    - contextPath: SophosCentral.BlockedItem.path
      description: The path for the application.
      type: String
    - contextPath: SophosCentral.BlockedItem.sha256
      description: The SHA256 value for the application.
      type: String
    - contextPath: SophosCentral.BlockedItem.type
      description: The property by which an item is allowed.
      type: String
    - contextPath: SophosCentral.BlockedItem.updatedAt
      description: Date and time (UTC) when the allowed application was updated.
      type: Date
    - contextPath: SophosCentral.BlockedItem.originEndpointId
      description: ID of the originating endpoint.
      type: String
    - contextPath: SophosCentral.BlockedItem.originPersonId
      description: ID of the originating person.
      type: String
    - contextPath: SophosCentral.BlockedItem.originPersonName
      description: Name of the originating person.
      type: String
  - arguments:
    - default: false
      description: The blocked item ID.
      isArray: false
      name: blocked_item_id
      required: true
      secret: false
    deprecated: false
    description: Delete an existing blocked item.
    execution: false
    name: sophos-central-blocked-item-delete
    outputs:
    - contextPath: SophosCentral.DeletedBlockedItem.deletedItemId
      description: The ID of the deleted item.
      type: String
  - arguments:
    - auto: PREDEFINED
      default: false
      description: 'Scan exclusion type. Possible values are: "path", "posixPath", "virtualPath", "process", "web", "pua", "exploitMitigation", "amsi", "behavioral".'
      isArray: false
      name: exclusion_type
      predefined:
      - path
      - posixPath
      - virtualPath
      - process
      - web
      - pua
      - exploitMitigation
      - amsi
      - behavioral
      required: false
      secret: false
    - default: false
      defaultValue: '50'
      description: The maximum size of the page requested. Default is "50". Maximum is "100".
      isArray: false
      name: page_size
      required: false
      secret: false
    - default: false
      defaultValue: '1'
      description: The page number to fetch. Default is "1".
      isArray: false
      name: page
      required: false
      secret: false
    deprecated: false
    description: List all scan exclusions.
    execution: false
    name: sophos-central-scan-exclusion-list
    outputs:
    - contextPath: SophosCentral.ScanExclusion.comment
      description: A comment indicating why the exclusion was updated.
      type: String
    - contextPath: SophosCentral.ScanExclusion.description
      description: The exclusion description added by the system.
      type: String
    - contextPath: SophosCentral.ScanExclusion.id
      description: The unique ID for the scanning exclusion setting.
      type: String
    - contextPath: SophosCentral.ScanExclusion.scanMode
      description: The scan mode. Default is "onDemandAndOnAccess" for exclusions of type path, posixPath, and virtualPath and "onAccess" for process, web, pua, amsi. Behavioral and Detected Exploits (exploitMitigation) type exclusions do not support a scan mode.
      type: String
    - contextPath: SophosCentral.ScanExclusion.type
      description: The scanning exclusion type.
      type: String
    - contextPath: SophosCentral.ScanExclusion.value
      description: The exclusion value.
      type: String
  - arguments:
    - default: false
      description: The exclusion ID.
      isArray: false
      name: exclusion_id
      required: true
      secret: false
    deprecated: false
    description: Get a single scan exclusion by ID.
    execution: false
    name: sophos-central-scan-exclusion-get
    outputs:
    - contextPath: SophosCentral.ScanExclusion.comment
      description: A comment indicating why the exclusion was updated.
      type: String
    - contextPath: SophosCentral.ScanExclusion.description
      description: The exclusion description added by the system.
      type: String
    - contextPath: SophosCentral.ScanExclusion.id
      description: The unique ID for the scanning exclusion setting.
      type: String
    - contextPath: SophosCentral.ScanExclusion.scanMode
      description: The scan mode. Default is "onDemandAndOnAccess" for exclusions of type path, posixPath, and virtualPath and "onAccess" for process, web, pua, amsi. Behavioral and Detected Exploits (exploitMitigation) type exclusions do not support a scan mode.
      type: String
    - contextPath: SophosCentral.ScanExclusion.type
      description: The scanning exclusion type.
      type: String
    - contextPath: SophosCentral.ScanExclusion.value
      description: The exclusion value.
      type: String
  - arguments:
    - default: false
      description: A comment indicating why the exclusion was created.
      isArray: false
      name: comment
      required: false
      secret: false
    - auto: PREDEFINED
      default: false
      description: 'The scan mode. Possible values are: "onDemand", "onAccess", and "onDemandAndOnAccess". Default is "onDemandAndOnAccess" for exclusions of type path, posixPath and virtualPath, "onAccess" for process, web, pua, amsi. Behavioral and Detected Exploits (exploitMitigation) type exclusions do not support a scan mode.'
      isArray: false
      name: scan_mode
      predefined:
      - onDemand
      - onAccess
      - onDemandAndOnAccess
      required: false
      secret: false
    - auto: PREDEFINED
      default: false
      description: 'The scanning exclusion type. Possible values are: "path", "posixPath", "virtualPath", "process", "web", "pua", "exploitMitigation", "amsi", "behavioral".'
      isArray: false
      name: exclusion_type
      predefined:
      - path
      - posixPath
      - virtualPath
      - process
      - web
      - pua
      - detectedExploit
      - amsi
      - behavioral
      required: true
      secret: false
    - default: false
      description: The exclusion value.
      isArray: false
      name: value
      required: true
      secret: false
    deprecated: false
    description: Add a new scan exclusion.
    execution: false
    name: sophos-central-scan-exclusion-add
    outputs:
    - contextPath: SophosCentral.ScanExclusion.comment
      description: A comment indicating why the exclusion was updated.
      type: String
    - contextPath: SophosCentral.ScanExclusion.description
      description: The exclusion description added by the system.
      type: String
    - contextPath: SophosCentral.ScanExclusion.id
      description: The unique ID for the scanning exclusion setting.
      type: String
    - contextPath: SophosCentral.ScanExclusion.scanMode
      description: The scan mode. Default is "onDemandAndOnAccess" for exclusions of type path, posixPath, and virtualPath and "onAccess" for process, web, pua, amsi. Behavioral and Detected Exploits (exploitMitigation) type exclusions do not support a scan mode.
      type: String
    - contextPath: SophosCentral.ScanExclusion.type
      description: The scanning exclusion type.
      type: String
    - contextPath: SophosCentral.ScanExclusion.value
      description: The exclusion value.
      type: String
  - arguments:
    - default: false
      description: A comment indicating why the exclusion was created.
      isArray: false
      name: comment
      required: false
      secret: false
    - auto: PREDEFINED
      default: false
      description: 'The scan mode. Possible values are: "onDemand", "onAccess", and "onDemandAndOnAccess". Default is "onDemandAndOnAccess" for exclusions of type path, posixPath and virtualPath, "onAccess" for process, web, pua, amsi. Behavioral and Detected Exploits (exploitMitigation) type exclusions do not support a scan mode.'
      isArray: false
      name: scan_mode
      predefined:
      - onDemand
      - onAccess
      - onDemandAndOnAccess
      required: false
      secret: false
    - default: false
      description: The exclusion ID.
      isArray: false
      name: exclusion_id
      required: true
      secret: false
    - default: false
      description: The exclusion value.
      isArray: false
      name: value
      required: false
      secret: false
    deprecated: false
    description: Update an existing scan exclusion.
    execution: false
    name: sophos-central-scan-exclusion-update
    outputs:
    - contextPath: SophosCentral.ScanExclusion.comment
      description: A comment indicating why the exclusion was updated.
      type: String
    - contextPath: SophosCentral.ScanExclusion.description
      description: The exclusion description added by the system.
      type: String
    - contextPath: SophosCentral.ScanExclusion.id
      description: The unique ID for the scanning exclusion setting.
      type: String
    - contextPath: SophosCentral.ScanExclusion.scanMode
      description: The scan mode. Default is "onDemandAndOnAccess" for exclusions of type path, posixPath, and virtualPath and "onAccess" for process, web, pua, amsi. Behavioral and Detected Exploits (exploitMitigation) type exclusions do not support a scan mode.
      type: String
    - contextPath: SophosCentral.ScanExclusion.type
      description: The scanning exclusion type.
      type: String
    - contextPath: SophosCentral.ScanExclusion.value
      description: The exclusion value.
      type: String
  - arguments:
    - default: false
      description: The exclusion ID.
      isArray: true
      name: exclusion_id
      required: true
      secret: false
    deprecated: false
    description: Delete an existing scan exclusion.
    execution: false
    name: sophos-central-scan-exclusion-delete
    outputs:
    - contextPath: SophosCentral.DeletedScanExclusion.deletedExclusionId
      description: The ID of the deleted exclusion.
      type: String
  - arguments:
    - auto: PREDEFINED
      default: false
      description: 'Exploit mitigation type. Possible values are: "detected" and "custom".'
      isArray: false
      name: mitigation_type
      predefined:
      - detected
      - custom
      required: false
      secret: false
    - default: false
      defaultValue: '50'
      description: The maximum size of the page requested. Default is "50". Maximum is "100".
      isArray: false
      name: page_size
      required: false
      secret: false
    - default: false
      defaultValue: '1'
      description: The page number to fetch. Default is "1".
      isArray: false
      name: page
      required: false
      secret: false
    - auto: PREDEFINED
      default: false
      description: 'Whether the Exploit Mitigation application has been customized. Possible values are: "true" and "false".'
      isArray: false
      name: modified
      predefined:
      - 'true'
      - 'false'
      required: false
      secret: false
    deprecated: false
    description: List exploit mitigation settings for all protected applications.
    execution: false
    name: sophos-central-exploit-mitigation-list
    outputs:
    - contextPath: SophosCentral.ExploitMitigation.category
      description: The exploit mitigation category ID.
      type: String
    - contextPath: SophosCentral.ExploitMitigation.name
      description: The name given to this Exploit Mitigation application.
      type: String
    - contextPath: SophosCentral.ExploitMitigation.id
      description: The ID of this Exploit Mitigation application.
      type: String
    - contextPath: SophosCentral.ExploitMitigation.paths
      description: Paths included in this Exploit Mitigation application.
      type: String
    - contextPath: SophosCentral.ExploitMitigation.type
      description: Whether the application was detected by the system or created by the user.
      type: String
  - arguments:
    - default: false
      description: The Exploit Mitigation application ID.
      isArray: false
      name: mitigation_id
      required: true
      secret: false
    deprecated: false
    description: Get Exploit Mitigation settings for a single application.
    execution: false
    name: sophos-central-exploit-mitigation-get
    outputs:
    - contextPath: SophosCentral.ExploitMitigation.category
      description: The Exploit Mitigation category ID.
      type: String
    - contextPath: SophosCentral.ExploitMitigation.name
      description: The name given to this Exploit Mitigation application.
      type: String
    - contextPath: SophosCentral.ExploitMitigation.id
      description: The ID of this Exploit Mitigation application.
      type: String
    - contextPath: SophosCentral.ExploitMitigation.paths
      description: Paths included in this Exploit Mitigation application.
      type: String
    - contextPath: SophosCentral.ExploitMitigation.type
      description: Whether the application was detected by the system or created by the user.
      type: String
  - arguments:
    - default: false
      description: An absolute path to an application file to exclude. You may use HitmanPro.Alert expansion variables (e.g., $desktop, $programfiles).
      isArray: false
      name: path
      required: true
      secret: false
    deprecated: false
    description: Exclude a set of file paths from exploit mitigation.
    execution: false
    name: sophos-central-exploit-mitigation-add
    outputs:
    - contextPath: SophosCentral.ExploitMitigation.category
      description: The Exploit Mitigation category ID.
      type: String
    - contextPath: SophosCentral.ExploitMitigation.name
      description: The name given to this Exploit Mitigation application.
      type: String
    - contextPath: SophosCentral.ExploitMitigation.id
      description: The ID of this Exploit Mitigation application.
      type: String
    - contextPath: SophosCentral.ExploitMitigation.paths
      description: Paths included in this Exploit Mitigation application.
      type: String
    - contextPath: SophosCentral.ExploitMitigation.type
      description: Whether the application was detected by the system or created by the user.
      type: String
  - arguments:
    - default: false
      description: The Exploit Mitigation application ID.
      isArray: false
      name: mitigation_id
      required: true
      secret: false
    - default: false
      description: An absolute path to an application file to exclude. You may use HitmanPro.Alert expansion variables (e.g., $desktop, $programfiles).
      isArray: false
      name: path
      required: true
      secret: false
    deprecated: false
    description: Update Exploit Mitigation settings for an application.
    execution: false
    name: sophos-central-exploit-mitigation-update
    outputs:
    - contextPath: SophosCentral.ExploitMitigation.category
      description: The Exploit Mitigation category ID.
      type: String
    - contextPath: SophosCentral.ExploitMitigation.name
      description: The name given to this Exploit Mitigation application.
      type: String
    - contextPath: SophosCentral.ExploitMitigation.id
      description: The ID of this Exploit Mitigation application.
      type: String
    - contextPath: SophosCentral.ExploitMitigation.paths
      description: Paths included in this Exploit Mitigation application.
      type: String
    - contextPath: SophosCentral.ExploitMitigation.type
      description: Whether the application was detected by the system or created by the user.
      type: String
  - arguments:
    - default: false
      description: The Exploit Mitigation application ID.
      isArray: false
      name: mitigation_id
      required: true
      secret: false
    deprecated: false
    description: Delete a custom (user-defined) Exploit Mitigation application by ID.
    execution: false
    name: sophos-central-exploit-mitigation-delete
    outputs:
    - contextPath: SophosCentral.DeletedExploitMitigation.deletedMitigationId
      description: The ID of the deleted mitigation.
      type: String
  - arguments:
    - default: false
      defaultValue: '50'
      description: The maximum size of the page requested. Default is "50". Maximum is "100".
      isArray: false
      name: page_size
      required: false
      secret: false
    - default: false
      defaultValue: '1'
      description: The page number to fetch. Default is "1".
      isArray: false
      name: page
      required: false
      secret: false
    - default: false
      description: Filter out detected exploits with these thumbprints.
      isArray: false
      name: thumbprint_not_in
      required: false
      secret: false
    deprecated: false
    description: List all detected exploits.
    execution: false
    name: sophos-central-detected-exploit-list
    outputs:
    - contextPath: SophosCentral.DetectedExploit.count
      description: The number of times the same exploit has been detected, potentially across multiple endpoints.
      type: Number
    - contextPath: SophosCentral.DetectedExploit.description
      description: The English description of the exploit detected event.
      type: String
    - contextPath: SophosCentral.DetectedExploit.id
      description: The ID of this Exploit Mitigation application.
      type: String
    - contextPath: SophosCentral.DetectedExploit.firstSeenAt
      description: When the exploit was first seen.
      type: Date
    - contextPath: SophosCentral.DetectedExploit.lastSeenAt
      description: When the exploit was last seen.
      type: Date
    - contextPath: SophosCentral.DetectedExploit.lastEndpointHostname
      description: The endpoint hostname.
      type: String
    - contextPath: SophosCentral.DetectedExploit.lastEndpointId
      description: The unique endpoint ID.
      type: String
    - contextPath: SophosCentral.DetectedExploit.lastUserName
      description: Person's name.
      type: String
    - contextPath: SophosCentral.DetectedExploit.lastUserId
      description: The unique ID for the user.
      type: String
    - contextPath: SophosCentral.DetectedExploit.thumbprint
      description: Matches [0-9a-zA-Z]{64}.
      type: String
  - arguments:
    - default: false
      description: The ID of a previously detected exploit.
      isArray: false
      name: detected_exploit_id
      required: true
      secret: false
    deprecated: false
    description: Get a single detected exploit.
    execution: false
    name: sophos-central-detected-exploit-get
    outputs:
    - contextPath: SophosCentral.DetectedExploit.count
      description: The number of times the same exploit has been detected, potentially across multiple endpoints.
      type: Number
    - contextPath: SophosCentral.DetectedExploit.description
      description: The English description of the exploit detected event.
      type: String
    - contextPath: SophosCentral.DetectedExploit.id
      description: The ID of this Exploit Mitigation application.
      type: String
    - contextPath: SophosCentral.DetectedExploit.firstSeenAt
      description: When the exploit was first seen.
      type: Date
    - contextPath: SophosCentral.DetectedExploit.lastSeenAt
      description: When the exploit was last seen.
      type: Date
    - contextPath: SophosCentral.DetectedExploit.lastEndpointHostname
      description: The endpoint hostname.
      type: String
    - contextPath: SophosCentral.DetectedExploit.lastEndpointId
      description: The unique endpoint ID.
      type: String
    - contextPath: SophosCentral.DetectedExploit.lastUserName
      description: Person's name.
      type: String
    - contextPath: SophosCentral.DetectedExploit.lastUserId
      description: The unique ID for the user.
      type: String
    - contextPath: SophosCentral.DetectedExploit.thumbprint
      description: Matches [0-9a-zA-Z]{64}.
      type: String
  - arguments:
    - default: false
      description: The endpoint ID(s).
      isArray: true
      name: endpoint_id
      required: true
      secret: false
    - default: false
      description: Comment indicating why the endpoint(s) should be isolated.
      isArray: false
      name: comment
      required: false
      secret: false
    deprecated: false
    description: Initiate isolation request on the endpoint(s).
    execution: false
    name: sophos-central-isolate-endpoint
    outputs:
    - contextPath: SophosCentral.EndpointIsolation.items.id
      description: 'The unique endpoint ID.'
      type: String
    - contextPath: SophosCentral.EndpointIsolation.items.isolation.enabled
      description: 'Isolation status.'
      type: Boolean
    - contextPath: SophosCentral.EndpointIsolation.items.isolation.lastEnabledAt
      description: 'When isolation was last enabled for the endpoint.'
      type: String
    - contextPath: SophosCentral.EndpointIsolation.items.isolation.lastEnabledBy.id
      description: 'Principal Email or clientId by whom isolation was enabled.'
      type: String
    - contextPath: SophosCentral.EndpointIsolation.items.isolation.lastDisabledAt
      description: 'When isolation was last disabled for the endpoint.'
      type: String
    - contextPath: SophosCentral.EndpointIsolation.items.isolation.lastDisabledBy.id
      description: 'Principal Email or clientId by whom isolation was disabled.'
      type: String
    - contextPath: SophosCentral.EndpointIsolation.items.isolation.comment
      description: 'Reason endpoint should be isolated or not.'
      type: String
  - arguments:
    - default: false
      description: The endpoint ID(s).
      isArray: true
      name: endpoint_id
      required: true
      secret: false
    - default: false
      description: Comment indicating why the endpoint(s) should be de-isolated.
      isArray: false
      name: comment
      required: false
      secret: false
    deprecated: false
    description: Initiate de-isolation request on the endpoint(s).
    execution: false
    name: sophos-central-deisolate-endpoint
    outputs:
    - contextPath: SophosCentral.EndpointIsolation.items.id
      description: 'The unique endpoint ID.'
      type: String
    - contextPath: SophosCentral.EndpointIsolation.items.isolation.enabled
      description: 'Isolation status.'
      type: Boolean
    - contextPath: SophosCentral.EndpointIsolation.items.isolation.lastEnabledAt
      description: 'When isolation was last enabled for the endpoint.'
      type: String
    - contextPath: SophosCentral.EndpointIsolation.items.isolation.lastEnabledBy.id
      description: 'Principal Email or clientId by whom isolation was enabled.'
      type: String
    - contextPath: SophosCentral.EndpointIsolation.items.isolation.lastDisabledAt
      description: 'When isolation was last disabled for the endpoint.'
      type: String
    - contextPath: SophosCentral.EndpointIsolation.items.isolation.lastDisabledBy.id
      description: 'Principal Email or clientId by whom isolation was disabled.'
      type: String
    - contextPath: SophosCentral.EndpointIsolation.items.isolation.comment
      description: 'Reason endpoint should be isolated or not.'
      type: String
  - arguments:
    - default: false
      description: Comma separated list of group UUIDs.
      isArray: true
      name: groupsIds
      required: false
      secret: false
    - default: false
      description: Search for items that match the given terms.
      isArray: false
      name: search
      required: false
      secret: false
    - default: false
      description: Search only within the allowed comma-separated field values. When not specified, the default behavior is to search group by names only. The following are Group fields values allowed to be searched:- name,description
      isArray: false
      name: searchFields
      required: false
      secret: false
    - default: false
      description: List the items that match the given domain.
      isArray: false
      name: domain
      required: false
      secret: false
    - default: false
      description: Types of sources of directory information. All users and groups created using this API have the source type custom. All users and groups synced from Active Directory or Azure Active Directory have the source type activeDirectory or azureActiveDirectory. The following values are allowed:- custom, activeDirectory, azureActiveDirectory.
      isArray: false
      name: sourceType
      required: false
      secret: false
      predefined:
      - custom
      - activeDirectory
      - azureActiveDirectory
    - default: false
      description: Search groups associated with the given user ID.
      isArray: false
      name: userId
      required: false
      secret: false
    - default: false
      defaultValue: 1
      description: The page number to fetch. Default is "1".
      isArray: false
      name: page
      required: false
      secret: false
    - default: false
      defaultValue: 50
      description: Size of the page requested. Default is "50". Maximum is "100".
      isArray: false
      name: pageSize
      required: false
      secret: false
    deprecated: false
    description: Returns a list of all user groups that match the search criteria (optional).
    execution: false
    name: sophos-central-usergroups-list
    outputs:
    - contextPath: SophosCentral.UserGroups.id
      description: 'Group ID.'
      type: String
    - contextPath: SophosCentral.UserGroups.name
      description: 'Group name.'
      type: String
    - contextPath: SophosCentral.UserGroups.displayName
      description: 'Group display name.'
      type: String
    - contextPath: SophosCentral.UserGroups.description
      description: 'Group description.'
      type: String
    - contextPath: SophosCentral.UserGroups.groups.total
      description: 'Total Count of groups.'
      type: Number
    - contextPath: SophosCentral.UserGroups.groups.itemsCount
      description: 'Count of items.'
      type: Number
    - contextPath: SophosCentral.UserGroups.source.type
      description: "Types of sources of directory information. All users and groups created using this API have the source type custom. All users and groups synced from Active Directory or Azure Active Directory have the source type activeDirectory or azureActiveDirectory. The following values are allowed: custom, activeDirectory, azureActiveDirectory"
      type: String
    - contextPath: SophosCentral.UserGroups.usersTotal
      description: 'Total count of users.'
      type: Number
    - contextPath: SophosCentral.UserGroups.usersItemsCount
      description: 'Count of items.'
      type: Number
    - contextPath: SophosCentral.UserGroups.users.id
      description: 'User ID.'
      type: String
    - contextPath: SophosCentral.UserGroups.users.name
      description: 'User Name.'
      type: String
    - contextPath: SophosCentral.UserGroups.tenant.id
      description: 'Tenant ID.'
      type: String
    - contextPath: SophosCentral.UserGroups.createdAt
      description: 'When the group was created.'
      type: Date
    - contextPath: SophosCentral.UserGroups.updatedAt
      description: 'When the group was last updated.'
      type: Date
  - arguments:
    - default: false
      description: Unique ID of the group whose details to be retrieved (You can retrieve the group ID from the sophos-central-usergroups-list).
      isArray: false
      name: groupId
      required: true
      secret: false
    deprecated: false
    description: Returns the details of the GroupID specified.
    execution: false
    name: sophos-central-usergroups-get
    outputs:
    - contextPath: SophosCentral.UserGroups.id
      description: 'Group ID.'
      type: String
    - contextPath: SophosCentral.UserGroups.name
      description: 'Group name.'
      type: String
    - contextPath: SophosCentral.UserGroups.displayName
      description: 'Group display name.'
      type: String
    - contextPath: SophosCentral.UserGroups.description
      description: 'Group description.'
      type: String
    - contextPath: SophosCentral.UserGroups.groups.total
      description: 'Count of total groups.'
      type: Number
    - contextPath: SophosCentral.UserGroups.groups.itemsCount
      description: 'Count of items.'
      type: Number
    - contextPath: SophosCentral.UserGroups.source.type
      description: 'Types of sources of directory information. All users and groups created using this API have the source type custom. All users and groups synced from Active Directory or Azure Active Directory have the source type activeDirectory or azureActiveDirectory. The following values are allowed: custom, activeDirectory, azureActiveDirectory'
      type: String
    - contextPath: SophosCentral.UserGroups.usersTotal
      description: 'Total count of users.'
      type: Number
    - contextPath: SophosCentral.UserGroups.usersItemsCount
      description: 'Count of items.'
      type: Number
    - contextPath: SophosCentral.UserGroups.users.id
      description: 'User ID.'
      type: String
    - contextPath: SophosCentral.UserGroups.users.name
      description: 'User Name.'
      type: String
    - contextPath: SophosCentral.UserGroups.tenant.id
      description: 'Tenant ID.'
      type: String
    - contextPath: SophosCentral.UserGroups.createdAt
      description: 'When the group was created.'
      type: Date
    - contextPath: SophosCentral.UserGroups.updatedAt
      description: 'When the group was last updated.'
      type: Date
  - arguments:
    - default: false
      description: Provide a unique name of the group to create a usergroup in a directory.
      isArray: false
      name: groupName
      required: true
      secret: false
    - default: false
      description: Description of the user group.
      isArray: false
      name: description
      required: false
      secret: false
    - default: false
      description: Comma-separated list of User UUIDs. Maximum 1000 unique User IDs are allowed (You can retrieve the userIds from the sophos-central-users-list).
      isArray: true
      name: userIds
      required: false
      secret: false
    deprecated: false
    description: Creates a new “custom” (Centrally Managed) Group
    execution: false
    name: sophos-central-usergroups-create
    outputs:
    - contextPath: SophosCentral.UserGroups.id
      description: 'Group ID.'
      type: String
    - contextPath: SophosCentral.UserGroups.name
      description: 'Group name.'
      type: String
    - contextPath: SophosCentral.UserGroups.displayName
      description: 'Group display name.'
      type: String
    - contextPath: SophosCentral.UserGroups.description
      description: 'Group description.'
      type: String
    - contextPath: SophosCentral.UserGroups.groups.total
      description: 'Total count of groups.'
      type: Number
    - contextPath: SophosCentral.UserGroups.groups.itemsCount
      description: 'Count of items.'
      type: Number
    - contextPath: SophosCentral.UserGroups.source.type
      description: 'Types of sources of directory information. All users and groups created using this API have the source type custom. All users and groups synced from Active Directory or Azure Active Directory have the source type activeDirectory or azureActiveDirectory. The following values are allowed: custom, activeDirectory, azureActiveDirectory'
      type: String
    - contextPath: SophosCentral.UserGroups.usersTotal
      description: 'Total count of users.'
      type: Number
    - contextPath: SophosCentral.UserGroups.usersItemsCount
      description: 'Count of items.'
      type: Number
    - contextPath: SophosCentral.UserGroups.users.id
      description: 'User ID.'
      type: String
    - contextPath: SophosCentral.UserGroups.users.name
      description: 'User Name.'
      type: String
    - contextPath: SophosCentral.UserGroups.tenant.id
      description: 'Tenant ID.'
      type: String
    - contextPath: SophosCentral.UserGroups.createdAt
      description: 'When the group was created.'
      type: Date
    - contextPath: SophosCentral.UserGroups.updatedAt
      description: 'When the group was last updated.'
      type: Date
  - arguments:
    - default: false
      description: Unique ID of the group whose details to be updated (You can retrieve the group ID from the sophos-central-usergroups-list).
      isArray: false
      name: groupId
      required: true
      secret: false
    - default: false
      description: Group Name.
      isArray: false
      name: groupName
      required: true
      secret: false
    - default: false
      description: Group Description.
      isArray: false
      name: description
      required: false
      secret: false
    deprecated: false
    description: Allows for the editing of the group name and description for a usergroup.
    execution: false
    name: sophos-central-usergroups-update
    outputs:
    - contextPath: SophosCentral.UserGroups.id
      description: 'Group ID.'
      type: String
    - contextPath: SophosCentral.UserGroups.name
      description: 'Group name.'
      type: String
    - contextPath: SophosCentral.UserGroups.displayName
      description: 'Group display name.'
      type: String
    - contextPath: SophosCentral.UserGroups.description
      description: 'Group description.'
      type: String
    - contextPath: SophosCentral.UserGroups.groups.total
      description: 'Total count of groups.'
      type: Number
    - contextPath: SophosCentral.UserGroups.groups.itemsCount
      description: 'Count of items.'
      type: Number
    - contextPath: SophosCentral.UserGroups.source.type
      description: 'Types of sources of directory information. All users and groups created using this API have the source type custom. All users and groups synced from Active Directory or Azure Active Directory have the source type activeDirectory or azureActiveDirectory. The following values are allowed: custom, activeDirectory, azureActiveDirectory'
      type: String
    - contextPath: SophosCentral.UserGroups.usersTotal
      description: 'Total count of users.'
      type: Number
    - contextPath: SophosCentral.UserGroups.usersItemsCount
      description: 'Count of items.'
      type: Number
    - contextPath: SophosCentral.UserGroups.users.id
      description: 'User ID.'
      type: String
    - contextPath: SophosCentral.UserGroups.users.name
      description: 'User Name.'
      type: String
    - contextPath: SophosCentral.UserGroups.tenant.id
      description: 'Tenant ID.'
      type: String
    - contextPath: SophosCentral.UserGroups.createdAt
      description: 'When the group was created.'
      type: Date
    - contextPath: SophosCentral.UserGroups.updatedAt
      description: 'When the group was last updated.'
      type: Date
  - arguments:
    - default: false
      description: Unique id of the usergroup to be deleted. Users in the usergroup should be removed first in order to delete the usergroup (You can retrieve the group ID from the sophos-central-usergroups-list).
      isArray: false
      name: groupId
      required: true
      secret: false
    deprecated: false
    description: Deletes the specified group.
    execution: false
    name: sophos-central-usergroups-delete
    outputs:
    - contextPath: SophosCentral.DeletedUserGroups.deletedUserGroupId
      description: 'Deleted Group ID.'
      type: String
  - arguments:
    - default: false
      description: Group name.
      isArray: false
      name: name
      required: true
      secret: false
    - default: false
      description: Group description.
      isArray: false
      name: description
      required: false
      secret: false
    - auto: PREDEFINED
      default: false
      description: 'Group type. The following values are allowed: computer, server.'
      isArray: false
      name: type
      required: true
      secret: false
      predefined:
      - server
      - computer
    - default: false
      description: Comma-separated list of endpoint IDs. (You can retrieve endpoint IDs from sophos-central-endpoint-list command)
      isArray: true
      name: endpointIds
      required: false
      secret: false
    deprecated: false
    description: Create a new endpoint group.
    execution: false
    name: sophos-central-group-create
    outputs:
    - contextPath: SophosCentral.EndpointGroups.id
      description: 'Group ID.'
      type: String
    - contextPath: SophosCentral.EndpointGroups.name
      description: 'Group name.'
      type: String
    - contextPath: SophosCentral.EndpointGroups.description
      description: 'Group description.'
      type: String
    - contextPath: SophosCentral.EndpointGroups.type
      description: 'Endpoint group types.'
      type: String
    - contextPath: SophosCentral.EndpointGroups.endpoints.total
      description: 'Total number of endpoints in this group.'
      type: Number
    - contextPath: SophosCentral.EndpointGroups.endpoints.itemsCount
      description: 'Total number of items in the list.'
      type: Number
    - contextPath: SophosCentral.EndpointGroups.tenant.id
      description: 'Tenant ID.'
      type: String
    - contextPath: SophosCentral.EndpointGroups.createdAt
      description: 'When the group was created.'
      type: Date
  - arguments:
    - default: false
      description: Group name.
      isArray: false
      name: name
      required: false
      secret: false
    - default: false
      description: Group description.
      isArray: false
      name: description
      required: false
      secret: false
    - default: false
      description: UUID of Endpoint group ID.
      isArray: false
      name: groupId
      required: true
      secret: false
    deprecated: false
    description: Update an endpoint group.
    execution: false
    name: sophos-central-group-update
    outputs:
    - contextPath: SophosCentral.EndpointGroups.id
      description: 'Group ID.'
      type: String
    - contextPath: SophosCentral.EndpointGroups.name
      description: 'Group name.'
      type: String
    - contextPath: SophosCentral.EndpointGroups.description
      description: 'Group description.'
      type: String
    - contextPath: SophosCentral.EndpointGroups.type
      description: 'Endpoint group types.'
      type: String
    - contextPath: SophosCentral.EndpointGroups.endpoints.total
      description: 'Total number of endpoints in this group.'
      type: Number
    - contextPath: SophosCentral.EndpointGroups.endpoints.itemsCount
      description: 'Total number of items in the list.'
      type: Number
    - contextPath: SophosCentral.EndpointGroups.tenant.id
      description: 'Tenant ID.'
      type: String
    - contextPath: SophosCentral.EndpointGroups.createdAt
      description: 'When the group was created.'
      type: Date
    - contextPath: SophosCentral.EndpointGroups.updatedAt
      description: 'When the group was updated.'
      type: Date
  - arguments:
    - default: false
      description: UUID of Endpoint group ID.
      isArray: false
      name: groupId
      required: true
      secret: false
    deprecated: false
    description: Get an endpoint group by ID.
    execution: false
    name: sophos-central-group-get
    outputs:
    - contextPath: SophosCentral.EndpointGroups.id
      description: 'Group ID.'
      type: String
    - contextPath: SophosCentral.EndpointGroups.name
      description: 'Group name.'
      type: String
    - contextPath: SophosCentral.EndpointGroups.description
      description: 'Group description.'
      type: String
    - contextPath: SophosCentral.EndpointGroups.type
      description: 'Endpoint group types.'
      type: String
    - contextPath: SophosCentral.EndpointGroups.endpoints.total
      description: 'Total number of endpoints in this group.'
      type: Number
    - contextPath: SophosCentral.EndpointGroups.endpoints.itemsCount
      description: 'Total number of items in the list.'
      type: Number
    - contextPath: SophosCentral.EndpointGroups.tenant.id
      description: 'Tenant ID.'
      type: String
    - contextPath: SophosCentral.EndpointGroups.createdAt
      description: 'When the group was created.'
      type: Date
    - contextPath: SophosCentral.EndpointGroups.updatedAt
      description: 'When the group was updated.'
      type: Date
  - arguments:
    - default: false
      description: UUID of Endpoint group ID.(You can retrieve endpoint group-id from sophos-central-group-list command)
      isArray: false
      name: groupId
      required: true
      secret: false
    deprecated: false
    description: Get endpoints in a group.
    execution: false
    name: sophos-central-group-membership-get
    outputs:
    - contextPath: SophosCentral.EndpointGroups.id
      description: 'Group ID.'
      type: String
    - contextPath: SophosCentral.EndpointGroups.type
      description: 'Endpoint group types.'
      type: String
    - contextPath: SophosCentral.EndpointGroups.tenant.id
      description: 'Tenant ID.'
      type: String
    - contextPath: SophosCentral.EndpointGroups.hostname
      description: 'Hostname of the endpoint.'
      type: String
    - contextPath: SophosCentral.EndpointGroups.os.isServer
      description: 'Whether the OS is a server OS.'
      type: Boolean
    - contextPath: SophosCentral.EndpointGroups.os.platform
      description: 'OS platform type.'
      type: String
    - contextPath: SophosCentral.EndpointGroups.os.name
      description: 'OS name as reported by the endpoint.'
      type: String
    - contextPath: SophosCentral.EndpointGroups.os.majorVersion
      description: 'OS major version.'
      type: Number
    - contextPath: SophosCentral.EndpointGroups.os.minorVersion
      description: 'OS minor version.'
      type: Number
    - contextPath: SophosCentral.EndpointGroups.os.build
      description: 'OS build.'
      type: Number
    - contextPath: SophosCentral.EndpointGroups.ipv4Addresses
      description: 'List of IPv4 addresses.'
      type: String
    - contextPath: SophosCentral.EndpointGroups.ipv6Addresses
      description: 'List of IPv6 addresses.'
      type: String
    - contextPath: SophosCentral.EndpointGroups.macAddresses
      description: 'List of MAC addresses.'
      type: String
    - contextPath: SophosCentral.EndpointGroups.group.name
      description: 'Endpoint group name.'
      type: String
    - contextPath: SophosCentral.EndpointGroups.group.id
      description: 'Unique ID for endpoint group.'
      type: String
    - contextPath: SophosCentral.EndpointGroups.associatedPerson.name
      description: "Person's name."
      type: String
    - contextPath: SophosCentral.EndpointGroups.associatedPerson.viaLogin
      description: "Person's login on the endpoint."
      type: String
    - contextPath: SophosCentral.EndpointGroups.associatedPerson.id
      description: 'Unique ID for endpoint group.'
      type: String
    - contextPath: SophosCentral.EndpointGroups.tamperProtectionEnabled
      description: 'Whether Tamper Protection is turned on.'
      type: Boolean
    - contextPath: SophosCentral.EndpointGroups.lastSeenAt
      description: 'Date and time (UTC) when the endpoint last communicated with Sophos Central.'
      type: Date
  - arguments:
    - default: false
      description: UUID of Endpoint group ID.(You can retrieve endpoint group-id from sophos-central-group-list command)
      isArray: false
      name: groupId
      required: true
      secret: false
    - default: false
      description: Comma-separated list of endpoint IDs. (You can retrieve endpoint IDs from sophos-central-endpoint-list command)
      isArray: true
      name: endpointIds
      required: true
      secret: false
    deprecated: false
    description: Add endpoints in a group.
    execution: false
    name: sophos-central-group-endpoints-add
    outputs:
    - contextPath: SophosCentral.EndpointGroups.endpoints.id
      description: 'Unique endpoint ID.'
      type: String
    - contextPath: SophosCentral.EndpointGroups.endpoints.hostname
      description: 'Endpoint hostname.'
      type: String
    - contextPath: SophosCentral.EndpointGroups.id
      description: 'Unique group ID.'
      type: String
  - arguments:
    - default: false
      description: UUID of Endpoint group ID.(You can retrieve endpoint group-id from sophos-central-group-list command)
      isArray: false
      name: groupId
      required: true
      secret: false
    - default: false
      description: Comma-separated list of endpoint IDs. (You can retrieve endpoint IDs from sophos-central-endpoint-list command)
      isArray: true
      name: endpointIds
      required: true
      secret: false
    deprecated: false
    description: Remove endpoints from a group.
    execution: false
    name: sophos-central-group-endpoints-remove
    outputs:
    - contextPath: SophosCentral.EndpointGroups.endpoints.id
      description: 'Unique endpoint ID.'
      type: String
    - contextPath: SophosCentral.EndpointGroups.endpoints.hostname
      description: 'Endpoint hostname.'
      type: String
    - contextPath: SophosCentral.EndpointGroups.id
      description: 'Unique group ID.'
      type: String
    - contextPath: SophosCentral.EndpointGroups.removedEndpoints
      description: 'List of removed EndpointIds from the group.'
      type: String
  - arguments:
    - default: false
      description: UUID of Endpoint group ID.(You can retrieve endpoint group-id from sophos-central-group-list command)
      isArray: false
      name: groupId
      required: true
      secret: false
    - default: false
      description: Comma-separated list of endpoint IDs. (You can retrieve endpoint IDs from sophos-central-endpoint-list command)
      isArray: false
      name: endpointId
      required: true
      secret: false
    deprecated: false
    description: Remove endpoint from a group.
    execution: false
    name: sophos-central-group-endpoint-remove
    outputs:
    - contextPath: SophosCentral.EndpointGroups.removedEndpoint
      description: 'EndpointId of removed endpoint.'
      type: Boolean
    - contextPath: SophosCentral.EndpointGroups.id
      description: 'Group Id.'
      type: String
  - arguments:
    - default: false
      defaultValue: '50'
      description: The maximum size of the page requested. Default is "50". Maximum is "1000".
      isArray: false
      name: page_size
      required: false
      secret: false
    - default: false
      defaultValue: '1'
      description: Page number to return. Default is "1".
      isArray: false
      name: page
      required: false
      secret: false
    deprecated: false
    description: List endpoint groups.
    execution: false
    name: sophos-central-group-list
    outputs:
    - contextPath: SophosCentral.EndpointGroups.id
      description: 'Group ID.'
      type: String
    - contextPath: SophosCentral.EndpointGroups.name
      description: 'Group name.'
      type: String
    - contextPath: SophosCentral.EndpointGroups.type
      description: 'Endpoint group types.'
      type: String
    - contextPath: SophosCentral.EndpointGroups.endpoints.total
      description: 'Total number of endpoints in this group.'
      type: Number
    - contextPath: SophosCentral.EndpointGroups.endpoints.itemsCount
      description: 'Total number of items in the list.'
      type: Number
    - contextPath: SophosCentral.EndpointGroups.tenant.id
      description: 'Tenant ID.'
      type: String
    - contextPath: SophosCentral.EndpointGroups.createdAt
      description: 'When the group was created.'
      type: Date
    - contextPath: SophosCentral.EndpointGroups.description
      description: 'Group description.'
      type: String
  - arguments:
    - default: false
      description: UUID of Endpoint group ID.(You can retrieve endpoint group-id from sophos-central-group-list command)
      isArray: false
      name: groupId
      required: true
      secret: false
    deprecated: false
    description: Delete an endpoint group by ID.
    execution: false
    name: sophos-central-group-delete
    outputs:
    - contextPath: SophosCentral.EndpointGroups.deleted
      description: 'Endpoint group deleted.'
      type: Boolean
    - contextPath: SophosCentral.EndpointGroups.id
      description: 'Group Id.'
      type: String
  - arguments:
    - default: false
      defaultValue: '50'
      description: The maximum size of the page requested. Default is "50". Maximum is "200".
      isArray: false
      name: page_size
      required: false
      secret: false
    - default: false
      defaultValue: '1'
      description: Page number to return. Default is "1".
      isArray: false
      name: page
      required: false
      secret: false
    - auto: PREDEFINED
      default: false
      description: 'Fetch the policies based on policy_type value. Possible values are: "threat-protection", "peripheral-control", "application-control", "data-loss-prevention", "device-encryption", "web-control", "agent-updating", "windows-firewall", "server-threat-protection", "server-peripheral-control", "server-application-control", "server-web-control", "server-lockdown", "server-data-loss-prevention", "server-agent-updating", "server-windows-firewall", "server-file-integrity-monitoring".'
      isArray: false
      name: policy_type
      predefined:
      - threat-protection
      - peripheral-control
      - application-control
      - data-loss-prevention
      - device-encryption
      - web-control
      - agent-updating
      - windows-firewall
      - server-threat-protection
      - server-peripheral-control
      - server-application-control
      - server-web-control
      - server-lockdown
      - server-data-loss-prevention
      - server-agent-updating
      - server-windows-firewall
      - server-file-integrity-monitoring
      required: false
      secret: false
    name: sophos-central-endpoint-policy-search
    deprecated: false
    description: Get all endpoint policy.
    execution: false
    outputs:
    - contextPath: SophosCentral.PolicyAndEnumeration.id
      description: 'Policy ID'
      type: String
    - contextPath: SophosCentral.PolicyAndEnumeration.feature
      description: 'Feature'
      type: String
    - contextPath: SophosCentral.PolicyAndEnumeration.settings
      description: 'Settings'
      type: String
    - contextPath: SophosCentral.PolicyAndEnumeration.orderPriority
      description: 'Order priority'
      type: String
    - contextPath: SophosCentral.PolicyAndEnumeration.name
      description: 'Name'
      type: String
    - contextPath: SophosCentral.PolicyAndEnumeration.enforced
      description: 'Enforced (T|F)'
      type: Boolean
    - contextPath: SophosCentral.PolicyAndEnumeration.typeSingle
      description: 'Type Single'
      type: String
    - contextPath: SophosCentral.PolicyAndEnumeration.typeGroup
      description: 'Type Group'
      type: String
    - contextPath: SophosCentral.PolicyAndEnumeration.lastModified
      description: 'Last Modified'
      type: String
  - arguments:
    - default: false
      description: The policy ID. You can find the policy_id by executing the `sophos-central-endpoint-policy-search` command.
      isArray: true
      name: policy_id
      required: true
      secret: false
    name: sophos-central-endpoint-policy-get
    deprecated: false
    description: Get details of Policy by id.
    execution: false
    outputs:
    - contextPath: SophosCentral.PolicyAndEnumeration.id
      description: 'Policy ID'
      type: String
    - contextPath: SophosCentral.PolicyAndEnumeration.feature
      description: 'Feature'
      type: String
    - contextPath: SophosCentral.PolicyAndEnumeration.settings
      description: 'Settings'
      type: String
    - contextPath: SophosCentral.PolicyAndEnumeration.orderPriority
      description: 'Order priority'
      type: String
    - contextPath: SophosCentral.PolicyAndEnumeration.name
      description: 'Name'
      type: String
    - contextPath: SophosCentral.PolicyAndEnumeration.enforced
      description: 'Enforced (T|F)'
      type: Boolean
    - contextPath: SophosCentral.PolicyAndEnumeration.typeSingle
      description: 'Type Single'
      type: String
    - contextPath: SophosCentral.PolicyAndEnumeration.typeGroup
      description: 'Type Group'
      type: String
    - contextPath: SophosCentral.PolicyAndEnumeration.lastModified
      description: 'Last Modified'
      type: String
  - arguments:
    - default: false
      description: The policy ID. You can find the policy_id by executing the `sophos-central-endpoint-policy-search` command.
      isArray: true
      name: policy_id
      required: true
      secret: false
    - default: false
      description: Policy name of the newly cloned policy.
      isArray: true
      name: name
      required: false
      secret: false
    deprecated: false
    description: Clone an existing endpoint policy.
    execution: false
    name: sophos-central-endpoint-policy-clone
    outputs:
    - contextPath: SophosCentral.PolicyAndEnumeration.clonedPolicyId
      description: The ID of the cloned policy.
      type: String
  - arguments:
    - default: false
      description: The policy ID. You can find the policy_id by executing the `sophos-central-endpoint-policy-search` command.
      isArray: true
      name: policy_id
      required: true
      secret: false
    - default: false
      description: Update Policy Order priority for non-base policies.
      isArray: true
      name: priority
      required: true
      secret: false
    deprecated: false
    description: Update Policy priority for non-base policies.
    execution: false
    name: sophos-central-endpoint-policy-reorder
    outputs:
    - contextPath: SophosCentral.PolicyAndEnumeration.updatedPolicyId
      description: The ID of the updated policy.
      type: String
  - arguments:
    - default: false
      description: The policy ID. You can find the policy_id by executing the `sophos-central-endpoint-policy-search` command.
      isArray: true
      name: policy_id
      required: true
      secret: false
    deprecated: false
    description: Delete an existing endpoint policy.
    execution: false
    name: sophos-central-endpoint-policy-search-delete
    outputs:
    - contextPath: SophosCentral.PolicyAndEnumeration.deletedPolicyId
      description: The ID of the deleted policy.
      type: String
  - arguments:
    - default: false
      description: Unique UUID of Group.
      isArray: false
      name: groupId
      required: true
      secret: false
    - default: false
      description: Comma-separated list of User UUIDs. Maximum 1000 unique User IDs are allowed (You can retrieve the userIds from the sophos-central-users-list).
      isArray: true
      name: userIds
      required: true
      secret: false
    deprecated: false
    description: Add multiple users to the specified group.
    execution: false
    name: sophos-central-usergroups-users-add
    outputs:
    - contextPath: SophosCentral.UserGroups.id
      description: The Group ID.
      type: String
    - contextPath: SophosCentral.UserGroups.addedUsers.id
      description: User ID.
      type: String
    - contextPath: SophosCentral.UserGroups.addedUsers.name
      description: User's full name.
      type: String
  - arguments:
    - default: false
      description: Unique UUID of Group (You can retrieve the group ID from the sophos-central-usergroups-list).
      isArray: false
      name: groupId
      required: true
      secret: false
    - default: false
      description: Unique UUID of User (You can retrieve the user ID from the sophos-central-users-list).
      isArray: false
      name: userId
      required: true
      secret: false
    deprecated: false
    description: Remove a specific User from the group.
    execution: false
    name: sophos-central-usergroups-user-delete
    outputs:
    - contextPath: SophosCentral.UserGroups.id
      description: The Group ID.
      type: String
    - contextPath: SophosCentral.UserGroups.users.removedUser
      description: The User ID.
      type: String
  - arguments:
    - default: false
      description: Unique Group UUID (You can retrieve the group ID from the sophos-central-usergroups-list).
      isArray: false
      name: groupId
      required: true
      secret: false
    - default: false
      description: Search for items that match the given terms.
      isArray: false
      name: search
      required: false
      secret: false
    - default: false
      description: 'Search only within the specified comma-separated field values. The following values are allowed: name, firstName, lastName, email, exchangeLogin  When not specified, the default behavior is to search the full names of users, only.'
      isArray: false
      name: searchFields
      required: false
      secret: false
    - default: false
      description: List the items that match the given domain.
      isArray: false
      name: domain
      required: false
      secret: false
    - default: false
      description: 'Types of sources of directory information. The following values are allowed: custom, activeDirectory, azureActiveDirectory'
      isArray: false
      name: sourceType
      required: false
      secret: false
      predefined:
      - custom
      - activeDirectory
      - azureActiveDirectory
    - default: false
      defaultValue: 1
      description: The page number to fetch. Default is "1".
      isArray: false
      name: page
      required: false
      secret: false
    - default: false
      defaultValue: 50
      description: Size of the page requested. Default is "50". Maximum is "100".
      isArray: false
      name: pageSize
      required: false
      secret: false
    deprecated: false
    description: List all users in a specific group.
    execution: false
    name: sophos-central-usergroups-membership-get
    outputs:
    - contextPath: SophosCentral.UserGroups.users.id
      description: User ID.
      type: String
    - contextPath: SophosCentral.UserGroups.users.name
      description: User's name.
      type: String
    - contextPath: SophosCentral.UserGroups.users.firstName
      description: User's first name or given name.
      type: String
    - contextPath: SophosCentral.UserGroups.users.lastName
      description: User's last name or surname.
      type: String
    - contextPath: SophosCentral.UserGroups.users.emailAddress
      description: User's email address.
      type: String
    - contextPath: SophosCentral.UserGroups.users.groups.total
      description: Total number of groups.
      type: number
    - contextPath: SophosCentral.UserGroups.users.groups.itemsCount
      description: Item count.
      type: number
    - contextPath: SophosCentral.UserGroups.users.groups.items.id
      description: Group ID.
      type: String
    - contextPath: SophosCentral.UserGroups.users.groups.items.name
      description: Group name.
      type: String
    - contextPath: SophosCentral.UserGroups.users.groups.items.displayName
      description: Group display name.
      type: String
    - contextPath: SophosCentral.UserGroups.users.groups.tenant.id
      description: Tenant ID.
      type: String
    - contextPath: SophosCentral.UserGroups.users.groups.source.type
      description: Types of sources of directory information.
      type: String
  - arguments:
    - default: false
      defaultValue: "50"
      description: The maximum number of items to return. Default is "50". Maximum is "100".
      isArray: false
      name: pageSize
      required: false
      secret: false
    - default: false
      defaultValue: "1"
      description: Page number to return. Default is "1".
      isArray: false
      name: page
      required: false
      secret: false
    - default: false
      description: Search for items that match the given terms.
      isArray: false
      name: search
      required: false
      secret: false
    - default: false
      description: 'Search only within the specified comma-seperated field values. The following values are allowed: name, firstName, lastName, email, exchangeLogin  When not specified, the default behavior is to search the full names of users, only.'
      isArray: false
      name: searchFields
      required: false
      secret: false
    - auto: PREDEFINED
      default: false
      description: 'Types of sources of directory information. The following values are allowed: custom, activeDirectory, azureActiveDirectory.'
      isArray: false
      name: sourceType
      required: false
      secret: false
      predefined:
      - custom
      - activeDirectory
      - azureActiveDirectory
    - default: false
      description: 'Search for users in a group that has this ID (You can get the group ID from sophos-central-usergroups-list command).'
      isArray: false
      name: groupId
      required: false
      secret: false
    - default: false
      description: 'List the items that match the given domain.'
      isArray: false
      name: domain
      required: false
      secret: false
    description: List users for the given tenant.
    execution: false
    deprecated: false
    name: sophos-central-users-list
    outputs:
    - contextPath: SophosCentral.Users.id
      description: User ID.
      type: String
    - contextPath: SophosCentral.Users.name
      description: User's name.
      type: String
    - contextPath: SophosCentral.Users.firstName
      description: User's first name or given name.
      type: String
    - contextPath: SophosCentral.Users.lastName
      description: User's last name or surname.
      type: String
    - contextPath: SophosCentral.Users.email
      description: User's email address.
      type: String
    - contextPath: SophosCentral.Users.groups.total
      description: Total users.
      type: Number
    - contextPath: SophosCentral.Users.groups.itemsCount
      description: Total number of groups in which user is exists.
      type: Number
    - contextPath: SophosCentral.Users.groups.items.id
      description: Group ID.
      type: string
    - contextPath: SophosCentral.Users.groups.items.name
      description: Group name.
      type: string
    - contextPath: SophosCentral.Users.groups.items.displayName
      description: Group display name.
      type: string
    - contextPath: SophosCentral.Users.tenant.id
      description: Tenant ID.
      type: String
    - contextPath: SophosCentral.Users.source.type
      description: SourceType of the user.
      type: String
    - contextPath: SophosCentral.Users.createdAt
      description: When the user was created.
      type: Date
  - arguments:
    - default: false
      name: userId
      description: Unique User UUID (You can get the user ID from sophos-central-users-list command).
      isArray: false
      required: true
      secret: false
    description: List user with userId for the given tenant.
    execution: false
    deprecated: false
    name: sophos-central-users-get
    outputs:
    - contextPath: SophosCentral.Users.id
      description: User ID.
      type: String
    - contextPath: SophosCentral.Users.name
      description: User's name.
      type: String
    - contextPath: SophosCentral.Users.firstName
      description: User's first name or given name.
      type: String
    - contextPath: SophosCentral.Users.lastName
      description: User's last name or surname.
      type: String
    - contextPath: SophosCentral.Users.email
      description: User's email address.
      type: String
    - contextPath: SophosCentral.Users.groups.total
      description: Total users.
      type: Number
    - contextPath: SophosCentral.Users.groups.itemsCount
      description: Total number of groups in which user is exists.
      type: Number
    - contextPath: SophosCentral.Users.groups.items.id
      description: Group ID.
      type: string
    - contextPath: SophosCentral.Users.groups.items.name
      description: Group name.
      type: string
    - contextPath: SophosCentral.Users.groups.items.displayName
      description: Group display name.
      type: string
    - contextPath: SophosCentral.Users.tenant.id
      description: Tenant ID.
      type: String
    - contextPath: SophosCentral.Users.source.type
      description: SourceType of the user.
      type: String
    - contextPath: SophosCentral.Users.createdAt
      description: When the user was created.
      type: Date
    - contextPath: SophosCentral.Users.updatedAt
      description: When the user was updated.
      type: Date
  - arguments:
    - default: false
      description: First Name of the user. This must not include a space. Maximum length should be 250 characters.
      isArray: false
      name: firstName
      required: true
      secret: false
    - default: false
      description: Last Name of the user. This must not include a space. Maximum length should be 250 characters.
      isArray: false
      name: lastName
      required: true
      secret: false
    - default: false
      description: Email Address of the user.
      isArray: false
      name: email
      required: true
      secret: false
    - default: false
      description: Exchange Login for the user.
      isArray: false
      name: exchangeLogin
      required: false
      secret: false
    - default: false
      description: Comma-separated list of GroupIds to be enrolled in (You can get the list of user IDs from sophos-central-usergroups-list command).
      isArray: true
      name: groupIds
      required: false
      secret: false
    deprecated: false
    description: Add a new user.
    execution: false
    name: sophos-central-users-add
    outputs:
    - contextPath: SophosCentral.Users.id
      description: User ID.
      type: String
    - contextPath: SophosCentral.Users.name
      description: User's name.
      type: String
    - contextPath: SophosCentral.Users.firstName
      description: User's first name or given name.
      type: String
    - contextPath: SophosCentral.Users.lastName
      description: User's last name or surname.
      type: String
    - contextPath: SophosCentral.Users.email
      description: User's email address.
      type: String
    - contextPath: SophosCentral.Users.groups.total
      description: Total users.
      type: Number
    - contextPath: SophosCentral.Users.groups.itemsCount
      description: Total number of groups in which user is exists.
      type: Number
    - contextPath: SophosCentral.Users.groups.items.id
      description: Group ID.
      type: string
    - contextPath: SophosCentral.Users.groups.items.name
      description: Group name.
      type: string
    - contextPath: SophosCentral.Users.groups.items.displayName
      description: Group display name.
      type: string
    - contextPath: SophosCentral.Users.tenant.id
      description: Tenant ID.
      type: String
    - contextPath: SophosCentral.Users.source.type
      description: SourceType of the user.
      type: String
    - contextPath: SophosCentral.Users.createdAt
      description: When the user was created.
      type: Date
    - contextPath: SophosCentral.Users.updatedAt
      description: When the user was updated.
      type: Date
  - arguments:
    - default: false
      description: Unique User UUID (You can get the user ID from sophos-central-users-list command).
      isArray: false
      name: userId
      required: true
      secret: false
    - default: false
      description: User's fullname.
      isArray: false
      name: name
      required: false
      secret: false
    - default: false
      description: First Name of the user. This must not include a space. Maximum length should be 250 characters.
      isArray: false
      name: firstName
      required: false
      secret: false
    - default: false
      description: Last Name of the user. This must not include a space. Maximum length should be 250 characters.
      isArray: false
      name: lastName
      required: false
      secret: false
    - default: false
      description: Email Address of the user.
      isArray: false
      name: email
      required: false
      secret: false
    - default: false
      description: Exchange Login for the user.
      isArray: false
      name: exchangeLogin
      required: false
      secret: false
    deprecated: false
    description: Update a user.
    execution: false
    name: sophos-central-users-update
    outputs:
    - contextPath: SophosCentral.Users.id
      description: User ID.
      type: String
    - contextPath: SophosCentral.Users.name
      description: User's name.
      type: String
    - contextPath: SophosCentral.Users.firstName
      description: User's first name or given name.
      type: String
    - contextPath: SophosCentral.Users.lastName
      description: User's last name or surname.
      type: String
    - contextPath: SophosCentral.Users.email
      description: User's email address.
      type: String
    - contextPath: SophosCentral.Users.groups.total
      description: Total users.
      type: Number
    - contextPath: SophosCentral.Users.groups.itemsCount
      description: Total number of groups in which user is exists.
      type: Number
    - contextPath: SophosCentral.Users.groups.items.id
      description: Group ID.
      type: string
    - contextPath: SophosCentral.Users.groups.items.name
      description: Group name.
      type: string
    - contextPath: SophosCentral.Users.groups.items.displayName
      description: Group display name.
      type: string
    - contextPath: SophosCentral.Users.tenant.id
      description: Tenant ID.
      type: String
    - contextPath: SophosCentral.Users.source.type
      description: SourceType of the user.
      type: String
    - contextPath: SophosCentral.Users.createdAt
      description: When the user was created.
      type: Date
    - contextPath: SophosCentral.Users.updatedAt
      description: When the user was updated.
      type: Date
  - arguments:
    - default: false
      description: Unique User UUID (You can get user ID from sophos-central-users-list command).
      isArray: false
      name: userId
      required: true
      secret: false
    deprecated: false
    description: Delete a user.
    execution: false
    name: sophos-central-users-delete
    outputs:
<<<<<<< HEAD
      - contextPath: SophosCentral.DeletedUsers.deletedUserId
        description: Deleted User's Id.
        type: String
  dockerimage: demisto/python3:3.10.11.61265
=======
    - contextPath: SophosCentral.DeletedUsers.deletedUserId
      description: Deleted User's Id.
      type: String
  dockerimage: demisto/python3:3.10.12.63474
>>>>>>> a56da0f6
  feed: false
  isfetch: true
  longRunning: false
  longRunningPort: false
  runonce: false
  script: '-'
  subtype: python3
  type: python
tests:
- No tests (auto formatted)
fromversion: 5.0.0<|MERGE_RESOLUTION|>--- conflicted
+++ resolved
@@ -3039,17 +3039,10 @@
     execution: false
     name: sophos-central-users-delete
     outputs:
-<<<<<<< HEAD
-      - contextPath: SophosCentral.DeletedUsers.deletedUserId
-        description: Deleted User's Id.
-        type: String
-  dockerimage: demisto/python3:3.10.11.61265
-=======
     - contextPath: SophosCentral.DeletedUsers.deletedUserId
       description: Deleted User's Id.
       type: String
   dockerimage: demisto/python3:3.10.12.63474
->>>>>>> a56da0f6
   feed: false
   isfetch: true
   longRunning: false
