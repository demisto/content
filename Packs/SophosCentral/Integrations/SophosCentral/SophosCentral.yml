--- conflicted
+++ resolved
@@ -1408,11 +1408,7 @@
       name: groupsIds
     - description: Search for items that match the given terms.
       name: search
-<<<<<<< HEAD
-    - description: Search only within the allowed comma-separated field values. When not specified, the default behavior is to search group by names only. The following are Group fields values allowed to be searched:- name,description
-=======
     - description: Search only within the allowed comma-separated field values. When not specified, the default behavior is to search group by names only. The following are Group fields values allowed to be searched:- name,description.
->>>>>>> 5cfcc708
       name: searchFields
     - description: List the items that match the given domain.
       name: domain
@@ -1533,11 +1529,7 @@
     - description: Comma-separated list of User UUIDs. Maximum 1000 unique User IDs are allowed (You can retrieve the userIds from the sophos-central-users-list).
       isArray: true
       name: userIds
-<<<<<<< HEAD
-    description: Creates a new “custom” (Centrally Managed) Group
-=======
     description: Creates a new “custom” (Centrally Managed) Group.
->>>>>>> 5cfcc708
     name: sophos-central-usergroups-create
     outputs:
     - contextPath: SophosCentral.UserGroups.id
@@ -1659,11 +1651,7 @@
       predefined:
       - server
       - computer
-<<<<<<< HEAD
-    - description: Comma-separated list of endpoint IDs. (You can retrieve endpoint IDs from sophos-central-endpoint-list command)
-=======
     - description: Comma-separated list of endpoint IDs. (You can retrieve endpoint IDs from sophos-central-endpoint-list command).
->>>>>>> 5cfcc708
       isArray: true
       name: endpointIds
     description: Create a new endpoint group.
@@ -1766,11 +1754,7 @@
       description: 'When the group was updated.'
       type: Date
   - arguments:
-<<<<<<< HEAD
-    - description: UUID of Endpoint group ID.(You can retrieve endpoint group-id from sophos-central-group-list command)
-=======
     - description: UUID of Endpoint group ID.(You can retrieve endpoint group-id from sophos-central-group-list command).
->>>>>>> 5cfcc708
       name: groupId
       required: true
     description: Get endpoints in a group.
@@ -1837,17 +1821,10 @@
       description: 'Date and time (UTC) when the endpoint last communicated with Sophos Central.'
       type: Date
   - arguments:
-<<<<<<< HEAD
-    - description: UUID of Endpoint group ID.(You can retrieve endpoint group-id from sophos-central-group-list command)
-      name: groupId
-      required: true
-    - description: Comma-separated list of endpoint IDs. (You can retrieve endpoint IDs from sophos-central-endpoint-list command)
-=======
     - description: UUID of Endpoint group ID.(You can retrieve endpoint group-id from sophos-central-group-list command).
       name: groupId
       required: true
     - description: Comma-separated list of endpoint IDs. (You can retrieve endpoint IDs from sophos-central-endpoint-list command).
->>>>>>> 5cfcc708
       isArray: true
       name: endpointIds
       required: true
@@ -1864,17 +1841,10 @@
       description: 'Unique group ID.'
       type: String
   - arguments:
-<<<<<<< HEAD
-    - description: UUID of Endpoint group ID.(You can retrieve endpoint group-id from sophos-central-group-list command)
-      name: groupId
-      required: true
-    - description: Comma-separated list of endpoint IDs. (You can retrieve endpoint IDs from sophos-central-endpoint-list command)
-=======
     - description: UUID of Endpoint group ID.(You can retrieve endpoint group-id from sophos-central-group-list command).
       name: groupId
       required: true
     - description: Comma-separated list of endpoint IDs. (You can retrieve endpoint IDs from sophos-central-endpoint-list command).
->>>>>>> 5cfcc708
       isArray: true
       name: endpointIds
       required: true
@@ -1894,17 +1864,10 @@
       description: 'List of removed EndpointIds from the group.'
       type: String
   - arguments:
-<<<<<<< HEAD
-    - description: UUID of Endpoint group ID.(You can retrieve endpoint group-id from sophos-central-group-list command)
-      name: groupId
-      required: true
-    - description: Comma-separated list of endpoint IDs. (You can retrieve endpoint IDs from sophos-central-endpoint-list command)
-=======
     - description: UUID of Endpoint group ID.(You can retrieve endpoint group-id from sophos-central-group-list command).
       name: groupId
       required: true
     - description: Comma-separated list of endpoint IDs. (You can retrieve endpoint IDs from sophos-central-endpoint-list command).
->>>>>>> 5cfcc708
       name: endpointId
       required: true
     description: Remove endpoint from a group.
@@ -1951,11 +1914,7 @@
       description: 'Group description.'
       type: String
   - arguments:
-<<<<<<< HEAD
-    - description: UUID of Endpoint group ID.(You can retrieve endpoint group-id from sophos-central-group-list command)
-=======
     - description: UUID of Endpoint group ID.(You can retrieve endpoint group-id from sophos-central-group-list command).
->>>>>>> 5cfcc708
       name: groupId
       required: true
     description: Delete an endpoint group by ID.
@@ -2146,11 +2105,7 @@
       name: searchFields
     - description: List the items that match the given domain.
       name: domain
-<<<<<<< HEAD
-    - description: 'Types of sources of directory information. The following values are allowed: custom, activeDirectory, azureActiveDirectory'
-=======
     - description: 'Types of sources of directory information. The following values are allowed: custom, activeDirectory, azureActiveDirectory.'
->>>>>>> 5cfcc708
       name: sourceType
       predefined:
       - custom
@@ -2443,11 +2398,7 @@
     - contextPath: SophosCentral.DeletedUsers.deletedUserId
       description: Deleted User's Id.
       type: String
-<<<<<<< HEAD
-  dockerimage: demisto/python3:3.10.12.67728
-=======
   dockerimage: demisto/python3:3.10.13.84405
->>>>>>> 5cfcc708
   isfetch: true
   runonce: false
   script: '-'
