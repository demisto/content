--- conflicted
+++ resolved
@@ -23,10 +23,6 @@
   name: isFetch
   required: false
   type: 8
-<<<<<<< HEAD
-  section: Collect
-=======
->>>>>>> 35cae9dd
 - additionalinfo: Choose the severity(s) (not minimum) to fetch. If none is chosen, all severity levels will be returned.
   display: Fetch Severity
   name: fetch_severity
@@ -36,11 +32,6 @@
   - high
   required: false
   type: 16
-<<<<<<< HEAD
-  section: Collect
-  advanced: true
-=======
->>>>>>> 35cae9dd
 - additionalinfo: Choose one or more categories to fetch. If none is chosen, all categories will be returned.
   display: Fetch Category
   name: fetch_category
@@ -1751,8 +1742,6 @@
     - contextPath: SophosCentral.EndpointIsolation.items.isolation.comment
       description: 'Reason endpoint should be isolated or not.'
       type: String
-<<<<<<< HEAD
-=======
   - arguments:
     - default: false
       description: Comma separated list of group UUIDs.
@@ -3053,7 +3042,6 @@
       - contextPath: SophosCentral.DeletedUsers.deletedUserId
         description: Deleted User's Id.
         type: String
->>>>>>> 35cae9dd
   dockerimage: demisto/python3:3.10.8.37233
   feed: false
   isfetch: true
