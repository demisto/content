--- conflicted
+++ resolved
@@ -32,12 +32,8 @@
       description: The Response or Error from the check.
     - contextPath: EDLChecker.ItemsOnList
       description: The number of indicators on the list, assuming a successful response!
-<<<<<<< HEAD
-  dockerimage: demisto/python3:3.10.9.40422
-=======
   dockerimage: demisto/python3:3.10.12.63474
   runonce: false
->>>>>>> ad185257
   script: ''
   subtype: python3
   type: python
