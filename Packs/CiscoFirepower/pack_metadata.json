{
    "name": "Cisco Firepower",
    "description": "Use the CiscoFirepower integration for unified management of firewalls, application control",
    "support": "xsoar",
<<<<<<< HEAD
    "currentVersion": "1.2.3",
=======
    "currentVersion": "1.2.4",
>>>>>>> 90cf3b88
    "author": "Cortex XSOAR",
    "url": "https://www.paloaltonetworks.com/cortex",
    "email": "",
    "created": "2020-03-30T09:36:20Z",
    "categories": [
        "Network Security"
    ],
    "tags": [],
    "useCases": [],
    "keywords": [],
    "marketplaces": [
        "xsoar",
        "marketplacev2"
    ]
}<|MERGE_RESOLUTION|>--- conflicted
+++ resolved
@@ -2,11 +2,7 @@
     "name": "Cisco Firepower",
     "description": "Use the CiscoFirepower integration for unified management of firewalls, application control",
     "support": "xsoar",
-<<<<<<< HEAD
-    "currentVersion": "1.2.3",
-=======
     "currentVersion": "1.2.4",
->>>>>>> 90cf3b88
     "author": "Cortex XSOAR",
     "url": "https://www.paloaltonetworks.com/cortex",
     "email": "",
