import demistomock as demisto  # noqa: F401
from CommonServerPython import *  # noqa: F401
"""
Cisco Firepower Management Center API Integration for Cortex XSOAR (aka Demisto).
"""
import copy
from http import HTTPStatus
from typing import Callable, Dict, List, MutableMapping, MutableSequence, Tuple, Union

from CommonServerUserPython import *  # pylint: disable=wildcard-import


''' GLOBAL/PARAMS '''  # pylint: disable=pointless-string-statement


INTEGRATION_NAME = 'Cisco Firepower'
INTEGRATION_CONTEXT_NAME = 'CiscoFP'
INTRUSION_POLICY_CONTEXT = 'IntrusionPolicy'
INTRUSION_RULE_CONTEXT = 'IntrusionRule'
INTRUSION_RULE_UPLOAD_CONTEXT = 'IntrusionRuleUpload'
INTRUSION_RULE_GROUP_CONTEXT = 'IntrusionRuleGroup'
NETWORK_ANALYSIS_POLICY_CONTEXT = 'NetworkAnalysisPolicy'
OUTPUT_KEYS_DICTIONARY = {
    'id': 'ID'
}

API_LIMIT = 1000
EXECUTION_TIMEOUT = 600

INTRUSION_POLICY_TITLE = 'Intrusion Policy Information'
INTRUSION_POLICY_HEADERS_BY_KEYS = {
    'ID': ['id'],
    'Name': ['name'],
    'Description': ['description'],
    'Detection': ['detection'],
    'Inspection Mode': ['inspectionMode'],
    'Base Policy ID': ['basePolicy', 'id'],
}
INTRUSION_RULE_TITLE = 'Intrusion Rule Information'
INTRUSION_RULE_HEADERS_BY_KEYS = {
    'ID': ['id'],
    'Name': ['name'],
    'Snort ID': ['sid'],
    'Revision': ['revision'],
    'Rule Data': ['ruleData'],
    'Rule Group': ['ruleGroups'],
}
INTRUSION_RULE_UPLOAD_TITLE = 'Intrusion Rule Upload Information'
INTRUSION_RULE_UPLOAD_HEADERS_BY_KEYS = {
    'Added Count': ['summary', 'added', 'count'],
    'Added Rules': ['summary', 'added', 'rules'],
    'Updated Count': ['summary', 'updated', 'count'],
    'Updated Rules': ['summary', 'updated', 'rules'],
    'Deleted Count': ['summary', 'deleted', 'count'],
    'Deleted Rules': ['summary', 'deleted', 'rules'],
    'Skipped Count': ['summary', 'skipped', 'count'],
    'Skipped Rules': ['summary', 'skipped', 'rules'],
    'Unassociated Count': ['summary', 'unassociated', 'count'],
    'Unassociated Rules': ['summary', 'unassociated', 'rules'],
}
INTRUSION_RULE_GROUP_TITLE = 'Intrusion Rule Group Information'
INTRUSION_RULE_GROUP_HEADERS_BY_KEYS = {
    'ID': ['id'],
    'Name': ['name'],
    'Description': ['description'],
}
NETWORK_ANALYSIS_POLICY_TITLE = 'Network Analysis Policy Information'
NETWORK_ANALYSIS_POLICY_HEADERS_BY_KEYS = {
    'ID': ['id'],
    'Name': ['name'],
    'Description': ['description'],
    'Inspection Mode': ['inspectionMode'],
    'Base Policy ID': ['basePolicy', 'id'],
    'Base Policy Name': ['basePolicy', 'name'],
}


def pagination(
    api_limit: int,
    items_key_path: list[str] = None,
    has_limit: Optional[bool] = True,
    has_offset: Optional[bool] = True,
    start_count_from_zero: Optional[bool] = True,
    default_limit: int = 50,
) -> Callable:
    """
    Pagination decorator wrapper to control functionality within the decorator.

    Args:
        api_limit (int): Maximum number of items that can be returned from the API request.
        items_key_path (list[str], optional): A list of keys to the items within an API response.
            Defaults to None.
        has_offset (Optional[bool]): Whether to use an "limit" in API requests.
            Defaults to True.
        has_offset (Optional[bool]): Whether to use an "offset" in API requests.
            Defaults to True.
        start_count_from_zero (Optional[bool]): Whether the count of the first item is 0 or 1.
            Defaults to True.

    Returns:
        Callable: Pagination decorator.
    """
    def dec(func: Callable) -> Callable:
        """
        Pagination decorator holding the callable function.

        Args:
            func (Callable): API request for list command.

        Returns:
            Callable: inner function that handles the pagination request.
        """

        def inner(
            self,
            page: Optional[int],
            page_size: Optional[int],
            limit: Optional[int],
            *args,
            **kwarg
        ) -> tuple[Union[list, dict], Union[list, dict]]:
            """
            Handle pagination arguments to return multiple response from an API.

            Args:
                page (Optional[int]): Page number to return.
                page_size (Optional[int]): Number of items to return in a page.
                limit (Optional[int]): Number of items to return.

            Raises:
                ValueError: In case the user has mixed between automatic and manual pagination arguments.

            Returns:
                tuple[Union[list, dict], Union[list, dict]]:
                    All the items combined within raw response, All the raw responses combined
            """
            is_automatic = bool(limit is not None and limit > 0)
            is_manual = bool((page is not None and page > 0) or (page_size is not None and page_size > 0))

            if all((is_manual, is_automatic)):
                raise ValueError('page or page_size can not be entered with limit.')

            remaining_items: int

            # Automatic Pagination
            if is_automatic and limit is not None:
                remaining_items = limit
                offset = None

            # Manual Pagination
            elif is_manual:
                page = page or 1
                page_size = page_size or default_limit

                remaining_items = page_size
                offset = (page - 1) * page_size + (0 if start_count_from_zero else 1)

            # No Pagination
            else:
                remaining_items = default_limit
                offset = None

            # API only supports limit parameter.
            if not has_offset:
                if has_limit:
                    limit = (offset or 0) + remaining_items

                    raw_response = func(
                        self,
                        limit=min(limit, api_limit),
                        *args,
                        **kwarg
                    )

                else:
                    raw_response = func(
                        self,
                        *args,
                        **kwarg
                    )

                items = raw_response

                if items_key_path:
                    items = dict_safe_get(items, items_key_path)

                if is_manual and page is not None:
                    stop = page * remaining_items
                    items = items[offset:stop]

                else:  # is_automatic or no pagination.
                    items = items[:remaining_items]

                return items, raw_response

            raw_items: list[dict[str, Any]] = []
            raw_responses: list[dict[str, Any]] = []

            # Keep calling the API until the required amount of items have been met.
            while remaining_items > 0:
                raw_response = func(
                    self,
                    limit=min(remaining_items, api_limit),
                    offset=offset,
                    *args,
                    **kwarg
                )

                raw_item = raw_response

                if items_key_path:
                    raw_item = dict_safe_get(raw_item, items_key_path)

                if raw_item is None:
                    break

                raw_responses.append(raw_response)
                raw_items += raw_item

                # Calculate the offset and limit for the next run.
                received_items = len(raw_item)
                remaining_items -= received_items
                offset = (offset or 0) + received_items

            return raw_items, raw_responses
        return inner
    return dec


class Client(BaseClient):
    def __init__(
        self,
        base_url: str,
        username: str,
        password: str,
        verify: bool = False,
        proxy: bool = False
    ):
        """
        Initialize the client by generating a token.
        Add  the token to the headers and add the Domain UUID to the base URL.

        Args:
            server_url (str): Cisco Firepower URL.
            username (str): Username to connect to the server.
            password (str): Password to connect to the server.
            verify (bool, optional): SSL verification handled by BaseClient.
                Defaults to False.
            proxy (bool, optional): System proxy is handled by BaseClient.
                Defaults to False.
        """
        super().__init__(
            base_url=base_url,
            verify=verify,
            proxy=proxy,
            auth=(username, password)
        )

        header = self._http_request(
            method='POST',
            url_suffix='api/fmc_platform/v1/auth/generatetoken',
            resp_type='response',
        ).headers

        auth_token: str = header['X-auth-access-token']
        domain_uuid: str = header['DOMAIN_UUID']

        self._base_url = urljoin(self._base_url, f'api/fmc_config/v1/domain/{domain_uuid}')
        self._headers = {
            'X-auth-access-token': auth_token,
        }

    def get_list(self, limit: int, offset: int, object_path: str) -> Dict:
        """
        Bridge command to list requests.

        Args:
            limit (int): Maximum number of items to return.
            offset (int): Item number to start looking from.
            object_path (str): Endpoint suffix.

        Returns:
            Dict: API response with the requested items.
        """
        params = {'expanded': 'true', 'limit': limit, 'offset': offset}
        suffix = f'object/{object_path}'
        return self._http_request('GET', suffix, params=params)

    def get_policy_assignments(self, policy_assignment_id: str) -> Dict[str, Any]:
        """
        Retrieves the policy assignment associated with the specified ID.

        Args:
            policy_assignment_id (str): ID of the policy assignment to retrieve.

        Returns:
            Dict[str, Any]: Information about the policy assignment.
        """
        return self._http_request(
            method='GET',
            url_suffix=f'assignment/policyassignments/{policy_assignment_id}'
        )

    def list_policy_assignments(self, limit: int, offset: int) -> Dict:
        """
        Retrieves a list of all policy assignments to target devices.

        Args:
            limit (int): Maximum number of items to return.
            offset (int): Item number to start looking from.

        Returns:
            Dict: Information about policy assignments.
        """
        params = {'expanded': 'true', 'limit': limit, 'offset': offset}
        suffix = 'assignment/policyassignments'
        return self._http_request('GET', suffix, params=params)

    def get_deployable_devices(self, limit: int, offset: int, container_uuid: str) -> Dict:
        """
        Retrieves a list of all devices with configuration changes that are ready to deploy.

        Args:
            limit (int): Maximum number of items to return.
            offset (int): Item number to start looking from.
            container_uuid (str): Container Universally Unique Identifier.

        Returns:
            Dict: Information about deployable devices.
        """
        params = {'expanded': 'true', 'limit': limit, 'offset': offset}
        end_suffix = '/' + container_uuid + '/deployments' if container_uuid else ''
        suffix = f'deployment/deployabledevices{end_suffix}'
        return self._http_request('GET', suffix, params=params)

    def get_device_records(self, limit: int, offset: int) -> Dict:
        """
        Retrieves a list of all device records.

        Args:
            limit (int): Maximum number of items to return.
            offset (int): Item number to start looking from.

        Returns:
            Dict: Information about device records.
        """
        params = {'expanded': 'true', 'limit': limit, 'offset': offset}
        suffix = 'devices/devicerecords'
        return self._http_request('GET', suffix, params=params)

    def get_network_objects(self, limit: int, offset: int, object_id: str) -> Dict:
        """
        Retrieves the network objects associated with the specified ID.
        If not supplied, retrieves a list of all network objects.

        Args:
            limit (int): Maximum number of items to return.
            offset (int): Item number to start looking from.
            object_id (str): Network object ID.

        Returns:
            Dict: Information about network objects.
        """
        end_suffix = f'/{object_id}' if object_id else f'?expanded=true&limit={limit}&offset={offset}'
        suffix = f'object/networks{end_suffix}'
        return self._http_request('GET', suffix)

    def get_hosts_objects(self, limit: int, offset: int, object_id: str) -> Dict:
        """
        Retrieves the groups of host objects associated with the specified ID.
        If no ID is passed, the input ID retrieves a list of all network objects.

        Args:
            limit (int): Maximum number of items to return.
            offset (int): Item number to start looking from.
            object_id (str): Host object ID.

        Returns:
            Dict: Information about host objects.
        """
        end_suffix = f'/{object_id}' if object_id else f'?expanded=true&limit={limit}&offset={offset}'
        suffix = f'object/hosts{end_suffix}'
        return self._http_request('GET', suffix)

    def create_network_objects(self, name: str, value: str, description: str, overridable: bool) -> Dict:
        """
        Create a network object.

        Args:
            name (str): The name of the new object.
            value (str): CIDR.
            description (str): The object description.
            overridable (bool): Boolean indicating whether objects can be overridden.

        Returns:
            Dict: Information about the created network
        """
        data = {'name': name, 'value': value, 'description': description, 'overridable': overridable}
        suffix = 'object/networks'
        return self._http_request('POST', suffix, json_data=data)

    def create_host_objects(self, name: str, value: str, description: str, overridable: bool) -> Dict:
        """
        Create a host object.

        Args:
            name (str): The name of the new object.
            value (str): The IP address.
            description (str): A description of the new object.
            overridable (bool): Boolean indicating whether object values can be overridden.

        Returns:
            Dict: Information about the created host.
        """
        data = {'name': name, 'value': value, 'description': description, 'overridable': overridable}
        suffix = 'object/hosts'
        return self._http_request('POST', suffix, json_data=data)

    def update_network_objects(
            self, name: str, value: str, description: str, overridable: bool, object_id: str) -> Dict:
        """
        Update the specified network object.

        Args:
            name (str): The object name.
            value (str): CIDR.
            description (str): The object description.
            overridable (bool): Boolean indicating whether the object can be overridden.
            object_id (str): ID of the object to update.

        Returns:
            Dict: Information about the updated network.
        """
        data = assign_params(id=object_id, name=name, value=value, description=description, overridable=overridable)
        suffix = f'object/networks/{object_id}'
        return self._http_request('PUT', suffix, json_data=data)

    def update_host_objects(self, name: str, value: str, description: str, overridable: bool, object_id: str) -> Dict:
        """
        Update the specified host object.

        Args:
            name (str): Name of the object.
            value (str): The IP address.
            description (str): Description of the object.
            overridable (bool): Boolean indicating whether object values can be overridden.
            object_id (str): ID of the object to update.

        Returns:
            Dict: Information about the updated host.
        """
        data = assign_params(id=object_id, name=name, value=value, description=description, overridable=overridable)
        suffix = f'object/hosts/{object_id}'
        return self._http_request('PUT', suffix, json_data=data)

    def delete_network_objects(self, object_id: str) -> Dict:
        """
        Delete the specified network object.

        Args:
            object_id (str): ID of the object to delete.

        Returns:
            Dict: Information about the deleted object.
        """
        suffix = f'object/networks/{object_id}'
        return self._http_request('DELETE', suffix)

    def delete_host_objects(self, object_id: str) -> Dict:
        """
        Delete the specified host object.

        Args:
            object_id (str): ID of the host object to delete.

        Returns:
            Dict: Information about the deleted host.
        """
        suffix = f'object/hosts/{object_id}'
        return self._http_request('DELETE', suffix)

    def get_network_groups_objects(self, limit: int, offset: int, object_id: str) -> Dict:
        """
        Retrieves the groups of network objects and addresses associated with the specified ID.
        If not supplied, retrieves a list of all network objects.

        Args:
            limit (int): Maximum number of items to return.
            offset (int): Item number to start looking from.
            object_id (str): ID of the object group for which to return groups and addresses.

        Returns:
            Dict: Information about network groups.
        """
        end_suffix = f'/{object_id}' if object_id else f'?expanded=true&limit={limit}&offset={offset}'
        suffix = f'object/networkgroups{end_suffix}'
        return self._http_request('GET', suffix)

    def get_url_groups_objects(self, limit: int, offset: int, object_id: str) -> Dict:
        """
        Retrieves the groups of url objects and addresses associated with the specified ID.
        If not supplied, retrieves a list of all url objects.

        Args:
            limit (int): Maximum number of items to return.
            offset (int): Item number to start looking from.
            object_id (str): ID of the group. If not supplied, retrieves a list of all url objects.

        Returns:
            Dict: Information about url groups.
        """
        end_suffix = f'/{object_id}' if object_id else f'?expanded=true&limit={limit}&offset={offset}'
        suffix = f'object/urlgroups{end_suffix}'
        return self._http_request('GET', suffix)

    def create_network_groups_objects(
            self, name: str, ids: str, values: str, description: str, overridable: bool) -> Dict:
        """
        Creates a group of network objects.

        Args:
            name (str): The group name.
            ids (str): A comma-separated list of object IDs to add to the group.
            values (str): A comma-separated list of IP addresses or CIDR ranges to add the group.
            description (str): The object description.
            overridable (bool): Boolean indicating whether object values can be overridden.

        Returns:
            Dict: Information about the created network group.
        """
        objects = [{'id': curr_id} for curr_id in argToList(ids)]
        values = [{'value': curr_value} for curr_value in argToList(values)]
        data = assign_params(
            name=name, objects=objects, literals=values, description=description, overridable=overridable)
        suffix = 'object/networkgroups'
        return self._http_request('POST', suffix, json_data=data)

    def update_network_groups_objects(
            self, name: str, ids: str, values: str, group_id: str, description: str, overridable: bool) -> Dict:
        """
        Updates a group of network objects.

        Args:
            name (str): The group name.
            ids (str): A comma-separated list of object IDs to add the group.
            values (str): A comma-separated list of IP addresses or CIDR ranges to add the group.
            group_id (str): The ID of the group to update.
            description (str): The new description for the object.
            overridable (bool): Boolean indicating whether object values can be overridden.

        Returns:
            Dict: Information about the updated group.
        """
        objects = [{'id': curr_id} for curr_id in argToList(ids)]
        values = [{'value': curr_value} for curr_value in argToList(values)]
        data = assign_params(name=name, id=group_id, objects=objects, literals=values,
                             description=description, overridable=overridable)
        suffix = f'object/networkgroups/{group_id}'
        return self._http_request('PUT', suffix, json_data=data)

    def update_url_groups_objects(
            self, name: str, ids: str, values: str, group_id: str, description: str, overridable: bool) -> Dict:
        """
        Update the ID of a group of url objects.

        Args:
            name (str): The group name.
            ids (str): A comma-separated list of object IDs to add the url.
            values (str): A comma-separated list of url to add the group.
            group_id (str): The ID of the group to update.
            description (str): The new description for the object.
            overridable (bool): Boolean indicating whether object values can be overridden.

        Returns:
            Dict: Information about the updated url group.
        """
        objects = [{'id': curr_id} for curr_id in argToList(ids)]
        values = [{'url': curr_value} for curr_value in argToList(values)]
        data = assign_params(name=name, id=group_id, objects=objects, literals=values,
                             description=description, overridable=overridable)
        suffix = f'object/urlgroups/{group_id}'
        return self._http_request('PUT', suffix, json_data=data)

    def delete_network_groups_objects(self, object_id: str) -> Dict:
        """
        Deletes a group of network objects.

        Args:
            object_id (str): ID of the object to delete.

        Returns:
            Dict: Information about the deleted network group.
        """
        suffix = f'object/networkgroups/{object_id}'
        return self._http_request('DELETE', suffix)

    def get_access_policy(self, limit: int, offset: int, policy_id: str) -> Dict:
        """
        Retrieves the access control policy associated with the specified ID.
        If no access policy ID is passed, all access control policies are returned.

        Args:
            limit (int): Maximum number of items to return.
            offset (int): Item number to start looking from.
            policy_id (str): ID of the access policy.

        Returns:
            Dict: Information about access policies.
        """
        end_suffix = f'/{policy_id}' if policy_id else f'?expanded=true&limit={limit}&offset={offset}'
        suffix = f'policy/accesspolicies{end_suffix}'
        return self._http_request('GET', suffix)

    def create_access_policy(self, name: str, action: str) -> Dict:
        """
        Create an access control policy.

        Args:
            name (str): The name of the new access policy.
            action (str): The action to take. Can be "BLOCK", "TRUST", "PERMIT", or "NETWORK_DISCOVERY".

        Returns:
            Dict: Information about the created access policy.
        """
        data = {'name': name, 'defaultAction': {'action': action}}
        suffix = 'policy/accesspolicies'
        return self._http_request('POST', suffix, json_data=data)

    def update_access_policy(self, name: str, policy_id: str, action: str, action_id: str) -> Dict:
        """
        Update the specified access control policy.

        Args:
            name (str): The access policy name.
            policy_id (str): ID of the access policy.
            action (str): The action to take. Can be "BLOCK", "TRUST", "PERMIT", or "NETWORK_DISCOVERY".
            action_id (str): ID of the default action.

        Returns:
            Dict: Information about the updated access policy.
        """
        data = {
            'name': name,
            'id': policy_id,
            'defaultAction': {
                'action': action,
                'id': action_id
            }}
        suffix = f'policy/accesspolicies/{policy_id}'
        return self._http_request('PUT', suffix, json_data=data)

    def delete_access_policy(self, policy_id: str) -> Dict:
        """
        Deletes the specified access control policy.

        Args:
            policy_id (str): ID of the access policy.

        Returns:
            Dict: Information about the deleted access policy.
        """
        suffix = f'policy/accesspolicies/{policy_id}'
        return self._http_request('DELETE', suffix)

    def get_task_status(self, task_id: str) -> Dict:
        """
        The ID of the task for which to check the status.

        Args:
            task_id (str): Retrieves information about a previously submitted pending job or task with the specified ID.
                Used for deploying.

        Returns:
            Dict: Information about the task status.
        """
        suffix = f'job/taskstatuses/{task_id}'
        return self._http_request('GET', suffix)

    def create_policy_assignments(self, policy_id: str, device_ids: str, device_group_ids: str) -> Dict:
        """
        Creates policy assignments to target devices.

        Args:
            policy_id (str): The policy ID.
            device_ids (str): A list of device IDs.
            device_group_ids (str): A list of device group IDs.

        Returns:
            Dict: Information about the created policy assignment.
        """
        targets = [{'id': curr_id, 'type': 'Device'} for curr_id in argToList(device_ids)]
        targets.extend([{'id': curr_id, 'type': 'DeviceGroup'} for curr_id in argToList(device_group_ids)])
        data_to_post = assign_params(policy={'id': policy_id}, type='PolicyAssignment', targets=targets)
        suffix = 'assignment/policyassignments'
        return self._http_request('POST', suffix, json_data=data_to_post)

    def update_policy_assignments(self, policy_id: str, device_ids: str, device_group_ids: str) -> Dict:
        """
        Update the specified policy assignments to target devices.

        Args:
            policy_id (str): The policy ID.
            device_ids (str): A list of device IDs.
            device_group_ids (str): A list of device group IDs.

        Returns:
            Dict: Information about the updated policy assignment.
        """
        targets = [{'id': curr_id, 'type': 'Device'} for curr_id in argToList(device_ids)]
        targets.extend([{'id': curr_id, 'type': 'DeviceGroup'} for curr_id in argToList(device_group_ids)])
        data_to_post = assign_params(policy={'id': policy_id}, type='PolicyAssignment', targets=targets)
        suffix = f'assignment/policyassignments/{policy_id}'
        return self._http_request('PUT', suffix, json_data=data_to_post)

    def get_access_rules(self, limit: int, offset: int, policy_id: str, rule_id: str) -> Dict:
        """
        Retrieves the access control rule associated with the specified policy ID and rule ID.
        If no rule ID is specified, retrieves a list of all access rules associated with the specified policy ID.

        Args:
            limit (int): Maximum number of items to return.
            offset (int): Item number to start looking from.
            policy_id (str): Policy ID.
            rule_id (str): Rule ID.

        Returns:
            Dict: Information about access rules.
        """
        end_suffix = f'?expanded=true&limit={limit}&offset={offset}' if rule_id == '' else '/' + rule_id
        suffix = f'policy/accesspolicies/{policy_id}/accessrules{end_suffix}'
        return self._http_request('GET', suffix)

    def create_access_rules(
            self,
            source_zone_object_ids: str,
            destination_zone_object_ids: str,
            vlan_tag_object_ids: str,
            source_network_object_ids: str,
            source_network_addresses: str,
            destination_network_object_ids: str,
            destination_network_addresses: str,
            source_port_object_ids: str,
            destination_port_object_ids: str,
            source_security_group_tag_object_ids: str,
            application_object_ids: str,
            url_object_ids: str,
            url_addresses: str,
            enabled: bool,
            name: str,
            policy_id: str,
            action: str
    ) -> Dict:
        """
        Creates an access control rule.

        Args:
            source_zone_object_ids (str): A list of source zones object IDs.
            destination_zone_object_ids (str): A list of destination zones object IDs.
            vlan_tag_object_ids (str): A list of vlan tag object IDs.
            source_network_object_ids (str): A list of source network object IDs.
            source_network_addresses (str): A list of addresses.
            destination_network_object_ids (str): A list of destination network object IDs.
            destination_network_addresses (str): A list of addresses.
            source_port_object_ids (str): A list of port object IDs.
            destination_port_object_ids (str): A list of port object IDs.
            source_security_group_tag_object_ids (str): A list of security group tag object IDs.
            application_object_ids (str):A list of application object IDs.
            url_object_ids (str): A list of URL object IDs.
            url_addresses (str): A list of URL addresses.
            enabled (bool): Boolean indicating whether to enable the rule.
            name (str): The rule name.
            policy_id (str): The policy ID for which to create the new rule.
            action (str): The rule action that determines how the system handles matching traffic.
                Can be "ALLOW", "TRUST", "BLOCK", "MONITOR", "BLOCK_RESET", "BLOCK_INTERACTIVE", or
                "BLOCK_RESET_INTERACTIVE".

        Returns:
            Dict: Information about the created access rule.
        """
        sourceZones = {'objects': [{'id': curr_id, 'type': 'SecurityZone'
                                    } for curr_id in argToList(source_zone_object_ids)]}
        destinationZones = {'objects': [{'id': curr_id, 'type': 'SecurityZone'
                                         } for curr_id in argToList(destination_zone_object_ids)]}
        vlanTags = {'objects': [{'id': curr_id, 'type': 'vlanTags'} for curr_id in argToList(vlan_tag_object_ids)]}
        sourceNetworks = assign_params(
            objects=[{'id': curr_id, 'type': 'NetworkGroup'} for curr_id in argToList(source_network_object_ids)],
            literals=[{'value': curr_id, 'type': 'Host'} for curr_id in argToList(source_network_addresses)])
        destinationNetworks = assign_params(
            objects=[{'id': curr_id, 'type': 'NetworkGroup'} for curr_id in argToList(destination_network_object_ids)],
            literals=[{'value': curr_id, 'type': 'Host'} for curr_id in argToList(destination_network_addresses)])
        sourcePorts = {'objects': [{'id': curr_id, 'type': 'ProtocolPortObject'
                                    } for curr_id in argToList(source_port_object_ids)]}
        destinationPorts = {'objects': [{'id': curr_id, 'type': 'ProtocolPortObject'
                                         } for curr_id in argToList(destination_port_object_ids)]}
        sourceSecurityGroupTags = {'objects': [{'id': curr_id, 'type': 'SecurityGroupTag'
                                                } for curr_id in argToList(source_security_group_tag_object_ids)]}
        applications = {'applications': [{'id': curr_id, 'type': 'Application'
                                          } for curr_id in argToList(application_object_ids)]}
        urls = assign_params(
            objects=[{'id': curr_id, 'type': 'Url'} for curr_id in argToList(url_object_ids)],
            literals=[{'url': curr_id, 'type': 'Url'} for curr_id in argToList(url_addresses)])
        data = assign_params(name=name, action=action, enabled=enabled, sourceZones=sourceZones,
                             destinationZones=destinationZones, vlanTags=vlanTags, sourceNetworks=sourceNetworks,
                             destinationNetworks=destinationNetworks, sourcePorts=sourcePorts,
                             destinationPorts=destinationPorts, sourceSecurityGroupTags=sourceSecurityGroupTags,
                             applications=applications, urls=urls)
        suffix = f'policy/accesspolicies/{policy_id}/accessrules'
        return self._http_request('POST', suffix, json_data=data)

    def update_access_rules(
            self,
            update_strategy: str,
            source_zone_object_ids: str,
            destination_zone_object_ids: str,
            vlan_tag_object_ids: str,
            source_network_object_ids: str,
            source_network_addresses: str,
            destination_network_object_ids: str,
            destination_network_addresses: str,
            source_port_object_ids: str,
            destination_port_object_ids: str,
            source_security_group_tag_object_ids: str,
            application_object_ids: str,
            url_object_ids: str,
            url_addresses: str,
            enabled: bool,
            name: str,
            policy_id: str,
            action: str,
            rule_id: str
    ) -> Dict:
        """
        Update the specified access control rule.

        Args:
            update_strategy (str): The method by which to update the rule. Can be "merge" or "override".
                If merge, will add the changes requested to the existing rule.
                If override, will override the fields with the inputs provided and will delete any fields that were
                not provided.
            source_zone_object_ids (str): A list of source zones object IDs.
            destination_zone_object_ids (str): A list of destination zones object IDs.
            vlan_tag_object_ids (str): A list of vlan tag object IDs.
            source_network_object_ids (str): A list of source network object IDs.
            source_network_addresses (str): A list of addresses.
            destination_network_object_ids (str): A list of destination network object IDs.
            destination_network_addresses (str): A list of addresses.
            source_port_object_ids (str): A list of port object IDs.
            destination_port_object_ids (str): A list of port object IDs.
            source_security_group_tag_object_ids (str): A list of security group tag object IDs.
            application_object_ids (str):A list of application object IDs.
            url_object_ids (str): A list of URL object IDs.
            url_addresses (str): A list of URL addresses.
            enabled (bool): Boolean indicating whether to enable the rule.
            name (str): The rule name.
            policy_id (str): The policy ID for which to create the new rule.
            action (str): The rule action that determines how the system handles matching traffic.
                Can be "ALLOW", "TRUST", "BLOCK", "MONITOR", "BLOCK_RESET", "BLOCK_INTERACTIVE", or
                "BLOCK_RESET_INTERACTIVE".

        Returns:
            Dict: Information about the updated access rule.
        """
        suffix = f'policy/accesspolicies/{policy_id}/accessrules/{rule_id}'

        sourceZones = assign_params(
            objects=[{'id': curr_id, 'type': 'SecurityZone'} for curr_id in argToList(source_zone_object_ids)])
        destinationZones = assign_params(
            objects=[{'id': curr_id, 'type': 'SecurityZone'} for curr_id in argToList(destination_zone_object_ids)])
        vlanTags = assign_params(
            objects=[{'id': curr_id, 'type': 'vlanTags'} for curr_id in argToList(vlan_tag_object_ids)])
        sourceNetworks = assign_params(
            objects=[{'id': curr_id, 'type': 'NetworkGroup'} for curr_id in argToList(source_network_object_ids)],
            literals=[{'value': curr_id, 'type': 'Host'} for curr_id in argToList(source_network_addresses)])
        destinationNetworks = assign_params(
            objects=[{'id': curr_id, 'type': 'NetworkGroup'} for curr_id in argToList(destination_network_object_ids)],
            literals=[{'value': curr_id, 'type': 'Host'} for curr_id in argToList(destination_network_addresses)])
        sourcePorts = assign_params(
            objects=[{'id': curr_id, 'type': 'ProtocolPortObject'} for curr_id in argToList(source_port_object_ids)])
        destinationPorts = assign_params(
            objects=[{'id': curr_id, 'type': 'ProtocolPortObject'} for curr_id in
                     argToList(destination_port_object_ids)])
        sourceSecurityGroupTags = assign_params(objects=[{'id': curr_id, 'type': 'SecurityGroupTag'} for curr_id in
                                                         argToList(source_security_group_tag_object_ids)])
        applications = assign_params(
            applications=[{'id': curr_id, 'type': 'Application'} for curr_id in argToList(application_object_ids)])
        urls = assign_params(
            objects=[{'id': curr_id, 'type': 'Url'} for curr_id in argToList(url_object_ids)],
            literals=[{'url': curr_id, 'type': 'Url'} for curr_id in argToList(url_addresses)])
        data = assign_params(name=name, action=action, id=rule_id, enabled=enabled, sourceZones=sourceZones,
                             destinationZones=destinationZones, vlanTags=vlanTags, sourceNetworks=sourceNetworks,
                             destinationNetworks=destinationNetworks, sourcePorts=sourcePorts,
                             destinationPorts=destinationPorts, sourceSecurityGroupTags=sourceSecurityGroupTags,
                             applications=applications, urls=urls)

        data_from_get = self.get_access_rules(0, 0, rule_id=rule_id, policy_id=policy_id)
        if update_strategy == 'override':
            if 'name' not in data:
                data['name'] = data_from_get.get('name')
            if 'action' not in data:
                data['action'] = data_from_get.get('action')
            return self._http_request('PUT', suffix, json_data=data)
        else:
            for key, value in data.items():
                if type(value) == dict:
                    for in_key in value:
                        if in_key in data_from_get[key]:
                            data_from_get[key][in_key].extend(value[in_key])
                        else:
                            data_from_get[key][in_key] = value[in_key]
                else:
                    data_from_get[key] = value
            del data_from_get['metadata']
            del data_from_get['links']
            return self._http_request('PUT', suffix, json_data=data_from_get)

    def delete_access_rules(self, policy_id, rule_id) -> Dict:
        suffix = f'policy/accesspolicies/{policy_id}/accessrules/{rule_id}'
        return self._http_request('DELETE', suffix)

    def deploy_to_devices(self, force_deploy, ignore_warning, version, device_ids) -> Dict:
        data_to_post = assign_params(forceDeploy=force_deploy, ignoreWarning=ignore_warning, version=version,
                                     deviceList=argToList(device_ids), type="DeploymentRequest")
        suffix = 'deployment/deploymentrequests'
        return self._http_request('POST', suffix, json_data=data_to_post)

    def create_intrusion_policy(
        self,
        name: str,
        basepolicy_id: str,
        description: str = None,
        inspection_mode: str = None
    ) -> Dict[str, Any]:
        """
        Creates an Intrusion Policy with the specified parameters.

        Args:
            name (str): Name of the Intrusion Policy.
            basepolicy_id (str): Unique identifier representing the base policy.
            description (str, optional): Description of the Intrusion Policy.
                Defaults to None.
            inspection_mode (str, optional): Indicates the inspection mode. Can be either DETECTION or PREVENTION.
                Defaults to None.

        Returns:
            Dict[str, Any]: New Intrusion Policy's information.
        """
        body: Dict[str, Any] = remove_empty_elements({
            'name': name,
            'description': description,
            'inspection_mode': inspection_mode,
            'basePolicy': {
                'id': basepolicy_id
            }
        })

        return self._http_request(
            method='POST',
            url_suffix='policy/intrusionpolicies',
            json_data=body,
            timeout=EXECUTION_TIMEOUT,
        )

    def get_intrusion_policy(self, intrusion_policy_id: str, include_count: bool = None) -> Dict[str, Any]:
        """
        Retrieves the intrusion policy associated with the specified ID.

        Args:
            intrusion_policy_id (str): Identifier for intrusion policy.
            include_count (bool, optional): Whether the count of rules should be calculated in the response.
                Defaults to None.

        Returns:
            Dict[str, Any]: Information about the specific intrusion policy
        """
        params = assign_params(
            includeCount=include_count
        )

        return self._http_request(
            method='GET',
            url_suffix=f'policy/intrusionpolicies/{intrusion_policy_id}',
            params=params,
        )

    @pagination(api_limit=API_LIMIT, items_key_path=['items'])
    def list_intrusion_policy(
        self,
        limit: int = None,
        offset: int = None,
        expanded_response: bool = None
    ) -> Dict[str, Any]:
        """
        Retrieves a list of intrusion policies.

        Args:
            limit (int, optional): Maximum number of items to return.
                Defaults to None.
            offset (int, optional): Item number to start looking from.
                Defaults to None.
            expanded_response (bool, optional): If set to true,
                the response displays a list of objects with additional attributes.
                Defaults to None.

        Returns:
            Dict[str, Any]: Information about intrusion policies.
        """
        params = assign_params(
            limit=limit,
            offset=offset,
            expanded=expanded_response,
        )

        return self._http_request(
            method='GET',
            url_suffix='policy/intrusionpolicies',
            params=params,
        )

    def update_intrusion_policy(
        self,
        intrusion_policy_id: str,
        name: str,
        basepolicy_id: str,
        description: str = None,
        inspection_mode: str = None,
        replicate_inspection_mode: bool = None,
    ) -> Dict[str, Any]:
        """
        Modifies the Intrusion Policy associated with the specified ID.

        Args:
            intrusion_policy_id (str): Identifier for Intrusion Policy.
            name (str): Name of the Intrusion Policy.
            basepolicy_id (str): Unique identifier representing the base policy.
            description (str, optional): Description of the Intrusion Policy.
                Defaults to None.
            inspection_mode (str, optional): Indicates the inspection mode. Can be either DETECTION or PREVENTION.
                Only applicable for Snort 3 engine.
                Defaults to None.
            replicate_inspection_mode (bool, optional):
                Flag to replicate inspection mode from snort 3 version to snort 2 version.
                Defaults to None.

        Returns:
            Dict[str, Any]: Updated Intrusion Policy information.
        """
        params = assign_params(
            replicateInspectionMode=replicate_inspection_mode
        )
        body: Dict[str, Any] = remove_empty_elements({
            'id': intrusion_policy_id,
            'name': name,
            'description': description,
            'inspection_mode': inspection_mode,
            'basePolicy': {
                'id': basepolicy_id
            }
        })

        return self._http_request(
            method='PUT',
            url_suffix=f'policy/intrusionpolicies/{intrusion_policy_id}',
            params=params,
            json_data=body,
            timeout=EXECUTION_TIMEOUT,
        )

    def delete_intrusion_policy(
        self,
        intrusion_policy_id: str
    ) -> Dict[str, Any]:
        """
        Deletes the Intrusion Policy associated with the specified ID.

        Args:
            intrusion_policy_id (str): Identifier for Intrusion Policy.

        Returns:
            Dict[str, Any]: Information about the deleted Intrusion Policy.
        """
        return self._http_request(
            method='DELETE',
            url_suffix=f'policy/intrusionpolicies/{intrusion_policy_id}',
        )

    def create_intrusion_rule(
            self,
            rule_data: str,
            rule_group_ids: List[str]
    ) -> Dict[str, Any]:
        """
        Creates or overrides the Snort3 Intrusion rule group with the specified parameters.

        Args:
            rule_data (str): Snort Rule structure data.
            rule_group_ids (str): Unique identifier representing the rule group.

        Returns:
            Dict[str, Any]: New Intrusion Rule's information.
        """
        body: Dict[str, Any] = {
            'ruleData': rule_data,
            'ruleGroups': [
                {
                    'id': rule_group_id
                } for rule_group_id in rule_group_ids
            ]
        }

        return self._http_request(
            method='POST',
            url_suffix='object/intrusionrules',
            json_data=body,
        )

    def update_intrusion_rule(
            self,
            intrusion_rule_id: str,
            rule_data: str,
            rule_group_ids: List[str]
    ) -> Dict[str, Any]:
        """
        Modifies the Snort3 Intrusion rule group with the specified ID.

        Args:
            intrusion_rule_id (str): Identifier of a Snort 3 intrusion rule.
            rule_data (str): Snort Rule structure data.
            rule_group_ids (str): Unique identifier representing the rule group.

        Returns:
            Dict[str, Any]: Modified Intrusion Rule's information.
        """
        body: Dict[str, Any] = {
            'id': intrusion_rule_id,
            'ruleData': rule_data,
            'ruleGroups': [
                {
                    'id': rule_group_id
                } for rule_group_id in rule_group_ids
            ]
        }

        return self._http_request(
            method='PUT',
            url_suffix=f'object/intrusionrules/{intrusion_rule_id}',
            json_data=body,
        )

    def delete_intrusion_rule(
            self,
            intrusion_rule_id: str,
    ) -> Dict[str, Any]:
        """
        Deletes the specified Snort3 rule.

        Args:
            intrusion_rule_id (str): Identifier of a Snort 3 intrusion rule.

        Returns:
            Dict[str, Any]: Deleted Intrusion Rule's information.
        """
        return self._http_request(
            method='DELETE',
            url_suffix=f'object/intrusionrules/{intrusion_rule_id}',
        )

    def get_intrusion_rule(self, intrusion_rule_id: str) -> Dict[str, Any]:
        """
        Retrieves the Snort3 Intrusion rule group.

        Args:
            intrusion_rule_id (str): Identifier of a Snort 3 intrusion rule.

        Returns:
            Dict[str, Any]: Information about the specific intrusion rule.
        """
        return self._http_request(
            method='GET',
            url_suffix=f'object/intrusionrules/{intrusion_rule_id}',
        )

    @pagination(api_limit=API_LIMIT, items_key_path=['items'], start_count_from_zero=False)
    def list_intrusion_rule(
        self,
        limit: int = None,
        offset: int = None,
        sort: List[str] = None,
        filter_string: str = None,
        expanded_response: bool = None,
    ) -> Dict[str, Any]:
        """
        Retrieves a list of intrusion policies.

        Args:
            limit (int, optional): Maximum number of items to return.
                Defaults to None.
            offset (int, optional): Item number to start looking from.
                Defaults to None.
            sort (List[str], optional): Sorting parameters to be provided e.g. sid,-sid,gid,-gid,msg,-msg.
                Defaults to None.
            filter_string (str, optional): Filter the list with arguments.
                Defaults to None.
            expanded_response (bool, optional): If set to true,
                the response displays a list of objects with additional attributes.
                Defaults to None.

        Returns:
            Dict[str, Any]: Information about intrusion rules.
        """
        params = assign_params(
            limit=limit,
            offset=offset,
            sort=','.join(sort) if sort else None,
<<<<<<< HEAD
            filter_string=filter_string,
=======
            filter=filter_string,
>>>>>>> 90cf3b88
            expanded=expanded_response,
        )

        return self._http_request(
            method='GET',
            url_suffix='object/intrusionrules',
            params=params,
        )

    def upload_intrusion_rule_file(
        self,
        filename: str,
        payload_file: str,
        validate_only: bool,
        rule_import_mode: str = None,
        rule_group_ids: List[str] = None,
    ) -> Dict[str, Any]:
        """
        Imports or validate custom Snort 3 intrusion rules within a file.

        Args:
            filename (str): Name of the file containing the custom Snort 3 intrusion rules.
                .rules and .txt are supported file formats.
            payload_file (bytes): File containing the custom Snort 3 intrusion rules.
                .rules and .txt are supported file formats.
            validate_only (bool): Boolean identifier to validate or import rules. True is the default value.
            rule_import_mode (str, optional): Merge or replace the rules in the rulegroups.
                Defaults to None.
            rule_group_ids (List[str], optional): Rule groups to which rules should be associated.
                Defaults to None.

        Returns:
            Dict[str, Any]: Information about the intrusion rules format or about the merged/replaced intrusion rules.
        """
        form_data = remove_empty_elements({
            'payloadFile': (filename, payload_file),
            'ruleImportMode': rule_import_mode,
            'ruleGroups': ','.join(rule_group_ids) if rule_group_ids else None,
            'validateOnly': validate_only,
        })

        ok_codes = (
            HTTPStatus.OK,
            HTTPStatus.CREATED,
            HTTPStatus.UNPROCESSABLE_ENTITY,
        )

        return self._http_request(
            method='POST',
            url_suffix='object/intrusionrulesupload',
            files=form_data,
            ok_codes=ok_codes,
        )

    def create_intrusion_rule_group(
        self,
        name: str,
        description: str = None,
    ) -> Dict[str, Any]:
        """
        Creates or overrides the Snort3 Intrusion rule group with the specified parameters.

        Args:
            name (str): Name of the Snort 3 intrusion rulegroup.
            description (str, optional): Description of the Snort 3 intrusion rulegroup.
                Defaults to None.

        Returns:
            Dict[str, Any]: New Intrusion Rule Group's information.
        """
        body: Dict[str, Any] = remove_empty_elements({
            'name': name,
            'description': description,
        })

        return self._http_request(
            method='POST',
            url_suffix='object/intrusionrulegroups',
            json_data=body,
        )

    def get_intrusion_rule_group(self, rule_group_id: str) -> Dict[str, Any]:
        """
        Retrieves the Snort3 Intrusion rule group.

        Args:
            rule_group_id (str): Identifier of a Snort 3 intrusion rulegroup.

        Returns:
            Dict[str, Any]: Information about the specific intrusion rule group.
        """
        return self._http_request(
            method='GET',
            url_suffix=f'object/intrusionrulegroups/{rule_group_id}',
        )

    @pagination(api_limit=API_LIMIT, items_key_path=['items'], start_count_from_zero=False)
    def list_intrusion_rule_group(
        self,
        limit: int = None,
        offset: int = None,
        filter_string: str = None,
        expanded_response: bool = None,
    ) -> Dict[str, Any]:
        """
        Retrieves a list of all Snort3 Intrusion rule groups.

        Args:
            limit (int, optional): Maximum number of items to return.
                Defaults to None.
            offset (int, optional): Item number to start looking from.
                Defaults to None.
            filter_string (str, optional): Filter the list with arguments.
                Defaults to None.
            expanded_response (bool, optional): If set to true,
                the response displays a list of objects with additional attributes.
                Defaults to None.

        Returns:
            Dict[str, Any]: Information about intrusion rule groups.
        """
        params = assign_params(
            limit=limit,
            offset=offset,
<<<<<<< HEAD
            filter_string=filter_string,
=======
            filter=filter_string,
>>>>>>> 90cf3b88
            expanded=expanded_response,
        )

        return self._http_request(
            method='GET',
            url_suffix='object/intrusionrulegroups',
            params=params,
        )

    def update_intrusion_rule_group(
        self,
        rule_group_id: str,
        name: str,
        description: str = None,
    ) -> Dict[str, Any]:
        """
        Modifies the Snort3 Intrusion rule group with the specified ID.

        Args:
            rule_group_id (str): Identifier of a Snort 3 intrusion rulegroup.
            name (str): Name of the Snort 3 intrusion rulegroup.
            description (str, optional): Description of the Snort 3 intrusion rulegroup.
                Defaults to None.

        Returns:
            Dict[str, Any]: Modified Intrusion Rule Group's information.
        """
        body: Dict[str, Any] = remove_empty_elements({
            'id': rule_group_id,
            'name': name,
            'description': description,
        })

        return self._http_request(
            method='PUT',
            url_suffix=f'object/intrusionrulegroups/{rule_group_id}',
            json_data=body,
        )

    def delete_intrusion_rule_group(
        self,
        rule_group_id: str,
        delete_related_rules: bool = None,
    ) -> Dict[str, Any]:
        """
        Deletes the specified Snort3 intrusion rule group.

        Args:
            rule_group_id (str): Identifier of a Snort 3 intrusion rulegroup.
            delete_related_rules (bool, optional): Boolean value for deleting orphan rules.
                Mandatory if custom rulegroup has unique/unshared rules which becomes orphan
                after custom rule Group delete.
                Defaults to None.

        Returns:
            Dict[str, Any]: Deleted Intrusion Rule Group's information.
        """
        params = assign_params(
            cascadeDeleteOrphanedRules=delete_related_rules
        )

        return self._http_request(
            method='DELETE',
            url_suffix=f'object/intrusionrulegroups/{rule_group_id}',
            params=params,
        )

    def create_network_analysis_policy(
        self,
        name: str,
        basepolicy_id: str,
        description: str = None,
        inspection_mode: str = None,
    ) -> Dict[str, Any]:
        """
        Creates a network analysis policy.

        Args:
            name (str): Name of the Network Analysis Policy.
            basepolicy_id (str): Unique identifier representing the base network analysis policy.
            description (str, optional): Description of the Network Analysis Policy.
                Defaults to None.
            inspection_mode (str, optional): Indicates the inspection mode. Can be either DETECTION or PREVENTION.
                Only applicable for Snort 3 engine.
                Defaults to None.

        Returns:
            Dict[str, Any]: New network analysis policy's information.
        """
        body: Dict[str, Any] = remove_empty_elements({
            'name': name,
            'description': description,
            'inspectionMode': inspection_mode,
            'basePolicy': {
                'id': basepolicy_id
            },
        })

        return self._http_request(
            method='POST',
            url_suffix='policy/networkanalysispolicies',
            json_data=body,
            timeout=EXECUTION_TIMEOUT,
        )

    def get_network_analysis_policy(self, network_analysis_policy_id: str) -> Dict[str, Any]:
        """
        Retrieves the network analysis policy with the specified ID

        Args:
            network_analysis_policy_id (str): Unique identifier of the Network Analysis Policy.

        Returns:
            Dict[str, Any]: Information about the specific network analysis policy.
        """
        return self._http_request(
            method='GET',
            url_suffix=f'policy/networkanalysispolicies/{network_analysis_policy_id}',
        )

    @pagination(api_limit=API_LIMIT, items_key_path=['items'])
    def list_network_analysis_policy(
        self,
        limit: int = None,
        offset: int = None,
        expanded_response: bool = None,
    ) -> Dict[str, Any]:
        """
        Retrieves list of all network analysis policies.

        Args:
            limit (int, optional): Maximum number of items to return.
                Defaults to None.
            offset (int, optional): Item number to start looking from.
                Defaults to None.
            expanded_response (bool, optional): If set to true,
                the response displays a list of objects with additional attributes.
                Defaults to None.

        Returns:
            Dict[str, Any]: Information about network analysis policies.
        """
        params = assign_params(
            limit=limit,
            offset=offset,
            expanded=expanded_response,
        )

        return self._http_request(
            method='GET',
            url_suffix='policy/networkanalysispolicies',
            params=params,
        )

    def update_network_analysis_policy(
        self,
        network_analysis_policy_id: str,
        name: str,
        basepolicy_id: str,
        description: str = None,
        inspection_mode: str = None,
        replicate_inspection_mode: bool = None,
    ) -> Dict[str, Any]:
        """
        Modifies the network analysis policy associated with the specified ID.

        Args:
            network_analysis_policy_id (str): Unique identifier of the Network Analysis Policy.
            name (str): Name of the Network Analysis Policy.
            basepolicy_id (str): Unique identifier representing the base network analysis policy.
            description (str, optional): Description of the Network Analysis Policy.
                Defaults to None.
            inspection_mode (str, optional): Indicates the inspection mode. Can be either DETECTION or PREVENTION.
                Only applicable for Snort 3 engine.
                Defaults to None.
            replicate_inspection_mode (bool, optional): Flag to replicate inspection mode from snort 3 version
                to snort 2 version.
                Defaults to None.

        Returns:
            Dict[str, Any]: Modified Intrusion Rule Group's information.
        """
        params = assign_params(
            replicateInspectionMode=replicate_inspection_mode,
        )
        body: Dict[str, Any] = remove_empty_elements({
            'id': network_analysis_policy_id,
            'name': name,
            'description': description,
            'inspectionMode': inspection_mode,
            'basePolicy': {
                'id': basepolicy_id,
            },
        })

        return self._http_request(
            method='PUT',
            url_suffix=f'policy/networkanalysispolicies/{network_analysis_policy_id}',
            params=params,
            json_data=body,
            timeout=EXECUTION_TIMEOUT,
        )

    def delete_network_analysis_policy(
        self,
        network_analysis_policy_id: str,
    ) -> Dict[str, Any]:
        """
        Deletes the network analysis policy associated with the specified ID.

        Args:
            network_analysis_policy_id (str): Unique identifier of the Network Analysis Policy.

        Returns:
            Dict[str, Any]: Deleted network analysis policy's information.
        """
        return self._http_request(
            method='DELETE',
            url_suffix=f'policy/networkanalysispolicies/{network_analysis_policy_id}',
        )


''' HELPER FUNCTIONS '''  # pylint: disable=pointless-string-statement


def switch_list_to_list_counter(data: Union[Dict, List]) -> Union[Dict, List]:
    """Receives a list of dictionaries or a dictionary,
    and if one of the keys contains a list or dictionary with lists,
    returns the size of the lists
        Examples:
        >>> switch_list_to_list_counter({'name': 'n', 'type': 't', 'devices': [1, 2, 3]})
        {'name': 'name', 'type': 'type', 'devices': 3}

        >>> switch_list_to_list_counter({'name': 'n', 'type': 't', 'devices': {'new': [1, 2, 3], 'old': [1, 2, 3]}}
        {'name': 'name', 'type': 'type', 'devices': 6}

        >>> switch_list_to_list_counter({'name': 'n', 'type': 't', 'devices': {'new': 'my new'}
        {'name': 'name', 'type': 'type', 'devices': 1}

    :type data: ``list`` or ``dict``
    :param data:  context entry

    :return: ``list`` or ``dict``
    :rtype: context entry for human readable`
    """
    if isinstance(data, list):
        return [switch_list_to_list_counter(dat) for dat in data]
    new_data = {}
    for item in data:
        if type(data[item]) == list:
            new_data[item] = len(data[item])
        elif data[item] and type(data[item]) == dict:
            counter = 0
            for in_item in data[item]:
                if type(data[item][in_item]) == list:
                    counter += len(data[item][in_item])
                elif data[item][in_item]:
                    counter = 1 if counter == 0 else counter
            new_data[item] = counter
        else:
            new_data[item] = data[item]
    return new_data


def raw_response_to_context_list(list_key: List, items: Union[Dict, List]) -> Union[Dict, List]:
    """Receives a dictionary or list of dictionaries and returns only the keys that exist in the list_key
    and changes the keys by Context Standards

    :type items: ``list`` or ``dict``
    :param items:  list of dict or dict of data from http request

    :type list_key: ``list``
    :keyword list_key: Selected keys to copy on context_entry
    """
    if isinstance(items, list):
        return [raw_response_to_context_list(list_key, item) for item in items]

    list_to_output = {OUTPUT_KEYS_DICTIONARY.get(key, key.capitalize()): items.get(key, '') for key in list_key}
    return list_to_output


def raw_response_to_context_network_groups(items: Union[Dict, List]) -> Union[Dict, List]:
    """Receives raw response and returns Context entry to network groups command

    :type items: ``list`` or ``dict``
    :param items:  list of dict or dict of data from http request

    :return: ``list`` or ``dict``
    :rtype: context entry`
    """
    if isinstance(items, list):
        return [raw_response_to_context_network_groups(item) for item in items]
    return {
        'Name': items.get('name'),
        'ID': items.get('id'),
        'Overridable': items.get('overridable'),
        'Description': items.get('description'),
        'Objects': [
            {
                'Name': obj.get('name'),
                'ID': obj.get('id'),
                'Type': obj.get('type')
            } for obj in items.get('objects', [])
        ],
        'Addresses': [
            {
                'Value': obj.get('value'),
                'Type': obj.get('type')
            } for obj in items.get('literals', [])
        ]
    }


def raw_response_to_context_url_groups(items: Union[Dict, List]) -> Union[Dict, List]:
    """Receives raw response and returns Context entry to url groups command
    :type items: ``list`` or ``dict``
    :param items:  list of dict or dict of data from http request
    :return: ``list`` or ``dict``
    :rtype: context entry`
    """
    if isinstance(items, list):
        return [raw_response_to_context_url_groups(item) for item in items]
    return {
        'Name': items.get('name'),
        'ID': items.get('id'),
        'Overridable': items.get('overridable'),
        'Description': items.get('description'),
        'Objects': [
            {
                'Name': obj.get('name'),
                'ID': obj.get('id'),
                'Type': obj.get('type')
            } for obj in items.get('objects', [])
        ],
        'Addresses': [
            {
                'Url': obj.get('url'),
                'Type': obj.get('type')
            } for obj in items.get('literals', [])
        ]
    }


def raw_response_to_context_policy_assignment(items: Union[Dict, List]) -> Union[Dict, List]:
    """Receives raw response and returns Context entry to policy assignment command

    :type items: ``list`` or ``dict``
    :param items:  list of dict or dict of data from http request

    :return: ``list`` or ``dict``
    :rtype: context entry`
    """
    if isinstance(items, list):
        return [raw_response_to_context_policy_assignment(item) for item in items]
    return {
        'Name': items.get('name'),
        'ID': items.get('id'),
        'PolicyName': items.get('policy', {}).get('name', ''),
        'PolicyID': items.get('policy', {}).get('id', ''),
        'PolicyDescription': items.get('policy', {}).get('description', ''),
        'Targets': [
            {
                'Name': obj.get('name'),
                'ID': obj.get('id'),
                'Type': obj.get('type')
            } for obj in items.get('targets', [])
        ]
    }


def raw_response_to_context_access_policy(items: Union[Dict, List]) -> Union[Dict, List]:
    """Receives raw response and returns Context entry to access policy command

    :type items: ``list`` or ``dict``
    :param items:  list of dict or dict of data from http request

    :return: ``list`` or ``dict``
    :rtype: context entry`
    """
    if isinstance(items, list):
        return [raw_response_to_context_access_policy(item) for item in items]
    return {
        'Name': items.get('name'),
        'ID': items.get('id'),
        'DefaultActionID': items.get('defaultAction', {}).get('id', '')
    }


def raw_response_to_context_rules(items: Union[Dict, List]) -> Union[Dict, List]:
    """Receives raw response and returns Context entry to rules command

    :type items: ``list`` or ``dict``
    :param items:  list of dict or dict of data from http request

    :return: ``list`` or ``dict``
    :rtype: context entry`
    """
    if isinstance(items, list):
        return [raw_response_to_context_rules(item) for item in items]
    return {
        'ID': items.get('id'),
        'Name': items.get('name'),
        'Action': items.get('action'),
        'Enabled': items.get('enabled'),
        'SendEventsToFMC': items.get('sendEventsToFMC'),
        'RuleIndex': items.get('metadata', {}).get('ruleIndex', ''),
        'Section': items.get('metadata', {}).get('section', ''),
        'Category': items.get('metadata', {}).get('category', ''),
        'Urls': {
            'Addresses': [{
                'URL': obj.get('url', '')
            } for obj in items.get('urls', {}).get('literals', [])
            ],
            'Objects': [{
                'Name': obj.get('name', ''),
                'ID': obj.get('id', '')
            } for obj in items.get('urls', {}).get('objects', [])
            ]
        },
        'VlanTags': {
            'Numbers': [{
                'EndTag': obj.get('endTag', ''),
                'StartTag': obj.get('startTag', '')
            } for obj in items.get('vlanTags', {}).get('literals', [])
            ],
            'Objects': [{
                'Name': obj.get('name', ''),
                'ID': obj.get('id', ''),
                'Type': obj.get('type', '')
            } for obj in items.get('vlanTags', {}).get('objects', [])
            ]
        },
        'SourceZones': {
            'Objects': [{
                'Name': obj.get('name', ''),
                'ID': obj.get('id', ''),
                'Type': obj.get('type', '')
            } for obj in items.get('sourceZones', {}).get('objects', [])
            ]
        },
        'Applications': [{
            'Name': obj.get('name', ''),
            'ID': obj.get('id', '')
        } for obj in items.get('applications', {}).get('applications', [])
        ],
        'DestinationZones': {
            'Objects': [{
                'Name': obj.get('name', ''),
                'ID': obj.get('id', ''),
                'Type': obj.get('type', '')
            } for obj in items.get('destinationZones', {}).get('objects', [])
            ]
        },
        'SourceNetworks': {
            'Addresses': [{
                'Type': obj.get('type', ''),
                'Value': obj.get('value', '')
            } for obj in items.get('sourceNetworks', {}).get('literals', [])
            ],
            'Objects': [{
                'Name': obj.get('name', ''),
                'ID': obj.get('id', ''),
                'Type': obj.get('type', '')
            } for obj in items.get('sourceNetworks', {}).get('objects', [])
            ]
        },
        'DestinationNetworks': {
            'Addresses': [{
                'Type': obj.get('type', ''),
                'Value': obj.get('value', '')
            } for obj in items.get('destinationNetworks', {}).get('literals', [])
            ],
            'Objects': [{
                'Name': obj.get('name', ''),
                'ID': obj.get('id', ''),
                'Type': obj.get('type', '')
            } for obj in items.get('destinationNetworks', {}).get('objects', [])
            ]
        },
        'SourcePorts': {
            'Addresses': [{
                'Port': obj.get('port', ''),
                'Protocol': obj.get('protocol', '')
            } for obj in items.get('sourcePorts', {}).get('literals', [])
            ],
            'Objects': [{
                'Name': obj.get('name', ''),
                'ID': obj.get('id', ''),
                'Type': obj.get('type', ''),
                'Protocol': obj.get('protocol', '')
            } for obj in items.get('sourcePorts', {}).get('objects', [])
            ]
        },
        'DestinationPorts': {
            'Addresses': [{
                'Port': obj.get('port', ''),
                'Protocol': obj.get('protocol', '')
            } for obj in items.get('destinationPorts', {}).get('literals', [])
            ],
            'Objects': [{
                'Name': obj.get('name', ''),
                'ID': obj.get('id', ''),
                'Type': obj.get('type', ''),
                'Protocol': obj.get('protocol', '')
            } for obj in items.get('destinationPorts', {}).get('objects', [])
            ]
        },
        'SourceSecurityGroupTags': {
            'Objects': [{
                'Name': obj.get('name', ''),
                'ID': obj.get('id', ''),
                'Type': obj.get('type', '')
            } for obj in items.get('sourceSecurityGroupTags', {}).get('objects', [])
            ]
        }
    }


def get_readable_output(
    response: Dict[str, Any],
    header_by_keys: Dict[str, List[str]],
    keys_to_items: List[str] = None,
    title: str = '',
) -> str:
    """
    Get a response's readable output by formatting it through its headers.
    Args:
        response (Dict[str, Any]): API response.
        header_by_keys (Dict[str, List[str]]): headers by a list of keys to the response value.
        keys_to_items (List[str]): list of keys 1st option to the response value.
            Defaults to None.
        title (str, optional): readable output title.
            Defaults to ''.
    Returns:
        str: readable output of the API response.
    """
    items = dict_safe_get(response, keys_to_items) if keys_to_items else response
    headers = list(header_by_keys.keys())

    item_readable_arguments: List[Dict[str, Any]] = []

    if isinstance(items, Dict):
        items = [items]

    for item in items:
        dictionary = {
            key: dict_safe_get(item, value)
            for key, value in header_by_keys.items()
        }

        item_readable_arguments.append(dictionary)

    readable_output = tableToMarkdown(
        title,
        item_readable_arguments,
        headers=headers,
        removeNull=True,
    )

    return readable_output


def delete_keys_from_dict(
    dictionary: MutableMapping,
    keys_to_delete: Union[List[str], Set[str]]
) -> Dict[str, Any]:
    """
    Get a modified dictionary without the requested keys
    Args:
        dictionary (Dict[str, Any]): Dictionary to modify according to.
        keys_to_delete (List[str]): Keys to not include in the modified dictionary.
    Returns:
        Dict[str, Any]: Modified dictionary without requested keys.
    """
    keys_set = set(keys_to_delete)
    modified_dict: Dict[str, Any] = {}

    for key, value in dictionary.items():
        if key not in keys_set:
            if isinstance(value, MutableMapping):
                modified_dict[key] = delete_keys_from_dict(value, keys_set)

            elif isinstance(value, MutableSequence) \
                    and len(value) > 0 \
                    and isinstance(value[0], MutableMapping):
                modified_dict[key] = []

                for val in value:
                    modified_dict[key].append(delete_keys_from_dict(val, keys_set))

            else:
                modified_dict[key] = copy.deepcopy(value)

    return modified_dict


def get_context_output(
    response: Dict[str, Any],
    contexts_to_delete: List[str],
    item_to_add: Tuple[str, Any] = None,
    keys_to_items: List[str] = None,
) -> List[Dict[str, Any]]:
    """
    Get context output from the response.
    Loop through each value and create a modified response without the contexts_to_delete.

    Args:
        response Dict[str, Any]: Raw response from the API.
        contexts_to_delete List[str]: Context outputs to leave out.
        item_to_add Tuple[str, Any]: Items to add to the context output.
            Defaults to None.
        keys_to_items List[str]: A list of keys to the items information.
            Defaults to None.
    Returns:
        List[Dict[str, Any]]: Context output for the response.
    """
    items = dict_safe_get(response, keys_to_items) if keys_to_items else response

    if isinstance(items, Dict):
        items = [items]

    context_outputs: List[Dict[str, Any]] = []

    for item in items:
        context_output: Dict[str, Any] = {}

        if contexts_to_delete:
            context_output = delete_keys_from_dict(item, contexts_to_delete)

        if item_to_add:
            context_output = {
                item_to_add[0]: item_to_add[1],
                **context_output
            }

        context_outputs.append(context_output or item)

    return context_outputs


def parse_results(
    raw_response: Dict[str, Any],
    command_headers_by_keys: Dict[str, Any],
    command_title: str,
    command_context: str,
    raw_responses: Union[List, Dict] = None
) -> CommandResults:
    """
    Create a CommandResults from a given response.

    Args:
        raw_response (Dict[str, Any]): API response to create readable and context outputs.
        command_headers_by_keys (Dict[str, Any]): Headers by a list of keys to the response value.
        command_title (str): Readable output title.
        command_context (str): Command context path.
        raw_responses (Union[List, Dict], optional): Potentially multiple API responses from a LIST request.
            This argument will replace raw_response in the CommandResults incase it exists.
            Defaults to None.

    Returns:
        CommandResults: Created CommandResults from the API response.
    """
    context_output = get_context_output(
        response=raw_response,
        contexts_to_delete=['links']
    )
    readable_output = get_readable_output(
        response=raw_response,
        header_by_keys=command_headers_by_keys,
        title=command_title,
    )

    command_results = CommandResults(
        outputs_prefix='.'.join((INTEGRATION_CONTEXT_NAME, command_context)),
        outputs_key_field='id',
        outputs=context_output,
        readable_output=readable_output,
        raw_response=raw_response,
    )

    if raw_responses:
        command_results.raw_response = raw_responses

    return command_results


def append_items_to_value(raw_response: Dict[str, Any], value: str, items_key: str, inner_key: str) -> str:
    """
    Appends items within the raw_response to the current value.

    Args:
        raw_response (Dict[str, Any]): Dictionary to extract items from.
        value (str): value to append items to.
        items_key (str): Key to a list of items.
        inner_key (str): Key to inner item within the items list.

    Returns:
        str: Items from raw_response or value + items from raw_response.
    """
    if not (items := raw_response.get(items_key)):
        return ''

    prev_value = ','.join(item[inner_key] for item in items)

    return prev_value if not value else prev_value + f',{value}'


def check_is_get_request(get_args: list, list_args: list) -> bool:
    """
    Validate whether the request arguments are GET or LIST.

    Args:
        get_args (list): GET request arguments.
        list_args (list): LIST request arguments.

    Raises:
        ValueError: In case the user has entered both GET and LIST arguments, raise an error.

    Returns:
        bool: Are the GET arguments true.
    """
    is_get_request = any(get_args)
    is_list_request = any(list_args)

    if is_get_request and is_list_request:
        raise ValueError('GET and LIST arguments can not be supported simultaneously.')

    return is_get_request


def arg_to_optional_bool(arg: Optional[Any]) -> Optional[bool]:
    """
    Wrapper to argToBoolean function that will allow Optional arguments.

    Args:
        arg (Optional[Any]): The value to evaluate.
            Defaults to None.

    Returns:
        Optional[bool]: a boolean representation of 'arg' or None.
    """
    return argToBoolean(arg) if arg else None


''' COMMANDS '''  # pylint: disable=pointless-string-statement


def list_zones_command(client: Client, args: Dict) -> CommandResults:
    """
    Retrieves a list of all security zone objects.

    Args:
        client (Client): Session to Cisco Firepower Management Center to run desired requests.
        args (Dict[str, Any]): Arguments passed down by the CLI to provide in the HTTP request.

    Returns:
        CommandResults: Information about security zones.
    """
    limit = args.get('limit', 50)
    offset = args.get('offset', 0)
    raw_response = client.get_list(limit, offset, 'securityzones')
    items = raw_response.get('items')
    if items:
        title = f'{INTEGRATION_NAME} - List zones:'
        context_entry = [{
            'ID': item.get('id', ''),
            'Name': item.get('name', ''),
            'InterfaceMode': item.get('interfaceMode', ''),
            'Interfaces': [{
                'Name': obj.get('name', ''),
                'ID': obj.get('id' '')
            } for obj in item.get('interfaces', {})
            ]
        } for item in items
        ]
        context = {
            f'{INTEGRATION_CONTEXT_NAME}.Zone(val.ID && val.ID === obj.ID)': context_entry
        }
        entry_white_list_count = switch_list_to_list_counter(context_entry)
        presented_output = ['ID', 'Name', 'InterfaceMode', 'Interfaces']
        human_readable = tableToMarkdown(title, entry_white_list_count, headers=presented_output)

        return CommandResults(
            readable_output=human_readable,
            outputs=context,
            raw_response=raw_response,
        )

    else:
        return CommandResults(
            readable_output=f'{INTEGRATION_NAME} - Could not find any zone.'
        )


def list_ports_command(client: Client, args: Dict) -> CommandResults:
    """
    Retrieves list of all port objects.

    Args:
        client (Client): Session to Cisco Firepower Management Center to run desired requests.
        args (Dict[str, Any]): Arguments passed down by the CLI to provide in the HTTP request.

    Returns:
        CommandResults: Information about ports.
    """
    limit = args.get('limit', 50)
    offset = args.get('offset', 0)
    raw_response = client.get_list(limit, offset, 'ports')
    items = raw_response.get('items')
    if items:
        title = f'{INTEGRATION_NAME} - List ports:'
        list_to_output = ['id', 'name', 'protocol', 'port']
        context_entry = raw_response_to_context_list(list_to_output, items)
        context = {
            f'{INTEGRATION_CONTEXT_NAME}.Port(val.ID && val.ID === obj.ID)': context_entry
        }
        presented_output = ['ID', 'Name', 'Protocol', 'Port']
        human_readable = tableToMarkdown(title, context_entry, headers=presented_output)

        return CommandResults(
            readable_output=human_readable,
            outputs=context,
            raw_response=raw_response,
        )

    else:
        return CommandResults(
            readable_output=f'{INTEGRATION_NAME} - Could not find any port.'
        )


def list_url_categories_command(client: Client, args: Dict) -> CommandResults:
    """
    Retrieves a list of all URL category objects.

    Args:
        client (Client): Session to Cisco Firepower Management Center to run desired requests.
        args (Dict[str, Any]): Arguments passed down by the CLI to provide in the HTTP request.

    Returns:
        CommandResults: Information about URL category.
    """
    limit = args.get('limit', 50)
    offset = args.get('offset', 0)
    raw_response = client.get_list(limit, offset, 'urlcategories')
    items = raw_response.get('items')
    if items:
        title = f'{INTEGRATION_NAME} - List url categories:'
        list_to_output = ['id', 'name']
        context_entry = raw_response_to_context_list(list_to_output, items)
        context = {
            f'{INTEGRATION_CONTEXT_NAME}.Category(val.ID && val.ID === obj.ID)': context_entry
        }
        presented_output = ['ID', 'Name']
        human_readable = tableToMarkdown(title, context_entry, headers=presented_output)

        return CommandResults(
            readable_output=human_readable,
            outputs=context,
            raw_response=raw_response,
        )

    else:
        return CommandResults(
            readable_output=f'{INTEGRATION_NAME} - Could not find any category.'
        )


def get_network_objects_command(client: Client, args: Dict) -> CommandResults:
    """
    Retrieves the network objects associated with the specified ID.
    If not supplied, retrieves a list of all network objects.

    Args:
        client (Client): Session to Cisco Firepower Management Center to run desired requests.
        args (Dict[str, Any]): Arguments passed down by the CLI to provide in the HTTP request.

    Returns:
        CommandResults: Information about network objects.
    """
    limit = args.get('limit', '50')
    offset = args.get('offset', '0')
    object_id = args.get('object_id', '')

    raw_response = client.get_network_objects(limit, offset, object_id)
    items: Union[List, Dict] = raw_response.get('items')    # type:ignore
    if items or 'id' in raw_response:
        title = f'{INTEGRATION_NAME} - List network objects:'
        if 'id' in raw_response:
            title = f'{INTEGRATION_NAME} - get network object {object_id}'
            items = raw_response
        list_to_output = ['id', 'name', 'value', 'overridable', 'description']
        context_entry = raw_response_to_context_list(list_to_output, items)
        context = {
            f'{INTEGRATION_CONTEXT_NAME}.Network(val.ID && val.ID === obj.ID)': context_entry
        }
        presented_output = ['ID', 'Name', 'Value', 'Overridable', 'Description']
        human_readable = tableToMarkdown(title, context_entry, headers=presented_output)

        return CommandResults(
            readable_output=human_readable,
            outputs=context,
            raw_response=raw_response,
        )

    else:
        return CommandResults(
            readable_output=f'{INTEGRATION_NAME} - Could not find any network object.'
        )


def get_host_objects_command(client: Client, args: Dict) -> CommandResults:
    """
    Retrieves the groups of host objects associated with the specified ID.
    If no ID is passed, the input ID retrieves a list of all network objects.

    Args:
        client (Client): Session to Cisco Firepower Management Center to run desired requests.
        args (Dict[str, Any]): Arguments passed down by the CLI to provide in the HTTP request.

    Returns:
        CommandResults: Information about network objects.
    """
    limit = args.get('limit', '50')
    offset = args.get('offset', '0')
    object_id = args.get('object_id', '')

    raw_response = client.get_hosts_objects(limit, offset, object_id)
    items: Union[List, Dict] = raw_response.get('items')    # type:ignore
    if items or 'id' in raw_response:
        title = f'{INTEGRATION_NAME} - List host objects:'
        if 'id' in raw_response:
            title = f'{INTEGRATION_NAME} - get host object {object_id}'
            items = raw_response
        list_to_output = ['id', 'name', 'value', 'overridable', 'description']
        context_entry = raw_response_to_context_list(list_to_output, items)
        context = {
            f'{INTEGRATION_CONTEXT_NAME}.Host(val.ID && val.ID === obj.ID)': context_entry
        }
        presented_output = ['ID', 'Name', 'Value', 'Overridable', 'Description']
        human_readable = tableToMarkdown(title, context_entry, headers=presented_output)

        return CommandResults(
            readable_output=human_readable,
            outputs=context,
            raw_response=raw_response,
        )

    else:
        return CommandResults(
            readable_output=f'{INTEGRATION_NAME} - Could not find any host object.'
        )


def create_network_objects_command(client: Client, args: Dict) -> CommandResults:
    """
    Creates a network object.

    Args:
        client (Client): Session to Cisco Firepower Management Center to run desired requests.
        args (Dict[str, Any]): Arguments passed down by the CLI to provide in the HTTP request.

    Returns:
        CommandResults: Information about the created network object.
    """
    name: str = args.get('name')    # type:ignore
    value: str = args.get('value')    # type:ignore
    description: str = args.get('description', '')    # type:ignore
    overridable = args.get('overridable', '')
    raw_response = client.create_network_objects(name, value, description, overridable)
    title = f'{INTEGRATION_NAME} - network object has been created.'
    list_to_output = ['id', 'name', 'value', 'overridable', 'description']
    context_entry = raw_response_to_context_list(list_to_output, raw_response)
    context = {
        f'{INTEGRATION_CONTEXT_NAME}.Network(val.ID && val.ID === obj.ID)': context_entry
    }
    presented_output = ['ID', 'Name', 'Value', 'Overridable', 'Description']
    human_readable = tableToMarkdown(title, context_entry, headers=presented_output)

    return CommandResults(
        readable_output=human_readable,
        outputs=context,
        raw_response=raw_response,
    )


def create_host_objects_command(client: Client, args: Dict) -> CommandResults:
    """
    Creates a host object.

    Args:
        client (Client): Session to Cisco Firepower Management Center to run desired requests.
        args (Dict[str, Any]): Arguments passed down by the CLI to provide in the HTTP request.

    Returns:
        CommandResults: Information about the created host object.
    """
    name: str = args.get('name')    # type:ignore
    value: str = args.get('value')    # type:ignore
    description: str = args.get('description', '')    # type:ignore
    overridable = args.get('overridable', '')
    raw_response = client.create_host_objects(name, value, description, overridable)
    title = f'{INTEGRATION_NAME} - host object has been created.'
    list_to_output = ['id', 'name', 'value', 'overridable', 'description']
    context_entry = raw_response_to_context_list(list_to_output, raw_response)
    context = {
        f'{INTEGRATION_CONTEXT_NAME}.Host(val.ID && val.ID === obj.ID)': context_entry
    }
    presented_output = ['ID', 'Name', 'Value', 'Overridable', 'Description']
    human_readable = tableToMarkdown(title, context_entry, headers=presented_output)

    return CommandResults(
        readable_output=human_readable,
        outputs=context,
        raw_response=raw_response,
    )


def update_network_objects_command(client: Client, args: Dict) -> CommandResults:
    """
    Updates the specified network object.

    Args:
        client (Client): Session to Cisco Firepower Management Center to run desired requests.
        args (Dict[str, Any]): Arguments passed down by the CLI to provide in the HTTP request.

    Returns:
        CommandResults: Information about the updated network object.
    """
    object_id: str = args.get('id')    # type:ignore
    name: str = args.get('name')    # type:ignore
    value: str = args.get('value')    # type:ignore
    description: str = args.get('description', '')    # type:ignore
    overridable = args.get('overridable', '')
    raw_response = client.update_network_objects(name, value, description, overridable, object_id)
    title = f'{INTEGRATION_NAME} - network object has been updated.'
    list_to_output = ['id', 'name', 'value', 'overridable', 'description']

    context_entry = raw_response_to_context_list(list_to_output, raw_response)
    context = {
        f'{INTEGRATION_CONTEXT_NAME}.Network(val.ID && val.ID === obj.ID)': context_entry
    }
    presented_output = ['ID', 'Name', 'Value', 'Overridable', 'Description']
    human_readable = tableToMarkdown(title, context_entry, headers=presented_output)

    return CommandResults(
        readable_output=human_readable,
        outputs=context,
        raw_response=raw_response,
    )


def update_host_objects_command(client: Client, args: Dict) -> CommandResults:
    """
    Updates the specified host object.

    Args:
        client (Client): Session to Cisco Firepower Management Center to run desired requests.
        args (Dict[str, Any]): Arguments passed down by the CLI to provide in the HTTP request.

    Returns:
        CommandResults: Information about the updated host object.
    """
    object_id: str = args.get('id')    # type:ignore
    name: str = args.get('name')    # type:ignore
    value: str = args.get('value')    # type:ignore
    description: str = args.get('description', '')    # type:ignore
    overridable = args.get('overridable', '')
    raw_response = client.update_host_objects(name, value, description, overridable, object_id)
    title = f'{INTEGRATION_NAME} - host object has been updated.'
    list_to_output = ['id', 'name', 'value', 'overridable', 'description']

    context_entry = raw_response_to_context_list(list_to_output, raw_response)
    context = {
        f'{INTEGRATION_CONTEXT_NAME}.Host(val.ID && val.ID === obj.ID)': context_entry
    }
    presented_output = ['ID', 'Name', 'Value', 'Overridable', 'Description']
    human_readable = tableToMarkdown(title, context_entry, headers=presented_output)

    return CommandResults(
        readable_output=human_readable,
        outputs=context,
        raw_response=raw_response,
    )


def delete_network_objects_command(client: Client, args: Dict) -> CommandResults:
    """
    Deletes the specified network object.

    Args:
        client (Client): Session to Cisco Firepower Management Center to run desired requests.
        args (Dict[str, Any]): Arguments passed down by the CLI to provide in the HTTP request.

    Returns:
        CommandResults: Information about the deleted network object.
    """
    object_id: str = args.get('id')    # type:ignore
    raw_response = client.delete_network_objects(object_id)
    title = f'{INTEGRATION_NAME} - network object has been deleted.'
    list_to_output = ['id', 'name', 'value', 'overridable', 'description']
    context_entry = raw_response_to_context_list(list_to_output, raw_response)
    context = {
        f'{INTEGRATION_CONTEXT_NAME}.Network(val.ID && val.ID === obj.ID)': context_entry
    }
    presented_output = ['ID', 'Name', 'Value', 'Overridable', 'Description']
    human_readable = tableToMarkdown(title, context_entry, headers=presented_output)

    return CommandResults(
        readable_output=human_readable,
        outputs=context,
        raw_response=raw_response,
    )


def delete_host_objects_command(client: Client, args: Dict) -> CommandResults:
    """
    Deletes the specified host object.

    Args:
        client (Client): Session to Cisco Firepower Management Center to run desired requests.
        args (Dict[str, Any]): Arguments passed down by the CLI to provide in the HTTP request.

    Returns:
        CommandResults: Information about the deleted host object.
    """
    object_id: str = args.get('id')    # type:ignore
    raw_response = client.delete_host_objects(object_id)
    title = f'{INTEGRATION_NAME} - host object has been deleted.'
    list_to_output = ['id', 'name', 'value', 'overridable', 'description']
    context_entry = raw_response_to_context_list(list_to_output, raw_response)
    context = {
        f'{INTEGRATION_CONTEXT_NAME}.Host(val.ID && val.ID === obj.ID)': context_entry
    }
    presented_output = ['ID', 'Name', 'Value', 'Overridable', 'Description']
    human_readable = tableToMarkdown(title, context_entry, headers=presented_output)

    return CommandResults(
        readable_output=human_readable,
        outputs=context,
        raw_response=raw_response,
    )


def get_network_groups_objects_command(client: Client, args: Dict) -> CommandResults:
    """
    Retrieves the groups of network objects and addresses associated with the specified ID.
    If not supplied, retrieves a list of all network objects.

    Args:
        client (Client): Session to Cisco Firepower Management Center to run desired requests.
        args (Dict[str, Any]): Arguments passed down by the CLI to provide in the HTTP request.

    Returns:
        CommandResults: Information about network groups.
    """
    object_id = args.get('id', '')
    limit = args.get('limit', '50')
    offset = args.get('offset', '0')
    raw_response = client.get_network_groups_objects(limit, offset, object_id)
    items: Union[List, Dict] = raw_response.get('items')    # type:ignore
    if items or 'id' in raw_response:
        title = f'{INTEGRATION_NAME} - List of network groups object:'
        if 'id' in raw_response:
            title = f'{INTEGRATION_NAME} - network group object:'
            items = raw_response
        context_entry = raw_response_to_context_network_groups(items)
        context = {
            f'{INTEGRATION_CONTEXT_NAME}.NetworkGroups(val.ID && val.ID === obj.ID)': context_entry
        }
        presented_output = ['ID', 'Name', 'Overridable', 'Description', 'Addresses', 'Objects']
        entry_white_list_count = switch_list_to_list_counter(context_entry)
        human_readable = tableToMarkdown(title, entry_white_list_count, headers=presented_output)

        return CommandResults(
            readable_output=human_readable,
            outputs=context,
            raw_response=raw_response,
        )

    else:
        raise DemistoException(f'{INTEGRATION_NAME} - Could not get the network groups.')


def get_url_groups_objects_command(client: Client, args: Dict) -> CommandResults:
    """
    Retrieves the groups of url objects and addresses associated with the specified ID.
    If not supplied, retrieves a list of all url objects.

    Args:
        client (Client): Session to Cisco Firepower Management Center to run desired requests.
        args (Dict[str, Any]): Arguments passed down by the CLI to provide in the HTTP request.

    Returns:
        CommandResults: Information about url groups.
    """
    object_id = args.get('id', '')
    limit = args.get('limit', '50')
    offset = args.get('offset', '0')
    raw_response = client.get_url_groups_objects(limit, offset, object_id)
    items: Union[List, Dict] = raw_response.get('items')    # type:ignore
    if items or 'id' in raw_response:
        title = f'{INTEGRATION_NAME} - List of url groups object:'
        if 'id' in raw_response:
            title = f'{INTEGRATION_NAME} - url group object:'
            items = raw_response
        context_entry = raw_response_to_context_url_groups(items)
        context = {
            f'{INTEGRATION_CONTEXT_NAME}.URLGroups(val.ID && val.ID === obj.ID)': context_entry
        }
        presented_output = ['ID', 'Name', 'Overridable', 'Description', 'Addresses', 'Objects']
        entry_white_list_count = switch_list_to_list_counter(context_entry)
        human_readable = tableToMarkdown(title, entry_white_list_count, headers=presented_output)

        return CommandResults(
            readable_output=human_readable,
            outputs=context,
            raw_response=raw_response,
        )

    else:
        raise DemistoException(f'{INTEGRATION_NAME} - Could not get the URL groups.')


def create_network_groups_objects_command(client: Client, args: Dict) -> CommandResults:
    """
    Creates a group of network objects.

    Args:
        client (Client): Session to Cisco Firepower Management Center to run desired requests.
        args (Dict[str, Any]): Arguments passed down by the CLI to provide in the HTTP request.

    Returns:
        CommandResults: Information about the created network group.
    """
    name: str = args.get('name')    # type:ignore
    ids = args.get('network_objects_id_list', '')
    values = args.get('network_address_list', '')
    description = args.get('description', '')
    overridable = args.get('overridable', '')
    if ids or values:
        raw_response = client.create_network_groups_objects(name, ids, values, description, overridable)
        title = f'{INTEGRATION_NAME} - network group has been created.'
        context_entry = raw_response_to_context_network_groups(raw_response)
        context = {
            f'{INTEGRATION_CONTEXT_NAME}.NetworkGroups(val.ID && val.ID === obj.ID)': context_entry
        }

        presented_output = ['ID', 'Name', 'Overridable', 'Description', 'Addresses', 'Objects']
        entry_white_list_count = switch_list_to_list_counter(context_entry)
        human_readable = tableToMarkdown(title, entry_white_list_count, headers=presented_output)

        return CommandResults(
            readable_output=human_readable,
            outputs=context,
            raw_response=raw_response,
        )

    else:
        raise DemistoException(f'{INTEGRATION_NAME} - Could not create new group, Missing value or ID.')


def update_network_groups_objects_command(client: Client, args: Dict) -> CommandResults:
    """
    Updates a group of network objects.

    Args:
        client (Client): Session to Cisco Firepower Management Center to run desired requests.
        args (Dict[str, Any]): Arguments passed down by the CLI to provide in the HTTP request.

    Returns:
        CommandResults: Information about the updated network group.
    """
    group_id: str = args.get('id')   # type:ignore
    name: str = args.get('name')    # type:ignore
    ids = args.get('network_objects_id_list', '')
    values = args.get('network_address_list', '')
    description = args.get('description', '')
    overridable = args.get('overridable', '')
    update_strategy = args.get('update_strategy', 'OVERRIDE')

    is_merge = update_strategy == 'MERGE'

    if ids or values:
        if is_merge or not name:
            raw_response = client.get_network_groups_objects(
                limit=0,
                offset=0,
                object_id=group_id
            )

            name = name or raw_response['name']

            if is_merge:
                ids = append_items_to_value(
                    raw_response=raw_response,
                    value=ids,
                    items_key='objects',
                    inner_key='id',
                )
                values = append_items_to_value(
                    raw_response=raw_response,
                    value=values,
                    items_key='literals',
                    inner_key='value',
                )

        raw_response = client.update_network_groups_objects(name, ids, values, group_id, description, overridable)
        title = f'{INTEGRATION_NAME} - network group has been updated.'
        context_entry = raw_response_to_context_network_groups(raw_response)
        context = {
            f'{INTEGRATION_CONTEXT_NAME}.NetworkGroups(val.ID && val.ID === obj.ID)': context_entry
        }

        presented_output = ['ID', 'Name', 'Overridable', 'Description', 'Addresses', 'Objects']
        entry_white_list_count = switch_list_to_list_counter(context_entry)
        human_readable = tableToMarkdown(title, entry_white_list_count, headers=presented_output)

        return CommandResults(
            readable_output=human_readable,
            outputs=context,
            raw_response=raw_response,
        )

    else:
        raise DemistoException(f'{INTEGRATION_NAME} - Could not update the group, Missing value or ID.')


def update_url_groups_objects_command(client: Client, args: Dict) -> CommandResults:
    """
    Updates the ID of a group of url objects.

    Args:
        client (Client): Session to Cisco Firepower Management Center to run desired requests.
        args (Dict[str, Any]): Arguments passed down by the CLI to provide in the HTTP request.

    Returns:
        CommandResults: Information about the updated url group.
    """
    group_id: str = args.get('id')   # type:ignore
    name: str = args.get('name')    # type:ignore
    ids = args.get('url_objects_id_list', '')
    values = args.get('url_list', '')
    description = args.get('description', '')
    overridable = args.get('overridable', '')
    update_strategy = args.get('update_strategy', 'OVERRIDE')

    is_merge = update_strategy == 'MERGE'

    if ids or values:
        if is_merge or not name:
            raw_response = client.get_url_groups_objects(
                limit=0,
                offset=0,
                object_id=group_id
            )

            name = name or raw_response['name']

            if is_merge:
                ids = append_items_to_value(
                    raw_response=raw_response,
                    value=ids,
                    items_key='objects',
                    inner_key='id',
                )
                values = append_items_to_value(
                    raw_response=raw_response,
                    value=values,
                    items_key='literals',
                    inner_key='url',
                )

        raw_response = client.update_url_groups_objects(name, ids, values, group_id, description, overridable)
        title = f'{INTEGRATION_NAME} - url group has been updated.'
        context_entry = raw_response_to_context_url_groups(raw_response)
        context = {
            f'{INTEGRATION_CONTEXT_NAME}.UrlGroups(val.ID && val.ID === obj.ID)': context_entry
        }

        presented_output = ['ID', 'Name', 'Overridable', 'Description', 'Addresses', 'Objects']
        entry_white_list_count = switch_list_to_list_counter(context_entry)
        human_readable = tableToMarkdown(title, entry_white_list_count, headers=presented_output)

        return CommandResults(
            readable_output=human_readable,
            outputs=context,
            raw_response=raw_response,
        )

    else:
        raise DemistoException(f'{INTEGRATION_NAME} - Could not update the group, Missing value or ID.')


def delete_network_groups_objects_command(client: Client, args: Dict) -> CommandResults:
    """
    Deletes a group of network objects.

    Args:
        client (Client): Session to Cisco Firepower Management Center to run desired requests.
        args (Dict[str, Any]): Arguments passed down by the CLI to provide in the HTTP request.

    Returns:
        CommandResults: Information about the deleted network group.
    """
    object_id = args['id']
    raw_response = client.delete_network_groups_objects(object_id)
    title = f'{INTEGRATION_NAME} - network group - {object_id} - has been delete.'
    context_entry = raw_response_to_context_network_groups(raw_response)
    context = {
        f'{INTEGRATION_CONTEXT_NAME}.NetworkGroups(val.ID && val.ID === obj.ID)': context_entry
    }
    presented_output = ['ID', 'Name', 'Overridable', 'Description', 'Addresses', 'Objects']
    entry_white_list_count = switch_list_to_list_counter(context_entry)
    human_readable = tableToMarkdown(title, entry_white_list_count, headers=presented_output)

    return CommandResults(
        readable_output=human_readable,
        outputs=context,
        raw_response=raw_response,
    )


def get_access_policy_command(client: Client, args: Dict) -> CommandResults:
    """
    Retrieves the access control policy associated with the specified ID.
    If no access policy ID is passed, all access control policies are returned.

    Args:
        client (Client): Session to Cisco Firepower Management Center to run desired requests.
        args (Dict[str, Any]): Arguments passed down by the CLI to provide in the HTTP request.

    Returns:
        CommandResults: Information about access policies.
    """
    policy_id = args.get('id', '')
    limit = args.get('limit', '50')
    offset = args.get('offset', '0')
    raw_response = client.get_access_policy(limit, offset, policy_id)
    items: Union[List, Dict] = raw_response.get('items')    # type:ignore
    if items or 'id' in raw_response:
        title = f'{INTEGRATION_NAME} - List access policy:'
        if 'id' in raw_response:
            title = f'{INTEGRATION_NAME} - get access policy'
            items = raw_response
        context_entry = raw_response_to_context_access_policy(items)
        context = {
            f'{INTEGRATION_CONTEXT_NAME}.Policy(val.ID && val.ID === obj.ID)': context_entry
        }
        presented_output = ['ID', 'Name', 'DefaultActionID']
        human_readable = tableToMarkdown(title, context_entry, headers=presented_output)

        return CommandResults(
            readable_output=human_readable,
            outputs=context,
            raw_response=raw_response,
        )

    else:
        return CommandResults(
            readable_output=f'{INTEGRATION_NAME} - Could not find any access policy.'
        )


def create_access_policy_command(client: Client, args: Dict) -> CommandResults:
    """
    Creates an access control policy.

    Args:
        client (Client): Session to Cisco Firepower Management Center to run desired requests.
        args (Dict[str, Any]): Arguments passed down by the CLI to provide in the HTTP request.

    Returns:
        CommandResults: Information about the created access policy.
    """
    name: str = args.get('name')    # type:ignore
    action: str = args.get('action')    # type:ignore
    raw_response = client.create_access_policy(name, action)
    title = f'{INTEGRATION_NAME} - access policy has been created.'
    context_entry = raw_response_to_context_access_policy(raw_response)
    context = {
        f'{INTEGRATION_CONTEXT_NAME}.Policy(val.ID && val.ID === obj.ID)': context_entry
    }
    presented_output = ['ID', 'Name', 'DefaultActionID']
    human_readable = tableToMarkdown(title, context_entry, headers=presented_output)

    return CommandResults(
        readable_output=human_readable,
        outputs=context,
        raw_response=raw_response,
    )


def update_access_policy_command(client: Client, args: Dict) -> CommandResults:
    """
    Updates the specified access control policy.

    Args:
        client (Client): Session to Cisco Firepower Management Center to run desired requests.
        args (Dict[str, Any]): Arguments passed down by the CLI to provide in the HTTP request.

    Returns:
        CommandResults: Information about the updated access policy.
    """
    name: str = args.get('name')    # type:ignore
    policy_id: str = args.get('id')    # type:ignore
    action: str = args.get('action')    # type:ignore
    action_id: str = args.get('default_action_id')    # type:ignore

    raw_response = client.update_access_policy(name, policy_id, action, action_id)
    title = f'{INTEGRATION_NAME} - access policy has been updated.'
    context_entry = raw_response_to_context_access_policy(raw_response)
    context = {
        f'{INTEGRATION_CONTEXT_NAME}.Policy(val.ID && val.ID === obj.ID)': context_entry
    }
    presented_output = ['ID', 'Name', 'DefaultActionID']
    human_readable = tableToMarkdown(title, context_entry, headers=presented_output)

    return CommandResults(
        readable_output=human_readable,
        outputs=context,
        raw_response=raw_response,
    )


def delete_access_policy_command(client: Client, args: Dict) -> CommandResults:
    """
    Deletes the specified access control policy.

    Args:
        client (Client): Session to Cisco Firepower Management Center to run desired requests.
        args (Dict[str, Any]): Arguments passed down by the CLI to provide in the HTTP request.

    Returns:
        CommandResults: Information about the deleted access policy.
    """
    policy_id: str = args.get('id')    # type:ignore
    raw_response = client.delete_access_policy(policy_id)
    title = f'{INTEGRATION_NAME} - access policy deleted.'
    context_entry = raw_response_to_context_access_policy(raw_response)
    context = {
        f'{INTEGRATION_CONTEXT_NAME}.Policy(val.ID && val.ID === obj.ID)': context_entry
    }
    presented_output = ['ID', 'Name', 'DefaultActionID']
    human_readable = tableToMarkdown(title, context_entry, headers=presented_output)

    return CommandResults(
        readable_output=human_readable,
        outputs=context,
        raw_response=raw_response,
    )


def list_security_group_tags_command(client: Client, args: Dict) -> CommandResults:
    """
    Retrieves a list of all custom security group tag objects.

    Args:
        client (Client): Session to Cisco Firepower Management Center to run desired requests.
        args (Dict[str, Any]): Arguments passed down by the CLI to provide in the HTTP request.

    Returns:
        CommandResults: Information about security tags.
    """
    limit = args.get('limit', 50)
    offset = args.get('offset', 0)
    raw_response = client.get_list(limit, offset, 'securitygrouptags')
    items = raw_response.get('items')
    if items:
        title = f'{INTEGRATION_NAME} - List security group tags:'
        list_to_output = ['id', 'name', 'tag']
        context_entry = raw_response_to_context_list(list_to_output, items)
        context = {
            f'{INTEGRATION_CONTEXT_NAME}.SecurityGroupTags(val.ID && val.ID === obj.ID)': context_entry
        }
        presented_output = ['ID', 'Name', 'Tag']
        human_readable = tableToMarkdown(title, context_entry, headers=presented_output)

        return CommandResults(
            readable_output=human_readable,
            outputs=context,
            raw_response=raw_response,
        )

    else:
        return CommandResults(
            readable_output=f'{INTEGRATION_NAME} - Could not find any security group tags.'
        )


def list_ise_security_group_tags_command(client: Client, args: Dict) -> CommandResults:
    """
    Retrieves a list of all ISE security group tag objects.

    Args:
        client (Client): Session to Cisco Firepower Management Center to run desired requests.
        args (Dict[str, Any]): Arguments passed down by the CLI to provide in the HTTP request.

    Returns:
        CommandResults: Information about security tags.
    """
    limit = args.get('limit', 50)
    offset = args.get('offset', 0)
    raw_response = client.get_list(limit, offset, 'isesecuritygrouptags')
    items = raw_response.get('items')
    if items:
        title = f'{INTEGRATION_NAME} - List ise security group tags:'
        list_to_output = ['id', 'name', 'tag']
        context_entry = raw_response_to_context_list(list_to_output, items)
        context = {
            f'{INTEGRATION_CONTEXT_NAME}.IseSecurityGroupTags(val.ID && val.ID === obj.ID)': context_entry
        }
        presented_output = ['ID', 'Name', 'Tag']
        human_readable = tableToMarkdown(title, context_entry, headers=presented_output)

        return CommandResults(
            readable_output=human_readable,
            outputs=context,
            raw_response=raw_response,
        )

    else:
        return CommandResults(
            readable_output=f'{INTEGRATION_NAME} - Could not find any ise security group tags.'
        )


def list_vlan_tags_command(client: Client, args: Dict) -> CommandResults:
    """
    Retrieves a list of all vlan tag objects.

    Args:
        client (Client): Session to Cisco Firepower Management Center to run desired requests.
        args (Dict[str, Any]): Arguments passed down by the CLI to provide in the HTTP request.

    Returns:
        CommandResults: Information about vlan tags.
    """
    limit = args.get('limit', 50)
    offset = args.get('offset', 0)
    raw_response = client.get_list(limit, offset, 'vlantags')
    items = raw_response.get('items')
    if items:
        title = f'{INTEGRATION_NAME} - List vlan tags:'
        context_entry = [
            {
                'Name': item.get('name'),
                'ID': item.get('id'),
                'Overridable': item.get('overridable'),
                'Description': item.get('description'),
                'StartTag': item.get('data', {}).get('startTag'),
                'EndTag': item.get('data', {}).get('endTag')
            } for item in items
        ]
        context = {
            f'{INTEGRATION_CONTEXT_NAME}.VlanTags(val.ID && val.ID === obj.ID)': context_entry
        }
        presented_output = ['ID', 'Name', 'Overridable', 'Description', 'StartTag', 'EndTag']
        human_readable = tableToMarkdown(title, context_entry, headers=presented_output)

        return CommandResults(
            readable_output=human_readable,
            outputs=context,
            raw_response=raw_response,
        )

    else:
        return CommandResults(
            readable_output=f'{INTEGRATION_NAME} - Could not find any vlan tags.'
        )


def list_vlan_tags_group_command(client: Client, args: Dict) -> CommandResults:
    """
    Retrieves a list of all vlan group tag objects.

    Args:
        client (Client): Session to Cisco Firepower Management Center to run desired requests.
        args (Dict[str, Any]): Arguments passed down by the CLI to provide in the HTTP request.

    Returns:
        CommandResults: Information about vlan tag groups.
    """
    limit = args.get('limit', 50)
    offset = args.get('offset', 0)
    raw_response = client.get_list(limit, offset, 'vlangrouptags')
    items = raw_response.get('items')
    if items:
        title = f'{INTEGRATION_NAME} - List of vlan tags groups objects:'
        context_entry = [
            {
                'Name': item.get('name'),
                'ID': item.get('id'),
                'Overridable': item.get('overridable'),
                'Description': item.get('description'),
                'Objects': [
                    {
                        'Name': obj.get('name'),
                        'ID': obj.get('id'),
                        'Overridable': obj.get('overridable'),
                        'Description': obj.get('description'),
                        'StartTag': obj.get('data', {}).get('startTag'),
                        'EndTag': obj.get('data', {}).get('endTag')
                    } for obj in item.get('object', [])
                ]
            } for item in items
        ]
        context = {
            f'{INTEGRATION_CONTEXT_NAME}.VlanTagsGroup(val.ID && val.ID === obj.ID)': context_entry
        }
        entry_white_list_count = switch_list_to_list_counter(context_entry)
        presented_output = ['ID', 'Name', 'Overridable', 'Description', 'Objects']
        human_readable = tableToMarkdown(title, entry_white_list_count, headers=presented_output)

        return CommandResults(
            readable_output=human_readable,
            outputs=context,
            raw_response=raw_response,
        )

    else:
        return CommandResults(
            readable_output=f'{INTEGRATION_NAME} - Could not find any vlan tags group.'
        )


def list_applications_command(client: Client, args: Dict) -> CommandResults:
    """
    Retrieves a list of all application objects.

    Args:
        client (Client): Session to Cisco Firepower Management Center to run desired requests.
        args (Dict[str, Any]): Arguments passed down by the CLI to provide in the HTTP request.

    Returns:
        CommandResults: Information about applications.
    """
    limit = args.get('limit', 50)
    offset = args.get('offset', 0)
    raw_response = client.get_list(limit, offset, 'applications')
    items = raw_response.get('items')
    if items:
        context_entry = [
            {
                'Name': item.get('name'),
                'ID': item.get('id'),
                'Risk': item.get('risk', {}).get('name', ''),
                'AppProductivity': item.get('appProductivity', {}).get('name', ''),
                'ApplicationTypes': [
                    {
                        'Name': obj.get('name')
                    } for obj in item.get('applicationTypes', [])
                ],
                'AppCategories': [
                    {
                        'Name': obj.get('name'),
                        'ID': obj.get('id'),
                        'Count': obj.get('metadata', {}).get('count', '')
                    } for obj in item.get('appCategories', [])
                ]
            } for item in items
        ]
        title = f'{INTEGRATION_NAME} - List of applications objects:'
        context = {
            f'{INTEGRATION_CONTEXT_NAME}.Applications(val.ID && val.ID === obj.ID)': context_entry
        }
        entry_white_list_count = switch_list_to_list_counter(context_entry)
        presented_output = ['ID', 'Name', 'Risk', 'AppProductivity', 'ApplicationTypes', 'AppCategories']
        human_readable = tableToMarkdown(title, entry_white_list_count, headers=presented_output)

        return CommandResults(
            readable_output=human_readable,
            outputs=context,
            raw_response=raw_response,
        )

    else:
        return CommandResults(
            readable_output=f'{INTEGRATION_NAME} - Could not find any applications.'
        )


def get_access_rules_command(client: Client, args: Dict) -> CommandResults:
    """
    Retrieves the access control rule associated with the specified policy ID and rule ID.
    If no rule ID is specified, retrieves a list of all access rules associated with the specified policy ID.

    Args:
        client (Client): Session to Cisco Firepower Management Center to run desired requests.
        args (Dict[str, Any]): Arguments passed down by the CLI to provide in the HTTP request.

    Returns:
        CommandResults: Information about access rules.
    """
    limit = args.get('limit', 50)
    offset = args.get('offset', 0)
    policy_id: str = args.get('policy_id')    # type:ignore
    rule_id = args.get('rule_id', '')
    raw_response = client.get_access_rules(limit, offset, policy_id, rule_id)
    items = raw_response.get('items')
    if items:
        title = f'{INTEGRATION_NAME} - List of access rules:'
    elif 'id' in raw_response:
        title = f'{INTEGRATION_NAME} - access rule:'
        items = raw_response
    else:
        return CommandResults(
            readable_output=f'{INTEGRATION_NAME} - Could not find any access rule.'
        )

    context_entry = raw_response_to_context_rules(items)
    entry_white_list_count = switch_list_to_list_counter(context_entry)
    context = {
        f'{INTEGRATION_CONTEXT_NAME}.Rule(val.ID && val.ID === obj.ID)': context_entry
    }
    presented_output = ['ID', 'Name', 'Action', 'Enabled', 'SendEventsToFMC', 'RuleIndex', 'Section', 'Category',
                        'Urls', 'VlanTags', 'SourceZones', 'Applications', 'DestinationZones', 'SourceNetworks',
                        'DestinationNetworks', 'SourcePorts', 'DestinationPorts', 'SourceSecurityGroupTags']
    human_readable = tableToMarkdown(title, entry_white_list_count, headers=presented_output)

    return CommandResults(
        readable_output=human_readable,
        outputs=context,
        raw_response=raw_response,
    )


def create_access_rules_command(client: Client, args: Dict) -> CommandResults:
    """
    Creates an access control rule.

    Args:
        client (Client): Session to Cisco Firepower Management Center to run desired requests.
        args (Dict[str, Any]): Arguments passed down by the CLI to provide in the HTTP request.

    Returns:
        CommandResults: Information about the created access rules.
    """
    source_zone_object_ids = args.get('source_zone_object_ids', '')
    destination_zone_object_ids = args.get('destination_zone_object_ids', '')
    vlan_tag_object_ids = args.get('vlan_tag_object_ids', '')
    source_network_object_ids = args.get('source_network_object_ids', '')
    source_network_addresses = args.get('source_network_addresses', '')
    destination_network_object_ids = args.get('destination_network_object_ids', '')
    destination_network_addresses = args.get('destination_network_addresses', '')
    source_port_object_ids = args.get('source_port_object_ids', '')
    destination_port_object_ids = args.get('destination_port_object_ids', '')
    source_security_group_tag_object_ids = args.get('source_security_group_tag_object_ids', '')
    application_object_ids = args.get('application_object_ids', '')
    url_object_ids = args.get('url_object_ids', '')
    url_addresses = args.get('url_addresses', '')
    enabled = args.get('enabled', '')
    name = args.get('rule_name', '')
    policy_id = args.get('policy_id', '')
    action = args.get('action', '')

    raw_response = client.create_access_rules(source_zone_object_ids,
                                              destination_zone_object_ids,
                                              vlan_tag_object_ids,
                                              source_network_object_ids,
                                              source_network_addresses,
                                              destination_network_object_ids,
                                              destination_network_addresses,
                                              source_port_object_ids,
                                              destination_port_object_ids,
                                              source_security_group_tag_object_ids,
                                              application_object_ids,
                                              url_object_ids,
                                              url_addresses,
                                              enabled,
                                              name,
                                              policy_id,
                                              action)
    title = f'{INTEGRATION_NAME} - the new access rule:'
    context_entry = raw_response_to_context_rules(raw_response)
    entry_white_list_count = switch_list_to_list_counter(context_entry)
    context = {
        f'{INTEGRATION_CONTEXT_NAME}.Rule(val.ID && val.ID === obj.ID)': context_entry
    }
    presented_output = ['ID', 'Name', 'Action', 'Enabled', 'SendEventsToFMC', 'RuleIndex', 'Section', 'Category',
                        'Urls', 'VlanTags', 'SourceZones', 'Applications', 'DestinationZones', 'SourceNetworks',
                        'DestinationNetworks', 'SourcePorts', 'DestinationPorts', 'SourceSecurityGroupTags']
    human_readable = tableToMarkdown(title, entry_white_list_count, headers=presented_output)

    return CommandResults(
        readable_output=human_readable,
        outputs=context,
        raw_response=raw_response,
    )


def update_access_rules_command(client: Client, args: Dict) -> CommandResults:
    """
    Updates the specified access control rule.

    Args:
        client (Client): Session to Cisco Firepower Management Center to run desired requests.
        args (Dict[str, Any]): Arguments passed down by the CLI to provide in the HTTP request.

    Returns:
        CommandResults: Information about the updated access rules.
    """
    update_strategy: str = args.get('update_strategy')     # type:ignore
    source_zone_object_ids = args.get('source_zone_object_ids', '')
    destination_zone_object_ids = args.get('destination_zone_object_ids', '')
    vlan_tag_object_ids = args.get('vlan_tag_object_ids', '')
    source_network_object_ids = args.get('source_network_object_ids', '')
    source_network_addresses = args.get('source_network_addresses', '')
    destination_network_object_ids = args.get('destination_network_object_ids', '')
    destination_network_addresses = args.get('destination_network_addresses', '')
    source_port_object_ids = args.get('source_port_object_ids', '')
    destination_port_object_ids = args.get('destination_port_object_ids', '')
    source_security_group_tag_object_ids = args.get('source_security_group_tag_object_ids', '')
    application_object_ids = args.get('application_object_ids', '')
    url_object_ids = args.get('url_object_ids', '')
    url_addresses = args.get('url_addresses', '')
    enabled = args.get('enabled', '')
    name = args.get('rule_name', '')
    policy_id = args.get('policy_id', '')
    action = args.get('action', '')
    rule_id: str = args.get('rule_id')    # type:ignore

    raw_response = client.update_access_rules(update_strategy,
                                              source_zone_object_ids,
                                              destination_zone_object_ids,
                                              vlan_tag_object_ids,
                                              source_network_object_ids,
                                              source_network_addresses,
                                              destination_network_object_ids,
                                              destination_network_addresses,
                                              source_port_object_ids,
                                              destination_port_object_ids,
                                              source_security_group_tag_object_ids,
                                              application_object_ids,
                                              url_object_ids,
                                              url_addresses,
                                              enabled,
                                              name,
                                              policy_id,
                                              action,
                                              rule_id)
    title = f'{INTEGRATION_NAME} - access rule:'
    context_entry = raw_response_to_context_rules(raw_response)
    entry_white_list_count = switch_list_to_list_counter(context_entry)
    context = {
        f'{INTEGRATION_CONTEXT_NAME}.Rule(val.ID && val.ID === obj.ID)': context_entry
    }
    presented_output = ['ID', 'Name', 'Action', 'Enabled', 'SendEventsToFMC', 'RuleIndex', 'Section', 'Category',
                        'Urls', 'VlanTags', 'SourceZones', 'Applications', 'DestinationZones', 'SourceNetworks',
                        'DestinationNetworks', 'SourcePorts', 'DestinationPorts', 'SourceSecurityGroupTags']
    human_readable = tableToMarkdown(title, entry_white_list_count, headers=presented_output)

    return CommandResults(
        readable_output=human_readable,
        outputs=context,
        raw_response=raw_response,
    )


def delete_access_rules_command(client: Client, args: Dict) -> CommandResults:
    """
    Deletes the specified access control rule.

    Args:
        client (Client): Session to Cisco Firepower Management Center to run desired requests.
        args (Dict[str, Any]): Arguments passed down by the CLI to provide in the HTTP request.

    Returns:
        CommandResults: Information about the deleted access rules.
    """
    policy_id = args.get('policy_id')
    rule_id = args.get('rule_id')
    raw_response = client.delete_access_rules(policy_id, rule_id)
    title = f'{INTEGRATION_NAME} - deleted access rule:'
    context_entry = raw_response_to_context_rules(raw_response)
    entry_white_list_count = switch_list_to_list_counter(context_entry)
    context = {
        f'{INTEGRATION_CONTEXT_NAME}.Rule(val.ID && val.ID === obj.ID)': context_entry
    }
    presented_output = ['ID', 'Name', 'Action', 'Enabled', 'SendEventsToFMC', 'RuleIndex', 'Section', 'Category',
                        'Urls', 'VlanTags', 'SourceZones', 'Applications', 'DestinationZones', 'SourceNetworks',
                        'DestinationNetworks', 'SourcePorts', 'DestinationPorts', 'SourceSecurityGroupTags']
    human_readable = tableToMarkdown(title, entry_white_list_count, headers=presented_output)

    return CommandResults(
        readable_output=human_readable,
        outputs=context,
        raw_response=raw_response,
    )


def list_policy_assignments_command(client: Client, args: Dict) -> CommandResults:
    """
    Retrieves the policy assignment associated with the specified ID.
    If no ID is specified, retrieves a list of all policy assignments to target devices.

    Args:
        client (Client): Session to Cisco Firepower Management Center to run desired requests.
        args (Dict[str, Any]): Arguments passed down by the CLI to provide in the HTTP request.

    Returns:
        CommandResults: Information about policy assignments.
    """
    limit = args.get('limit', 50)
    offset = args.get('offset', 0)
    raw_response = client.list_policy_assignments(limit, offset)
    items = raw_response.get('items')
    if items:
        title = f'{INTEGRATION_NAME} - List of policy assignments:'
        context_entry = raw_response_to_context_policy_assignment(items)
        context = {
            f'{INTEGRATION_CONTEXT_NAME}.PolicyAssignments(val.ID && val.ID === obj.ID)': context_entry
        }
        entry_white_list_count = switch_list_to_list_counter(context_entry)
        presented_output = ['ID', 'Name', 'PolicyName', 'PolicyID', 'PolicyDescription', 'Targets']
        human_readable = tableToMarkdown(title, entry_white_list_count, headers=presented_output)

        return CommandResults(
            readable_output=human_readable,
            outputs=context,
            raw_response=raw_response,
        )

    else:
        return CommandResults(
            readable_output=f'{INTEGRATION_NAME} - Could not find any policy assignments.'
        )


def create_policy_assignments_command(client: Client, args: Dict) -> CommandResults:
    """
    Creates policy assignments to target devices.

    Args:
        client (Client): Session to Cisco Firepower Management Center to run desired requests.
        args (Dict[str, Any]): Arguments passed down by the CLI to provide in the HTTP request.

    Returns:
        CommandResults: Information about the created policy assignments.
    """
    device_ids: str = args.get('device_ids')    # type:ignore
    device_group_ids: str = args.get('device_group_ids')    # type:ignore
    policy_id: str = args.get('policy_id')    # type:ignore
    raw_response = client.create_policy_assignments(policy_id, device_ids, device_group_ids)
    title = f'{INTEGRATION_NAME} - Policy assignments has been done.'
    context_entry = raw_response_to_context_policy_assignment(raw_response)
    context = {
        f'{INTEGRATION_CONTEXT_NAME}.PolicyAssignments(val.ID && val.ID === obj.ID)': context_entry
    }
    entry_white_list_count = switch_list_to_list_counter(context_entry)
    presented_output = ['ID', 'Name', 'PolicyName', 'PolicyID', 'PolicyDescription', 'Targets']
    human_readable = tableToMarkdown(title, entry_white_list_count, headers=presented_output)

    return CommandResults(
        readable_output=human_readable,
        outputs=context,
        raw_response=raw_response,
    )


def update_policy_assignments_command(client: Client, args: Dict) -> CommandResults:
    """
    Updates the specified policy assignments to target devices.

    Args:
        client (Client): Session to Cisco Firepower Management Center to run desired requests.
        args (Dict[str, Any]): Arguments passed down by the CLI to provide in the HTTP request.

    Returns:
        CommandResults: Information about the updated policy assignments.
    """
    device_ids: str = args.get('device_ids')    # type:ignore
    device_group_ids: str = args.get('device_group_ids')    # type:ignore
    policy_id: str = args.get('policy_id')    # type:ignore
    update_strategy = args.get('update_strategy', 'OVERRIDE')

    if update_strategy == 'MERGE':
        raw_response = client.get_policy_assignments(
            policy_assignment_id=policy_id
        )

        targets = raw_response['targets']
        prev_device_ids = ','.join(target['id'] for target in targets if target['type'] == 'Device')
        device_ids = prev_device_ids if not device_ids else prev_device_ids + f',{device_ids}'

        prev_device_group_ids = ','.join(target['id'] for target in targets if target['type'] == 'DeviceGroup')
        device_group_ids = prev_device_group_ids if not device_group_ids else \
            prev_device_group_ids + f',{device_group_ids}'

    raw_response = client.update_policy_assignments(policy_id, device_ids, device_group_ids)
    title = f'{INTEGRATION_NAME} - policy update has been done.'
    context_entry = raw_response_to_context_policy_assignment(raw_response)
    context = {
        f'{INTEGRATION_CONTEXT_NAME}.PolicyAssignments(val.ID && val.ID === obj.ID)': context_entry
    }
    entry_white_list_count = switch_list_to_list_counter(context_entry)
    presented_output = ['ID', 'Name', 'PolicyName', 'PolicyID', 'PolicyDescription', 'Targets']
    human_readable = tableToMarkdown(title, entry_white_list_count, headers=presented_output)

    return CommandResults(
        readable_output=human_readable,
        outputs=context,
        raw_response=raw_response,
    )


def get_deployable_devices_command(client: Client, args: Dict) -> CommandResults:
    """
    Retrieves a list of all devices with configuration changes that are ready to deploy.

    Args:
        client (Client): Session to Cisco Firepower Management Center to run desired requests.
        args (Dict[str, Any]): Arguments passed down by the CLI to provide in the HTTP request.

    Returns:
        CommandResults: Information about deployable devices.
    """
    limit = args.get('limit', 50)
    offset = args.get('offset', 0)
    container_uuid = args.get('container_uuid', '')
    raw_response = client.get_deployable_devices(limit, offset, container_uuid)
    items = raw_response.get('items')
    if container_uuid:
        if items:
            context_entry = [{
                'EndTime': item.get('endTime', ''),
                'ID': item.get('id', ''),
                'Name': item.get('name', ''),
                'StartTime': item.get('startTime', ''),
                'Status': item.get('status', ''),
                'Type': item.get('type', '')
            } for item in items
            ]
        title = f'{INTEGRATION_NAME} - List of devices status pending deployment:'
        context = {
            f'{INTEGRATION_CONTEXT_NAME}.PendingDeployment(val.ID && val.ID === obj.ID)': context_entry
        }
        presented_output = ['EndTime', 'ID', 'Name', 'StartTime', 'Status', 'Type']
        human_readable = tableToMarkdown(title, context_entry, headers=presented_output)

        return CommandResults(
            readable_output=human_readable,
            outputs=context,
            raw_response=raw_response,
        )

    if items:
        context_entry = [{
            'CanBeDeployed': item.get('canBeDeployed', ''),
            'UpToDate': item.get('upToDate', ''),
            'DeviceID': item.get('device', {}).get('id', ''),
            'DeviceName': item.get('device', {}).get('name', ''),
            'DeviceType': item.get('device', {}).get('type', ''),
            'Version': item.get('version', '')
        } for item in items
        ]
        title = f'{INTEGRATION_NAME} - List of deployable devices:'
        context = {
            f'{INTEGRATION_CONTEXT_NAME}.DeployableDevices(val.ID && val.ID === obj.ID)': context_entry
        }
        presented_output = ['CanBeDeployed', 'UpToDate', 'DeviceID', 'DeviceName', 'DeviceType', 'Version']
        human_readable = tableToMarkdown(title, context_entry, headers=presented_output)

        return CommandResults(
            readable_output=human_readable,
            outputs=context,
            raw_response=raw_response,
        )

    else:
        return CommandResults(
            readable_output=f'{INTEGRATION_NAME} - Could not find any deployable devices.'
        )


def get_device_records_command(client: Client, args: Dict) -> CommandResults:
    """
    Retrieves list of all device records.

    Args:
        client (Client): Session to Cisco Firepower Management Center to run desired requests.
        args (Dict[str, Any]): Arguments passed down by the CLI to provide in the HTTP request.

    Returns:
        CommandResults: Information about devices records.
    """
    limit = args.get('limit', 50)
    offset = args.get('offset', 0)
    raw_response = client.get_device_records(limit, offset)
    items = raw_response.get('items')
    if items:
        context_entry = [{
            'ID': item.get('id', ''),
            'Name': item.get('name', ''),
            'HostName': item.get('hostName', ''),
            'Type': item.get('type', ''),
            'DeviceGroupID': item.get('deviceGroup', {}).get('id', '')
        } for item in items
        ]
        title = f'{INTEGRATION_NAME} - List of device records:'
        context = {
            f'{INTEGRATION_CONTEXT_NAME}.DeviceRecords(val.ID && val.ID === obj.ID)': context_entry
        }
        presented_output = ['ID', 'Name', 'HostName', 'Type', 'DeviceGroupID']
        human_readable = tableToMarkdown(title, context_entry, headers=presented_output)

        return CommandResults(
            readable_output=human_readable,
            outputs=context,
            raw_response=raw_response,
        )

    else:
        return CommandResults(
            readable_output=f'{INTEGRATION_NAME} - Could not find any device records.'
        )


def deploy_to_devices_command(client: Client, args: Dict) -> CommandResults:
    """
    Creates a request for deploying configuration changes to devices.

    Args:
        client (Client): Session to Cisco Firepower Management Center to run desired requests.
        args (Dict[str, Any]): Arguments passed down by the CLI to provide in the HTTP request.

    Returns:
        CommandResults: Information about deployed device.
    """
    force_deploy = args.get('force_deploy', '')
    ignore_warning = args.get('ignore_warning', '')
    version = args.get('version', '')
    device_list = args.get('device_ids', '')

    raw_response = client.deploy_to_devices(force_deploy, ignore_warning, version, device_list)
    title = f'{INTEGRATION_NAME} - devices requests to deploy.'
    context_entry = {
        'TaskID': raw_response.get('metadata', {}).get('task', {}).get('id', ''),
        'ForceDeploy': raw_response.get('forceDeploy'),
        'IgnoreWarning': raw_response.get('ignoreWarning'),
        'Version': raw_response.get('version'),
        'DeviceList': raw_response.get('deviceList')
    }
    context = {
        f'{INTEGRATION_CONTEXT_NAME}.Deploy(val.ID && val.ID === obj.ID)': context_entry
    }
    entry_white_list_count = switch_list_to_list_counter(context_entry)
    presented_output = ['TaskID', 'ForceDeploy', 'IgnoreWarning', 'Version', 'DeviceList']
    human_readable = tableToMarkdown(title, entry_white_list_count, headers=presented_output)

    return CommandResults(
        readable_output=human_readable,
        outputs=context,
        raw_response=raw_response,
    )


def get_task_status_command(client: Client, args: Dict) -> CommandResults:
    """
    Retrieves information about a previously submitted pending job or task with the specified ID.
    Used for deploying.

    Args:
        client (Client): Session to Cisco Firepower Management Center to run desired requests.
        args (Dict[str, Any]): Arguments passed down by the CLI to provide in the HTTP request.

    Returns:
        CommandResults: Information about task status.
    """
    task_id: str = args.get('task_id')    # type:ignore
    raw_response = client.get_task_status(task_id)
    if 'status' in raw_response:
        context_entry = {
            'Status': raw_response.get('status')
        }
        title = f'{INTEGRATION_NAME} - {task_id} status:'
        context = {
            f'{INTEGRATION_CONTEXT_NAME}.TaskStatus(val.ID && val.ID === obj.ID)': context_entry
        }
        human_readable = tableToMarkdown(title, context_entry, headers=['Status'])

        return CommandResults(
            readable_output=human_readable,
            outputs=context,
            raw_response=raw_response,
        )

    else:
        return CommandResults(
            readable_output=f'{INTEGRATION_NAME} - Could not find any status.'
        )


def create_intrusion_policy_command(client: Client, args: Dict[str, Any]) -> CommandResults:
    """
    Creates an Intrusion Policy with the specified parameters.

    Args:
        client (Client): Session to Cisco Firepower Management Center to run desired requests.
        args (Dict[str, Any]): Arguments passed down by the CLI to provide in the HTTP request.

    Returns:
        CommandResults: Information about the created Intrusion Policy
    """
    name = args['name']
    basepolicy_id = args['basepolicy_id']
    description = args.get('description')
    inspection_mode = args.get('inspection_mode')

    raw_response = client.create_intrusion_policy(
        name=name,
        basepolicy_id=basepolicy_id,
        description=description,
        inspection_mode=inspection_mode,
    )

    return parse_results(
        raw_response=raw_response,
        command_headers_by_keys=INTRUSION_POLICY_HEADERS_BY_KEYS,
        command_title=f'Created {INTRUSION_POLICY_TITLE}',
        command_context=INTRUSION_POLICY_CONTEXT,
    )


def list_intrusion_policy_command(client: Client, args: Dict[str, Any]) -> CommandResults:
    """
    Retrieves the intrusion policy associated with the specified ID.
    If no ID is specified, retrieves list of intrusion policies.
    - GET arguments: intrusion_policy_id, include_count.
    - LIST arguments: expanded_response, limit, page, page_size.

    Args:
        client (Client): Session to Cisco Firepower Management Center to run desired requests.
        args (Dict[str, Any]): Arguments passed down by the CLI to provide in the HTTP request.

    Returns:
        CommandResults: Information about Intrusion Policies.
    """
    # GET arguments
    intrusion_policy_id = args.get('intrusion_policy_id', '')
    include_count = argToBoolean(args.get('include_count', 'False'))
    # LIST arguments
    limit = arg_to_number(args.get('limit', 0))
    page = arg_to_number(args.get('page', 0))
    page_size = arg_to_number(args.get('page_size', 0))
    expanded_response = argToBoolean(args.get('expanded_response', 'False'))

    raw_responses = None

    if check_is_get_request(
        get_args=[intrusion_policy_id, include_count],
        list_args=[limit, page, page_size, expanded_response]
    ):
        raw_response = client.get_intrusion_policy(
            intrusion_policy_id=intrusion_policy_id,
            include_count=include_count,
        )

    else:  # is_list_request
        raw_response, raw_responses = client.list_intrusion_policy(
            page=page,
            page_size=page_size,
            limit=limit,
            expanded_response=expanded_response,
        )

    return parse_results(
        raw_response=raw_response,
        command_headers_by_keys=INTRUSION_POLICY_HEADERS_BY_KEYS,
        command_title=f'Fetched {INTRUSION_POLICY_TITLE}',
        command_context=INTRUSION_POLICY_CONTEXT,
        raw_responses=raw_responses,
    )


def update_intrusion_policy_command(client: Client, args: Dict[str, Any]) -> CommandResults:
    """
    Modifies the Intrusion Policy associated with the specified ID.

    Args:
        client (Client): Session to Cisco Firepower Management Center to run desired requests.
        args (Dict[str, Any]): Arguments passed down by the CLI to provide in the HTTP request.

    Raises:
        ValueError: In case none of the update arguments were entered.

    Returns:
        CommandResults: Information about the created Intrusion Policy
    """
    intrusion_policy_id = args['intrusion_policy_id']
    name = args.get('name', '')
    basepolicy_id = args.get('basepolicy_id', '')
    description = args.get('description')
    inspection_mode = args.get('inspection_mode')
    replicate_inspection_mode = arg_to_optional_bool(args.get('replicate_inspection_mode'))

    update_arguments = (name, basepolicy_id, description, inspection_mode)

    if not any(update_arguments):
        raise ValueError('Please enter one of the update arguments: name, basepolicy_id, description, inspection_mode')

    if not all(update_arguments):
        previous_data = client.get_intrusion_policy(
            intrusion_policy_id=intrusion_policy_id,
        )

        name = name or previous_data['name']
        basepolicy_id = basepolicy_id or previous_data['basePolicy']['id']
        description = description or previous_data.get('description')
        inspection_mode = inspection_mode or previous_data.get('inspectionMode')

    raw_response = client.update_intrusion_policy(
        intrusion_policy_id=intrusion_policy_id,
        name=name,
        basepolicy_id=basepolicy_id,
        description=description,
        inspection_mode=inspection_mode,
        replicate_inspection_mode=replicate_inspection_mode,
    )

    return parse_results(
        raw_response=raw_response,
        command_headers_by_keys=INTRUSION_POLICY_HEADERS_BY_KEYS,
        command_title=f'Updated {INTRUSION_POLICY_TITLE}',
        command_context=INTRUSION_POLICY_CONTEXT,
    )


def delete_intrusion_policy_command(client: Client, args: Dict[str, Any]) -> CommandResults:
    """
    Deletes the Intrusion Policy associated with the specified ID.

    Args:
        client (Client): Session to Cisco Firepower Management Center to run desired requests.
        args (Dict[str, Any]): Arguments passed down by the CLI to provide in the HTTP request.

    Returns:
        CommandResults: Information about the deleted Intrusion Policy
    """
    intrusion_policy_id = args['intrusion_policy_id']

    try:
        raw_response = client.delete_intrusion_policy(
            intrusion_policy_id=intrusion_policy_id,
        )

    except DemistoException as exc:
        if 'UUID cannot be null' in str(exc):
            return CommandResults(
                readable_output=f'The Intrusion Policy ID: "{intrusion_policy_id}" does not exist.'
            )

        raise

    readable_output = get_readable_output(
        response=raw_response,
        header_by_keys=INTRUSION_POLICY_HEADERS_BY_KEYS,
        title=f'Deleted {INTRUSION_POLICY_TITLE}',
    )

    return CommandResults(
        readable_output=readable_output,
        raw_response=raw_response,
    )


def create_intrusion_rule_command(client: Client, args: Dict[str, Any]) -> CommandResults:
    """
    Creates or overrides the Snort3 Intrusion rule group with the specified parameters.

    Args:
        client (Client): Session to Cisco Firepower Management Center to run desired requests.
        args (Dict[str, Any]): Arguments passed down by the CLI to provide in the HTTP request.

    Returns:
        CommandResults: Information about the created Intrusion Rule.
    """
    rule_data = args['rule_data']
    rule_group_ids = argToList(args['rule_group_ids'])

    raw_response = client.create_intrusion_rule(
        rule_data=rule_data,
        rule_group_ids=rule_group_ids,
    )

    return parse_results(
        raw_response=raw_response,
        command_headers_by_keys=INTRUSION_RULE_HEADERS_BY_KEYS,
        command_title=f'Created {INTRUSION_RULE_TITLE}',
        command_context=INTRUSION_RULE_CONTEXT,
    )


def list_intrusion_rule_command(client: Client, args: Dict[str, Any]) -> CommandResults:
    """
    Retrieves the Snort3 Intrusion rule group.
    If no ID is specified, retrieves a list of all Snort3 Intrusion rule groups.
    - GET argument: intrusion_rule_id.
    - LIST arguments: sort, filter, expanded_response, limit, page, page_size.

    Args:
        client (Client): Session to Cisco Firepower Management Center to run desired requests.
        args (Dict[str, Any]): Arguments passed down by the CLI to provide in the HTTP request.

    Raises:
        ValueError: In case the user has entered both GET and LIST arguments, raise an error.

    Returns:
        CommandResults: Information about Intrusion Rules.
    """
    # GET arguments
    intrusion_rule_id = args.get('intrusion_rule_id', '')
    # LIST arguments
    limit = arg_to_number(args.get('limit', 0))
    page = arg_to_number(args.get('page', 0))
    page_size = arg_to_number(args.get('page_size', 0))
    sort = argToList(args.get('sort'))
    filter_string = args.get('filter')
    expanded_response = argToBoolean(args.get('expanded_response', 'False'))

    raw_responses = None

    if check_is_get_request(
        get_args=[intrusion_rule_id],
        list_args=[sort, filter_string, expanded_response, limit, page, page_size]
    ):
        raw_response = client.get_intrusion_rule(
            intrusion_rule_id=intrusion_rule_id,
        )

    else:  # is_list_request
        raw_response, raw_responses = client.list_intrusion_rule(
            page=page,
            page_size=page_size,
            limit=limit,
            sort=sort,
            filter_string=filter_string,
            expanded_response=expanded_response,
        )

    return parse_results(
        raw_response=raw_response,
        command_headers_by_keys=INTRUSION_RULE_HEADERS_BY_KEYS,
        command_title=f'Fetched {INTRUSION_RULE_TITLE}',
        command_context=INTRUSION_RULE_CONTEXT,
        raw_responses=raw_responses,
    )


def update_intrusion_rule_command(client: Client, args: Dict[str, Any]) -> CommandResults:
    """
    Modifies the Snort3 Intrusion rule group with the specified ID.
    Must enter at least one of the following if not both: rule_data or rule_group_ids.
    The variable that was not entered will stay the same.
    If merging rule_group_ids must be entered.

    Args:
        client (Client): Session to Cisco Firepower Management Center to run desired requests.
        args (Dict[str, Any]): Arguments passed down by the CLI to provide in the HTTP request.

    Raises:
        ValueError: In case the user hasn't entered both rule_data and rule_group_ids.
        ValueError: In case the user hasn't entered rule_group_ids while update_strategy is set to MERGE.

    Returns:
        CommandResults: Information about the updated Intrusion Rule.
    """
    intrusion_rule_id = args['intrusion_rule_id']
    rule_data = args.get('rule_data', '')
    rule_group_ids = argToList(args.get('rule_group_ids'))
    update_strategy = args.get('update_strategy', 'OVERRIDE')

    is_merge = update_strategy == 'MERGE'

    if not any((rule_data, rule_group_ids)):
        raise ValueError('rule_data, rule_group_ids or both must be populated.')

    # Rule groups must be entered when merging.
    if is_merge and not rule_group_ids:
        raise ValueError('rule_group_ids must be populated when merging.')

    # If on of the main arguments are missing, fill there data through a GET request.
    if bool(rule_data) != bool(rule_group_ids):
        raw_response = client.get_intrusion_rule(
            intrusion_rule_id=intrusion_rule_id
        )

        rule_data = rule_data or raw_response['ruleData']
        rule_group_ids = rule_group_ids or [rule_group['id'] for rule_group in raw_response['ruleGroups']]

    if is_merge:
        rule_group_ids += [rule_group['id'] for rule_group in raw_response['ruleGroups']]

    raw_response = client.update_intrusion_rule(
        intrusion_rule_id=intrusion_rule_id,
        rule_data=rule_data,
        rule_group_ids=rule_group_ids,
    )

    return parse_results(
        raw_response=raw_response,
        command_headers_by_keys=INTRUSION_RULE_HEADERS_BY_KEYS,
        command_title=f'Updated {INTRUSION_RULE_TITLE}',
        command_context=INTRUSION_RULE_CONTEXT,
    )


def delete_intrusion_rule_command(client: Client, args: Dict[str, Any]) -> CommandResults:
    """
    Deletes the specified Snort3 rule.

    Args:
        client (Client): Session to Cisco Firepower Management Center to run desired requests.
        args (Dict[str, Any]): Arguments passed down by the CLI to provide in the HTTP request.

    Returns:
        CommandResults: Information about the Deleted Intrusion Rule.
    """
    intrusion_rule_id = args['intrusion_rule_id']

    raw_response = client.delete_intrusion_rule(
        intrusion_rule_id=intrusion_rule_id
    )

    readable_output = get_readable_output(
        response=raw_response,
        header_by_keys=INTRUSION_RULE_HEADERS_BY_KEYS,
        title=f'Deleted {INTRUSION_RULE_TITLE}',
    )

    return CommandResults(
        readable_output=readable_output,
        raw_response=raw_response,
    )


def upload_intrusion_rule_file_command(client: Client, args: Dict[str, Any]) -> CommandResults:
    """
    Imports or validate custom Snort 3 intrusion rules within a file.

    Args:
        client (Client): Session to Cisco Firepower Management Center to run desired requests.
        args (Dict[str, Any]): Arguments passed down by the CLI to provide in the HTTP request.

    Raises:
        ValueError: In case import arguments weren't inserted when validate_only is false.
        ValueError: In case the file is in the wrong format.

    Returns:
        CommandResults: Information about the intrusion rules format or about the merged/replaced intrusion rules.
    """
    entry_id = args['entry_id']
    # Import Arguments
    rule_import_mode = args.get('rule_import_mode')
    rule_group_ids = argToList(args.get('rule_group_ids'))
    # Validation Argument
    validate_only = argToBoolean(args.get('validate_only', 'True'))

    # In case import arguments weren't inserted when validate_only is false.
    if not validate_only and not all((rule_import_mode, rule_group_ids)):
        raise ValueError('rule_import_mode and rule_group_ids must be inserted when validate_only is "False".')

    file_entry = demisto.getFilePath(entry_id)
    filename = file_entry['name']
    file_type = os.path.splitext(filename)[1]

    if file_type not in ('.txt', '.rules'):
        raise ValueError(f'Supported file formats are ".txt" and ".rules", got {file_type}')

    with open(file_entry['path'], 'r') as file_handler:
        raw_response = client.upload_intrusion_rule_file(
            filename=filename,
            payload_file=file_handler.read(),
            rule_import_mode=rule_import_mode,
            rule_group_ids=rule_group_ids,
            validate_only=validate_only,
        )

    category = dict_safe_get(raw_response, ['error', 'category'])

    if validate_only and category == 'VALIDATION':
        readable_output = tableToMarkdown(
            f'Validation for Intrusion Rules within: "{filename}"',
            dict_safe_get(raw_response, ['error', 'messages']),
            headerTransform=pascalToSpace,
            removeNull=True,
        )

        return CommandResults(
            readable_output=readable_output,
            raw_response=raw_response,
        )

    return parse_results(
        raw_response=raw_response,
        command_headers_by_keys=INTRUSION_RULE_UPLOAD_HEADERS_BY_KEYS,
        command_title=INTRUSION_RULE_UPLOAD_TITLE,
        command_context=INTRUSION_RULE_UPLOAD_CONTEXT,
    )


def create_intrusion_rule_group_command(client: Client, args: Dict[str, Any]) -> CommandResults:
    """
    Creates an Intrusion Rule Group with the specified parameters.

    Args:
        client (Client): Session to Cisco Firepower Management Center to run desired requests.
        args (Dict[str, Any]): Arguments passed down by the CLI to provide in the HTTP request.

    Returns:
        CommandResults: Information about the created Intrusion Rule Group.
    """
    name = args['name']
    description = args.get('description')

    raw_response = client.create_intrusion_rule_group(
        name=name,
        description=description,
    )

    return parse_results(
        raw_response=raw_response,
        command_headers_by_keys=INTRUSION_RULE_GROUP_HEADERS_BY_KEYS,
        command_title=f'Created {INTRUSION_RULE_GROUP_TITLE}',
        command_context=INTRUSION_RULE_GROUP_CONTEXT,
    )


def list_intrusion_rule_group_command(client: Client, args: Dict[str, Any]) -> CommandResults:
    """
    Retrieves the Snort3 Intrusion rule group.
    If no ID is specified, retrieves a list of all Snort3 Intrusion rule groups.
    GET arguments: intrusion_rule_group_id.
    LIST arguments: expanded_response, filter, limit, page, page_size.

    Args:
        client (Client): Session to Cisco Firepower Management Center to run desired requests.
        args (Dict[str, Any]): Arguments passed down by the CLI to provide in the HTTP request.

    Returns:
        CommandResults: Information about Intrusion Rule Groups.
    """
    # GET arguments
    rule_group_id = args.get('rule_group_id', '')
    # LIST arguments
    limit = arg_to_number(args.get('limit', 0))
    page = arg_to_number(args.get('page', 0))
    page_size = arg_to_number(args.get('page_size', 0))
    filter_string = args.get('filter')
    expanded_response = argToBoolean(args.get('expanded_response', 'False'))

    raw_responses = None

    if check_is_get_request(
        get_args=[rule_group_id],
        list_args=[filter_string, expanded_response, limit, page, page_size]
    ):
        raw_response = client.get_intrusion_rule_group(
            rule_group_id=rule_group_id,
        )

    else:  # is_list_request
        raw_response, raw_responses = client.list_intrusion_rule_group(
            page=page,
            page_size=page_size,
            limit=limit,
            filter_string=filter_string,
            expanded_response=expanded_response,
        )

    return parse_results(
        raw_response=raw_response,
        command_headers_by_keys=INTRUSION_RULE_GROUP_HEADERS_BY_KEYS,
        command_title=f'Fetched {INTRUSION_RULE_GROUP_TITLE}',
        command_context=INTRUSION_RULE_GROUP_CONTEXT,
        raw_responses=raw_responses,
    )


def update_intrusion_rule_group_command(client: Client, args: Dict[str, Any]) -> CommandResults:
    """
    Updates an Intrusion Rule Group with the specified parameters.

    Args:
        client (Client): Session to Cisco Firepower Management Center to run desired requests.
        args (Dict[str, Any]): Arguments passed down by the CLI to provide in the HTTP request.

    Returns:
        CommandResults: Information about the modified Intrusion Rule Group.
    """
    rule_group_id = args['rule_group_id']
    name = args['name']
    description = args.get('description')

    if not description:
        description = client.get_intrusion_rule_group(
            rule_group_id=rule_group_id,
        ).get('description')

    raw_response = client.update_intrusion_rule_group(
        rule_group_id=rule_group_id,
        name=name,
        description=description,
    )

    return parse_results(
        raw_response=raw_response,
        command_headers_by_keys=INTRUSION_RULE_GROUP_HEADERS_BY_KEYS,
        command_title=f'Updated {INTRUSION_RULE_GROUP_TITLE}',
        command_context=INTRUSION_RULE_GROUP_CONTEXT,
    )


def delete_intrusion_rule_group_command(client: Client, args: Dict[str, Any]) -> CommandResults:
    """
    Deletes an Intrusion Rule Group with the specified parameters.

    Args:
        client (Client): Session to Cisco Firepower Management Center to run desired requests.
        args (Dict[str, Any]): Arguments passed down by the CLI to provide in the HTTP request.

    Returns:
        CommandResults: Information about the deleted Intrusion Rule Group.
    """
    rule_group_id = args['rule_group_id']
    delete_related_rules = arg_to_optional_bool(args.get('delete_related_rules'))

    raw_response = client.delete_intrusion_rule_group(
        rule_group_id=rule_group_id,
        delete_related_rules=delete_related_rules,
    )

    readable_output = get_readable_output(
        response=raw_response,
        header_by_keys=INTRUSION_RULE_GROUP_HEADERS_BY_KEYS,
        title=f'Deleted {INTRUSION_RULE_GROUP_TITLE}',
    )

    return CommandResults(
        readable_output=readable_output,
        raw_response=raw_response,
    )


def create_network_analysis_policy_command(client: Client, args: Dict[str, Any]) -> CommandResults:
    """
    Creates a network analysis policy.

    Args:
        client (Client): Session to Cisco Firepower Management Center to run desired requests.
        args (Dict[str, Any]): Arguments passed down by the CLI to provide in the HTTP request.

    Returns:
        CommandResults: Information about the created network analysis policy.
    """
    name = args['name']
    basepolicy_id = args['basepolicy_id']
    description = args.get('description')
    inspection_mode = args.get('inspection_mode')

    raw_response = client.create_network_analysis_policy(
        name=name,
        basepolicy_id=basepolicy_id,
        description=description,
        inspection_mode=inspection_mode,
    )

    return parse_results(
        raw_response=raw_response,
        command_headers_by_keys=NETWORK_ANALYSIS_POLICY_HEADERS_BY_KEYS,
        command_title=f'Created {NETWORK_ANALYSIS_POLICY_TITLE}',
        command_context=NETWORK_ANALYSIS_POLICY_CONTEXT,
    )


def list_network_analysis_policy_command(client: Client, args: Dict[str, Any]) -> CommandResults:
    """
    Retrieves the network analysis policy with the specified ID.
    If no ID is specified, retrieves list of all network analysis policies.
    GET arguments: network_analysis_policy_id.
    LIST arguments: expanded_response, limit, page, page_size.

    Args:
        client (Client): Session to Cisco Firepower Management Center to run desired requests.
        args (Dict[str, Any]): Arguments passed down by the CLI to provide in the HTTP request.

    Returns:
        CommandResults: Information about network analysis policies.
    """
    # GET arguments
    network_analysis_policy_id = args.get('network_analysis_policy_id', '')
    # LIST arguments
    limit = arg_to_number(args.get('limit', 0))
    page = arg_to_number(args.get('page', 0))
    page_size = arg_to_number(args.get('page_size', 0))
    expanded_response = argToBoolean(args.get('expanded_response', 'False'))

    raw_responses = None

    if check_is_get_request(
        get_args=[network_analysis_policy_id],
        list_args=[expanded_response, limit, page, page_size]
    ):
        raw_response = client.get_network_analysis_policy(
            network_analysis_policy_id=network_analysis_policy_id,
        )

    else:  # is_list_request
        raw_response, raw_responses = client.list_network_analysis_policy(
            page=page,
            page_size=page_size,
            limit=limit,
            expanded_response=expanded_response,
        )

    return parse_results(
        raw_response=raw_response,
        command_headers_by_keys=NETWORK_ANALYSIS_POLICY_HEADERS_BY_KEYS,
        command_title=f'Fetched {NETWORK_ANALYSIS_POLICY_TITLE}',
        command_context=NETWORK_ANALYSIS_POLICY_CONTEXT,
        raw_responses=raw_responses,
    )


def update_network_analysis_policy_command(client: Client, args: Dict[str, Any]) -> CommandResults:
    """
        Modifies the network analysis policy associated with the specified ID.

    Args:
        client (Client): Session to Cisco Firepower Management Center to run desired requests.
        args (Dict[str, Any]): Arguments passed down by the CLI to provide in the HTTP request.

    Raises:
        ValueError: In case none of the update arguments were entered.

    Returns:
        CommandResults: Information about the modified network analysis policy.
    """
    network_analysis_policy_id = args['network_analysis_policy_id']
    basepolicy_id = args.get('basepolicy_id', '')
    name = args.get('name', '')
    description = args.get('description')
    inspection_mode = args.get('inspection_mode')
    replicate_inspection_mode = arg_to_optional_bool(args.get('replicate_inspection_mode'))

    update_arguments = (name, basepolicy_id, description, inspection_mode)

    if not any(update_arguments):
        raise ValueError('Please enter one of the update arguments: name, basepolicy_id, description, inspection_mode')

    if not all(update_arguments):
        previous_data = client.get_network_analysis_policy(
            network_analysis_policy_id=network_analysis_policy_id,
        )

        name = name or previous_data['name']
        basepolicy_id = basepolicy_id or previous_data['basePolicy']['id']
        description = description or previous_data.get('description')
        inspection_mode = inspection_mode or previous_data.get('inspectionMode')

    raw_response = client.update_network_analysis_policy(
        network_analysis_policy_id=network_analysis_policy_id,
        basepolicy_id=basepolicy_id,
        name=name,
        description=description,
        inspection_mode=inspection_mode,
        replicate_inspection_mode=replicate_inspection_mode,
    )

    return parse_results(
        raw_response=raw_response,
        command_headers_by_keys=NETWORK_ANALYSIS_POLICY_HEADERS_BY_KEYS,
        command_title=f'Updated {NETWORK_ANALYSIS_POLICY_TITLE}',
        command_context=NETWORK_ANALYSIS_POLICY_CONTEXT,
    )


def delete_network_analysis_policy_command(client: Client, args: Dict[str, Any]) -> CommandResults:
    """
    Deletes the network analysis policy associated with the specified ID.

    Args:
        client (Client): Session to Cisco Firepower Management Center to run desired requests.
        args (Dict[str, Any]): Arguments passed down by the CLI to provide in the HTTP request.

    Returns:
        CommandResults: Information about the deleted network analysis policy.
    """
    network_analysis_policy_id = args['network_analysis_policy_id']

    raw_response = client.delete_network_analysis_policy(
        network_analysis_policy_id=network_analysis_policy_id,
    )

    readable_output = get_readable_output(
        response=raw_response,
        header_by_keys=NETWORK_ANALYSIS_POLICY_HEADERS_BY_KEYS,
        title=f'Deleted {NETWORK_ANALYSIS_POLICY_TITLE}',
    )

    return CommandResults(
        readable_output=readable_output,
        raw_response=raw_response,
    )


''' COMMANDS MANAGER / SWITCH PANEL '''  # pylint: disable=pointless-string-statement


def main():  # pragma: no cover
    params: Dict[str, Any] = demisto.params()
    args: Dict[str, Any] = demisto.args()
    command: str = demisto.command()

    base_url = params['url']
    username = params['credentials']['identifier']
    password = params['credentials']['password']
    verify_ssl = not params.get('insecure', False)
    proxy = params.get('proxy', False)

    commands: Dict[str, Callable] = {
        'ciscofp-list-zones': list_zones_command,
        'ciscofp-list-ports': list_ports_command,
        'ciscofp-list-url-categories': list_url_categories_command,
        'ciscofp-get-network-object': get_network_objects_command,
        'ciscofp-create-network-object': create_network_objects_command,
        'ciscofp-update-network-object': update_network_objects_command,
        'ciscofp-delete-network-object': delete_network_objects_command,
        'ciscofp-get-host-object': get_host_objects_command,
        'ciscofp-create-host-object': create_host_objects_command,
        'ciscofp-update-host-object': update_host_objects_command,
        'ciscofp-delete-host-object': delete_host_objects_command,
        'ciscofp-get-network-groups-object': get_network_groups_objects_command,
        'ciscofp-create-network-groups-objects': create_network_groups_objects_command,
        'ciscofp-update-network-groups-objects': update_network_groups_objects_command,
        'ciscofp-delete-network-groups-objects': delete_network_groups_objects_command,
        'ciscofp-get-url-groups-object': get_url_groups_objects_command,
        'ciscofp-update-url-groups-objects': update_url_groups_objects_command,
        'ciscofp-get-access-policy': get_access_policy_command,
        'ciscofp-create-access-policy': create_access_policy_command,
        'ciscofp-update-access-policy': update_access_policy_command,
        'ciscofp-delete-access-policy': delete_access_policy_command,
        'ciscofp-list-security-group-tags': list_security_group_tags_command,
        'ciscofp-list-ise-security-group-tag': list_ise_security_group_tags_command,
        'ciscofp-list-vlan-tags': list_vlan_tags_command,
        'ciscofp-list-vlan-tags-group': list_vlan_tags_group_command,
        'ciscofp-list-applications': list_applications_command,
        'ciscofp-get-access-rules': get_access_rules_command,
        'ciscofp-create-access-rules': create_access_rules_command,
        'ciscofp-update-access-rules': update_access_rules_command,
        'ciscofp-delete-access-rules': delete_access_rules_command,
        'ciscofp-list-policy-assignments': list_policy_assignments_command,
        'ciscofp-create-policy-assignments': create_policy_assignments_command,
        'ciscofp-update-policy-assignments': update_policy_assignments_command,
        'ciscofp-get-deployable-devices': get_deployable_devices_command,
        'ciscofp-get-device-records': get_device_records_command,
        'ciscofp-deploy-to-devices': deploy_to_devices_command,
        'ciscofp-get-task-status': get_task_status_command,
        'ciscofp-create-intrusion-policy': create_intrusion_policy_command,
        'ciscofp-list-intrusion-policy': list_intrusion_policy_command,
        'ciscofp-update-intrusion-policy': update_intrusion_policy_command,
        'ciscofp-delete-intrusion-policy': delete_intrusion_policy_command,
        'ciscofp-create-intrusion-rule': create_intrusion_rule_command,
        'ciscofp-list-intrusion-rule': list_intrusion_rule_command,
        'ciscofp-update-intrusion-rule': update_intrusion_rule_command,
        'ciscofp-delete-intrusion-rule': delete_intrusion_rule_command,
        'ciscofp-upload-intrusion-rule-file': upload_intrusion_rule_file_command,
        'ciscofp-create-intrusion-rule-group': create_intrusion_rule_group_command,
        'ciscofp-list-intrusion-rule-group': list_intrusion_rule_group_command,
        'ciscofp-update-intrusion-rule-group': update_intrusion_rule_group_command,
        'ciscofp-delete-intrusion-rule-group': delete_intrusion_rule_group_command,
        'ciscofp-create-network-analysis-policy': create_network_analysis_policy_command,
        'ciscofp-list-network-analysis-policy': list_network_analysis_policy_command,
        'ciscofp-update-network-analysis-policy': update_network_analysis_policy_command,
        'ciscofp-delete-network-analysis-policy': delete_network_analysis_policy_command,
    }

    demisto.debug(f'Command being called is {command}')

    try:
        client = Client(
            base_url=base_url,
            username=username,
            password=password,
            verify=verify_ssl,
            proxy=proxy,
        )

        if command == 'test-module':
            # In the Client __init__ there is a already a request made to receive a Bearer token.
            # If the token has been received successfully, then that means that the test connections has passed.
            return_results('ok')

        elif command in commands:
            return_results(commands[command](client, args))

        else:
            raise NotImplementedError(f'Command doesn\'t exist - {command}')

    except Exception as exc:  # pylint: disable=broad-except
        demisto.error(traceback.format_exc())
        return_error(f'Failed to execute {command} command.\nError:\n{str(exc)}')


if __name__ in ('__main__', '__builtin__', 'builtins'):
    main()<|MERGE_RESOLUTION|>--- conflicted
+++ resolved
@@ -1211,11 +1211,7 @@
             limit=limit,
             offset=offset,
             sort=','.join(sort) if sort else None,
-<<<<<<< HEAD
-            filter_string=filter_string,
-=======
             filter=filter_string,
->>>>>>> 90cf3b88
             expanded=expanded_response,
         )
 
@@ -1340,11 +1336,7 @@
         params = assign_params(
             limit=limit,
             offset=offset,
-<<<<<<< HEAD
-            filter_string=filter_string,
-=======
             filter=filter_string,
->>>>>>> 90cf3b88
             expanded=expanded_response,
         )
 
