category: Network Security
commonfields:
  id: Cisco Firepower
  version: -1
configuration:
- display: Server URL (e.g., https://192.168.0.1)
  name: url
  required: true
  type: 0
- display: Username
  name: credentials
  required: true
  type: 9
- display: Trust any certificate (not secure)
  name: insecure
  type: 8
- display: Use system proxy settings
  name: proxy
  type: 8
description: Use the Cisco Firepower integration for unified management of firewalls, application control, intrusion prevention, URL filtering, and advanced malware protection.
display: Cisco Firepower
name: Cisco Firepower
script:
  commands:
  - name: ciscofp-upload-intrusion-rule-file
    description: 'Imports or validates custom Snort 3 intrusion rules within a file. Import arguments: rule_import_mode, rule_group_ids.'
    arguments:
    - name: entry_id
      description: 'A file containing the custom Snort 3 intrusion rules. Supported file formats are .rules and .txt.'
      required: true
    - name: rule_import_mode
      description: 'Merge or replace the rules in the rule groups.'
      auto: PREDEFINED
      predefined:
      - 'MERGE'
      - 'REPLACE'
    - name: rule_group_ids
      description: 'A comma-separated list of rule groups to which rules should belong. Example are group-id1,group-id2. This is required when importing rules and can be acquired from: ciscofp-list-intrusion-rule-group'
      isArray: true
    - name: validate_only
      description: 'Define whether to validate or to validate and import rules. True is the default value and sets that rules should be validated and not imported.'
      defaultValue: 'True'
      auto: PREDEFINED
      predefined:
      - 'True'
      - 'False'
    outputs:
    - type: String
      contextPath: CiscoFP.IntrusionRuleUpload.summary.type
      description: 'Type of the response object. This value is always ruleimportsummary.'
    - type: String
      contextPath: CiscoFP.IntrusionRuleUpload.summary.deleted.type
      description: 'Type of the response object. This value is always ruleimportsummaryentry.'
    - type: Number
      contextPath: CiscoFP.IntrusionRuleUpload.summary.deleted.count
      description: 'The number of deleted rules. By default shows 0.'
    - type: String
      contextPath: CiscoFP.IntrusionRuleUpload.summary.deleted.rules
      description: 'Details of deleted rules in the format GID:SID.'
    - type: String
      contextPath: CiscoFP.IntrusionRuleUpload.summary.added.type
      description: 'Type of the response object. This value is always ruleimportsummaryentry.'
    - type: Number
      contextPath: CiscoFP.IntrusionRuleUpload.summary.added.count
      description: 'The number of added rules. By default shows 0.'
    - type: String
      contextPath: CiscoFP.IntrusionRuleUpload.summary.added.rules
      description: 'Details of added rules in the format GID:SID.'
    - type: String
      contextPath: CiscoFP.IntrusionRuleUpload.summary.unassociated.type
      description: 'Type of the response object. This value is always ruleimportsummaryentry.'
    - type: Number
      contextPath: CiscoFP.IntrusionRuleUpload.summary.unassociated.count
      description: 'The number of unassociated rules. By default shows 0.'
    - type: String
      contextPath: CiscoFP.IntrusionRuleUpload.summary.unassociated.rules
      description: 'Details of unassociated rules in the format GID:SID.'
    - type: String
      contextPath: CiscoFP.IntrusionRuleUpload.summary.updated.type
      description: 'Type of the response object. This value is always ruleimportsummaryentry.'
    - type: Number
      contextPath: CiscoFP.IntrusionRuleUpload.summary.updated.count
      description: 'The number of updated rules. By default shows 0.'
    - type: String
      contextPath: CiscoFP.IntrusionRuleUpload.summary.updated.rules
      description: 'Details of updated rules in the format GID:SID.'
    - type: String
      contextPath: CiscoFP.IntrusionRuleUpload.summary.skipped.type
      description: 'Type of the response object. This value is always ruleimportsummaryentry.'
    - type: Number
      contextPath: CiscoFP.IntrusionRuleUpload.summary.skipped.count
      description: 'The number of skipped rules. By default shows 0.'
    - type: String
      contextPath: CiscoFP.IntrusionRuleUpload.summary.skipped.rules
      description: 'Details of skipped rules in the format GID:SID.'
    - type: String
      contextPath: CiscoFP.IntrusionRuleUpload.validateOnly
      description: 'Specifies if rules should be validated or validated and imported. Default value is true.'
    - type: String
      contextPath: CiscoFP.IntrusionRuleUpload.ruleImportMode
      description: 'The rule import mode. Can be either MERGE or REPLACE.'
    - type: String
      contextPath: CiscoFP.IntrusionRuleUpload.files.path
      description: 'The file path.'
    - type: String
      contextPath: CiscoFP.IntrusionRuleUpload.files.attrib
      description: 'The file attribute, payloadFile.'
    - type: String
      contextPath: CiscoFP.IntrusionRuleUpload.files.name
      description: 'The file name.'
    - type: String
      contextPath: CiscoFP.IntrusionRuleUpload.files.id
      description: 'The file ID.'
    - type: String
      contextPath: CiscoFP.IntrusionRuleUpload.files.type
      description: 'The file type.'
    - type: String
      contextPath: CiscoFP.IntrusionRuleUpload.ruleGroups.id
      description: 'Snort 3 intrusion rule group ID.'
    - type: String
      contextPath: CiscoFP.IntrusionRuleUpload.ruleGroups.name
      description: 'Snort 3 intrusion rule group name.'
    - type: String
      contextPath: CiscoFP.IntrusionRuleUpload.ruleGroups.type
      description: 'Type of the response object. This value is always IntrusionRuleGroup.'
  - name: ciscofp-list-intrusion-rule
    description: 'Retrieves the Snort3 Intrusion rule group. If no ID is specified, it retrieves a list of all Snort3 Intrusion rule groups. Default list size is 50. GET argument: intrusion_rule_id | LIST arguments: sort, filter, expanded_response, limit, page, page_size.'
    arguments:
    - name: intrusion_rule_id
      description: 'Snort 3 intrusion rule ID.'
    - name: expanded_response
      description: 'Whether to display an expanded response with a list of objects with additional attributes.'
      auto: PREDEFINED
      predefined:
      - 'True'
      - 'False'
    - name: sort
      description: 'Sorting parameters to be provided e.g. sid,-sid,gid,-gid,msg,-msg.'
      isArray: true
    - name: filter
      description: 'Filter the results. Can be any of the following formats: "gid:123;sid:456" or "fts:789" or "overrides:true;ipspolicy:{uuid1,uuid2,...}, where "ipspolicy" is a comma-separated list of Snort 3 Intrusion Policy IDs.'
    - name: limit
      description: 'The number of items to return.'
    - name: page
      description: 'The number of pages to return.'
    - name: page_size
      description: 'The number of items to return in a page.'
    outputs:
    - type: String
      contextPath: CiscoFP.IntrusionRule.type
      description: 'Type of the response object. This value is always IntrusionRule.'
    - type: String
      contextPath: CiscoFP.IntrusionRule.id
      description: 'The intrusion rule ID.'
    - type: String
      contextPath: CiscoFP.IntrusionRule.name
      description: 'The intrusion rule name.'
    - type: Number
      contextPath: CiscoFP.IntrusionRule.gid
      description: 'The generator identifier (GID) used to identify the part of Snort which generates an event.'
    - type: Number
      contextPath: CiscoFP.IntrusionRule.sid
      description: 'The signature identifier (SID) used to uniquely identify Snort rules.'
    - type: Number
      contextPath: CiscoFP.IntrusionRule.revision
      description: 'The revision number of a given Snort rule. Incremented by one each time a change is made to a rule.'
    - type: Boolean
      contextPath: CiscoFP.IntrusionRule.isSystemDefined
      description: 'Read-only field indicating if the rule is system-defined (i.e., Talos provided). If the value is false, then the rule is user-defined.'
    - type: String
      contextPath: CiscoFP.IntrusionRule.msg
      description: 'User-defined rule description.'
    - type: String
      contextPath: CiscoFP.IntrusionRule.ruleData
      description: 'The details of the rule based on which rule created or updated.'
    - type: String
      contextPath: CiscoFP.IntrusionRule.description
      description: 'User-defined resource description.'
    - type: String
      contextPath: CiscoFP.IntrusionRule.overrideState
      description: 'The override state of the rule. One of: DROP, BLOCK, ALERT, DISABLE, DEFAULT.'
    - type: String
      contextPath: CiscoFP.IntrusionRule.defaultState
      description: 'The default rule state. One of: DROP, BLOCK, ALERT, DISABLE, DEFAULT.'
    - type: String
      contextPath: CiscoFP.IntrusionRule.ruleAction.defaultState
      description: 'The default rule state for the specified intrusion policy. One of: DROP, BLOCK, ALERT, DISABLE, DEFAULT, PASS, REJECT, REACT, REWRITE.'
    - type: String
      contextPath: CiscoFP.IntrusionRule.ruleAction.overrideState
      description: 'The override state of the rule for the specified intrusion policy. One of: DROP, BLOCK, ALERT, DISABLE, DEFAULT, PASS, REJECT, REACT, REWRITE.'
    - type: String
      contextPath: CiscoFP.IntrusionRule.ruleAction.policy.name
      description: 'The intrusion policy name'
    - type: String
      contextPath: CiscoFP.IntrusionRule.ruleAction.policy.id
      description: 'The intrusion Policy ID'
    - type: String
      contextPath: CiscoFP.IntrusionRule.ruleAction.policy.type
      description: 'The type must be intrusionpolicy'
    - type: Boolean
      contextPath: CiscoFP.IntrusionRule.ruleAction.policy.isSystemDefined
      description: 'Whether the rule is system-defined or user-defined. If the value is false, then rule is user-defined.'
    - type: String
      contextPath: CiscoFP.IntrusionRule.metadata.domain.name
      description: 'The domain name.'
    - type: String
      contextPath: CiscoFP.IntrusionRule.metadata.domain.id
      description: 'The domain ID.'
    - type: String
      contextPath: CiscoFP.IntrusionRule.metadata.domain.type
      description: 'The domain type (fixed).'
    - type: String
      contextPath: CiscoFP.IntrusionRule.ruleGroups.name
      description: 'User-defined resource name.'
    - type: String
      contextPath: CiscoFP.IntrusionRule.ruleGroups.id
      description: 'The resource ID.'
    - type: String
      contextPath: CiscoFP.IntrusionRule.ruleGroups.type
      description: 'The resource response object.'
  - name: ciscofp-create-intrusion-rule
    description: 'Creates or overrides the Snort 3 Intrusion rule group with the specified parameters. Guide to Snort 3 rule writing: https://docs.snort.org/welcome.'
    arguments:
    - name: rule_data
      description: 'The Snort Rule structure data. Guide to Snort rule structure: https://docs.snort.org/rules/'
      required: true
    - name: rule_group_ids
      description: 'Rule group IDs in a comma-separated list. Can be acquired from: ciscofp-list-intrusion-rule-group.'
      required: true
      isArray: true
    outputs:
    - type: String
      contextPath: CiscoFP.IntrusionRule.type
      description: 'The response object type. This value is always IntrusionRule.'
    - type: String
      contextPath: CiscoFP.IntrusionRule.id
      description: 'The intrusion rule ID.'
    - type: String
      contextPath: CiscoFP.IntrusionRule.name
      description: 'The intrusion rule name.'
    - type: Number
      contextPath: CiscoFP.IntrusionRule.gid
      description: 'The generator ID (GID) used to identify the part of Snort that generated an event.'
    - type: Number
      contextPath: CiscoFP.IntrusionRule.sid
      description: 'The signature ID (SID) used to uniquely identify Snort rules.'
    - type: Number
      contextPath: CiscoFP.IntrusionRule.revision
      description: 'The revision number of a given Snort rule. Incremented by one each time a change is made to a rule.'
    - type: Boolean
      contextPath: CiscoFP.IntrusionRule.isSystemDefined
      description: 'Read-only field indicating if the rule is system-defined (i.e., Talos provided). If the value is false, then the rule is user-defined.'
    - type: String
      contextPath: CiscoFP.IntrusionRule.msg
      description: 'User-provided rule description.'
    - type: String
      contextPath: CiscoFP.IntrusionRule.ruleData
      description: 'The details of the rule based on which rule created or updated.'
    - type: String
      contextPath: CiscoFP.IntrusionRule.description
      description: 'User provided resource description.'
    - type: String
      contextPath: CiscoFP.IntrusionRule.overrideState
      description: 'The override state of the rule. One of: DROP, BLOCK, ALERT, DISABLE, DEFAULT.'
    - type: String
      contextPath: CiscoFP.IntrusionRule.defaultState
      description: 'The rule default state. One of: DROP, BLOCK, ALERT, DISABLE, DEFAULT.'
    - type: String
      contextPath: CiscoFP.IntrusionRule.ruleAction.defaultState
      description: 'The rule default state for the specified intrusion policy. One of: DROP, BLOCK, ALERT, DISABLE, DEFAULT, PASS, REJECT, REACT, REWRITE.'
    - type: String
      contextPath: CiscoFP.IntrusionRule.ruleAction.overrideState
      description: 'The rule override state for the specified intrusion policy. One of: DROP, BLOCK, ALERT, DISABLE, DEFAULT, PASS, REJECT, REACT, REWRITE.'
    - type: String
      contextPath: CiscoFP.IntrusionRule.ruleAction.policy.name
      description: 'The intrusion policy name.'
    - type: String
      contextPath: CiscoFP.IntrusionRule.ruleAction.policy.id
      description: 'The intrusion Policy ID'
    - type: String
      contextPath: CiscoFP.IntrusionRule.ruleAction.policy.type
      description: 'The type must be intrusionpolicy'
    - type: Boolean
      contextPath: CiscoFP.IntrusionRule.ruleAction.policy.isSystemDefined
      description: 'Whether the rule is system-defined or user-defined. If the value is false, then the rule is user-defined.'
    - type: String
      contextPath: CiscoFP.IntrusionRule.metadata.domain.name
      description: 'The domain name.'
    - type: String
      contextPath: CiscoFP.IntrusionRule.metadata.domain.id
      description: 'The domain ID.'
    - type: String
      contextPath: CiscoFP.IntrusionRule.metadata.domain.type
      description: 'The domain type (fixed).'
    - type: String
      contextPath: CiscoFP.IntrusionRule.ruleGroups.name
      description: 'User-defined resource name.'
    - type: String
      contextPath: CiscoFP.IntrusionRule.ruleGroups.id
      description: 'The resource ID.'
    - type: String
      contextPath: CiscoFP.IntrusionRule.ruleGroups.type
      description: 'The resource response object.'
  - name: ciscofp-update-intrusion-rule
    description: 'Modifies the Snort3 Intrusion rule group with the specified ID. You must enter one or both of the following: rule_data | rule_group_ids. The variable that was not entered will remain the same. If merging, rule_group_ids must be entered.'
    arguments:
    - name: intrusion_rule_id
      description: 'The Snort 3 intrusion rule ID.'
      required: true
    - name: rule_data
      description: 'The Snort rule structure data. Guide to Snort rule structure: https://docs.snort.org/rules/'
    - name: rule_group_ids
      description: 'Rule group IDs in a comma-separated list. Can be acquired from: ciscofp-list-intrusion-rule-group'
      isArray: true
    - name: update_strategy
      description: 'The update method to use in the command. Can be "MERGE" or "OVERRIDE". If "MERGE" is used, new rule groups will be appended. If "OVERRIDE" is used, old rule groups will be overwritten.'
      defaultValue: OVERRIDE
      auto: PREDEFINED
      predefined:
      - MERGE
      - OVERRIDE
    outputs:
    - type: String
      contextPath: CiscoFP.IntrusionRule.type
      description: 'The response object type. This value is always IntrusionRule.'
    - type: String
      contextPath: CiscoFP.IntrusionRule.id
      description: 'The intrusion rule ID.'
    - type: String
      contextPath: CiscoFP.IntrusionRule.name
      description: 'The intrusion rule name.'
    - type: Number
      contextPath: CiscoFP.IntrusionRule.gid
      description: 'The generator identifier (GID) used to identify the part of Snort that generated an event.'
    - type: Number
      contextPath: CiscoFP.IntrusionRule.sid
      description: 'The signature identifier (SID) used to uniquely identify Snort rules.'
    - type: Number
      contextPath: CiscoFP.IntrusionRule.revision
      description: 'The revision number of a given Snort rule. Incremented by one each time a change is made to a rule.'
    - type: Boolean
      contextPath: CiscoFP.IntrusionRule.isSystemDefined
      description: 'Read-only field indicating if the rule is system-defined (i.e., Talos provided). If the value is false, then the rule is user-defined.'
    - type: String
      contextPath: CiscoFP.IntrusionRule.msg
      description: 'User-provided rule description.'
    - type: String
      contextPath: CiscoFP.IntrusionRule.ruleData
      description: 'The details of the rule based on which rule created or updated.'
    - type: String
      contextPath: CiscoFP.IntrusionRule.description
      description: 'User provided resource description.'
    - type: String
      contextPath: CiscoFP.IntrusionRule.overrideState
      description: 'The override state of the rule. One of: DROP, BLOCK, ALERT, DISABLE, DEFAULT.'
    - type: String
      contextPath: CiscoFP.IntrusionRule.defaultState
      description: 'The default rule state. One of: DROP, BLOCK, ALERT, DISABLE, DEFAULT.'
    - type: String
      contextPath: CiscoFP.IntrusionRule.ruleAction.defaultState
      description: 'The default rule state for the specified intrusion policy. One of: DROP, BLOCK, ALERT, DISABLE, DEFAULT, PASS, REJECT, REACT, REWRITE.'
    - type: String
      contextPath: CiscoFP.IntrusionRule.ruleAction.overrideState
      description: 'The override state of the rule for the specified intrusion policy. One of: DROP, BLOCK, ALERT, DISABLE, DEFAULT, PASS, REJECT, REACT, REWRITE.'
    - type: String
      contextPath: CiscoFP.IntrusionRule.ruleAction.policy.name
      description: 'The intrusion policy name.'
    - type: String
      contextPath: CiscoFP.IntrusionRule.ruleAction.policy.id
      description: 'The intrusion Policy ID.'
    - type: String
      contextPath: CiscoFP.IntrusionRule.ruleAction.policy.type
      description: 'The type must be intrusionpolicy.'
    - type: Boolean
      contextPath: CiscoFP.IntrusionRule.ruleAction.policy.isSystemDefined
      description: 'Whether the rule is system-defined or user-defined. If the value is false, then the rule is user-defined.'
    - type: String
      contextPath: CiscoFP.IntrusionRule.metadata.domain.name
      description: 'The domain name.'
    - type: String
      contextPath: CiscoFP.IntrusionRule.metadata.domain.id
      description: 'The domain ID.'
    - type: String
      contextPath: CiscoFP.IntrusionRule.metadata.domain.type
      description: 'The domain type (fixed).'
    - type: String
      contextPath: CiscoFP.IntrusionRule.ruleGroups.name
      description: 'User-defined resource name.'
    - type: String
      contextPath: CiscoFP.IntrusionRule.ruleGroups.id
      description: 'The resource ID.'
    - type: String
      contextPath: CiscoFP.IntrusionRule.ruleGroups.type
      description: 'The resource response object.'
  - name: ciscofp-delete-intrusion-rule
    description: 'Deletes the specified Snort3 rule.'
    arguments:
    - name: intrusion_rule_id
      description: 'The Snort 3 intrusion rule ID.'
      required: true
  - name: ciscofp-list-intrusion-policy
    description: 'Retrieves the intrusion policy associated with the specified ID. If no ID is specified, retrieves a list of all intrusion policies. Default list size is 50. GET arguments: intrusion_policy_id, include_count | LIST arguments: expanded_response, limit, page, page_size.'
    arguments:
    - name: intrusion_policy_id
      description: 'The intrusion policy ID.'
    - name: include_count
      description: 'Whether the number of rules should be included in the response.'
      defaultValue: 'False'
      auto: PREDEFINED
      predefined:
      - 'True'
      - 'False'
    - name: expanded_response
      description: 'Whether to display an expanded response with a list of objects with additional attributes.'
      defaultValue: 'False'
      auto: PREDEFINED
      predefined:
      - 'True'
      - 'False'
    - name: limit
      description: 'The number of items to return.'
    - name: page
      description: 'The number of pages to return.'
    - name: page_size
      description: 'The number of items to return in a page.'
    outputs:
    - type: String
      contextPath: CiscoFP.IntrusionPolicy.name
      description: 'The intrusion policy name.'
    - type: String
      contextPath: CiscoFP.IntrusionPolicy.id
      description: 'The intrusion policy ID.'
    - type: String
      contextPath: CiscoFP.IntrusionPolicy.type
      description: 'The type of object. This value is always "intrusionpolicy".'
    - type: String
      contextPath: CiscoFP.IntrusionPolicy.description
      description: 'The intrusion policy description.'
    - type: Number
      contextPath: CiscoFP.IntrusionPolicy.inlineDrop
      description: 'The inspection mode for Snort 2 engine only. Can be 0 or 1.'
    - type: String
      contextPath: CiscoFP.IntrusionPolicy.version
      description: 'The version number of the response object.'
    - type: String
      contextPath: CiscoFP.IntrusionPolicy.inspectionMode
      description: 'The inspection mode for Snort 3 engine only. Can be either DETECTION or PREVENTION.'
    - type: Boolean
      contextPath: CiscoFP.IntrusionPolicy.isSystemDefined
      description: 'Whether the policy is system-defined or user-defined. If the value is false, then the policy is user-defined.'
    - type: String
      contextPath: CiscoFP.IntrusionPolicy.snortEngine
      description: 'The Snort engine version. Can be either SNORT2 or SNORT3.'
    - type: String
      contextPath: CiscoFP.IntrusionPolicy.metadata.mappedPolicy.name
      description: 'The mapped policy name.'
    - type: String
      contextPath: CiscoFP.IntrusionPolicy.metadata.mappedPolicy.id
      description: 'The mapped policy ID.'
    - type: String
      contextPath: CiscoFP.IntrusionPolicy.metadata.mappedPolicy.type
      description: 'The object type.'
    - type: String
      contextPath: CiscoFP.IntrusionPolicy.metadata.mappedPolicy.inspectionMode
      description: 'The inspection mode for Snort 3 engine. Can be either DETECTION or PREVENTION.'
    - type: String
      contextPath: CiscoFP.IntrusionPolicy.metadata.mappedPolicy.snortEngine
      description: 'The Snort engine version. Can be either SNORT2 or SNORT3.'
    - type: Number
      contextPath: CiscoFP.IntrusionPolicy.metadata.ruleCount.alert
      description: 'The number of alert rules.'
    - type: Number
      contextPath: CiscoFP.IntrusionPolicy.metadata.ruleCount.block
      description: 'The number of block rules.'
    - type: Number
      contextPath: CiscoFP.IntrusionPolicy.metadata.ruleCount.disabled
      description: 'The number of disabled rules.'
    - type: Number
      contextPath: CiscoFP.IntrusionPolicy.metadata.ruleCount.overridden
      description: 'The number of overridden rules.'
    - type: Number
      contextPath: CiscoFP.IntrusionPolicy.metadata.usage.accesspolicy
      description: 'The number of access policies.'
    - type: Number
      contextPath: CiscoFP.IntrusionPolicy.metadata.usage.devices
      description: 'The number of devices.'
    - type: String
      contextPath: CiscoFP.IntrusionPolicy.metadata.usage.asscoiatedAcPolicies.name
      description: 'User-defined resource name.'
    - type: String
      contextPath: CiscoFP.IntrusionPolicy.metadata.usage.asscoiatedAcPolicies.id
      description: 'The resource ID.'
    - type: String
      contextPath: CiscoFP.IntrusionPolicy.metadata.usage.asscoiatedAcPolicies.type
      description: 'The resource response object.'
    - type: String
      contextPath: CiscoFP.IntrusionPolicy.metadata.domain.name
      description: 'The domain name.'
    - type: String
      contextPath: CiscoFP.IntrusionPolicy.metadata.domain.id
      description: 'The domain ID.'
    - type: String
      contextPath: CiscoFP.IntrusionPolicy.metadata.domain.type
      description: 'The domain type.'
    - type: String
      contextPath: CiscoFP.IntrusionPolicy.metadata.snortEngine
      description: 'The Snort engine version. Can be either SNORT2 or SNORT3.'
    - type: Number
      contextPath: CiscoFP.IntrusionPolicy.metadata.timestamp
      description: 'The metadata timestamp.'
    - type: String
      contextPath: CiscoFP.IntrusionPolicy.basePolicy.name
      description: 'User-defined resource name.'
    - type: String
      contextPath: CiscoFP.IntrusionPolicy.basePolicy.id
      description: 'The resource ID.'
    - type: String
      contextPath: CiscoFP.IntrusionPolicy.basePolicy.type
      description: 'The resource response object.'
  - name: ciscofp-create-intrusion-policy
    description: 'Creates an intrusion policy with the specified parameters. This command may take a while, you can set the "execution-timeout" field if necessary (X > 300).'
    arguments:
    - name: name
      description: 'The intrusion policy name.'
      required: true
    - name: description
      description: 'The intrusion policy description.'
    - name: basepolicy_id
      description: 'The base intrusion policy ID. Can be acquired from: ciscofp-list-intrusion-policy.'
      required: true
    - name: inspection_mode
      description: 'The inspection mode for Snort 3 engine. Can be either DETECTION or PREVENTION.'
      auto: PREDEFINED
      predefined:
      - DETECTION
      - PREVENTION
    outputs:
    - type: String
      contextPath: CiscoFP.IntrusionPolicy.name
      description: 'The intrusion policy name.'
    - type: String
      contextPath: CiscoFP.IntrusionPolicy.id
      description: 'The intrusion policy ID.'
    - type: String
      contextPath: CiscoFP.IntrusionPolicy.type
      description: 'The object type. This value is always "intrusionpolicy".'
    - type: String
      contextPath: CiscoFP.IntrusionPolicy.description
      description: 'The intrusion policy description.'
    - type: Number
      contextPath: CiscoFP.IntrusionPolicy.inlineDrop
      description: 'The inspection mode for Snort 2 engine only. Can be 0 or 1.'
    - type: String
      contextPath: CiscoFP.IntrusionPolicy.version
      description: 'The response object version number.'
    - type: String
      contextPath: CiscoFP.IntrusionPolicy.inspectionMode
      description: 'The inspection mode for Snort 3 engine. Can be either DETECTION or PREVENTION.'
    - type: Boolean
      contextPath: CiscoFP.IntrusionPolicy.isSystemDefined
      description: 'Whether the policy is system-defined or user-defined. If the value is false, then the policy is user-defined.'
    - type: String
      contextPath: CiscoFP.IntrusionPolicy.snortEngine
      description: 'The Snort engine version. Can be either SNORT2 or SNORT3.'
    - type: String
      contextPath: CiscoFP.IntrusionPolicy.metadata.mappedPolicy.name
      description: 'The mapped policy name.'
    - type: String
      contextPath: CiscoFP.IntrusionPolicy.metadata.mappedPolicy.id
      description: 'The mapped policy ID.'
    - type: String
      contextPath: CiscoFP.IntrusionPolicy.metadata.mappedPolicy.type
      description: 'The object type.'
    - type: String
      contextPath: CiscoFP.IntrusionPolicy.metadata.mappedPolicy.inspectionMode
      description: 'The inspection mode for Snort 3 engine only. Can be either DETECTION or PREVENTION.'
    - type: String
      contextPath: CiscoFP.IntrusionPolicy.metadata.mappedPolicy.snortEngine
      description: 'The Snort engine version. Can be either SNORT2 or SNORT3.'
    - type: Number
      contextPath: CiscoFP.IntrusionPolicy.metadata.ruleCount.alert
      description: 'The number of alert rules.'
    - type: Number
      contextPath: CiscoFP.IntrusionPolicy.metadata.ruleCount.block
      description: 'The number of block rules.'
    - type: Number
      contextPath: CiscoFP.IntrusionPolicy.metadata.ruleCount.disabled
      description: 'The number of disabled rules.'
    - type: Number
      contextPath: CiscoFP.IntrusionPolicy.metadata.ruleCount.overridden
      description: 'The number of overridden rules.'
    - type: Number
      contextPath: CiscoFP.IntrusionPolicy.metadata.usage.accesspolicy
      description: 'The number of access policies.'
    - type: Number
      contextPath: CiscoFP.IntrusionPolicy.metadata.usage.devices
      description: 'The number of devices.'
    - type: String
      contextPath: CiscoFP.IntrusionPolicy.metadata.usage.asscoiatedAcPolicies.name
      description: 'User-defined resource name.'
    - type: String
      contextPath: CiscoFP.IntrusionPolicy.metadata.usage.asscoiatedAcPolicies.id
      description: 'The resource ID.'
    - type: String
      contextPath: CiscoFP.IntrusionPolicy.metadata.usage.asscoiatedAcPolicies.type
      description: 'The resource response object.'
    - type: String
      contextPath: CiscoFP.IntrusionPolicy.metadata.domain.name
      description: 'The domain name.'
    - type: String
      contextPath: CiscoFP.IntrusionPolicy.metadata.domain.id
      description: 'The domain ID.'
    - type: String
      contextPath: CiscoFP.IntrusionPolicy.metadata.domain.type
      description: 'The domain type.'
    - type: String
      contextPath: CiscoFP.IntrusionPolicy.metadata.snortEngine
      description: 'The Snort engine version. Can be either SNORT2 or SNORT3.'
    - type: Number
      contextPath: CiscoFP.IntrusionPolicy.metadata.timestamp
      description: 'The metadata timestamp.'
    - type: String
      contextPath: CiscoFP.IntrusionPolicy.basePolicy.name
      description: 'User-defined resource name.'
    - type: String
      contextPath: CiscoFP.IntrusionPolicy.basePolicy.id
      description: 'The resource ID.'
    - type: String
      contextPath: CiscoFP.IntrusionPolicy.basePolicy.type
      description: 'The resource response object.'
  - name: ciscofp-update-intrusion-policy
    description: 'Modifies the intrusion policy associated with the specified ID. This command may take a while, you can set the "execution-timeout" field if necessary (X > 300).'
    arguments:
    - name: intrusion_policy_id
      description: 'The intrusion policy ID.'
      required: true
    - name: replicate_inspection_mode
      description: 'Whether to replicate inspection mode from Snort 3 to Snort 2.'
      auto: PREDEFINED
      predefined:
      - 'True'
      - 'False'
    - name: name
      description: 'The intrusion policy name.'
    - name: description
      description: 'The intrusion policy description.'
    - name: basepolicy_id
      description: 'The base intrusion policy ID. Can be acquired from: ciscofp-list-intrusion-policy.'
    - name: inspection_mode
      description: 'The inspection mode for Snort 3 engine only. Can be either DETECTION or PREVENTION.'
      auto: PREDEFINED
      predefined:
      - DETECTION
      - PREVENTION
    outputs:
    - type: String
      contextPath: CiscoFP.IntrusionPolicy.name
      description: 'The intrusion policy name.'
    - type: String
      contextPath: CiscoFP.IntrusionPolicy.id
      description: 'The intrusion policy ID.'
    - type: String
      contextPath: CiscoFP.IntrusionPolicy.type
      description: 'The object type. This value is always "intrusionpolicy".'
    - type: String
      contextPath: CiscoFP.IntrusionPolicy.description
      description: 'The intrusion policy description.'
    - type: Number
      contextPath: CiscoFP.IntrusionPolicy.inlineDrop
      description: 'The inspection mode for Snort 2 engine only. Can be 0 or 1.'
    - type: String
      contextPath: CiscoFP.IntrusionPolicy.version
      description: 'The response object version number.'
    - type: String
      contextPath: CiscoFP.IntrusionPolicy.inspectionMode
      description: 'The inspection mode for Snort 3 engine only. Can be either DETECTION or PREVENTION.'
    - type: Boolean
      contextPath: CiscoFP.IntrusionPolicy.isSystemDefined
      description: 'Whether the policy is system-defined or user-defined. If the value is false, then the policy is user-defined.'
    - type: String
      contextPath: CiscoFP.IntrusionPolicy.snortEngine
      description: 'The Snort engine version. Can be either SNORT2 or SNORT3.'
    - type: String
      contextPath: CiscoFP.IntrusionPolicy.metadata.mappedPolicy.name
      description: 'The mapped policy name.'
    - type: String
      contextPath: CiscoFP.IntrusionPolicy.metadata.mappedPolicy.id
      description: 'The mapped policy ID.'
    - type: String
      contextPath: CiscoFP.IntrusionPolicy.metadata.mappedPolicy.type
      description: 'The object type.'
    - type: String
      contextPath: CiscoFP.IntrusionPolicy.metadata.mappedPolicy.inspectionMode
      description: 'The inspection mode for Snort 3 engine only. Can be either DETECTION or PREVENTION.'
    - type: String
      contextPath: CiscoFP.IntrusionPolicy.metadata.mappedPolicy.snortEngine
      description: 'The Snort engine version. Can be either SNORT2 or SNORT3.'
    - type: Number
      contextPath: CiscoFP.IntrusionPolicy.metadata.ruleCount.alert
      description: 'The number of alert rules.'
    - type: Number
      contextPath: CiscoFP.IntrusionPolicy.metadata.ruleCount.block
      description: 'The number of block rules.'
    - type: Number
      contextPath: CiscoFP.IntrusionPolicy.metadata.ruleCount.disabled
      description: 'The number of disabled rules.'
    - type: Number
      contextPath: CiscoFP.IntrusionPolicy.metadata.ruleCount.overridden
      description: 'The number of overridden rules.'
    - type: Number
      contextPath: CiscoFP.IntrusionPolicy.metadata.usage.accesspolicy
      description: 'The number of access policies.'
    - type: Number
      contextPath: CiscoFP.IntrusionPolicy.metadata.usage.devices
      description: 'The number of devices.'
    - type: String
      contextPath: CiscoFP.IntrusionPolicy.metadata.usage.asscoiatedAcPolicies.name
      description: 'User-defined resource name.'
    - type: String
      contextPath: CiscoFP.IntrusionPolicy.metadata.usage.asscoiatedAcPolicies.id
      description: 'The resource ID.'
    - type: String
      contextPath: CiscoFP.IntrusionPolicy.metadata.usage.asscoiatedAcPolicies.type
      description: 'The resource response object.'
    - type: String
      contextPath: CiscoFP.IntrusionPolicy.metadata.domain.name
      description: 'The domain name.'
    - type: String
      contextPath: CiscoFP.IntrusionPolicy.metadata.domain.id
      description: 'The domain ID.'
    - type: String
      contextPath: CiscoFP.IntrusionPolicy.metadata.domain.type
      description: 'The domain type.'
    - type: String
      contextPath: CiscoFP.IntrusionPolicy.metadata.snortEngine
      description: 'The Snort engine version. Can be either SNORT2 or SNORT3.'
    - type: Number
      contextPath: CiscoFP.IntrusionPolicy.metadata.timestamp
      description: 'The metadata timestamp.'
    - type: String
      contextPath: CiscoFP.IntrusionPolicy.basePolicy.name
      description: 'User-defined resource name.'
    - type: String
      contextPath: CiscoFP.IntrusionPolicy.basePolicy.id
      description: 'The resource ID.'
    - type: String
      contextPath: CiscoFP.IntrusionPolicy.basePolicy.type
      description: 'The resource response object.'
  - name: ciscofp-delete-intrusion-policy
    description: 'Deletes the intrusion policy associated with the specified ID.'
    arguments:
    - name: intrusion_policy_id
      description: 'The intrusion policy ID.'
      required: true
  - name: ciscofp-list-intrusion-rule-group
    description: 'Retrieves the Snort 3 intrusion rule group. If no ID is specified, retrieves a list of all Snort 3 Intrusion rule groups. The default list size is 50. GET arguments: rule_group_id | LIST arguments: expanded_response, filter, limit, page, page_size.'
    arguments:
    - name: rule_group_id
      description: 'The Snort 3 intrusion rule group ID.'
    - name: expanded_response
      description: 'Whether to display an expanded response with a list of objects with additional attributes.'
      auto: PREDEFINED
      predefined:
      - 'True'
      - 'False'
    - name: filter
      description: 'Filter the results. Can be any of the following formats: "name:Browser/Firefox" or "currentSecurityLevel:DISABLED" or "showonlyparents:{true/false}" or "includeCount:true".'
    - name: limit
      description: 'The number of items to return.'
    - name: page
      description: 'The number of pages to return.'
    - name: page_size
      description: 'The number of items to return in a page.'
    outputs:
    - type: String
      contextPath: CiscoFP.IntrusionRuleGroup.name
      description: 'The name of the Snort 3 intrusion rule group.'
    - type: String
      contextPath: CiscoFP.IntrusionRuleGroup.id
      description: 'The Snort 3 intrusion rule group ID.'
    - type: String
      contextPath: CiscoFP.IntrusionRuleGroup.type
      description: 'The response object type. This value is always IntrusionRuleGroup.'
    - type: Boolean
      contextPath: CiscoFP.IntrusionRuleGroup.isSystemDefined
      description: 'Read-only field indicating if the rule group is system-defined (i.e., Talos provided). If the value is false, then the rule is user-defined.'
    - type: String
      contextPath: CiscoFP.IntrusionRuleGroup.description
      description: 'Description of the Snort 3 intrusion rule group.'
    - type: String
      contextPath: CiscoFP.IntrusionRuleGroup.version
      description: 'The rule group version.'
    - type: String
      contextPath: CiscoFP.IntrusionRuleGroup.overrideSecurityLevel
      description: 'The override level in context of a policy. Allowed only for a custom intrusion policy. One of: DISABLED, LEVEL_1, LEVEL_2, LEVEL_3, LEVEL_4.'
    - type: String
      contextPath: CiscoFP.IntrusionRuleGroup.defaultSecurityLevel
      description: 'The default level in context of a policy. One of: DISABLED, LEVEL_1, LEVEL_2, LEVEL_3, LEVEL_4.'
    - type: String
      contextPath: CiscoFP.IntrusionRuleGroup.childGroups.name
      description: 'The rule group name associated with the parent rule group.'
    - type: String
      contextPath: CiscoFP.IntrusionRuleGroup.childGroups.id
      description: 'The rule group ID associated with the parent rule group.'
    - type: String
      contextPath: CiscoFP.IntrusionRuleGroup.childGroups.type
      description: 'The rule group type associated with the parent rule group.'
    - type: Boolean
      contextPath: CiscoFP.IntrusionRuleGroup.childGroups.isSystemDefined
      description: 'Read-only field indicating whether the rule group is system-defined (i.e., Talos provided). If the value is false, then the rule group is user-defined.'
    - type: String
      contextPath: CiscoFP.IntrusionRuleGroup.childGroups.description
      description: 'Description of rule group associated with the parent rule group.'
    - type: String
      contextPath: CiscoFP.IntrusionRuleGroup.childGroups.overrideSecurityLevel
      description: 'The override level in context of a policy. Allowed only for a custom intrusion policy. One of: DISABLED, LEVEL_1, LEVEL_2, LEVEL_3, LEVEL_4.'
    - type: String
      contextPath: CiscoFP.IntrusionRuleGroup.childGroups.defaultSecurityLevel
      description: 'The default level in context of a policy. One of: DISABLED, LEVEL_1, LEVEL_2, LEVEL_3, LEVEL_4.'
    - type: Number
      contextPath: CiscoFP.IntrusionRuleGroup.childGroups.metadata.timestamp
      description: 'The metadata timestamp.'
    - type: String
      contextPath: CiscoFP.IntrusionRuleGroup.childGroups.metadata.lastUser.name
      description: 'The last username.'
    - type: String
      contextPath: CiscoFP.IntrusionRuleGroup.childGroups.metadata.lastUser.id
      description: 'The last user ID.'
    - type: String
      contextPath: CiscoFP.IntrusionRuleGroup.childGroups.metadata.lastUser.type
      description: 'The last user type.'
    - type: String
      contextPath: CiscoFP.IntrusionRuleGroup.childGroups.metadata.domain.name
      description: 'The domain name.'
    - type: String
      contextPath: CiscoFP.IntrusionRuleGroup.childGroups.metadata.domain.id
      description: 'The domain ID.'
    - type: String
      contextPath: CiscoFP.IntrusionRuleGroup.childGroups.metadata.domain.type
      description: 'The domain type.'
    - type: Number
      contextPath: CiscoFP.IntrusionRuleGroup.metadata.timestamp
      description: 'The metadata timestamp.'
    - type: String
      contextPath: CiscoFP.IntrusionRuleGroup.metadata.lastUser.name
      description: 'The last username.'
    - type: String
      contextPath: CiscoFP.IntrusionRuleGroup.metadata.lastUser.id
      description: 'The last user ID.'
    - type: String
      contextPath: CiscoFP.IntrusionRuleGroup.metadata.lastUser.type
      description: 'The last user type.'
    - type: String
      contextPath: CiscoFP.IntrusionRuleGroup.metadata.domain.name
      description: 'The domain name.'
    - type: String
      contextPath: CiscoFP.IntrusionRuleGroup.metadata.domain.id
      description: 'The domain ID.'
    - type: String
      contextPath: CiscoFP.IntrusionRuleGroup.metadata.domain.type
      description: 'The domain type.'
  - name: ciscofp-create-intrusion-rule-group
    description: 'Creates or overrides the Snort 3 intrusion rule group with the specified parameters.'
    arguments:
    - name: name
      description: 'The Snort 3 intrusion rule group name.'
      required: true
    - name: description
      description: 'The Snort 3 intrusion rule group description.'
    outputs:
    - type: String
      contextPath: CiscoFP.IntrusionRuleGroup.name
      description: 'The Snort 3 intrusion rule group name.'
    - type: String
      contextPath: CiscoFP.IntrusionRuleGroup.id
      description: 'The Snort 3 intrusion rule group ID.'
    - type: String
      contextPath: CiscoFP.IntrusionRuleGroup.type
      description: 'The response object type. This value is always IntrusionRuleGroup.'
    - type: Boolean
      contextPath: CiscoFP.IntrusionRuleGroup.isSystemDefined
      description: 'Read-only field indicating whether the rule group is system-defined (i.e., Talos provided). If the value is false, then the rule is user-defined.'
    - type: String
      contextPath: CiscoFP.IntrusionRuleGroup.description
      description: 'The Snort 3 intrusion rule group description.'
    - type: String
      contextPath: CiscoFP.IntrusionRuleGroup.version
      description: 'The rule group version.'
    - type: String
      contextPath: CiscoFP.IntrusionRuleGroup.overrideSecurityLevel
      description: 'The override level in context of a policy. Allowed only for a custom intrusion policy. One of: DISABLED, LEVEL_1, LEVEL_2, LEVEL_3, LEVEL_4.'
    - type: String
      contextPath: CiscoFP.IntrusionRuleGroup.defaultSecurityLevel
      description: 'The default level in context of a policy. One of: DISABLED, LEVEL_1, LEVEL_2, LEVEL_3, LEVEL_4.'
    - type: String
      contextPath: CiscoFP.IntrusionRuleGroup.childGroups.name
      description: 'The rule group name associated with the parent rule group.'
    - type: String
      contextPath: CiscoFP.IntrusionRuleGroup.childGroups.id
      description: 'The rule group ID associated with the parent rule group.'
    - type: String
      contextPath: CiscoFP.IntrusionRuleGroup.childGroups.type
      description: 'The rule group type associated with the parent rule group.'
    - type: Boolean
      contextPath: CiscoFP.IntrusionRuleGroup.childGroups.isSystemDefined
      description: 'Read-only field indicating whether the rule group is system-defined (i.e., Talos provided). If the value is false, then the rule group is user-defined.'
    - type: String
      contextPath: CiscoFP.IntrusionRuleGroup.childGroups.description
      description: 'Description of the rule group associated with the parent rule group.'
    - type: String
      contextPath: CiscoFP.IntrusionRuleGroup.childGroups.overrideSecurityLevel
      description: 'The override level in context of a policy. Allowed only for a custom intrusion policy. One of: DISABLED, LEVEL_1, LEVEL_2, LEVEL_3, LEVEL_4.'
    - type: String
      contextPath: CiscoFP.IntrusionRuleGroup.childGroups.defaultSecurityLevel
      description: 'The default level in context of a policy. One of: DISABLED, LEVEL_1, LEVEL_2, LEVEL_3, LEVEL_4.'
    - type: Number
      contextPath: CiscoFP.IntrusionRuleGroup.childGroups.metadata.timestamp
      description: 'The metadata timestamp.'
    - type: String
      contextPath: CiscoFP.IntrusionRuleGroup.childGroups.metadata.lastUser.name
      description: 'The last username.'
    - type: String
      contextPath: CiscoFP.IntrusionRuleGroup.childGroups.metadata.lastUser.id
      description: 'The last user ID.'
    - type: String
      contextPath: CiscoFP.IntrusionRuleGroup.childGroups.metadata.lastUser.type
      description: 'The last user type.'
    - type: String
      contextPath: CiscoFP.IntrusionRuleGroup.childGroups.metadata.domain.name
      description: 'The domain name.'
    - type: String
      contextPath: CiscoFP.IntrusionRuleGroup.childGroups.metadata.domain.id
      description: 'The domain ID.'
    - type: String
      contextPath: CiscoFP.IntrusionRuleGroup.childGroups.metadata.domain.type
      description: 'The domain type.'
    - type: Number
      contextPath: CiscoFP.IntrusionRuleGroup.metadata.timestamp
      description: 'The metadata timestamp.'
    - type: String
      contextPath: CiscoFP.IntrusionRuleGroup.metadata.lastUser.name
      description: 'The last username.'
    - type: String
      contextPath: CiscoFP.IntrusionRuleGroup.metadata.lastUser.id
      description: 'The last user ID.'
    - type: String
      contextPath: CiscoFP.IntrusionRuleGroup.metadata.lastUser.type
      description: 'The last user type.'
    - type: String
      contextPath: CiscoFP.IntrusionRuleGroup.metadata.domain.name
      description: 'The domain name.'
    - type: String
      contextPath: CiscoFP.IntrusionRuleGroup.metadata.domain.id
      description: 'The domain ID.'
    - type: String
      contextPath: CiscoFP.IntrusionRuleGroup.metadata.domain.type
      description: 'The domain type.'
  - name: ciscofp-update-intrusion-rule-group
    description: 'Modifies the Snort 3 intrusion rule group with the specified ID.'
    arguments:
    - name: rule_group_id
      description: 'The Snort 3 intrusion rule group ID.'
      required: true
    - name: name
      description: 'The Snort 3 intrusion rule group name.'
      required: true
    - name: description
      description: 'The Snort 3 intrusion rule group description.'
    outputs:
    - type: String
      contextPath: CiscoFP.IntrusionRuleGroup.name
      description: 'The Snort 3 intrusion rule group name.'
    - type: String
      contextPath: CiscoFP.IntrusionRuleGroup.id
      description: 'The Snort 3 intrusion rule group ID.'
    - type: String
      contextPath: CiscoFP.IntrusionRuleGroup.type
      description: 'The response object type. This value is always IntrusionRuleGroup.'
    - type: Boolean
      contextPath: CiscoFP.IntrusionRuleGroup.isSystemDefined
      description: 'Read-only field indicating whether the rule group is system-defined (i.e., Talos provided). If the value is false, then the rule group is user-defined.'
    - type: String
      contextPath: CiscoFP.IntrusionRuleGroup.description
      description: 'The Snort 3 intrusion rule group description.'
    - type: String
      contextPath: CiscoFP.IntrusionRuleGroup.version
      description: 'The rule group version.'
    - type: String
      contextPath: CiscoFP.IntrusionRuleGroup.overrideSecurityLevel
      description: 'The override level in context of a policy. Allowed only for a custom intrusion policy. One of: DISABLED, LEVEL_1, LEVEL_2, LEVEL_3, LEVEL_4.'
    - type: String
      contextPath: CiscoFP.IntrusionRuleGroup.defaultSecurityLevel
      description: 'The default level in context of a policy. One of: DISABLED, LEVEL_1, LEVEL_2, LEVEL_3, LEVEL_4.'
    - type: String
      contextPath: CiscoFP.IntrusionRuleGroup.childGroups.name
      description: 'The rule group name associated with the parent rule group.'
    - type: String
      contextPath: CiscoFP.IntrusionRuleGroup.childGroups.id
      description: 'The rule group ID associated with the parent rule group.'
    - type: String
      contextPath: CiscoFP.IntrusionRuleGroup.childGroups.type
      description: 'The rule group type associated with the parent rule group.'
    - type: Boolean
      contextPath: CiscoFP.IntrusionRuleGroup.childGroups.isSystemDefined
      description: 'Read-only field indicating whether the rule group is system-defined (i.e., Talos provided). If the value is false, then the rule group is user-defined.'
    - type: String
      contextPath: CiscoFP.IntrusionRuleGroup.childGroups.description
      description: 'Rule group description associated with the parent rule group.'
    - type: String
      contextPath: CiscoFP.IntrusionRuleGroup.childGroups.overrideSecurityLevel
      description: 'The override level in context of a policy. Allowed only for a custom intrusion policy. One of: DISABLED, LEVEL_1, LEVEL_2, LEVEL_3, LEVEL_4.'
    - type: String
      contextPath: CiscoFP.IntrusionRuleGroup.childGroups.defaultSecurityLevel
      description: 'The default level in context of a policy. One of: DISABLED, LEVEL_1, LEVEL_2, LEVEL_3, LEVEL_4.'
    - type: Number
      contextPath: CiscoFP.IntrusionRuleGroup.childGroups.metadata.timestamp
      description: 'The metadata timestamp.'
    - type: String
      contextPath: CiscoFP.IntrusionRuleGroup.childGroups.metadata.lastUser.name
      description: 'The last username.'
    - type: String
      contextPath: CiscoFP.IntrusionRuleGroup.childGroups.metadata.lastUser.id
      description: 'The last user ID.'
    - type: String
      contextPath: CiscoFP.IntrusionRuleGroup.childGroups.metadata.lastUser.type
      description: 'The last user type.'
    - type: String
      contextPath: CiscoFP.IntrusionRuleGroup.childGroups.metadata.domain.name
      description: 'The domain name.'
    - type: String
      contextPath: CiscoFP.IntrusionRuleGroup.childGroups.metadata.domain.id
      description: 'The domain ID.'
    - type: String
      contextPath: CiscoFP.IntrusionRuleGroup.childGroups.metadata.domain.type
      description: 'The domain type.'
    - type: Number
      contextPath: CiscoFP.IntrusionRuleGroup.metadata.timestamp
      description: 'The metadata timestamp.'
    - type: String
      contextPath: CiscoFP.IntrusionRuleGroup.metadata.lastUser.name
      description: 'The last username.'
    - type: String
      contextPath: CiscoFP.IntrusionRuleGroup.metadata.lastUser.id
      description: 'The last user ID.'
    - type: String
      contextPath: CiscoFP.IntrusionRuleGroup.metadata.lastUser.type
      description: 'The last user type.'
    - type: String
      contextPath: CiscoFP.IntrusionRuleGroup.metadata.domain.name
      description: 'The domain name.'
    - type: String
      contextPath: CiscoFP.IntrusionRuleGroup.metadata.domain.id
      description: 'The domain ID.'
    - type: String
      contextPath: CiscoFP.IntrusionRuleGroup.metadata.domain.type
      description: 'The domain type.'
  - name: ciscofp-delete-intrusion-rule-group
    description: 'Deletes the specified Snort 3 intrusion rule group.'
    arguments:
    - name: rule_group_id
      description: 'The Snort 3 intrusion rule group ID.'
      required: true
    - name: delete_related_rules
      description: 'Whether or not to delete orphan rules. Mandatory if a custom rule group has unique/unshared rules which become orphans after custom rule group delete.'
      auto: PREDEFINED
      predefined:
      - 'True'
      - 'False'
  - name: ciscofp-list-network-analysis-policy
    description: 'Retrieves the network analysis policy with the specified ID. If no ID is specified, retrieves a list of all network analysis policies. The default list size is 50. GET arguments: network_analysis_policy_id | LIST arguments: expanded_response, limit, page, page_size.'
    arguments:
    - name: network_analysis_policy_id
      description: 'The network analysis policy ID.'
    - name: expanded_response
      description: 'Whether to display an expanded response with a list of objects with additional attributes.'
      auto: PREDEFINED
      predefined:
      - 'True'
      - 'False'
    - name: limit
      description: 'The number of items to return.'
    - name: page
      description: 'The number of pages to return.'
    - name: page_size
      description: 'The number of items to return in a page.'
    outputs:
    - type: String
      contextPath: CiscoFP.NetworkAnalysisPolicy.name
      description: 'The network analysis policy name.'
    - type: String
      contextPath: CiscoFP.NetworkAnalysisPolicy.id
      description: 'The network analysis policy ID.'
    - type: String
      contextPath: CiscoFP.NetworkAnalysisPolicy.type
      description: 'The network analysis policy type.'
    - type: String
      contextPath: CiscoFP.NetworkAnalysisPolicy.description
      description: 'The network analysis policy description.'
    - type: String
      contextPath: CiscoFP.NetworkAnalysisPolicy.version
      description: 'The version number of the response object.'
    - type: String
      contextPath: CiscoFP.NetworkAnalysisPolicy.snortEngine
      description: 'The Snort engine version. Can be either SNORT2 or SNORT3.'
    - type: String
      contextPath: CiscoFP.NetworkAnalysisPolicy.inspectionMode
      description: 'The inspection mode for Snort 3 engine only. Can be either DETECTION or PREVENTION.'
    - type: Boolean
      contextPath: CiscoFP.NetworkAnalysisPolicy.isSystemDefined
      description: 'Whether the policy is system-defined or user-defined. If the value is false, then the policy is user-defined.'
    - type: String
      contextPath: CiscoFP.NetworkAnalysisPolicy.metadata.mappedPolicy.name
      description: 'The mapped policy name.'
    - type: String
      contextPath: CiscoFP.NetworkAnalysisPolicy.metadata.mappedPolicy.id
      description: 'The mapped policy ID.'
    - type: String
      contextPath: CiscoFP.NetworkAnalysisPolicy.metadata.mappedPolicy.type
      description: 'The mapped policy type.'
    - type: String
      contextPath: CiscoFP.NetworkAnalysisPolicy.metadata.mappedPolicy.inspectionMode
      description: 'The inspection mode for Snort 3 engine only. Can be either DETECTION or PREVENTION.'
    - type: String
      contextPath: CiscoFP.NetworkAnalysisPolicy.metadata.mappedPolicy.snortEngine
      description: 'The Snort engine version. Can be either SNORT2 or SNORT3.'
    - type: Number
      contextPath: CiscoFP.NetworkAnalysisPolicy.metadata.ruleCount.alert
      description: 'The number of alert rules.'
    - type: Number
      contextPath: CiscoFP.NetworkAnalysisPolicy.metadata.ruleCount.block
      description: 'The number of block rules.'
    - type: Number
      contextPath: CiscoFP.NetworkAnalysisPolicy.metadata.ruleCount.disabled
      description: 'The number of disabled rules.'
    - type: Number
      contextPath: CiscoFP.NetworkAnalysisPolicy.metadata.ruleCount.overridden
      description: 'The number of overridden rules.'
    - type: String
      contextPath: CiscoFP.NetworkAnalysisPolicy.metadata.usage.asscoiatedAcPolicies.type
      description: 'The resource response object.'
    - type: String
      contextPath: CiscoFP.NetworkAnalysisPolicy.metadata.usage.asscoiatedAcPolicies.name
      description: 'User-defined resource name.'
    - type: String
      contextPath: CiscoFP.NetworkAnalysisPolicy.metadata.usage.asscoiatedAcPolicies.id
      description: 'The resource ID.'
    - type: Number
      contextPath: CiscoFP.NetworkAnalysisPolicy.metadata.usage.accesspolicy
      description: 'The number of access policies.'
    - type: Number
      contextPath: CiscoFP.NetworkAnalysisPolicy.metadata.usage.devices
      description: 'The number of devices.'
    - type: String
      contextPath: CiscoFP.NetworkAnalysisPolicy.metadata.lastUser.name
      description: 'The last username.'
    - type: String
      contextPath: CiscoFP.NetworkAnalysisPolicy.metadata.lastUser.id
      description: 'The last user ID.'
    - type: String
      contextPath: CiscoFP.NetworkAnalysisPolicy.metadata.lastUser.type
      description: 'The last user type.'
    - type: String
      contextPath: CiscoFP.NetworkAnalysisPolicy.metadata.domain.name
      description: 'The domain name.'
    - type: String
      contextPath: CiscoFP.NetworkAnalysisPolicy.metadata.domain.id
      description: 'The domain ID.'
    - type: String
      contextPath: CiscoFP.NetworkAnalysisPolicy.metadata.domain.type
      description: 'The domain type.'
    - type: String
      contextPath: CiscoFP.NetworkAnalysisPolicy.metadata.snortEngine
      description: 'The Snort engine version. Can be either SNORT2 or SNORT3.'
    - type: Number
      contextPath: CiscoFP.NetworkAnalysisPolicy.metadata.timestamp
      description: 'The metadata timestamp.'
    - type: String
      contextPath: CiscoFP.NetworkAnalysisPolicy.inspectorConfig.name
      description: 'User-defined resource name.'
    - type: String
      contextPath: CiscoFP.NetworkAnalysisPolicy.inspectorConfig.id
      description: 'The resource ID.'
    - type: String
      contextPath: CiscoFP.NetworkAnalysisPolicy.inspectorConfig.type
      description: 'The resource response object.'
    - type: String
      contextPath: CiscoFP.NetworkAnalysisPolicy.inspectorOverrideConfig.name
      description: 'User-defined resource name.'
    - type: String
      contextPath: CiscoFP.NetworkAnalysisPolicy.inspectorOverrideConfig.id
      description: 'The resource ID.'
    - type: String
      contextPath: CiscoFP.NetworkAnalysisPolicy.inspectorOverrideConfig.type
      description: 'The resource response object.'
    - type: String
      contextPath: CiscoFP.NetworkAnalysisPolicy.basePolicy.name
      description: 'User-defined resource name.'
    - type: String
      contextPath: CiscoFP.NetworkAnalysisPolicy.basePolicy.id
      description: 'The resource ID.'
    - type: String
      contextPath: CiscoFP.NetworkAnalysisPolicy.basePolicy.type
      description: 'The resource response object.'
  - name: ciscofp-create-network-analysis-policy
    description: 'Creates a network analysis policy. This command may take a while, you can set the "execution-timeout" field if necessary (X > 300).'
    arguments:
    - name: name
      description: 'The network analysis policy name.'
      required: true
    - name: description
      description: 'The network analysis policy description.'
    - name: inspection_mode
      description: 'The inspection mode for Snort 3 engine only. Can be either DETECTION or PREVENTION.'
      auto: PREDEFINED
      predefined:
      - DETECTION
      - PREVENTION
    - name: basepolicy_id
      description: 'The base network analysis policy ID. Can be acquired from: ciscofp-list-network-analysis-policy.'
      required: true
    outputs:
    - type: String
      contextPath: CiscoFP.NetworkAnalysisPolicy.name
      description: 'The network analysis policy name.'
    - type: String
      contextPath: CiscoFP.NetworkAnalysisPolicy.id
      description: 'The network analysis policy ID.'
    - type: String
      contextPath: CiscoFP.NetworkAnalysisPolicy.type
      description: 'The type must be NetworkAnalysisPolicy.'
    - type: String
      contextPath: CiscoFP.NetworkAnalysisPolicy.description
      description: 'The network analysis policy description.'
    - type: String
      contextPath: CiscoFP.NetworkAnalysisPolicy.version
      description: 'The version number of the response object.'
    - type: String
      contextPath: CiscoFP.NetworkAnalysisPolicy.snortEngine
      description: 'The Snort engine version. Can be either SNORT2 or SNORT3.'
    - type: String
      contextPath: CiscoFP.NetworkAnalysisPolicy.inspectionMode
      description: 'The inspection mode for Snort 3 engine only. Can be either DETECTION or PREVENTION.'
    - type: Boolean
      contextPath: CiscoFP.NetworkAnalysisPolicy.isSystemDefined
      description: 'Whether the policy is system-defined or user-defined. If the value is false, then the policy is user-defined.'
    - type: String
      contextPath: CiscoFP.NetworkAnalysisPolicy.metadata.mappedPolicy.name
      description: 'The mapped policy name.'
    - type: String
      contextPath: CiscoFP.NetworkAnalysisPolicy.metadata.mappedPolicy.id
      description: 'The mapped policy ID.'
    - type: String
      contextPath: CiscoFP.NetworkAnalysisPolicy.metadata.mappedPolicy.type
      description: 'The mapped policy type.'
    - type: String
      contextPath: CiscoFP.NetworkAnalysisPolicy.metadata.mappedPolicy.inspectionMode
      description: 'The inspection mode for Snort 3 engine only. Can be either DETECTION or PREVENTION.'
    - type: String
      contextPath: CiscoFP.NetworkAnalysisPolicy.metadata.mappedPolicy.snortEngine
      description: 'The Snort engine version. Can be either SNORT2 or SNORT3.'
    - type: Number
      contextPath: CiscoFP.NetworkAnalysisPolicy.metadata.ruleCount.alert
      description: 'The number of alert rules.'
    - type: Number
      contextPath: CiscoFP.NetworkAnalysisPolicy.metadata.ruleCount.block
      description: 'The number of block rules.'
    - type: Number
      contextPath: CiscoFP.NetworkAnalysisPolicy.metadata.ruleCount.disabled
      description: 'The number of disabled rules.'
    - type: Number
      contextPath: CiscoFP.NetworkAnalysisPolicy.metadata.ruleCount.overridden
      description: 'The number of overridden rules.'
    - type: String
      contextPath: CiscoFP.NetworkAnalysisPolicy.metadata.usage.asscoiatedAcPolicies.type
      description: 'The resource response object.'
    - type: String
      contextPath: CiscoFP.NetworkAnalysisPolicy.metadata.usage.asscoiatedAcPolicies.name
      description: 'User-defined resource name.'
    - type: String
      contextPath: CiscoFP.NetworkAnalysisPolicy.metadata.usage.asscoiatedAcPolicies.id
      description: 'The resource ID.'
    - type: Number
      contextPath: CiscoFP.NetworkAnalysisPolicy.metadata.usage.accesspolicy
      description: 'The number of access policies.'
    - type: Number
      contextPath: CiscoFP.NetworkAnalysisPolicy.metadata.usage.devices
      description: 'The number of devices.'
    - type: String
      contextPath: CiscoFP.NetworkAnalysisPolicy.metadata.lastUser.name
      description: 'The last username.'
    - type: String
      contextPath: CiscoFP.NetworkAnalysisPolicy.metadata.lastUser.id
      description: 'The last user ID.'
    - type: String
      contextPath: CiscoFP.NetworkAnalysisPolicy.metadata.lastUser.type
      description: 'The last user type.'
    - type: String
      contextPath: CiscoFP.NetworkAnalysisPolicy.metadata.domain.name
      description: 'The domain name.'
    - type: String
      contextPath: CiscoFP.NetworkAnalysisPolicy.metadata.domain.id
      description: 'The domain ID.'
    - type: String
      contextPath: CiscoFP.NetworkAnalysisPolicy.metadata.domain.type
      description: 'The domain type.'
    - type: String
      contextPath: CiscoFP.NetworkAnalysisPolicy.metadata.snortEngine
      description: 'The Snort engine version. Can be either SNORT2 or SNORT3.'
    - type: Number
      contextPath: CiscoFP.NetworkAnalysisPolicy.metadata.timestamp
      description: 'The metadata timestamp.'
    - type: String
      contextPath: CiscoFP.NetworkAnalysisPolicy.inspectorConfig.name
      description: 'User-defined resource name.'
    - type: String
      contextPath: CiscoFP.NetworkAnalysisPolicy.inspectorConfig.id
      description: 'The resource ID.'
    - type: String
      contextPath: CiscoFP.NetworkAnalysisPolicy.inspectorConfig.type
      description: 'The resource response object.'
    - type: String
      contextPath: CiscoFP.NetworkAnalysisPolicy.inspectorOverrideConfig.name
      description: 'User-defined resource name.'
    - type: String
      contextPath: CiscoFP.NetworkAnalysisPolicy.inspectorOverrideConfig.id
      description: 'The resource ID.'
    - type: String
      contextPath: CiscoFP.NetworkAnalysisPolicy.inspectorOverrideConfig.type
      description: 'The resource response object.'
    - type: String
      contextPath: CiscoFP.NetworkAnalysisPolicy.basePolicy.name
      description: 'User-defined resource name.'
    - type: String
      contextPath: CiscoFP.NetworkAnalysisPolicy.basePolicy.id
      description: 'The resource ID.'
    - type: String
      contextPath: CiscoFP.NetworkAnalysisPolicy.basePolicy.type
      description: 'The resource response object.'
  - name: ciscofp-update-network-analysis-policy
    description: 'Modifies the network analysis policy associated with the specified ID. This command may take a while, you can set the "execution-timeout" field if necessary (X > 300).'
    arguments:
    - name: network_analysis_policy_id
      description: 'The network analysis policy ID.'
      required: true
    - name: replicate_inspection_mode
      description: 'Whether to replicate inspection mode from Snort 3 to Snort 2.'
      auto: PREDEFINED
      predefined:
      - 'True'
      - 'False'
    - name: name
      description: 'The network analysis policy name.'
    - name: description
      description: 'The network analysis policy description.'
    - name: inspection_mode
      description: 'The inspection mode for Snort 3 engine only. Can be either DETECTION or PREVENTION.'
      auto: PREDEFINED
      predefined:
      - DETECTION
      - PREVENTION
    - name: basepolicy_id
      description: 'The base network analysis policy ID. Can be acquired from: ciscofp-list-network-analysis-policy.'
    outputs:
    - type: String
      contextPath: CiscoFP.NetworkAnalysisPolicy.name
      description: 'The network analysis policy name.'
    - type: String
      contextPath: CiscoFP.NetworkAnalysisPolicy.id
      description: 'The network analysis policy ID.'
    - type: String
      contextPath: CiscoFP.NetworkAnalysisPolicy.type
      description: 'The type must be NetworkAnalysisPolicy.'
    - type: String
      contextPath: CiscoFP.NetworkAnalysisPolicy.description
      description: 'The network analysis policy description.'
    - type: String
      contextPath: CiscoFP.NetworkAnalysisPolicy.version
      description: 'The version number of the response object.'
    - type: String
      contextPath: CiscoFP.NetworkAnalysisPolicy.snortEngine
      description: 'The Snort engine version. Can be either SNORT2 or SNORT3.'
    - type: String
      contextPath: CiscoFP.NetworkAnalysisPolicy.inspectionMode
      description: 'The inspection mode for Snort 3 engine only. Can be either DETECTION or PREVENTION.'
    - type: Boolean
      contextPath: CiscoFP.NetworkAnalysisPolicy.isSystemDefined
      description: 'Whether the policy is system-defined or user-defined. If the value is false, then the policy is user-defined.'
    - type: String
      contextPath: CiscoFP.NetworkAnalysisPolicy.metadata.mappedPolicy.name
      description: 'The mapped policy name.'
    - type: String
      contextPath: CiscoFP.NetworkAnalysisPolicy.metadata.mappedPolicy.id
      description: 'The mapped policy ID.'
    - type: String
      contextPath: CiscoFP.NetworkAnalysisPolicy.metadata.mappedPolicy.type
      description: 'The mapped policy type.'
    - type: String
      contextPath: CiscoFP.NetworkAnalysisPolicy.metadata.mappedPolicy.inspectionMode
      description: 'The inspection mode for Snort 3 engine only. Can be either DETECTION or PREVENTION.'
    - type: String
      contextPath: CiscoFP.NetworkAnalysisPolicy.metadata.mappedPolicy.snortEngine
      description: 'The Snort engine version. Can be either SNORT2 or SNORT3.'
    - type: Number
      contextPath: CiscoFP.NetworkAnalysisPolicy.metadata.ruleCount.alert
      description: 'The number of alert rules.'
    - type: Number
      contextPath: CiscoFP.NetworkAnalysisPolicy.metadata.ruleCount.block
      description: 'The number of block rules.'
    - type: Number
      contextPath: CiscoFP.NetworkAnalysisPolicy.metadata.ruleCount.disabled
      description: 'The number of disabled rules.'
    - type: Number
      contextPath: CiscoFP.NetworkAnalysisPolicy.metadata.ruleCount.overridden
      description: 'The number of overridden rules.'
    - type: String
      contextPath: CiscoFP.NetworkAnalysisPolicy.metadata.usage.asscoiatedAcPolicies.type
      description: 'The resource response object.'
    - type: String
      contextPath: CiscoFP.NetworkAnalysisPolicy.metadata.usage.asscoiatedAcPolicies.name
      description: 'User-defined resource name.'
    - type: String
      contextPath: CiscoFP.NetworkAnalysisPolicy.metadata.usage.asscoiatedAcPolicies.id
      description: 'The resource ID.'
    - type: Number
      contextPath: CiscoFP.NetworkAnalysisPolicy.metadata.usage.accesspolicy
      description: 'The number of access policies.'
    - type: Number
      contextPath: CiscoFP.NetworkAnalysisPolicy.metadata.usage.devices
      description: 'The number of devices.'
    - type: String
      contextPath: CiscoFP.NetworkAnalysisPolicy.metadata.lastUser.name
      description: 'The last username.'
    - type: String
      contextPath: CiscoFP.NetworkAnalysisPolicy.metadata.lastUser.id
      description: 'The last user ID.'
    - type: String
      contextPath: CiscoFP.NetworkAnalysisPolicy.metadata.lastUser.type
      description: 'The last user type.'
    - type: String
      contextPath: CiscoFP.NetworkAnalysisPolicy.metadata.domain.name
      description: 'The domain name.'
    - type: String
      contextPath: CiscoFP.NetworkAnalysisPolicy.metadata.domain.id
      description: 'The domain ID.'
    - type: String
      contextPath: CiscoFP.NetworkAnalysisPolicy.metadata.domain.type
      description: 'The domain type.'
    - type: String
      contextPath: CiscoFP.NetworkAnalysisPolicy.metadata.snortEngine
      description: 'The Snort engine version. Can be either SNORT2 or SNORT3.'
    - type: Number
      contextPath: CiscoFP.NetworkAnalysisPolicy.metadata.timestamp
      description: 'The metadata timestamp.'
    - type: String
      contextPath: CiscoFP.NetworkAnalysisPolicy.inspectorConfig.name
      description: 'User-defined resource name.'
    - type: String
      contextPath: CiscoFP.NetworkAnalysisPolicy.inspectorConfig.id
      description: 'The resource ID.'
    - type: String
      contextPath: CiscoFP.NetworkAnalysisPolicy.inspectorConfig.type
      description: 'The resource response object.'
    - type: String
      contextPath: CiscoFP.NetworkAnalysisPolicy.inspectorOverrideConfig.name
      description: 'User-defined resource name.'
    - type: String
      contextPath: CiscoFP.NetworkAnalysisPolicy.inspectorOverrideConfig.id
      description: 'The resource ID.'
    - type: String
      contextPath: CiscoFP.NetworkAnalysisPolicy.inspectorOverrideConfig.type
      description: 'The resource response object.'
    - type: String
      contextPath: CiscoFP.NetworkAnalysisPolicy.basePolicy.name
      description: 'User-defined resource name.'
    - type: String
      contextPath: CiscoFP.NetworkAnalysisPolicy.basePolicy.id
      description: 'The resource ID.'
    - type: String
      contextPath: CiscoFP.NetworkAnalysisPolicy.basePolicy.type
      description: 'The resource response object.'
  - name: ciscofp-delete-network-analysis-policy
    description: 'Deletes the network analysis policy associated with the specified ID.'
    arguments:
    - name: network_analysis_policy_id
      description: 'The network analysis policy ID.'
      required: true
  - arguments:
    - description: |-
        The number of items to return.
        The default is 50.
      name: limit
    - description: |-
        Index of the first item to return.
        The default is 0.
      name: offset
    description: Retrieves a list of all security zone objects.
    name: ciscofp-list-zones
    outputs:
    - contextPath: CiscoFP.Zone.ID
      description: The zone ID.
      type: String
    - contextPath: CiscoFP.Zone.Name
      description: The zone name.
      type: String
    - contextPath: CiscoFP.Zone.InterfaceMode
      description: The zone interface mode.
      type: String
    - contextPath: CiscoFP.Zone.Interfaces.Name
      description: The name of interfaces belonging to the security zone.
      type: String
    - contextPath: CiscoFP.Zone.Interfaces.ID
      description: The ID of interfaces belonging to the security zone.
      type: String
  - arguments:
    - default: true
      description: |-
        The number of items to return.
        The default is 50.
      name: limit
    - description: |-
        Index of the first item to return.
        The default is 0.
      name: offset
    description: Retrieves a list of all port objects.
    name: ciscofp-list-ports
    outputs:
    - contextPath: CiscoFP.Port.ID
      description: The port ID.
      type: String
    - contextPath: CiscoFP.Port.Name
      description: The port name.
      type: String
    - contextPath: CiscoFP.Port.Protocol
      description: The port protocol.
      type: String
    - contextPath: CiscoFP.Port.Port
      description: The port number.
      type: String
  - arguments:
    - default: true
      defaultValue: '50'
      description: |-
        The number of items to return.
        The default is 50.
      name: limit
    - description: |-
        Index of the first item to return.
        The default is 0.
      name: offset
    description: Retrieves a list of all URL category objects.
    name: ciscofp-list-url-categories
    outputs:
    - contextPath: CiscoFP.Category.ID
      description: The category ID.
      type: String
    - contextPath: CiscoFP.Category.Name
      description: The category name.
      type: String
  - arguments:
    - description: The object ID.
      name: object_id
    - description: |-
        The number of items to return.
        The default is 50.
      name: limit
    - description: |-
        Index of the first item to return.
        The default is 0.
      name: offset
    description: Retrieves the network objects associated with the specified ID. If no ID is supplied, retrieves a list of all network objects.
    name: ciscofp-get-network-object
    outputs:
    - contextPath: CiscoFP.Network.ID
      description: The network ID.
      type: String
    - contextPath: CiscoFP.Network.Name
      description: The network name.
      type: String
    - contextPath: CiscoFP.Network.Value
      description: CIDR
      type: String
    - contextPath: CiscoFP.Network.Overrideable
      description: Whether the object can be overridden.
      type: String
    - contextPath: CiscoFP.Network.Description
      description: The network description.
      type: String
  - arguments:
    - description: The name of the new object.
      name: name
      required: true
    - description: CIDR
      name: value
      required: true
    - description: The object description.
      name: description
    - auto: PREDEFINED
      defaultValue: 'false'
      description: Whether the objects can be overridden. Can be TRUE or FALSE. The default is FALSE.
      name: overridable
      predefined:
      - 'false'
      - 'true'
    description: Creates a network object.
    name: ciscofp-create-network-object
    outputs:
    - contextPath: CiscoFP.Network.ID
      description: The network ID.
      type: String
    - contextPath: CiscoFP.Network.Name
      description: The network name.
      type: String
    - contextPath: CiscoFP.Network.Value
      description: CIDR.
      type: String
    - contextPath: CiscoFP.Network.Overridable
      description: Whether the object can be overridden.
      type: String
    - contextPath: CiscoFP.Network.Description
      description: The network object description.
      type: String
  - arguments:
    - description: The ID of the object to update.
      name: id
      required: true
    - description: The object name.
      name: name
      required: true
    - description: CIDR
      name: value
      required: true
    - description: The object description.
      name: description
    - auto: PREDEFINED
      defaultValue: 'false'
      description: Whether the object can be overridden.
      name: overridable
      predefined:
      - 'false'
      - 'true'
    description: Updates the specified network object.
    name: ciscofp-update-network-object
    outputs:
    - contextPath: CiscoFP.Network.ID
      description: The network ID.
      type: String
    - contextPath: CiscoFP.Network.Name
      description: The network name.
      type: String
    - contextPath: CiscoFP.Network.Value
      description: CIDR.
      type: String
    - contextPath: CiscoFP.Network.Overridable
      description: Whether the object can be overridden.
      type: String
    - contextPath: CiscoFP.Network.Description
      description: The network object description.
      type: String
  - arguments:
    - description: The ID of the object group for which to return groups and addresses.
      name: id
    - description: |-
        The number of items to return.
        The default is 50.
      name: limit
    - description: |-
        Index of the first item to return.
        The default is 0.
      name: offset
    description: Retrieves the groups of network objects and addresses associated with the specified ID. If no ID is supplied, retrieves a list of all network objects.
    name: ciscofp-get-network-groups-object
    outputs:
    - contextPath: CiscoFP.NetworkGroups.ID
      description: The network group ID.
      type: String
    - contextPath: CiscoFP.NetworkGroups.Name
      description: The network group name.
      type: String
    - contextPath: CiscoFP.NetworkGroups.Overridable
      description: Whether the network group can be overridden.
      type: String
    - contextPath: CiscoFP.NetworkGroups.Description
      description: The network group description.
      type: String
    - contextPath: CiscoFP.NetworkGroups.Addresses.Value
      description: The network group IP address/CIDR range.
      type: String
    - contextPath: CiscoFP.NetworkGroups.Addresses.Type
      description: The network group address type.
      type: String
    - contextPath: CiscoFP.NetworkGroups.Objects.Name
      description: The network group object name.
      type: String
    - contextPath: CiscoFP.NetworkGroups.Objects.ID
      description: The network group object ID.
      type: String
    - contextPath: CiscoFP.NetworkGroups.Objects.Type
      description: The network group object type.
      type: String
  - arguments:
    - description: The group name.
      name: name
      required: true
    - description: A comma-separated list of object IDs to add to the group.
      name: network_objects_id_list
    - description: A comma-separated list of IP addresses or CIDR ranges to add the group.
      name: network_address_list
    - description: The object description.
      name: description
    - auto: PREDEFINED
      defaultValue: 'false'
      description: Whether object values can be overridden. Can be TRUE or FALSE. The default is FALSE.
      name: overridable
      predefined:
      - 'false'
      - 'true'
    description: Creates a group of network objects.
    name: ciscofp-create-network-groups-objects
    outputs:
    - contextPath: CiscoFP.NetworkGroups.ID
      description: The network group ID.
      type: String
    - contextPath: CiscoFP.NetworkGroups.Name
      description: The network group name.
      type: String
    - contextPath: CiscoFP.NetworkGroups.Overridable
      description: Whether the network group can be overridden.
      type: String
    - contextPath: CiscoFP.NetworkGroups.Description
      description: The network group description.
      type: String
    - contextPath: CiscoFP.NetworkGroups.Addresses.Value
      description: The network group IP address or CIDR range.
      type: String
    - contextPath: CiscoFP.NetworkGroups.Addresses.Type
      description: The network group address type.
      type: String
    - contextPath: CiscoFP.NetworkGroups.Objects.Name
      description: The network group object name.
      type: String
    - contextPath: CiscoFP.NetworkGroups.Objects.ID
      description: The network group object ID.
      type: String
    - contextPath: CiscoFP.NetworkGroups.Objects.Type
      description: The network group object type.
      type: String
  - arguments:
    - description: The ID of the group to update.
      name: id
      required: true
    - description: A comma-separated list of object IDs to add to the group.
      name: network_objects_id_list
    - description: A comma-separated list of IP addresses or CIDR ranges to add to the group.
      name: network_address_list
    - description: The new description for the object.
      name: description
    - auto: PREDEFINED
      defaultValue: 'false'
      description: Whether object values can be overridden. Can be "TRUE" or "FALSE". The default is "FALSE".
      name: overridable
      predefined:
      - 'true'
      - 'false'
    - name: update_strategy
      description: The update method to use in the command. Can be "MERGE" or "OVERRIDE". When merging, the changes requested are added to the existing rule. When overriding, the fields with the inputs provided will be overridden and any fields that were not provided will be deleted.
      defaultValue: OVERRIDE
      auto: PREDEFINED
      predefined:
      - MERGE
      - OVERRIDE
    - description: The group name.
      name: name
    description: Updates a group of network objects.
    name: ciscofp-update-network-groups-objects
    outputs:
    - contextPath: CiscoFP.NetworkGroups.ID
      description: The network group ID.
      type: String
    - contextPath: CiscoFP.NetworkGroups.Name
      description: The network group name.
      type: String
    - contextPath: CiscoFP.NetworkGroups.Overridable
      description: Whether the network groups can be overridden.
      type: String
    - contextPath: CiscoFP.NetworkGroups.Description
      description: The network group description.
      type: String
    - contextPath: CiscoFP.NetworkGroups.Addresses.Value
      description: The network group IP address or CIDR range.
      type: String
    - contextPath: CiscoFP.NetworkGroups.Addresses.Type
      description: The network group address type.
      type: String
    - contextPath: CiscoFP.NetworkGroups.Objects.Name
      description: The network group object name.
      type: String
    - contextPath: CiscoFP.NetworkGroups.Objects.ID
      description: The network group object ID.
      type: String
    - contextPath: CiscoFP.NetworkGroups.Objects.Type
      description: The network group object type.
      type: String
  - arguments:
    - description: The ID of the object to delete.
      name: id
      required: true
    description: Deletes a group of network objects.
    name: ciscofp-delete-network-groups-objects
    outputs:
    - contextPath: CiscoFP.NetworkGroups.ID
      description: The network group ID.
      type: String
    - contextPath: CiscoFP.NetworkGroups.Name
      description: The network group name.
      type: String
    - contextPath: CiscoFP.NetworkGroups.Overridable
      description: Whether network groups values can be overridden.
      type: String
    - contextPath: CiscoFP.NetworkGroups.Description
      description: The network group description.
      type: String
    - contextPath: CiscoFP.NetworkGroups.Addresses.Value
      description: The network group IP address or CIDR range.
      type: String
    - contextPath: CiscoFP.NetworkGroups.Addresses.Type
      description: The network group address type.
      type: String
    - contextPath: CiscoFP.NetworkGroups.Objects.Name
      description: The network group object name
      type: String
    - contextPath: CiscoFP.NetworkGroups.Objects.ID
      description: The network group object ID.
      type: String
    - contextPath: CiscoFP.NetworkGroups.Objects.Type
      description: The network group object type.
      type: String
  - arguments:
    - description: The ID of the object for which to retrieve host objects.
      name: object_id
    - description: |-
        The number of items to return.
        The default is 50.
      name: limit
    - description: |-
        Index of the first item to return.
        The default is 0.
      name: offset
    description: Retrieves the groups of host objects associated with the specified ID. If no ID is passed, retrieves a list of all network objects.
    name: ciscofp-get-host-object
    outputs:
    - contextPath: CiscoFP.Host.ID
      description: The host ID.
      type: String
    - contextPath: CiscoFP.Host.Name
      description: The host name.
      type: String
    - contextPath: CiscoFP.Host.Value
      description: The host IP address.
      type: String
    - contextPath: CiscoFP.Host.Overridable
      description: Whether object values can be overridden.
      type: String
    - contextPath: CiscoFP.Host.Description
      description: A description of the host.
      type: String
  - arguments:
    - description: The name of the new object.
      name: name
      required: true
    - description: The IP address.
      name: value
      required: true
    - description: A description of the new object.
      name: description
    - auto: PREDEFINED
      defaultValue: 'false'
      description: Whether object values can be overridden. Can  be "TRUE" or "FALSE". The default is "FALSE".
      name: overridable
      predefined:
      - 'false'
      - 'true'
    description: Creates a host object.
    name: ciscofp-create-host-object
    outputs:
    - contextPath: CiscoFP.Host.ID
      description: The host object ID.
      type: String
    - contextPath: CiscoFP.Host.Name
      description: The host object name.
      type: String
    - contextPath: CiscoFP.Host.Value
      description: The host IP address.
      type: String
    - contextPath: CiscoFP.Host.Overridable
      description: Whether object values can be overridden.
      type: String
    - contextPath: CiscoFP.Host.Description
      description: The host object description.
      type: String
  - arguments:
    - description: The ID of the object to update.
      name: id
      required: true
    - description: The object name.
      name: name
      required: true
    - description: The IP address.
      name: value
      required: true
    - description: The description of the object.
      name: description
    - auto: PREDEFINED
      defaultValue: 'false'
      description: Whether object values can be overridden. Can be "TRUE" or "FALSE". The default is "FALSE".
      name: overridable
      predefined:
      - 'false'
      - 'true'
    description: Updates the specified host object.
    name: ciscofp-update-host-object
    outputs:
    - contextPath: CiscoFP.Host.ID
      description: The host object ID.
      type: String
    - contextPath: CiscoFP.Host.Name
      description: The host object name.
      type: String
    - contextPath: CiscoFP.Host.Value
      description: The host IP address.
      type: String
    - contextPath: CiscoFP.Host.Overridable
      description: Whether object values can be overridden.
      type: String
    - contextPath: CiscoFP.Host.Description
      description: The description of the host object.
      type: String
  - arguments:
    - description: The ID of the object to delete.
      name: id
      required: true
    description: Deletes the specified network object.
    name: ciscofp-delete-network-object
    outputs:
    - contextPath: CiscoFP.Network.ID
      description: The network object ID.
      type: String
    - contextPath: CiscoFP.Network.Name
      description: The network object name.
      type: String
    - contextPath: CiscoFP.Network.Value
      description: CISR range.
      type: String
    - contextPath: CiscoFP.Network.Overridable
      description: Whether object values can be overridden.
      type: String
    - contextPath: CiscoFP.Network.Description
      description: The network object description.
      type: String
  - arguments:
    - description: ID of the host object to delete.
      name: id
      required: true
    description: Deletes the specified host object.
    name: ciscofp-delete-host-object
    outputs:
    - contextPath: CiscoFP.Host.ID
      description: The host object ID.
      type: String
    - contextPath: CiscoFP.Host.Name
      description: The host object name.
      type: String
    - contextPath: CiscoFP.Host.Value
      description: CIDR range.
      type: String
    - contextPath: CiscoFP.Host.Overridable
      description: Whether the object can be overridden.
      type: String
    - contextPath: CiscoFP.Host.Description
      description: The description of the host object.
      type: String
  - arguments:
    - description: The access policy ID.
      name: id
    - description: |-
        The maximum number of items to return.
        The default is 50.
      name: limit
    - description: |-
        Index of the first item to return.
        The default is 0.
      name: offset
    description: Retrieves the access control policy associated with the specified ID. If no access policy ID is passed, all access control policies are returned.
    name: ciscofp-get-access-policy
    outputs:
    - contextPath: CiscoFP.Policy.ID
      description: The policy ID.
      type: String
    - contextPath: CiscoFP.Policy.Name
      description: The policy name.
      type: String
    - contextPath: CiscoFP.Policy.DefaultActionID
      description: The default action ID of the policy.
      type: String
  - arguments:
    - description: The name of the new access policy.
      name: name
      required: true
    - auto: PREDEFINED
      description: The action to take. Can be "BLOCK", "TRUST", "PERMIT", or "NETWORK_DISCOVERY".
      name: action
      predefined:
      - BLOCK
      - TRUST
      - PERMIT
      - NETWORK_DISCOVERY
      required: true
    description: Creates an access control policy.
    name: ciscofp-create-access-policy
    outputs:
    - contextPath: CiscoFP.Policy.ID
      description: The policy ID.
      type: String
    - contextPath: CiscoFP.Policy.Name
      description: The policy name.
      type: String
    - contextPath: CiscoFP.Policy.DefaultActionID
      description: The default action ID of the policy.
      type: String
  - arguments:
    - description: The access policy name.
      name: name
      required: true
    - description: The access policy ID.
      name: id
      required: true
    - description: The default action ID.
      name: default_action_id
      required: true
    - auto: PREDEFINED
      description: The action to take. Can be "BLOCK", "TRUST", "PERMIT", or "NETWORK_DISCOVERY".
      name: action
      predefined:
      - BLOCK
      - TRUST
      - PERMIT
      - NETWORK_DISCOVERY
      required: true
    description: Updates the specified access control policy.
    name: ciscofp-update-access-policy
    outputs:
    - contextPath: CiscoFP.Policy.ID
      description: The policy ID.
      type: String
    - contextPath: CiscoFP.Policy.Name
      description: The policy name.
      type: String
    - contextPath: CiscoFP.Policy.DefaultActionID
      description: The default action ID of the policy.
      type: String
  - arguments:
    - description: The access policy ID.
      name: id
      required: true
    description: Deletes the specified access control policy.
    name: ciscofp-delete-access-policy
    outputs:
    - contextPath: CiscoFP.Policy.ID
      description: The policy ID.
      type: String
    - contextPath: CiscoFP.Policy.Name
      description: The policy name.
      type: String
    - contextPath: CiscoFP.Policy.DefaultActionID
      description: The default action ID of the policy.
      type: String
  - arguments:
    - description: |-
        The maximum number of items to return.
        The default is 50.
      name: limit
    - description: |-
        Index of the first item to return.
        The default is 0.
      name: offset
    description: Retrieves a list of all custom security group tag objects.
    name: ciscofp-list-security-group-tags
    outputs:
    - contextPath: CiscoFP.SecurityGroupTags.ID
      description: The security group tag ID.
      type: String
    - contextPath: CiscoFP.SecurityGroupTags.Name
      description: The security group tag name.
      type: String
    - contextPath: CiscoFP.SecurityGroupTags.Tag
      description: The tag number.
      type: Number
  - arguments:
    - description: |-
        The maximum number of items to return.
        The default is 50.
      name: limit
    - description: |-
        Index of the first item to return.
        The default is 0.
      name: offset
    description: Retrieves a list of all ISE security group tag objects.
    name: ciscofp-list-ise-security-group-tag
    outputs:
    - contextPath: CiscoFP.SecurityGroupTags.ID
      description: The security group tag ID.
      type: String
    - contextPath: CiscoFP.SecurityGroupTags.Name
      description: The security group tag name.
      type: String
    - contextPath: CiscoFP.SecurityGroupTags.Tag
      description: The tag number.
      type: Number
  - arguments:
    - description: |-
        The maximum number of items to return.
        The default is 50.
      name: limit
    - description: |-
        Index of the first item to return.
        The default is 0.
      name: offset
    description: Retrieves a list of all VLAN tag objects.
    name: ciscofp-list-vlan-tags
    outputs:
    - contextPath: CiscoFP.VlanTags.ID
      description: The VLAN tag ID.
      type: String
    - contextPath: CiscoFP.VlanTags.Name
      description: The VLAN tag name.
      type: String
    - contextPath: CiscoFP.VlanTags.Overridable
      description: Whether object values can be overridden.
      type: Boolean
    - contextPath: CiscoFP.VlanTags.Description
      description: The VLAN tag description.
      type: String
    - contextPath: CiscoFP.VlanTags.StartTag
      description: Start tag number.
      type: Number
    - contextPath: CiscoFP.VlanTags.EndTag
      description: End tag number.
      type: Number
  - arguments:
    - description: |-
        The maximum number of items to return.
        The default is 50.
      name: limit
    - description: |-
        Index of the first item to return.
        The default is 0.
      name: offset
    description: Retrieves a list of all VLAN group tag objects.
    name: ciscofp-list-vlan-tags-group
    outputs:
    - contextPath: CiscoFP.VlanTagsGroup.Name
      description: The group name.
      type: String
    - contextPath: CiscoFP.VlanTagsGroup.ID
      description: The group ID.
      type: String
    - contextPath: CiscoFP.VlanTagsGroup.Description
      description: Description of the object.
      type: String
    - contextPath: CiscoFP.VlanTagsGroup.Overridable
      description: Whether object values can be overridden.
      type: Boolean
    - contextPath: CiscoFP.VlanTagsGroup.Objects.Name
      description: The object name.
      type: String
    - contextPath: CiscoFP.VlanTagsGroup.Objects.ID
      description: The object ID.
      type: String
    - contextPath: CiscoFP.VlanTagsGroup.Objects.Description
      description: The VLAN tag description.
      type: String
    - contextPath: CiscoFP.VlanTagsGroup.Objects.Overridable
      description: Whether object values can be overridden.
      type: Boolean
    - contextPath: CiscoFP.VlanTagsGroup.Objects.StartTag
      description: Start tag number.
      type: Number
    - contextPath: CiscoFP.VlanTagsGroup.Objects.EndTag
      description: End tag number.
      type: Number
  - arguments:
    - description: |-
        The maximum number of items to return.
        The default is 50.
      name: limit
    - description: |-
        Index of the first item to return.
        The default is 0
      name: offset
    description: Retrieves a list of all application objects.
    name: ciscofp-list-applications
    outputs:
    - contextPath: CiscoFP.Applications.Name
      description: The application name.
      type: String
    - contextPath: CiscoFP.Applications.ID
      description: The application ID.
      type: String
    - contextPath: CiscoFP.Applications.Risk
      description: The application risk.
      type: String
    - contextPath: CiscoFP.Applications.AppProductivity
      description: The application productivity.
      type: String
    - contextPath: CiscoFP.Applications.ApplicationTypes
      description: The application type.
      type: String
    - contextPath: CiscoFP.Applications.AppCategories.ID
      description: The application category ID.
      type: String
    - contextPath: CiscoFP.Applications.AppCategories.Name
      description: The application category name.
      type: String
    - contextPath: CiscoFP.Applications.AppCategories.Count
      description: The application category count.
      type: String
  - arguments:
    - description: The policy ID.
      name: policy_id
      required: true
    - description: The rule ID.
      name: rule_id
    description: Retrieves the access control rule associated with the specified policy ID and rule ID. If no rule ID is specified, retrieves a list of all access rules associated with the specified policy ID.
    name: ciscofp-get-access-rules
    outputs:
    - contextPath: CiscoFP.Rule.Action
      description: The rule action.
      type: String
    - contextPath: CiscoFP.Rule.Applications.ID
      description: The application ID.
      type: String
    - contextPath: CiscoFP.Rule.Applications.Name
      description: The application name.
      type: String
    - contextPath: CiscoFP.Rule.Category
      description: The rule category.
      type: String
    - contextPath: CiscoFP.Rule.DestinationNetworks.Addresses.Type
      description: The address type.
      type: String
    - contextPath: CiscoFP.Rule.DestinationNetworks.Addresses.Value
      description: The IP address or CIDR range.
      type: String
    - contextPath: CiscoFP.Rule.DestinationNetworks.Objects.ID
      description: The object ID.
      type: String
    - contextPath: CiscoFP.Rule.DestinationNetworks.Objects.Name
      description: The object name.
      type: String
    - contextPath: CiscoFP.Rule.DestinationNetworks.Objects.Type
      description: The object type.
      type: String
    - contextPath: CiscoFP.Rule.DestinationPorts.Addresses.Port
      description: The port number.
      type: String
    - contextPath: CiscoFP.Rule.DestinationPorts.Addresses.Protocol
      description: The port protocol.
      type: String
    - contextPath: CiscoFP.Rule.DestinationPorts.Objects.ID
      description: The port object ID.
      type: String
    - contextPath: CiscoFP.Rule.DestinationPorts.Objects.Name
      description: The port object name.
      type: String
    - contextPath: CiscoFP.Rule.DestinationPorts.Objects.Protocol
      description: The port object protocol.
      type: String
    - contextPath: CiscoFP.Rule.DestinationPorts.Objects.Type
      description: The port object type.
      type: String
    - contextPath: CiscoFP.Rule.DestinationZones.Objects.ID
      description: The zone ID.
      type: String
    - contextPath: CiscoFP.Rule.DestinationZones.Objects.Name
      description: The zone name.
      type: String
    - contextPath: CiscoFP.Rule.DestinationZones.Objects.Type
      description: The zone type.
      type: String
    - contextPath: CiscoFP.Rule.Enabled
      description: Whether the rule is enabled.
      type: Number
    - contextPath: CiscoFP.Rule.ID
      description: The rule ID.
      type: String
    - contextPath: CiscoFP.Rule.Name
      description: The rule name.
      type: String
    - contextPath: CiscoFP.Rule.RuleIndex
      description: The rule index.
      type: Number
    - contextPath: CiscoFP.Rule.Section
      description: The rule section.
      type: String
    - contextPath: CiscoFP.Rule.SendEventsToFMC
      description: Whether the device will send events to Cisco. Firepower.
      type: Number
    - contextPath: CiscoFP.Rule.SourceNetworks.Addresses.Type
      description: The address type.
      type: String
    - contextPath: CiscoFP.Rule.SourceNetworks.Addresses.Value
      description: The IP address or CIDR range.
      type: String
    - contextPath: CiscoFP.Rule.SourceNetworks.Objects.ID
      description: The object ID.
      type: String
    - contextPath: CiscoFP.Rule.SourceNetworks.Objects.Name
      description: The object name.
      type: String
    - contextPath: CiscoFP.Rule.SourceNetworks.Objects.Type
      description: The object type.
      type: String
    - contextPath: CiscoFP.Rule.SourcePorts.Addresses.Port
      description: The port number.
      type: String
    - contextPath: CiscoFP.Rule.SourcePorts.Addresses.Protocol
      description: The port protocol.
      type: String
    - contextPath: CiscoFP.Rule.SourcePorts.Objects.ID
      description: The object ID.
      type: String
    - contextPath: CiscoFP.Rule.SourcePorts.Objects.Name
      description: The object name.
      type: String
    - contextPath: CiscoFP.Rule.SourcePorts.Objects.Protocol
      description: The object protocol.
      type: String
    - contextPath: CiscoFP.Rule.SourcePorts.Objects.Type
      description: The object type.
      type: String
    - contextPath: CiscoFP.Rule.SourceSecurityGroupTags.Objects.ID
      description: The object ID.
      type: String
    - contextPath: CiscoFP.Rule.SourceSecurityGroupTags.Objects.Name
      description: The object name.
      type: String
    - contextPath: CiscoFP.Rule.SourceSecurityGroupTags.Objects.Type
      description: The object type.
      type: String
    - contextPath: CiscoFP.Rule.SourceZones.Objects.ID
      description: The object ID.
      type: String
    - contextPath: CiscoFP.Rule.SourceZones.Objects.Name
      description: The object name.
      type: String
    - contextPath: CiscoFP.Rule.SourceZones.Objects.Type
      description: The object type.
      type: String
    - contextPath: CiscoFP.Rule.Urls.Addresses.URL
      description: The URL address.
      type: String
    - contextPath: CiscoFP.Rule.Urls.Objects.ID
      description: The URL object ID.
      type: String
    - contextPath: CiscoFP.Rule.Urls.Objects.Name
      description: The URL object name.
      type: String
    - contextPath: CiscoFP.Rule.VlanTags.Numbers.EndTag
      description: The VLAN tag number end tag.
      type: Number
    - contextPath: CiscoFP.Rule.VlanTags.Numbers.StartTag
      description: The VLAN tag number start tag.
      type: Number
    - contextPath: CiscoFP.Rule.VlanTags.Objects.ID
      description: The object ID.
      type: String
    - contextPath: CiscoFP.Rule.VlanTags.Objects.Name
      description: The object name.
      type: String
    - contextPath: CiscoFP.Rule.VlanTags.Objects.Type
      description: The object type.
      type: String
  - arguments:
    - auto: PREDEFINED
      description: The rule's traffic. Can be "ALLOW", "TRUST", "BLOCK", "MONITOR", "BLOCK_RESET", "BLOCK_INTERACTIVE", or "BLOCK_RESET_INTERACTIVE".
      name: action
      predefined:
      - ALLOW
      - TRUST
      - BLOCK
      - MONITOR
      - BLOCK_RESET
      - BLOCK_INTERACTIVE
      - BLOCK_RESET_INTERACTIVE
      required: true
    - description: The rule name.
      name: rule_name
      required: true
    - auto: PREDEFINED
      default: true
      description: Whether to enable the access control rule.
      name: enabled
      predefined:
      - 'true'
      - 'false'
    - description: A list of source zone object IDs. To get IDs use the ciscofp-list-zones command.
      isArray: true
      name: source_zone_object_ids
    - description: The policy ID for which to create the new rule.
      name: policy_id
      required: true
    - description: A list of destination zone object IDs. To get IDs, use the ciscofp-list-zones command.
      isArray: true
      name: destination_zone_object_ids
    - description: A list of VLAN tag object IDs. To get IDs, use the ciscofp-list-vlan-tags command.
      isArray: true
      name: vlan_tag_object_ids
    - description: A list of network object IDs. To get IDs, use the ciscofp-get-network-groups-object command.
      isArray: true
      name: source_network_object_ids
    - description: A list of source IP addresses or CIDR ranges. To get the IP addresses or ranges, use the ciscofp-get-network-object or ciscofp-get-host-object command, respectively.
      isArray: true
      name: source_network_addresses
    - description: A list of destination IP addresses or CIDR ranges. To get the addresses or ranges, use the ciscofp-get-network-object or ciscofp-get-host-object command, respectively.
      isArray: true
      name: destination_network_object_ids
    - description: A list of destination addresses.
      isArray: true
      name: destination_network_addresses
    - description: A list of port object IDs. To get the IDs,  use the ciscofp-get-network-object or ciscofp-get-host-object commands.
      name: source_port_object_ids
    - description: A list of port object IDs. To get the IDs, use the ciscofp-list-ports command.
      name: destination_port_object_ids
    - description: A list of security group tag object IDs. To get the IDs, use the ciscofp-list-security-group-tags command.
      name: source_security_group_tag_object_ids
    - description: A list of application object IDs. To get the IDs, use the ciscofp-list-applications command.
      isArray: true
      name: application_object_ids
    - description: A list of URL object IDs. To get the IDs, use the ciscofp-list-url-categories command.
      isArray: true
      name: url_object_ids
    - description: A list of URL addresses.
      isArray: true
      name: url_addresses
    description: Creates an access control rule.
    name: ciscofp-create-access-rules
    outputs:
    - contextPath: CiscoFP.Rule.Action
      description: The action that determines how the system handles matching traffic.
      type: String
    - contextPath: CiscoFP.Rule.Applications.ID
      description: The application ID.
      type: String
    - contextPath: CiscoFP.Rule.Applications.Name
      description: The application name.
      type: String
    - contextPath: CiscoFP.Rule.Category
      description: The rule category.
      type: String
    - contextPath: CiscoFP.Rule.DestinationNetworks.Addresses.Type
      description: The address type.
      type: String
    - contextPath: CiscoFP.Rule.DestinationNetworks.Addresses.Value
      description: The address value.
      type: String
    - contextPath: CiscoFP.Rule.DestinationNetworks.Objects.ID
      description: The object ID.
      type: String
    - contextPath: CiscoFP.Rule.DestinationNetworks.Objects.Name
      description: The object name.
      type: String
    - contextPath: CiscoFP.Rule.DestinationNetworks.Objects.Type
      description: The object type.
      type: String
    - contextPath: CiscoFP.Rule.DestinationPorts.Addresses.Port
      description: The port number.
      type: String
    - contextPath: CiscoFP.Rule.DestinationPorts.Addresses.Protocol
      description: The port protocol.
      type: String
    - contextPath: CiscoFP.Rule.DestinationPorts.Objects.ID
      description: The port object ID.
      type: String
    - contextPath: CiscoFP.Rule.DestinationPorts.Objects.Name
      description: The port object name.
      type: String
    - contextPath: CiscoFP.Rule.DestinationPorts.Objects.Protocol
      description: The port object protocol.
      type: String
    - contextPath: CiscoFP.Rule.DestinationPorts.Objects.Type
      description: The port object type.
      type: String
    - contextPath: CiscoFP.Rule.DestinationZones.Objects.ID
      description: The zone ID.
      type: String
    - contextPath: CiscoFP.Rule.DestinationZones.Objects.Name
      description: The zone name.
      type: String
    - contextPath: CiscoFP.Rule.DestinationZones.Objects.Type
      description: The zone type.
      type: String
    - contextPath: CiscoFP.Rule.Enabled
      description: Whether to enable the rule.
      type: Number
    - contextPath: CiscoFP.Rule.ID
      description: The rule ID.
      type: String
    - contextPath: CiscoFP.Rule.Name
      description: The rule name.
      type: String
    - contextPath: CiscoFP.Rule.RuleIndex
      description: The rule index.
      type: Number
    - contextPath: CiscoFP.Rule.Section
      description: The rule section.
      type: String
    - contextPath: CiscoFP.Rule.SendEventsToFMC
      description: Whether the device will send events to Cisco. Firepower.
      type: Number
    - contextPath: CiscoFP.Rule.SourceNetworks.Addresses.Type
      description: The address type.
      type: String
    - contextPath: CiscoFP.Rule.SourceNetworks.Addresses.Value
      description: The address value.
      type: String
    - contextPath: CiscoFP.Rule.SourceNetworks.Objects.ID
      description: The object ID.
      type: String
    - contextPath: CiscoFP.Rule.SourceNetworks.Objects.Name
      description: The object name.
      type: String
    - contextPath: CiscoFP.Rule.SourceNetworks.Objects.Type
      description: The object type.
      type: String
    - contextPath: CiscoFP.Rule.SourcePorts.Addresses.Port
      description: The address port.
      type: String
    - contextPath: CiscoFP.Rule.SourcePorts.Addresses.Protocol
      description: The address protocol.
      type: String
    - contextPath: CiscoFP.Rule.SourcePorts.Objects.ID
      description: The object ID.
      type: String
    - contextPath: CiscoFP.Rule.SourcePorts.Objects.Name
      description: The object name.
      type: String
    - contextPath: CiscoFP.Rule.SourcePorts.Objects.Protocol
      description: The object protocol.
      type: String
    - contextPath: CiscoFP.Rule.SourcePorts.Objects.Type
      description: The object type.
      type: String
    - contextPath: CiscoFP.Rule.SourceSecurityGroupTags.Objects.ID
      description: The object ID.
      type: String
    - contextPath: CiscoFP.Rule.SourceSecurityGroupTags.Objects.Name
      description: The object name.
      type: String
    - contextPath: CiscoFP.Rule.SourceSecurityGroupTags.Objects.Type
      description: The object type.
      type: String
    - contextPath: CiscoFP.Rule.SourceZones.Objects.ID
      description: The object ID.
      type: String
    - contextPath: CiscoFP.Rule.SourceZones.Objects.Name
      description: The object name.
      type: String
    - contextPath: CiscoFP.Rule.SourceZones.Objects.Type
      description: The object type.
      type: String
    - contextPath: CiscoFP.Rule.Urls.Addresses.URL
      description: The URL address.
      type: String
    - contextPath: CiscoFP.Rule.Urls.Objects.ID
      description: The URL object ID.
      type: String
    - contextPath: CiscoFP.Rule.Urls.Objects.Name
      description: The URL object name.
      type: String
    - contextPath: CiscoFP.Rule.VlanTags.Numbers.EndTag
      description: The VLAN tag number end tag.
      type: Number
    - contextPath: CiscoFP.Rule.VlanTags.Numbers.StartTag
      description: The VLAN tag number start tag.
      type: Number
    - contextPath: CiscoFP.Rule.VlanTags.Objects.ID
      description: The object ID.
      type: String
    - contextPath: CiscoFP.Rule.VlanTags.Objects.Name
      description: The object name.
      type: String
    - contextPath: CiscoFP.Rule.VlanTags.Objects.Type
      description: The object type.
      type: String
  - arguments:
    - auto: PREDEFINED
      description: |-
        The method by which to update the rule. Can be "merge" or "override".
        If merged, the requested changes will be added to the existing rule.
        If override, the fields will be overridden with the inputs provided and fields that were not provided will be deleted.
      name: update_strategy
      predefined:
      - merge
      - override
      required: true
    - auto: PREDEFINED
      description: The rule action that determines how the system handles matching traffic. Can be "ALLOW", "TRUST", "BLOCK", "MONITOR", "BLOCK_RESET", "BLOCK_INTERACTIVE", or "BLOCK_RESET_INTERACTIVE".
      name: action
      predefined:
      - ALLOW
      - TRUST
      - BLOCK
      - MONITOR
      - BLOCK_RESET
      - BLOCK_INTERACTIVE
      - BLOCK_RESET_INTERACTIVE
    - description: The rule name.
      name: rule_name
    - auto: PREDEFINED
      default: true
      description: Whether to enable the rule. The default is "TRUE".
      name: enabled
      predefined:
      - 'true'
      - 'false'
    - description: A list of source zones object IDs.
      isArray: true
      name: source_zone_object_ids
    - description: The policy ID for which to create the new rule.
      name: policy_id
      required: true
    - description: A list of destination zones object IDs.
      isArray: true
      name: destination_zone_object_ids
    - description: A list of VLAN tag object IDs.
      isArray: true
      name: vlan_tag_object_ids
    - description: A list of source network object IDs.
      isArray: true
      name: source_network_object_ids
    - description: A list of addresses.
      isArray: true
      name: source_network_addresses
    - description: A list of destination network object IDs.
      isArray: true
      name: destination_network_object_ids
    - description: A list of addresses.
      isArray: true
      name: destination_network_addresses
    - description: A list of source port object IDs.
      name: source_port_object_ids
    - description: A list of destination port object IDs.
      name: destination_port_object_ids
    - description: A list of security group tag object IDs.
      name: source_security_group_tag_object_ids
    - description: A list of application object IDs.
      isArray: true
      name: application_object_ids
    - description: A list of URL object IDs.
      isArray: true
      name: url_object_ids
    - description: A list of URL addresses.
      isArray: true
      name: url_addresses
    - description: The ID of the rule to update.
      name: rule_id
      required: true
    description: Updates the specified access control rule.
    name: ciscofp-update-access-rules
    outputs:
    - contextPath: CiscoFP.Rule.Action
      description: The action that determines how the system handles matching traffic.
      type: String
    - contextPath: CiscoFP.Rule.Applications.ID
      description: The application object ID.
      type: String
    - contextPath: CiscoFP.Rule.Applications.Name
      description: The application object name.
      type: String
    - contextPath: CiscoFP.Rule.Category
      description: The rule category.
      type: String
    - contextPath: CiscoFP.Rule.DestinationNetworks.Addresses.Type
      description: The address type.
      type: String
    - contextPath: CiscoFP.Rule.DestinationNetworks.Addresses.Value
      description: The address value.
      type: String
    - contextPath: CiscoFP.Rule.DestinationNetworks.Objects.ID
      description: The object ID.
      type: String
    - contextPath: CiscoFP.Rule.DestinationNetworks.Objects.Name
      description: The object name.
      type: String
    - contextPath: CiscoFP.Rule.DestinationNetworks.Objects.Type
      description: The object type.
      type: String
    - contextPath: CiscoFP.Rule.DestinationPorts.Addresses.Port
      description: The port number.
      type: String
    - contextPath: CiscoFP.Rule.DestinationPorts.Addresses.Protocol
      description: The port protocol.
      type: String
    - contextPath: CiscoFP.Rule.DestinationPorts.Objects.ID
      description: The port object ID.
      type: String
    - contextPath: CiscoFP.Rule.DestinationPorts.Objects.Name
      description: The port object name.
      type: String
    - contextPath: CiscoFP.Rule.DestinationPorts.Objects.Protocol
      description: The port object protocol.
      type: String
    - contextPath: CiscoFP.Rule.DestinationPorts.Objects.Type
      description: The port object type.
      type: String
    - contextPath: CiscoFP.Rule.DestinationZones.Objects.ID
      description: The destination zone object IDs.
      type: String
    - contextPath: CiscoFP.Rule.DestinationZones.Objects.Name
      description: The destination zone object names.
      type: String
    - contextPath: CiscoFP.Rule.DestinationZones.Objects.Type
      description: The destination zone object types.
      type: String
    - contextPath: CiscoFP.Rule.Enabled
      description: Whether the rule is enabled.
      type: Number
    - contextPath: CiscoFP.Rule.ID
      description: The rule ID.
      type: String
    - contextPath: CiscoFP.Rule.Name
      description: The rule name.
      type: String
    - contextPath: CiscoFP.Rule.RuleIndex
      description: The rule index.
      type: Number
    - contextPath: CiscoFP.Rule.Section
      description: The rule section.
      type: String
    - contextPath: CiscoFP.Rule.SendEventsToFMC
      description: Whether the device will send events to Cisco. Firepower.
      type: Number
    - contextPath: CiscoFP.Rule.SourceNetworks.Addresses.Type
      description: The address type.
      type: String
    - contextPath: CiscoFP.Rule.SourceNetworks.Addresses.Value
      description: The address value.
      type: String
    - contextPath: CiscoFP.Rule.SourceNetworks.Objects.ID
      description: The object ID.
      type: String
    - contextPath: CiscoFP.Rule.SourceNetworks.Objects.Name
      description: The object name.
      type: String
    - contextPath: CiscoFP.Rule.SourceNetworks.Objects.Type
      description: The object type.
      type: String
    - contextPath: CiscoFP.Rule.SourcePorts.Addresses.Port
      description: The address port.
      type: String
    - contextPath: CiscoFP.Rule.SourcePorts.Addresses.Protocol
      description: The address protocol.
      type: String
    - contextPath: CiscoFP.Rule.SourcePorts.Objects.ID
      description: The object ID.
      type: String
    - contextPath: CiscoFP.Rule.SourcePorts.Objects.Name
      description: The object name.
      type: String
    - contextPath: CiscoFP.Rule.SourcePorts.Objects.Protocol
      description: The object protocol.
      type: String
    - contextPath: CiscoFP.Rule.SourcePorts.Objects.Type
      description: The object type.
      type: String
    - contextPath: CiscoFP.Rule.SourceSecurityGroupTags.Objects.ID
      description: The object ID.
      type: String
    - contextPath: CiscoFP.Rule.SourceSecurityGroupTags.Objects.Name
      description: The object name.
      type: String
    - contextPath: CiscoFP.Rule.SourceSecurityGroupTags.Objects.Type
      description: The object type.
      type: String
    - contextPath: CiscoFP.Rule.SourceZones.Objects.ID
      description: The object ID.
      type: String
    - contextPath: CiscoFP.Rule.SourceZones.Objects.Name
      description: The object name.
      type: String
    - contextPath: CiscoFP.Rule.SourceZones.Objects.Type
      description: The object type.
      type: String
    - contextPath: CiscoFP.Rule.Urls.Addresses.URL
      description: The URL address.
      type: String
    - contextPath: CiscoFP.Rule.Urls.Objects.ID
      description: The URL object ID.
      type: String
    - contextPath: CiscoFP.Rule.Urls.Objects.Name
      description: The URL object name.
      type: String
    - contextPath: CiscoFP.Rule.VlanTags.Numbers.EndTag
      description: The VLAN tag number end tag.
      type: Number
    - contextPath: CiscoFP.Rule.VlanTags.Numbers.StartTag
      description: The VLAN tag number start tag.
      type: Number
    - contextPath: CiscoFP.Rule.VlanTags.Objects.ID
      description: The object ID.
      type: String
    - contextPath: CiscoFP.Rule.VlanTags.Objects.Name
      description: The object name.
      type: String
    - contextPath: CiscoFP.Rule.VlanTags.Objects.Type
      description: The object type.
      type: String
  - arguments:
    - description: The policy ID.
      name: policy_id
      required: true
    - description: The ID of the rule to delete.
      name: rule_id
      required: true
    description: Deletes the specified access control rule.
    name: ciscofp-delete-access-rules
    outputs:
    - contextPath: CiscoFP.Rule.Action
      description: The action that determines how the system handles matching traffic.
      type: String
    - contextPath: CiscoFP.Rule.Applications.ID
      description: The application object ID.
      type: String
    - contextPath: CiscoFP.Rule.Applications.Name
      description: The application object name.
      type: String
    - contextPath: CiscoFP.Rule.Category
      description: The rule category.
      type: String
    - contextPath: CiscoFP.Rule.DestinationNetworks.Addresses.Type
      description: The address type.
      type: String
    - contextPath: CiscoFP.Rule.DestinationNetworks.Addresses.Value
      description: The address value.
      type: String
    - contextPath: CiscoFP.Rule.DestinationNetworks.Objects.ID
      description: The object ID.
      type: String
    - contextPath: CiscoFP.Rule.DestinationNetworks.Objects.Name
      description: The object name.
      type: String
    - contextPath: CiscoFP.Rule.DestinationNetworks.Objects.Type
      description: The object type.
      type: String
    - contextPath: CiscoFP.Rule.DestinationPorts.Addresses.Port
      description: The port number.
      type: String
    - contextPath: CiscoFP.Rule.DestinationPorts.Addresses.Protocol
      description: The port protocol.
      type: String
    - contextPath: CiscoFP.Rule.DestinationPorts.Objects.ID
      description: The port object ID.
      type: String
    - contextPath: CiscoFP.Rule.DestinationPorts.Objects.Name
      description: The port object name.
      type: String
    - contextPath: CiscoFP.Rule.DestinationPorts.Objects.Protocol
      description: The port object protocol.
      type: String
    - contextPath: CiscoFP.Rule.DestinationPorts.Objects.Type
      description: The port object type.
      type: String
    - contextPath: CiscoFP.Rule.DestinationZones.Objects.ID
      description: The zone IDs.
      type: String
    - contextPath: CiscoFP.Rule.DestinationZones.Objects.Name
      description: The zone names.
      type: String
    - contextPath: CiscoFP.Rule.DestinationZones.Objects.Type
      description: The zone types.
      type: String
    - contextPath: CiscoFP.Rule.Enabled
      description: Whether the rule is enabled.
      type: Number
    - contextPath: CiscoFP.Rule.ID
      description: The rule ID.
      type: String
    - contextPath: CiscoFP.Rule.Name
      description: The rule name.
      type: String
    - contextPath: CiscoFP.Rule.RuleIndex
      description: The rule index.
      type: Number
    - contextPath: CiscoFP.Rule.Section
      description: The rule section.
      type: String
    - contextPath: CiscoFP.Rule.SendEventsToFMC
      description: Whether the device will send events to Cisco. Firepower.
      type: Number
    - contextPath: CiscoFP.Rule.SourceNetworks.Addresses.Type
      description: The address type.
      type: String
    - contextPath: CiscoFP.Rule.SourceNetworks.Addresses.Value
      description: The address value.
      type: String
    - contextPath: CiscoFP.Rule.SourceNetworks.Objects.ID
      description: The object ID.
      type: String
    - contextPath: CiscoFP.Rule.SourceNetworks.Objects.Name
      description: The object name.
      type: String
    - contextPath: CiscoFP.Rule.SourceNetworks.Objects.Type
      description: The object type.
      type: String
    - contextPath: CiscoFP.Rule.SourcePorts.Addresses.Port
      description: The address port.
      type: String
    - contextPath: CiscoFP.Rule.SourcePorts.Addresses.Protocol
      description: The address protocol.
      type: String
    - contextPath: CiscoFP.Rule.SourcePorts.Objects.ID
      description: The object ID.
      type: String
    - contextPath: CiscoFP.Rule.SourcePorts.Objects.Name
      description: The object name.
      type: String
    - contextPath: CiscoFP.Rule.SourcePorts.Objects.Protocol
      description: The object protocol.
      type: String
    - contextPath: CiscoFP.Rule.SourcePorts.Objects.Type
      description: The object type.
      type: String
    - contextPath: CiscoFP.Rule.SourceSecurityGroupTags.Objects.ID
      description: The object ID.
      type: String
    - contextPath: CiscoFP.Rule.SourceSecurityGroupTags.Objects.Name
      description: The object name.
      type: String
    - contextPath: CiscoFP.Rule.SourceSecurityGroupTags.Objects.Type
      description: The object type.
      type: String
    - contextPath: CiscoFP.Rule.SourceZones.Objects.ID
      description: The object ID.
      type: String
    - contextPath: CiscoFP.Rule.SourceZones.Objects.Name
      description: The object name.
      type: String
    - contextPath: CiscoFP.Rule.SourceZones.Objects.Type
      description: The object type.
      type: String
    - contextPath: CiscoFP.Rule.Urls.Addresses.URL
      description: The URL address.
      type: String
    - contextPath: CiscoFP.Rule.Urls.Objects.ID
      description: The URL object ID.
      type: String
    - contextPath: CiscoFP.Rule.Urls.Objects.Name
      description: The URL object name.
      type: String
    - contextPath: CiscoFP.Rule.VlanTags.Numbers.EndTag
      description: The VLAN tag number end tag.
      type: Number
    - contextPath: CiscoFP.Rule.VlanTags.Numbers.StartTag
      description: The VLAN tag number start tag.
      type: Number
    - contextPath: CiscoFP.Rule.VlanTags.Objects.ID
      description: The object ID.
      type: String
    - contextPath: CiscoFP.Rule.VlanTags.Objects.Name
      description: The object name.
      type: String
    - contextPath: CiscoFP.Rule.VlanTags.Objects.Type
      description: The object type.
      type: String
  - arguments:
    - description: |-
        The maximum number of items to return.
        The default is 50.
      name: limit
    - description: |-
        Index of the first item to return.
        The default is 0.
      name: offset
    - description: The policy assignment ID.
      name: policy_assignment_id
    description: Retrieves the policy assignment associated with the specified ID. If no ID is specified, retrieves a list of all policy assignments to target devices.
    name: ciscofp-list-policy-assignments
    outputs:
    - contextPath: CiscoFP.PolicyAssignments.ID
      description: The policy assignment ID.
      type: String
    - contextPath: CiscoFP.PolicyAssignments.Name
      description: The policy assignment name.
      type: String
    - contextPath: CiscoFP.PolicyAssignments.PolicyDescription
      description: The policy description.
      type: String
    - contextPath: CiscoFP.PolicyAssignments.PolicyID
      description: The policy ID.
      type: String
    - contextPath: CiscoFP.PolicyAssignments.PolicyName
      description: The policy name.
      type: String
    - contextPath: CiscoFP.PolicyAssignments.Targets.ID
      description: The target ID.
      type: String
    - contextPath: CiscoFP.PolicyAssignments.Targets.Name
      description: The target name.
      type: String
    - contextPath: CiscoFP.PolicyAssignments.Targets.Type
      description: The target type.
      type: String
  - arguments:
    - description: The policy ID.
      name: policy_id
      required: true
    - description: A list of device IDs.
      isArray: true
      name: device_ids
    - description: A list of device group IDs.
      isArray: true
      name: device_group_ids
    description: Creates policy assignments to target devices.
    name: ciscofp-create-policy-assignments
    outputs:
    - contextPath: CiscoFP.PolicyAssignments.ID
      description: The policy assignment ID.
      type: String
    - contextPath: CiscoFP.PolicyAssignments.Name
      description: The policy assignment name.
      type: String
    - contextPath: CiscoFP.PolicyAssignments.PolicyDescription
      description: The policy description.
      type: String
    - contextPath: CiscoFP.PolicyAssignments.PolicyID
      description: The policy ID.
      type: String
    - contextPath: CiscoFP.PolicyAssignments.PolicyName
      description: The policy name.
      type: String
    - contextPath: CiscoFP.PolicyAssignments.Targets.ID
      description: The target ID.
      type: String
    - contextPath: CiscoFP.PolicyAssignments.Targets.Name
      description: The target name.
      type: String
    - contextPath: CiscoFP.PolicyAssignments.Targets.Type
      description: The target type.
      type: String
  - arguments:
    - description: The policy ID.
      name: policy_id
    - description: A list of device IDs.
      name: device_ids
    - description: A list of device group IDs.
      name: device_group_ids
    - name: update_strategy
      description: Update method to use in the command. Can be "MERGE" or "OVERRIDE". If merged, the requested changes will be added to the existing rule. If override, the fields will be overridden with the inputs provided and fields that were not provided will be deleted.
      defaultValue: OVERRIDE
      auto: PREDEFINED
      predefined:
      - MERGE
      - OVERRIDE
    description: Updates the specified policy assignments to target devices.
    name: ciscofp-update-policy-assignments
    outputs:
    - contextPath: CiscoFP.PolicyAssignments.ID
      description: The policy assignment IDs.
      type: String
    - contextPath: CiscoFP.PolicyAssignments.Name
      description: The policy assignment names.
      type: String
    - contextPath: CiscoFP.PolicyAssignments.PolicyDescription
      description: The policy description.
      type: String
    - contextPath: CiscoFP.PolicyAssignments.PolicyID
      description: The policy ID.
      type: String
    - contextPath: CiscoFP.PolicyAssignments.PolicyName
      description: The policy name.
      type: String
    - contextPath: CiscoFP.PolicyAssignments.Targets.ID
      description: The target IDs.
      type: String
    - contextPath: CiscoFP.PolicyAssignments.Targets.Name
      description: The target names.
      type: String
    - contextPath: CiscoFP.PolicyAssignments.Targets.Type
      description: The target types.
      type: String
  - arguments:
    - description: |-
        The maximum number of items to return.
        The default is 50.
      name: limit
    - description: |-
        Index of the first item to return.
        The default is 0.
      name: offset
    - description: The container UUID.
      name: container_uuid
    description: Retrieves a list of all devices with configuration changes that are ready to deploy.
    name: ciscofp-get-deployable-devices
    outputs:
    - contextPath: CiscoFP.DeployableDevices.CanBeDeployed
      description: Devices that can be deployed.
      type: String
    - contextPath: CiscoFP.DeployableDevices.UpToDate
      description: Devices that are up to date.
      type: String
    - contextPath: CiscoFP.DeployableDevices.DeviceID
      description: The device ID.
      type: String
    - contextPath: CiscoFP.DeployableDevices.DeviceName
      description: The device name.
      type: String
    - contextPath: CiscoFP.DeployableDevices.DeviceType
      description: The device type.
      type: String
    - contextPath: CiscoFP.DeployableDevices.Version
      description: The device version.
      type: String
    - contextPath: CiscoFP.PendingDeployment.ID
      description: The device ID.
      type: String
    - contextPath: CiscoFP.PendingDeployment.Name
      description: The device name.
      type: String
    - contextPath: CiscoFP.PendingDeployment.Type
      description: The device type.
      type: String
    - contextPath: CiscoFP.PendingDeployment.Status
      description: The device status.
      type: String
    - contextPath: CiscoFP.PendingDeployment.StartTime
      description: The start time of the deployment.
      type: String
    - contextPath: CiscoFP.PendingDeployment.EndTime
      description: The end time of the deployment.
      type: String
  - arguments:
    - description: |-
        The maximum number of items to return.
        The default is 50.
      name: limit
    - description: |-
        Index of the first item to return.
        The default is 0.
      name: offset
    description: Retrieves a list of all device records.
    name: ciscofp-get-device-records
    outputs:
    - contextPath: CiscoFP.DeviceRecords.DeviceGroupID
      description: The device group ID.
      type: String
    - contextPath: CiscoFP.DeviceRecords.HostName
      description: The device host.
      type: String
    - contextPath: CiscoFP.DeviceRecords.ID
      description: The device ID.
      type: String
    - contextPath: CiscoFP.DeviceRecords.Name
      description: The device name.
      type: String
    - contextPath: CiscoFP.DeviceRecords.Type
      description: The device type.
      type: String
  - arguments:
    - auto: PREDEFINED
      description: Whether to force deployment. Can be "TRUE" or "FALSE".
      name: force_deploy
      predefined:
      - 'true'
      - 'false'
      required: true
    - auto: PREDEFINED
      description: Whether to ignore warning. Can be "TRUE" or "FALSE".
      name: ignore_warning
      predefined:
      - 'true'
      - 'false'
      required: true
    - description: A list of device IDs.
      isArray: true
      name: device_ids
      required: true
    - description: The version to deploy. To get versions, use the ciscofp-get-deployable-devices command.
      name: version
      required: true
    description: Creates a request for deploying configuration changes to devices.
    name: ciscofp-deploy-to-devices
    outputs:
    - contextPath: CiscoFP.Deploy.TaskID
      description: The task ID.
      type: String
    - contextPath: CiscoFP.Deploy.ForceDeploy
      description: Whether to force deploy.
      type: String
    - contextPath: CiscoFP.Deploy.IgnoreWarning
      description: Whether to ignore warning.
      type: String
    - contextPath: CiscoFP.Deploy.Version
      description: The policy version.
      type: String
    - contextPath: CiscoFP.Deploy.DeviceList
      description: The list of devices.
      type: String
  - arguments:
    - description: The ID of the task for which to check the status.
      name: task_id
      required: true
    description: Retrieves information about a previously submitted pending job or task with the specified ID. Used for deploying.
    name: ciscofp-get-task-status
    outputs:
    - contextPath: CiscoFP.TaskStatus.Status
      description: The task status.
      type: String
  - arguments:
    - description: The group ID. If not supplied, retrieves a list of all URL objects.
      name: id
    description: Retrieves the groups of URL objects and addresses associated with the specified ID. If not supplied, retrieves a list of all URL objects.
    name: ciscofp-get-url-groups-object
    outputs:
    - contextPath: CiscoFP.URLGroups.ID
      description: The group ID.
      type: string
    - contextPath: CiscoFP.URLGroups.Name
      description: The group name.
      type: string
    - contextPath: CiscoFP.URLGroups.Overridable
      description: Whether objects can be overridden.
      type: string
    - contextPath: CiscoFP.URLGroups.Description
      description: The group description.
      type: string
    - contextPath: CiscoFP.URLGroups.Addresses.Value
      description: The group addresses.
      type: string
    - contextPath: CiscoFP.URLGroups.Objects.Name
      description: The group object name.
      type: string
    - contextPath: CiscoFP.URLGroups.Objects.ID
      description: The object ID.
      type: string
    - contextPath: CiscoFP.URLGroups.Objects.Type
      description: The object type.
      type: string
  - arguments:
    - description: The ID of the group to update.
      name: id
      required: true
    - description: A comma-separated list of object IDs to add the URL.
      name: url_objects_id_list
    - description: A comma-separated list of URLs to add the group.
      name: url_list
    - description: The new description for the object.
      name: description
    - auto: PREDEFINED
      defaultValue: 'false'
      description: Whether object values can be overridden.
      name: overridable
      predefined:
      - 'true'
      - 'false'
    - description: The group name.
      name: name
    - name: update_strategy
      description: Update method to use in the command. Can be "MERGE" or "OVERRIDE". If merged, the requested changes will be added to the existing rule. If override, the fields will be overridden with the inputs provided and fields that were not provided will be deleted.
      defaultValue: OVERRIDE
      auto: PREDEFINED
      predefined:
      - MERGE
      - OVERRIDE
    description: Updates the ID of a group of URL objects.
    name: ciscofp-update-url-groups-objects
    outputs:
    - contextPath: CiscoFP.URLGroups.Addresses.Type
      description: The address types in the group object.
      type: string
    - contextPath: CiscoFP.URLGroups.Addresses.Url
      description: The address URLs in the group object.
      type: string
    - contextPath: CiscoFP.URLGroups.Description
      description: The group description.
      type: string
    - contextPath: CiscoFP.URLGroups.ID
      description: The group ID.
      type: string
    - contextPath: CiscoFP.URLGroups.Name
      description: The group name.
      type: string
    - contextPath: CiscoFP.URLGroups.Objects
      description: The group object information.
      type: unknown
    - contextPath: CiscoFP.URLGroups.Overridable
      description: Whether objects can be overridden.
      type: string
<<<<<<< HEAD
  dockerimage: demisto/python3:3.10.11.54132
=======
  dockerimage: demisto/python3:3.10.12.63474
  runonce: false
>>>>>>> 087e76c5
  script: ''
  subtype: python3
  type: python
fromversion: 5.0.0<|MERGE_RESOLUTION|>--- conflicted
+++ resolved
@@ -3294,12 +3294,8 @@
     - contextPath: CiscoFP.URLGroups.Overridable
       description: Whether objects can be overridden.
       type: string
-<<<<<<< HEAD
-  dockerimage: demisto/python3:3.10.11.54132
-=======
   dockerimage: demisto/python3:3.10.12.63474
   runonce: false
->>>>>>> 087e76c5
   script: ''
   subtype: python3
   type: python
