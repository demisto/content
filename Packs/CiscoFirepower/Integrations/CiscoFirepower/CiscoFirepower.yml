category: Network Security
commonfields:
  id: Cisco Firepower
  version: -1
configuration:
- display: Server URL (e.g., https://192.168.0.1)
  name: url
  required: true
  type: 0
- display: Username
  name: credentials
  required: true
  type: 9
- display: Trust any certificate (not secure)
  name: insecure
  type: 8
  required: false
- display: Use system proxy settings
  name: proxy
  type: 8
  required: false
description: Use the Cisco Firepower integration for unified management of firewalls, application control, intrusion prevention, URL filtering, and advanced malware protection.
display: Cisco Firepower
name: Cisco Firepower
script:
  commands:
  - name: ciscofp-upload-intrusion-rule-file
    description: 'Imports or validates custom Snort 3 intrusion rules within a file. Import arguments: rule_import_mode, rule_group_ids.'
    arguments:
    - name: entry_id
      description: 'A file containing the custom Snort 3 intrusion rules. Supported file formats are .rules and .txt.'
      required: true
    - name: rule_import_mode
      description: 'Merge or replace the rules in the rule groups.'
      auto: PREDEFINED
      predefined:
      - 'MERGE'
      - 'REPLACE'
    - name: rule_group_ids
<<<<<<< HEAD
      description: 'A comma-separated list of rule groups to which rules should belong. Example are group-id1,group-id2. This is required when importing rules and can be acquired from: ciscofp-list-intrusion-rule-group'
=======
      description: 'A comma-separated list of rule groups to which rules should belong. Example are group-id1,group-id2. This is required when importing rules and can be acquired from: ciscofp-list-intrusion-rule-group.'
>>>>>>> 90cf3b88
      isArray: true
    - name: validate_only
      description: 'Define whether to validate or to validate and import rules. True is the default value and sets that rules should be validated and not imported.'
      defaultValue: 'True'
      auto: PREDEFINED
      predefined:
      - 'True'
      - 'False'
    outputs:
    - type: String
      contextPath: CiscoFP.IntrusionRuleUpload.summary.type
      description: 'Type of the response object. This value is always ruleimportsummary.'
    - type: String
      contextPath: CiscoFP.IntrusionRuleUpload.summary.deleted.type
      description: 'Type of the response object. This value is always ruleimportsummaryentry.'
    - type: Number
      contextPath: CiscoFP.IntrusionRuleUpload.summary.deleted.count
      description: 'The number of deleted rules. By default shows 0.'
    - type: String
      contextPath: CiscoFP.IntrusionRuleUpload.summary.deleted.rules
      description: 'Details of deleted rules in the format GID:SID.'
    - type: String
      contextPath: CiscoFP.IntrusionRuleUpload.summary.added.type
      description: 'Type of the response object. This value is always ruleimportsummaryentry.'
    - type: Number
      contextPath: CiscoFP.IntrusionRuleUpload.summary.added.count
      description: 'The number of added rules. By default shows 0.'
    - type: String
      contextPath: CiscoFP.IntrusionRuleUpload.summary.added.rules
      description: 'Details of added rules in the format GID:SID.'
    - type: String
      contextPath: CiscoFP.IntrusionRuleUpload.summary.unassociated.type
      description: 'Type of the response object. This value is always ruleimportsummaryentry.'
    - type: Number
      contextPath: CiscoFP.IntrusionRuleUpload.summary.unassociated.count
      description: 'The number of unassociated rules. By default shows 0.'
    - type: String
      contextPath: CiscoFP.IntrusionRuleUpload.summary.unassociated.rules
      description: 'Details of unassociated rules in the format GID:SID.'
    - type: String
      contextPath: CiscoFP.IntrusionRuleUpload.summary.updated.type
      description: 'Type of the response object. This value is always ruleimportsummaryentry.'
    - type: Number
      contextPath: CiscoFP.IntrusionRuleUpload.summary.updated.count
      description: 'The number of updated rules. By default shows 0.'
    - type: String
      contextPath: CiscoFP.IntrusionRuleUpload.summary.updated.rules
      description: 'Details of updated rules in the format GID:SID.'
    - type: String
      contextPath: CiscoFP.IntrusionRuleUpload.summary.skipped.type
      description: 'Type of the response object. This value is always ruleimportsummaryentry.'
    - type: Number
      contextPath: CiscoFP.IntrusionRuleUpload.summary.skipped.count
      description: 'The number of skipped rules. By default shows 0.'
    - type: String
      contextPath: CiscoFP.IntrusionRuleUpload.summary.skipped.rules
      description: 'Details of skipped rules in the format GID:SID.'
    - type: String
      contextPath: CiscoFP.IntrusionRuleUpload.validateOnly
      description: 'Specifies if rules should be validated or validated and imported. Default value is true.'
    - type: String
      contextPath: CiscoFP.IntrusionRuleUpload.ruleImportMode
      description: 'The rule import mode. Can be either MERGE or REPLACE.'
    - type: String
      contextPath: CiscoFP.IntrusionRuleUpload.files.path
      description: 'The file path.'
    - type: String
      contextPath: CiscoFP.IntrusionRuleUpload.files.attrib
      description: 'The file attribute, payloadFile.'
    - type: String
      contextPath: CiscoFP.IntrusionRuleUpload.files.name
      description: 'The file name.'
    - type: String
      contextPath: CiscoFP.IntrusionRuleUpload.files.id
      description: 'The file ID.'
    - type: String
      contextPath: CiscoFP.IntrusionRuleUpload.files.type
      description: 'The file type.'
    - type: String
      contextPath: CiscoFP.IntrusionRuleUpload.ruleGroups.id
      description: 'Snort 3 intrusion rule group ID.'
    - type: String
      contextPath: CiscoFP.IntrusionRuleUpload.ruleGroups.name
      description: 'Snort 3 intrusion rule group name.'
    - type: String
      contextPath: CiscoFP.IntrusionRuleUpload.ruleGroups.type
      description: 'Type of the response object. This value is always IntrusionRuleGroup.'
  - name: ciscofp-list-intrusion-rule
    description: 'Retrieves the Snort3 Intrusion rule group. If no ID is specified, it retrieves a list of all Snort3 Intrusion rule groups. Default list size is 50. GET argument: intrusion_rule_id | LIST arguments: sort, filter, expanded_response, limit, page, page_size.'
    arguments:
    - name: intrusion_rule_id
      description: 'Snort 3 intrusion rule ID.'
    - name: expanded_response
      description: 'Whether to display an expanded response with a list of objects with additional attributes.'
      auto: PREDEFINED
      predefined:
      - 'True'
      - 'False'
    - name: sort
      description: 'Sorting parameters to be provided e.g. sid,-sid,gid,-gid,msg,-msg.'
      isArray: true
    - name: filter
      description: 'Filter the results. Can be any of the following formats: "gid:123;sid:456" or "fts:789" or "overrides:true;ipspolicy:{uuid1,uuid2,...}, where "ipspolicy" is a comma-separated list of Snort 3 Intrusion Policy IDs.'
    - name: limit
      description: 'The number of items to return.'
    - name: page
      description: 'The number of pages to return.'
    - name: page_size
      description: 'The number of items to return in a page.'
    outputs:
    - type: String
      contextPath: CiscoFP.IntrusionRule.type
      description: 'Type of the response object. This value is always IntrusionRule.'
    - type: String
      contextPath: CiscoFP.IntrusionRule.id
      description: 'The intrusion rule ID.'
    - type: String
      contextPath: CiscoFP.IntrusionRule.name
      description: 'The intrusion rule name.'
    - type: Number
      contextPath: CiscoFP.IntrusionRule.gid
      description: 'The generator identifier (GID) used to identify the part of Snort which generates an event.'
    - type: Number
      contextPath: CiscoFP.IntrusionRule.sid
      description: 'The signature identifier (SID) used to uniquely identify Snort rules.'
    - type: Number
      contextPath: CiscoFP.IntrusionRule.revision
      description: 'The revision number of a given Snort rule. Incremented by one each time a change is made to a rule.'
    - type: Boolean
      contextPath: CiscoFP.IntrusionRule.isSystemDefined
      description: 'Read-only field indicating if the rule is system-defined (i.e., Talos provided). If the value is false, then the rule is user-defined.'
    - type: String
      contextPath: CiscoFP.IntrusionRule.msg
      description: 'User-defined rule description.'
    - type: String
      contextPath: CiscoFP.IntrusionRule.ruleData
      description: 'The details of the rule based on which rule created or updated.'
    - type: String
      contextPath: CiscoFP.IntrusionRule.description
      description: 'User-defined resource description.'
    - type: String
      contextPath: CiscoFP.IntrusionRule.overrideState
      description: 'The override state of the rule. One of: DROP, BLOCK, ALERT, DISABLE, DEFAULT.'
    - type: String
      contextPath: CiscoFP.IntrusionRule.defaultState
      description: 'The default rule state. One of: DROP, BLOCK, ALERT, DISABLE, DEFAULT.'
    - type: String
      contextPath: CiscoFP.IntrusionRule.ruleAction.defaultState
      description: 'The default rule state for the specified intrusion policy. One of: DROP, BLOCK, ALERT, DISABLE, DEFAULT, PASS, REJECT, REACT, REWRITE.'
    - type: String
      contextPath: CiscoFP.IntrusionRule.ruleAction.overrideState
      description: 'The override state of the rule for the specified intrusion policy. One of: DROP, BLOCK, ALERT, DISABLE, DEFAULT, PASS, REJECT, REACT, REWRITE.'
    - type: String
      contextPath: CiscoFP.IntrusionRule.ruleAction.policy.name
<<<<<<< HEAD
      description: 'The intrusion policy name'
    - type: String
      contextPath: CiscoFP.IntrusionRule.ruleAction.policy.id
      description: 'The intrusion Policy ID'
    - type: String
      contextPath: CiscoFP.IntrusionRule.ruleAction.policy.type
      description: 'The type must be intrusionpolicy'
=======
      description: 'The intrusion policy name.'
    - type: String
      contextPath: CiscoFP.IntrusionRule.ruleAction.policy.id
      description: 'The intrusion Policy ID.'
    - type: String
      contextPath: CiscoFP.IntrusionRule.ruleAction.policy.type
      description: 'The type must be intrusionpolicy.'
>>>>>>> 90cf3b88
    - type: Boolean
      contextPath: CiscoFP.IntrusionRule.ruleAction.policy.isSystemDefined
      description: 'Whether the rule is system-defined or user-defined. If the value is false, then rule is user-defined.'
    - type: String
      contextPath: CiscoFP.IntrusionRule.metadata.domain.name
      description: 'The domain name.'
    - type: String
      contextPath: CiscoFP.IntrusionRule.metadata.domain.id
      description: 'The domain ID.'
    - type: String
      contextPath: CiscoFP.IntrusionRule.metadata.domain.type
      description: 'The domain type (fixed).'
    - type: String
      contextPath: CiscoFP.IntrusionRule.ruleGroups.name
      description: 'User-defined resource name.'
    - type: String
      contextPath: CiscoFP.IntrusionRule.ruleGroups.id
      description: 'The resource ID.'
    - type: String
      contextPath: CiscoFP.IntrusionRule.ruleGroups.type
      description: 'The resource response object.'
  - name: ciscofp-create-intrusion-rule
    description: 'Creates or overrides the Snort 3 Intrusion rule group with the specified parameters. Guide to Snort 3 rule writing: https://docs.snort.org/welcome.'
    arguments:
    - name: rule_data
      description: 'The Snort Rule structure data. Guide to Snort rule structure: https://docs.snort.org/rules/'
      required: true
    - name: rule_group_ids
      description: 'Rule group IDs in a comma-separated list. Can be acquired from: ciscofp-list-intrusion-rule-group.'
      required: true
      isArray: true
    outputs:
    - type: String
      contextPath: CiscoFP.IntrusionRule.type
      description: 'The response object type. This value is always IntrusionRule.'
    - type: String
      contextPath: CiscoFP.IntrusionRule.id
      description: 'The intrusion rule ID.'
    - type: String
      contextPath: CiscoFP.IntrusionRule.name
      description: 'The intrusion rule name.'
    - type: Number
      contextPath: CiscoFP.IntrusionRule.gid
      description: 'The generator ID (GID) used to identify the part of Snort that generated an event.'
    - type: Number
      contextPath: CiscoFP.IntrusionRule.sid
      description: 'The signature ID (SID) used to uniquely identify Snort rules.'
    - type: Number
      contextPath: CiscoFP.IntrusionRule.revision
      description: 'The revision number of a given Snort rule. Incremented by one each time a change is made to a rule.'
    - type: Boolean
      contextPath: CiscoFP.IntrusionRule.isSystemDefined
      description: 'Read-only field indicating if the rule is system-defined (i.e., Talos provided). If the value is false, then the rule is user-defined.'
    - type: String
      contextPath: CiscoFP.IntrusionRule.msg
      description: 'User-provided rule description.'
    - type: String
      contextPath: CiscoFP.IntrusionRule.ruleData
      description: 'The details of the rule based on which rule created or updated.'
    - type: String
      contextPath: CiscoFP.IntrusionRule.description
      description: 'User provided resource description.'
    - type: String
      contextPath: CiscoFP.IntrusionRule.overrideState
      description: 'The override state of the rule. One of: DROP, BLOCK, ALERT, DISABLE, DEFAULT.'
    - type: String
      contextPath: CiscoFP.IntrusionRule.defaultState
      description: 'The rule default state. One of: DROP, BLOCK, ALERT, DISABLE, DEFAULT.'
    - type: String
      contextPath: CiscoFP.IntrusionRule.ruleAction.defaultState
      description: 'The rule default state for the specified intrusion policy. One of: DROP, BLOCK, ALERT, DISABLE, DEFAULT, PASS, REJECT, REACT, REWRITE.'
    - type: String
      contextPath: CiscoFP.IntrusionRule.ruleAction.overrideState
      description: 'The rule override state for the specified intrusion policy. One of: DROP, BLOCK, ALERT, DISABLE, DEFAULT, PASS, REJECT, REACT, REWRITE.'
    - type: String
      contextPath: CiscoFP.IntrusionRule.ruleAction.policy.name
      description: 'The intrusion policy name.'
    - type: String
      contextPath: CiscoFP.IntrusionRule.ruleAction.policy.id
<<<<<<< HEAD
      description: 'The intrusion Policy ID'
    - type: String
      contextPath: CiscoFP.IntrusionRule.ruleAction.policy.type
      description: 'The type must be intrusionpolicy'
=======
      description: 'The intrusion Policy ID.'
    - type: String
      contextPath: CiscoFP.IntrusionRule.ruleAction.policy.type
      description: 'The type must be intrusionpolicy.'
>>>>>>> 90cf3b88
    - type: Boolean
      contextPath: CiscoFP.IntrusionRule.ruleAction.policy.isSystemDefined
      description: 'Whether the rule is system-defined or user-defined. If the value is false, then the rule is user-defined.'
    - type: String
      contextPath: CiscoFP.IntrusionRule.metadata.domain.name
      description: 'The domain name.'
    - type: String
      contextPath: CiscoFP.IntrusionRule.metadata.domain.id
      description: 'The domain ID.'
    - type: String
      contextPath: CiscoFP.IntrusionRule.metadata.domain.type
      description: 'The domain type (fixed).'
    - type: String
      contextPath: CiscoFP.IntrusionRule.ruleGroups.name
      description: 'User-defined resource name.'
    - type: String
      contextPath: CiscoFP.IntrusionRule.ruleGroups.id
      description: 'The resource ID.'
    - type: String
      contextPath: CiscoFP.IntrusionRule.ruleGroups.type
      description: 'The resource response object.'
  - name: ciscofp-update-intrusion-rule
    description: 'Modifies the Snort3 Intrusion rule group with the specified ID. You must enter one or both of the following: rule_data | rule_group_ids. The variable that was not entered will remain the same. If merging, rule_group_ids must be entered.'
    arguments:
    - name: intrusion_rule_id
      description: 'The Snort 3 intrusion rule ID.'
      required: true
    - name: rule_data
      description: 'The Snort rule structure data. Guide to Snort rule structure: https://docs.snort.org/rules/'
    - name: rule_group_ids
<<<<<<< HEAD
      description: 'Rule group IDs in a comma-separated list. Can be acquired from: ciscofp-list-intrusion-rule-group'
=======
      description: 'Rule group IDs in a comma-separated list. Can be acquired from: ciscofp-list-intrusion-rule-group.'
>>>>>>> 90cf3b88
      isArray: true
    - name: update_strategy
      description: 'The update method to use in the command. Can be "MERGE" or "OVERRIDE". If "MERGE" is used, new rule groups will be appended. If "OVERRIDE" is used, old rule groups will be overwritten.'
      defaultValue: OVERRIDE
      auto: PREDEFINED
      predefined:
      - MERGE
      - OVERRIDE
    outputs:
    - type: String
      contextPath: CiscoFP.IntrusionRule.type
      description: 'The response object type. This value is always IntrusionRule.'
    - type: String
      contextPath: CiscoFP.IntrusionRule.id
      description: 'The intrusion rule ID.'
    - type: String
      contextPath: CiscoFP.IntrusionRule.name
      description: 'The intrusion rule name.'
    - type: Number
      contextPath: CiscoFP.IntrusionRule.gid
      description: 'The generator identifier (GID) used to identify the part of Snort that generated an event.'
    - type: Number
      contextPath: CiscoFP.IntrusionRule.sid
      description: 'The signature identifier (SID) used to uniquely identify Snort rules.'
    - type: Number
      contextPath: CiscoFP.IntrusionRule.revision
      description: 'The revision number of a given Snort rule. Incremented by one each time a change is made to a rule.'
    - type: Boolean
      contextPath: CiscoFP.IntrusionRule.isSystemDefined
      description: 'Read-only field indicating if the rule is system-defined (i.e., Talos provided). If the value is false, then the rule is user-defined.'
    - type: String
      contextPath: CiscoFP.IntrusionRule.msg
      description: 'User-provided rule description.'
    - type: String
      contextPath: CiscoFP.IntrusionRule.ruleData
      description: 'The details of the rule based on which rule created or updated.'
    - type: String
      contextPath: CiscoFP.IntrusionRule.description
      description: 'User provided resource description.'
    - type: String
      contextPath: CiscoFP.IntrusionRule.overrideState
      description: 'The override state of the rule. One of: DROP, BLOCK, ALERT, DISABLE, DEFAULT.'
    - type: String
      contextPath: CiscoFP.IntrusionRule.defaultState
      description: 'The default rule state. One of: DROP, BLOCK, ALERT, DISABLE, DEFAULT.'
    - type: String
      contextPath: CiscoFP.IntrusionRule.ruleAction.defaultState
      description: 'The default rule state for the specified intrusion policy. One of: DROP, BLOCK, ALERT, DISABLE, DEFAULT, PASS, REJECT, REACT, REWRITE.'
    - type: String
      contextPath: CiscoFP.IntrusionRule.ruleAction.overrideState
      description: 'The override state of the rule for the specified intrusion policy. One of: DROP, BLOCK, ALERT, DISABLE, DEFAULT, PASS, REJECT, REACT, REWRITE.'
    - type: String
      contextPath: CiscoFP.IntrusionRule.ruleAction.policy.name
      description: 'The intrusion policy name.'
    - type: String
      contextPath: CiscoFP.IntrusionRule.ruleAction.policy.id
      description: 'The intrusion Policy ID.'
    - type: String
      contextPath: CiscoFP.IntrusionRule.ruleAction.policy.type
      description: 'The type must be intrusionpolicy.'
    - type: Boolean
      contextPath: CiscoFP.IntrusionRule.ruleAction.policy.isSystemDefined
      description: 'Whether the rule is system-defined or user-defined. If the value is false, then the rule is user-defined.'
    - type: String
      contextPath: CiscoFP.IntrusionRule.metadata.domain.name
      description: 'The domain name.'
    - type: String
      contextPath: CiscoFP.IntrusionRule.metadata.domain.id
      description: 'The domain ID.'
    - type: String
      contextPath: CiscoFP.IntrusionRule.metadata.domain.type
      description: 'The domain type (fixed).'
    - type: String
      contextPath: CiscoFP.IntrusionRule.ruleGroups.name
      description: 'User-defined resource name.'
    - type: String
      contextPath: CiscoFP.IntrusionRule.ruleGroups.id
      description: 'The resource ID.'
    - type: String
      contextPath: CiscoFP.IntrusionRule.ruleGroups.type
      description: 'The resource response object.'
  - name: ciscofp-delete-intrusion-rule
    description: 'Deletes the specified Snort3 rule.'
    arguments:
    - name: intrusion_rule_id
      description: 'The Snort 3 intrusion rule ID.'
      required: true
  - name: ciscofp-list-intrusion-policy
    description: 'Retrieves the intrusion policy associated with the specified ID. If no ID is specified, retrieves a list of all intrusion policies. Default list size is 50. GET arguments: intrusion_policy_id, include_count | LIST arguments: expanded_response, limit, page, page_size.'
    arguments:
    - name: intrusion_policy_id
      description: 'The intrusion policy ID.'
    - name: include_count
      description: 'Whether the number of rules should be included in the response.'
      defaultValue: 'False'
      auto: PREDEFINED
      predefined:
      - 'True'
      - 'False'
    - name: expanded_response
      description: 'Whether to display an expanded response with a list of objects with additional attributes.'
      defaultValue: 'False'
      auto: PREDEFINED
      predefined:
      - 'True'
      - 'False'
    - name: limit
      description: 'The number of items to return.'
    - name: page
      description: 'The number of pages to return.'
    - name: page_size
      description: 'The number of items to return in a page.'
    outputs:
    - type: String
      contextPath: CiscoFP.IntrusionPolicy.name
      description: 'The intrusion policy name.'
    - type: String
      contextPath: CiscoFP.IntrusionPolicy.id
      description: 'The intrusion policy ID.'
    - type: String
      contextPath: CiscoFP.IntrusionPolicy.type
      description: 'The type of object. This value is always "intrusionpolicy".'
    - type: String
      contextPath: CiscoFP.IntrusionPolicy.description
      description: 'The intrusion policy description.'
    - type: Number
      contextPath: CiscoFP.IntrusionPolicy.inlineDrop
      description: 'The inspection mode for Snort 2 engine only. Can be 0 or 1.'
    - type: String
      contextPath: CiscoFP.IntrusionPolicy.version
      description: 'The version number of the response object.'
    - type: String
      contextPath: CiscoFP.IntrusionPolicy.inspectionMode
      description: 'The inspection mode for Snort 3 engine only. Can be either DETECTION or PREVENTION.'
    - type: Boolean
      contextPath: CiscoFP.IntrusionPolicy.isSystemDefined
      description: 'Whether the policy is system-defined or user-defined. If the value is false, then the policy is user-defined.'
    - type: String
      contextPath: CiscoFP.IntrusionPolicy.snortEngine
      description: 'The Snort engine version. Can be either SNORT2 or SNORT3.'
    - type: String
      contextPath: CiscoFP.IntrusionPolicy.metadata.mappedPolicy.name
      description: 'The mapped policy name.'
    - type: String
      contextPath: CiscoFP.IntrusionPolicy.metadata.mappedPolicy.id
      description: 'The mapped policy ID.'
    - type: String
      contextPath: CiscoFP.IntrusionPolicy.metadata.mappedPolicy.type
      description: 'The object type.'
    - type: String
      contextPath: CiscoFP.IntrusionPolicy.metadata.mappedPolicy.inspectionMode
      description: 'The inspection mode for Snort 3 engine. Can be either DETECTION or PREVENTION.'
    - type: String
      contextPath: CiscoFP.IntrusionPolicy.metadata.mappedPolicy.snortEngine
      description: 'The Snort engine version. Can be either SNORT2 or SNORT3.'
    - type: Number
      contextPath: CiscoFP.IntrusionPolicy.metadata.ruleCount.alert
      description: 'The number of alert rules.'
    - type: Number
      contextPath: CiscoFP.IntrusionPolicy.metadata.ruleCount.block
      description: 'The number of block rules.'
    - type: Number
      contextPath: CiscoFP.IntrusionPolicy.metadata.ruleCount.disabled
      description: 'The number of disabled rules.'
    - type: Number
      contextPath: CiscoFP.IntrusionPolicy.metadata.ruleCount.overridden
      description: 'The number of overridden rules.'
    - type: Number
      contextPath: CiscoFP.IntrusionPolicy.metadata.usage.accesspolicy
      description: 'The number of access policies.'
    - type: Number
      contextPath: CiscoFP.IntrusionPolicy.metadata.usage.devices
      description: 'The number of devices.'
    - type: String
      contextPath: CiscoFP.IntrusionPolicy.metadata.usage.asscoiatedAcPolicies.name
      description: 'User-defined resource name.'
    - type: String
      contextPath: CiscoFP.IntrusionPolicy.metadata.usage.asscoiatedAcPolicies.id
      description: 'The resource ID.'
    - type: String
      contextPath: CiscoFP.IntrusionPolicy.metadata.usage.asscoiatedAcPolicies.type
      description: 'The resource response object.'
    - type: String
      contextPath: CiscoFP.IntrusionPolicy.metadata.domain.name
      description: 'The domain name.'
    - type: String
      contextPath: CiscoFP.IntrusionPolicy.metadata.domain.id
      description: 'The domain ID.'
    - type: String
      contextPath: CiscoFP.IntrusionPolicy.metadata.domain.type
      description: 'The domain type.'
    - type: String
      contextPath: CiscoFP.IntrusionPolicy.metadata.snortEngine
      description: 'The Snort engine version. Can be either SNORT2 or SNORT3.'
    - type: Number
      contextPath: CiscoFP.IntrusionPolicy.metadata.timestamp
      description: 'The metadata timestamp.'
    - type: String
      contextPath: CiscoFP.IntrusionPolicy.basePolicy.name
      description: 'User-defined resource name.'
    - type: String
      contextPath: CiscoFP.IntrusionPolicy.basePolicy.id
      description: 'The resource ID.'
    - type: String
      contextPath: CiscoFP.IntrusionPolicy.basePolicy.type
      description: 'The resource response object.'
  - name: ciscofp-create-intrusion-policy
    description: 'Creates an intrusion policy with the specified parameters. This command may take a while, you can set the "execution-timeout" field if necessary (X > 300).'
    arguments:
    - name: name
      description: 'The intrusion policy name.'
      required: true
    - name: description
      description: 'The intrusion policy description.'
    - name: basepolicy_id
      description: 'The base intrusion policy ID. Can be acquired from: ciscofp-list-intrusion-policy.'
      required: true
    - name: inspection_mode
      description: 'The inspection mode for Snort 3 engine. Can be either DETECTION or PREVENTION.'
      auto: PREDEFINED
      predefined:
      - DETECTION
      - PREVENTION
    outputs:
    - type: String
      contextPath: CiscoFP.IntrusionPolicy.name
      description: 'The intrusion policy name.'
    - type: String
      contextPath: CiscoFP.IntrusionPolicy.id
      description: 'The intrusion policy ID.'
    - type: String
      contextPath: CiscoFP.IntrusionPolicy.type
      description: 'The object type. This value is always "intrusionpolicy".'
    - type: String
      contextPath: CiscoFP.IntrusionPolicy.description
      description: 'The intrusion policy description.'
    - type: Number
      contextPath: CiscoFP.IntrusionPolicy.inlineDrop
      description: 'The inspection mode for Snort 2 engine only. Can be 0 or 1.'
    - type: String
      contextPath: CiscoFP.IntrusionPolicy.version
      description: 'The response object version number.'
    - type: String
      contextPath: CiscoFP.IntrusionPolicy.inspectionMode
      description: 'The inspection mode for Snort 3 engine. Can be either DETECTION or PREVENTION.'
    - type: Boolean
      contextPath: CiscoFP.IntrusionPolicy.isSystemDefined
      description: 'Whether the policy is system-defined or user-defined. If the value is false, then the policy is user-defined.'
    - type: String
      contextPath: CiscoFP.IntrusionPolicy.snortEngine
      description: 'The Snort engine version. Can be either SNORT2 or SNORT3.'
    - type: String
      contextPath: CiscoFP.IntrusionPolicy.metadata.mappedPolicy.name
      description: 'The mapped policy name.'
    - type: String
      contextPath: CiscoFP.IntrusionPolicy.metadata.mappedPolicy.id
      description: 'The mapped policy ID.'
    - type: String
      contextPath: CiscoFP.IntrusionPolicy.metadata.mappedPolicy.type
      description: 'The object type.'
    - type: String
      contextPath: CiscoFP.IntrusionPolicy.metadata.mappedPolicy.inspectionMode
      description: 'The inspection mode for Snort 3 engine only. Can be either DETECTION or PREVENTION.'
    - type: String
      contextPath: CiscoFP.IntrusionPolicy.metadata.mappedPolicy.snortEngine
      description: 'The Snort engine version. Can be either SNORT2 or SNORT3.'
    - type: Number
      contextPath: CiscoFP.IntrusionPolicy.metadata.ruleCount.alert
      description: 'The number of alert rules.'
    - type: Number
      contextPath: CiscoFP.IntrusionPolicy.metadata.ruleCount.block
      description: 'The number of block rules.'
    - type: Number
      contextPath: CiscoFP.IntrusionPolicy.metadata.ruleCount.disabled
      description: 'The number of disabled rules.'
    - type: Number
      contextPath: CiscoFP.IntrusionPolicy.metadata.ruleCount.overridden
      description: 'The number of overridden rules.'
    - type: Number
      contextPath: CiscoFP.IntrusionPolicy.metadata.usage.accesspolicy
      description: 'The number of access policies.'
    - type: Number
      contextPath: CiscoFP.IntrusionPolicy.metadata.usage.devices
      description: 'The number of devices.'
    - type: String
      contextPath: CiscoFP.IntrusionPolicy.metadata.usage.asscoiatedAcPolicies.name
      description: 'User-defined resource name.'
    - type: String
      contextPath: CiscoFP.IntrusionPolicy.metadata.usage.asscoiatedAcPolicies.id
      description: 'The resource ID.'
    - type: String
      contextPath: CiscoFP.IntrusionPolicy.metadata.usage.asscoiatedAcPolicies.type
      description: 'The resource response object.'
    - type: String
      contextPath: CiscoFP.IntrusionPolicy.metadata.domain.name
      description: 'The domain name.'
    - type: String
      contextPath: CiscoFP.IntrusionPolicy.metadata.domain.id
      description: 'The domain ID.'
    - type: String
      contextPath: CiscoFP.IntrusionPolicy.metadata.domain.type
      description: 'The domain type.'
    - type: String
      contextPath: CiscoFP.IntrusionPolicy.metadata.snortEngine
      description: 'The Snort engine version. Can be either SNORT2 or SNORT3.'
    - type: Number
      contextPath: CiscoFP.IntrusionPolicy.metadata.timestamp
      description: 'The metadata timestamp.'
    - type: String
      contextPath: CiscoFP.IntrusionPolicy.basePolicy.name
      description: 'User-defined resource name.'
    - type: String
      contextPath: CiscoFP.IntrusionPolicy.basePolicy.id
      description: 'The resource ID.'
    - type: String
      contextPath: CiscoFP.IntrusionPolicy.basePolicy.type
      description: 'The resource response object.'
  - name: ciscofp-update-intrusion-policy
    description: 'Modifies the intrusion policy associated with the specified ID. This command may take a while, you can set the "execution-timeout" field if necessary (X > 300).'
    arguments:
    - name: intrusion_policy_id
      description: 'The intrusion policy ID.'
      required: true
    - name: replicate_inspection_mode
      description: 'Whether to replicate inspection mode from Snort 3 to Snort 2.'
      auto: PREDEFINED
      predefined:
      - 'True'
      - 'False'
    - name: name
      description: 'The intrusion policy name.'
    - name: description
      description: 'The intrusion policy description.'
    - name: basepolicy_id
      description: 'The base intrusion policy ID. Can be acquired from: ciscofp-list-intrusion-policy.'
    - name: inspection_mode
      description: 'The inspection mode for Snort 3 engine only. Can be either DETECTION or PREVENTION.'
      auto: PREDEFINED
      predefined:
      - DETECTION
      - PREVENTION
    outputs:
    - type: String
      contextPath: CiscoFP.IntrusionPolicy.name
      description: 'The intrusion policy name.'
    - type: String
      contextPath: CiscoFP.IntrusionPolicy.id
      description: 'The intrusion policy ID.'
    - type: String
      contextPath: CiscoFP.IntrusionPolicy.type
      description: 'The object type. This value is always "intrusionpolicy".'
    - type: String
      contextPath: CiscoFP.IntrusionPolicy.description
      description: 'The intrusion policy description.'
    - type: Number
      contextPath: CiscoFP.IntrusionPolicy.inlineDrop
      description: 'The inspection mode for Snort 2 engine only. Can be 0 or 1.'
    - type: String
      contextPath: CiscoFP.IntrusionPolicy.version
      description: 'The response object version number.'
    - type: String
      contextPath: CiscoFP.IntrusionPolicy.inspectionMode
      description: 'The inspection mode for Snort 3 engine only. Can be either DETECTION or PREVENTION.'
    - type: Boolean
      contextPath: CiscoFP.IntrusionPolicy.isSystemDefined
      description: 'Whether the policy is system-defined or user-defined. If the value is false, then the policy is user-defined.'
    - type: String
      contextPath: CiscoFP.IntrusionPolicy.snortEngine
      description: 'The Snort engine version. Can be either SNORT2 or SNORT3.'
    - type: String
      contextPath: CiscoFP.IntrusionPolicy.metadata.mappedPolicy.name
      description: 'The mapped policy name.'
    - type: String
      contextPath: CiscoFP.IntrusionPolicy.metadata.mappedPolicy.id
      description: 'The mapped policy ID.'
    - type: String
      contextPath: CiscoFP.IntrusionPolicy.metadata.mappedPolicy.type
      description: 'The object type.'
    - type: String
      contextPath: CiscoFP.IntrusionPolicy.metadata.mappedPolicy.inspectionMode
      description: 'The inspection mode for Snort 3 engine only. Can be either DETECTION or PREVENTION.'
    - type: String
      contextPath: CiscoFP.IntrusionPolicy.metadata.mappedPolicy.snortEngine
      description: 'The Snort engine version. Can be either SNORT2 or SNORT3.'
    - type: Number
      contextPath: CiscoFP.IntrusionPolicy.metadata.ruleCount.alert
      description: 'The number of alert rules.'
    - type: Number
      contextPath: CiscoFP.IntrusionPolicy.metadata.ruleCount.block
      description: 'The number of block rules.'
    - type: Number
      contextPath: CiscoFP.IntrusionPolicy.metadata.ruleCount.disabled
      description: 'The number of disabled rules.'
    - type: Number
      contextPath: CiscoFP.IntrusionPolicy.metadata.ruleCount.overridden
      description: 'The number of overridden rules.'
    - type: Number
      contextPath: CiscoFP.IntrusionPolicy.metadata.usage.accesspolicy
      description: 'The number of access policies.'
    - type: Number
      contextPath: CiscoFP.IntrusionPolicy.metadata.usage.devices
      description: 'The number of devices.'
    - type: String
      contextPath: CiscoFP.IntrusionPolicy.metadata.usage.asscoiatedAcPolicies.name
      description: 'User-defined resource name.'
    - type: String
      contextPath: CiscoFP.IntrusionPolicy.metadata.usage.asscoiatedAcPolicies.id
      description: 'The resource ID.'
    - type: String
      contextPath: CiscoFP.IntrusionPolicy.metadata.usage.asscoiatedAcPolicies.type
      description: 'The resource response object.'
    - type: String
      contextPath: CiscoFP.IntrusionPolicy.metadata.domain.name
      description: 'The domain name.'
    - type: String
      contextPath: CiscoFP.IntrusionPolicy.metadata.domain.id
      description: 'The domain ID.'
    - type: String
      contextPath: CiscoFP.IntrusionPolicy.metadata.domain.type
      description: 'The domain type.'
    - type: String
      contextPath: CiscoFP.IntrusionPolicy.metadata.snortEngine
      description: 'The Snort engine version. Can be either SNORT2 or SNORT3.'
    - type: Number
      contextPath: CiscoFP.IntrusionPolicy.metadata.timestamp
      description: 'The metadata timestamp.'
    - type: String
      contextPath: CiscoFP.IntrusionPolicy.basePolicy.name
      description: 'User-defined resource name.'
    - type: String
      contextPath: CiscoFP.IntrusionPolicy.basePolicy.id
      description: 'The resource ID.'
    - type: String
      contextPath: CiscoFP.IntrusionPolicy.basePolicy.type
      description: 'The resource response object.'
  - name: ciscofp-delete-intrusion-policy
    description: 'Deletes the intrusion policy associated with the specified ID.'
    arguments:
    - name: intrusion_policy_id
      description: 'The intrusion policy ID.'
      required: true
  - name: ciscofp-list-intrusion-rule-group
    description: 'Retrieves the Snort 3 intrusion rule group. If no ID is specified, retrieves a list of all Snort 3 Intrusion rule groups. The default list size is 50. GET arguments: rule_group_id | LIST arguments: expanded_response, filter, limit, page, page_size.'
    arguments:
    - name: rule_group_id
      description: 'The Snort 3 intrusion rule group ID.'
    - name: expanded_response
      description: 'Whether to display an expanded response with a list of objects with additional attributes.'
      auto: PREDEFINED
      predefined:
      - 'True'
      - 'False'
    - name: filter
      description: 'Filter the results. Can be any of the following formats: "name:Browser/Firefox" or "currentSecurityLevel:DISABLED" or "showonlyparents:{true/false}" or "includeCount:true".'
    - name: limit
      description: 'The number of items to return.'
    - name: page
      description: 'The number of pages to return.'
    - name: page_size
      description: 'The number of items to return in a page.'
    outputs:
    - type: String
      contextPath: CiscoFP.IntrusionRuleGroup.name
      description: 'The name of the Snort 3 intrusion rule group.'
    - type: String
      contextPath: CiscoFP.IntrusionRuleGroup.id
      description: 'The Snort 3 intrusion rule group ID.'
    - type: String
      contextPath: CiscoFP.IntrusionRuleGroup.type
      description: 'The response object type. This value is always IntrusionRuleGroup.'
    - type: Boolean
      contextPath: CiscoFP.IntrusionRuleGroup.isSystemDefined
      description: 'Read-only field indicating if the rule group is system-defined (i.e., Talos provided). If the value is false, then the rule is user-defined.'
    - type: String
      contextPath: CiscoFP.IntrusionRuleGroup.description
      description: 'Description of the Snort 3 intrusion rule group.'
    - type: String
      contextPath: CiscoFP.IntrusionRuleGroup.version
      description: 'The rule group version.'
    - type: String
      contextPath: CiscoFP.IntrusionRuleGroup.overrideSecurityLevel
      description: 'The override level in context of a policy. Allowed only for a custom intrusion policy. One of: DISABLED, LEVEL_1, LEVEL_2, LEVEL_3, LEVEL_4.'
    - type: String
      contextPath: CiscoFP.IntrusionRuleGroup.defaultSecurityLevel
      description: 'The default level in context of a policy. One of: DISABLED, LEVEL_1, LEVEL_2, LEVEL_3, LEVEL_4.'
    - type: String
      contextPath: CiscoFP.IntrusionRuleGroup.childGroups.name
      description: 'The rule group name associated with the parent rule group.'
    - type: String
      contextPath: CiscoFP.IntrusionRuleGroup.childGroups.id
      description: 'The rule group ID associated with the parent rule group.'
    - type: String
      contextPath: CiscoFP.IntrusionRuleGroup.childGroups.type
      description: 'The rule group type associated with the parent rule group.'
    - type: Boolean
      contextPath: CiscoFP.IntrusionRuleGroup.childGroups.isSystemDefined
      description: 'Read-only field indicating whether the rule group is system-defined (i.e., Talos provided). If the value is false, then the rule group is user-defined.'
    - type: String
      contextPath: CiscoFP.IntrusionRuleGroup.childGroups.description
      description: 'Description of rule group associated with the parent rule group.'
    - type: String
      contextPath: CiscoFP.IntrusionRuleGroup.childGroups.overrideSecurityLevel
      description: 'The override level in context of a policy. Allowed only for a custom intrusion policy. One of: DISABLED, LEVEL_1, LEVEL_2, LEVEL_3, LEVEL_4.'
    - type: String
      contextPath: CiscoFP.IntrusionRuleGroup.childGroups.defaultSecurityLevel
      description: 'The default level in context of a policy. One of: DISABLED, LEVEL_1, LEVEL_2, LEVEL_3, LEVEL_4.'
    - type: Number
      contextPath: CiscoFP.IntrusionRuleGroup.childGroups.metadata.timestamp
      description: 'The metadata timestamp.'
    - type: String
      contextPath: CiscoFP.IntrusionRuleGroup.childGroups.metadata.lastUser.name
      description: 'The last username.'
    - type: String
      contextPath: CiscoFP.IntrusionRuleGroup.childGroups.metadata.lastUser.id
      description: 'The last user ID.'
    - type: String
      contextPath: CiscoFP.IntrusionRuleGroup.childGroups.metadata.lastUser.type
      description: 'The last user type.'
    - type: String
      contextPath: CiscoFP.IntrusionRuleGroup.childGroups.metadata.domain.name
      description: 'The domain name.'
    - type: String
      contextPath: CiscoFP.IntrusionRuleGroup.childGroups.metadata.domain.id
      description: 'The domain ID.'
    - type: String
      contextPath: CiscoFP.IntrusionRuleGroup.childGroups.metadata.domain.type
      description: 'The domain type.'
    - type: Number
      contextPath: CiscoFP.IntrusionRuleGroup.metadata.timestamp
      description: 'The metadata timestamp.'
    - type: String
      contextPath: CiscoFP.IntrusionRuleGroup.metadata.lastUser.name
      description: 'The last username.'
    - type: String
      contextPath: CiscoFP.IntrusionRuleGroup.metadata.lastUser.id
      description: 'The last user ID.'
    - type: String
      contextPath: CiscoFP.IntrusionRuleGroup.metadata.lastUser.type
      description: 'The last user type.'
    - type: String
      contextPath: CiscoFP.IntrusionRuleGroup.metadata.domain.name
      description: 'The domain name.'
    - type: String
      contextPath: CiscoFP.IntrusionRuleGroup.metadata.domain.id
      description: 'The domain ID.'
    - type: String
      contextPath: CiscoFP.IntrusionRuleGroup.metadata.domain.type
      description: 'The domain type.'
  - name: ciscofp-create-intrusion-rule-group
    description: 'Creates or overrides the Snort 3 intrusion rule group with the specified parameters.'
    arguments:
    - name: name
      description: 'The Snort 3 intrusion rule group name.'
      required: true
    - name: description
      description: 'The Snort 3 intrusion rule group description.'
    outputs:
    - type: String
      contextPath: CiscoFP.IntrusionRuleGroup.name
      description: 'The Snort 3 intrusion rule group name.'
    - type: String
      contextPath: CiscoFP.IntrusionRuleGroup.id
      description: 'The Snort 3 intrusion rule group ID.'
    - type: String
      contextPath: CiscoFP.IntrusionRuleGroup.type
      description: 'The response object type. This value is always IntrusionRuleGroup.'
    - type: Boolean
      contextPath: CiscoFP.IntrusionRuleGroup.isSystemDefined
      description: 'Read-only field indicating whether the rule group is system-defined (i.e., Talos provided). If the value is false, then the rule is user-defined.'
    - type: String
      contextPath: CiscoFP.IntrusionRuleGroup.description
      description: 'The Snort 3 intrusion rule group description.'
    - type: String
      contextPath: CiscoFP.IntrusionRuleGroup.version
      description: 'The rule group version.'
    - type: String
      contextPath: CiscoFP.IntrusionRuleGroup.overrideSecurityLevel
      description: 'The override level in context of a policy. Allowed only for a custom intrusion policy. One of: DISABLED, LEVEL_1, LEVEL_2, LEVEL_3, LEVEL_4.'
    - type: String
      contextPath: CiscoFP.IntrusionRuleGroup.defaultSecurityLevel
      description: 'The default level in context of a policy. One of: DISABLED, LEVEL_1, LEVEL_2, LEVEL_3, LEVEL_4.'
    - type: String
      contextPath: CiscoFP.IntrusionRuleGroup.childGroups.name
      description: 'The rule group name associated with the parent rule group.'
    - type: String
      contextPath: CiscoFP.IntrusionRuleGroup.childGroups.id
      description: 'The rule group ID associated with the parent rule group.'
    - type: String
      contextPath: CiscoFP.IntrusionRuleGroup.childGroups.type
      description: 'The rule group type associated with the parent rule group.'
    - type: Boolean
      contextPath: CiscoFP.IntrusionRuleGroup.childGroups.isSystemDefined
      description: 'Read-only field indicating whether the rule group is system-defined (i.e., Talos provided). If the value is false, then the rule group is user-defined.'
    - type: String
      contextPath: CiscoFP.IntrusionRuleGroup.childGroups.description
      description: 'Description of the rule group associated with the parent rule group.'
    - type: String
      contextPath: CiscoFP.IntrusionRuleGroup.childGroups.overrideSecurityLevel
      description: 'The override level in context of a policy. Allowed only for a custom intrusion policy. One of: DISABLED, LEVEL_1, LEVEL_2, LEVEL_3, LEVEL_4.'
    - type: String
      contextPath: CiscoFP.IntrusionRuleGroup.childGroups.defaultSecurityLevel
      description: 'The default level in context of a policy. One of: DISABLED, LEVEL_1, LEVEL_2, LEVEL_3, LEVEL_4.'
    - type: Number
      contextPath: CiscoFP.IntrusionRuleGroup.childGroups.metadata.timestamp
      description: 'The metadata timestamp.'
    - type: String
      contextPath: CiscoFP.IntrusionRuleGroup.childGroups.metadata.lastUser.name
      description: 'The last username.'
    - type: String
      contextPath: CiscoFP.IntrusionRuleGroup.childGroups.metadata.lastUser.id
      description: 'The last user ID.'
    - type: String
      contextPath: CiscoFP.IntrusionRuleGroup.childGroups.metadata.lastUser.type
      description: 'The last user type.'
    - type: String
      contextPath: CiscoFP.IntrusionRuleGroup.childGroups.metadata.domain.name
      description: 'The domain name.'
    - type: String
      contextPath: CiscoFP.IntrusionRuleGroup.childGroups.metadata.domain.id
      description: 'The domain ID.'
    - type: String
      contextPath: CiscoFP.IntrusionRuleGroup.childGroups.metadata.domain.type
      description: 'The domain type.'
    - type: Number
      contextPath: CiscoFP.IntrusionRuleGroup.metadata.timestamp
      description: 'The metadata timestamp.'
    - type: String
      contextPath: CiscoFP.IntrusionRuleGroup.metadata.lastUser.name
      description: 'The last username.'
    - type: String
      contextPath: CiscoFP.IntrusionRuleGroup.metadata.lastUser.id
      description: 'The last user ID.'
    - type: String
      contextPath: CiscoFP.IntrusionRuleGroup.metadata.lastUser.type
      description: 'The last user type.'
    - type: String
      contextPath: CiscoFP.IntrusionRuleGroup.metadata.domain.name
      description: 'The domain name.'
    - type: String
      contextPath: CiscoFP.IntrusionRuleGroup.metadata.domain.id
      description: 'The domain ID.'
    - type: String
      contextPath: CiscoFP.IntrusionRuleGroup.metadata.domain.type
      description: 'The domain type.'
  - name: ciscofp-update-intrusion-rule-group
    description: 'Modifies the Snort 3 intrusion rule group with the specified ID.'
    arguments:
    - name: rule_group_id
      description: 'The Snort 3 intrusion rule group ID.'
      required: true
    - name: name
      description: 'The Snort 3 intrusion rule group name.'
      required: true
    - name: description
      description: 'The Snort 3 intrusion rule group description.'
    outputs:
    - type: String
      contextPath: CiscoFP.IntrusionRuleGroup.name
      description: 'The Snort 3 intrusion rule group name.'
    - type: String
      contextPath: CiscoFP.IntrusionRuleGroup.id
      description: 'The Snort 3 intrusion rule group ID.'
    - type: String
      contextPath: CiscoFP.IntrusionRuleGroup.type
      description: 'The response object type. This value is always IntrusionRuleGroup.'
    - type: Boolean
      contextPath: CiscoFP.IntrusionRuleGroup.isSystemDefined
      description: 'Read-only field indicating whether the rule group is system-defined (i.e., Talos provided). If the value is false, then the rule group is user-defined.'
    - type: String
      contextPath: CiscoFP.IntrusionRuleGroup.description
      description: 'The Snort 3 intrusion rule group description.'
    - type: String
      contextPath: CiscoFP.IntrusionRuleGroup.version
      description: 'The rule group version.'
    - type: String
      contextPath: CiscoFP.IntrusionRuleGroup.overrideSecurityLevel
      description: 'The override level in context of a policy. Allowed only for a custom intrusion policy. One of: DISABLED, LEVEL_1, LEVEL_2, LEVEL_3, LEVEL_4.'
    - type: String
      contextPath: CiscoFP.IntrusionRuleGroup.defaultSecurityLevel
      description: 'The default level in context of a policy. One of: DISABLED, LEVEL_1, LEVEL_2, LEVEL_3, LEVEL_4.'
    - type: String
      contextPath: CiscoFP.IntrusionRuleGroup.childGroups.name
      description: 'The rule group name associated with the parent rule group.'
    - type: String
      contextPath: CiscoFP.IntrusionRuleGroup.childGroups.id
      description: 'The rule group ID associated with the parent rule group.'
    - type: String
      contextPath: CiscoFP.IntrusionRuleGroup.childGroups.type
      description: 'The rule group type associated with the parent rule group.'
    - type: Boolean
      contextPath: CiscoFP.IntrusionRuleGroup.childGroups.isSystemDefined
      description: 'Read-only field indicating whether the rule group is system-defined (i.e., Talos provided). If the value is false, then the rule group is user-defined.'
    - type: String
      contextPath: CiscoFP.IntrusionRuleGroup.childGroups.description
      description: 'Rule group description associated with the parent rule group.'
    - type: String
      contextPath: CiscoFP.IntrusionRuleGroup.childGroups.overrideSecurityLevel
      description: 'The override level in context of a policy. Allowed only for a custom intrusion policy. One of: DISABLED, LEVEL_1, LEVEL_2, LEVEL_3, LEVEL_4.'
    - type: String
      contextPath: CiscoFP.IntrusionRuleGroup.childGroups.defaultSecurityLevel
      description: 'The default level in context of a policy. One of: DISABLED, LEVEL_1, LEVEL_2, LEVEL_3, LEVEL_4.'
    - type: Number
      contextPath: CiscoFP.IntrusionRuleGroup.childGroups.metadata.timestamp
      description: 'The metadata timestamp.'
    - type: String
      contextPath: CiscoFP.IntrusionRuleGroup.childGroups.metadata.lastUser.name
      description: 'The last username.'
    - type: String
      contextPath: CiscoFP.IntrusionRuleGroup.childGroups.metadata.lastUser.id
      description: 'The last user ID.'
    - type: String
      contextPath: CiscoFP.IntrusionRuleGroup.childGroups.metadata.lastUser.type
      description: 'The last user type.'
    - type: String
      contextPath: CiscoFP.IntrusionRuleGroup.childGroups.metadata.domain.name
      description: 'The domain name.'
    - type: String
      contextPath: CiscoFP.IntrusionRuleGroup.childGroups.metadata.domain.id
      description: 'The domain ID.'
    - type: String
      contextPath: CiscoFP.IntrusionRuleGroup.childGroups.metadata.domain.type
      description: 'The domain type.'
    - type: Number
      contextPath: CiscoFP.IntrusionRuleGroup.metadata.timestamp
      description: 'The metadata timestamp.'
    - type: String
      contextPath: CiscoFP.IntrusionRuleGroup.metadata.lastUser.name
      description: 'The last username.'
    - type: String
      contextPath: CiscoFP.IntrusionRuleGroup.metadata.lastUser.id
      description: 'The last user ID.'
    - type: String
      contextPath: CiscoFP.IntrusionRuleGroup.metadata.lastUser.type
      description: 'The last user type.'
    - type: String
      contextPath: CiscoFP.IntrusionRuleGroup.metadata.domain.name
      description: 'The domain name.'
    - type: String
      contextPath: CiscoFP.IntrusionRuleGroup.metadata.domain.id
      description: 'The domain ID.'
    - type: String
      contextPath: CiscoFP.IntrusionRuleGroup.metadata.domain.type
      description: 'The domain type.'
  - name: ciscofp-delete-intrusion-rule-group
    description: 'Deletes the specified Snort 3 intrusion rule group.'
    arguments:
    - name: rule_group_id
      description: 'The Snort 3 intrusion rule group ID.'
      required: true
    - name: delete_related_rules
      description: 'Whether or not to delete orphan rules. Mandatory if a custom rule group has unique/unshared rules which become orphans after custom rule group delete.'
      auto: PREDEFINED
      predefined:
      - 'True'
      - 'False'
  - name: ciscofp-list-network-analysis-policy
    description: 'Retrieves the network analysis policy with the specified ID. If no ID is specified, retrieves a list of all network analysis policies. The default list size is 50. GET arguments: network_analysis_policy_id | LIST arguments: expanded_response, limit, page, page_size.'
    arguments:
    - name: network_analysis_policy_id
      description: 'The network analysis policy ID.'
    - name: expanded_response
      description: 'Whether to display an expanded response with a list of objects with additional attributes.'
      auto: PREDEFINED
      predefined:
      - 'True'
      - 'False'
    - name: limit
      description: 'The number of items to return.'
    - name: page
      description: 'The number of pages to return.'
    - name: page_size
      description: 'The number of items to return in a page.'
    outputs:
    - type: String
      contextPath: CiscoFP.NetworkAnalysisPolicy.name
      description: 'The network analysis policy name.'
    - type: String
      contextPath: CiscoFP.NetworkAnalysisPolicy.id
      description: 'The network analysis policy ID.'
    - type: String
      contextPath: CiscoFP.NetworkAnalysisPolicy.type
      description: 'The network analysis policy type.'
    - type: String
      contextPath: CiscoFP.NetworkAnalysisPolicy.description
      description: 'The network analysis policy description.'
    - type: String
      contextPath: CiscoFP.NetworkAnalysisPolicy.version
      description: 'The version number of the response object.'
    - type: String
      contextPath: CiscoFP.NetworkAnalysisPolicy.snortEngine
      description: 'The Snort engine version. Can be either SNORT2 or SNORT3.'
    - type: String
      contextPath: CiscoFP.NetworkAnalysisPolicy.inspectionMode
      description: 'The inspection mode for Snort 3 engine only. Can be either DETECTION or PREVENTION.'
    - type: Boolean
      contextPath: CiscoFP.NetworkAnalysisPolicy.isSystemDefined
      description: 'Whether the policy is system-defined or user-defined. If the value is false, then the policy is user-defined.'
    - type: String
      contextPath: CiscoFP.NetworkAnalysisPolicy.metadata.mappedPolicy.name
      description: 'The mapped policy name.'
    - type: String
      contextPath: CiscoFP.NetworkAnalysisPolicy.metadata.mappedPolicy.id
      description: 'The mapped policy ID.'
    - type: String
      contextPath: CiscoFP.NetworkAnalysisPolicy.metadata.mappedPolicy.type
      description: 'The mapped policy type.'
    - type: String
      contextPath: CiscoFP.NetworkAnalysisPolicy.metadata.mappedPolicy.inspectionMode
      description: 'The inspection mode for Snort 3 engine only. Can be either DETECTION or PREVENTION.'
    - type: String
      contextPath: CiscoFP.NetworkAnalysisPolicy.metadata.mappedPolicy.snortEngine
      description: 'The Snort engine version. Can be either SNORT2 or SNORT3.'
    - type: Number
      contextPath: CiscoFP.NetworkAnalysisPolicy.metadata.ruleCount.alert
      description: 'The number of alert rules.'
    - type: Number
      contextPath: CiscoFP.NetworkAnalysisPolicy.metadata.ruleCount.block
      description: 'The number of block rules.'
    - type: Number
      contextPath: CiscoFP.NetworkAnalysisPolicy.metadata.ruleCount.disabled
      description: 'The number of disabled rules.'
    - type: Number
      contextPath: CiscoFP.NetworkAnalysisPolicy.metadata.ruleCount.overridden
      description: 'The number of overridden rules.'
    - type: String
      contextPath: CiscoFP.NetworkAnalysisPolicy.metadata.usage.asscoiatedAcPolicies.type
      description: 'The resource response object.'
    - type: String
      contextPath: CiscoFP.NetworkAnalysisPolicy.metadata.usage.asscoiatedAcPolicies.name
      description: 'User-defined resource name.'
    - type: String
      contextPath: CiscoFP.NetworkAnalysisPolicy.metadata.usage.asscoiatedAcPolicies.id
      description: 'The resource ID.'
    - type: Number
      contextPath: CiscoFP.NetworkAnalysisPolicy.metadata.usage.accesspolicy
      description: 'The number of access policies.'
    - type: Number
      contextPath: CiscoFP.NetworkAnalysisPolicy.metadata.usage.devices
      description: 'The number of devices.'
    - type: String
      contextPath: CiscoFP.NetworkAnalysisPolicy.metadata.lastUser.name
      description: 'The last username.'
    - type: String
      contextPath: CiscoFP.NetworkAnalysisPolicy.metadata.lastUser.id
      description: 'The last user ID.'
    - type: String
      contextPath: CiscoFP.NetworkAnalysisPolicy.metadata.lastUser.type
      description: 'The last user type.'
    - type: String
      contextPath: CiscoFP.NetworkAnalysisPolicy.metadata.domain.name
      description: 'The domain name.'
    - type: String
      contextPath: CiscoFP.NetworkAnalysisPolicy.metadata.domain.id
      description: 'The domain ID.'
    - type: String
      contextPath: CiscoFP.NetworkAnalysisPolicy.metadata.domain.type
      description: 'The domain type.'
    - type: String
      contextPath: CiscoFP.NetworkAnalysisPolicy.metadata.snortEngine
      description: 'The Snort engine version. Can be either SNORT2 or SNORT3.'
    - type: Number
      contextPath: CiscoFP.NetworkAnalysisPolicy.metadata.timestamp
      description: 'The metadata timestamp.'
    - type: String
      contextPath: CiscoFP.NetworkAnalysisPolicy.inspectorConfig.name
      description: 'User-defined resource name.'
    - type: String
      contextPath: CiscoFP.NetworkAnalysisPolicy.inspectorConfig.id
      description: 'The resource ID.'
    - type: String
      contextPath: CiscoFP.NetworkAnalysisPolicy.inspectorConfig.type
      description: 'The resource response object.'
    - type: String
      contextPath: CiscoFP.NetworkAnalysisPolicy.inspectorOverrideConfig.name
      description: 'User-defined resource name.'
    - type: String
      contextPath: CiscoFP.NetworkAnalysisPolicy.inspectorOverrideConfig.id
      description: 'The resource ID.'
    - type: String
      contextPath: CiscoFP.NetworkAnalysisPolicy.inspectorOverrideConfig.type
      description: 'The resource response object.'
    - type: String
      contextPath: CiscoFP.NetworkAnalysisPolicy.basePolicy.name
      description: 'User-defined resource name.'
    - type: String
      contextPath: CiscoFP.NetworkAnalysisPolicy.basePolicy.id
      description: 'The resource ID.'
    - type: String
      contextPath: CiscoFP.NetworkAnalysisPolicy.basePolicy.type
      description: 'The resource response object.'
  - name: ciscofp-create-network-analysis-policy
    description: 'Creates a network analysis policy. This command may take a while, you can set the "execution-timeout" field if necessary (X > 300).'
    arguments:
    - name: name
      description: 'The network analysis policy name.'
      required: true
    - name: description
      description: 'The network analysis policy description.'
    - name: inspection_mode
      description: 'The inspection mode for Snort 3 engine only. Can be either DETECTION or PREVENTION.'
      auto: PREDEFINED
      predefined:
      - DETECTION
      - PREVENTION
    - name: basepolicy_id
      description: 'The base network analysis policy ID. Can be acquired from: ciscofp-list-network-analysis-policy.'
      required: true
    outputs:
    - type: String
      contextPath: CiscoFP.NetworkAnalysisPolicy.name
      description: 'The network analysis policy name.'
    - type: String
      contextPath: CiscoFP.NetworkAnalysisPolicy.id
      description: 'The network analysis policy ID.'
    - type: String
      contextPath: CiscoFP.NetworkAnalysisPolicy.type
      description: 'The type must be NetworkAnalysisPolicy.'
    - type: String
      contextPath: CiscoFP.NetworkAnalysisPolicy.description
      description: 'The network analysis policy description.'
    - type: String
      contextPath: CiscoFP.NetworkAnalysisPolicy.version
      description: 'The version number of the response object.'
    - type: String
      contextPath: CiscoFP.NetworkAnalysisPolicy.snortEngine
      description: 'The Snort engine version. Can be either SNORT2 or SNORT3.'
    - type: String
      contextPath: CiscoFP.NetworkAnalysisPolicy.inspectionMode
      description: 'The inspection mode for Snort 3 engine only. Can be either DETECTION or PREVENTION.'
    - type: Boolean
      contextPath: CiscoFP.NetworkAnalysisPolicy.isSystemDefined
      description: 'Whether the policy is system-defined or user-defined. If the value is false, then the policy is user-defined.'
    - type: String
      contextPath: CiscoFP.NetworkAnalysisPolicy.metadata.mappedPolicy.name
      description: 'The mapped policy name.'
    - type: String
      contextPath: CiscoFP.NetworkAnalysisPolicy.metadata.mappedPolicy.id
      description: 'The mapped policy ID.'
    - type: String
      contextPath: CiscoFP.NetworkAnalysisPolicy.metadata.mappedPolicy.type
      description: 'The mapped policy type.'
    - type: String
      contextPath: CiscoFP.NetworkAnalysisPolicy.metadata.mappedPolicy.inspectionMode
      description: 'The inspection mode for Snort 3 engine only. Can be either DETECTION or PREVENTION.'
    - type: String
      contextPath: CiscoFP.NetworkAnalysisPolicy.metadata.mappedPolicy.snortEngine
      description: 'The Snort engine version. Can be either SNORT2 or SNORT3.'
    - type: Number
      contextPath: CiscoFP.NetworkAnalysisPolicy.metadata.ruleCount.alert
      description: 'The number of alert rules.'
    - type: Number
      contextPath: CiscoFP.NetworkAnalysisPolicy.metadata.ruleCount.block
      description: 'The number of block rules.'
    - type: Number
      contextPath: CiscoFP.NetworkAnalysisPolicy.metadata.ruleCount.disabled
      description: 'The number of disabled rules.'
    - type: Number
      contextPath: CiscoFP.NetworkAnalysisPolicy.metadata.ruleCount.overridden
      description: 'The number of overridden rules.'
    - type: String
      contextPath: CiscoFP.NetworkAnalysisPolicy.metadata.usage.asscoiatedAcPolicies.type
      description: 'The resource response object.'
    - type: String
      contextPath: CiscoFP.NetworkAnalysisPolicy.metadata.usage.asscoiatedAcPolicies.name
      description: 'User-defined resource name.'
    - type: String
      contextPath: CiscoFP.NetworkAnalysisPolicy.metadata.usage.asscoiatedAcPolicies.id
      description: 'The resource ID.'
    - type: Number
      contextPath: CiscoFP.NetworkAnalysisPolicy.metadata.usage.accesspolicy
      description: 'The number of access policies.'
    - type: Number
      contextPath: CiscoFP.NetworkAnalysisPolicy.metadata.usage.devices
      description: 'The number of devices.'
    - type: String
      contextPath: CiscoFP.NetworkAnalysisPolicy.metadata.lastUser.name
      description: 'The last username.'
    - type: String
      contextPath: CiscoFP.NetworkAnalysisPolicy.metadata.lastUser.id
      description: 'The last user ID.'
    - type: String
      contextPath: CiscoFP.NetworkAnalysisPolicy.metadata.lastUser.type
      description: 'The last user type.'
    - type: String
      contextPath: CiscoFP.NetworkAnalysisPolicy.metadata.domain.name
      description: 'The domain name.'
    - type: String
      contextPath: CiscoFP.NetworkAnalysisPolicy.metadata.domain.id
      description: 'The domain ID.'
    - type: String
      contextPath: CiscoFP.NetworkAnalysisPolicy.metadata.domain.type
      description: 'The domain type.'
    - type: String
      contextPath: CiscoFP.NetworkAnalysisPolicy.metadata.snortEngine
      description: 'The Snort engine version. Can be either SNORT2 or SNORT3.'
    - type: Number
      contextPath: CiscoFP.NetworkAnalysisPolicy.metadata.timestamp
      description: 'The metadata timestamp.'
    - type: String
      contextPath: CiscoFP.NetworkAnalysisPolicy.inspectorConfig.name
      description: 'User-defined resource name.'
    - type: String
      contextPath: CiscoFP.NetworkAnalysisPolicy.inspectorConfig.id
      description: 'The resource ID.'
    - type: String
      contextPath: CiscoFP.NetworkAnalysisPolicy.inspectorConfig.type
      description: 'The resource response object.'
    - type: String
      contextPath: CiscoFP.NetworkAnalysisPolicy.inspectorOverrideConfig.name
      description: 'User-defined resource name.'
    - type: String
      contextPath: CiscoFP.NetworkAnalysisPolicy.inspectorOverrideConfig.id
      description: 'The resource ID.'
    - type: String
      contextPath: CiscoFP.NetworkAnalysisPolicy.inspectorOverrideConfig.type
      description: 'The resource response object.'
    - type: String
      contextPath: CiscoFP.NetworkAnalysisPolicy.basePolicy.name
      description: 'User-defined resource name.'
    - type: String
      contextPath: CiscoFP.NetworkAnalysisPolicy.basePolicy.id
      description: 'The resource ID.'
    - type: String
      contextPath: CiscoFP.NetworkAnalysisPolicy.basePolicy.type
      description: 'The resource response object.'
  - name: ciscofp-update-network-analysis-policy
    description: 'Modifies the network analysis policy associated with the specified ID. This command may take a while, you can set the "execution-timeout" field if necessary (X > 300).'
    arguments:
    - name: network_analysis_policy_id
      description: 'The network analysis policy ID.'
      required: true
    - name: replicate_inspection_mode
      description: 'Whether to replicate inspection mode from Snort 3 to Snort 2.'
      auto: PREDEFINED
      predefined:
      - 'True'
      - 'False'
    - name: name
      description: 'The network analysis policy name.'
    - name: description
      description: 'The network analysis policy description.'
    - name: inspection_mode
      description: 'The inspection mode for Snort 3 engine only. Can be either DETECTION or PREVENTION.'
      auto: PREDEFINED
      predefined:
      - DETECTION
      - PREVENTION
    - name: basepolicy_id
      description: 'The base network analysis policy ID. Can be acquired from: ciscofp-list-network-analysis-policy.'
    outputs:
    - type: String
      contextPath: CiscoFP.NetworkAnalysisPolicy.name
      description: 'The network analysis policy name.'
    - type: String
      contextPath: CiscoFP.NetworkAnalysisPolicy.id
      description: 'The network analysis policy ID.'
    - type: String
      contextPath: CiscoFP.NetworkAnalysisPolicy.type
      description: 'The type must be NetworkAnalysisPolicy.'
    - type: String
      contextPath: CiscoFP.NetworkAnalysisPolicy.description
      description: 'The network analysis policy description.'
    - type: String
      contextPath: CiscoFP.NetworkAnalysisPolicy.version
      description: 'The version number of the response object.'
    - type: String
      contextPath: CiscoFP.NetworkAnalysisPolicy.snortEngine
      description: 'The Snort engine version. Can be either SNORT2 or SNORT3.'
    - type: String
      contextPath: CiscoFP.NetworkAnalysisPolicy.inspectionMode
      description: 'The inspection mode for Snort 3 engine only. Can be either DETECTION or PREVENTION.'
    - type: Boolean
      contextPath: CiscoFP.NetworkAnalysisPolicy.isSystemDefined
      description: 'Whether the policy is system-defined or user-defined. If the value is false, then the policy is user-defined.'
    - type: String
      contextPath: CiscoFP.NetworkAnalysisPolicy.metadata.mappedPolicy.name
      description: 'The mapped policy name.'
    - type: String
      contextPath: CiscoFP.NetworkAnalysisPolicy.metadata.mappedPolicy.id
      description: 'The mapped policy ID.'
    - type: String
      contextPath: CiscoFP.NetworkAnalysisPolicy.metadata.mappedPolicy.type
      description: 'The mapped policy type.'
    - type: String
      contextPath: CiscoFP.NetworkAnalysisPolicy.metadata.mappedPolicy.inspectionMode
      description: 'The inspection mode for Snort 3 engine only. Can be either DETECTION or PREVENTION.'
    - type: String
      contextPath: CiscoFP.NetworkAnalysisPolicy.metadata.mappedPolicy.snortEngine
      description: 'The Snort engine version. Can be either SNORT2 or SNORT3.'
    - type: Number
      contextPath: CiscoFP.NetworkAnalysisPolicy.metadata.ruleCount.alert
      description: 'The number of alert rules.'
    - type: Number
      contextPath: CiscoFP.NetworkAnalysisPolicy.metadata.ruleCount.block
      description: 'The number of block rules.'
    - type: Number
      contextPath: CiscoFP.NetworkAnalysisPolicy.metadata.ruleCount.disabled
      description: 'The number of disabled rules.'
    - type: Number
      contextPath: CiscoFP.NetworkAnalysisPolicy.metadata.ruleCount.overridden
      description: 'The number of overridden rules.'
    - type: String
      contextPath: CiscoFP.NetworkAnalysisPolicy.metadata.usage.asscoiatedAcPolicies.type
      description: 'The resource response object.'
    - type: String
      contextPath: CiscoFP.NetworkAnalysisPolicy.metadata.usage.asscoiatedAcPolicies.name
      description: 'User-defined resource name.'
    - type: String
      contextPath: CiscoFP.NetworkAnalysisPolicy.metadata.usage.asscoiatedAcPolicies.id
      description: 'The resource ID.'
    - type: Number
      contextPath: CiscoFP.NetworkAnalysisPolicy.metadata.usage.accesspolicy
      description: 'The number of access policies.'
    - type: Number
      contextPath: CiscoFP.NetworkAnalysisPolicy.metadata.usage.devices
      description: 'The number of devices.'
    - type: String
      contextPath: CiscoFP.NetworkAnalysisPolicy.metadata.lastUser.name
      description: 'The last username.'
    - type: String
      contextPath: CiscoFP.NetworkAnalysisPolicy.metadata.lastUser.id
      description: 'The last user ID.'
    - type: String
      contextPath: CiscoFP.NetworkAnalysisPolicy.metadata.lastUser.type
      description: 'The last user type.'
    - type: String
      contextPath: CiscoFP.NetworkAnalysisPolicy.metadata.domain.name
      description: 'The domain name.'
    - type: String
      contextPath: CiscoFP.NetworkAnalysisPolicy.metadata.domain.id
      description: 'The domain ID.'
    - type: String
      contextPath: CiscoFP.NetworkAnalysisPolicy.metadata.domain.type
      description: 'The domain type.'
    - type: String
      contextPath: CiscoFP.NetworkAnalysisPolicy.metadata.snortEngine
      description: 'The Snort engine version. Can be either SNORT2 or SNORT3.'
    - type: Number
      contextPath: CiscoFP.NetworkAnalysisPolicy.metadata.timestamp
      description: 'The metadata timestamp.'
    - type: String
      contextPath: CiscoFP.NetworkAnalysisPolicy.inspectorConfig.name
      description: 'User-defined resource name.'
    - type: String
      contextPath: CiscoFP.NetworkAnalysisPolicy.inspectorConfig.id
      description: 'The resource ID.'
    - type: String
      contextPath: CiscoFP.NetworkAnalysisPolicy.inspectorConfig.type
      description: 'The resource response object.'
    - type: String
      contextPath: CiscoFP.NetworkAnalysisPolicy.inspectorOverrideConfig.name
      description: 'User-defined resource name.'
    - type: String
      contextPath: CiscoFP.NetworkAnalysisPolicy.inspectorOverrideConfig.id
      description: 'The resource ID.'
    - type: String
      contextPath: CiscoFP.NetworkAnalysisPolicy.inspectorOverrideConfig.type
      description: 'The resource response object.'
    - type: String
      contextPath: CiscoFP.NetworkAnalysisPolicy.basePolicy.name
      description: 'User-defined resource name.'
    - type: String
      contextPath: CiscoFP.NetworkAnalysisPolicy.basePolicy.id
      description: 'The resource ID.'
    - type: String
      contextPath: CiscoFP.NetworkAnalysisPolicy.basePolicy.type
      description: 'The resource response object.'
  - name: ciscofp-delete-network-analysis-policy
    description: 'Deletes the network analysis policy associated with the specified ID.'
    arguments:
    - name: network_analysis_policy_id
      description: 'The network analysis policy ID.'
      required: true
  - arguments:
    - description: |-
        The number of items to return.
        The default is 50.
      name: limit
    - description: |-
        Index of the first item to return.
        The default is 0.
      name: offset
    description: Retrieves a list of all security zone objects.
    name: ciscofp-list-zones
    outputs:
    - contextPath: CiscoFP.Zone.ID
      description: The zone ID.
      type: String
    - contextPath: CiscoFP.Zone.Name
      description: The zone name.
      type: String
    - contextPath: CiscoFP.Zone.InterfaceMode
      description: The zone interface mode.
      type: String
    - contextPath: CiscoFP.Zone.Interfaces.Name
      description: The name of interfaces belonging to the security zone.
      type: String
    - contextPath: CiscoFP.Zone.Interfaces.ID
      description: The ID of interfaces belonging to the security zone.
      type: String
  - arguments:
    - default: true
      description: |-
        The number of items to return.
        The default is 50.
      name: limit
    - description: |-
        Index of the first item to return.
        The default is 0.
      name: offset
    description: Retrieves a list of all port objects.
    name: ciscofp-list-ports
    outputs:
    - contextPath: CiscoFP.Port.ID
      description: The port ID.
      type: String
    - contextPath: CiscoFP.Port.Name
      description: The port name.
      type: String
    - contextPath: CiscoFP.Port.Protocol
      description: The port protocol.
      type: String
    - contextPath: CiscoFP.Port.Port
      description: The port number.
      type: String
  - arguments:
    - default: true
      defaultValue: '50'
      description: |-
        The number of items to return.
        The default is 50.
      name: limit
    - description: |-
        Index of the first item to return.
        The default is 0.
      name: offset
    description: Retrieves a list of all URL category objects.
    name: ciscofp-list-url-categories
    outputs:
    - contextPath: CiscoFP.Category.ID
      description: The category ID.
      type: String
    - contextPath: CiscoFP.Category.Name
      description: The category name.
      type: String
  - arguments:
    - description: The object ID.
      name: object_id
    - description: |-
        The number of items to return.
        The default is 50.
      name: limit
    - description: |-
        Index of the first item to return.
        The default is 0.
      name: offset
    description: Retrieves the network objects associated with the specified ID. If no ID is supplied, retrieves a list of all network objects.
    name: ciscofp-get-network-object
    outputs:
    - contextPath: CiscoFP.Network.ID
      description: The network ID.
      type: String
    - contextPath: CiscoFP.Network.Name
      description: The network name.
      type: String
    - contextPath: CiscoFP.Network.Value
      description: CIDR.
      type: String
    - contextPath: CiscoFP.Network.Overrideable
      description: Whether the object can be overridden.
      type: String
    - contextPath: CiscoFP.Network.Description
      description: The network description.
      type: String
  - arguments:
    - description: The name of the new object.
      name: name
      required: true
    - description: CIDR.
      name: value
      required: true
    - description: The object description.
      name: description
    - auto: PREDEFINED
      defaultValue: 'false'
      description: Whether the objects can be overridden. Can be TRUE or FALSE. The default is FALSE.
      name: overridable
      predefined:
      - 'false'
      - 'true'
    description: Creates a network object.
    name: ciscofp-create-network-object
    outputs:
    - contextPath: CiscoFP.Network.ID
      description: The network ID.
      type: String
    - contextPath: CiscoFP.Network.Name
      description: The network name.
      type: String
    - contextPath: CiscoFP.Network.Value
      description: CIDR.
      type: String
    - contextPath: CiscoFP.Network.Overridable
      description: Whether the object can be overridden.
      type: String
    - contextPath: CiscoFP.Network.Description
      description: The network object description.
      type: String
  - arguments:
    - description: The ID of the object to update.
      name: id
      required: true
    - description: The object name.
      name: name
      required: true
    - description: CIDR.
      name: value
      required: true
    - description: The object description.
      name: description
    - auto: PREDEFINED
      defaultValue: 'false'
      description: Whether the object can be overridden.
      name: overridable
      predefined:
      - 'false'
      - 'true'
    description: Updates the specified network object.
    name: ciscofp-update-network-object
    outputs:
    - contextPath: CiscoFP.Network.ID
      description: The network ID.
      type: String
    - contextPath: CiscoFP.Network.Name
      description: The network name.
      type: String
    - contextPath: CiscoFP.Network.Value
      description: CIDR.
      type: String
    - contextPath: CiscoFP.Network.Overridable
      description: Whether the object can be overridden.
      type: String
    - contextPath: CiscoFP.Network.Description
      description: The network object description.
      type: String
  - arguments:
    - description: The ID of the object group for which to return groups and addresses.
      name: id
    - description: |-
        The number of items to return.
        The default is 50.
      name: limit
    - description: |-
        Index of the first item to return.
        The default is 0.
      name: offset
    description: Retrieves the groups of network objects and addresses associated with the specified ID. If no ID is supplied, retrieves a list of all network objects.
    name: ciscofp-get-network-groups-object
    outputs:
    - contextPath: CiscoFP.NetworkGroups.ID
      description: The network group ID.
      type: String
    - contextPath: CiscoFP.NetworkGroups.Name
      description: The network group name.
      type: String
    - contextPath: CiscoFP.NetworkGroups.Overridable
      description: Whether the network group can be overridden.
      type: String
    - contextPath: CiscoFP.NetworkGroups.Description
      description: The network group description.
      type: String
    - contextPath: CiscoFP.NetworkGroups.Addresses.Value
      description: The network group IP address/CIDR range.
      type: String
    - contextPath: CiscoFP.NetworkGroups.Addresses.Type
      description: The network group address type.
      type: String
    - contextPath: CiscoFP.NetworkGroups.Objects.Name
      description: The network group object name.
      type: String
    - contextPath: CiscoFP.NetworkGroups.Objects.ID
      description: The network group object ID.
      type: String
    - contextPath: CiscoFP.NetworkGroups.Objects.Type
      description: The network group object type.
      type: String
  - arguments:
    - description: The group name.
      name: name
      required: true
    - description: A comma-separated list of object IDs to add to the group.
      name: network_objects_id_list
    - description: A comma-separated list of IP addresses or CIDR ranges to add the group.
      name: network_address_list
    - description: The object description.
      name: description
    - auto: PREDEFINED
      defaultValue: 'false'
      description: Whether object values can be overridden. Can be TRUE or FALSE. The default is FALSE.
      name: overridable
      predefined:
      - 'false'
      - 'true'
    description: Creates a group of network objects.
    name: ciscofp-create-network-groups-objects
    outputs:
    - contextPath: CiscoFP.NetworkGroups.ID
      description: The network group ID.
      type: String
    - contextPath: CiscoFP.NetworkGroups.Name
      description: The network group name.
      type: String
    - contextPath: CiscoFP.NetworkGroups.Overridable
      description: Whether the network group can be overridden.
      type: String
    - contextPath: CiscoFP.NetworkGroups.Description
      description: The network group description.
      type: String
    - contextPath: CiscoFP.NetworkGroups.Addresses.Value
      description: The network group IP address or CIDR range.
      type: String
    - contextPath: CiscoFP.NetworkGroups.Addresses.Type
      description: The network group address type.
      type: String
    - contextPath: CiscoFP.NetworkGroups.Objects.Name
      description: The network group object name.
      type: String
    - contextPath: CiscoFP.NetworkGroups.Objects.ID
      description: The network group object ID.
      type: String
    - contextPath: CiscoFP.NetworkGroups.Objects.Type
      description: The network group object type.
      type: String
  - arguments:
    - description: The ID of the group to update.
      name: id
      required: true
    - description: A comma-separated list of object IDs to add to the group.
      name: network_objects_id_list
    - description: A comma-separated list of IP addresses or CIDR ranges to add to the group.
      name: network_address_list
    - description: The new description for the object.
      name: description
    - auto: PREDEFINED
      defaultValue: 'false'
      description: Whether object values can be overridden. Can be "TRUE" or "FALSE". The default is "FALSE".
      name: overridable
      predefined:
      - 'true'
      - 'false'
    - name: update_strategy
      description: The update method to use in the command. Can be "MERGE" or "OVERRIDE". When merging, the changes requested are added to the existing rule. When overriding, the fields with the inputs provided will be overridden and any fields that were not provided will be deleted.
      defaultValue: OVERRIDE
      auto: PREDEFINED
      predefined:
      - MERGE
      - OVERRIDE
    - description: The group name.
      name: name
    description: Updates a group of network objects.
    name: ciscofp-update-network-groups-objects
    outputs:
    - contextPath: CiscoFP.NetworkGroups.ID
      description: The network group ID.
      type: String
    - contextPath: CiscoFP.NetworkGroups.Name
      description: The network group name.
      type: String
    - contextPath: CiscoFP.NetworkGroups.Overridable
      description: Whether the network groups can be overridden.
      type: String
    - contextPath: CiscoFP.NetworkGroups.Description
      description: The network group description.
      type: String
    - contextPath: CiscoFP.NetworkGroups.Addresses.Value
      description: The network group IP address or CIDR range.
      type: String
    - contextPath: CiscoFP.NetworkGroups.Addresses.Type
      description: The network group address type.
      type: String
    - contextPath: CiscoFP.NetworkGroups.Objects.Name
      description: The network group object name.
      type: String
    - contextPath: CiscoFP.NetworkGroups.Objects.ID
      description: The network group object ID.
      type: String
    - contextPath: CiscoFP.NetworkGroups.Objects.Type
      description: The network group object type.
      type: String
  - arguments:
    - description: The ID of the object to delete.
      name: id
      required: true
    description: Deletes a group of network objects.
    name: ciscofp-delete-network-groups-objects
    outputs:
    - contextPath: CiscoFP.NetworkGroups.ID
      description: The network group ID.
      type: String
    - contextPath: CiscoFP.NetworkGroups.Name
      description: The network group name.
      type: String
    - contextPath: CiscoFP.NetworkGroups.Overridable
      description: Whether network groups values can be overridden.
      type: String
    - contextPath: CiscoFP.NetworkGroups.Description
      description: The network group description.
      type: String
    - contextPath: CiscoFP.NetworkGroups.Addresses.Value
      description: The network group IP address or CIDR range.
      type: String
    - contextPath: CiscoFP.NetworkGroups.Addresses.Type
      description: The network group address type.
      type: String
    - contextPath: CiscoFP.NetworkGroups.Objects.Name
<<<<<<< HEAD
      description: The network group object name
=======
      description: The network group object name.
>>>>>>> 90cf3b88
      type: String
    - contextPath: CiscoFP.NetworkGroups.Objects.ID
      description: The network group object ID.
      type: String
    - contextPath: CiscoFP.NetworkGroups.Objects.Type
      description: The network group object type.
      type: String
  - arguments:
    - description: The ID of the object for which to retrieve host objects.
      name: object_id
    - description: |-
        The number of items to return.
        The default is 50.
      name: limit
    - description: |-
        Index of the first item to return.
        The default is 0.
      name: offset
    description: Retrieves the groups of host objects associated with the specified ID. If no ID is passed, retrieves a list of all network objects.
    name: ciscofp-get-host-object
    outputs:
    - contextPath: CiscoFP.Host.ID
      description: The host ID.
      type: String
    - contextPath: CiscoFP.Host.Name
      description: The host name.
      type: String
    - contextPath: CiscoFP.Host.Value
      description: The host IP address.
      type: String
    - contextPath: CiscoFP.Host.Overridable
      description: Whether object values can be overridden.
      type: String
    - contextPath: CiscoFP.Host.Description
      description: A description of the host.
      type: String
  - arguments:
    - description: The name of the new object.
      name: name
      required: true
    - description: The IP address.
      name: value
      required: true
    - description: A description of the new object.
      name: description
    - auto: PREDEFINED
      defaultValue: 'false'
      description: Whether object values can be overridden. Can  be "TRUE" or "FALSE". The default is "FALSE".
      name: overridable
      predefined:
      - 'false'
      - 'true'
    description: Creates a host object.
    name: ciscofp-create-host-object
    outputs:
    - contextPath: CiscoFP.Host.ID
      description: The host object ID.
      type: String
    - contextPath: CiscoFP.Host.Name
      description: The host object name.
      type: String
    - contextPath: CiscoFP.Host.Value
      description: The host IP address.
      type: String
    - contextPath: CiscoFP.Host.Overridable
      description: Whether object values can be overridden.
      type: String
    - contextPath: CiscoFP.Host.Description
      description: The host object description.
      type: String
  - arguments:
    - description: The ID of the object to update.
      name: id
      required: true
    - description: The object name.
      name: name
      required: true
    - description: The IP address.
      name: value
      required: true
    - description: The description of the object.
      name: description
    - auto: PREDEFINED
      defaultValue: 'false'
      description: Whether object values can be overridden. Can be "TRUE" or "FALSE". The default is "FALSE".
      name: overridable
      predefined:
      - 'false'
      - 'true'
    description: Updates the specified host object.
    name: ciscofp-update-host-object
    outputs:
    - contextPath: CiscoFP.Host.ID
      description: The host object ID.
      type: String
    - contextPath: CiscoFP.Host.Name
      description: The host object name.
      type: String
    - contextPath: CiscoFP.Host.Value
      description: The host IP address.
      type: String
    - contextPath: CiscoFP.Host.Overridable
      description: Whether object values can be overridden.
      type: String
    - contextPath: CiscoFP.Host.Description
      description: The description of the host object.
      type: String
  - arguments:
    - description: The ID of the object to delete.
      name: id
      required: true
    description: Deletes the specified network object.
    name: ciscofp-delete-network-object
    outputs:
    - contextPath: CiscoFP.Network.ID
      description: The network object ID.
      type: String
    - contextPath: CiscoFP.Network.Name
      description: The network object name.
      type: String
    - contextPath: CiscoFP.Network.Value
      description: CISR range.
      type: String
    - contextPath: CiscoFP.Network.Overridable
      description: Whether object values can be overridden.
      type: String
    - contextPath: CiscoFP.Network.Description
      description: The network object description.
      type: String
  - arguments:
    - description: ID of the host object to delete.
      name: id
      required: true
    description: Deletes the specified host object.
    name: ciscofp-delete-host-object
    outputs:
    - contextPath: CiscoFP.Host.ID
      description: The host object ID.
      type: String
    - contextPath: CiscoFP.Host.Name
      description: The host object name.
      type: String
    - contextPath: CiscoFP.Host.Value
      description: CIDR range.
      type: String
    - contextPath: CiscoFP.Host.Overridable
      description: Whether the object can be overridden.
      type: String
    - contextPath: CiscoFP.Host.Description
      description: The description of the host object.
      type: String
  - arguments:
    - description: The access policy ID.
      name: id
    - description: |-
        The maximum number of items to return.
        The default is 50.
      name: limit
    - description: |-
        Index of the first item to return.
        The default is 0.
      name: offset
    description: Retrieves the access control policy associated with the specified ID. If no access policy ID is passed, all access control policies are returned.
    name: ciscofp-get-access-policy
    outputs:
    - contextPath: CiscoFP.Policy.ID
      description: The policy ID.
      type: String
    - contextPath: CiscoFP.Policy.Name
      description: The policy name.
      type: String
    - contextPath: CiscoFP.Policy.DefaultActionID
      description: The default action ID of the policy.
      type: String
  - arguments:
    - description: The name of the new access policy.
      name: name
      required: true
    - auto: PREDEFINED
      description: The action to take. Can be "BLOCK", "TRUST", "PERMIT", or "NETWORK_DISCOVERY".
      name: action
      predefined:
      - BLOCK
      - TRUST
      - PERMIT
      - NETWORK_DISCOVERY
      required: true
    description: Creates an access control policy.
    name: ciscofp-create-access-policy
    outputs:
    - contextPath: CiscoFP.Policy.ID
      description: The policy ID.
      type: String
    - contextPath: CiscoFP.Policy.Name
      description: The policy name.
      type: String
    - contextPath: CiscoFP.Policy.DefaultActionID
      description: The default action ID of the policy.
      type: String
  - arguments:
    - description: The access policy name.
      name: name
      required: true
    - description: The access policy ID.
      name: id
      required: true
    - description: The default action ID.
      name: default_action_id
      required: true
    - auto: PREDEFINED
      description: The action to take. Can be "BLOCK", "TRUST", "PERMIT", or "NETWORK_DISCOVERY".
      name: action
      predefined:
      - BLOCK
      - TRUST
      - PERMIT
      - NETWORK_DISCOVERY
      required: true
    description: Updates the specified access control policy.
    name: ciscofp-update-access-policy
    outputs:
    - contextPath: CiscoFP.Policy.ID
      description: The policy ID.
      type: String
    - contextPath: CiscoFP.Policy.Name
      description: The policy name.
      type: String
    - contextPath: CiscoFP.Policy.DefaultActionID
      description: The default action ID of the policy.
      type: String
  - arguments:
    - description: The access policy ID.
      name: id
      required: true
    description: Deletes the specified access control policy.
    name: ciscofp-delete-access-policy
    outputs:
    - contextPath: CiscoFP.Policy.ID
      description: The policy ID.
      type: String
    - contextPath: CiscoFP.Policy.Name
      description: The policy name.
      type: String
    - contextPath: CiscoFP.Policy.DefaultActionID
      description: The default action ID of the policy.
      type: String
  - arguments:
    - description: |-
        The maximum number of items to return.
        The default is 50.
      name: limit
    - description: |-
        Index of the first item to return.
        The default is 0.
      name: offset
    description: Retrieves a list of all custom security group tag objects.
    name: ciscofp-list-security-group-tags
    outputs:
    - contextPath: CiscoFP.SecurityGroupTags.ID
      description: The security group tag ID.
      type: String
    - contextPath: CiscoFP.SecurityGroupTags.Name
      description: The security group tag name.
      type: String
    - contextPath: CiscoFP.SecurityGroupTags.Tag
      description: The tag number.
      type: Number
  - arguments:
    - description: |-
        The maximum number of items to return.
        The default is 50.
      name: limit
    - description: |-
        Index of the first item to return.
        The default is 0.
      name: offset
    description: Retrieves a list of all ISE security group tag objects.
    name: ciscofp-list-ise-security-group-tag
    outputs:
    - contextPath: CiscoFP.SecurityGroupTags.ID
      description: The security group tag ID.
      type: String
    - contextPath: CiscoFP.SecurityGroupTags.Name
      description: The security group tag name.
      type: String
    - contextPath: CiscoFP.SecurityGroupTags.Tag
      description: The tag number.
      type: Number
  - arguments:
    - description: |-
        The maximum number of items to return.
        The default is 50.
      name: limit
    - description: |-
        Index of the first item to return.
        The default is 0.
      name: offset
    description: Retrieves a list of all VLAN tag objects.
    name: ciscofp-list-vlan-tags
    outputs:
    - contextPath: CiscoFP.VlanTags.ID
      description: The VLAN tag ID.
      type: String
    - contextPath: CiscoFP.VlanTags.Name
      description: The VLAN tag name.
      type: String
    - contextPath: CiscoFP.VlanTags.Overridable
      description: Whether object values can be overridden.
      type: Boolean
    - contextPath: CiscoFP.VlanTags.Description
      description: The VLAN tag description.
      type: String
    - contextPath: CiscoFP.VlanTags.StartTag
      description: Start tag number.
      type: Number
    - contextPath: CiscoFP.VlanTags.EndTag
      description: End tag number.
      type: Number
  - arguments:
    - description: |-
        The maximum number of items to return.
        The default is 50.
      name: limit
    - description: |-
        Index of the first item to return.
        The default is 0.
      name: offset
    description: Retrieves a list of all VLAN group tag objects.
    name: ciscofp-list-vlan-tags-group
    outputs:
    - contextPath: CiscoFP.VlanTagsGroup.Name
      description: The group name.
      type: String
    - contextPath: CiscoFP.VlanTagsGroup.ID
      description: The group ID.
      type: String
    - contextPath: CiscoFP.VlanTagsGroup.Description
      description: Description of the object.
      type: String
    - contextPath: CiscoFP.VlanTagsGroup.Overridable
      description: Whether object values can be overridden.
      type: Boolean
    - contextPath: CiscoFP.VlanTagsGroup.Objects.Name
      description: The object name.
      type: String
    - contextPath: CiscoFP.VlanTagsGroup.Objects.ID
      description: The object ID.
      type: String
    - contextPath: CiscoFP.VlanTagsGroup.Objects.Description
      description: The VLAN tag description.
      type: String
    - contextPath: CiscoFP.VlanTagsGroup.Objects.Overridable
      description: Whether object values can be overridden.
      type: Boolean
    - contextPath: CiscoFP.VlanTagsGroup.Objects.StartTag
      description: Start tag number.
      type: Number
    - contextPath: CiscoFP.VlanTagsGroup.Objects.EndTag
      description: End tag number.
      type: Number
  - arguments:
    - description: |-
        The maximum number of items to return.
        The default is 50.
      name: limit
    - description: |-
        Index of the first item to return.
<<<<<<< HEAD
        The default is 0
=======
        The default is 0.
>>>>>>> 90cf3b88
      name: offset
    description: Retrieves a list of all application objects.
    name: ciscofp-list-applications
    outputs:
    - contextPath: CiscoFP.Applications.Name
      description: The application name.
      type: String
    - contextPath: CiscoFP.Applications.ID
      description: The application ID.
      type: String
    - contextPath: CiscoFP.Applications.Risk
      description: The application risk.
      type: String
    - contextPath: CiscoFP.Applications.AppProductivity
      description: The application productivity.
      type: String
    - contextPath: CiscoFP.Applications.ApplicationTypes
      description: The application type.
      type: String
    - contextPath: CiscoFP.Applications.AppCategories.ID
      description: The application category ID.
      type: String
    - contextPath: CiscoFP.Applications.AppCategories.Name
      description: The application category name.
      type: String
    - contextPath: CiscoFP.Applications.AppCategories.Count
      description: The application category count.
      type: String
  - arguments:
    - description: The policy ID.
      name: policy_id
      required: true
    - description: The rule ID.
      name: rule_id
    description: Retrieves the access control rule associated with the specified policy ID and rule ID. If no rule ID is specified, retrieves a list of all access rules associated with the specified policy ID.
    name: ciscofp-get-access-rules
    outputs:
    - contextPath: CiscoFP.Rule.Action
      description: The rule action.
      type: String
    - contextPath: CiscoFP.Rule.Applications.ID
      description: The application ID.
      type: String
    - contextPath: CiscoFP.Rule.Applications.Name
      description: The application name.
      type: String
    - contextPath: CiscoFP.Rule.Category
      description: The rule category.
      type: String
    - contextPath: CiscoFP.Rule.DestinationNetworks.Addresses.Type
      description: The address type.
      type: String
    - contextPath: CiscoFP.Rule.DestinationNetworks.Addresses.Value
      description: The IP address or CIDR range.
      type: String
    - contextPath: CiscoFP.Rule.DestinationNetworks.Objects.ID
      description: The object ID.
      type: String
    - contextPath: CiscoFP.Rule.DestinationNetworks.Objects.Name
      description: The object name.
      type: String
    - contextPath: CiscoFP.Rule.DestinationNetworks.Objects.Type
      description: The object type.
      type: String
    - contextPath: CiscoFP.Rule.DestinationPorts.Addresses.Port
      description: The port number.
      type: String
    - contextPath: CiscoFP.Rule.DestinationPorts.Addresses.Protocol
      description: The port protocol.
      type: String
    - contextPath: CiscoFP.Rule.DestinationPorts.Objects.ID
      description: The port object ID.
      type: String
    - contextPath: CiscoFP.Rule.DestinationPorts.Objects.Name
      description: The port object name.
      type: String
    - contextPath: CiscoFP.Rule.DestinationPorts.Objects.Protocol
      description: The port object protocol.
      type: String
    - contextPath: CiscoFP.Rule.DestinationPorts.Objects.Type
      description: The port object type.
      type: String
    - contextPath: CiscoFP.Rule.DestinationZones.Objects.ID
      description: The zone ID.
      type: String
    - contextPath: CiscoFP.Rule.DestinationZones.Objects.Name
      description: The zone name.
      type: String
    - contextPath: CiscoFP.Rule.DestinationZones.Objects.Type
      description: The zone type.
      type: String
    - contextPath: CiscoFP.Rule.Enabled
      description: Whether the rule is enabled.
      type: Number
    - contextPath: CiscoFP.Rule.ID
      description: The rule ID.
      type: String
    - contextPath: CiscoFP.Rule.Name
      description: The rule name.
      type: String
    - contextPath: CiscoFP.Rule.RuleIndex
      description: The rule index.
      type: Number
    - contextPath: CiscoFP.Rule.Section
      description: The rule section.
      type: String
    - contextPath: CiscoFP.Rule.SendEventsToFMC
      description: Whether the device will send events to Cisco. Firepower.
      type: Number
    - contextPath: CiscoFP.Rule.SourceNetworks.Addresses.Type
      description: The address type.
      type: String
    - contextPath: CiscoFP.Rule.SourceNetworks.Addresses.Value
      description: The IP address or CIDR range.
      type: String
    - contextPath: CiscoFP.Rule.SourceNetworks.Objects.ID
      description: The object ID.
      type: String
    - contextPath: CiscoFP.Rule.SourceNetworks.Objects.Name
      description: The object name.
      type: String
    - contextPath: CiscoFP.Rule.SourceNetworks.Objects.Type
      description: The object type.
      type: String
    - contextPath: CiscoFP.Rule.SourcePorts.Addresses.Port
      description: The port number.
      type: String
    - contextPath: CiscoFP.Rule.SourcePorts.Addresses.Protocol
      description: The port protocol.
      type: String
    - contextPath: CiscoFP.Rule.SourcePorts.Objects.ID
      description: The object ID.
      type: String
    - contextPath: CiscoFP.Rule.SourcePorts.Objects.Name
      description: The object name.
      type: String
    - contextPath: CiscoFP.Rule.SourcePorts.Objects.Protocol
      description: The object protocol.
      type: String
    - contextPath: CiscoFP.Rule.SourcePorts.Objects.Type
      description: The object type.
      type: String
    - contextPath: CiscoFP.Rule.SourceSecurityGroupTags.Objects.ID
      description: The object ID.
      type: String
    - contextPath: CiscoFP.Rule.SourceSecurityGroupTags.Objects.Name
      description: The object name.
      type: String
    - contextPath: CiscoFP.Rule.SourceSecurityGroupTags.Objects.Type
      description: The object type.
      type: String
    - contextPath: CiscoFP.Rule.SourceZones.Objects.ID
      description: The object ID.
      type: String
    - contextPath: CiscoFP.Rule.SourceZones.Objects.Name
      description: The object name.
      type: String
    - contextPath: CiscoFP.Rule.SourceZones.Objects.Type
      description: The object type.
      type: String
    - contextPath: CiscoFP.Rule.Urls.Addresses.URL
      description: The URL address.
      type: String
    - contextPath: CiscoFP.Rule.Urls.Objects.ID
      description: The URL object ID.
      type: String
    - contextPath: CiscoFP.Rule.Urls.Objects.Name
      description: The URL object name.
      type: String
    - contextPath: CiscoFP.Rule.VlanTags.Numbers.EndTag
      description: The VLAN tag number end tag.
      type: Number
    - contextPath: CiscoFP.Rule.VlanTags.Numbers.StartTag
      description: The VLAN tag number start tag.
      type: Number
    - contextPath: CiscoFP.Rule.VlanTags.Objects.ID
      description: The object ID.
      type: String
    - contextPath: CiscoFP.Rule.VlanTags.Objects.Name
      description: The object name.
      type: String
    - contextPath: CiscoFP.Rule.VlanTags.Objects.Type
      description: The object type.
      type: String
  - arguments:
    - auto: PREDEFINED
      description: The rule's traffic. Can be "ALLOW", "TRUST", "BLOCK", "MONITOR", "BLOCK_RESET", "BLOCK_INTERACTIVE", or "BLOCK_RESET_INTERACTIVE".
      name: action
      predefined:
      - ALLOW
      - TRUST
      - BLOCK
      - MONITOR
      - BLOCK_RESET
      - BLOCK_INTERACTIVE
      - BLOCK_RESET_INTERACTIVE
      required: true
    - description: The rule name.
      name: rule_name
      required: true
    - auto: PREDEFINED
      default: true
      description: Whether to enable the access control rule.
      name: enabled
      predefined:
      - 'true'
      - 'false'
    - description: A list of source zone object IDs. To get IDs use the ciscofp-list-zones command.
      isArray: true
      name: source_zone_object_ids
    - description: The policy ID for which to create the new rule.
      name: policy_id
      required: true
    - description: A list of destination zone object IDs. To get IDs, use the ciscofp-list-zones command.
      isArray: true
      name: destination_zone_object_ids
    - description: A list of VLAN tag object IDs. To get IDs, use the ciscofp-list-vlan-tags command.
      isArray: true
      name: vlan_tag_object_ids
    - description: A list of network object IDs. To get IDs, use the ciscofp-get-network-groups-object command.
      isArray: true
      name: source_network_object_ids
    - description: A list of source IP addresses or CIDR ranges. To get the IP addresses or ranges, use the ciscofp-get-network-object or ciscofp-get-host-object command, respectively.
      isArray: true
      name: source_network_addresses
    - description: A list of destination IP addresses or CIDR ranges. To get the addresses or ranges, use the ciscofp-get-network-object or ciscofp-get-host-object command, respectively.
      isArray: true
      name: destination_network_object_ids
    - description: A list of destination addresses.
      isArray: true
      name: destination_network_addresses
    - description: A list of port object IDs. To get the IDs,  use the ciscofp-get-network-object or ciscofp-get-host-object commands.
      name: source_port_object_ids
    - description: A list of port object IDs. To get the IDs, use the ciscofp-list-ports command.
      name: destination_port_object_ids
    - description: A list of security group tag object IDs. To get the IDs, use the ciscofp-list-security-group-tags command.
      name: source_security_group_tag_object_ids
    - description: A list of application object IDs. To get the IDs, use the ciscofp-list-applications command.
      isArray: true
      name: application_object_ids
    - description: A list of URL object IDs. To get the IDs, use the ciscofp-list-url-categories command.
      isArray: true
      name: url_object_ids
    - description: A list of URL addresses.
      isArray: true
      name: url_addresses
    description: Creates an access control rule.
    name: ciscofp-create-access-rules
    outputs:
    - contextPath: CiscoFP.Rule.Action
      description: The action that determines how the system handles matching traffic.
      type: String
    - contextPath: CiscoFP.Rule.Applications.ID
      description: The application ID.
      type: String
    - contextPath: CiscoFP.Rule.Applications.Name
      description: The application name.
      type: String
    - contextPath: CiscoFP.Rule.Category
      description: The rule category.
      type: String
    - contextPath: CiscoFP.Rule.DestinationNetworks.Addresses.Type
      description: The address type.
      type: String
    - contextPath: CiscoFP.Rule.DestinationNetworks.Addresses.Value
      description: The address value.
      type: String
    - contextPath: CiscoFP.Rule.DestinationNetworks.Objects.ID
      description: The object ID.
      type: String
    - contextPath: CiscoFP.Rule.DestinationNetworks.Objects.Name
      description: The object name.
      type: String
    - contextPath: CiscoFP.Rule.DestinationNetworks.Objects.Type
      description: The object type.
      type: String
    - contextPath: CiscoFP.Rule.DestinationPorts.Addresses.Port
      description: The port number.
      type: String
    - contextPath: CiscoFP.Rule.DestinationPorts.Addresses.Protocol
      description: The port protocol.
      type: String
    - contextPath: CiscoFP.Rule.DestinationPorts.Objects.ID
      description: The port object ID.
      type: String
    - contextPath: CiscoFP.Rule.DestinationPorts.Objects.Name
      description: The port object name.
      type: String
    - contextPath: CiscoFP.Rule.DestinationPorts.Objects.Protocol
      description: The port object protocol.
      type: String
    - contextPath: CiscoFP.Rule.DestinationPorts.Objects.Type
      description: The port object type.
      type: String
    - contextPath: CiscoFP.Rule.DestinationZones.Objects.ID
      description: The zone ID.
      type: String
    - contextPath: CiscoFP.Rule.DestinationZones.Objects.Name
      description: The zone name.
      type: String
    - contextPath: CiscoFP.Rule.DestinationZones.Objects.Type
      description: The zone type.
      type: String
    - contextPath: CiscoFP.Rule.Enabled
      description: Whether to enable the rule.
      type: Number
    - contextPath: CiscoFP.Rule.ID
      description: The rule ID.
      type: String
    - contextPath: CiscoFP.Rule.Name
      description: The rule name.
      type: String
    - contextPath: CiscoFP.Rule.RuleIndex
      description: The rule index.
      type: Number
    - contextPath: CiscoFP.Rule.Section
      description: The rule section.
      type: String
    - contextPath: CiscoFP.Rule.SendEventsToFMC
      description: Whether the device will send events to Cisco. Firepower.
      type: Number
    - contextPath: CiscoFP.Rule.SourceNetworks.Addresses.Type
      description: The address type.
      type: String
    - contextPath: CiscoFP.Rule.SourceNetworks.Addresses.Value
      description: The address value.
      type: String
    - contextPath: CiscoFP.Rule.SourceNetworks.Objects.ID
      description: The object ID.
      type: String
    - contextPath: CiscoFP.Rule.SourceNetworks.Objects.Name
      description: The object name.
      type: String
    - contextPath: CiscoFP.Rule.SourceNetworks.Objects.Type
      description: The object type.
      type: String
    - contextPath: CiscoFP.Rule.SourcePorts.Addresses.Port
      description: The address port.
      type: String
    - contextPath: CiscoFP.Rule.SourcePorts.Addresses.Protocol
      description: The address protocol.
      type: String
    - contextPath: CiscoFP.Rule.SourcePorts.Objects.ID
      description: The object ID.
      type: String
    - contextPath: CiscoFP.Rule.SourcePorts.Objects.Name
      description: The object name.
      type: String
    - contextPath: CiscoFP.Rule.SourcePorts.Objects.Protocol
      description: The object protocol.
      type: String
    - contextPath: CiscoFP.Rule.SourcePorts.Objects.Type
      description: The object type.
      type: String
    - contextPath: CiscoFP.Rule.SourceSecurityGroupTags.Objects.ID
      description: The object ID.
      type: String
    - contextPath: CiscoFP.Rule.SourceSecurityGroupTags.Objects.Name
      description: The object name.
      type: String
    - contextPath: CiscoFP.Rule.SourceSecurityGroupTags.Objects.Type
      description: The object type.
      type: String
    - contextPath: CiscoFP.Rule.SourceZones.Objects.ID
      description: The object ID.
      type: String
    - contextPath: CiscoFP.Rule.SourceZones.Objects.Name
      description: The object name.
      type: String
    - contextPath: CiscoFP.Rule.SourceZones.Objects.Type
      description: The object type.
      type: String
    - contextPath: CiscoFP.Rule.Urls.Addresses.URL
      description: The URL address.
      type: String
    - contextPath: CiscoFP.Rule.Urls.Objects.ID
      description: The URL object ID.
      type: String
    - contextPath: CiscoFP.Rule.Urls.Objects.Name
      description: The URL object name.
      type: String
    - contextPath: CiscoFP.Rule.VlanTags.Numbers.EndTag
      description: The VLAN tag number end tag.
      type: Number
    - contextPath: CiscoFP.Rule.VlanTags.Numbers.StartTag
      description: The VLAN tag number start tag.
      type: Number
    - contextPath: CiscoFP.Rule.VlanTags.Objects.ID
      description: The object ID.
      type: String
    - contextPath: CiscoFP.Rule.VlanTags.Objects.Name
      description: The object name.
      type: String
    - contextPath: CiscoFP.Rule.VlanTags.Objects.Type
      description: The object type.
      type: String
  - arguments:
    - auto: PREDEFINED
      description: |-
        The method by which to update the rule. Can be "merge" or "override".
        If merged, the requested changes will be added to the existing rule.
        If override, the fields will be overridden with the inputs provided and fields that were not provided will be deleted.
      name: update_strategy
      predefined:
      - merge
      - override
      required: true
    - auto: PREDEFINED
      description: The rule action that determines how the system handles matching traffic. Can be "ALLOW", "TRUST", "BLOCK", "MONITOR", "BLOCK_RESET", "BLOCK_INTERACTIVE", or "BLOCK_RESET_INTERACTIVE".
      name: action
      predefined:
      - ALLOW
      - TRUST
      - BLOCK
      - MONITOR
      - BLOCK_RESET
      - BLOCK_INTERACTIVE
      - BLOCK_RESET_INTERACTIVE
    - description: The rule name.
      name: rule_name
    - auto: PREDEFINED
      default: true
      description: Whether to enable the rule. The default is "TRUE".
      name: enabled
      predefined:
      - 'true'
      - 'false'
    - description: A list of source zones object IDs.
      isArray: true
      name: source_zone_object_ids
    - description: The policy ID for which to create the new rule.
      name: policy_id
      required: true
    - description: A list of destination zones object IDs.
      isArray: true
      name: destination_zone_object_ids
    - description: A list of VLAN tag object IDs.
      isArray: true
      name: vlan_tag_object_ids
    - description: A list of source network object IDs.
      isArray: true
      name: source_network_object_ids
    - description: A list of addresses.
      isArray: true
      name: source_network_addresses
    - description: A list of destination network object IDs.
      isArray: true
      name: destination_network_object_ids
    - description: A list of addresses.
      isArray: true
      name: destination_network_addresses
    - description: A list of source port object IDs.
      name: source_port_object_ids
    - description: A list of destination port object IDs.
      name: destination_port_object_ids
    - description: A list of security group tag object IDs.
      name: source_security_group_tag_object_ids
    - description: A list of application object IDs.
      isArray: true
      name: application_object_ids
    - description: A list of URL object IDs.
      isArray: true
      name: url_object_ids
    - description: A list of URL addresses.
      isArray: true
      name: url_addresses
    - description: The ID of the rule to update.
      name: rule_id
      required: true
    description: Updates the specified access control rule.
    name: ciscofp-update-access-rules
    outputs:
    - contextPath: CiscoFP.Rule.Action
      description: The action that determines how the system handles matching traffic.
      type: String
    - contextPath: CiscoFP.Rule.Applications.ID
      description: The application object ID.
      type: String
    - contextPath: CiscoFP.Rule.Applications.Name
      description: The application object name.
      type: String
    - contextPath: CiscoFP.Rule.Category
      description: The rule category.
      type: String
    - contextPath: CiscoFP.Rule.DestinationNetworks.Addresses.Type
      description: The address type.
      type: String
    - contextPath: CiscoFP.Rule.DestinationNetworks.Addresses.Value
      description: The address value.
      type: String
    - contextPath: CiscoFP.Rule.DestinationNetworks.Objects.ID
      description: The object ID.
      type: String
    - contextPath: CiscoFP.Rule.DestinationNetworks.Objects.Name
      description: The object name.
      type: String
    - contextPath: CiscoFP.Rule.DestinationNetworks.Objects.Type
      description: The object type.
      type: String
    - contextPath: CiscoFP.Rule.DestinationPorts.Addresses.Port
      description: The port number.
      type: String
    - contextPath: CiscoFP.Rule.DestinationPorts.Addresses.Protocol
      description: The port protocol.
      type: String
    - contextPath: CiscoFP.Rule.DestinationPorts.Objects.ID
      description: The port object ID.
      type: String
    - contextPath: CiscoFP.Rule.DestinationPorts.Objects.Name
      description: The port object name.
      type: String
    - contextPath: CiscoFP.Rule.DestinationPorts.Objects.Protocol
      description: The port object protocol.
      type: String
    - contextPath: CiscoFP.Rule.DestinationPorts.Objects.Type
      description: The port object type.
      type: String
    - contextPath: CiscoFP.Rule.DestinationZones.Objects.ID
      description: The destination zone object IDs.
      type: String
    - contextPath: CiscoFP.Rule.DestinationZones.Objects.Name
      description: The destination zone object names.
      type: String
    - contextPath: CiscoFP.Rule.DestinationZones.Objects.Type
      description: The destination zone object types.
      type: String
    - contextPath: CiscoFP.Rule.Enabled
      description: Whether the rule is enabled.
      type: Number
    - contextPath: CiscoFP.Rule.ID
      description: The rule ID.
      type: String
    - contextPath: CiscoFP.Rule.Name
      description: The rule name.
      type: String
    - contextPath: CiscoFP.Rule.RuleIndex
      description: The rule index.
      type: Number
    - contextPath: CiscoFP.Rule.Section
      description: The rule section.
      type: String
    - contextPath: CiscoFP.Rule.SendEventsToFMC
      description: Whether the device will send events to Cisco. Firepower.
      type: Number
    - contextPath: CiscoFP.Rule.SourceNetworks.Addresses.Type
      description: The address type.
      type: String
    - contextPath: CiscoFP.Rule.SourceNetworks.Addresses.Value
      description: The address value.
      type: String
    - contextPath: CiscoFP.Rule.SourceNetworks.Objects.ID
      description: The object ID.
      type: String
    - contextPath: CiscoFP.Rule.SourceNetworks.Objects.Name
      description: The object name.
      type: String
    - contextPath: CiscoFP.Rule.SourceNetworks.Objects.Type
      description: The object type.
      type: String
    - contextPath: CiscoFP.Rule.SourcePorts.Addresses.Port
      description: The address port.
      type: String
    - contextPath: CiscoFP.Rule.SourcePorts.Addresses.Protocol
      description: The address protocol.
      type: String
    - contextPath: CiscoFP.Rule.SourcePorts.Objects.ID
      description: The object ID.
      type: String
    - contextPath: CiscoFP.Rule.SourcePorts.Objects.Name
      description: The object name.
      type: String
    - contextPath: CiscoFP.Rule.SourcePorts.Objects.Protocol
      description: The object protocol.
      type: String
    - contextPath: CiscoFP.Rule.SourcePorts.Objects.Type
      description: The object type.
      type: String
    - contextPath: CiscoFP.Rule.SourceSecurityGroupTags.Objects.ID
      description: The object ID.
      type: String
    - contextPath: CiscoFP.Rule.SourceSecurityGroupTags.Objects.Name
      description: The object name.
      type: String
    - contextPath: CiscoFP.Rule.SourceSecurityGroupTags.Objects.Type
      description: The object type.
      type: String
    - contextPath: CiscoFP.Rule.SourceZones.Objects.ID
      description: The object ID.
      type: String
    - contextPath: CiscoFP.Rule.SourceZones.Objects.Name
      description: The object name.
      type: String
    - contextPath: CiscoFP.Rule.SourceZones.Objects.Type
      description: The object type.
      type: String
    - contextPath: CiscoFP.Rule.Urls.Addresses.URL
      description: The URL address.
      type: String
    - contextPath: CiscoFP.Rule.Urls.Objects.ID
      description: The URL object ID.
      type: String
    - contextPath: CiscoFP.Rule.Urls.Objects.Name
      description: The URL object name.
      type: String
    - contextPath: CiscoFP.Rule.VlanTags.Numbers.EndTag
      description: The VLAN tag number end tag.
      type: Number
    - contextPath: CiscoFP.Rule.VlanTags.Numbers.StartTag
      description: The VLAN tag number start tag.
      type: Number
    - contextPath: CiscoFP.Rule.VlanTags.Objects.ID
      description: The object ID.
      type: String
    - contextPath: CiscoFP.Rule.VlanTags.Objects.Name
      description: The object name.
      type: String
    - contextPath: CiscoFP.Rule.VlanTags.Objects.Type
      description: The object type.
      type: String
  - arguments:
    - description: The policy ID.
      name: policy_id
      required: true
    - description: The ID of the rule to delete.
      name: rule_id
      required: true
    description: Deletes the specified access control rule.
    name: ciscofp-delete-access-rules
    outputs:
    - contextPath: CiscoFP.Rule.Action
      description: The action that determines how the system handles matching traffic.
      type: String
    - contextPath: CiscoFP.Rule.Applications.ID
      description: The application object ID.
      type: String
    - contextPath: CiscoFP.Rule.Applications.Name
      description: The application object name.
      type: String
    - contextPath: CiscoFP.Rule.Category
      description: The rule category.
      type: String
    - contextPath: CiscoFP.Rule.DestinationNetworks.Addresses.Type
      description: The address type.
      type: String
    - contextPath: CiscoFP.Rule.DestinationNetworks.Addresses.Value
      description: The address value.
      type: String
    - contextPath: CiscoFP.Rule.DestinationNetworks.Objects.ID
      description: The object ID.
      type: String
    - contextPath: CiscoFP.Rule.DestinationNetworks.Objects.Name
      description: The object name.
      type: String
    - contextPath: CiscoFP.Rule.DestinationNetworks.Objects.Type
      description: The object type.
      type: String
    - contextPath: CiscoFP.Rule.DestinationPorts.Addresses.Port
      description: The port number.
      type: String
    - contextPath: CiscoFP.Rule.DestinationPorts.Addresses.Protocol
      description: The port protocol.
      type: String
    - contextPath: CiscoFP.Rule.DestinationPorts.Objects.ID
      description: The port object ID.
      type: String
    - contextPath: CiscoFP.Rule.DestinationPorts.Objects.Name
      description: The port object name.
      type: String
    - contextPath: CiscoFP.Rule.DestinationPorts.Objects.Protocol
      description: The port object protocol.
      type: String
    - contextPath: CiscoFP.Rule.DestinationPorts.Objects.Type
      description: The port object type.
      type: String
    - contextPath: CiscoFP.Rule.DestinationZones.Objects.ID
      description: The zone IDs.
      type: String
    - contextPath: CiscoFP.Rule.DestinationZones.Objects.Name
      description: The zone names.
      type: String
    - contextPath: CiscoFP.Rule.DestinationZones.Objects.Type
      description: The zone types.
      type: String
    - contextPath: CiscoFP.Rule.Enabled
      description: Whether the rule is enabled.
      type: Number
    - contextPath: CiscoFP.Rule.ID
      description: The rule ID.
      type: String
    - contextPath: CiscoFP.Rule.Name
      description: The rule name.
      type: String
    - contextPath: CiscoFP.Rule.RuleIndex
      description: The rule index.
      type: Number
    - contextPath: CiscoFP.Rule.Section
      description: The rule section.
      type: String
    - contextPath: CiscoFP.Rule.SendEventsToFMC
      description: Whether the device will send events to Cisco. Firepower.
      type: Number
    - contextPath: CiscoFP.Rule.SourceNetworks.Addresses.Type
      description: The address type.
      type: String
    - contextPath: CiscoFP.Rule.SourceNetworks.Addresses.Value
      description: The address value.
      type: String
    - contextPath: CiscoFP.Rule.SourceNetworks.Objects.ID
      description: The object ID.
      type: String
    - contextPath: CiscoFP.Rule.SourceNetworks.Objects.Name
      description: The object name.
      type: String
    - contextPath: CiscoFP.Rule.SourceNetworks.Objects.Type
      description: The object type.
      type: String
    - contextPath: CiscoFP.Rule.SourcePorts.Addresses.Port
      description: The address port.
      type: String
    - contextPath: CiscoFP.Rule.SourcePorts.Addresses.Protocol
      description: The address protocol.
      type: String
    - contextPath: CiscoFP.Rule.SourcePorts.Objects.ID
      description: The object ID.
      type: String
    - contextPath: CiscoFP.Rule.SourcePorts.Objects.Name
      description: The object name.
      type: String
    - contextPath: CiscoFP.Rule.SourcePorts.Objects.Protocol
      description: The object protocol.
      type: String
    - contextPath: CiscoFP.Rule.SourcePorts.Objects.Type
      description: The object type.
      type: String
    - contextPath: CiscoFP.Rule.SourceSecurityGroupTags.Objects.ID
      description: The object ID.
      type: String
    - contextPath: CiscoFP.Rule.SourceSecurityGroupTags.Objects.Name
      description: The object name.
      type: String
    - contextPath: CiscoFP.Rule.SourceSecurityGroupTags.Objects.Type
      description: The object type.
      type: String
    - contextPath: CiscoFP.Rule.SourceZones.Objects.ID
      description: The object ID.
      type: String
    - contextPath: CiscoFP.Rule.SourceZones.Objects.Name
      description: The object name.
      type: String
    - contextPath: CiscoFP.Rule.SourceZones.Objects.Type
      description: The object type.
      type: String
    - contextPath: CiscoFP.Rule.Urls.Addresses.URL
      description: The URL address.
      type: String
    - contextPath: CiscoFP.Rule.Urls.Objects.ID
      description: The URL object ID.
      type: String
    - contextPath: CiscoFP.Rule.Urls.Objects.Name
      description: The URL object name.
      type: String
    - contextPath: CiscoFP.Rule.VlanTags.Numbers.EndTag
      description: The VLAN tag number end tag.
      type: Number
    - contextPath: CiscoFP.Rule.VlanTags.Numbers.StartTag
      description: The VLAN tag number start tag.
      type: Number
    - contextPath: CiscoFP.Rule.VlanTags.Objects.ID
      description: The object ID.
      type: String
    - contextPath: CiscoFP.Rule.VlanTags.Objects.Name
      description: The object name.
      type: String
    - contextPath: CiscoFP.Rule.VlanTags.Objects.Type
      description: The object type.
      type: String
  - arguments:
    - description: |-
        The maximum number of items to return.
        The default is 50.
      name: limit
    - description: |-
        Index of the first item to return.
        The default is 0.
      name: offset
    - description: The policy assignment ID.
      name: policy_assignment_id
    description: Retrieves the policy assignment associated with the specified ID. If no ID is specified, retrieves a list of all policy assignments to target devices.
    name: ciscofp-list-policy-assignments
    outputs:
    - contextPath: CiscoFP.PolicyAssignments.ID
      description: The policy assignment ID.
      type: String
    - contextPath: CiscoFP.PolicyAssignments.Name
      description: The policy assignment name.
      type: String
    - contextPath: CiscoFP.PolicyAssignments.PolicyDescription
      description: The policy description.
      type: String
    - contextPath: CiscoFP.PolicyAssignments.PolicyID
      description: The policy ID.
      type: String
    - contextPath: CiscoFP.PolicyAssignments.PolicyName
      description: The policy name.
      type: String
    - contextPath: CiscoFP.PolicyAssignments.Targets.ID
      description: The target ID.
      type: String
    - contextPath: CiscoFP.PolicyAssignments.Targets.Name
      description: The target name.
      type: String
    - contextPath: CiscoFP.PolicyAssignments.Targets.Type
      description: The target type.
      type: String
  - arguments:
    - description: The policy ID.
      name: policy_id
      required: true
    - description: A list of device IDs.
      isArray: true
      name: device_ids
    - description: A list of device group IDs.
      isArray: true
      name: device_group_ids
    description: Creates policy assignments to target devices.
    name: ciscofp-create-policy-assignments
    outputs:
    - contextPath: CiscoFP.PolicyAssignments.ID
      description: The policy assignment ID.
      type: String
    - contextPath: CiscoFP.PolicyAssignments.Name
      description: The policy assignment name.
      type: String
    - contextPath: CiscoFP.PolicyAssignments.PolicyDescription
      description: The policy description.
      type: String
    - contextPath: CiscoFP.PolicyAssignments.PolicyID
      description: The policy ID.
      type: String
    - contextPath: CiscoFP.PolicyAssignments.PolicyName
      description: The policy name.
      type: String
    - contextPath: CiscoFP.PolicyAssignments.Targets.ID
      description: The target ID.
      type: String
    - contextPath: CiscoFP.PolicyAssignments.Targets.Name
      description: The target name.
      type: String
    - contextPath: CiscoFP.PolicyAssignments.Targets.Type
      description: The target type.
      type: String
  - arguments:
    - description: The policy ID.
      name: policy_id
    - description: A list of device IDs.
      name: device_ids
    - description: A list of device group IDs.
      name: device_group_ids
    - name: update_strategy
      description: Update method to use in the command. Can be "MERGE" or "OVERRIDE". If merged, the requested changes will be added to the existing rule. If override, the fields will be overridden with the inputs provided and fields that were not provided will be deleted.
      defaultValue: OVERRIDE
      auto: PREDEFINED
      predefined:
      - MERGE
      - OVERRIDE
    description: Updates the specified policy assignments to target devices.
    name: ciscofp-update-policy-assignments
    outputs:
    - contextPath: CiscoFP.PolicyAssignments.ID
      description: The policy assignment IDs.
      type: String
    - contextPath: CiscoFP.PolicyAssignments.Name
      description: The policy assignment names.
      type: String
    - contextPath: CiscoFP.PolicyAssignments.PolicyDescription
      description: The policy description.
      type: String
    - contextPath: CiscoFP.PolicyAssignments.PolicyID
      description: The policy ID.
      type: String
    - contextPath: CiscoFP.PolicyAssignments.PolicyName
      description: The policy name.
      type: String
    - contextPath: CiscoFP.PolicyAssignments.Targets.ID
      description: The target IDs.
      type: String
    - contextPath: CiscoFP.PolicyAssignments.Targets.Name
      description: The target names.
      type: String
    - contextPath: CiscoFP.PolicyAssignments.Targets.Type
      description: The target types.
      type: String
  - arguments:
    - description: |-
        The maximum number of items to return.
        The default is 50.
      name: limit
    - description: |-
        Index of the first item to return.
        The default is 0.
      name: offset
    - description: The container UUID.
      name: container_uuid
    description: Retrieves a list of all devices with configuration changes that are ready to deploy.
    name: ciscofp-get-deployable-devices
    outputs:
    - contextPath: CiscoFP.DeployableDevices.CanBeDeployed
      description: Devices that can be deployed.
      type: String
    - contextPath: CiscoFP.DeployableDevices.UpToDate
      description: Devices that are up to date.
      type: String
    - contextPath: CiscoFP.DeployableDevices.DeviceID
      description: The device ID.
      type: String
    - contextPath: CiscoFP.DeployableDevices.DeviceName
      description: The device name.
      type: String
    - contextPath: CiscoFP.DeployableDevices.DeviceType
      description: The device type.
      type: String
    - contextPath: CiscoFP.DeployableDevices.Version
      description: The device version.
      type: String
    - contextPath: CiscoFP.PendingDeployment.ID
      description: The device ID.
      type: String
    - contextPath: CiscoFP.PendingDeployment.Name
      description: The device name.
      type: String
    - contextPath: CiscoFP.PendingDeployment.Type
      description: The device type.
      type: String
    - contextPath: CiscoFP.PendingDeployment.Status
      description: The device status.
      type: String
    - contextPath: CiscoFP.PendingDeployment.StartTime
      description: The start time of the deployment.
      type: String
    - contextPath: CiscoFP.PendingDeployment.EndTime
      description: The end time of the deployment.
      type: String
  - arguments:
    - description: |-
        The maximum number of items to return.
        The default is 50.
      name: limit
    - description: |-
        Index of the first item to return.
        The default is 0.
      name: offset
    description: Retrieves a list of all device records.
    name: ciscofp-get-device-records
    outputs:
    - contextPath: CiscoFP.DeviceRecords.DeviceGroupID
      description: The device group ID.
      type: String
    - contextPath: CiscoFP.DeviceRecords.HostName
      description: The device host.
      type: String
    - contextPath: CiscoFP.DeviceRecords.ID
      description: The device ID.
      type: String
    - contextPath: CiscoFP.DeviceRecords.Name
      description: The device name.
      type: String
    - contextPath: CiscoFP.DeviceRecords.Type
      description: The device type.
      type: String
  - arguments:
    - auto: PREDEFINED
      description: Whether to force deployment. Can be "TRUE" or "FALSE".
      name: force_deploy
      predefined:
      - 'true'
      - 'false'
      required: true
    - auto: PREDEFINED
      description: Whether to ignore warning. Can be "TRUE" or "FALSE".
      name: ignore_warning
      predefined:
      - 'true'
      - 'false'
      required: true
    - description: A list of device IDs.
      isArray: true
      name: device_ids
      required: true
    - description: The version to deploy. To get versions, use the ciscofp-get-deployable-devices command.
      name: version
      required: true
    description: Creates a request for deploying configuration changes to devices.
    name: ciscofp-deploy-to-devices
    outputs:
    - contextPath: CiscoFP.Deploy.TaskID
      description: The task ID.
      type: String
    - contextPath: CiscoFP.Deploy.ForceDeploy
      description: Whether to force deploy.
      type: String
    - contextPath: CiscoFP.Deploy.IgnoreWarning
      description: Whether to ignore warning.
      type: String
    - contextPath: CiscoFP.Deploy.Version
      description: The policy version.
      type: String
    - contextPath: CiscoFP.Deploy.DeviceList
      description: The list of devices.
      type: String
  - arguments:
    - description: The ID of the task for which to check the status.
      name: task_id
      required: true
    description: Retrieves information about a previously submitted pending job or task with the specified ID. Used for deploying.
    name: ciscofp-get-task-status
    outputs:
    - contextPath: CiscoFP.TaskStatus.Status
      description: The task status.
      type: String
  - arguments:
    - description: The group ID. If not supplied, retrieves a list of all URL objects.
      name: id
    description: Retrieves the groups of URL objects and addresses associated with the specified ID. If not supplied, retrieves a list of all URL objects.
    name: ciscofp-get-url-groups-object
    outputs:
    - contextPath: CiscoFP.URLGroups.ID
      description: The group ID.
      type: string
    - contextPath: CiscoFP.URLGroups.Name
      description: The group name.
      type: string
    - contextPath: CiscoFP.URLGroups.Overridable
      description: Whether objects can be overridden.
      type: string
    - contextPath: CiscoFP.URLGroups.Description
      description: The group description.
      type: string
    - contextPath: CiscoFP.URLGroups.Addresses.Value
      description: The group addresses.
      type: string
    - contextPath: CiscoFP.URLGroups.Objects.Name
      description: The group object name.
      type: string
    - contextPath: CiscoFP.URLGroups.Objects.ID
      description: The object ID.
      type: string
    - contextPath: CiscoFP.URLGroups.Objects.Type
      description: The object type.
      type: string
  - arguments:
    - description: The ID of the group to update.
      name: id
      required: true
    - description: A comma-separated list of object IDs to add the URL.
      name: url_objects_id_list
    - description: A comma-separated list of URLs to add the group.
      name: url_list
    - description: The new description for the object.
      name: description
    - auto: PREDEFINED
      defaultValue: 'false'
      description: Whether object values can be overridden.
      name: overridable
      predefined:
      - 'true'
      - 'false'
    - description: The group name.
      name: name
    - name: update_strategy
      description: Update method to use in the command. Can be "MERGE" or "OVERRIDE". If merged, the requested changes will be added to the existing rule. If override, the fields will be overridden with the inputs provided and fields that were not provided will be deleted.
      defaultValue: OVERRIDE
      auto: PREDEFINED
      predefined:
      - MERGE
      - OVERRIDE
    description: Updates the ID of a group of URL objects.
    name: ciscofp-update-url-groups-objects
    outputs:
    - contextPath: CiscoFP.URLGroups.Addresses.Type
      description: The address types in the group object.
      type: string
    - contextPath: CiscoFP.URLGroups.Addresses.Url
      description: The address URLs in the group object.
      type: string
    - contextPath: CiscoFP.URLGroups.Description
      description: The group description.
      type: string
    - contextPath: CiscoFP.URLGroups.ID
      description: The group ID.
      type: string
    - contextPath: CiscoFP.URLGroups.Name
      description: The group name.
      type: string
    - contextPath: CiscoFP.URLGroups.Objects
      description: The group object information.
      type: unknown
    - contextPath: CiscoFP.URLGroups.Overridable
      description: Whether objects can be overridden.
      type: string
<<<<<<< HEAD
  dockerimage: demisto/python3:3.10.12.63474
=======
  dockerimage: demisto/python3:3.10.13.86272
>>>>>>> 90cf3b88
  runonce: false
  script: ''
  subtype: python3
  type: python
fromversion: 5.0.0
tests:
- No tests (auto formatted)<|MERGE_RESOLUTION|>--- conflicted
+++ resolved
@@ -37,11 +37,7 @@
       - 'MERGE'
       - 'REPLACE'
     - name: rule_group_ids
-<<<<<<< HEAD
-      description: 'A comma-separated list of rule groups to which rules should belong. Example are group-id1,group-id2. This is required when importing rules and can be acquired from: ciscofp-list-intrusion-rule-group'
-=======
       description: 'A comma-separated list of rule groups to which rules should belong. Example are group-id1,group-id2. This is required when importing rules and can be acquired from: ciscofp-list-intrusion-rule-group.'
->>>>>>> 90cf3b88
       isArray: true
     - name: validate_only
       description: 'Define whether to validate or to validate and import rules. True is the default value and sets that rules should be validated and not imported.'
@@ -196,15 +192,6 @@
       description: 'The override state of the rule for the specified intrusion policy. One of: DROP, BLOCK, ALERT, DISABLE, DEFAULT, PASS, REJECT, REACT, REWRITE.'
     - type: String
       contextPath: CiscoFP.IntrusionRule.ruleAction.policy.name
-<<<<<<< HEAD
-      description: 'The intrusion policy name'
-    - type: String
-      contextPath: CiscoFP.IntrusionRule.ruleAction.policy.id
-      description: 'The intrusion Policy ID'
-    - type: String
-      contextPath: CiscoFP.IntrusionRule.ruleAction.policy.type
-      description: 'The type must be intrusionpolicy'
-=======
       description: 'The intrusion policy name.'
     - type: String
       contextPath: CiscoFP.IntrusionRule.ruleAction.policy.id
@@ -212,7 +199,6 @@
     - type: String
       contextPath: CiscoFP.IntrusionRule.ruleAction.policy.type
       description: 'The type must be intrusionpolicy.'
->>>>>>> 90cf3b88
     - type: Boolean
       contextPath: CiscoFP.IntrusionRule.ruleAction.policy.isSystemDefined
       description: 'Whether the rule is system-defined or user-defined. If the value is false, then rule is user-defined.'
@@ -292,17 +278,10 @@
       description: 'The intrusion policy name.'
     - type: String
       contextPath: CiscoFP.IntrusionRule.ruleAction.policy.id
-<<<<<<< HEAD
-      description: 'The intrusion Policy ID'
-    - type: String
-      contextPath: CiscoFP.IntrusionRule.ruleAction.policy.type
-      description: 'The type must be intrusionpolicy'
-=======
       description: 'The intrusion Policy ID.'
     - type: String
       contextPath: CiscoFP.IntrusionRule.ruleAction.policy.type
       description: 'The type must be intrusionpolicy.'
->>>>>>> 90cf3b88
     - type: Boolean
       contextPath: CiscoFP.IntrusionRule.ruleAction.policy.isSystemDefined
       description: 'Whether the rule is system-defined or user-defined. If the value is false, then the rule is user-defined.'
@@ -333,11 +312,7 @@
     - name: rule_data
       description: 'The Snort rule structure data. Guide to Snort rule structure: https://docs.snort.org/rules/'
     - name: rule_group_ids
-<<<<<<< HEAD
-      description: 'Rule group IDs in a comma-separated list. Can be acquired from: ciscofp-list-intrusion-rule-group'
-=======
       description: 'Rule group IDs in a comma-separated list. Can be acquired from: ciscofp-list-intrusion-rule-group.'
->>>>>>> 90cf3b88
       isArray: true
     - name: update_strategy
       description: 'The update method to use in the command. Can be "MERGE" or "OVERRIDE". If "MERGE" is used, new rule groups will be appended. If "OVERRIDE" is used, old rule groups will be overwritten.'
@@ -1853,11 +1828,7 @@
       description: The network group address type.
       type: String
     - contextPath: CiscoFP.NetworkGroups.Objects.Name
-<<<<<<< HEAD
-      description: The network group object name
-=======
       description: The network group object name.
->>>>>>> 90cf3b88
       type: String
     - contextPath: CiscoFP.NetworkGroups.Objects.ID
       description: The network group object ID.
@@ -2225,11 +2196,7 @@
       name: limit
     - description: |-
         Index of the first item to return.
-<<<<<<< HEAD
-        The default is 0
-=======
         The default is 0.
->>>>>>> 90cf3b88
       name: offset
     description: Retrieves a list of all application objects.
     name: ciscofp-list-applications
@@ -3329,11 +3296,7 @@
     - contextPath: CiscoFP.URLGroups.Overridable
       description: Whether objects can be overridden.
       type: string
-<<<<<<< HEAD
-  dockerimage: demisto/python3:3.10.12.63474
-=======
   dockerimage: demisto/python3:3.10.13.86272
->>>>>>> 90cf3b88
   runonce: false
   script: ''
   subtype: python3
