--- conflicted
+++ resolved
@@ -2,11 +2,7 @@
     "name": "Acalvio ShadowPlex",
     "description": "Acalvio ShadowPlex Autonomous Deception Solution",
     "support": "partner",
-<<<<<<< HEAD
-    "currentVersion": "1.0.13",
-=======
     "currentVersion": "1.0.14",
->>>>>>> 90cf3b88
     "author": "Acalvio Technologies",
     "url": "https://www.acalvio.com",
     "email": "support@acalvio.com",
