category: Deception & Breach Simulation
commonfields:
  id: Acalvio ShadowPlex
  version: -1
configuration:
- defaultvalue: https://example.net
  display: Acalvio API Server URL (e.g. https://example.net)
  name: url
  required: true
  type: 0
- display: Acalvio API Key
  name: apikey
  required: true
  type: 4
- display: Trust any certificate (not secure)
  name: insecure
  type: 8
  required: false
- display: Use system proxy settings
  name: proxy
  type: 8
  required: false
description: Acalvio ShadowPlex is a comprehensive Autonomous Deception Platform that offers Advanced Threat Detection, Investigation and Response capabilities.
display: Acalvio ShadowPlex
name: Acalvio ShadowPlex
script:
  commands:
  - arguments:
    - description: Hostname or IP Address of Endpoint
      name: host
      required: true
    description: Check for a Deception Host
    name: acalvio-is-deception-host
    outputs:
    - contextPath: Acalvio.IsDeceptionHost.IsDeception
      description: Returns 'True' if Host is a Deception else 'False'
      type: Boolean
    - contextPath: Acalvio.IsDeceptionHost.Host
      description: Host to be checked if Deception
      type: String
    - contextPath: Acalvio.IsDeceptionHost.DateTime
      description: Date including Time
      type: String
  - arguments:
    - description: Username of the Domain User
      name: username
      required: true
    - description: AD Domain Name to which User belongs to
      name: domain
    description: Check for a Deception User
    name: acalvio-is-deception-user
    outputs:
    - contextPath: Acalvio.IsDeceptionUser.IsDeception
      description: Returns 'True' if its a Deception User else 'False'
      type: Boolean
    - contextPath: Acalvio.IsDeceptionUser.Username
      description: Username to be checked if Deception
      type: String
    - contextPath: Acalvio.IsDeceptionUser.Domain
      description: Users Domain
      type: String
    - contextPath: Acalvio.IsDeceptionUser.DateTime
      description: Date including Time
      type: String
  - arguments:
    - description: Hostname or IP Address of Endpoint where file resides
      name: endpoint
      required: true
    - description: Name of the file to be checked
      name: filename
      required: true
    description: Check for a Deception File on the Endpoint
    name: acalvio-is-deception-file
    outputs:
    - contextPath: Acalvio.IsDeceptionFile.IsDeception
      description: Returns 'True' if File is a Deception else 'False'
      type: Boolean
    - contextPath: Acalvio.IsDeceptionFile.Filename
      description: Filename to be checked if Deception
      type: String
    - contextPath: Acalvio.IsDeceptionFile.Endpoint
      description: Hostname or IP Address of Endpoint where file resides
      type: String
    - contextPath: Acalvio.IsDeceptionFile.DateTime
      description: Date including Time
      type: String
  - arguments:
    - description: Hostname or IP Address of Deception Host
      name: host
      required: true
    description: Mute a Deception Host
    name: acalvio-mute-deception-host
    outputs:
    - contextPath: Acalvio.MuteDeceptionHost.Host
      description: Deception Host to be Muted
      type: String
    - contextPath: Acalvio.MuteDeceptionHost.IsMute
      description: Returns 'True' if Deception is Muted else 'False'
      type: Boolean
    - contextPath: Acalvio.MuteDeceptionHost.DateTime
      description: Date including Time
      type: String
  - arguments:
    - description: Hostname or IP Address of Deception Host
      name: host
      required: true
    description: Unmute a Deception Host
    name: acalvio-unmute-deception-host
    outputs:
    - contextPath: Acalvio.UnmuteDeceptionHost.Host
      description: Deception Host to be Unmuted
      type: String
    - contextPath: Acalvio.UnmuteDeceptionHost.IsUnmute
      description: Returns 'True' if Deception is Unmuted else 'False'
      type: Boolean
    - contextPath: Acalvio.UnmuteDeceptionHost.DateTime
      description: Date including Time
      type: String
  - arguments:
    - description: Hostname or IP Address of Endpoint
      name: endpoint
      required: true
    description: Mute a Deception on Endpoint
    name: acalvio-mute-deception-on-endpoint
    outputs:
    - contextPath: Acalvio.MuteDeceptionEndpoint.Endpoint
      description: Endpoint on which Deception is to be Muted
      type: String
    - contextPath: Acalvio.MuteDeceptionEndpoint.IsMute
      description: Returns 'True' if Deception is Muted else 'False'
      type: Boolean
    - contextPath: Acalvio.MuteDeceptionEndpoint.DateTime
      description: Date including Time
      type: String
  - arguments:
    - description: Hostname or IP Address of Endpoint
      name: endpoint
      required: true
    description: Unmute a Deception on Endpoint
    name: acalvio-unmute-deception-on-endpoint
    outputs:
    - contextPath: Acalvio.UnmuteDeceptionEndpoint.Endpoint
      description: Endpoint on which Deception is to be Unmuted
      type: String
    - contextPath: Acalvio.UnmuteDeceptionEndpoint.IsUnmute
      description: Returns 'True' if Deception is Unmuted else 'False'
      type: Boolean
    - contextPath: Acalvio.UnmuteDeceptionEndpoint.DateTime
      description: Date including Time
      type: String
<<<<<<< HEAD
  dockerimage: demisto/python3:3.10.12.63474
=======
  dockerimage: demisto/python3:3.10.14.90585
>>>>>>> 90cf3b88
  runonce: false
  script: '-'
  subtype: python3
  type: python
tests:
- no test
fromversion: 5.0.0<|MERGE_RESOLUTION|>--- conflicted
+++ resolved
@@ -148,11 +148,7 @@
     - contextPath: Acalvio.UnmuteDeceptionEndpoint.DateTime
       description: Date including Time
       type: String
-<<<<<<< HEAD
-  dockerimage: demisto/python3:3.10.12.63474
-=======
   dockerimage: demisto/python3:3.10.14.90585
->>>>>>> 90cf3b88
   runonce: false
   script: '-'
   subtype: python3
