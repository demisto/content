commonfields:
  id: HostIo
  version: -1
name: HostIo
display: HostIo
category: Data Enrichment & Threat Intelligence
description: Use the HostIo integration to enrich domains using the Host.io API.
configuration:
- defaultvalue: https://host.io
  display: Server URL (e.g. https://host.io)
  name: url
  required: true
  type: 0
- display: API Key
  name: token
  type: 4
  hidden: true
- displaypassword: API Key
  name: credentials_token
  hiddenusername: true
  type: 9
- display: Trust any certificate (not secure)
  name: insecure
  type: 8
- display: Use system proxy settings
  name: proxy
  type: 8
- additionalinfo: Reliability of the source providing the intelligence data.
  defaultvalue: B - Usually reliable
  display: Source Reliability
  name: integrationReliability
  options:
  - A+ - 3rd party enrichment
  - A - Completely reliable
  - B - Usually reliable
  - C - Fairly reliable
  - D - Not usually reliable
  - E - Unreliable
  - F - Reliability cannot be judged
  type: 15
- defaultvalue: indicatorType
  name: feedExpirationPolicy
  display: ''
  options:
  - never
  - interval
  - indicatorType
  - suddenDeath
  type: 17
- defaultvalue: '20160'
  name: feedExpirationInterval
  display: ''
  type: 1
script:
  script: ''
  type: python
  commands:
  - name: hostio-domain-search
    arguments:
    - name: field
      required: true
      auto: PREDEFINED
      predefined:
      - "ip"
      - "ns"
      - "mx"
      - "asn"
      - "backlinks"
      - "redirects"
      - "adsense"
      - "facebook"
      - "twitter"
      - "instagram"
      - "gtm"
      - "googleanalytics"
      - "email"
      description: Field name by which to search for a domain.
    - name: value
      required: true
      description: The value of the given field.
    - name: limit
      description: 'The maximum number of domains to display. Possible values are: "0", "1", "5", "10", "25", "100", "250", or 1"000. Default is "25".'
    outputs:
    - contextPath: HostIo.Search.Field
      description: The field to look up.
      type: String
    - contextPath: HostIo.Search.Value
      description: The value of the given field.
      type: String
    - contextPath: HostIo.Search.Domains
      description: List of domains associated with the given field.
      type: Unknown
    - contextPath: HostIo.Search.Total
      description: The total number of domains associated with the given field.
      type: Number
    description: Returns a list of domains associated with a specific field, and the total number of these domains.
  - name: domain
    arguments:
    - name: domain
      required: true
      description: List of domains.
      default: true
      isArray: true
    outputs:
    - contextPath: HostIo.Domain.web.rank
      description: A rank that's based on popularity.
      type: Number
    - contextPath: HostIo.Domain.web.server
      description: Name of the server where the domain exists.
      type: String
    - contextPath: DBotScore.Indicator
      description: The indicator that was tested.
      type: String
    - contextPath: DBotScore.Score
      description: The actual score.
      type: Number
    - contextPath: DBotScore.Type
      description: The indicator type.
      type: String
    - contextPath: DBotScore.Vendor
      description: The vendor used to calculate the score.
      type: String
    - contextPath: Domain.Name
      description: The domain name.
      type: String
    - contextPath: Domain.Registrant.Name
      description: The name of the registrant.
      type: String
    - contextPath: Domain.Registrant.Country
      description: The country of the registrant.
      type: String
    - contextPath: Domain.UpdatedDate
      description: The date when the domain was last updated in ISO8601 format (i.e., '2020-04-30T10:35:00.000Z').
      type: Date
    - contextPath: Domain.NameServers
      description: Name of the server where the domain exists.
      type: String
    description: Returns domain information.
<<<<<<< HEAD
  dockerimage: demisto/python3:3.10.11.61265
=======
  dockerimage: demisto/python3:3.10.12.63474
  runonce: false
>>>>>>> d7aea52b
  subtype: python3
fromversion: 5.0.0
tests:
- HostIo_Test<|MERGE_RESOLUTION|>--- conflicted
+++ resolved
@@ -136,12 +136,8 @@
       description: Name of the server where the domain exists.
       type: String
     description: Returns domain information.
-<<<<<<< HEAD
-  dockerimage: demisto/python3:3.10.11.61265
-=======
   dockerimage: demisto/python3:3.10.12.63474
   runonce: false
->>>>>>> d7aea52b
   subtype: python3
 fromversion: 5.0.0
 tests:
