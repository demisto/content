{
    "name": "Netscout Arbor Edge Defense - AED",
    "description": "Use the Netscout Arbor Edge Defense integration to detect and stop both inbound threats and outbound malicious communication from compromised internal devices.",
<<<<<<< HEAD
    "support": "xsoar",
    "currentVersion": "1.0.23",
    "author": "Cortex XSOAR",
    "url": "https://www.paloaltonetworks.com/cortex",
    "email": "",
=======
    "support": "partner",
    "currentVersion": "1.0.26",
    "author": "Netscout",
    "url": "https://www.netscout.com/product/arbor-aed-aem",
    "email": "supportmanagement@netscout.com",
>>>>>>> 90cf3b88
    "categories": [
        "Network Security"
    ],
    "tags": [],
    "useCases": [],
    "keywords": [],
    "marketplaces": [
        "xsoar",
        "marketplacev2"
    ]
}<|MERGE_RESOLUTION|>--- conflicted
+++ resolved
@@ -1,19 +1,11 @@
 {
     "name": "Netscout Arbor Edge Defense - AED",
     "description": "Use the Netscout Arbor Edge Defense integration to detect and stop both inbound threats and outbound malicious communication from compromised internal devices.",
-<<<<<<< HEAD
-    "support": "xsoar",
-    "currentVersion": "1.0.23",
-    "author": "Cortex XSOAR",
-    "url": "https://www.paloaltonetworks.com/cortex",
-    "email": "",
-=======
     "support": "partner",
     "currentVersion": "1.0.26",
     "author": "Netscout",
     "url": "https://www.netscout.com/product/arbor-aed-aem",
     "email": "supportmanagement@netscout.com",
->>>>>>> 90cf3b88
     "categories": [
         "Network Security"
     ],
