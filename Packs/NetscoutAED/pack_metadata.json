{
    "name": "Netscout Arbor Edge Defense - AED",
    "description": "Use the Netscout Arbor Edge Defense integration to detect and stop both inbound threats and outbound malicious communication from compromised internal devices.",
    "support": "xsoar",
<<<<<<< HEAD
    "currentVersion": "1.0.23",
=======
    "currentVersion": "1.0.25",
>>>>>>> 5cfcc708
    "author": "Cortex XSOAR",
    "url": "https://www.paloaltonetworks.com/cortex",
    "email": "",
    "categories": [
        "Network Security"
    ],
    "tags": [],
    "useCases": [],
    "keywords": [],
    "marketplaces": [
        "xsoar",
        "marketplacev2"
    ]
}<|MERGE_RESOLUTION|>--- conflicted
+++ resolved
@@ -2,11 +2,7 @@
     "name": "Netscout Arbor Edge Defense - AED",
     "description": "Use the Netscout Arbor Edge Defense integration to detect and stop both inbound threats and outbound malicious communication from compromised internal devices.",
     "support": "xsoar",
-<<<<<<< HEAD
-    "currentVersion": "1.0.23",
-=======
     "currentVersion": "1.0.25",
->>>>>>> 5cfcc708
     "author": "Cortex XSOAR",
     "url": "https://www.paloaltonetworks.com/cortex",
     "email": "",
