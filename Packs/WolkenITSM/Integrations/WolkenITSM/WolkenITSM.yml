category: Case Management
commonfields:
  id: Wolken ITSM
  version: -1
configuration:
- defaultvalue: api-brdcmitsmbst.wolkenservicedesk.com
  display: Server URL (e.g. api-brdcmitsmbst.wolkenservicedesk.com)
  name: url
  required: true
  type: 0
- name: credentials
  required: true
  hiddenusername: true
  displaypassword: API Token
  type: 9
- display: Client Id
  name: Client Id
  required: true
  type: 4
- display: Service Account
  name: Service Account
  required: true
  type: 4
- display: Domain
  name: Domain
  required: true
  type: 0
- display: Trust any certificate (not secure)
  name: insecure
  type: 8
- display: Use system proxy settings
  name: proxy
  type: 8
- display: Refresh Token
  name: Refresh Token
  required: true
  type: 4
description: Use The Wolken IT Service Management (ITSM) solution to modernize the way you manage and deliver services to your users.
display: Wolken ITSM
name: Wolken ITSM
script:
  commands:
  - arguments:
    - description: pass incidentId
      name: incidentId
      required: true
    - description: Pass Internal Notes
      name: Notes
      required: true
    description: Used to add Internal Notes in the specified incident
    name: wolken-add-internal-notes
    outputs:
    - contextPath: Wolken.UpdateIncidents.status
      description: ""
      type: String
    - contextPath: Wolken.UpdateIncidents.message
      description: ""
      type: String
  - arguments:
    - description: Pass Subject of the Incident
      name: Subject
      required: true
    - description: Pass Description of the Incident
      name: Description
      required: true
    - description: Pass Sub-Category of the Incident
      name: SubCategoryName
      required: true
    - description: Pass Item Name of the Incident
      name: ItemName
    - description: Pass Priority Id of the Incident
      name: PriorityId
    - description: Pass Requester Email Id of the Incident
      name: RequestorEmail
      required: true
    - description: Pass Contact Number of the Requester
      name: PreferredContactModeNumber
    - description: Pass Contact Type Id of the Incident
      name: ContactTypeId
    - description: Pass Category of the incident
      name: Category
    - description: Pass Sub Category of the Incident
      name: Sub_Category
    - description: Pass required Team Id
      name: TeamId
    - description: Pass Reminder of the incident
      name: Reminder
    - description: Pass Remider Notes of the Incident
      name: Reminder_Notes
    - description: Pass Impact Id of the Incident
      name: ImpactId
    - description: Pass Urgency Id of the Incident
      name: UrgencyId
    - description: Pass Location
      name: Location
    - description: Pass Configuration Item of the incident
      name: Configuration_Item
    - description: Pass file name required to add in the incident
      name: file_name
    - description: Pass file type required to add in the incident
      name: file_type
    - description: Pass file entry Id required to add in the incident
      name: file_entryId
    - description: Pass SourceId required to add in the incident
      name: SourceId
    description: Creates new Wolken ITSM incident
    name: wolken-create-incident-requestv1
    outputs:
    - contextPath: Wolken.CreateIncidents.status
      description: ""
      type: String
    - contextPath: Wolken.CreateIncidents.message
      description: ""
      type: String
    - contextPath: Wolken.CreateIncidents.data.requestId
      description: ""
      type: String
  - arguments: []
    description: Use to get access token and save it in integration context . Refresh Token saved in integration context will be used to create new access token after expiration.
    name: wolken-get-access-token
    outputs:
    - contextPath: Wolken.Token.access_token
      description: ""
      type: String
    - contextPath: Wolken.Token.token_type
      description: ""
      type: String
    - contextPath: Wolken.Token.refresh_token
      description: ""
      type: String
    - contextPath: Wolken.Token.expires_in
      description: ""
      type: Number
    - contextPath: Wolken.Token.scope
      description: ""
      type: String
  - arguments:
    - description: Pass Incident Id required for searching
      name: incidentId
      required: true
    description: Find incident using the specified incident id
    name: wolken-get-incident-by-id
    outputs:
    - contextPath: Wolken.GetIncidents.status
      description: ""
      type: String
  - arguments:
    - description: Pass Incident Id
      name: incidentId
      required: true
    - description: Pass file name required to add in the incident
      name: file_name
    - description: Pass file type required to add in the incident
      name: file_type
    - description: Pass file entry Id required to add in the incident
      name: file_entryId
    description: Add Attachment to the specified Incident Id using entry Id
    name: wolken-post-api-v1-incidents-add-attachments
    outputs:
    - contextPath: Wolken.UpdateIncidents.status
      description: ""
      type: String
    - contextPath: Wolken.UpdateIncidents.message
      description: ""
      type: String
  - arguments:
    - description: pass incidentId
      name: incidentId
      required: true
    - description: Pass Outbound Notes object.
      name: Notes
      required: true
    description: Add Outbound Notes to the specified Incident Id
    name: wolken-post-api-v1-incidents-add-outbound-notes
    outputs:
    - contextPath: Wolken.UpdateIncidents.status
      description: ""
      type: String
    - contextPath: Wolken.UpdateIncidents.message
      description: ""
      type: String
  - arguments:
    - description: Pass Incident Id
      name: incidentId
      required: true
    - description: Pass incident 2Update object
      name: SourceId
      required: true
    - description: Pass the subject of the incident
      name: Subject
      required: true
    - description: Pass the description of the incident
      name: Description
      required: true
    description: Update an existing incident
    name: wolken-post-api-v1-incidents-by-incident-id
    outputs:
    - contextPath: Wolken.UpdateIncidents.status
      description: ""
      type: String
    - contextPath: Wolken.UpdateIncidents.message
      description: ""
      type: String
  - arguments:
    - description: Pass Incident Id
      name: incidentId
      required: true
    - description: Pass the required Resolution code
      name: Resolution_Code
      required: true
    - description: 'Pass Resolution Notes '
      name: Resolution_Notes
      required: true
    - description: Pass Closure description while closing the incident
      name: Closure_Description
      required: true
    - description: 'Pass Status Id of the incident '
      name: StatusId
      required: true
    - description: Pass Sub Status Id of the incident
      name: SubStatusId
      required: true
    - description: Pass Owner of the incident
      name: Owner
      required: true
    description: Close an Incident
    name: wolken-post-api-v1-incidents-close
    outputs:
    - contextPath: Wolken.UpdateIncidents.status
      description: ""
      type: String
    - contextPath: Wolken.UpdateIncidents.message
      description: ""
      type: String
  - arguments:
    - description: Pass Incident Id
      name: incidentId
      required: true
    - description: Pass description for incident Cancellation
      name: Description
      required: true
    description: Cancel an Incident
    name: wolken-put-api-v1-incidents-cancel
    outputs:
    - contextPath: Wolken.UpdateIncidents.status
      description: ""
      type: String
    - contextPath: Wolken.UpdateIncidents.message
      description: ""
      type: String
  - arguments:
    - description: Pass limit
      name: limit
      required: true
    - description: Pass offset
      name: offset
      required: true
    - description: Login User Id
      name: userPsNo
    - description: Status Id
      name: statusId
    - description: Sub Status Id
      name: subStatusId
    - description: Team Id
      name: teamId
    - description: Unit Id
      name: unitId
    - description: Creator Id
      name: creatorId
    - description: Requester Id
      name: requesterId
    - description: Item Id
      name: itemId
    - description: Priority Id
      name: priorityId
    - description: Assigned User Id
      name: assignedUserId
    - description: Created Time Greater Than Equals
      name: createdTimeGTE
    - description: Created Time Less then
      name: createdTimeLT
    - description: Updated Time Greater Then Equals
      name: updatedTimeGTE
    - description: Updated Time Less Then
      name: updatedTimeLT
    - description: Updated By User Id
      name: updatedByUserId
    description: Search in the list of incident using any parameters
    name: wolken-search-incidents-by-params
    outputs:
    - contextPath: Wolken.GetIncidents.status
      description: ""
      type: String
<<<<<<< HEAD
  dockerimage: demisto/python3:3.10.1.25933
=======
  dockerimage: demisto/python3:3.10.12.63474
  runonce: false
>>>>>>> ad185257
  script: ''
  subtype: python3
  type: python
fromversion: 6.0.0
tests:
- No tests (auto formatted)<|MERGE_RESOLUTION|>--- conflicted
+++ resolved
@@ -291,12 +291,8 @@
     - contextPath: Wolken.GetIncidents.status
       description: ""
       type: String
-<<<<<<< HEAD
-  dockerimage: demisto/python3:3.10.1.25933
-=======
   dockerimage: demisto/python3:3.10.12.63474
   runonce: false
->>>>>>> ad185257
   script: ''
   subtype: python3
   type: python
