--- conflicted
+++ resolved
@@ -177,10 +177,7 @@
     - contextPath: RecordedFuture.Credentials.Identities.credentials.exposed_secret.details.rank
       description: Rank for the exposed password.
       type: String
-<<<<<<< HEAD
-=======
   runonce: false
->>>>>>> 9ddafcfd
 tests:
 - No tests
 fromversion: 6.0.0