{
    "name": "Recorded Future Identity",
    "description": "Recorded Future App for Identity",
    "support": "partner",
<<<<<<< HEAD
    "currentVersion": "1.1.5",
=======
    "currentVersion": "1.1.7",
>>>>>>> 90cf3b88
    "author": "Recorded Future",
    "url": "https://www.recordedfuture.com/integrations/",
    "email": "support@recordedfuture.com",
    "categories": [
        "Data Enrichment & Threat Intelligence"
    ],
    "tags": [],
    "created": "2021-11-27T13:09:02Z",
    "updated": "2021-11-27T13:09:02Z",
    "useCases": [],
    "keywords": [
        "recorded future",
        "recordedfuture",
        "rf",
        "identity",
        "identities"
    ],
    "dependencies": {},
    "githubUser": [
        "rderkachrf"
    ],
    "marketplaces": [
        "xsoar",
        "marketplacev2"
    ]
}<|MERGE_RESOLUTION|>--- conflicted
+++ resolved
@@ -2,11 +2,7 @@
     "name": "Recorded Future Identity",
     "description": "Recorded Future App for Identity",
     "support": "partner",
-<<<<<<< HEAD
-    "currentVersion": "1.1.5",
-=======
     "currentVersion": "1.1.7",
->>>>>>> 90cf3b88
     "author": "Recorded Future",
     "url": "https://www.recordedfuture.com/integrations/",
     "email": "support@recordedfuture.com",
