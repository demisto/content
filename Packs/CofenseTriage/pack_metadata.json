{
    "name": "Cofense Triage",
    "description": "Cofense Triage allows users to fetch reports by using the fetch incidents capability. It also provides commands to get entities like reporters, rules, categories, and more.",
    "support": "partner",
<<<<<<< HEAD
    "currentVersion": "2.1.19",
=======
    "currentVersion": "2.1.21",
>>>>>>> 5cfcc708
    "author": "Cofense",
    "url": "https://cofense.com/contact-support/",
    "email": "support@cofense.com",
    "created": "2020-04-14T00:00:00Z",
    "categories": [
        "Data Enrichment & Threat Intelligence"
    ],
    "tags": [],
    "useCases": [
        "Phishing"
    ],
    "keywords": [
        "email",
        "phishing",
        "cofense",
        "triage"
    ],
    "githubUser": [
        "elebow",
        "crestdatasystems"
    ],
    "marketplaces": [
        "xsoar",
        "marketplacev2"
    ]
}<|MERGE_RESOLUTION|>--- conflicted
+++ resolved
@@ -2,11 +2,7 @@
     "name": "Cofense Triage",
     "description": "Cofense Triage allows users to fetch reports by using the fetch incidents capability. It also provides commands to get entities like reporters, rules, categories, and more.",
     "support": "partner",
-<<<<<<< HEAD
-    "currentVersion": "2.1.19",
-=======
     "currentVersion": "2.1.21",
->>>>>>> 5cfcc708
     "author": "Cofense",
     "url": "https://cofense.com/contact-support/",
     "email": "support@cofense.com",
