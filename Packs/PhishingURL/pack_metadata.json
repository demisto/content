--- conflicted
+++ resolved
@@ -2,11 +2,7 @@
     "name": "Phishing URL",
     "description": "Phishing URL is a project with the goal of detecting phishing URLs using machine learning",
     "support": "xsoar",
-<<<<<<< HEAD
-    "currentVersion": "1.1.6",
-=======
     "currentVersion": "1.1.8",
->>>>>>> 9d6c5180
     "author": "Cortex XSOAR",
     "url": "https://www.paloaltonetworks.com/cortex",
     "email": "",
