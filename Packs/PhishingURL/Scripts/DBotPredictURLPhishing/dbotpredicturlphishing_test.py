--- conflicted
+++ resolved
@@ -1,10 +1,7 @@
 from DBotPredictURLPhishing import *
 import pytest
 import DBotPredictURLPhishing
-<<<<<<< HEAD
-=======
 from pytest_mock import MockerFixture
->>>>>>> 90cf3b88
 
 DBotPredictURLPhishing.isCommandAvailable = lambda _: True
 CORRECT_DOMAINS = ['google.com']
@@ -40,11 +37,7 @@
         html_data = "" if url == "bad_url.com" else "html"
         return [{'Contents': {KEY_IMAGE_RASTERIZE: "iVBORwrkJggg==",
                               KEY_IMAGE_HTML: html_data,
-<<<<<<< HEAD
-                              KEY_CURRENT_URL_RASTERIZE: url},
-=======
                               KEY_CURRENT_URL_RASTERIZE: url[0]},
->>>>>>> 90cf3b88
                  'Type': 'note'}]
 
     elif command == 'getMLModel':
@@ -340,9 +333,6 @@
     Then: Make sure None is returned
     """
     from DBotPredictURLPhishing import extract_created_date
-<<<<<<< HEAD
-    assert not extract_created_date(entry_list=[{"EntryContext": None, "Type": 1}])
-=======
     assert not extract_created_date({"EntryContext": None, "Type": 1})
 
 
@@ -377,5 +367,4 @@
     with pytest.raises(DemistoException, match=(
         'Unexpected response from the "rasterize" command. Please make sure the Rasterize pack version is above 2.0.7')
     ):
-        weed_rasterize_errors(['1', '2'], [{}])
->>>>>>> 90cf3b88
+        weed_rasterize_errors(['1', '2'], [{}])