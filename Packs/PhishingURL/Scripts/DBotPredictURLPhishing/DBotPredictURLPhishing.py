--- conflicted
+++ resolved
@@ -695,11 +695,7 @@
     if not urls:
         msg_list.append(MSG_NO_URL_GIVEN)
         return_results(MSG_NO_URL_GIVEN)
-<<<<<<< HEAD
-        return [], ""
-=======
         return [], msg_list
->>>>>>> a6feefe6
     urls = get_final_urls(urls, max_urls, model)
     urls = [demisto.executeCommand("UnEscapeURLs", {"input": x})[0]['Contents'] for x in urls]
     if debug:
@@ -781,10 +777,7 @@
         urls, msg_list = get_urls_to_run(email_body, email_html, urls_argument, max_urls, model, msg_list, debug)
         if not urls:
             return
-<<<<<<< HEAD
-
-=======
->>>>>>> a6feefe6
+
         # Run the model and get predictions
         results = [get_prediction_single_url(model, x, force_model, debug) for x in urls]
 
