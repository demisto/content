import demistomock as demisto
from CommonServerPython import *
from CommonServerUserPython import *
import urllib
import pandas as pd
import base64
import dill
import copy
from tldextract import TLDExtract
from bs4 import BeautifulSoup
from typing import Literal

dill.settings['recurse'] = True

no_fetch_extract = TLDExtract(suffix_list_urls=None, cache_dir=False)  # type: ignore

KEY_IMAGE_RASTERIZE = "image_b64"
KEY_IMAGE_HTML = "html"

MSG_SOMETHING_WRONG_IN_RASTERIZE = "Something went wrong with rasterize"
MSG_ENABLE_WHOIS = "Please enable whois integration for more accurate prediction"
MSG_MODEL_VERSION_IN_DEMISTO = "Model version in demisto: {}.{}"
MSG_NO_MODEL_IN_DEMISTO = "There is no existing model version in demisto"
MSG_NO_URL_GIVEN = "Please input at least one URL"
MSG_FAILED_RASTERIZE = "Rasterize error: ERR_NAME_NOT_RESOLVED"
MSG_FAILED_RASTERIZE_TIMEOUT = "Timeout rasterize"
MSG_IMPOSSIBLE_CONNECTION = "Failed to establish a new connection - Name or service not known"
MSG_UPDATE_MODEL = "Update demisto model from docker model version {}.{}"
MSG_UPDATE_LOGO = "Update demisto model from docker model version {}.{} and transfering logos from demisto version {}.{}"
MSG_WRONG_CONFIG_MODEL = 'Wrong configuration of the model'
MSG_NO_ACTION_ON_MODEL = "Use current model"
MSG_WHITE_LIST = "White List"
MSG_NEED_TO_UPDATE_RASTERIZE = "Please install and/or update rasterize pack"
URL_PHISHING_MODEL_NAME = "url_phishing_model"
OUT_OF_THE_BOX_MODEL_PATH = '/model/model_docker.pkl'
UNKNOWN_MODEL_TYPE = 'UNKNOWN_MODEL_TYPE'
THRESHOLD_NEW_DOMAIN_MONTHS = 6
DOMAIN_AGE_KEY = f'New domain (less than {THRESHOLD_NEW_DOMAIN_MONTHS} months)'

MALICIOUS_VERDICT = "Malicious"
BENIGN_VERDICT = "Benign"
SUSPICIOUS_VERDICT = "Suspicious"
BENIGN_VERDICT_WHITELIST = "Benign - Top domains from Majestic"
UNKNOWN = 'Unknown'

BENIGN_THRESHOLD = 0.5
SUSPICIOUS_THRESHOLD = 0.7

SCORE_INVALID_URL = -1.0
SCORE_BENIGN = 0.0  # type: float

GREEN_COLOR = RED_COLOR = VERDICT_MALICIOUS_COLOR = VERDICT_SUSPICIOUS_COLOR = \
    VERDICT_BENIGN_COLOR = VERDICT_ERROR_COLOR = "**{}**"
MAPPING_VERDICT_COLOR = {MALICIOUS_VERDICT: VERDICT_MALICIOUS_COLOR, BENIGN_VERDICT: VERDICT_BENIGN_COLOR,
                         SUSPICIOUS_VERDICT: VERDICT_SUSPICIOUS_COLOR, BENIGN_VERDICT_WHITELIST: VERDICT_BENIGN_COLOR}

SCORE_THRESHOLD = 0.6  # type: float

MODEL_KEY_URL_SCORE = 'url_score'
MODEL_KEY_LOGO_FOUND = 'logo_found'
MODEL_KEY_SEO = 'seo'
MODEL_KEY_LOGO_IMAGE_BYTES = 'image_bytes'
MODEL_KEY_LOGIN_FORM = 'login_form'

KEY_CONTENT_DOMAIN = "Domain"
KEY_CONTENT_URL = "URL"
KEY_CONTENT_LOGO = "UseOfSuspiciousLogo"
KEY_CONTENT_LOGIN = "HasLoginForm"
KEY_CONTENT_URL_SCORE = "URLStaticScore"
KEY_CONTENT_SEO = "BadSEOQuality"
KEY_CONTENT_AGE = "NewDomain"
KEY_CONTENT_VERDICT = "FinalVerdict"
KEY_CONTENT_IS_WHITELISTED = "TopMajesticDomain"
KEY_CONTENT_DBOT_SCORE = 'DBotScore'

KEY_HR_DOMAIN = "Domain"
KEY_HR_URL = 'Url'
KEY_HR_SEO = "Search engine optimization"
KEY_HR_LOGIN = "Is there a Login form?"
KEY_HR_LOGO = "Suspicious use of company logo"
KEY_HR_URL_SCORE = "URL severity score (from 0 to 1)"

KEY_CONTENT_SUMMARY_URL = 'URL'
KEY_CONTENT_SUMMARY_FINAL_VERDICT = 'FinalVerdict'

KEY_FINAL_VERDICT = "Final Verdict"

WEIGHT_HEURISTIC = {
    DOMAIN_AGE_KEY: 3, MODEL_KEY_LOGIN_FORM: 1, MODEL_KEY_SEO: 1,
    MODEL_KEY_URL_SCORE: 2, MODEL_KEY_LOGO_FOUND: 1
}

MAPPING_VERDICT_TO_DISPLAY_VERDICT = {
    MODEL_KEY_SEO: {True: RED_COLOR.format('Bad'), False: GREEN_COLOR.format('Good')},
    MODEL_KEY_LOGO_FOUND: {True: RED_COLOR.format('Suspicious'), False: GREEN_COLOR.format('Not Suspicious')},
    MODEL_KEY_LOGIN_FORM: {True: RED_COLOR.format('Yes'), False: GREEN_COLOR.format('No')},
    DOMAIN_AGE_KEY: {True: RED_COLOR.format('Less than 6 months ago'), False: GREEN_COLOR.format('More than 6 months ago'),
                     None: None}
}  # type: Dict

VERDICT_TO_INT = {
    MALICIOUS_VERDICT: 3,
    BENIGN_VERDICT: 1,
    BENIGN_VERDICT_WHITELIST: 1,
    SUSPICIOUS_VERDICT: 2
}

WAIT_TIME_RASTERIZE = 5
TIMEOUT_RASTERIZE = 120


class Model:
    '''Abstract class that represents the class of the built-in phishing model.'''

    clf: Any  # sklearn.pipeline.Pipeline
    df_voc: dict
    top_domains: dict
    logos_dict: dict
    custom_logo_associated_domain: dict

    def predict(self, x_pred: pd.DataFrame) -> dict:  # type: ignore[empty-body]
        ...

    def update_model(
        self,
        top_domains: dict,
        logos_dict: dict,
        custom_logo_associated_domain: dict,
    ):
        ...


class ModelData(dict[Literal['top_domains', 'logos_dict', 'custom_logo_associated_domain'], dict]):
    '''Abstract class that represents the format of the data stored in the server.'''


def delete_model():
    res = demisto.executeCommand('deleteMLModel', {'modelName': URL_PHISHING_MODEL_NAME})
    demisto.debug(f'Deleted model. server response: {res}')


def save_model_data(model_data: ModelData):
    """
    Load and save model from the model in the docker
    :return: None
    """
    res = demisto.executeCommand(
        'createMLModel',
        {
            'modelData': b64encode_string(json.dumps(model_data)),
            'modelName': URL_PHISHING_MODEL_NAME,
            'modelLabels': [MALICIOUS_VERDICT, BENIGN_VERDICT, SUSPICIOUS_VERDICT],
            'modelOverride': 'true',
            'modelHidden': True,
            'modelType': 'url_phishing'
        }
    )
    if is_error(res):
        raise DemistoException(get_error(res))


def extract_and_save_old_model_data(model_data: str, minor_version: int) -> Optional[ModelData]:
    '''Update the model to the new version. This will be eventually deleted.'''
    delete_model()
    if minor_version == 0:  # no changes were made to the model by the user
        demisto.debug('Old version is unchanged')
        return None

    import warnings
    warnings.filterwarnings("ignore", module='sklearn')

    old_import = dill._dill._import_module
    dill._dill._import_module = lambda x, safe=False: old_import(x, safe=True)
    model = cast(Model, dill.loads(base64_to_bytes(model_data)))  # guardrails-disable-line
    dill._dill._import_module = old_import

    model_data = cast(ModelData, {
        'top_domains': model.top_domains,
        'logos_dict': model.logos_dict,
        'custom_logo_associated_domain': model.custom_logo_associated_domain,
    })
    save_model_data(model_data)
    return model_data


def get_model_data() -> Optional[ModelData]:
    res = demisto.executeCommand("getMLModel", {"modelName": URL_PHISHING_MODEL_NAME})[0]
    if is_error(res):
        demisto.debug(f'Model not found: {get_error(res)}')
        return None

    extra_data = dict_safe_get(res, ('Contents', 'model', 'extra'))
    model_data = dict_safe_get(res, ('Contents', 'modelData'))

    if isinstance(extra_data, dict) and 'minor' in extra_data:  # this means the old model exists as a pickled object
        demisto.debug(f'Old model found. {extra_data=}')
        return extract_and_save_old_model_data(model_data, extra_data['minor'])
    return cast(ModelData, json.loads(b64decode_string(model_data)))


def load_model_from_docker(path: str = OUT_OF_THE_BOX_MODEL_PATH) -> Model:
    with open(path, 'rb') as f:
        return cast(Model, dill.load(f))  # guardrails-disable-line


def load_model() -> Model:
    model = load_model_from_docker()
    model_data = get_model_data()
    if model_data:
        model.update_model(**model_data)  # type: ignore[misc]
    return model


def b64encode_string(string: str) -> str:
    return base64.b64encode(string.encode()).decode()


def b64decode_string(string: str) -> str:
    return base64_to_bytes(string).decode()


def base64_to_bytes(base64_string: str) -> bytes:
    """
    Transform a base64 string into bytes
    :param base64_string:
    :return:
    """
    return base64.b64decode(base64_string.encode())


def extract_domainv2(url: str) -> str:
    ext = no_fetch_extract(url)
    return ext.domain + "." + ext.suffix


def in_white_list(model: Model, url: str) -> bool:
    """
    Check if url belongs to the Model whitelist
    :param model: model which contains top_domains attribute
    :param url: url to check
    :return:
    """
    return extract_domainv2(url) in model.top_domains


def get_colored_pred_json(pred_json: dict) -> dict:
    """
    Create copy and color json values according to their values.
    :param pred_json: json to color
    :return: json
    """
    return copy.deepcopy(pred_json) | {
        MODEL_KEY_SEO: MAPPING_VERDICT_TO_DISPLAY_VERDICT[MODEL_KEY_SEO][pred_json[MODEL_KEY_SEO]],
        MODEL_KEY_LOGO_FOUND: MAPPING_VERDICT_TO_DISPLAY_VERDICT[MODEL_KEY_LOGO_FOUND][pred_json[MODEL_KEY_LOGO_FOUND]],
        MODEL_KEY_LOGIN_FORM: MAPPING_VERDICT_TO_DISPLAY_VERDICT[MODEL_KEY_LOGIN_FORM][pred_json[MODEL_KEY_LOGIN_FORM]],
        DOMAIN_AGE_KEY: MAPPING_VERDICT_TO_DISPLAY_VERDICT[DOMAIN_AGE_KEY][pred_json[DOMAIN_AGE_KEY]],
    }


def create_x_pred(output_rasterize: dict, url: str) -> pd.DataFrame:
    """
    Create dataframe to predict from the rasterize output
    :param output_rasterize: Dict from the output of rasterize command
    :param url: url to examine
    :return: pd.DataFrame
    """
    website64 = output_rasterize.get(KEY_IMAGE_RASTERIZE, None)
    html = output_rasterize.get(KEY_IMAGE_HTML, None)
    X_pred = pd.DataFrame(columns=['name', 'image', 'html'])
    X_pred.loc[0] = [url, website64, html]
    return X_pred


def prepend_protocol(url: str, protocol: str, www: bool = True) -> str:
    """forceModel
    Append a protocol name (usually http or https) and www to a url
    :param url: url
    :param protocol: protocol we want to add (usually http or https)
    :return: str
    """
    p = urllib.parse.urlparse(url, protocol)  # type: ignore
    netloc = p.netloc or p.path
    path = p.path if p.netloc else ''
    if not netloc.startswith('www.') and www:
        netloc = 'www.' + netloc
    p = urllib.parse.ParseResult(protocol, netloc, path, *p[3:])  # type: ignore
    return p.geturl()


def return_entry_summary(
    pred_json: dict, url: str, is_white_listed: bool, output_rasterize: dict,
    verdict: str, reliability: str = DBotScoreReliability.A_PLUS, **_
) -> Optional[dict[str, Any]]:
    """
    Return entry to demisto
    :param pred_json: json with output of the model
    :param url: url
    :param whitelist: if url belongs to whitelist of the model
    :param reliability: reliability of the source providing the intelligence data.
    :return: entry to demisto
    """
    if is_white_listed:
        return None
    if verdict == BENIGN_VERDICT_WHITELIST:
        verdict = BENIGN_VERDICT
    if not pred_json:
        url_score = SCORE_BENIGN
        url_score_colored = (GREEN_COLOR if url_score < SCORE_THRESHOLD else RED_COLOR).format(url_score)
    else:
        url_score = round(pred_json[MODEL_KEY_URL_SCORE], 2)
        url_score_colored = (GREEN_COLOR if url_score < SCORE_THRESHOLD else RED_COLOR).format(url_score)
    pred_json_colored = get_colored_pred_json(pred_json) if pred_json else {}
    domain = extract_domainv2(url)
    explain = {
        KEY_CONTENT_DOMAIN: domain,
        KEY_CONTENT_URL: url,
        KEY_CONTENT_LOGO: str(pred_json.get(MODEL_KEY_LOGO_FOUND, UNKNOWN)),
        KEY_CONTENT_LOGIN: str(pred_json.get(MODEL_KEY_LOGIN_FORM, UNKNOWN)),
        KEY_CONTENT_URL_SCORE: url_score,
        KEY_CONTENT_SEO: str(pred_json.get(MODEL_KEY_SEO, UNKNOWN)),
        KEY_CONTENT_VERDICT: verdict,
        KEY_CONTENT_IS_WHITELISTED: str(is_white_listed)
    }
    dbot_score = Common.DBotScore(indicator=url,
                                  indicator_type=DBotScoreType.URL,
                                  integration_name='DBotPhishingURL',
                                  score=VERDICT_TO_INT.get(verdict),
                                  reliability=reliability)
    context_DBot_score = dbot_score.to_context().get(dbot_score.get_context_path())

    if pred_json and pred_json[DOMAIN_AGE_KEY] is not None:
        explain[KEY_CONTENT_AGE] = str(pred_json[DOMAIN_AGE_KEY])
    explain_hr = {
        KEY_HR_URL: url,
        KEY_HR_SEO: str(pred_json_colored.get(MODEL_KEY_SEO, UNKNOWN)),
        KEY_HR_LOGIN: str(pred_json_colored.get(MODEL_KEY_LOGIN_FORM, UNKNOWN)),
        KEY_HR_LOGO: str(pred_json_colored.get(MODEL_KEY_LOGO_FOUND, UNKNOWN)),
        KEY_HR_URL_SCORE: url_score_colored
    }
    if pred_json and pred_json[DOMAIN_AGE_KEY] is not None:
        explain_hr[DOMAIN_AGE_KEY] = str(pred_json_colored[DOMAIN_AGE_KEY])
    if verdict == BENIGN_VERDICT:
        return_entry = {
            "Type": entryTypes["note"],
            "ContentsFormat": formats['json'],
            "HumanReadable": tableToMarkdown(f"Phishing prediction evidence | {domain}", explain_hr),
            "Contents": explain,
            "EntryContext": {'DBotPredictURLPhishing': explain}
        }
    else:
        return_entry = {
            "Type": entryTypes["note"],
            "ContentsFormat": formats['json'],
            "HumanReadable": tableToMarkdown(f"Phishing prediction evidence | {domain}", explain_hr),
            "Contents": explain,
            "EntryContext": {'DBotPredictURLPhishing': explain, KEY_CONTENT_DBOT_SCORE: context_DBot_score},
            "Tags": ['DBOT_URL_PHISHING_MALICIOUS']
        }
    return_results(return_entry)
    # Get rasterize image or logo detection if logo was found
    if pred_json:
        image = pred_json[MODEL_KEY_LOGO_IMAGE_BYTES]
        if not image:
            image = base64_to_bytes(output_rasterize.get(KEY_IMAGE_RASTERIZE))  # type: ignore[arg-type]
        res = fileResult(filename='Logo detection engine', data=image)
        res['Type'] = entryTypes['image']
        if pred_json[MODEL_KEY_LOGO_FOUND]:
            res["Tags"] = ['DBOT_URL_PHISHING_MALICIOUS']
        return_results(res)
    return explain


def return_entry_white_list(url: str):
    """
    Create syntethci entry when url belongs to whitelist
    :param url: url
    :return:
    """
    explain = {
        KEY_CONTENT_DOMAIN: extract_domainv2(url),
        KEY_CONTENT_URL: url,
        KEY_CONTENT_AGE: MSG_WHITE_LIST,
        KEY_CONTENT_LOGO: MSG_WHITE_LIST,
        KEY_CONTENT_LOGIN: MSG_WHITE_LIST,
        KEY_CONTENT_URL_SCORE: MSG_WHITE_LIST,
        KEY_CONTENT_SEO: MSG_WHITE_LIST
    }
    explain_hr = {
        KEY_HR_URL: url,
        KEY_HR_SEO: MSG_WHITE_LIST,
        DOMAIN_AGE_KEY: MSG_WHITE_LIST,
        KEY_HR_LOGIN: MSG_WHITE_LIST,
        KEY_HR_LOGO: MSG_WHITE_LIST,
        KEY_HR_URL_SCORE: MSG_WHITE_LIST
    }
    verdict_hr = {
        "Verdict": BENIGN_VERDICT,
        "URL": url
    }
    return_entry = {
        "Type": entryTypes["note"],
        "ContentsFormat": formats['json'],
        "HumanReadable": tableToMarkdown("Verdict", verdict_hr) + tableToMarkdown("Report", explain_hr),
        "Contents": explain,
        "EntryContext": {'DBotPredictURLPhishing': explain}
    }
    return_results(return_entry)


def get_score(pred_json: dict) -> int:
    use_age = False
    use_logo = False
    if pred_json[DOMAIN_AGE_KEY]:
        use_age = True
    if pred_json[MODEL_KEY_LOGO_FOUND]:
        use_logo = True
    domain_age_key = 0 if pred_json[DOMAIN_AGE_KEY] is None else pred_json[DOMAIN_AGE_KEY]
    total_weight_used = WEIGHT_HEURISTIC[DOMAIN_AGE_KEY] * use_age + WEIGHT_HEURISTIC[MODEL_KEY_LOGIN_FORM] \
        + WEIGHT_HEURISTIC[MODEL_KEY_SEO] + WEIGHT_HEURISTIC[MODEL_KEY_URL_SCORE] \
        + WEIGHT_HEURISTIC[MODEL_KEY_LOGO_FOUND] * use_logo
    score = (use_age * WEIGHT_HEURISTIC[DOMAIN_AGE_KEY] * domain_age_key
             + WEIGHT_HEURISTIC[MODEL_KEY_LOGIN_FORM] * pred_json[MODEL_KEY_LOGIN_FORM]
             + WEIGHT_HEURISTIC[MODEL_KEY_SEO] * pred_json[MODEL_KEY_SEO]
             + WEIGHT_HEURISTIC[MODEL_KEY_URL_SCORE] * pred_json[MODEL_KEY_URL_SCORE]
             + use_logo * WEIGHT_HEURISTIC[MODEL_KEY_LOGO_FOUND] * pred_json[MODEL_KEY_LOGO_FOUND]) / total_weight_used
    return score


def get_verdict(pred_json: dict, is_white_listed: bool) -> tuple[float, str]:
    """
    Return verdict of the url based on the output of the model
    :param pred_json: output from the model
    :return:
    """
    if is_white_listed:
        return SCORE_BENIGN, BENIGN_VERDICT
    score = get_score(pred_json)
    if pred_json[MODEL_KEY_LOGO_FOUND]:
        return score, MALICIOUS_VERDICT
    if score < BENIGN_THRESHOLD:
        return score, BENIGN_VERDICT
    if score < SUSPICIOUS_THRESHOLD:
        return score, SUSPICIOUS_VERDICT
    return score, MALICIOUS_VERDICT


def create_dict_context(url, verdict, pred_json, score, is_white_listed, output_rasterize) -> dict:
    return {
        'url_redirect': url, 'url': url, 'verdict': verdict, 'pred_json': pred_json,
        'score': score, 'is_white_listed': is_white_listed, 'output_rasterize': output_rasterize
    }


def extract_created_date(entry: dict) -> Union[bool, None]:
    """
    Check if domain age is younger than THRESHOLD_NEW_DOMAIN_YEAR year
    :param entry_list: output of the whois command
    :return: bool
    """
    if not is_error(entry):
        date_str = dict_safe_get(entry, ('EntryContext', 'Domain(val.Name && val.Name == obj.Name)', 'WHOIS', 'CreationDate'))
        if date_str:
            date = datetime.strptime(date_str, '%d-%m-%Y')
            threshold_date = datetime.now() - timedelta(days=THRESHOLD_NEW_DOMAIN_MONTHS * 30)
            return date > threshold_date
    return None


def return_and_remove_additional_results(results: list, from_index: int):
    '''Return and remove the extra unneeded results returned from a command call.
    In XSOAR 8 log results are usually returned with sub-commands if debug-mode=true'''
    if results[from_index:]:
        return_results(results[from_index:])
        del results[from_index:]
        demisto.debug(f'removed and returned {from_index} outputs')


def weed_rasterize_errors(urls: list[str], res_rasterize: list[Union[dict, str]]):
    '''Remove the URLs that failed rasterization and return them.'''
    error_idx = [
        i for (i, res) in enumerate(res_rasterize)
        if not isinstance(res, dict)
    ][::-1]  # reverse the list as it will be used to remove elements.
    if error_idx:
        return_results(CommandResults(readable_output=tableToMarkdown(
            'The following URLs failed rasterize and were skipped:',
            [{'URL': urls.pop(i), 'Message': res_rasterize.pop(i)} for i in error_idx],
            ['URL', 'Message']
        )))


def rasterize_command(urls: Union[list[str], str], rasterize_timeout: int) -> list[Union[dict, str]]:
    res_rasterize: list[dict] = demisto.executeCommand(  # type: ignore
        'rasterize',
        {
            'type': 'json',
            'url': urls,
            'wait_time': WAIT_TIME_RASTERIZE,
            'execution-timeout': rasterize_timeout
        }
    )
    demisto.debug(f'Rasterize Data: {res_rasterize}')
    return_and_remove_additional_results(res_rasterize, len(urls) if isinstance(urls, list) else 1)
    return [res['Contents'] or res['HumanReadable'] for res in res_rasterize]


def rasterize_urls(urls: list[str], rasterize_timeout: int) -> list[dict]:
    urls = [url.removeprefix('http://') for url in urls]
    res_rasterize = rasterize_command(urls, rasterize_timeout)
    if len(res_rasterize) < len(urls):  # check for errors in the response
        demisto.info(f'Rasterize response is too short, running command for each URL\n{res_rasterize=}\n{urls=}')
        rasterize_runs = map(rasterize_command, urls, [rasterize_timeout] * len(urls))
        res_rasterize = sum(rasterize_runs, [])
    weed_rasterize_errors(urls, res_rasterize)
    return cast(list[dict], res_rasterize)


def get_whois_verdict(domains: list[str]) -> list:
    '''Check domain age from WHOIS command'''
    default = [None] * len(domains)
    if isCommandAvailable('whois'):
        try:
            res = demisto.executeCommand('whois', {'query': domains, 'execution-timeout': 5})
            return_and_remove_additional_results(res, len(domains))
            return res or default
        except Exception as e:
            demisto.debug(str(e))
    else:
        return_results(MSG_ENABLE_WHOIS)
    return default


def get_predictions_for_urls(
    model: Model, urls: list[str], force_model: bool, debug: bool, rasterize_timeout: int, protocol: str
) -> Optional[list[dict]]:

    domains = list(map(extract_domainv2, urls))

    rasterize_outputs = rasterize_urls(urls, rasterize_timeout)

    if not rasterize_outputs:
        return_results('All URLs failed to be rasterized. Skipping prediction.')
        return None

    whois_results = get_whois_verdict(domains)

    results = []
    for url, res_whois, output_rasterize in zip(urls, whois_results, rasterize_outputs):

        # Check is domain in white list -  If yes we don't run the model
        if in_white_list(model, url):
            is_white_listed = True
            if not force_model:
                results.append(create_dict_context(
                    url, BENIGN_VERDICT_WHITELIST,
                    {}, SCORE_BENIGN, is_white_listed, {}
                ))
                continue
        else:
            is_white_listed = False

        x_pred = create_x_pred(
            output_rasterize,
            prepend_protocol(url, protocol)
        )

        pred_json = model.predict(x_pred)
        if debug:
            return_results(pred_json['debug_top_words'])
            return_results(pred_json['debug_found_domains_list'])
            return_results(pred_json['seo'])
            return_results(pred_json['debug_image'])

        pred_json[DOMAIN_AGE_KEY] = extract_created_date(res_whois)

        score, verdict = get_verdict(pred_json, is_white_listed)
        results.append(create_dict_context(url, verdict, pred_json, score, is_white_listed, output_rasterize))
    return results


def return_general_summary(results: list[dict], tag: str = "Summary") -> list[dict]:
    df_summary = pd.DataFrame()
    df_summary['URL'] = [x.get('url_redirect') for x in results]
    df_summary[KEY_FINAL_VERDICT] = [MAPPING_VERDICT_COLOR.get(
        x.get('verdict'), VERDICT_ERROR_COLOR).format(x.get('verdict')) for x in results]  # type: ignore
    summary_context = [
        {KEY_CONTENT_SUMMARY_URL: x.get('url_redirect'), KEY_CONTENT_SUMMARY_FINAL_VERDICT: BENIGN_VERDICT,
         KEY_CONTENT_IS_WHITELISTED: 'True'} for x in results if x.get('is_white_listed')]
    df_summary_json = df_summary.to_dict(orient='records')
    return_entry = {
        "Type": entryTypes["note"],
        "ContentsFormat": formats['json'],
        "HumanReadable": tableToMarkdown("Phishing prediction summary for URLs", df_summary_json,
                                         headers=['URL', KEY_FINAL_VERDICT]),
        "Contents": summary_context,
        "EntryContext": {'DBotPredictURLPhishing': summary_context}
    }
    if tag is not None:
        return_entry["Tags"] = [f'DBOT_URL_PHISHING_{tag}']
    return_results(return_entry)
    return df_summary_json


def return_detailed_summary(results: list, reliability: str) -> list[dict[str, str]]:
    outputs = []
    results.sort(key=lambda x: x['score'])
    for result in results:
        if result.get('score') == SCORE_INVALID_URL:
            continue
        summary_json = return_entry_summary(**result, reliability=reliability)
        if summary_json:
            outputs.append(summary_json)
    return outputs


def extract_urls(text: str) -> list[str]:
    res = demisto.executeCommand("extractIndicators", {"text": text})
    if is_error(res):
        raise DemistoException(get_error(res))
    return list(set(json.loads(res[0]["Contents"]).get("URL", [])))


def get_final_urls(urls: list[str], max_urls: int, model: Model) -> list[str]:
    final_url = []
    seen = []
    low_priority_urls = []
    i = 0
    for url in urls:
        if i < max_urls:
            if extract_domainv2(url) in seen or extract_domainv2(url) in model.top_domains:
                low_priority_urls.append(url)
            else:
                final_url.append(url)
                seen.append(extract_domainv2(url))
                i += 1
    if len(final_url) < max_urls:
        final_url += low_priority_urls[:min(len(low_priority_urls), max_urls - len(final_url))]
    return final_url


def extract_embedded_urls_from_html(html: str) -> list[str]:
    embedded_urls = []
    soup = BeautifulSoup(html)
    for a in soup.find_all('a'):
        if a.has_attr('href') and a['href'] not in a.get_text():
            embedded_urls.append(a['href'])
    return embedded_urls


def get_urls_to_run(
    email_body: str, email_html: str, urls_argument: Union[list, str],
    max_urls: int, model: Model, msg_list: list[str], debug: bool
) -> tuple[list[str], list[str]]:
    if email_body:
        urls_email_body = extract_urls(email_body)
    else:
        if email_html:
            urls_email_body = extract_urls(BeautifulSoup(email_html).get_text())
        else:
            urls_email_body = []
    if email_html:
        urls_email_html = extract_embedded_urls_from_html(email_html)
    else:
        urls_email_html = []
    if isinstance(urls_argument, list):
        urls_only = urls_argument
    else:
        urls_only = urls_argument.split()
    urls = list(set(urls_email_body + urls_only + urls_email_html))

    # create a list with all the paths that start with "mailto:"
    mailto_urls = [url for url in urls if url.startswith("mailto:")]

    # remove the mailto urls from urls list
    urls = [item for item in urls if item not in mailto_urls]

    if mailto_urls:
        return_results(CommandResults(
            readable_output=f'URLs that start with "mailto:" cannot be rasterized.\nURL: {mailto_urls}'))

    if not urls:
        msg_list.append(MSG_NO_URL_GIVEN)
        return_results(MSG_NO_URL_GIVEN)
        return [], msg_list
    urls = get_final_urls(urls, max_urls, model)
    unescaped_urls = demisto.executeCommand("UnEscapeURLs", {"input": urls}) or []
    urls = [res['Contents'] for res in unescaped_urls]  # type: ignore
    if debug:
        return_results(urls)
    return urls, msg_list


def main():
    msg_list: list = []
    try:
        args = demisto.args()
        reset_model = args.get('resetModel') == 'True'
        debug = args.get('debug') == 'True'
        force_model = args.get('forceModel') == 'True'
        email_body = args.get('emailBody', "")
        email_html = args.get('emailHTML', "")
        max_urls = int(arg_to_number(args.get('maxNumberOfURL', 5), 'maxNumberOfURL', required=True))
        urls_argument = args.get('urls', '')
        rasterize_timeout = arg_to_number(args.get('rasterize_timeout', TIMEOUT_RASTERIZE)) or 0
        reliability = DBotScoreReliability.get_dbot_score_reliability_from_str(
            args.get("reliability", DBotScoreReliability.A_PLUS)
        )
        protocol = demisto.args().get('defaultRequestProtocol', 'HTTP').lower()

        if reset_model:
            delete_model()

        model = load_model()

        # Get all the URLs on which we will run the model
        urls, msg_list = get_urls_to_run(email_body, email_html, urls_argument, max_urls, model, msg_list, debug)

        if urls:
            # Run the model and get predictions
            results = get_predictions_for_urls(model, urls, force_model, debug, rasterize_timeout, protocol)
            if results:
                general_summary = return_general_summary(results)
                detailed_summary = return_detailed_summary(results, reliability)
                if debug:
                    return_results(msg_list)
                return general_summary, detailed_summary, msg_list
<<<<<<< HEAD

=======
            return_results('All URLs failed to be rasterized. Skipping prediction.')
        else:
            return_results('No URLs for prediction.')
>>>>>>> 886c0f8e
    except Exception as e:
        return_error(f'Failed to execute URL Phishing script. Error: {e}')

    finally:
        demisto.debug(f'{msg_list=}')


if __name__ in ['__main__', '__builtin__', 'builtins']:
    main()<|MERGE_RESOLUTION|>--- conflicted
+++ resolved
@@ -724,13 +724,6 @@
                 if debug:
                     return_results(msg_list)
                 return general_summary, detailed_summary, msg_list
-<<<<<<< HEAD
-
-=======
-            return_results('All URLs failed to be rasterized. Skipping prediction.')
-        else:
-            return_results('No URLs for prediction.')
->>>>>>> 886c0f8e
     except Exception as e:
         return_error(f'Failed to execute URL Phishing script. Error: {e}')
 
