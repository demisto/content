import demistomock as demisto
from CommonServerPython import *
from CommonServerUserPython import *
import urllib
import pandas as pd
import base64
import dill
import copy
from tldextract import TLDExtract
from bs4 import BeautifulSoup
from typing import Literal

dill.settings["recurse"] = True

no_fetch_extract = TLDExtract(suffix_list_urls=None, cache_dir=False)  # type: ignore

KEY_IMAGE_RASTERIZE = "image_b64"
KEY_IMAGE_HTML = "html"

MSG_SOMETHING_WRONG_IN_RASTERIZE = "Something went wrong with rasterize"
MSG_ENABLE_WHOIS = "Please enable whois integration for more accurate prediction"
MSG_MODEL_VERSION_IN_DEMISTO = "Model version in demisto: {}.{}"
MSG_NO_MODEL_IN_DEMISTO = "There is no existing model version in demisto"
MSG_FAILED_RASTERIZE = "Rasterize error: ERR_NAME_NOT_RESOLVED"
MSG_FAILED_RASTERIZE_TIMEOUT = "Timeout rasterize"
MSG_IMPOSSIBLE_CONNECTION = "Failed to establish a new connection - Name or service not known"
MSG_UPDATE_MODEL = "Update demisto model from docker model version {}.{}"
MSG_UPDATE_LOGO = "Update demisto model from docker model version {}.{} and transfering logos from demisto version {}.{}"
MSG_WRONG_CONFIG_MODEL = "Wrong configuration of the model"
MSG_NO_ACTION_ON_MODEL = "Use current model"
MSG_WHITE_LIST = "White List"
MSG_NEED_TO_UPDATE_RASTERIZE = "Please install and/or update rasterize pack"
URL_PHISHING_MODEL_NAME = "url_phishing_model"
OUT_OF_THE_BOX_MODEL_PATH = "/model/model_docker.pkl"
UNKNOWN_MODEL_TYPE = "UNKNOWN_MODEL_TYPE"
THRESHOLD_NEW_DOMAIN_MONTHS = 6
DOMAIN_AGE_KEY = f"New domain (less than {THRESHOLD_NEW_DOMAIN_MONTHS} months)"

MALICIOUS_VERDICT = "Malicious"
BENIGN_VERDICT = "Benign"
SUSPICIOUS_VERDICT = "Suspicious"
BENIGN_VERDICT_WHITELIST = "Benign - Top domains from Majestic"
UNKNOWN = "Unknown"

BENIGN_THRESHOLD = 0.5
SUSPICIOUS_THRESHOLD = 0.7

SCORE_INVALID_URL = -1.0
SCORE_BENIGN = 0.0  # type: float

GREEN_COLOR = RED_COLOR = VERDICT_MALICIOUS_COLOR = VERDICT_SUSPICIOUS_COLOR = VERDICT_BENIGN_COLOR = VERDICT_ERROR_COLOR = (
    "**{}**"
)
MAPPING_VERDICT_COLOR = {
    MALICIOUS_VERDICT: VERDICT_MALICIOUS_COLOR,
    BENIGN_VERDICT: VERDICT_BENIGN_COLOR,
    SUSPICIOUS_VERDICT: VERDICT_SUSPICIOUS_COLOR,
    BENIGN_VERDICT_WHITELIST: VERDICT_BENIGN_COLOR,
}

SCORE_THRESHOLD = 0.6  # type: float

MODEL_KEY_URL_SCORE = "url_score"
MODEL_KEY_LOGO_FOUND = "logo_found"
MODEL_KEY_SEO = "seo"
MODEL_KEY_LOGO_IMAGE_BYTES = "image_bytes"
MODEL_KEY_LOGIN_FORM = "login_form"

KEY_CONTENT_DOMAIN = "Domain"
KEY_CONTENT_URL = "URL"
KEY_CONTENT_LOGO = "UseOfSuspiciousLogo"
KEY_CONTENT_LOGIN = "HasLoginForm"
KEY_CONTENT_URL_SCORE = "URLStaticScore"
KEY_CONTENT_SEO = "BadSEOQuality"
KEY_CONTENT_AGE = "NewDomain"
KEY_CONTENT_VERDICT = "FinalVerdict"
KEY_CONTENT_IS_WHITELISTED = "TopMajesticDomain"
KEY_CONTENT_DBOT_SCORE = "DBotScore"

KEY_HR_DOMAIN = "Domain"
KEY_HR_URL = "Url"
KEY_HR_SEO = "Search engine optimization"
KEY_HR_LOGIN = "Is there a Login form?"
KEY_HR_LOGO = "Suspicious use of company logo"
KEY_HR_URL_SCORE = "URL severity score (from 0 to 1)"

KEY_CONTENT_SUMMARY_URL = "URL"
KEY_CONTENT_SUMMARY_FINAL_VERDICT = "FinalVerdict"

KEY_FINAL_VERDICT = "Final Verdict"

WEIGHT_HEURISTIC = {DOMAIN_AGE_KEY: 3, MODEL_KEY_LOGIN_FORM: 1, MODEL_KEY_SEO: 1, MODEL_KEY_URL_SCORE: 2, MODEL_KEY_LOGO_FOUND: 1}

MAPPING_VERDICT_TO_DISPLAY_VERDICT = {
    MODEL_KEY_SEO: {True: RED_COLOR.format("Bad"), False: GREEN_COLOR.format("Good")},
    MODEL_KEY_LOGO_FOUND: {True: RED_COLOR.format("Suspicious"), False: GREEN_COLOR.format("Not Suspicious")},
    MODEL_KEY_LOGIN_FORM: {True: RED_COLOR.format("Yes"), False: GREEN_COLOR.format("No")},
    DOMAIN_AGE_KEY: {
        True: RED_COLOR.format("Less than 6 months ago"),
        False: GREEN_COLOR.format("More than 6 months ago"),
        None: None,
    },
}  # type: Dict

VERDICT_TO_INT = {MALICIOUS_VERDICT: 3, BENIGN_VERDICT: 1, BENIGN_VERDICT_WHITELIST: 1, SUSPICIOUS_VERDICT: 2}

WAIT_TIME_RASTERIZE = 5
TIMEOUT_RASTERIZE = 120


class Model:
    """Abstract class that represents the class of the built-in phishing model."""

    clf: Any  # sklearn.pipeline.Pipeline
    df_voc: dict
    top_domains: dict
    logos_dict: dict
    custom_logo_associated_domain: dict
<<<<<<< HEAD

    def predict(self, x_pred: pd.DataFrame) -> dict:  # type: ignore[empty-body]
        ...

    def update_model(
        self,
        top_domains: dict,
        logos_dict: dict,
        custom_logo_associated_domain: dict,
    ):
        ...


=======

    def predict(self, x_pred: pd.DataFrame) -> dict:  # type: ignore[empty-body]
        ...

    def update_model(
        self,
        top_domains: dict,
        logos_dict: dict,
        custom_logo_associated_domain: dict,
    ):
        ...


>>>>>>> ecfa89bc
class ModelData(dict[Literal['top_domains', 'logos_dict', 'custom_logo_associated_domain'], dict]):
    '''Abstract class that represents the format of the data stored in the server.'''


def delete_model():
    res = demisto.executeCommand('deleteMLModel', {'modelName': URL_PHISHING_MODEL_NAME})
    demisto.debug(f'Deleted model. server response: {res}')


def save_model_data(model_data: ModelData):
    """
    Load and save model from the model in the docker
    :return: None
    """
    res = demisto.executeCommand(
        'createMLModel',
        {
            'modelData': b64encode_string(json.dumps(model_data)),
            'modelName': URL_PHISHING_MODEL_NAME,
            'modelLabels': [MALICIOUS_VERDICT, BENIGN_VERDICT, SUSPICIOUS_VERDICT],
            'modelOverride': 'true',
            'modelHidden': True,
            'modelType': 'url_phishing'
        }
    )
    if is_error(res):
        raise DemistoException(get_error(res))


def extract_and_save_old_model_data(model_data: str, minor_version: int) -> Optional[ModelData]:  # pragma: no cover
    '''Update the model to the new version. This will be eventually deleted.'''
    delete_model()
    if minor_version == 0:  # no changes were made to the model by the user
        demisto.debug('Old version is unchanged')
        return None

    import warnings
    warnings.filterwarnings("ignore", module='sklearn')

    old_import = dill._dill._import_module
    dill._dill._import_module = lambda x, safe=False: old_import(x, safe=True)
    model = cast(Model, dill.loads(base64_to_bytes(model_data)))  # guardrails-disable-line
    dill._dill._import_module = old_import

    model_data = cast(ModelData, {
        'top_domains': model.top_domains,
        'logos_dict': model.logos_dict,
        'custom_logo_associated_domain': model.custom_logo_associated_domain,
    })
    save_model_data(model_data)
    return model_data


def get_model_data() -> Optional[ModelData]:
    res = demisto.executeCommand("getMLModel", {"modelName": URL_PHISHING_MODEL_NAME})[0]
    if is_error(res):
        demisto.debug(f'Model not found: {get_error(res)}')
        return None
<<<<<<< HEAD

    extra_data = dict_safe_get(res, ('Contents', 'model', 'extra'))
    model_data = dict_safe_get(res, ('Contents', 'modelData'))

    if isinstance(extra_data, dict) and 'minor' in extra_data:  # this means the old model exists as a pickled object
        demisto.debug(f'Old model found. {extra_data=}')
        return extract_and_save_old_model_data(model_data, extra_data['minor'])
    return cast(ModelData, json.loads(b64decode_string(model_data)))


def load_model_from_docker(path: str = OUT_OF_THE_BOX_MODEL_PATH) -> Model:
    with open(path, 'rb') as f:
        return cast(Model, dill.load(f))  # guardrails-disable-line


def load_model() -> Model:
    model = load_model_from_docker()
    model_data = get_model_data()
    if model_data:
        model.update_model(**model_data)  # type: ignore[misc]
    return model


def b64encode_string(string: str) -> str:
    return base64.b64encode(string.encode()).decode()

=======

    extra_data = dict_safe_get(res, ('Contents', 'model', 'extra'))
    model_data = dict_safe_get(res, ('Contents', 'modelData'))

    if isinstance(extra_data, dict) and 'minor' in extra_data:  # this means the old model exists as a pickled object
        demisto.debug(f'Old model found. {extra_data=}')
        return extract_and_save_old_model_data(model_data, extra_data['minor'])
    return cast(ModelData, json.loads(b64decode_string(model_data)))


def load_model_from_docker(path: str = OUT_OF_THE_BOX_MODEL_PATH) -> Model:
    with open(path, 'rb') as f:
        return cast(Model, dill.load(f))  # guardrails-disable-line


def load_model() -> Model:
    model = load_model_from_docker()
    model_data = get_model_data()
    if model_data:
        model.update_model(**model_data)  # type: ignore[misc]
    return model


def b64encode_string(string: str) -> str:
    return base64.b64encode(string.encode()).decode()

>>>>>>> ecfa89bc

def b64decode_string(string: str) -> str:
    return base64_to_bytes(string).decode()


def base64_to_bytes(base64_string: str) -> bytes:
    """
    Transform a base64 string into bytes
    :param base64_string:
    :return:
    """
    return base64.b64decode(base64_string.encode())


def extract_domainv2(url: str) -> str:
    ext = no_fetch_extract(url)
    return ext.domain + "." + ext.suffix


def in_white_list(model: Model, url: str) -> bool:
    """
    Check if url belongs to the Model whitelist
    :param model: model which contains top_domains attribute
    :param url: url to check
    :return:
    """
    return extract_domainv2(url) in model.top_domains


def get_colored_pred_json(pred_json: dict) -> dict:
    """
    Create copy and color json values according to their values.
    :param pred_json: json to color
    :return: json
    """
    return copy.deepcopy(pred_json) | {
        MODEL_KEY_SEO: MAPPING_VERDICT_TO_DISPLAY_VERDICT[MODEL_KEY_SEO][pred_json[MODEL_KEY_SEO]],
        MODEL_KEY_LOGO_FOUND: MAPPING_VERDICT_TO_DISPLAY_VERDICT[MODEL_KEY_LOGO_FOUND][pred_json[MODEL_KEY_LOGO_FOUND]],
        MODEL_KEY_LOGIN_FORM: MAPPING_VERDICT_TO_DISPLAY_VERDICT[MODEL_KEY_LOGIN_FORM][pred_json[MODEL_KEY_LOGIN_FORM]],
        DOMAIN_AGE_KEY: MAPPING_VERDICT_TO_DISPLAY_VERDICT[DOMAIN_AGE_KEY][pred_json[DOMAIN_AGE_KEY]],
    }


def create_x_pred(output_rasterize: dict, url: str) -> pd.DataFrame:
    """
    Create dataframe to predict from the rasterize output
    :param output_rasterize: Dict from the output of rasterize command
    :param url: url to examine
    :return: pd.DataFrame
    """
    website64 = output_rasterize.get(KEY_IMAGE_RASTERIZE, None)
    html = output_rasterize.get(KEY_IMAGE_HTML, None)
    X_pred = pd.DataFrame(columns=["name", "image", "html"])
    X_pred.loc[0] = [url, website64, html]
    return X_pred


def prepend_protocol(url: str, protocol: str, www: bool = True) -> str:
    """forceModel
    Append a protocol name (usually http or https) and www to a url
    :param url: url
    :param protocol: protocol we want to add (usually http or https)
    :return: str
    """
    p = urllib.parse.urlparse(url, protocol)  # type: ignore
    netloc = p.netloc or p.path
    path = p.path if p.netloc else ""
    if not netloc.startswith("www.") and www:
        netloc = "www." + netloc
    p = urllib.parse.ParseResult(protocol, netloc, path, *p[3:])  # type: ignore
    return p.geturl()


def return_entry_summary(
    pred_json: dict,
    url: str,
    is_white_listed: bool,
    output_rasterize: dict,
    verdict: str,
    reliability: str = DBotScoreReliability.A_PLUS,
    **_,
) -> Optional[dict[str, Any]]:
    """
    Return entry to demisto
    :param pred_json: json with output of the model
    :param url: url
    :param whitelist: if url belongs to whitelist of the model
    :param reliability: reliability of the source providing the intelligence data.
    :return: entry to demisto
    """
    if is_white_listed:
        return None
    if verdict == BENIGN_VERDICT_WHITELIST:
        verdict = BENIGN_VERDICT
    if not pred_json:
        url_score = SCORE_BENIGN
        url_score_colored = (GREEN_COLOR if url_score < SCORE_THRESHOLD else RED_COLOR).format(url_score)
    else:
        url_score = round(pred_json[MODEL_KEY_URL_SCORE], 2)
        url_score_colored = (GREEN_COLOR if url_score < SCORE_THRESHOLD else RED_COLOR).format(url_score)
    pred_json_colored = get_colored_pred_json(pred_json) if pred_json else {}
    domain = extract_domainv2(url)
    explain = {
        KEY_CONTENT_DOMAIN: domain,
        KEY_CONTENT_URL: url,
        KEY_CONTENT_LOGO: str(pred_json.get(MODEL_KEY_LOGO_FOUND, UNKNOWN)),
        KEY_CONTENT_LOGIN: str(pred_json.get(MODEL_KEY_LOGIN_FORM, UNKNOWN)),
        KEY_CONTENT_URL_SCORE: url_score,
        KEY_CONTENT_SEO: str(pred_json.get(MODEL_KEY_SEO, UNKNOWN)),
        KEY_CONTENT_VERDICT: verdict,
        KEY_CONTENT_IS_WHITELISTED: str(is_white_listed),
    }
    dbot_score = Common.DBotScore(
        indicator=url,
        indicator_type=DBotScoreType.URL,
        integration_name="DBotPhishingURL",
        score=VERDICT_TO_INT.get(verdict),
        reliability=reliability,
    )
    context_DBot_score = dbot_score.to_context().get(dbot_score.get_context_path())

    if pred_json and pred_json[DOMAIN_AGE_KEY] is not None:
        explain[KEY_CONTENT_AGE] = str(pred_json[DOMAIN_AGE_KEY])
    explain_hr = {
        KEY_HR_URL: url,
        KEY_HR_SEO: str(pred_json_colored.get(MODEL_KEY_SEO, UNKNOWN)),
        KEY_HR_LOGIN: str(pred_json_colored.get(MODEL_KEY_LOGIN_FORM, UNKNOWN)),
        KEY_HR_LOGO: str(pred_json_colored.get(MODEL_KEY_LOGO_FOUND, UNKNOWN)),
        KEY_HR_URL_SCORE: url_score_colored,
    }
    if pred_json and pred_json[DOMAIN_AGE_KEY] is not None:
        explain_hr[DOMAIN_AGE_KEY] = str(pred_json_colored[DOMAIN_AGE_KEY])
    if verdict == BENIGN_VERDICT:
        return_entry = {
            "Type": entryTypes["note"],
            "ContentsFormat": formats["json"],
            "HumanReadable": tableToMarkdown(f"Phishing prediction evidence | {domain}", explain_hr),
            "Contents": explain,
            "EntryContext": {"DBotPredictURLPhishing": explain},
        }
    else:
        return_entry = {
            "Type": entryTypes["note"],
            "ContentsFormat": formats["json"],
            "HumanReadable": tableToMarkdown(f"Phishing prediction evidence | {domain}", explain_hr),
            "Contents": explain,
            "EntryContext": {"DBotPredictURLPhishing": explain, KEY_CONTENT_DBOT_SCORE: context_DBot_score},
            "Tags": ["DBOT_URL_PHISHING_MALICIOUS"],
        }
    return_results(return_entry)

    if pred_json:
        image = pred_json[MODEL_KEY_LOGO_IMAGE_BYTES]
        if not image:
            image = base64_to_bytes(output_rasterize.get(KEY_IMAGE_RASTERIZE))  # type: ignore[arg-type]
        res = fileResult(filename='Logo detection engine', data=image)
        res['Type'] = entryTypes['image']
        if pred_json[MODEL_KEY_LOGO_FOUND]:
            res["Tags"] = ["DBOT_URL_PHISHING_MALICIOUS"]
        return_results(res)
    return explain


def return_entry_white_list(url: str):
    """
    Create syntethci entry when url belongs to whitelist
    :param url: url
    :return:
    """
    explain = {
        KEY_CONTENT_DOMAIN: extract_domainv2(url),
        KEY_CONTENT_URL: url,
        KEY_CONTENT_AGE: MSG_WHITE_LIST,
        KEY_CONTENT_LOGO: MSG_WHITE_LIST,
        KEY_CONTENT_LOGIN: MSG_WHITE_LIST,
        KEY_CONTENT_URL_SCORE: MSG_WHITE_LIST,
        KEY_CONTENT_SEO: MSG_WHITE_LIST,
    }
    explain_hr = {
        KEY_HR_URL: url,
        KEY_HR_SEO: MSG_WHITE_LIST,
        DOMAIN_AGE_KEY: MSG_WHITE_LIST,
        KEY_HR_LOGIN: MSG_WHITE_LIST,
        KEY_HR_LOGO: MSG_WHITE_LIST,
        KEY_HR_URL_SCORE: MSG_WHITE_LIST,
    }
    verdict_hr = {"Verdict": BENIGN_VERDICT, "URL": url}
    return_entry = {
        "Type": entryTypes["note"],
        "ContentsFormat": formats["json"],
        "HumanReadable": tableToMarkdown("Verdict", verdict_hr) + tableToMarkdown("Report", explain_hr),
        "Contents": explain,
        "EntryContext": {"DBotPredictURLPhishing": explain},
    }
    return_results(return_entry)


def get_score(pred_json: dict) -> int:
    use_age = False
    use_logo = False
    if pred_json[DOMAIN_AGE_KEY]:
        use_age = True
    if pred_json[MODEL_KEY_LOGO_FOUND]:
        use_logo = True
    domain_age_key = 0 if pred_json[DOMAIN_AGE_KEY] is None else pred_json[DOMAIN_AGE_KEY]
    total_weight_used = (
        WEIGHT_HEURISTIC[DOMAIN_AGE_KEY] * use_age
        + WEIGHT_HEURISTIC[MODEL_KEY_LOGIN_FORM]
        + WEIGHT_HEURISTIC[MODEL_KEY_SEO]
        + WEIGHT_HEURISTIC[MODEL_KEY_URL_SCORE]
        + WEIGHT_HEURISTIC[MODEL_KEY_LOGO_FOUND] * use_logo
    )
    score = (
        use_age * WEIGHT_HEURISTIC[DOMAIN_AGE_KEY] * domain_age_key
        + WEIGHT_HEURISTIC[MODEL_KEY_LOGIN_FORM] * pred_json[MODEL_KEY_LOGIN_FORM]
        + WEIGHT_HEURISTIC[MODEL_KEY_SEO] * pred_json[MODEL_KEY_SEO]
        + WEIGHT_HEURISTIC[MODEL_KEY_URL_SCORE] * pred_json[MODEL_KEY_URL_SCORE]
        + use_logo * WEIGHT_HEURISTIC[MODEL_KEY_LOGO_FOUND] * pred_json[MODEL_KEY_LOGO_FOUND]
    ) / total_weight_used
    return score


def get_verdict(pred_json: dict, is_white_listed: bool) -> tuple[float, str]:
    """
    Return verdict of the url based on the output of the model
    :param pred_json: output from the model
    :return:
    """
    if is_white_listed:
        return SCORE_BENIGN, BENIGN_VERDICT
    score = get_score(pred_json)
    if pred_json[MODEL_KEY_LOGO_FOUND]:
        return score, MALICIOUS_VERDICT
    if score < BENIGN_THRESHOLD:
        return score, BENIGN_VERDICT
    if score < SUSPICIOUS_THRESHOLD:
        return score, SUSPICIOUS_VERDICT
    return score, MALICIOUS_VERDICT


def create_dict_context(url, verdict, pred_json, score, is_white_listed, output_rasterize) -> dict:
    return {
        "url_redirect": url,
        "url": url,
        "verdict": verdict,
        "pred_json": pred_json,
        "score": score,
        "is_white_listed": is_white_listed,
        "output_rasterize": output_rasterize,
    }


def extract_created_date(entry: dict) -> Union[bool, None]:
    """
    Check if domain age is younger than THRESHOLD_NEW_DOMAIN_YEAR year
    :param entry_list: output of the whois command
    :return: bool
    """
    if not is_error(entry):
        date_str = dict_safe_get(entry, ("EntryContext", "Domain(val.Name && val.Name == obj.Name)", "WHOIS", "CreationDate"))
        if date_str:
            date = datetime.strptime(date_str, "%d-%m-%Y")
            threshold_date = datetime.now() - timedelta(days=THRESHOLD_NEW_DOMAIN_MONTHS * 30)
            return date > threshold_date
    return None


def return_and_remove_additional_results(results: list, from_index: int):
    """Return and remove the extra unneeded results returned from a command call.
    In XSOAR 8 log results are usually returned with sub-commands if debug-mode=true"""
    if results[from_index:]:
        return_results(results[from_index:])
        del results[from_index:]
        demisto.debug(f"removed and returned {from_index} outputs")


def weed_rasterize_errors(urls: list[str], res_rasterize: list[Union[dict, str]]):
    """Remove the URLs that failed rasterization and return them."""
    error_idx = [i for (i, res) in enumerate(res_rasterize) if not isinstance(res, dict)][
        ::-1
    ]  # reverse the list as it will be used to remove elements.
    if error_idx:
        return_results(
            CommandResults(
                readable_output=tableToMarkdown(
                    "The following URLs failed rasterize and were skipped:",
                    [{"URL": urls.pop(i), "Message": res_rasterize.pop(i)} for i in error_idx],
                    ["URL", "Message"],
                )
            )
        )


def rasterize_command(urls: Union[list[str], str], rasterize_timeout: int) -> list[Union[dict, str]]:
    res_rasterize: list[dict] = demisto.executeCommand(  # type: ignore
        "rasterize", {"type": "json", "url": urls, "wait_time": WAIT_TIME_RASTERIZE, "execution-timeout": rasterize_timeout}
    )
    demisto.debug(f"Rasterize Data: {res_rasterize}")
    return_and_remove_additional_results(res_rasterize, len(urls) if isinstance(urls, list) else 1)
    return [res["Contents"] or res["HumanReadable"] for res in res_rasterize]


def rasterize_urls(urls: list[str], rasterize_timeout: int) -> list[dict]:
    urls = [url.removeprefix("http://") for url in urls]
    res_rasterize = rasterize_command(urls, rasterize_timeout)
    if len(res_rasterize) < len(urls):  # check for errors in the response
        demisto.info(f"Rasterize response is too short, running command for each URL\n{res_rasterize=}\n{urls=}")
        rasterize_runs = map(rasterize_command, urls, [rasterize_timeout] * len(urls))
        res_rasterize = sum(rasterize_runs, [])
    weed_rasterize_errors(urls, res_rasterize)
    return cast(list[dict], res_rasterize)


def get_whois_verdict(domains: list[str]) -> list:
    """Check domain age from WHOIS command"""
    default = [None] * len(domains)
    if isCommandAvailable("whois"):
        try:
            res = demisto.executeCommand("whois", {"query": domains, "execution-timeout": 5})
            return_and_remove_additional_results(res, len(domains))
            return res or default
        except Exception as e:
            demisto.debug(str(e))
    else:
        return_results(MSG_ENABLE_WHOIS)
    return default


def get_predictions_for_urls(model: Model, urls: list[str], requested_urls: list[str], force_model: bool, debug: bool,
                             rasterize_timeout: int, protocol: str) -> Optional[list[dict]]:
    """Generate predictions for the given URL list

    :param model: Prediction model to use.
    :param urls: List of URLs to generate predictions for.
    :param requested_urls: List of URLs requested to be checked, in their original form.
    :param force_model: When set, the model will be run even if the URL is whitelisted.
    :param debug: Enable debug output messages.
    :param rasterize_timeout: Timeout for the rasterize call.
    :param protocol: Protocol override to be used in the URLs (e.g. "http", "https")

    :return: A list of dictionaries containing the prediction results for each URL, or None if no results were generated.
    """

    domains = list(map(extract_domainv2, urls))

    rasterize_outputs = rasterize_urls(urls, rasterize_timeout)

    if not rasterize_outputs:
        return_results('All URLs failed to be rasterized. Skipping prediction.')
        return None

    whois_results = get_whois_verdict(domains)

    results = []
    for url, requested_url, res_whois, output_rasterize in zip(urls, requested_urls, whois_results, rasterize_outputs):
        # Check is domain in white list -  If yes we don't run the model
        if in_white_list(model, url):
            is_white_listed = True
            if not force_model:
                results.append(create_dict_context(requested_url, BENIGN_VERDICT_WHITELIST, {},
                                                   SCORE_BENIGN, is_white_listed, {}))
                continue
        else:
            is_white_listed = False

        x_pred = create_x_pred(output_rasterize, prepend_protocol(url, protocol))

        pred_json = model.predict(x_pred)
        if debug:
            return_results(pred_json["debug_top_words"])
            return_results(pred_json["debug_found_domains_list"])
            return_results(pred_json["seo"])
            return_results(pred_json["debug_image"])

        pred_json[DOMAIN_AGE_KEY] = extract_created_date(res_whois)

        score, verdict = get_verdict(pred_json, is_white_listed)
        results.append(create_dict_context(requested_url, verdict, pred_json, score, is_white_listed, output_rasterize))
    return results


def return_general_summary(results: list[dict], tag: str = "Summary") -> list[dict]:
    df_summary = pd.DataFrame()
    df_summary["URL"] = [x.get("url_redirect") for x in results]
    df_summary[KEY_FINAL_VERDICT] = [
        MAPPING_VERDICT_COLOR.get(x.get("verdict"), VERDICT_ERROR_COLOR).format(x.get("verdict"))  # type: ignore
        for x in results  # type: ignore
    ]
    summary_context = [
        {
            KEY_CONTENT_SUMMARY_URL: x.get("url_redirect"),
            KEY_CONTENT_SUMMARY_FINAL_VERDICT: BENIGN_VERDICT,
            KEY_CONTENT_IS_WHITELISTED: "True",
        }
        for x in results
        if x.get("is_white_listed")
    ]
    df_summary_json = df_summary.to_dict(orient="records")
    return_entry = {
        "Type": entryTypes["note"],
        "ContentsFormat": formats["json"],
        "HumanReadable": tableToMarkdown(
            "Phishing prediction summary for URLs", df_summary_json, headers=["URL", KEY_FINAL_VERDICT]
        ),
        "Contents": summary_context,
        "EntryContext": {"DBotPredictURLPhishing": summary_context},
    }
    if tag is not None:
        return_entry["Tags"] = [f"DBOT_URL_PHISHING_{tag}"]
    return_results(return_entry)
    return df_summary_json


def return_detailed_summary(results: list, reliability: str) -> list[dict[str, str]]:
    outputs = []
    results.sort(key=lambda x: x["score"])
    for result in results:
        if result.get("score") == SCORE_INVALID_URL:
            continue
        summary_json = return_entry_summary(**result, reliability=reliability)
        if summary_json:
            outputs.append(summary_json)
    return outputs


def extract_urls(text: str) -> list[str]:
    res = demisto.executeCommand("extractIndicators", {"text": text})
    if is_error(res):
        raise DemistoException(get_error(res))
    return list(set(json.loads(res[0]["Contents"]).get("URL", [])))


def get_final_urls(urls: list[str], max_urls: int, model: Model) -> list[str]:
    final_url = []
    seen = []
    low_priority_urls = []
    i = 0
    for url in urls:
        if i < max_urls:
            if extract_domainv2(url) in seen or extract_domainv2(url) in model.top_domains:
                low_priority_urls.append(url)
            else:
                final_url.append(url)
                seen.append(extract_domainv2(url))
                i += 1
    if len(final_url) < max_urls:
        final_url += low_priority_urls[: min(len(low_priority_urls), max_urls - len(final_url))]
    return final_url


def extract_embedded_urls_from_html(html: str) -> list[str]:
    return [a.get('href') for a in BeautifulSoup(html).find_all('a') if a.get('href')]  # type: ignore


def get_urls_to_run(
    email_body: str,
    email_html: str,
    urls_argument: Union[list, str],
    max_urls: int,
    model: Model,
    msg_list: list[str],
    debug: bool,
) -> tuple[list[str], list[str], list[str]]:
    if email_body:
        urls_email_body = extract_urls(email_body)
    else:
        urls_email_body = extract_urls(BeautifulSoup(email_html).get_text()) if email_html else []
    if email_html:
        urls_email_html = extract_embedded_urls_from_html(email_html)
    else:
        urls_email_html = []
    if isinstance(urls_argument, list):
        urls_only = urls_argument
    else:
        urls_only = urls_argument.split()
    urls = list(set(urls_email_body + urls_only + urls_email_html))

    mailto_urls = [url for url in urls if url.startswith("mailto:")]

    urls = [item for item in urls if item not in mailto_urls]

    if mailto_urls:
        return_results(
            CommandResults(readable_output=f'URLs that start with "mailto:" cannot be rasterized.\nURL: {mailto_urls}')
        )

    if not urls:
        return_results('No URLs for prediction.')
<<<<<<< HEAD
        return [], msg_list
    urls = get_final_urls(urls, max_urls, model)
    unescaped_urls = demisto.executeCommand("UnEscapeURLs", {"input": urls}) or []
    urls = [res["Contents"] for res in unescaped_urls]  # type: ignore
    if debug:
        return_results(urls)
    return urls, msg_list
=======
        return [], [], msg_list
    urls = get_final_urls(urls, max_urls, model)
    unescaped_urls = demisto.executeCommand("UnEscapeURLs", {"input": urls}) or []
    unescaped_urls = [res["Contents"] for res in unescaped_urls]  # type: ignore
    if debug:
        return_results(unescaped_urls)
    return unescaped_urls, urls, msg_list
>>>>>>> ecfa89bc


def main():
    msg_list: list = []
    try:
        args = demisto.args()
        reset_model = args.get('resetModel') == 'True'
        debug = args.get('debug') == 'True'
        force_model = args.get('forceModel') == 'True'
        email_body = args.get('emailBody', "")
        email_html = args.get('emailHTML', "")
        max_urls = cast(int, arg_to_number(args.get('maxNumberOfURL', 5), 'maxNumberOfURL', required=True))
        urls_argument = args.get('urls', '')
        rasterize_timeout = arg_to_number(args.get('rasterize_timeout', TIMEOUT_RASTERIZE)) or 0
        reliability = DBotScoreReliability.get_dbot_score_reliability_from_str(
            args.get("reliability", DBotScoreReliability.A_PLUS)
        )
        protocol = demisto.args().get('defaultRequestProtocol', 'HTTP').lower()

        if reset_model:
            delete_model()

        model = load_model()

<<<<<<< HEAD
        urls, msg_list = get_urls_to_run(email_body, email_html, urls_argument, max_urls, model, msg_list, debug)

        if urls:
            results = get_predictions_for_urls(model, urls, force_model, debug, rasterize_timeout, protocol)
=======
        urls, requested_urls, msg_list = get_urls_to_run(email_body, email_html, urls_argument, max_urls, model, msg_list, debug)

        if urls:
            results = get_predictions_for_urls(model, urls, requested_urls, force_model, debug, rasterize_timeout, protocol)
>>>>>>> ecfa89bc
            if results:
                general_summary = return_general_summary(results)
                detailed_summary = return_detailed_summary(results, reliability)
                if debug:
                    return_results(msg_list)
                return general_summary, detailed_summary, msg_list

    except Exception as e:
        return_error(f'Failed to execute URL Phishing script. Error: {e}')

    finally:
        demisto.debug(f'{msg_list=}')


if __name__ in ["__main__", "__builtin__", "builtins"]:
    main()<|MERGE_RESOLUTION|>--- conflicted
+++ resolved
@@ -116,7 +116,6 @@
     top_domains: dict
     logos_dict: dict
     custom_logo_associated_domain: dict
-<<<<<<< HEAD
 
     def predict(self, x_pred: pd.DataFrame) -> dict:  # type: ignore[empty-body]
         ...
@@ -130,21 +129,6 @@
         ...
 
 
-=======
-
-    def predict(self, x_pred: pd.DataFrame) -> dict:  # type: ignore[empty-body]
-        ...
-
-    def update_model(
-        self,
-        top_domains: dict,
-        logos_dict: dict,
-        custom_logo_associated_domain: dict,
-    ):
-        ...
-
-
->>>>>>> ecfa89bc
 class ModelData(dict[Literal['top_domains', 'logos_dict', 'custom_logo_associated_domain'], dict]):
     '''Abstract class that represents the format of the data stored in the server.'''
 
@@ -203,7 +187,6 @@
     if is_error(res):
         demisto.debug(f'Model not found: {get_error(res)}')
         return None
-<<<<<<< HEAD
 
     extra_data = dict_safe_get(res, ('Contents', 'model', 'extra'))
     model_data = dict_safe_get(res, ('Contents', 'modelData'))
@@ -230,34 +213,6 @@
 def b64encode_string(string: str) -> str:
     return base64.b64encode(string.encode()).decode()
 
-=======
-
-    extra_data = dict_safe_get(res, ('Contents', 'model', 'extra'))
-    model_data = dict_safe_get(res, ('Contents', 'modelData'))
-
-    if isinstance(extra_data, dict) and 'minor' in extra_data:  # this means the old model exists as a pickled object
-        demisto.debug(f'Old model found. {extra_data=}')
-        return extract_and_save_old_model_data(model_data, extra_data['minor'])
-    return cast(ModelData, json.loads(b64decode_string(model_data)))
-
-
-def load_model_from_docker(path: str = OUT_OF_THE_BOX_MODEL_PATH) -> Model:
-    with open(path, 'rb') as f:
-        return cast(Model, dill.load(f))  # guardrails-disable-line
-
-
-def load_model() -> Model:
-    model = load_model_from_docker()
-    model_data = get_model_data()
-    if model_data:
-        model.update_model(**model_data)  # type: ignore[misc]
-    return model
-
-
-def b64encode_string(string: str) -> str:
-    return base64.b64encode(string.encode()).decode()
-
->>>>>>> ecfa89bc
 
 def b64decode_string(string: str) -> str:
     return base64_to_bytes(string).decode()
@@ -746,15 +701,6 @@
 
     if not urls:
         return_results('No URLs for prediction.')
-<<<<<<< HEAD
-        return [], msg_list
-    urls = get_final_urls(urls, max_urls, model)
-    unescaped_urls = demisto.executeCommand("UnEscapeURLs", {"input": urls}) or []
-    urls = [res["Contents"] for res in unescaped_urls]  # type: ignore
-    if debug:
-        return_results(urls)
-    return urls, msg_list
-=======
         return [], [], msg_list
     urls = get_final_urls(urls, max_urls, model)
     unescaped_urls = demisto.executeCommand("UnEscapeURLs", {"input": urls}) or []
@@ -762,7 +708,6 @@
     if debug:
         return_results(unescaped_urls)
     return unescaped_urls, urls, msg_list
->>>>>>> ecfa89bc
 
 
 def main():
@@ -787,17 +732,10 @@
 
         model = load_model()
 
-<<<<<<< HEAD
-        urls, msg_list = get_urls_to_run(email_body, email_html, urls_argument, max_urls, model, msg_list, debug)
-
-        if urls:
-            results = get_predictions_for_urls(model, urls, force_model, debug, rasterize_timeout, protocol)
-=======
         urls, requested_urls, msg_list = get_urls_to_run(email_body, email_html, urls_argument, max_urls, model, msg_list, debug)
 
         if urls:
             results = get_predictions_for_urls(model, urls, requested_urls, force_model, debug, rasterize_timeout, protocol)
->>>>>>> ecfa89bc
             if results:
                 general_summary = return_general_summary(results)
                 detailed_summary = return_detailed_summary(results, reliability)
