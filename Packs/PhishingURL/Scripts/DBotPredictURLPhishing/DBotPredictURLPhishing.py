import base64
import copy
import urllib

import demistomock as demisto
import dill
import pandas as pd
from bs4 import BeautifulSoup
<<<<<<< HEAD
from typing import Literal
=======
from CommonServerPython import *
from tldextract import TLDExtract
>>>>>>> 74003a1f

from CommonServerUserPython import *

dill.settings["recurse"] = True

no_fetch_extract = TLDExtract(suffix_list_urls=None, cache_dir=False)  # type: ignore

<<<<<<< HEAD
=======
OOB_MAJOR_VERSION_INFO_KEY = "major"
OOB_MINOR_VERSION_INFO_KEY = "minor"
MAJOR_VERSION = 1
MINOR_DEFAULT_VERSION = 0

>>>>>>> 74003a1f
KEY_IMAGE_RASTERIZE = "image_b64"
KEY_IMAGE_HTML = "html"

MSG_SOMETHING_WRONG_IN_RASTERIZE = "Something went wrong with rasterize"
MSG_ENABLE_WHOIS = "Please enable whois integration for more accurate prediction"
MSG_MODEL_VERSION_IN_DEMISTO = "Model version in demisto: {}.{}"
MSG_NO_MODEL_IN_DEMISTO = "There is no existing model version in demisto"
MSG_FAILED_RASTERIZE = "Rasterize error: ERR_NAME_NOT_RESOLVED"
MSG_FAILED_RASTERIZE_TIMEOUT = "Timeout rasterize"
MSG_IMPOSSIBLE_CONNECTION = "Failed to establish a new connection - Name or service not known"
MSG_UPDATE_MODEL = "Update demisto model from docker model version {}.{}"
MSG_UPDATE_LOGO = "Update demisto model from docker model version {}.{} and transfering logos from demisto version {}.{}"
MSG_WRONG_CONFIG_MODEL = "Wrong configuration of the model"
MSG_NO_ACTION_ON_MODEL = "Use current model"
MSG_WHITE_LIST = "White List"
MSG_NEED_TO_UPDATE_RASTERIZE = "Please install and/or update rasterize pack"
URL_PHISHING_MODEL_NAME = "url_phishing_model"
OUT_OF_THE_BOX_MODEL_PATH = "/model/model_docker.pkl"
UNKNOWN_MODEL_TYPE = "UNKNOWN_MODEL_TYPE"
THRESHOLD_NEW_DOMAIN_MONTHS = 6
DOMAIN_AGE_KEY = f"New domain (less than {THRESHOLD_NEW_DOMAIN_MONTHS} months)"

MALICIOUS_VERDICT = "Malicious"
BENIGN_VERDICT = "Benign"
SUSPICIOUS_VERDICT = "Suspicious"
BENIGN_VERDICT_WHITELIST = "Benign - Top domains from Majestic"
UNKNOWN = "Unknown"

BENIGN_THRESHOLD = 0.5
SUSPICIOUS_THRESHOLD = 0.7

SCORE_INVALID_URL = -1.0
SCORE_BENIGN = 0.0  # type: float

GREEN_COLOR = RED_COLOR = VERDICT_MALICIOUS_COLOR = VERDICT_SUSPICIOUS_COLOR = VERDICT_BENIGN_COLOR = VERDICT_ERROR_COLOR = (
    "**{}**"
)
MAPPING_VERDICT_COLOR = {
    MALICIOUS_VERDICT: VERDICT_MALICIOUS_COLOR,
    BENIGN_VERDICT: VERDICT_BENIGN_COLOR,
    SUSPICIOUS_VERDICT: VERDICT_SUSPICIOUS_COLOR,
    BENIGN_VERDICT_WHITELIST: VERDICT_BENIGN_COLOR,
}

SCORE_THRESHOLD = 0.6  # type: float

MODEL_KEY_URL_SCORE = "url_score"
MODEL_KEY_LOGO_FOUND = "logo_found"
MODEL_KEY_SEO = "seo"
MODEL_KEY_LOGO_IMAGE_BYTES = "image_bytes"
MODEL_KEY_LOGIN_FORM = "login_form"

KEY_CONTENT_DOMAIN = "Domain"
KEY_CONTENT_URL = "URL"
KEY_CONTENT_LOGO = "UseOfSuspiciousLogo"
KEY_CONTENT_LOGIN = "HasLoginForm"
KEY_CONTENT_URL_SCORE = "URLStaticScore"
KEY_CONTENT_SEO = "BadSEOQuality"
KEY_CONTENT_AGE = "NewDomain"
KEY_CONTENT_VERDICT = "FinalVerdict"
KEY_CONTENT_IS_WHITELISTED = "TopMajesticDomain"
KEY_CONTENT_DBOT_SCORE = "DBotScore"

KEY_HR_DOMAIN = "Domain"
KEY_HR_URL = "Url"
KEY_HR_SEO = "Search engine optimization"
KEY_HR_LOGIN = "Is there a Login form?"
KEY_HR_LOGO = "Suspicious use of company logo"
KEY_HR_URL_SCORE = "URL severity score (from 0 to 1)"

KEY_CONTENT_SUMMARY_URL = "URL"
KEY_CONTENT_SUMMARY_FINAL_VERDICT = "FinalVerdict"

KEY_FINAL_VERDICT = "Final Verdict"

WEIGHT_HEURISTIC = {DOMAIN_AGE_KEY: 3, MODEL_KEY_LOGIN_FORM: 1, MODEL_KEY_SEO: 1, MODEL_KEY_URL_SCORE: 2, MODEL_KEY_LOGO_FOUND: 1}

MAPPING_VERDICT_TO_DISPLAY_VERDICT = {
    MODEL_KEY_SEO: {True: RED_COLOR.format("Bad"), False: GREEN_COLOR.format("Good")},
    MODEL_KEY_LOGO_FOUND: {True: RED_COLOR.format("Suspicious"), False: GREEN_COLOR.format("Not Suspicious")},
    MODEL_KEY_LOGIN_FORM: {True: RED_COLOR.format("Yes"), False: GREEN_COLOR.format("No")},
    DOMAIN_AGE_KEY: {
        True: RED_COLOR.format("Less than 6 months ago"),
        False: GREEN_COLOR.format("More than 6 months ago"),
        None: None,
    },
}  # type: Dict

VERDICT_TO_INT = {MALICIOUS_VERDICT: 3, BENIGN_VERDICT: 1, BENIGN_VERDICT_WHITELIST: 1, SUSPICIOUS_VERDICT: 2}

WAIT_TIME_RASTERIZE = 5
TIMEOUT_RASTERIZE = 120


class Model:
    """Abstract class that represents the class of the built-in phishing model."""

    clf: Any  # sklearn.pipeline.Pipeline
    df_voc: dict
    top_domains: dict
    logos_dict: dict
    custom_logo_associated_domain: dict

    def predict(self, x_pred: pd.DataFrame) -> dict:  # type: ignore[empty-body]
        ...

    def update_model(
        self,
        top_domains: dict,
        logos_dict: dict,
        custom_logo_associated_domain: dict,
    ):
        ...

<<<<<<< HEAD
=======
def load_demisto_model() -> Model:
    """
    Return model data saved in demisto (string of encoded base 64)
    :param model_name: name of the model to load from demisto
    :return: str, str
    """
    res_model: dict = demisto.executeCommand("getMLModel", {"modelName": URL_PHISHING_MODEL_NAME})[0]  # type: ignore
    if is_error(res_model):
        raise DemistoException(f"Error reading model {URL_PHISHING_MODEL_NAME} from Demisto")
    return decode_model_data(res_model["Contents"]["modelData"])
>>>>>>> 74003a1f

class ModelData(dict[Literal['top_domains', 'logos_dict', 'custom_logo_associated_domain'], dict]):
    '''Abstract class that represents the format of the data stored in the server.'''

<<<<<<< HEAD

def delete_model():
    res = demisto.executeCommand('deleteMLModel', {'modelName': URL_PHISHING_MODEL_NAME})
    demisto.debug(f'Deleted model. server response: {res}')
=======
def decode_model_data(model_data: str) -> Model:
    """
    Decode the base 64 version of the model
    :param model_data: string of the encoded based 64 model
    :return: Model
    """
    return cast(Model, dill.loads(base64.b64decode(model_data.encode("utf-8"))))  # guardrails-disable-line
>>>>>>> 74003a1f


def save_model_data(model_data: ModelData):
    """
    Load and save model from the model in the docker
    :return: None
    """
<<<<<<< HEAD
    res = demisto.executeCommand(
        'createMLModel',
        {
            'modelData': b64encode_string(json.dumps(model_data)),
            'modelName': URL_PHISHING_MODEL_NAME,
            'modelLabels': [MALICIOUS_VERDICT, BENIGN_VERDICT, SUSPICIOUS_VERDICT],
            'modelOverride': 'true',
            'modelHidden': True,
            'modelType': 'url_phishing'
        }
    )
    if is_error(res):
        raise DemistoException(get_error(res))


def extract_and_save_old_model_data(model_data: str, minor_version: int) -> Optional[ModelData]:  # pragma: no cover
    '''Update the model to the new version. This will be eventually deleted.'''
    delete_model()
    if minor_version == 0:  # no changes were made to the model by the user
        demisto.debug('Old version is unchanged')
        return None

    import warnings
    warnings.filterwarnings("ignore", module='sklearn')

    old_import = dill._dill._import_module
    dill._dill._import_module = lambda x, safe=False: old_import(x, safe=True)
    model = cast(Model, dill.loads(base64_to_bytes(model_data)))  # guardrails-disable-line
    dill._dill._import_module = old_import

    model_data = cast(ModelData, {
        'top_domains': model.top_domains,
        'logos_dict': model.logos_dict,
        'custom_logo_associated_domain': model.custom_logo_associated_domain,
    })
    save_model_data(model_data)
    return model_data


def get_model_data() -> Optional[ModelData]:
    res = demisto.executeCommand("getMLModel", {"modelName": URL_PHISHING_MODEL_NAME})[0]
    if is_error(res):
        demisto.debug(f'Model not found: {get_error(res)}')
        return None

    extra_data = dict_safe_get(res, ('Contents', 'model', 'extra'))
    model_data = dict_safe_get(res, ('Contents', 'modelData'))

    if isinstance(extra_data, dict) and 'minor' in extra_data:  # this means the old model exists as a pickled object
        demisto.debug(f'Old model found. {extra_data=}')
        return extract_and_save_old_model_data(model_data, extra_data['minor'])
    return cast(ModelData, json.loads(b64decode_string(model_data)))
=======
    with open(path, "rb") as f:
        return base64.b64encode(f.read())
>>>>>>> 74003a1f


def load_model_from_docker(path: str = OUT_OF_THE_BOX_MODEL_PATH) -> Model:
    with open(path, "rb") as f:
        return cast(Model, dill.load(f))  # guardrails-disable-line


<<<<<<< HEAD
def load_model() -> Model:
    model = load_model_from_docker()
    model_data = get_model_data()
    if model_data:
        model.update_model(**model_data)  # type: ignore[misc]
    return model


def b64encode_string(string: str) -> str:
    return base64.b64encode(string.encode()).decode()

=======
def load_oob_model(path: str) -> str:
    """
    Load and save model from the model in the docker
    :return: None
    """
    try:
        encoded_model = load_oob(path)
    except Exception:
        raise DemistoException(traceback.format_exc())
    res = demisto.executeCommand(
        "createMLModel",
        {
            "modelData": encoded_model.decode("utf-8"),
            "modelName": URL_PHISHING_MODEL_NAME,
            "modelLabels": [MALICIOUS_VERDICT, BENIGN_VERDICT, SUSPICIOUS_VERDICT],
            "modelOverride": "true",
            "modelHidden": True,
            "modelType": "url_phishing",
            "modelExtraInfo": {OOB_MAJOR_VERSION_INFO_KEY: MAJOR_VERSION, OOB_MINOR_VERSION_INFO_KEY: MINOR_DEFAULT_VERSION},
        },
    )
    if is_error(res):
        raise DemistoException(get_error(res))
    return MSG_UPDATE_MODEL.format(MAJOR_VERSION, MINOR_DEFAULT_VERSION)


def oob_model_exists_and_updated() -> tuple[bool, int, int, str]:
    """
    Check is the model exist and is updated in demisto
    :return: book
    """
    res_model = demisto.executeCommand("getMLModel", {"modelName": URL_PHISHING_MODEL_NAME})[0]
    if is_error(res_model):
        return False, -1, -1, ""
    model_data = res_model["Contents"]["modelData"]
    existing_model_version_major = res_model["Contents"]["model"]["extra"].get(OOB_MAJOR_VERSION_INFO_KEY, -1)
    existing_model_version_minor = res_model["Contents"]["model"]["extra"].get(OOB_MINOR_VERSION_INFO_KEY, -1)
    return True, existing_model_version_major, existing_model_version_minor, model_data
>>>>>>> 74003a1f

def b64decode_string(string: str) -> str:
    return base64_to_bytes(string).decode()


def base64_to_bytes(base64_string: str) -> bytes:
    """
    Transform a base64 string into bytes
    :param base64_string:
    :return:
    """
<<<<<<< HEAD
    return base64.b64decode(base64_string.encode())
=======
    return base64.b64decode(base64_message.encode("utf-8"))
>>>>>>> 74003a1f


def extract_domainv2(url: str) -> str:
    ext = no_fetch_extract(url)
    return ext.domain + "." + ext.suffix


def in_white_list(model: Model, url: str) -> bool:
    """
    Check if url belongs to the Model whitelist
    :param model: model which contains top_domains attribute
    :param url: url to check
    :return:
    """
    return extract_domainv2(url) in model.top_domains


def get_colored_pred_json(pred_json: dict) -> dict:
    """
    Create copy and color json values according to their values.
    :param pred_json: json to color
    :return: json
    """
    return copy.deepcopy(pred_json) | {
        MODEL_KEY_SEO: MAPPING_VERDICT_TO_DISPLAY_VERDICT[MODEL_KEY_SEO][pred_json[MODEL_KEY_SEO]],
        MODEL_KEY_LOGO_FOUND: MAPPING_VERDICT_TO_DISPLAY_VERDICT[MODEL_KEY_LOGO_FOUND][pred_json[MODEL_KEY_LOGO_FOUND]],
        MODEL_KEY_LOGIN_FORM: MAPPING_VERDICT_TO_DISPLAY_VERDICT[MODEL_KEY_LOGIN_FORM][pred_json[MODEL_KEY_LOGIN_FORM]],
        DOMAIN_AGE_KEY: MAPPING_VERDICT_TO_DISPLAY_VERDICT[DOMAIN_AGE_KEY][pred_json[DOMAIN_AGE_KEY]],
    }


def create_x_pred(output_rasterize: dict, url: str) -> pd.DataFrame:
    """
    Create dataframe to predict from the rasterize output
    :param output_rasterize: Dict from the output of rasterize command
    :param url: url to examine
    :return: pd.DataFrame
    """
    website64 = output_rasterize.get(KEY_IMAGE_RASTERIZE, None)
    html = output_rasterize.get(KEY_IMAGE_HTML, None)
    X_pred = pd.DataFrame(columns=["name", "image", "html"])
    X_pred.loc[0] = [url, website64, html]
    return X_pred


def prepend_protocol(url: str, protocol: str, www: bool = True) -> str:
    """forceModel
    Append a protocol name (usually http or https) and www to a url
    :param url: url
    :param protocol: protocol we want to add (usually http or https)
    :return: str
    """
    p = urllib.parse.urlparse(url, protocol)  # type: ignore
    netloc = p.netloc or p.path
    path = p.path if p.netloc else ""
    if not netloc.startswith("www.") and www:
        netloc = "www." + netloc
    p = urllib.parse.ParseResult(protocol, netloc, path, *p[3:])  # type: ignore
    return p.geturl()


def return_entry_summary(
    pred_json: dict,
    url: str,
    is_white_listed: bool,
    output_rasterize: dict,
    verdict: str,
    reliability: str = DBotScoreReliability.A_PLUS,
    **_,
) -> Optional[dict[str, Any]]:
    """
    Return entry to demisto
    :param pred_json: json with output of the model
    :param url: url
    :param whitelist: if url belongs to whitelist of the model
    :param reliability: reliability of the source providing the intelligence data.
    :return: entry to demisto
    """
    if is_white_listed:
        return None
    if verdict == BENIGN_VERDICT_WHITELIST:
        verdict = BENIGN_VERDICT
    if not pred_json:
        url_score = SCORE_BENIGN
        url_score_colored = (GREEN_COLOR if url_score < SCORE_THRESHOLD else RED_COLOR).format(url_score)
    else:
        url_score = round(pred_json[MODEL_KEY_URL_SCORE], 2)
        url_score_colored = (GREEN_COLOR if url_score < SCORE_THRESHOLD else RED_COLOR).format(url_score)
    pred_json_colored = get_colored_pred_json(pred_json) if pred_json else {}
    domain = extract_domainv2(url)
    explain = {
        KEY_CONTENT_DOMAIN: domain,
        KEY_CONTENT_URL: url,
        KEY_CONTENT_LOGO: str(pred_json.get(MODEL_KEY_LOGO_FOUND, UNKNOWN)),
        KEY_CONTENT_LOGIN: str(pred_json.get(MODEL_KEY_LOGIN_FORM, UNKNOWN)),
        KEY_CONTENT_URL_SCORE: url_score,
        KEY_CONTENT_SEO: str(pred_json.get(MODEL_KEY_SEO, UNKNOWN)),
        KEY_CONTENT_VERDICT: verdict,
        KEY_CONTENT_IS_WHITELISTED: str(is_white_listed),
    }
    dbot_score = Common.DBotScore(
        indicator=url,
        indicator_type=DBotScoreType.URL,
        integration_name="DBotPhishingURL",
        score=VERDICT_TO_INT.get(verdict),
        reliability=reliability,
    )
    context_DBot_score = dbot_score.to_context().get(dbot_score.get_context_path())

    if pred_json and pred_json[DOMAIN_AGE_KEY] is not None:
        explain[KEY_CONTENT_AGE] = str(pred_json[DOMAIN_AGE_KEY])
    explain_hr = {
        KEY_HR_URL: url,
        KEY_HR_SEO: str(pred_json_colored.get(MODEL_KEY_SEO, UNKNOWN)),
        KEY_HR_LOGIN: str(pred_json_colored.get(MODEL_KEY_LOGIN_FORM, UNKNOWN)),
        KEY_HR_LOGO: str(pred_json_colored.get(MODEL_KEY_LOGO_FOUND, UNKNOWN)),
        KEY_HR_URL_SCORE: url_score_colored,
    }
    if pred_json and pred_json[DOMAIN_AGE_KEY] is not None:
        explain_hr[DOMAIN_AGE_KEY] = str(pred_json_colored[DOMAIN_AGE_KEY])
    if verdict == BENIGN_VERDICT:
        return_entry = {
            "Type": entryTypes["note"],
            "ContentsFormat": formats["json"],
            "HumanReadable": tableToMarkdown(f"Phishing prediction evidence | {domain}", explain_hr),
            "Contents": explain,
            "EntryContext": {"DBotPredictURLPhishing": explain},
        }
    else:
        return_entry = {
            "Type": entryTypes["note"],
            "ContentsFormat": formats["json"],
            "HumanReadable": tableToMarkdown(f"Phishing prediction evidence | {domain}", explain_hr),
            "Contents": explain,
            "EntryContext": {"DBotPredictURLPhishing": explain, KEY_CONTENT_DBOT_SCORE: context_DBot_score},
            "Tags": ["DBOT_URL_PHISHING_MALICIOUS"],
        }
    return_results(return_entry)

    if pred_json:
        image = pred_json[MODEL_KEY_LOGO_IMAGE_BYTES]
        if not image:
<<<<<<< HEAD
            image = base64_to_bytes(output_rasterize.get(KEY_IMAGE_RASTERIZE))  # type: ignore[arg-type]
        res = fileResult(filename='Logo detection engine', data=image)
        res['Type'] = entryTypes['image']
=======
            image = image_from_base64_to_bytes(output_rasterize.get(KEY_IMAGE_RASTERIZE, None))
        res = fileResult(filename="Logo detection engine", data=image)
        res["Type"] = entryTypes["image"]
>>>>>>> 74003a1f
        if pred_json[MODEL_KEY_LOGO_FOUND]:
            res["Tags"] = ["DBOT_URL_PHISHING_MALICIOUS"]
        return_results(res)
    return explain


def return_entry_white_list(url: str):
    """
    Create syntethci entry when url belongs to whitelist
    :param url: url
    :return:
    """
    explain = {
        KEY_CONTENT_DOMAIN: extract_domainv2(url),
        KEY_CONTENT_URL: url,
        KEY_CONTENT_AGE: MSG_WHITE_LIST,
        KEY_CONTENT_LOGO: MSG_WHITE_LIST,
        KEY_CONTENT_LOGIN: MSG_WHITE_LIST,
        KEY_CONTENT_URL_SCORE: MSG_WHITE_LIST,
        KEY_CONTENT_SEO: MSG_WHITE_LIST,
    }
    explain_hr = {
        KEY_HR_URL: url,
        KEY_HR_SEO: MSG_WHITE_LIST,
        DOMAIN_AGE_KEY: MSG_WHITE_LIST,
        KEY_HR_LOGIN: MSG_WHITE_LIST,
        KEY_HR_LOGO: MSG_WHITE_LIST,
        KEY_HR_URL_SCORE: MSG_WHITE_LIST,
    }
    verdict_hr = {"Verdict": BENIGN_VERDICT, "URL": url}
    return_entry = {
        "Type": entryTypes["note"],
        "ContentsFormat": formats["json"],
        "HumanReadable": tableToMarkdown("Verdict", verdict_hr) + tableToMarkdown("Report", explain_hr),
        "Contents": explain,
        "EntryContext": {"DBotPredictURLPhishing": explain},
    }
    return_results(return_entry)


def get_score(pred_json: dict) -> int:
    use_age = False
    use_logo = False
    if pred_json[DOMAIN_AGE_KEY]:
        use_age = True
    if pred_json[MODEL_KEY_LOGO_FOUND]:
        use_logo = True
    domain_age_key = 0 if pred_json[DOMAIN_AGE_KEY] is None else pred_json[DOMAIN_AGE_KEY]
    total_weight_used = (
        WEIGHT_HEURISTIC[DOMAIN_AGE_KEY] * use_age
        + WEIGHT_HEURISTIC[MODEL_KEY_LOGIN_FORM]
        + WEIGHT_HEURISTIC[MODEL_KEY_SEO]
        + WEIGHT_HEURISTIC[MODEL_KEY_URL_SCORE]
        + WEIGHT_HEURISTIC[MODEL_KEY_LOGO_FOUND] * use_logo
    )
    score = (
        use_age * WEIGHT_HEURISTIC[DOMAIN_AGE_KEY] * domain_age_key
        + WEIGHT_HEURISTIC[MODEL_KEY_LOGIN_FORM] * pred_json[MODEL_KEY_LOGIN_FORM]
        + WEIGHT_HEURISTIC[MODEL_KEY_SEO] * pred_json[MODEL_KEY_SEO]
        + WEIGHT_HEURISTIC[MODEL_KEY_URL_SCORE] * pred_json[MODEL_KEY_URL_SCORE]
        + use_logo * WEIGHT_HEURISTIC[MODEL_KEY_LOGO_FOUND] * pred_json[MODEL_KEY_LOGO_FOUND]
    ) / total_weight_used
    return score


def get_verdict(pred_json: dict, is_white_listed: bool) -> tuple[float, str]:
    """
    Return verdict of the url based on the output of the model
    :param pred_json: output from the model
    :return:
    """
    if is_white_listed:
        return SCORE_BENIGN, BENIGN_VERDICT
    score = get_score(pred_json)
    if pred_json[MODEL_KEY_LOGO_FOUND]:
        return score, MALICIOUS_VERDICT
    if score < BENIGN_THRESHOLD:
        return score, BENIGN_VERDICT
    if score < SUSPICIOUS_THRESHOLD:
        return score, SUSPICIOUS_VERDICT
    return score, MALICIOUS_VERDICT


def create_dict_context(url, verdict, pred_json, score, is_white_listed, output_rasterize) -> dict:
    return {
        "url_redirect": url,
        "url": url,
        "verdict": verdict,
        "pred_json": pred_json,
        "score": score,
        "is_white_listed": is_white_listed,
        "output_rasterize": output_rasterize,
    }


def extract_created_date(entry: dict) -> Union[bool, None]:
    """
    Check if domain age is younger than THRESHOLD_NEW_DOMAIN_YEAR year
    :param entry_list: output of the whois command
    :return: bool
    """
    if not is_error(entry):
        date_str = dict_safe_get(entry, ("EntryContext", "Domain(val.Name && val.Name == obj.Name)", "WHOIS", "CreationDate"))
        if date_str:
            date = datetime.strptime(date_str, "%d-%m-%Y")
            threshold_date = datetime.now() - timedelta(days=THRESHOLD_NEW_DOMAIN_MONTHS * 30)
            return date > threshold_date
    return None


def return_and_remove_additional_results(results: list, from_index: int):
    """Return and remove the extra unneeded results returned from a command call.
    In XSOAR 8 log results are usually returned with sub-commands if debug-mode=true"""
    if results[from_index:]:
        return_results(results[from_index:])
        del results[from_index:]
        demisto.debug(f"removed and returned {from_index} outputs")


def weed_rasterize_errors(urls: list[str], res_rasterize: list[Union[dict, str]]):
    """Remove the URLs that failed rasterization and return them."""
    error_idx = [i for (i, res) in enumerate(res_rasterize) if not isinstance(res, dict)][
        ::-1
    ]  # reverse the list as it will be used to remove elements.
    if error_idx:
        return_results(
            CommandResults(
                readable_output=tableToMarkdown(
                    "The following URLs failed rasterize and were skipped:",
                    [{"URL": urls.pop(i), "Message": res_rasterize.pop(i)} for i in error_idx],
                    ["URL", "Message"],
                )
            )
        )


def rasterize_command(urls: Union[list[str], str], rasterize_timeout: int) -> list[Union[dict, str]]:
    res_rasterize: list[dict] = demisto.executeCommand(  # type: ignore
        "rasterize", {"type": "json", "url": urls, "wait_time": WAIT_TIME_RASTERIZE, "execution-timeout": rasterize_timeout}
    )
    demisto.debug(f"Rasterize Data: {res_rasterize}")
    return_and_remove_additional_results(res_rasterize, len(urls) if isinstance(urls, list) else 1)
    return [res["Contents"] or res["HumanReadable"] for res in res_rasterize]


def rasterize_urls(urls: list[str], rasterize_timeout: int) -> list[dict]:
    urls = [url.removeprefix("http://") for url in urls]
    res_rasterize = rasterize_command(urls, rasterize_timeout)
    if len(res_rasterize) < len(urls):  # check for errors in the response
        demisto.info(f"Rasterize response is too short, running command for each URL\n{res_rasterize=}\n{urls=}")
        rasterize_runs = map(rasterize_command, urls, [rasterize_timeout] * len(urls))
        res_rasterize = sum(rasterize_runs, [])
    weed_rasterize_errors(urls, res_rasterize)
    return cast(list[dict], res_rasterize)


def get_whois_verdict(domains: list[str]) -> list:
    """Check domain age from WHOIS command"""
    default = [None] * len(domains)
    if isCommandAvailable("whois"):
        try:
            res = demisto.executeCommand("whois", {"query": domains, "execution-timeout": 5})
            return_and_remove_additional_results(res, len(domains))
            return res or default
        except Exception as e:
            demisto.debug(str(e))
    else:
        return_results(MSG_ENABLE_WHOIS)
    return default


def get_predictions_for_urls(
    model: Model, urls: list[str], force_model: bool, debug: bool, rasterize_timeout: int, protocol: str
) -> Optional[list[dict]]:
    domains = list(map(extract_domainv2, urls))

    rasterize_outputs = rasterize_urls(urls, rasterize_timeout)

    if not rasterize_outputs:
        return_results('All URLs failed to be rasterized. Skipping prediction.')
        return None

    whois_results = get_whois_verdict(domains)

    results = []
    for url, res_whois, output_rasterize in zip(urls, whois_results, rasterize_outputs):
        # Check is domain in white list -  If yes we don't run the model
        if in_white_list(model, url):
            is_white_listed = True
            if not force_model:
                results.append(create_dict_context(url, BENIGN_VERDICT_WHITELIST, {}, SCORE_BENIGN, is_white_listed, {}))
                continue
        else:
            is_white_listed = False

        x_pred = create_x_pred(output_rasterize, prepend_protocol(url, protocol))

        pred_json = model.predict(x_pred)
        if debug:
            return_results(pred_json["debug_top_words"])
            return_results(pred_json["debug_found_domains_list"])
            return_results(pred_json["seo"])
            return_results(pred_json["debug_image"])

        pred_json[DOMAIN_AGE_KEY] = extract_created_date(res_whois)

        score, verdict = get_verdict(pred_json, is_white_listed)
        results.append(create_dict_context(url, verdict, pred_json, score, is_white_listed, output_rasterize))
    return results


def return_general_summary(results: list[dict], tag: str = "Summary") -> list[dict]:
    df_summary = pd.DataFrame()
    df_summary["URL"] = [x.get("url_redirect") for x in results]
    df_summary[KEY_FINAL_VERDICT] = [
        MAPPING_VERDICT_COLOR.get(x.get("verdict"), VERDICT_ERROR_COLOR).format(x.get("verdict"))  # type: ignore
        for x in results  # type: ignore
    ]
    summary_context = [
        {
            KEY_CONTENT_SUMMARY_URL: x.get("url_redirect"),
            KEY_CONTENT_SUMMARY_FINAL_VERDICT: BENIGN_VERDICT,
            KEY_CONTENT_IS_WHITELISTED: "True",
        }
        for x in results
        if x.get("is_white_listed")
    ]
    df_summary_json = df_summary.to_dict(orient="records")
    return_entry = {
        "Type": entryTypes["note"],
        "ContentsFormat": formats["json"],
        "HumanReadable": tableToMarkdown(
            "Phishing prediction summary for URLs", df_summary_json, headers=["URL", KEY_FINAL_VERDICT]
        ),
        "Contents": summary_context,
        "EntryContext": {"DBotPredictURLPhishing": summary_context},
    }
    if tag is not None:
        return_entry["Tags"] = [f"DBOT_URL_PHISHING_{tag}"]
    return_results(return_entry)
    return df_summary_json


def return_detailed_summary(results: list, reliability: str) -> list[dict[str, str]]:
    outputs = []
    results.sort(key=lambda x: x["score"])
    for result in results:
        if result.get("score") == SCORE_INVALID_URL:
            continue
        summary_json = return_entry_summary(**result, reliability=reliability)
        if summary_json:
            outputs.append(summary_json)
    return outputs


<<<<<<< HEAD
=======
def save_model_in_demisto(model: Model):
    encoded_model = base64.b64encode(dill.dumps(model))  # guardrails-disable-line
    res = demisto.executeCommand(
        "createMLModel",
        {
            "modelData": encoded_model.decode("utf-8"),
            "modelName": URL_PHISHING_MODEL_NAME,
            "modelLabels": [MALICIOUS_VERDICT, BENIGN_VERDICT],
            "modelOverride": "true",
            "modelHidden": True,
            "modelType": "url_phishing",
            "modelExtraInfo": {OOB_MAJOR_VERSION_INFO_KEY: model.major, OOB_MINOR_VERSION_INFO_KEY: model.minor},
        },
    )
    if is_error(res):
        raise DemistoException(get_error(res))


>>>>>>> 74003a1f
def extract_urls(text: str) -> list[str]:
    res = demisto.executeCommand("extractIndicators", {"text": text})
    if is_error(res):
        raise DemistoException(get_error(res))
    return list(set(json.loads(res[0]["Contents"]).get("URL", [])))


def get_final_urls(urls: list[str], max_urls: int, model: Model) -> list[str]:
    final_url = []
    seen = []
    low_priority_urls = []
    i = 0
    for url in urls:
        if i < max_urls:
            if extract_domainv2(url) in seen or extract_domainv2(url) in model.top_domains:
                low_priority_urls.append(url)
            else:
                final_url.append(url)
                seen.append(extract_domainv2(url))
                i += 1
    if len(final_url) < max_urls:
        final_url += low_priority_urls[: min(len(low_priority_urls), max_urls - len(final_url))]
    return final_url


def extract_embedded_urls_from_html(html: str) -> list[str]:
<<<<<<< HEAD
    return [a.get('href') for a in BeautifulSoup(html).find_all('a') if a.get('href')]  # type: ignore
=======
    embedded_urls = []
    soup = BeautifulSoup(html)
    for a in soup.findAll("a"):
        if a.has_attr("href") and a["href"] not in a.get_text():
            embedded_urls.append(a["href"])
    return embedded_urls
>>>>>>> 74003a1f


def get_urls_to_run(
    email_body: str,
    email_html: str,
    urls_argument: Union[list, str],
    max_urls: int,
    model: Model,
    msg_list: list[str],
    debug: bool,
) -> tuple[list[str], list[str]]:
    if email_body:
        urls_email_body = extract_urls(email_body)
    else:
        urls_email_body = extract_urls(BeautifulSoup(email_html).get_text()) if email_html else []
    if email_html:
        urls_email_html = extract_embedded_urls_from_html(email_html)
    else:
        urls_email_html = []
    if isinstance(urls_argument, list):
        urls_only = urls_argument
    else:
        urls_only = urls_argument.split()
    urls = list(set(urls_email_body + urls_only + urls_email_html))

    mailto_urls = [url for url in urls if url.startswith("mailto:")]

    urls = [item for item in urls if item not in mailto_urls]

    if mailto_urls:
        return_results(
            CommandResults(readable_output=f'URLs that start with "mailto:" cannot be rasterized.\nURL: {mailto_urls}')
        )

    if not urls:
        return_results('No URLs for prediction.')
        return [], msg_list
    urls = get_final_urls(urls, max_urls, model)
    unescaped_urls = demisto.executeCommand("UnEscapeURLs", {"input": urls}) or []
    urls = [res["Contents"] for res in unescaped_urls]  # type: ignore
    if debug:
        return_results(urls)
    return urls, msg_list


<<<<<<< HEAD
=======
def update_model_docker_from_model(model_docker: Model, model: Model) -> Model:
    model_docker.logos_dict = model.logos_dict
    model_docker.top_domains = model.top_domains

    model_docker.clf.named_steps.preprocessor.named_transformers_["image"].named_steps.trans.logo_dict = model.logos_dict

    model_docker.clf.named_steps.preprocessor.named_transformers_["url"].named_steps.trans.d_top_domains = model.top_domains

    model_docker.clf.named_steps.preprocessor.named_transformers_["image"].named_steps.trans.top_domains = model.logos_dict

    return model_docker


def update_and_load_model(
    debug: bool,
    exist: bool,
    reset_model: bool,
    msg_list: list[str],
    demisto_major_version: int,
    demisto_minor_version: int,
    model_data: str,
) -> tuple[Model, list[str]]:
    if debug:
        msg_list.append(
            MSG_MODEL_VERSION_IN_DEMISTO.format(demisto_major_version, demisto_minor_version)
            if exist
            else MSG_NO_MODEL_IN_DEMISTO
        )

    if reset_model or not exist or (demisto_major_version < MAJOR_VERSION and demisto_minor_version == MINOR_DEFAULT_VERSION):
        msg_list.append(load_oob_model(OUT_OF_THE_BOX_MODEL_PATH))
        model = load_demisto_model()

    elif demisto_major_version == MAJOR_VERSION:
        model = decode_model_data(model_data)
        msg_list.append(MSG_NO_ACTION_ON_MODEL)

    elif MINOR_DEFAULT_VERSION < demisto_major_version < MAJOR_VERSION:
        model_docker = load_model_from_docker()
        model_docker_minor = model_docker.minor
        model = load_demisto_model()
        model_docker = update_model_docker_from_model(model_docker, model)
        model_docker.minor += 1
        save_model_in_demisto(model_docker)
        msg_list.append(MSG_UPDATE_LOGO.format(MAJOR_VERSION, model_docker_minor, model.major, model.minor))
    else:
        msg_list.append(MSG_WRONG_CONFIG_MODEL)
        raise DemistoException(MSG_WRONG_CONFIG_MODEL)
    return model, msg_list


>>>>>>> 74003a1f
def main():
    msg_list: list = []
    try:
        args = demisto.args()
<<<<<<< HEAD
        reset_model = args.get('resetModel') == 'True'
        debug = args.get('debug') == 'True'
        force_model = args.get('forceModel') == 'True'
        email_body = args.get('emailBody', "")
        email_html = args.get('emailHTML', "")
        max_urls = cast(int, arg_to_number(args.get('maxNumberOfURL', 5), 'maxNumberOfURL', required=True))
        urls_argument = args.get('urls', '')
        rasterize_timeout = arg_to_number(args.get('rasterize_timeout', TIMEOUT_RASTERIZE)) or 0
=======
        reset_model = args.get("resetModel") == "True"
        debug = args.get("debug") == "True"
        force_model = args.get("forceModel") == "True"
        email_body = args.get("emailBody", "")
        email_html = args.get("emailHTML", "")
        max_urls = int(args.get("maxNumberOfURL", 5))
        urls_argument = args.get("urls", "")
        rasterize_timeout = arg_to_number(args.get("rasterize_timeout", TIMEOUT_RASTERIZE)) or 0
>>>>>>> 74003a1f
        reliability = DBotScoreReliability.get_dbot_score_reliability_from_str(
            args.get("reliability", DBotScoreReliability.A_PLUS)
        )
        protocol = demisto.args().get("defaultRequestProtocol", "HTTP").lower()

        if reset_model:
            delete_model()

<<<<<<< HEAD
        model = load_model()
=======
        # Update model if necessary and load the model
        model, msg_list = update_and_load_model(
            debug, exist, reset_model, msg_list, demisto_major_version, demisto_minor_version, model_data
        )
>>>>>>> 74003a1f

        urls, msg_list = get_urls_to_run(email_body, email_html, urls_argument, max_urls, model, msg_list, debug)

        if urls:
            results = get_predictions_for_urls(model, urls, force_model, debug, rasterize_timeout, protocol)
            if results:
                general_summary = return_general_summary(results)
                detailed_summary = return_detailed_summary(results, reliability)
                if debug:
                    return_results(msg_list)
                return general_summary, detailed_summary, msg_list
<<<<<<< HEAD

=======
            return_results("All URLs failed to be rasterized. Skipping prediction.")
        else:
            return_results("No URLs for prediction.")
>>>>>>> 74003a1f
    except Exception as e:
        return_error(f"Failed to execute URL Phishing script. Error: {e}")

    finally:
        demisto.debug(f'{msg_list=}')


if __name__ in ["__main__", "__builtin__", "builtins"]:
    main()<|MERGE_RESOLUTION|>--- conflicted
+++ resolved
@@ -1,32 +1,19 @@
+import demistomock as demisto
+from CommonServerPython import *
+from CommonServerUserPython import *
+import urllib
+import pandas as pd
 import base64
+import dill
 import copy
-import urllib
-
-import demistomock as demisto
-import dill
-import pandas as pd
+from tldextract import TLDExtract
 from bs4 import BeautifulSoup
-<<<<<<< HEAD
 from typing import Literal
-=======
-from CommonServerPython import *
-from tldextract import TLDExtract
->>>>>>> 74003a1f
-
-from CommonServerUserPython import *
 
 dill.settings["recurse"] = True
 
 no_fetch_extract = TLDExtract(suffix_list_urls=None, cache_dir=False)  # type: ignore
 
-<<<<<<< HEAD
-=======
-OOB_MAJOR_VERSION_INFO_KEY = "major"
-OOB_MINOR_VERSION_INFO_KEY = "minor"
-MAJOR_VERSION = 1
-MINOR_DEFAULT_VERSION = 0
-
->>>>>>> 74003a1f
 KEY_IMAGE_RASTERIZE = "image_b64"
 KEY_IMAGE_HTML = "html"
 
@@ -141,37 +128,14 @@
     ):
         ...
 
-<<<<<<< HEAD
-=======
-def load_demisto_model() -> Model:
-    """
-    Return model data saved in demisto (string of encoded base 64)
-    :param model_name: name of the model to load from demisto
-    :return: str, str
-    """
-    res_model: dict = demisto.executeCommand("getMLModel", {"modelName": URL_PHISHING_MODEL_NAME})[0]  # type: ignore
-    if is_error(res_model):
-        raise DemistoException(f"Error reading model {URL_PHISHING_MODEL_NAME} from Demisto")
-    return decode_model_data(res_model["Contents"]["modelData"])
->>>>>>> 74003a1f
 
 class ModelData(dict[Literal['top_domains', 'logos_dict', 'custom_logo_associated_domain'], dict]):
     '''Abstract class that represents the format of the data stored in the server.'''
 
-<<<<<<< HEAD
 
 def delete_model():
     res = demisto.executeCommand('deleteMLModel', {'modelName': URL_PHISHING_MODEL_NAME})
     demisto.debug(f'Deleted model. server response: {res}')
-=======
-def decode_model_data(model_data: str) -> Model:
-    """
-    Decode the base 64 version of the model
-    :param model_data: string of the encoded based 64 model
-    :return: Model
-    """
-    return cast(Model, dill.loads(base64.b64decode(model_data.encode("utf-8"))))  # guardrails-disable-line
->>>>>>> 74003a1f
 
 
 def save_model_data(model_data: ModelData):
@@ -179,7 +143,6 @@
     Load and save model from the model in the docker
     :return: None
     """
-<<<<<<< HEAD
     res = demisto.executeCommand(
         'createMLModel',
         {
@@ -232,18 +195,13 @@
         demisto.debug(f'Old model found. {extra_data=}')
         return extract_and_save_old_model_data(model_data, extra_data['minor'])
     return cast(ModelData, json.loads(b64decode_string(model_data)))
-=======
-    with open(path, "rb") as f:
-        return base64.b64encode(f.read())
->>>>>>> 74003a1f
 
 
 def load_model_from_docker(path: str = OUT_OF_THE_BOX_MODEL_PATH) -> Model:
-    with open(path, "rb") as f:
+    with open(path, 'rb') as f:
         return cast(Model, dill.load(f))  # guardrails-disable-line
 
 
-<<<<<<< HEAD
 def load_model() -> Model:
     model = load_model_from_docker()
     model_data = get_model_data()
@@ -255,46 +213,6 @@
 def b64encode_string(string: str) -> str:
     return base64.b64encode(string.encode()).decode()
 
-=======
-def load_oob_model(path: str) -> str:
-    """
-    Load and save model from the model in the docker
-    :return: None
-    """
-    try:
-        encoded_model = load_oob(path)
-    except Exception:
-        raise DemistoException(traceback.format_exc())
-    res = demisto.executeCommand(
-        "createMLModel",
-        {
-            "modelData": encoded_model.decode("utf-8"),
-            "modelName": URL_PHISHING_MODEL_NAME,
-            "modelLabels": [MALICIOUS_VERDICT, BENIGN_VERDICT, SUSPICIOUS_VERDICT],
-            "modelOverride": "true",
-            "modelHidden": True,
-            "modelType": "url_phishing",
-            "modelExtraInfo": {OOB_MAJOR_VERSION_INFO_KEY: MAJOR_VERSION, OOB_MINOR_VERSION_INFO_KEY: MINOR_DEFAULT_VERSION},
-        },
-    )
-    if is_error(res):
-        raise DemistoException(get_error(res))
-    return MSG_UPDATE_MODEL.format(MAJOR_VERSION, MINOR_DEFAULT_VERSION)
-
-
-def oob_model_exists_and_updated() -> tuple[bool, int, int, str]:
-    """
-    Check is the model exist and is updated in demisto
-    :return: book
-    """
-    res_model = demisto.executeCommand("getMLModel", {"modelName": URL_PHISHING_MODEL_NAME})[0]
-    if is_error(res_model):
-        return False, -1, -1, ""
-    model_data = res_model["Contents"]["modelData"]
-    existing_model_version_major = res_model["Contents"]["model"]["extra"].get(OOB_MAJOR_VERSION_INFO_KEY, -1)
-    existing_model_version_minor = res_model["Contents"]["model"]["extra"].get(OOB_MINOR_VERSION_INFO_KEY, -1)
-    return True, existing_model_version_major, existing_model_version_minor, model_data
->>>>>>> 74003a1f
 
 def b64decode_string(string: str) -> str:
     return base64_to_bytes(string).decode()
@@ -306,11 +224,7 @@
     :param base64_string:
     :return:
     """
-<<<<<<< HEAD
     return base64.b64decode(base64_string.encode())
-=======
-    return base64.b64decode(base64_message.encode("utf-8"))
->>>>>>> 74003a1f
 
 
 def extract_domainv2(url: str) -> str:
@@ -453,15 +367,9 @@
     if pred_json:
         image = pred_json[MODEL_KEY_LOGO_IMAGE_BYTES]
         if not image:
-<<<<<<< HEAD
             image = base64_to_bytes(output_rasterize.get(KEY_IMAGE_RASTERIZE))  # type: ignore[arg-type]
         res = fileResult(filename='Logo detection engine', data=image)
         res['Type'] = entryTypes['image']
-=======
-            image = image_from_base64_to_bytes(output_rasterize.get(KEY_IMAGE_RASTERIZE, None))
-        res = fileResult(filename="Logo detection engine", data=image)
-        res["Type"] = entryTypes["image"]
->>>>>>> 74003a1f
         if pred_json[MODEL_KEY_LOGO_FOUND]:
             res["Tags"] = ["DBOT_URL_PHISHING_MALICIOUS"]
         return_results(res)
@@ -717,27 +625,6 @@
     return outputs
 
 
-<<<<<<< HEAD
-=======
-def save_model_in_demisto(model: Model):
-    encoded_model = base64.b64encode(dill.dumps(model))  # guardrails-disable-line
-    res = demisto.executeCommand(
-        "createMLModel",
-        {
-            "modelData": encoded_model.decode("utf-8"),
-            "modelName": URL_PHISHING_MODEL_NAME,
-            "modelLabels": [MALICIOUS_VERDICT, BENIGN_VERDICT],
-            "modelOverride": "true",
-            "modelHidden": True,
-            "modelType": "url_phishing",
-            "modelExtraInfo": {OOB_MAJOR_VERSION_INFO_KEY: model.major, OOB_MINOR_VERSION_INFO_KEY: model.minor},
-        },
-    )
-    if is_error(res):
-        raise DemistoException(get_error(res))
-
-
->>>>>>> 74003a1f
 def extract_urls(text: str) -> list[str]:
     res = demisto.executeCommand("extractIndicators", {"text": text})
     if is_error(res):
@@ -764,16 +651,7 @@
 
 
 def extract_embedded_urls_from_html(html: str) -> list[str]:
-<<<<<<< HEAD
     return [a.get('href') for a in BeautifulSoup(html).find_all('a') if a.get('href')]  # type: ignore
-=======
-    embedded_urls = []
-    soup = BeautifulSoup(html)
-    for a in soup.findAll("a"):
-        if a.has_attr("href") and a["href"] not in a.get_text():
-            embedded_urls.append(a["href"])
-    return embedded_urls
->>>>>>> 74003a1f
 
 
 def get_urls_to_run(
@@ -819,65 +697,10 @@
     return urls, msg_list
 
 
-<<<<<<< HEAD
-=======
-def update_model_docker_from_model(model_docker: Model, model: Model) -> Model:
-    model_docker.logos_dict = model.logos_dict
-    model_docker.top_domains = model.top_domains
-
-    model_docker.clf.named_steps.preprocessor.named_transformers_["image"].named_steps.trans.logo_dict = model.logos_dict
-
-    model_docker.clf.named_steps.preprocessor.named_transformers_["url"].named_steps.trans.d_top_domains = model.top_domains
-
-    model_docker.clf.named_steps.preprocessor.named_transformers_["image"].named_steps.trans.top_domains = model.logos_dict
-
-    return model_docker
-
-
-def update_and_load_model(
-    debug: bool,
-    exist: bool,
-    reset_model: bool,
-    msg_list: list[str],
-    demisto_major_version: int,
-    demisto_minor_version: int,
-    model_data: str,
-) -> tuple[Model, list[str]]:
-    if debug:
-        msg_list.append(
-            MSG_MODEL_VERSION_IN_DEMISTO.format(demisto_major_version, demisto_minor_version)
-            if exist
-            else MSG_NO_MODEL_IN_DEMISTO
-        )
-
-    if reset_model or not exist or (demisto_major_version < MAJOR_VERSION and demisto_minor_version == MINOR_DEFAULT_VERSION):
-        msg_list.append(load_oob_model(OUT_OF_THE_BOX_MODEL_PATH))
-        model = load_demisto_model()
-
-    elif demisto_major_version == MAJOR_VERSION:
-        model = decode_model_data(model_data)
-        msg_list.append(MSG_NO_ACTION_ON_MODEL)
-
-    elif MINOR_DEFAULT_VERSION < demisto_major_version < MAJOR_VERSION:
-        model_docker = load_model_from_docker()
-        model_docker_minor = model_docker.minor
-        model = load_demisto_model()
-        model_docker = update_model_docker_from_model(model_docker, model)
-        model_docker.minor += 1
-        save_model_in_demisto(model_docker)
-        msg_list.append(MSG_UPDATE_LOGO.format(MAJOR_VERSION, model_docker_minor, model.major, model.minor))
-    else:
-        msg_list.append(MSG_WRONG_CONFIG_MODEL)
-        raise DemistoException(MSG_WRONG_CONFIG_MODEL)
-    return model, msg_list
-
-
->>>>>>> 74003a1f
 def main():
     msg_list: list = []
     try:
         args = demisto.args()
-<<<<<<< HEAD
         reset_model = args.get('resetModel') == 'True'
         debug = args.get('debug') == 'True'
         force_model = args.get('forceModel') == 'True'
@@ -886,32 +709,15 @@
         max_urls = cast(int, arg_to_number(args.get('maxNumberOfURL', 5), 'maxNumberOfURL', required=True))
         urls_argument = args.get('urls', '')
         rasterize_timeout = arg_to_number(args.get('rasterize_timeout', TIMEOUT_RASTERIZE)) or 0
-=======
-        reset_model = args.get("resetModel") == "True"
-        debug = args.get("debug") == "True"
-        force_model = args.get("forceModel") == "True"
-        email_body = args.get("emailBody", "")
-        email_html = args.get("emailHTML", "")
-        max_urls = int(args.get("maxNumberOfURL", 5))
-        urls_argument = args.get("urls", "")
-        rasterize_timeout = arg_to_number(args.get("rasterize_timeout", TIMEOUT_RASTERIZE)) or 0
->>>>>>> 74003a1f
         reliability = DBotScoreReliability.get_dbot_score_reliability_from_str(
             args.get("reliability", DBotScoreReliability.A_PLUS)
         )
-        protocol = demisto.args().get("defaultRequestProtocol", "HTTP").lower()
+        protocol = demisto.args().get('defaultRequestProtocol', 'HTTP').lower()
 
         if reset_model:
             delete_model()
 
-<<<<<<< HEAD
         model = load_model()
-=======
-        # Update model if necessary and load the model
-        model, msg_list = update_and_load_model(
-            debug, exist, reset_model, msg_list, demisto_major_version, demisto_minor_version, model_data
-        )
->>>>>>> 74003a1f
 
         urls, msg_list = get_urls_to_run(email_body, email_html, urls_argument, max_urls, model, msg_list, debug)
 
@@ -923,15 +729,9 @@
                 if debug:
                     return_results(msg_list)
                 return general_summary, detailed_summary, msg_list
-<<<<<<< HEAD
-
-=======
-            return_results("All URLs failed to be rasterized. Skipping prediction.")
-        else:
-            return_results("No URLs for prediction.")
->>>>>>> 74003a1f
+
     except Exception as e:
-        return_error(f"Failed to execute URL Phishing script. Error: {e}")
+        return_error(f'Failed to execute URL Phishing script. Error: {e}')
 
     finally:
         demisto.debug(f'{msg_list=}')
