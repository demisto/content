import demistomock as demisto
from CommonServerPython import *
from CommonServerUserPython import *
import urllib
import pandas as pd
import base64
import dill
import copy
<<<<<<< HEAD
import numpy as np
import urllib3
from tldextract import TLDExtract
from bs4 import BeautifulSoup

urllib3.disable_warnings()

=======
from tldextract import TLDExtract
from bs4 import BeautifulSoup

>>>>>>> 90cf3b88
dill.settings['recurse'] = True

no_fetch_extract = TLDExtract(suffix_list_urls=None, cache_dir=False)

VERSION = get_demisto_version_as_str()
NEW_DEMISTO_VERSION = VERSION[0] + '.' + VERSION[2] >= '6.5'

OOB_MAJOR_VERSION_INFO_KEY = 'major'
OOB_MINOR_VERSION_INFO_KEY = 'minor'
MAJOR_VERSION = 1
MINOR_DEFAULT_VERSION = 0

KEY_IMAGE_RASTERIZE = "image_b64"
KEY_IMAGE_HTML = "html"
KEY_CURRENT_URL_RASTERIZE = 'current_url'

<<<<<<< HEAD
MSG_MISSING_INFORMATION_RASTERIZE = f"Missing required Rastarize data ({KEY_IMAGE_HTML} / {KEY_IMAGE_RASTERIZE})."
=======
>>>>>>> 90cf3b88
MSG_SOMETHING_WRONG_IN_RASTERIZE = "Something went wrong with rasterize"
MSG_ENABLE_WHOIS = "Please enable whois integration for more accurate prediction"
MSG_MODEL_VERSION_IN_DEMISTO = "Model version in demisto: {}.{}"
MSG_NO_MODEL_IN_DEMISTO = "There is no existing model version in demisto"
MSG_NO_URL_GIVEN = "Please input at least one URL"
MSG_FAILED_RASTERIZE = "Rasterize error: ERR_NAME_NOT_RESOLVED"
MSG_FAILED_RASTERIZE_TIMEOUT = "Timeout rasterize"
MSG_IMPOSSIBLE_CONNECTION = "Failed to establish a new connection - Name or service not known"
MSG_UPDATE_MODEL = "Update demisto model from docker model version {}.{}"
MSG_UPDATE_LOGO = "Update demisto model from docker model version {}.{} and transfering logos from demisto version {}.{}"
MSG_WRONG_CONFIG_MODEL = 'Wrong configuration of the model'
MSG_NO_ACTION_ON_MODEL = "Use current model"
MSG_WHITE_LIST = "White List"
MSG_REDIRECT = 'Prediction will be made on the last URL'
MSG_NEED_TO_UPDATE_RASTERIZE = "Please install and/or update rasterize pack"
URL_PHISHING_MODEL_NAME = "url_phishing_model"
OUT_OF_THE_BOX_MODEL_PATH = '/model/model_docker.pkl'
UNKNOWN_MODEL_TYPE = 'UNKNOWN_MODEL_TYPE'
THRESHOLD_NEW_DOMAIN_MONTHS = 6
DOMAIN_AGE_KEY = f'New domain (less than {THRESHOLD_NEW_DOMAIN_MONTHS} months)'

MALICIOUS_VERDICT = "Malicious"
BENIGN_VERDICT = "Benign"
SUSPICIOUS_VERDICT = "Suspicious"
BENIGN_VERDICT_WHITELIST = "Benign - Top domains from Majestic"
UNKNOWN = 'Unknown'

BENIGN_THRESHOLD = 0.5
SUSPICIOUS_THRESHOLD = 0.7

SCORE_INVALID_URL = -1.0
SCORE_BENIGN = 0.0  # type: float

GREEN_COLOR = "{{color:#1DB846}}({})" if NEW_DEMISTO_VERSION else "**{}**"
RED_COLOR = "{{color:#D13C3C}}({})" if NEW_DEMISTO_VERSION else "**{}**"

VERDICT_MALICIOUS_COLOR = "{{color:#D13C3C}}(**{}**)" if NEW_DEMISTO_VERSION else "**{}**"
VERDICT_SUSPICIOUS_COLOR = "{{color:#EF9700}}(**{}**)" if NEW_DEMISTO_VERSION else "**{}**"
VERDICT_BENIGN_COLOR = "{{color:#1DB846}}(**{}**)" if NEW_DEMISTO_VERSION else "**{}**"
VERDICT_ERROR_COLOR = "{{color:#D13C3C}}(**{}**)" if NEW_DEMISTO_VERSION else "**{}**"
MAPPING_VERDICT_COLOR = {MALICIOUS_VERDICT: VERDICT_MALICIOUS_COLOR, BENIGN_VERDICT: VERDICT_BENIGN_COLOR,
                         SUSPICIOUS_VERDICT: VERDICT_SUSPICIOUS_COLOR, BENIGN_VERDICT_WHITELIST: VERDICT_BENIGN_COLOR}

SCORE_THRESHOLD = 0.6  # type: float

STATUS_CODE_VALID = 200

MODEL_KEY_URL_SCORE = 'url_score'
MODEL_KEY_LOGO_FOUND = 'logo_found'
MODEL_KEY_SEO = 'seo'
MODEL_KEY_LOGO_IMAGE_BYTES = 'image_bytes'
MODEL_KEY_LOGIN_FORM = 'login_form'

KEY_CONTENT_DOMAIN = "Domain"
KEY_CONTENT_URL = "URL"
KEY_CONTENT_LOGO = "UseOfSuspiciousLogo"
KEY_CONTENT_LOGIN = "HasLoginForm"
KEY_CONTENT_URL_SCORE = "URLStaticScore"
KEY_CONTENT_SEO = "BadSEOQuality"
KEY_CONTENT_AGE = "NewDomain"
KEY_CONTENT_VERDICT = "FinalVerdict"
KEY_CONTENT_IS_WHITELISTED = "TopMajesticDomain"
KEY_CONTENT_DBOT_SCORE = 'DBotScore'

KEY_HR_DOMAIN = "Domain"
KEY_HR_URL = 'Url'
<<<<<<< HEAD
KEY_HR_SEO = "Search engine optimisation"
KEY_HR_LOGIN = "Is there a Login form ?"
=======
KEY_HR_SEO = "Search engine optimization"
KEY_HR_LOGIN = "Is there a Login form?"
>>>>>>> 90cf3b88
KEY_HR_LOGO = "Suspicious use of company logo"
KEY_HR_URL_SCORE = "URL severity score (from 0 to 1)"

KEY_CONTENT_SUMMARY_URL = 'URL'
KEY_CONTENT_SUMMARY_FINAL_VERDICT = 'FinalVerdict'

KEY_FINAL_VERDICT = "Final Verdict"

WEIGHT_HEURISTIC = {
    DOMAIN_AGE_KEY: 3, MODEL_KEY_LOGIN_FORM: 1, MODEL_KEY_SEO: 1,
    MODEL_KEY_URL_SCORE: 2, MODEL_KEY_LOGO_FOUND: 1
}

MAPPING_VERDICT_TO_DISPLAY_VERDICT = {
    MODEL_KEY_SEO: {True: RED_COLOR.format('Bad'), False: GREEN_COLOR.format('Good')},
    MODEL_KEY_LOGO_FOUND: {True: RED_COLOR.format('Suspicious'), False: GREEN_COLOR.format('Not Suspicious')},
    MODEL_KEY_LOGIN_FORM: {True: RED_COLOR.format('Yes'), False: GREEN_COLOR.format('No')},
    DOMAIN_AGE_KEY: {True: RED_COLOR.format('Less than 6 months ago'), False: GREEN_COLOR.format('More than 6 months ago'),
                     None: None}
}  # type: Dict

VERDICT_TO_INT = {
    MALICIOUS_VERDICT: 3,
    BENIGN_VERDICT: 1,
    BENIGN_VERDICT_WHITELIST: 1,
    SUSPICIOUS_VERDICT: 2
}

TIMEOUT_REQUESTS = 5
WAIT_TIME_RASTERIZE = 5
TIMEOUT_RASTERIZE = 120

DOMAIN_CHECK_RASTERIZE = 'google.com'


def get_model_data(model_name: str):
    """
    Return model data saved in demisto (string of encoded base 64)
    :param model_name: name of the model to load from demisto
    :return: str, str
    """
    res_model: dict = demisto.executeCommand("getMLModel", {"modelName": model_name})[0]  # type: ignore
    if is_error(res_model):
        raise DemistoException(f"Error reading model {model_name} from Demisto")
    else:
        model_data = res_model['Contents']['modelData']
        try:
            model_type = res_model['Contents']['model']['type']['type']
            return model_data, model_type
        except Exception:
            return model_data, UNKNOWN_MODEL_TYPE


def decode_model_data(model_data: str):
    """
    Decode the base 64 version of the model
    :param model_data: string of the encoded based 64 model
    :return: Model
    """
    return dill.loads(base64.b64decode(model_data.encode('utf-8')))  # guardrails-disable-line


def load_oob(path=OUT_OF_THE_BOX_MODEL_PATH):
    """
    Load pickle model from the docker
    :param path: path of the model saved in the docker
    :return: bytes
    """
    with open(path, 'rb') as f:
        return base64.b64encode(f.read())


def load_model_from_docker(path=OUT_OF_THE_BOX_MODEL_PATH):
    with open(path, 'rb') as f:
        return dill.load(f)  # guardrails-disable-line


def load_oob_model(path: str):
    """
    Load and save model from the model in the docker
    :return: None
    """
    try:
        encoded_model = load_oob(path)
    except Exception:
        raise DemistoException(traceback.format_exc())
    res = demisto.executeCommand('createMLModel', {'modelData': encoded_model.decode('utf-8'),
                                                   'modelName': URL_PHISHING_MODEL_NAME,
                                                   'modelLabels': [MALICIOUS_VERDICT, BENIGN_VERDICT,
                                                                   SUSPICIOUS_VERDICT],
                                                   'modelOverride': 'true',
                                                   'modelHidden': True,
                                                   'modelType': 'url_phishing',
                                                   'modelExtraInfo': {
                                                       OOB_MAJOR_VERSION_INFO_KEY: MAJOR_VERSION,
                                                       OOB_MINOR_VERSION_INFO_KEY: MINOR_DEFAULT_VERSION}})
    if is_error(res):
        raise DemistoException(get_error(res))
    return MSG_UPDATE_MODEL.format(MAJOR_VERSION, MINOR_DEFAULT_VERSION)


def oob_model_exists_and_updated() -> tuple[bool, int, int, str]:
    """
    Check is the model exist and is updated in demisto
    :return: book
    """
    res_model = demisto.executeCommand("getMLModel", {"modelName": URL_PHISHING_MODEL_NAME})[0]
    if is_error(res_model):
        return False, -1, -1, ''
    model_data = res_model['Contents']['modelData']
    existing_model_version_major = res_model['Contents']['model']['extra'].get(OOB_MAJOR_VERSION_INFO_KEY, -1)
    existing_model_version_minor = res_model['Contents']['model']['extra'].get(OOB_MINOR_VERSION_INFO_KEY, -1)
    return True, existing_model_version_major, existing_model_version_minor, model_data


def image_from_base64_to_bytes(base64_message: str):
    """
    Transform image from base64 string into bytes
    :param base64_message:
    :return:
    """
    return base64.b64decode(base64_message.encode('utf-8'))


def extract_domainv2(url):
    ext = no_fetch_extract(url)
    return ext.domain + "." + ext.suffix


def in_white_list(model, url: str) -> bool:
    """
    Check if url belongs to the Model whitelist
    :param model: model which contains top_domains attribute
    :param url: url to check
    :return:
    """
    return extract_domainv2(url) in model.top_domains


def get_colored_pred_json(pred_json: dict) -> dict:
    """
    Create copy and color json values according to their values.
    :param pred_json: json to color
    :return: json
    """
    return copy.deepcopy(pred_json) | {
        MODEL_KEY_SEO: MAPPING_VERDICT_TO_DISPLAY_VERDICT[MODEL_KEY_SEO][pred_json[MODEL_KEY_SEO]],
        MODEL_KEY_LOGO_FOUND: MAPPING_VERDICT_TO_DISPLAY_VERDICT[MODEL_KEY_LOGO_FOUND][pred_json[MODEL_KEY_LOGO_FOUND]],
        MODEL_KEY_LOGIN_FORM: MAPPING_VERDICT_TO_DISPLAY_VERDICT[MODEL_KEY_LOGIN_FORM][pred_json[MODEL_KEY_LOGIN_FORM]],
        DOMAIN_AGE_KEY: MAPPING_VERDICT_TO_DISPLAY_VERDICT[DOMAIN_AGE_KEY][pred_json[DOMAIN_AGE_KEY]],
    }


def create_x_pred(output_rasterize: dict, url: str) -> pd.DataFrame:
    """
    Create dataframe to predict from the rasterize output
    :param output_rasterize: Dict from the output of rasterize command
    :param url: url to examine
    :return: pd.DataFrame
    """
    website64 = output_rasterize.get(KEY_IMAGE_RASTERIZE, None)
    html = output_rasterize.get(KEY_IMAGE_HTML, None)
    X_pred = pd.DataFrame(columns=['name', 'image', 'html'])
    X_pred.loc[0] = [url, website64, html]
    return X_pred


def prepend_protocol(url: str, protocol: str, www: bool = True) -> str:
    """forceModel
    Append a protocol name (usually http or https) and www to a url
    :param url: url
    :param protocol: protocol we want to add (usually http or https)
    :return: str
    """
    p = urllib.parse.urlparse(url, protocol)  # type: ignore
    netloc = p.netloc or p.path
    path = p.path if p.netloc else ''
    if not netloc.startswith('www.') and www:
        netloc = 'www.' + netloc
    p = urllib.parse.ParseResult(protocol, netloc, path, *p[3:])  # type: ignore
    return p.geturl()


<<<<<<< HEAD
def verdict_to_int(verdict):
    if verdict == MALICIOUS_VERDICT:
        return 3
    if verdict in (BENIGN_VERDICT, BENIGN_VERDICT_WHITELIST):
        return 1
    if verdict == SUSPICIOUS_VERDICT:
        return 2
    return None


def return_entry_summary(pred_json: dict, url: str, whitelist: bool, output_rasterize: dict, verdict: str,
                         reliability: str = DBotScoreReliability.A_PLUS):
=======
def return_entry_summary(
    pred_json: dict, url: str, is_white_listed: bool, output_rasterize: dict,
    verdict: str, reliability: str = DBotScoreReliability.A_PLUS, **_
):
>>>>>>> 90cf3b88
    """
    Return entry to demisto
    :param pred_json: json with output of the model
    :param url: url
    :param whitelist: if url belongs to whitelist of the model
    :param reliability: reliability of the source providing the intelligence data.
    :return: entry to demisto
    """
<<<<<<< HEAD
    if whitelist:
=======
    if is_white_listed:
>>>>>>> 90cf3b88
        return None
    if verdict == BENIGN_VERDICT_WHITELIST:
        verdict = BENIGN_VERDICT
    if is_white_listed or not pred_json:
        url_score = SCORE_BENIGN
        url_score_colored = GREEN_COLOR.format(url_score) if url_score < SCORE_THRESHOLD else RED_COLOR.format(
            url_score)
    else:
        url_score = round(pred_json[MODEL_KEY_URL_SCORE], 2)
<<<<<<< HEAD
        url_score_colored = GREEN_COLOR % str(url_score) if url_score < SCORE_THRESHOLD else RED_COLOR % str(
            url_score)  # type: ignore
=======
        url_score_colored = GREEN_COLOR.format(url_score) if url_score < SCORE_THRESHOLD else RED_COLOR.format(url_score)
>>>>>>> 90cf3b88
    pred_json_colored = get_colored_pred_json(pred_json) if pred_json else {}
    domain = extract_domainv2(url)
    explain = {
        KEY_CONTENT_DOMAIN: domain,
        KEY_CONTENT_URL: url,
        KEY_CONTENT_LOGO: str(pred_json.get(MODEL_KEY_LOGO_FOUND, UNKNOWN)),
        KEY_CONTENT_LOGIN: str(pred_json.get(MODEL_KEY_LOGIN_FORM, UNKNOWN)),
        KEY_CONTENT_URL_SCORE: url_score,
        KEY_CONTENT_SEO: str(pred_json.get(MODEL_KEY_SEO, UNKNOWN)),
        KEY_CONTENT_VERDICT: verdict,
<<<<<<< HEAD
        KEY_CONTENT_IS_WHITELISTED: str(whitelist)
=======
        KEY_CONTENT_IS_WHITELISTED: str(is_white_listed)
>>>>>>> 90cf3b88
    }
    dbot_score = Common.DBotScore(indicator=url,
                                  indicator_type=DBotScoreType.URL,
                                  integration_name='DBotPhishingURL',
<<<<<<< HEAD
                                  score=verdict_to_int(verdict),
=======
                                  score=VERDICT_TO_INT.get(verdict),
>>>>>>> 90cf3b88
                                  reliability=reliability)
    context_DBot_score = dbot_score.to_context().get(dbot_score.get_context_path())

    if pred_json and pred_json[DOMAIN_AGE_KEY] is not None:
        explain[KEY_CONTENT_AGE] = str(pred_json[DOMAIN_AGE_KEY])
    explain_hr = {
        KEY_HR_URL: url,
        KEY_HR_SEO: str(pred_json_colored.get(MODEL_KEY_SEO, UNKNOWN)),
        KEY_HR_LOGIN: str(pred_json_colored.get(MODEL_KEY_LOGIN_FORM, UNKNOWN)),
        KEY_HR_LOGO: str(pred_json_colored.get(MODEL_KEY_LOGO_FOUND, UNKNOWN)),
        KEY_HR_URL_SCORE: url_score_colored
    }
    if pred_json and pred_json[DOMAIN_AGE_KEY] is not None:
        explain_hr[DOMAIN_AGE_KEY] = str(pred_json_colored[DOMAIN_AGE_KEY])
    if verdict == BENIGN_VERDICT:
        return_entry = {
            "Type": entryTypes["note"],
            "ContentsFormat": formats['json'],
            "HumanReadable": tableToMarkdown(f"Phishing prediction evidence | {domain}", explain_hr),
            "Contents": explain,
            "EntryContext": {'DBotPredictURLPhishing': explain}
        }
    else:
        return_entry = {
            "Type": entryTypes["note"],
            "ContentsFormat": formats['json'],
            "HumanReadable": tableToMarkdown(f"Phishing prediction evidence | {domain}", explain_hr),
            "Contents": explain,
            "EntryContext": {'DBotPredictURLPhishing': explain, KEY_CONTENT_DBOT_SCORE: context_DBot_score},
            "Tags": ['DBOT_URL_PHISHING_MALICIOUS']
        }
    return_results(return_entry)
    # Get rasterize image or logo detection if logo was found
    if pred_json:
        image = pred_json[MODEL_KEY_LOGO_IMAGE_BYTES]
        if not image:
            image = image_from_base64_to_bytes(output_rasterize.get(KEY_IMAGE_RASTERIZE, None))
        res = fileResult(filename='Logo detection engine', data=image)
        res['Type'] = entryTypes['image']
        if pred_json[MODEL_KEY_LOGO_FOUND]:
            res["Tags"] = ['DBOT_URL_PHISHING_MALICIOUS']
        return_results(res)
    return explain


def return_entry_white_list(url):
    """
    Create syntethci entry when url belongs to whitelist
    :param url: url
    :return:
    """
    explain = {
        KEY_CONTENT_DOMAIN: extract_domainv2(url),
        KEY_CONTENT_URL: url,
        KEY_CONTENT_AGE: MSG_WHITE_LIST,
        KEY_CONTENT_LOGO: MSG_WHITE_LIST,
        KEY_CONTENT_LOGIN: MSG_WHITE_LIST,
        KEY_CONTENT_URL_SCORE: MSG_WHITE_LIST,
        KEY_CONTENT_SEO: MSG_WHITE_LIST
    }
    explain_hr = {
        KEY_HR_URL: url,
        KEY_HR_SEO: MSG_WHITE_LIST,
        DOMAIN_AGE_KEY: MSG_WHITE_LIST,
        KEY_HR_LOGIN: MSG_WHITE_LIST,
        KEY_HR_LOGO: MSG_WHITE_LIST,
        KEY_HR_URL_SCORE: MSG_WHITE_LIST
    }
    verdict_hr = {
        "Verdict": BENIGN_VERDICT,
        "URL": url
    }
    return_entry = {
        "Type": entryTypes["note"],
        "ContentsFormat": formats['json'],
        "HumanReadable": tableToMarkdown("Verdict", verdict_hr) + tableToMarkdown("Report", explain_hr),
        "Contents": explain,
        "EntryContext": {'DBotPredictURLPhishing': explain}
    }
    return_results(return_entry)


def get_score(pred_json):
    use_age = False
    use_logo = False
    if pred_json[DOMAIN_AGE_KEY]:
        use_age = True
    if pred_json[MODEL_KEY_LOGO_FOUND]:
        use_logo = True
    domain_age_key = 0 if pred_json[DOMAIN_AGE_KEY] is None else pred_json[DOMAIN_AGE_KEY]
    total_weight_used = WEIGHT_HEURISTIC[DOMAIN_AGE_KEY] * use_age + WEIGHT_HEURISTIC[MODEL_KEY_LOGIN_FORM] \
        + WEIGHT_HEURISTIC[MODEL_KEY_SEO] + WEIGHT_HEURISTIC[MODEL_KEY_URL_SCORE] \
        + WEIGHT_HEURISTIC[MODEL_KEY_LOGO_FOUND] * use_logo
    score = (use_age * WEIGHT_HEURISTIC[DOMAIN_AGE_KEY] * domain_age_key
             + WEIGHT_HEURISTIC[MODEL_KEY_LOGIN_FORM] * pred_json[MODEL_KEY_LOGIN_FORM]
             + WEIGHT_HEURISTIC[MODEL_KEY_SEO] * pred_json[MODEL_KEY_SEO]
             + WEIGHT_HEURISTIC[MODEL_KEY_URL_SCORE] * pred_json[MODEL_KEY_URL_SCORE]
             + use_logo * WEIGHT_HEURISTIC[MODEL_KEY_LOGO_FOUND] * pred_json[MODEL_KEY_LOGO_FOUND]) / total_weight_used
    return score


def get_verdict(pred_json: dict, is_white_listed: bool) -> tuple[float, str]:
    """
    Return verdict of the url based on the output of the model
    :param pred_json: output from the model
    :return:
    """
    if is_white_listed:
        return SCORE_BENIGN, BENIGN_VERDICT
    score = get_score(pred_json)
    if pred_json[MODEL_KEY_LOGO_FOUND]:
        return score, MALICIOUS_VERDICT
    else:
        if score < BENIGN_THRESHOLD:
            return score, BENIGN_VERDICT
        elif score < SUSPICIOUS_THRESHOLD:
            return score, SUSPICIOUS_VERDICT
        else:
            return score, MALICIOUS_VERDICT


def create_dict_context(url, last_url, verdict, pred_json, score, is_white_listed, output_rasterize):
    return {
        'url_redirect': url, 'url': last_url, 'verdict': verdict, 'pred_json': pred_json,
        'score': score, 'is_white_listed': is_white_listed, 'output_rasterize': output_rasterize
    }


<<<<<<< HEAD
def extract_created_date(entry_list: list):
=======
def extract_created_date(entry: dict):
>>>>>>> 90cf3b88
    """
    Check if domain age is younger than THRESHOLD_NEW_DOMAIN_YEAR year
    :param entry_list: output of the whois command
    :return: bool
    """
<<<<<<< HEAD
    for entry in entry_list:
        if is_error(entry):
            continue
        else:
            date_str = (
                entry.get('EntryContext') or {}
            ).get('Domain(val.Name && val.Name == obj.Name)', {}).get('WHOIS', {}).get('CreationDate')
            if date_str:
                date = datetime.strptime(date_str, '%d-%m-%Y')
                threshold_date = datetime.now() - timedelta(days=THRESHOLD_NEW_DOMAIN_MONTHS * 30)
                return date > threshold_date
    return None


def get_prediction_single_url(model, url, force_model, who_is_enabled, debug, rasterize_timeout):
    is_white_listed = False
    # Rasterize html and image
    res_rasterize = demisto.executeCommand('rasterize', {'type': 'json',
                                                         'url': url,
                                                         'wait_time': WAIT_TIME_RASTERIZE,
                                                         'execution-timeout': rasterize_timeout
                                                         })

    demisto.debug('Rasterize Data: ' + json.dumps(res_rasterize))

    if is_error(res_rasterize):
        demisto.debug(f'Rasterize Error: {res_rasterize}')
        error = get_error(res_rasterize)

        if 'disabled' in error or 'enabled' in error:
            raise DemistoException(MSG_NEED_TO_UPDATE_RASTERIZE)

        elif 'timeout' in error:
            return create_dict_context(url, url, MSG_FAILED_RASTERIZE_TIMEOUT, {}, SCORE_INVALID_URL, is_white_listed, {})

        elif 'ERR_NAME_NOT_RESOLVED' in error:
            return create_dict_context(url, url, MSG_FAILED_RASTERIZE, {}, SCORE_INVALID_URL, is_white_listed, {})

        else:
            return create_dict_context(url, url, error, {}, SCORE_INVALID_URL, is_white_listed, {})
=======
    if not is_error(entry):
        date_str = dict_safe_get(entry, ('EntryContext', 'Domain(val.Name && val.Name == obj.Name)', 'WHOIS', 'CreationDate'))
        if date_str:
            date = datetime.strptime(date_str, '%d-%m-%Y')
            threshold_date = datetime.now() - timedelta(days=THRESHOLD_NEW_DOMAIN_MONTHS * 30)
            return date > threshold_date
    return None


def weed_rasterize_errors(urls: list[str], res_rasterize: list[dict]):
    '''Remove the URLs that failed rasterization and return them.'''
    if len(urls) != len(res_rasterize):
        demisto.debug(f'{res_rasterize=}')
        raise DemistoException('Unexpected response from the "rasterize" command. '
                               'Please make sure the Rasterize pack version is above 2.0.7')
    error_idx = [
        i for (i, res) in enumerate(res_rasterize)
        if isinstance(res['Contents'], str)
    ][::-1]  # reverse the list as it will be used to remove elements.
    if error_idx:
        return_results(CommandResults(readable_output=tableToMarkdown(
            'The following URLs failed rasterize and were skipped:',
            [{'URL': urls.pop(i), 'Message': res_rasterize.pop(i)['Contents']} for i in error_idx],
            ['URL', 'Message']
        )))


def rasterize_urls(urls: list[str], rasterize_timeout: int) -> list[dict]:
    res_rasterize: list[dict] = demisto.executeCommand(  # type: ignore
        'rasterize',
        {
            'type': 'json',
            'url': urls,
            'wait_time': WAIT_TIME_RASTERIZE,
            'execution-timeout': rasterize_timeout
        }
    )
    demisto.debug(f'Rasterize Data: {res_rasterize}')
    weed_rasterize_errors(urls, res_rasterize)
    return [res['Contents'] for res in res_rasterize]
>>>>>>> 90cf3b88


<<<<<<< HEAD
    if not all((res_rasterize[0]['Contents'].get(KEY_IMAGE_RASTERIZE), res_rasterize[0]['Contents'].get(KEY_IMAGE_HTML))):
        return create_dict_context(url, url, MSG_MISSING_INFORMATION_RASTERIZE, {}, SCORE_INVALID_URL, is_white_listed, {})

    if len(res_rasterize) > 0:
        output_rasterize = res_rasterize[0]['Contents']

=======
def get_whois_verdict(domains: list[dict]) -> list:

    default = [None] * len(domains)
    if isCommandAvailable('whois'):
        try:
            return demisto.executeCommand('whois', {'query': domains, 'execution-timeout': 5}) or default
        except Exception as e:
            demisto.debug(str(e))
>>>>>>> 90cf3b88
    else:
        return_results(MSG_ENABLE_WHOIS)
    return default


def get_predictions_for_urls(model, urls, force_model, debug, rasterize_timeout):

    rasterize_outputs = rasterize_urls(urls, rasterize_timeout)

    # Get final url and redirection
<<<<<<< HEAD
    final_url = output_rasterize.get(KEY_CURRENT_URL_RASTERIZE, url)

    url_redirect = f'{url} -> {final_url}   ({MSG_REDIRECT})' if final_url != url else final_url
=======
    final_urls = [res[KEY_CURRENT_URL_RASTERIZE] for res in rasterize_outputs]
>>>>>>> 90cf3b88

    # Check domain age from WHOIS command
    domains = list(map(extract_domainv2, final_urls))

    whois_results = get_whois_verdict(domains)

    results = []
    for url, final_url, res_whois, output_rasterize in zip(urls, final_urls, whois_results, rasterize_outputs):
        url_redirect = f'{url} -> {final_url}   ({MSG_REDIRECT})' if final_url != url else final_url

        # Check is domain in white list -  If yes we don't run the model
        if in_white_list(model, final_url):
            is_white_listed = True
<<<<<<< HEAD
            return create_dict_context(url_redirect, final_url, BENIGN_VERDICT_WHITELIST, {}, SCORE_BENIGN, is_white_listed, {})
        else:
            is_white_listed = True

    res_whois = []

    if who_is_enabled:
        try:
            res_whois = demisto.executeCommand('whois', {'query': domain, 'execution-timeout': 5})

        except Exception:
            res_whois = []

    is_new_domain = extract_created_date(res_whois)

    x_pred = create_x_pred(output_rasterize, final_url)

    pred_json = model.predict(x_pred)

    if debug:
        return_results(pred_json['debug_top_words'])
        return_results(pred_json['debug_found_domains_list'])
        return_results(pred_json['seo'])
        return_results(pred_json['debug_image'])
=======
            if not force_model:
                results.append(create_dict_context(
                    url_redirect, final_url, BENIGN_VERDICT_WHITELIST,
                    {}, SCORE_BENIGN, is_white_listed, {}
                ))
                continue
        else:
            is_white_listed = False

        x_pred = create_x_pred(output_rasterize, final_url)

        pred_json = model.predict(x_pred)

        if debug:
            return_results(pred_json['debug_top_words'])
            return_results(pred_json['debug_found_domains_list'])
            return_results(pred_json['seo'])
            return_results(pred_json['debug_image'])
>>>>>>> 90cf3b88

        pred_json[DOMAIN_AGE_KEY] = extract_created_date(res_whois)

        score, verdict = get_verdict(pred_json, is_white_listed)
        results.append(create_dict_context(url_redirect, final_url, verdict, pred_json, score, is_white_listed, output_rasterize))
    return results


def return_general_summary(results, tag="Summary"):
    df_summary = pd.DataFrame()
    df_summary['URL'] = [x.get('url_redirect') for x in results]
<<<<<<< HEAD
    df_summary[KEY_FINAL_VERDICT] = [MAPPING_VERDICT_COLOR[x.get('verdict')] % x.get('verdict')
                                     if x.get('verdict') in MAPPING_VERDICT_COLOR
                                     else VERDICT_ERROR_COLOR % x.get('verdict') for x in results]
=======
    df_summary[KEY_FINAL_VERDICT] = [MAPPING_VERDICT_COLOR[x.get('verdict')].format(x.get('verdict'))
                                     if x.get('verdict') in MAPPING_VERDICT_COLOR
                                     else VERDICT_ERROR_COLOR.format(x.get('verdict')) for x in results]
>>>>>>> 90cf3b88
    summary_context = [
        {KEY_CONTENT_SUMMARY_URL: x.get('url_redirect'), KEY_CONTENT_SUMMARY_FINAL_VERDICT: BENIGN_VERDICT,
         KEY_CONTENT_IS_WHITELISTED: 'True'} for x in results if x.get('is_white_listed')]
    df_summary_json = df_summary.to_dict(orient='records')
    return_entry = {
        "Type": entryTypes["note"],
        "ContentsFormat": formats['json'],
        "HumanReadable": tableToMarkdown("Phishing prediction summary for URLs", df_summary_json,
                                         headers=['URL', KEY_FINAL_VERDICT]),
        "Contents": summary_context,
        "EntryContext": {'DBotPredictURLPhishing': summary_context}
    }
    if tag is not None:
        return_entry["Tags"] = [f'DBOT_URL_PHISHING_{tag}']
    return_results(return_entry)
    return df_summary_json


<<<<<<< HEAD
def return_detailed_summary(results, reliability: str):
=======
def return_detailed_summary(results: list, reliability: str):
>>>>>>> 90cf3b88
    outputs = []
    results.sort(key=lambda x: x['score'])
    for result in results:
        if result.get('score') == SCORE_INVALID_URL:
            continue
<<<<<<< HEAD
        verdict = results[index].get('verdict')
        pred_json = results[index].get('pred_json')
        url = results[index].get('url')
        is_white_listed = results[index].get('is_white_listed')
        output_rasterize = results[index].get('output_rasterize')
        summary_json = return_entry_summary(pred_json, url, is_white_listed, output_rasterize, verdict, reliability)
        outputs.append(summary_json)
        outputs = [x for x in outputs if x]
=======
        summary_json = return_entry_summary(**result, reliability=reliability)
        if summary_json:
            outputs.append(summary_json)
>>>>>>> 90cf3b88
    return outputs


def save_model_in_demisto(model):
    encoded_model = base64.b64encode(dill.dumps(model))  # guardrails-disable-line
    res = demisto.executeCommand('createMLModel', {'modelData': encoded_model.decode('utf-8'),
                                                   'modelName': URL_PHISHING_MODEL_NAME,
                                                   'modelLabels': [MALICIOUS_VERDICT, BENIGN_VERDICT],
                                                   'modelOverride': 'true',
                                                   'modelHidden': True,
                                                   'modelType': 'url_phishing',
                                                   'modelExtraInfo': {
                                                       OOB_MAJOR_VERSION_INFO_KEY: model.major,
                                                       OOB_MINOR_VERSION_INFO_KEY: model.minor}})
    if is_error(res):
        raise DemistoException(get_error(res))


def extract_urls(text):
    res = demisto.executeCommand("extractIndicators", {"text": text})
    if is_error(res):
        raise DemistoException(get_error(res))
    return list(set(json.loads(res[0]["Contents"]).get("URL", [])))


def load_demisto_model():
    model_64_str = get_model_data(URL_PHISHING_MODEL_NAME)[0]
    return decode_model_data(model_64_str)


def get_final_urls(urls, max_urls, model):
    final_url = []
    seen = []
    low_priority_urls = []
    i = 0
    for url in urls:
        if i < max_urls:
            if extract_domainv2(url) in seen or extract_domainv2(url) in model.top_domains:
                low_priority_urls.append(url)
            else:
                final_url.append(url)
                seen.append(extract_domainv2(url))
                i += 1
    if len(final_url) < max_urls:
        final_url = final_url + low_priority_urls[:min(len(low_priority_urls), max_urls - len(final_url))]
    return final_url


def extract_embedded_urls_from_html(html):
    embedded_urls = []
    soup = BeautifulSoup(html)
    for a in soup.findAll('a'):
        if a.has_attr('href') and a['href'] not in a.get_text():
            embedded_urls.append(a['href'])
    return embedded_urls


def get_urls_to_run(email_body, email_html, urls_argument, max_urls, model, msg_list, debug):
    if email_body:
        urls_email_body = extract_urls(email_body)
    else:
<<<<<<< HEAD
        if not email_body and email_html:
=======
        if email_html:
>>>>>>> 90cf3b88
            urls_email_body = extract_urls(BeautifulSoup(email_html).get_text())
        else:
            urls_email_body = []
    if email_html:
        urls_email_html = extract_embedded_urls_from_html(email_html)
    else:
        urls_email_html = []
    if isinstance(urls_argument, list):
        urls_only = urls_argument
    else:
        urls_only = urls_argument.split()
    urls = list(set(urls_email_body + urls_only + urls_email_html))
    if not urls:
        msg_list.append(MSG_NO_URL_GIVEN)
        return_results(MSG_NO_URL_GIVEN)
        return [], msg_list
    urls = get_final_urls(urls, max_urls, model)
    urls = [res['Contents'] for res in demisto.executeCommand("UnEscapeURLs", {"input": urls})]  # type: ignore
    if debug:
        return_results(urls)
    return urls, msg_list


def update_model_docker_from_model(model_docker, model):
    model_docker.logos_dict = model.logos_dict
    model_docker.top_domains = model.top_domains

    model_docker.clf.named_steps.preprocessor.named_transformers_[
        'image'].named_steps.trans.logo_dict = model.logos_dict

    model_docker.clf.named_steps.preprocessor.named_transformers_[
        'url'].named_steps.trans.d_top_domains = model.top_domains

    model_docker.clf.named_steps.preprocessor.named_transformers_[
        'image'].named_steps.trans.top_domains = model.logos_dict

    return model_docker


def update_and_load_model(debug, exist, reset_model, msg_list, demisto_major_version, demisto_minor_version,
                          model_data):
    if debug:
        msg_list.append(
            MSG_MODEL_VERSION_IN_DEMISTO.format(demisto_major_version, demisto_minor_version)
            if exist else MSG_NO_MODEL_IN_DEMISTO
        )

    if reset_model or not exist or (
            demisto_major_version < MAJOR_VERSION and demisto_minor_version == MINOR_DEFAULT_VERSION):
        msg_list.append(load_oob_model(OUT_OF_THE_BOX_MODEL_PATH))
        model_64_str = get_model_data(URL_PHISHING_MODEL_NAME)[0]
        model = decode_model_data(model_64_str)

    elif demisto_major_version == MAJOR_VERSION:
        model = decode_model_data(model_data)
        msg_list.append(MSG_NO_ACTION_ON_MODEL)

    elif MINOR_DEFAULT_VERSION < demisto_major_version < MAJOR_VERSION:
        model_docker = load_model_from_docker()
        model_docker_minor = model_docker.minor
        model = load_demisto_model()
        model_docker = update_model_docker_from_model(model_docker, model)
        model_docker.minor += 1
        save_model_in_demisto(model_docker)
        msg_list.append(MSG_UPDATE_LOGO.format(MAJOR_VERSION, model_docker_minor, model.major, model.minor))
        model_64_str = get_model_data(URL_PHISHING_MODEL_NAME)[0]
        model = decode_model_data(model_64_str)
    else:
        msg_list.append(MSG_WRONG_CONFIG_MODEL)
        raise DemistoException(MSG_WRONG_CONFIG_MODEL)
    return model, msg_list


def main():
    try:
        args = demisto.args()
        reset_model = args.get('resetModel') == 'True'
        debug = args.get('debug') == 'True'
        force_model = args.get('forceModel') == 'True'
        email_body = args.get('emailBody', "")
        email_html = args.get('emailHTML', "")
        max_urls = int(args.get('maxNumberOfURL', 5))
        urls_argument = args.get('urls', '')
        rasterize_timeout = arg_to_number(args.get('rasterize_timeout', TIMEOUT_RASTERIZE))
        reliability = DBotScoreReliability.get_dbot_score_reliability_from_str(
            args.get("reliability", DBotScoreReliability.A_PLUS)
        )

        msg_list: list = []

        # Check existing version of the model in demisto
        exist, demisto_major_version, demisto_minor_version, model_data = oob_model_exists_and_updated()

<<<<<<< HEAD
        # Load arguments
        reset_model = demisto.args().get('resetModel', 'False') == 'True'
        debug = demisto.args().get('debug', 'False') == 'True'
        force_model = demisto.args().get('forceModel', 'False') == 'True'
        email_body = demisto.args().get('emailBody', "")
        email_html = demisto.args().get('emailHTML', "")
        max_urls = int(demisto.args().get('maxNumberOfURL', 5))
        urls_argument = demisto.args().get('urls', '')
        reliability = demisto.args().get("reliability", DBotScoreReliability.A_PLUS)
        rasterize_timeout = arg_to_number(demisto.args().get('rasterize_timeout', TIMEOUT_RASTERIZE))
        reliability = DBotScoreReliability.get_dbot_score_reliability_from_str(
            reliability
        )

=======
>>>>>>> 90cf3b88
        # Update model if necessary and load the model
        model, msg_list = update_and_load_model(debug, exist, reset_model, msg_list, demisto_major_version,
                                                demisto_minor_version, model_data)

        # Get all the URLs on which we will run the model
        urls, msg_list = get_urls_to_run(email_body, email_html, urls_argument, max_urls, model, msg_list, debug)
<<<<<<< HEAD
        if not urls:
            return None

        # Run the model and get predictions
        results = [get_prediction_single_url(model, x, force_model, who_is_enabled, debug, rasterize_timeout) for x in urls]

        # Return outputs
        general_summary = return_general_summary(results)
        detailed_summary = return_detailed_summary(results, reliability)
        if debug:
            return_results(msg_list)
        return general_summary, detailed_summary, msg_list
=======

        if urls:
            # Run the model and get predictions
            results = get_predictions_for_urls(model, urls, force_model, debug, rasterize_timeout)
            # Return outputs
            general_summary = return_general_summary(results)
            detailed_summary = return_detailed_summary(results, reliability)
            if debug:
                return_results(msg_list)
            return general_summary, detailed_summary, msg_list
>>>>>>> 90cf3b88
    except Exception as ex:
        demisto.error(traceback.format_exc())  # print the traceback
        return_error(f'Failed to execute URL Phishing script. Error: {ex}')


if __name__ in ['__main__', '__builtin__', 'builtins']:
    main()<|MERGE_RESOLUTION|>--- conflicted
+++ resolved
@@ -6,19 +6,9 @@
 import base64
 import dill
 import copy
-<<<<<<< HEAD
-import numpy as np
-import urllib3
 from tldextract import TLDExtract
 from bs4 import BeautifulSoup
 
-urllib3.disable_warnings()
-
-=======
-from tldextract import TLDExtract
-from bs4 import BeautifulSoup
-
->>>>>>> 90cf3b88
 dill.settings['recurse'] = True
 
 no_fetch_extract = TLDExtract(suffix_list_urls=None, cache_dir=False)
@@ -35,10 +25,6 @@
 KEY_IMAGE_HTML = "html"
 KEY_CURRENT_URL_RASTERIZE = 'current_url'
 
-<<<<<<< HEAD
-MSG_MISSING_INFORMATION_RASTERIZE = f"Missing required Rastarize data ({KEY_IMAGE_HTML} / {KEY_IMAGE_RASTERIZE})."
-=======
->>>>>>> 90cf3b88
 MSG_SOMETHING_WRONG_IN_RASTERIZE = "Something went wrong with rasterize"
 MSG_ENABLE_WHOIS = "Please enable whois integration for more accurate prediction"
 MSG_MODEL_VERSION_IN_DEMISTO = "Model version in demisto: {}.{}"
@@ -105,13 +91,8 @@
 
 KEY_HR_DOMAIN = "Domain"
 KEY_HR_URL = 'Url'
-<<<<<<< HEAD
-KEY_HR_SEO = "Search engine optimisation"
-KEY_HR_LOGIN = "Is there a Login form ?"
-=======
 KEY_HR_SEO = "Search engine optimization"
 KEY_HR_LOGIN = "Is there a Login form?"
->>>>>>> 90cf3b88
 KEY_HR_LOGO = "Suspicious use of company logo"
 KEY_HR_URL_SCORE = "URL severity score (from 0 to 1)"
 
@@ -295,25 +276,10 @@
     return p.geturl()
 
 
-<<<<<<< HEAD
-def verdict_to_int(verdict):
-    if verdict == MALICIOUS_VERDICT:
-        return 3
-    if verdict in (BENIGN_VERDICT, BENIGN_VERDICT_WHITELIST):
-        return 1
-    if verdict == SUSPICIOUS_VERDICT:
-        return 2
-    return None
-
-
-def return_entry_summary(pred_json: dict, url: str, whitelist: bool, output_rasterize: dict, verdict: str,
-                         reliability: str = DBotScoreReliability.A_PLUS):
-=======
 def return_entry_summary(
     pred_json: dict, url: str, is_white_listed: bool, output_rasterize: dict,
     verdict: str, reliability: str = DBotScoreReliability.A_PLUS, **_
 ):
->>>>>>> 90cf3b88
     """
     Return entry to demisto
     :param pred_json: json with output of the model
@@ -322,11 +288,7 @@
     :param reliability: reliability of the source providing the intelligence data.
     :return: entry to demisto
     """
-<<<<<<< HEAD
-    if whitelist:
-=======
     if is_white_listed:
->>>>>>> 90cf3b88
         return None
     if verdict == BENIGN_VERDICT_WHITELIST:
         verdict = BENIGN_VERDICT
@@ -336,12 +298,7 @@
             url_score)
     else:
         url_score = round(pred_json[MODEL_KEY_URL_SCORE], 2)
-<<<<<<< HEAD
-        url_score_colored = GREEN_COLOR % str(url_score) if url_score < SCORE_THRESHOLD else RED_COLOR % str(
-            url_score)  # type: ignore
-=======
         url_score_colored = GREEN_COLOR.format(url_score) if url_score < SCORE_THRESHOLD else RED_COLOR.format(url_score)
->>>>>>> 90cf3b88
     pred_json_colored = get_colored_pred_json(pred_json) if pred_json else {}
     domain = extract_domainv2(url)
     explain = {
@@ -352,20 +309,12 @@
         KEY_CONTENT_URL_SCORE: url_score,
         KEY_CONTENT_SEO: str(pred_json.get(MODEL_KEY_SEO, UNKNOWN)),
         KEY_CONTENT_VERDICT: verdict,
-<<<<<<< HEAD
-        KEY_CONTENT_IS_WHITELISTED: str(whitelist)
-=======
         KEY_CONTENT_IS_WHITELISTED: str(is_white_listed)
->>>>>>> 90cf3b88
     }
     dbot_score = Common.DBotScore(indicator=url,
                                   indicator_type=DBotScoreType.URL,
                                   integration_name='DBotPhishingURL',
-<<<<<<< HEAD
-                                  score=verdict_to_int(verdict),
-=======
                                   score=VERDICT_TO_INT.get(verdict),
->>>>>>> 90cf3b88
                                   reliability=reliability)
     context_DBot_score = dbot_score.to_context().get(dbot_score.get_context_path())
 
@@ -494,58 +443,12 @@
     }
 
 
-<<<<<<< HEAD
-def extract_created_date(entry_list: list):
-=======
 def extract_created_date(entry: dict):
->>>>>>> 90cf3b88
     """
     Check if domain age is younger than THRESHOLD_NEW_DOMAIN_YEAR year
     :param entry_list: output of the whois command
     :return: bool
     """
-<<<<<<< HEAD
-    for entry in entry_list:
-        if is_error(entry):
-            continue
-        else:
-            date_str = (
-                entry.get('EntryContext') or {}
-            ).get('Domain(val.Name && val.Name == obj.Name)', {}).get('WHOIS', {}).get('CreationDate')
-            if date_str:
-                date = datetime.strptime(date_str, '%d-%m-%Y')
-                threshold_date = datetime.now() - timedelta(days=THRESHOLD_NEW_DOMAIN_MONTHS * 30)
-                return date > threshold_date
-    return None
-
-
-def get_prediction_single_url(model, url, force_model, who_is_enabled, debug, rasterize_timeout):
-    is_white_listed = False
-    # Rasterize html and image
-    res_rasterize = demisto.executeCommand('rasterize', {'type': 'json',
-                                                         'url': url,
-                                                         'wait_time': WAIT_TIME_RASTERIZE,
-                                                         'execution-timeout': rasterize_timeout
-                                                         })
-
-    demisto.debug('Rasterize Data: ' + json.dumps(res_rasterize))
-
-    if is_error(res_rasterize):
-        demisto.debug(f'Rasterize Error: {res_rasterize}')
-        error = get_error(res_rasterize)
-
-        if 'disabled' in error or 'enabled' in error:
-            raise DemistoException(MSG_NEED_TO_UPDATE_RASTERIZE)
-
-        elif 'timeout' in error:
-            return create_dict_context(url, url, MSG_FAILED_RASTERIZE_TIMEOUT, {}, SCORE_INVALID_URL, is_white_listed, {})
-
-        elif 'ERR_NAME_NOT_RESOLVED' in error:
-            return create_dict_context(url, url, MSG_FAILED_RASTERIZE, {}, SCORE_INVALID_URL, is_white_listed, {})
-
-        else:
-            return create_dict_context(url, url, error, {}, SCORE_INVALID_URL, is_white_listed, {})
-=======
     if not is_error(entry):
         date_str = dict_safe_get(entry, ('EntryContext', 'Domain(val.Name && val.Name == obj.Name)', 'WHOIS', 'CreationDate'))
         if date_str:
@@ -586,17 +489,8 @@
     demisto.debug(f'Rasterize Data: {res_rasterize}')
     weed_rasterize_errors(urls, res_rasterize)
     return [res['Contents'] for res in res_rasterize]
->>>>>>> 90cf3b88
-
-
-<<<<<<< HEAD
-    if not all((res_rasterize[0]['Contents'].get(KEY_IMAGE_RASTERIZE), res_rasterize[0]['Contents'].get(KEY_IMAGE_HTML))):
-        return create_dict_context(url, url, MSG_MISSING_INFORMATION_RASTERIZE, {}, SCORE_INVALID_URL, is_white_listed, {})
-
-    if len(res_rasterize) > 0:
-        output_rasterize = res_rasterize[0]['Contents']
-
-=======
+
+
 def get_whois_verdict(domains: list[dict]) -> list:
 
     default = [None] * len(domains)
@@ -605,7 +499,6 @@
             return demisto.executeCommand('whois', {'query': domains, 'execution-timeout': 5}) or default
         except Exception as e:
             demisto.debug(str(e))
->>>>>>> 90cf3b88
     else:
         return_results(MSG_ENABLE_WHOIS)
     return default
@@ -616,13 +509,7 @@
     rasterize_outputs = rasterize_urls(urls, rasterize_timeout)
 
     # Get final url and redirection
-<<<<<<< HEAD
-    final_url = output_rasterize.get(KEY_CURRENT_URL_RASTERIZE, url)
-
-    url_redirect = f'{url} -> {final_url}   ({MSG_REDIRECT})' if final_url != url else final_url
-=======
     final_urls = [res[KEY_CURRENT_URL_RASTERIZE] for res in rasterize_outputs]
->>>>>>> 90cf3b88
 
     # Check domain age from WHOIS command
     domains = list(map(extract_domainv2, final_urls))
@@ -636,32 +523,6 @@
         # Check is domain in white list -  If yes we don't run the model
         if in_white_list(model, final_url):
             is_white_listed = True
-<<<<<<< HEAD
-            return create_dict_context(url_redirect, final_url, BENIGN_VERDICT_WHITELIST, {}, SCORE_BENIGN, is_white_listed, {})
-        else:
-            is_white_listed = True
-
-    res_whois = []
-
-    if who_is_enabled:
-        try:
-            res_whois = demisto.executeCommand('whois', {'query': domain, 'execution-timeout': 5})
-
-        except Exception:
-            res_whois = []
-
-    is_new_domain = extract_created_date(res_whois)
-
-    x_pred = create_x_pred(output_rasterize, final_url)
-
-    pred_json = model.predict(x_pred)
-
-    if debug:
-        return_results(pred_json['debug_top_words'])
-        return_results(pred_json['debug_found_domains_list'])
-        return_results(pred_json['seo'])
-        return_results(pred_json['debug_image'])
-=======
             if not force_model:
                 results.append(create_dict_context(
                     url_redirect, final_url, BENIGN_VERDICT_WHITELIST,
@@ -680,7 +541,6 @@
             return_results(pred_json['debug_found_domains_list'])
             return_results(pred_json['seo'])
             return_results(pred_json['debug_image'])
->>>>>>> 90cf3b88
 
         pred_json[DOMAIN_AGE_KEY] = extract_created_date(res_whois)
 
@@ -692,15 +552,9 @@
 def return_general_summary(results, tag="Summary"):
     df_summary = pd.DataFrame()
     df_summary['URL'] = [x.get('url_redirect') for x in results]
-<<<<<<< HEAD
-    df_summary[KEY_FINAL_VERDICT] = [MAPPING_VERDICT_COLOR[x.get('verdict')] % x.get('verdict')
-                                     if x.get('verdict') in MAPPING_VERDICT_COLOR
-                                     else VERDICT_ERROR_COLOR % x.get('verdict') for x in results]
-=======
     df_summary[KEY_FINAL_VERDICT] = [MAPPING_VERDICT_COLOR[x.get('verdict')].format(x.get('verdict'))
                                      if x.get('verdict') in MAPPING_VERDICT_COLOR
                                      else VERDICT_ERROR_COLOR.format(x.get('verdict')) for x in results]
->>>>>>> 90cf3b88
     summary_context = [
         {KEY_CONTENT_SUMMARY_URL: x.get('url_redirect'), KEY_CONTENT_SUMMARY_FINAL_VERDICT: BENIGN_VERDICT,
          KEY_CONTENT_IS_WHITELISTED: 'True'} for x in results if x.get('is_white_listed')]
@@ -719,30 +573,15 @@
     return df_summary_json
 
 
-<<<<<<< HEAD
-def return_detailed_summary(results, reliability: str):
-=======
 def return_detailed_summary(results: list, reliability: str):
->>>>>>> 90cf3b88
     outputs = []
     results.sort(key=lambda x: x['score'])
     for result in results:
         if result.get('score') == SCORE_INVALID_URL:
             continue
-<<<<<<< HEAD
-        verdict = results[index].get('verdict')
-        pred_json = results[index].get('pred_json')
-        url = results[index].get('url')
-        is_white_listed = results[index].get('is_white_listed')
-        output_rasterize = results[index].get('output_rasterize')
-        summary_json = return_entry_summary(pred_json, url, is_white_listed, output_rasterize, verdict, reliability)
-        outputs.append(summary_json)
-        outputs = [x for x in outputs if x]
-=======
         summary_json = return_entry_summary(**result, reliability=reliability)
         if summary_json:
             outputs.append(summary_json)
->>>>>>> 90cf3b88
     return outputs
 
 
@@ -804,11 +643,7 @@
     if email_body:
         urls_email_body = extract_urls(email_body)
     else:
-<<<<<<< HEAD
-        if not email_body and email_html:
-=======
         if email_html:
->>>>>>> 90cf3b88
             urls_email_body = extract_urls(BeautifulSoup(email_html).get_text())
         else:
             urls_email_body = []
@@ -902,43 +737,12 @@
         # Check existing version of the model in demisto
         exist, demisto_major_version, demisto_minor_version, model_data = oob_model_exists_and_updated()
 
-<<<<<<< HEAD
-        # Load arguments
-        reset_model = demisto.args().get('resetModel', 'False') == 'True'
-        debug = demisto.args().get('debug', 'False') == 'True'
-        force_model = demisto.args().get('forceModel', 'False') == 'True'
-        email_body = demisto.args().get('emailBody', "")
-        email_html = demisto.args().get('emailHTML', "")
-        max_urls = int(demisto.args().get('maxNumberOfURL', 5))
-        urls_argument = demisto.args().get('urls', '')
-        reliability = demisto.args().get("reliability", DBotScoreReliability.A_PLUS)
-        rasterize_timeout = arg_to_number(demisto.args().get('rasterize_timeout', TIMEOUT_RASTERIZE))
-        reliability = DBotScoreReliability.get_dbot_score_reliability_from_str(
-            reliability
-        )
-
-=======
->>>>>>> 90cf3b88
         # Update model if necessary and load the model
         model, msg_list = update_and_load_model(debug, exist, reset_model, msg_list, demisto_major_version,
                                                 demisto_minor_version, model_data)
 
         # Get all the URLs on which we will run the model
         urls, msg_list = get_urls_to_run(email_body, email_html, urls_argument, max_urls, model, msg_list, debug)
-<<<<<<< HEAD
-        if not urls:
-            return None
-
-        # Run the model and get predictions
-        results = [get_prediction_single_url(model, x, force_model, who_is_enabled, debug, rasterize_timeout) for x in urls]
-
-        # Return outputs
-        general_summary = return_general_summary(results)
-        detailed_summary = return_detailed_summary(results, reliability)
-        if debug:
-            return_results(msg_list)
-        return general_summary, detailed_summary, msg_list
-=======
 
         if urls:
             # Run the model and get predictions
@@ -949,7 +753,6 @@
             if debug:
                 return_results(msg_list)
             return general_summary, detailed_summary, msg_list
->>>>>>> 90cf3b88
     except Exception as ex:
         demisto.error(traceback.format_exc())  # print the traceback
         return_error(f'Failed to execute URL Phishing script. Error: {ex}')
