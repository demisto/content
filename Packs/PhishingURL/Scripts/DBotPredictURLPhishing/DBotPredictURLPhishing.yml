args:
- default: false
  description: Space-separated list of URLs.
  isArray: true
  name: urls
  required: false
  secret: false
- default: false
  description: Body of the email for URL extraction.
  isArray: false
  name: emailBody
  required: false
  secret: false
- default: false
  description: HTML of the email for URL extraction.
  isArray: false
  name: emailHTML
  required: false
  secret: false
- default: false
  defaultValue: '3'
  description: Maximum number of extracted URLs on which to run the model.
  isArray: false
  name: maxNumberOfURL
  required: false
  secret: false
- auto: PREDEFINED
  default: false
  defaultValue: 'False'
  description: Whether to force the model to run if the URL belongs to the whitelist.
    If True, the model will run in every case. If False, the model will run only if
    the URL does not belong to the whitelist.
  isArray: false
  name: forceModel
  predefined:
  - 'True'
  - 'False'
  required: false
  secret: false
- auto: PREDEFINED
  default: false
  defaultValue: 'False'
  description: Whether to reset the model to the model existing in Docker.
  isArray: false
  name: resetModel
  predefined:
  - 'False'
  - 'True'
  required: false
  secret: false
- auto: PREDEFINED
  default: false
  defaultValue: 'False'
  description: Whether to enter debug mode.
  isArray: false
  name: debug
  predefined:
  - 'False'
  - 'True'
  required: false
  secret: false
comment: Predict phishing URLs using a pre-trained model.
commonfields:
  id: DBotPredictURLPhishing
  version: -1
enabled: true
name: DBotPredictURLPhishing
outputs:
- contextPath: DBotPredictURLPhishing.URL
  description: URL on which the model ran.
  type: String
- contextPath: DBotPredictURLPhishing.FinalVerdict
  description: Final verdict of the URL.
  type: String
- contextPath: DBotPredictURLPhishing.UseOfSuspiciousLogo
  description: 'Whether a logo (from our list of top most use company for phishing)
    has been fraudulently used. Our predefined list of logos is: Paypal, Instagram,
    Gmail, Outlook, Linkedin, Facebook, Ebay, amazon, Google, Microsoft.'
  type: String
- contextPath: DBotPredictURLPhishing.HasLoginForm
  description: Whether there is a login form in the HTML. Usually phishing attacks
    aim to steal credentials from the victim and attackers using login forms to retrieve
    this information.
  type: String
- contextPath: DBotPredictURLPhishing.URLStaticScore
  description: Probability for the URL to be malicious based only on the URL syntax.
  type: Number
- contextPath: DBotPredictURLPhishing.BadSEOQuality
  description: Whether the domain has a good search engine optimization. Malicious
    domains tend to have a poor SEO.
  type: String
- contextPath: DBotPredictURLPhishing.NewDomain
  description: Whether the domain is younger than 6 months. New domains tend to be
    malicious.
  type: String
- contextPath: DBotPredictURLPhishing.TopMajesticDomain
  description: Whether the domain belongs to the top Majestic domain list. If it does,
    we will always consider this domain as benign.
  type: String
- contextPath: DBotScore.Score
  description: Severity score
  type: Number
script: '-'
subtype: python3
system: false
tags:
- 'ml'
timeout: '0'
type: python
<<<<<<< HEAD
dockerimage: devdemisto/mlurlphishing:1.0.0.27687
=======
dockerimage: demisto/mlurlphishing:1.0.0.26063
>>>>>>> a6feefe6
runas: DBotRole
runonce: false
tests:
- DBotPredictURLPhishing_test
fromversion: 6.0.0<|MERGE_RESOLUTION|>--- conflicted
+++ resolved
@@ -86,16 +86,15 @@
   description: Probability for the URL to be malicious based only on the URL syntax.
   type: Number
 - contextPath: DBotPredictURLPhishing.BadSEOQuality
-  description: Whether the domain has a good search engine optimization. Malicious
-    domains tend to have a poor SEO.
+  description: Whether the domain has a good search engine optimization. Malicious domains
+    tend to have a poor SEO.
   type: String
 - contextPath: DBotPredictURLPhishing.NewDomain
   description: Whether the domain is younger than 6 months. New domains tend to be
     malicious.
   type: String
 - contextPath: DBotPredictURLPhishing.TopMajesticDomain
-  description: Whether the domain belongs to the top Majestic domain list. If it does,
-    we will always consider this domain as benign.
+  description: Whether the domain belongs to the top Majestic domain list. If it does, we will always consider this domain as benign.
   type: String
 - contextPath: DBotScore.Score
   description: Severity score
@@ -107,11 +106,7 @@
 - 'ml'
 timeout: '0'
 type: python
-<<<<<<< HEAD
 dockerimage: devdemisto/mlurlphishing:1.0.0.27687
-=======
-dockerimage: demisto/mlurlphishing:1.0.0.26063
->>>>>>> a6feefe6
 runas: DBotRole
 runonce: false
 tests:
