import DBotPredictURLPhishing
import pytest
from DBotPredictURLPhishing import *
from pytest_mock import MockerFixture
import pandas as pd
from test_data.model_predictions import model_runs

DBotPredictURLPhishing.isCommandAvailable = lambda _: True
CORRECT_DOMAINS = ["google.com"]
NEW_DOMAINS = ["psg.fr"]


class PhishingURLModelMock:
    def __init__(self, top_domains=None):
        self.top_domains = top_domains


def executeCommand(command, args=None):
    from datetime import date

    if command == "whois":
        domain = args.get("query")[0]
        if not domain:
            return []
        if domain in NEW_DOMAINS:
            today = date.today().strftime("%d-%m-%Y")
            return [
                {"EntryContext": {"Domain(val.Name && val.Name == obj.Name)": {"WHOIS": {"CreationDate": today}}}, "Type": "note"}
            ]
        else:
            _date = "22-03-1989"
            return [
                {"EntryContext": {"Domain(val.Name && val.Name == obj.Name)": {"WHOIS": {"CreationDate": _date}}}, "Type": "note"}
            ]

    elif command == "rasterize":
        url = args.get("url")
        html_data = "" if url == "bad_url.com" else "html"
<<<<<<< HEAD
        return [{'Contents': {KEY_IMAGE_RASTERIZE: "iVBORwrkJggg==",
                              KEY_IMAGE_HTML: html_data},
                 'Type': 'note'}]

    elif command == 'getMLModel':
        return [{'Contents':
                {'modelData': "ModelDataML", 'model':
                    {'type': {'type': ''}}}}]

    elif command == 'createMLModel':
=======
        return [{"Contents": {KEY_IMAGE_RASTERIZE: "iVBORwrkJggg==", KEY_IMAGE_HTML: html_data}, "Type": "note"}]

    elif command == "getMLModel":
        return [
            {
                "Contents": {
                    "modelData": "ModelDataML",
                    "model": {
                        "type": {"type": ""},
                        "extra": {OOB_MAJOR_VERSION_INFO_KEY: MAJOR_VERSION, OOB_MINOR_VERSION_INFO_KEY: MINOR_DEFAULT_VERSION},
                    },
                },
                "Type": "note",
            }
        ]

    elif command == "createMLModel":
>>>>>>> 74003a1f
        return None
    elif command == "UnEscapeURLs":
        url = args.get("input")
        return [{"Contents": url[0]}] if url else None
    return None


def test_regular_malicious_new_domain(mocker):
    model_prediction = {
        MODEL_KEY_URL_SCORE: 0.9,
        MODEL_KEY_LOGO_FOUND: True,
        MODEL_KEY_SEO: True,
        MODEL_KEY_LOGO_IMAGE_BYTES: "",
        MODEL_KEY_LOGIN_FORM: True,
    }
    model_mock = PhishingURLModelMock()
<<<<<<< HEAD
    mocker.patch.object(demisto, 'executeCommand', side_effect=executeCommand)
    mocker.patch.object(demisto, 'args', return_value={'urls': 'psg.fr', 'numberDetailedReports': '1'})
    mocker.patch('DBotPredictURLPhishing.load_model', return_value=model_mock, create=True)
    mocker.patch.object(model_mock, 'top_domains', return_value=("", 0), create=True)
    mocker.patch.object(model_mock, 'major', return_value=0, create=True)
    mocker.patch.object(model_mock, 'minor', return_value=0, create=True)
    mocker.patch.object(model_mock, 'predict', return_value=model_prediction, create=True)
    mocker.patch.object(model_mock, 'logos_dict', return_value={}, create=True)
    return_results_mock = mocker.patch.object(DBotPredictURLPhishing, 'return_results', return_value=None)
=======
    mocker.patch.object(demisto, "executeCommand", side_effect=executeCommand)
    mocker.patch.object(demisto, "args", return_value={"urls": "psg.fr", "numberDetailedReports": "1"})
    mocker.patch("DBotPredictURLPhishing.decode_model_data", return_value=model_mock, create=True)
    mocker.patch.object(model_mock, "top_domains", return_value=("", 0), create=True)
    mocker.patch.object(model_mock, "major", return_value=0, create=True)
    mocker.patch.object(model_mock, "minor", return_value=0, create=True)
    mocker.patch.object(model_mock, "predict", return_value=model_prediction, create=True)
    mocker.patch.object(model_mock, "logos_dict", return_value={}, create=True)
    return_results_mock = mocker.patch.object(DBotPredictURLPhishing, "return_results", return_value=None)
>>>>>>> 74003a1f
    general_summary, detailed_summary, msg_list = main()
    assert general_summary[0][KEY_FINAL_VERDICT] == VERDICT_MALICIOUS_COLOR.format(MALICIOUS_VERDICT)
    assert detailed_summary[0][KEY_CONTENT_DOMAIN] == "psg.fr"
    assert detailed_summary[0][KEY_CONTENT_URL] == "psg.fr"
    assert detailed_summary[0][KEY_CONTENT_LOGO] == "True"
    assert detailed_summary[0][KEY_CONTENT_LOGIN] == "True"
    assert detailed_summary[0][KEY_CONTENT_SEO] == "True"
    assert detailed_summary[0][KEY_CONTENT_AGE] == "True"
    assert detailed_summary[0][KEY_CONTENT_URL_SCORE] == model_prediction[MODEL_KEY_URL_SCORE]

    # assert default reliability
    entry_context = return_results_mock.mock_calls[1].args[0]["EntryContext"]
    assert entry_context[KEY_CONTENT_DBOT_SCORE]["Reliability"] == "A+ - 3rd party enrichment"


@pytest.mark.parametrize(
    "provided_reliability",
    ["A+ - 3rd party enrichment", "A - Completely reliable", "B - Usually reliable", "D - Not usually reliable"],
)
def test_regular_malicious_reliability_change(mocker, provided_reliability):
    """
    Given:
        - url
        - provided source reliability
    When:
        - running DBotPredictUrlPhishing on a non-benign verdict.
    Then:
        - Assert the outcome reliability is the provided one.
    """
<<<<<<< HEAD
    model_prediction = {MODEL_KEY_URL_SCORE: 0.9,
                        MODEL_KEY_LOGO_FOUND: True,
                        MODEL_KEY_SEO: True,
                        MODEL_KEY_LOGO_IMAGE_BYTES: "",
                        MODEL_KEY_LOGIN_FORM: True}
    model_mock = PhishingURLModelMock(("", 0))
    mocker.patch.object(demisto, 'executeCommand', side_effect=executeCommand)
    mocker.patch.object(demisto, 'args', return_value={'urls': 'psg.fr', 'numberDetailedReports': '1',
                                                       'reliability': provided_reliability})
    mocker.patch('DBotPredictURLPhishing.load_model', return_value=model_mock, create=True)
    mocker.patch.object(model_mock, 'predict', return_value=model_prediction, create=True)
    mocker.patch.object(model_mock, 'logos_dict', return_value={}, create=True)
    return_results_mock = mocker.patch.object(DBotPredictURLPhishing, 'return_results', return_value=None)

    main()

    entry_context = return_results_mock.mock_calls[1].args[0]['EntryContext']
    assert entry_context[KEY_CONTENT_DBOT_SCORE]['Reliability'] == provided_reliability


def test_regular_benign(mocker):
    url = 'google.com'
    model_prediction = {MODEL_KEY_URL_SCORE: 0.01,
                        MODEL_KEY_LOGO_FOUND: False,
                        MODEL_KEY_SEO: False,
                        MODEL_KEY_LOGO_IMAGE_BYTES: "",
                        MODEL_KEY_LOGIN_FORM: True
                        }
    model_mock = PhishingURLModelMock(("", 0))
    mocker.patch.object(demisto, 'executeCommand', side_effect=executeCommand)
    mocker.patch.object(demisto, 'args', return_value={'urls': url, 'numberDetailedReports': '1'})
    mocker.patch('DBotPredictURLPhishing.load_model', return_value=model_mock, create=True)
    mocker.patch.object(model_mock, 'predict', return_value=model_prediction, create=True)
    mocker.patch.object(model_mock, 'logos_dict', return_value={}, create=True)

=======
    model_prediction = {
        MODEL_KEY_URL_SCORE: 0.9,
        MODEL_KEY_LOGO_FOUND: True,
        MODEL_KEY_SEO: True,
        MODEL_KEY_LOGO_IMAGE_BYTES: "",
        MODEL_KEY_LOGIN_FORM: True,
    }
    model_mock = PhishingURLModelMock()
    mocker.patch.object(demisto, "executeCommand", side_effect=executeCommand)
    mocker.patch.object(
        demisto, "args", return_value={"urls": "psg.fr", "numberDetailedReports": "1", "reliability": provided_reliability}
    )
    mocker.patch("DBotPredictURLPhishing.decode_model_data", return_value=model_mock, create=True)
    mocker.patch.object(model_mock, "top_domains", return_value=("", 0), create=True)
    mocker.patch.object(model_mock, "major", return_value=0, create=True)
    mocker.patch.object(model_mock, "minor", return_value=0, create=True)
    mocker.patch.object(model_mock, "predict", return_value=model_prediction, create=True)
    mocker.patch.object(model_mock, "logos_dict", return_value={}, create=True)
    return_results_mock = mocker.patch.object(DBotPredictURLPhishing, "return_results", return_value=None)
    main()
    entry_context = return_results_mock.mock_calls[1].args[0]["EntryContext"]
    assert entry_context[KEY_CONTENT_DBOT_SCORE]["Reliability"] == provided_reliability


def test_regular_malicious_reliability_invalid(mocker):
    """
    Given:
        - url
        - invalid source reliability
    When:
        - running DBotPredictUrlPhishing.
    Then:
        - Assert Fails and valid reliability is requested.
    """
    model_mock = PhishingURLModelMock()
    mocker.patch.object(demisto, "executeCommand", side_effect=executeCommand)
    mocker.patch.object(
        demisto, "args", return_value={"urls": "psg.fr", "numberDetailedReports": "1", "reliability": "some_invalid_reliability"}
    )
    mocker.patch("DBotPredictURLPhishing.decode_model_data", return_value=model_mock, create=True)
    return_error_mock = mocker.patch.object(DBotPredictURLPhishing, "return_error", return_value=None)
    mocker.patch.object(demisto, "error", return_value=None)

    main()
    assert "Please use supported reliability only." in return_error_mock.mock_calls[0].args[0]


def test_regular_benign(mocker):
    url = "google.com"
    model_prediction = {
        MODEL_KEY_URL_SCORE: 0.01,
        MODEL_KEY_LOGO_FOUND: False,
        MODEL_KEY_SEO: False,
        MODEL_KEY_LOGO_IMAGE_BYTES: "",
        MODEL_KEY_LOGIN_FORM: True,
    }
    model_mock = PhishingURLModelMock()
    mocker.patch.object(demisto, "executeCommand", side_effect=executeCommand)
    mocker.patch.object(demisto, "args", return_value={"urls": url, "numberDetailedReports": "1"})
    mocker.patch("DBotPredictURLPhishing.decode_model_data", return_value=model_mock, create=True)
    mocker.patch.object(model_mock, "top_domains", return_value=("", 0), create=True)
    mocker.patch.object(model_mock, "major", return_value=0, create=True)
    mocker.patch.object(model_mock, "minor", return_value=0, create=True)
    mocker.patch.object(model_mock, "predict", return_value=model_prediction, create=True)
    mocker.patch.object(model_mock, "logos_dict", return_value={}, create=True)
>>>>>>> 74003a1f
    general_summary, detailed_summary, msg_list = main()

    assert general_summary[0][KEY_FINAL_VERDICT] == VERDICT_BENIGN_COLOR.format(BENIGN_VERDICT)
    assert detailed_summary[0][KEY_CONTENT_DOMAIN] == "google.com"
    assert detailed_summary[0][KEY_CONTENT_URL] == "google.com"
    assert detailed_summary[0][KEY_CONTENT_LOGO] == "False"
    assert detailed_summary[0][KEY_CONTENT_LOGIN] == "True"
    assert detailed_summary[0][KEY_CONTENT_SEO] == "False"
    assert detailed_summary[0][KEY_CONTENT_AGE] == "False"
    assert detailed_summary[0][KEY_CONTENT_URL_SCORE] == model_prediction[MODEL_KEY_URL_SCORE]


<<<<<<< HEAD
def test_white_list_not_force(mocker: MockerFixture):
    url = 'google.com'
    model_prediction = {MODEL_KEY_URL_SCORE: 0.01,
                        MODEL_KEY_LOGO_FOUND: False,
                        MODEL_KEY_SEO: False,
                        MODEL_KEY_LOGO_IMAGE_BYTES: "",
                        MODEL_KEY_LOGIN_FORM: True
                        }
    model_mock = PhishingURLModelMock(top_domains={url: 0})
    mocker.patch.object(demisto, 'executeCommand', side_effect=executeCommand)
    mocker.patch.object(demisto, 'args', return_value={'urls': url, 'numberDetailedReports': '1'})
    mocker.patch('DBotPredictURLPhishing.load_model', return_value=model_mock, create=True)
    mock_pred = mocker.patch.object(model_mock, 'predict', return_value=model_prediction, create=True)
    mocker.patch.object(model_mock, 'logos_dict', return_value={}, create=True)

    main()
=======
def test_missing_url(mocker):
    url = "missing_url.com"
    model_prediction = {
        MODEL_KEY_URL_SCORE: 0.01,
        MODEL_KEY_LOGO_FOUND: False,
        MODEL_KEY_SEO: False,
        MODEL_KEY_LOGO_IMAGE_BYTES: "",
        MODEL_KEY_LOGIN_FORM: True,
    }
    model_mock = PhishingURLModelMock()
    mocker.patch.object(demisto, "executeCommand", side_effect=executeCommand)
    mocker.patch.object(demisto, "args", return_value={"urls": url, "numberDetailedReports": "1"})
    mocker.patch("DBotPredictURLPhishing.decode_model_data", return_value=model_mock, create=True)
    mocker.patch.object(model_mock, "top_domains", return_value=("", 0), create=True)
    mocker.patch.object(model_mock, "major", return_value=0, create=True)
    mocker.patch.object(model_mock, "minor", return_value=0, create=True)
    mocker.patch.object(model_mock, "predict", return_value=model_prediction, create=True)
    mocker.patch.object(model_mock, "logos_dict", return_value={}, create=True)
    general_summary, detailed_summary, msg_list = main()
    assert MSG_NO_ACTION_ON_MODEL in msg_list


def test_white_list_not_force(mocker):
    url = "google.com"
    model_prediction = {
        MODEL_KEY_URL_SCORE: 0.01,
        MODEL_KEY_LOGO_FOUND: False,
        MODEL_KEY_SEO: False,
        MODEL_KEY_LOGO_IMAGE_BYTES: "",
        MODEL_KEY_LOGIN_FORM: True,
    }
    model_mock = PhishingURLModelMock(top_domains={url: 0})
    mocker.patch.object(demisto, "executeCommand", side_effect=executeCommand)
    mocker.patch.object(demisto, "args", return_value={"urls": url, "numberDetailedReports": "1"})
    mocker.patch("DBotPredictURLPhishing.decode_model_data", return_value=model_mock, create=True)
    # mocker.patch.object(model_mock, 'top_domains', return_value={'google.com':0}, create=True)
    mocker.patch.object(model_mock, "major", return_value=0, create=True)
    mocker.patch.object(model_mock, "minor", return_value=0, create=True)
    mocker.patch.object(model_mock, "predict", return_value=model_prediction, create=True)
    mocker.patch.object(model_mock, "logos_dict", return_value={}, create=True)
    general_summary, detailed_summary, msg_list = main()
    assert general_summary[0][KEY_FINAL_VERDICT] == VERDICT_BENIGN_COLOR.format(BENIGN_VERDICT_WHITELIST)
    assert MSG_NO_ACTION_ON_MODEL in msg_list


def test_white_list_force(mocker):
    url = "google.com"
    model_prediction = {
        MODEL_KEY_URL_SCORE: 0.01,
        MODEL_KEY_LOGO_FOUND: False,
        MODEL_KEY_SEO: False,
        MODEL_KEY_LOGO_IMAGE_BYTES: "",
        MODEL_KEY_LOGIN_FORM: True,
    }
    model_mock = PhishingURLModelMock(top_domains={url: 0})
    mocker.patch.object(demisto, "executeCommand", side_effect=executeCommand)
    mocker.patch.object(demisto, "args", return_value={"urls": url, "numberDetailedReports": "1", "forceModel": "True"})
    mocker.patch("DBotPredictURLPhishing.decode_model_data", return_value=model_mock, create=True)
    mocker.patch.object(model_mock, "major", return_value=0, create=True)
    mocker.patch.object(model_mock, "minor", return_value=0, create=True)
    mocker.patch.object(model_mock, "predict", return_value=model_prediction, create=True)
    mocker.patch.object(model_mock, "logos_dict", return_value={}, create=True)
    general_summary, detailed_summary, msg_list = main()
>>>>>>> 74003a1f

    mock_pred.assert_not_called()


<<<<<<< HEAD
def test_white_list_force(mocker: MockerFixture):
    url = 'google.com'
    model_prediction = {MODEL_KEY_URL_SCORE: 0.01,
                        MODEL_KEY_LOGO_FOUND: False,
                        MODEL_KEY_SEO: False,
                        MODEL_KEY_LOGO_IMAGE_BYTES: "",
                        MODEL_KEY_LOGIN_FORM: True
                        }
    model_mock = PhishingURLModelMock(top_domains={url: 0})
    mocker.patch.object(demisto, 'executeCommand', side_effect=executeCommand)
    mocker.patch.object(demisto, 'args', return_value={'urls': url, 'numberDetailedReports': '1', 'forceModel': 'True'})
    mocker.patch('DBotPredictURLPhishing.load_model', return_value=model_mock, create=True)
    mock_pred = mocker.patch.object(model_mock, 'predict', return_value=model_prediction, create=True)
    mocker.patch.object(model_mock, 'logos_dict', return_value={}, create=True)

    main()

    mock_pred.assert_called_once()
=======
def test_new_major_version(mocker):
    url = "google.com"
    model_prediction = {
        MODEL_KEY_URL_SCORE: 0.01,
        MODEL_KEY_LOGO_FOUND: False,
        MODEL_KEY_SEO: False,
        MODEL_KEY_LOGO_IMAGE_BYTES: "",
        MODEL_KEY_LOGIN_FORM: True,
    }
    model_mock = PhishingURLModelMock(top_domains={url: 0})
    mocker.patch.object(demisto, "executeCommand", side_effect=executeCommand)
    mocker.patch.object(demisto, "args", return_value={"urls": url, "numberDetailedReports": "1", "forceModel": "True"})
    mocker.patch("DBotPredictURLPhishing.decode_model_data", return_value=model_mock, create=True)
    mocker.patch("DBotPredictURLPhishing.oob_model_exists_and_updated", return_value=(True, 0, 0, "ModelData"), create=True)
    mocker.patch("DBotPredictURLPhishing.load_oob", return_value=b"test", create=True)
    mocker.patch.object(model_mock, "major", return_value=0, create=True)
    mocker.patch.object(model_mock, "minor", return_value=0, create=True)
    mocker.patch.object(model_mock, "predict", return_value=model_prediction, create=True)
    mocker.patch.object(model_mock, "logos_dict", return_value={}, create=True)
    mocker.patch("DBotPredictURLPhishing.MAJOR_VERSION", 1)
    _, _, msg_list = main()
    assert MSG_UPDATE_MODEL.format(1, 0) in msg_list
>>>>>>> 74003a1f


def test_get_colored_pred_json():
    pred_json_1 = {MODEL_KEY_SEO: True, MODEL_KEY_LOGO_FOUND: True, MODEL_KEY_LOGIN_FORM: True, DOMAIN_AGE_KEY: True}
    pred_json_2 = {MODEL_KEY_SEO: False, MODEL_KEY_LOGO_FOUND: False, MODEL_KEY_LOGIN_FORM: False, DOMAIN_AGE_KEY: False}

    res_1 = get_colored_pred_json(pred_json_1)
    res_2 = get_colored_pred_json(pred_json_2)

    assert res_1[MODEL_KEY_SEO] == RED_COLOR.format("Bad")
    assert res_1[MODEL_KEY_LOGO_FOUND] == RED_COLOR.format("Suspicious")
    assert res_1[MODEL_KEY_LOGIN_FORM] == RED_COLOR.format("Yes")
    assert res_1[DOMAIN_AGE_KEY] == RED_COLOR.format("Less than 6 months ago")

    assert res_2[MODEL_KEY_SEO] == GREEN_COLOR.format("Good")
    assert res_2[MODEL_KEY_LOGO_FOUND] == GREEN_COLOR.format("Not Suspicious")
    assert res_2[MODEL_KEY_LOGIN_FORM] == GREEN_COLOR.format("No")
    assert res_2[DOMAIN_AGE_KEY] == GREEN_COLOR.format("More than 6 months ago")


def test_get_score():
    pred_json_1 = {
        MODEL_KEY_SEO: True,
        MODEL_KEY_LOGO_FOUND: True,
        MODEL_KEY_LOGIN_FORM: False,
        DOMAIN_AGE_KEY: True,
        MODEL_KEY_URL_SCORE: 0.4,
    }
    assert round(get_score(pred_json_1), 2) == 0.72
    pred_json_2 = {
        MODEL_KEY_SEO: True,
        MODEL_KEY_LOGO_FOUND: False,
        MODEL_KEY_LOGIN_FORM: False,
        DOMAIN_AGE_KEY: False,
        MODEL_KEY_URL_SCORE: 0.6,
    }
    assert round(get_score(pred_json_2), 2) == 0.55


def test_extract_created_date_with_empty_entry():
    """
    Given: entry that does not contain anything
    When: running extract_created_date function
    Then: Make sure None is returned
    """
    from DBotPredictURLPhishing import extract_created_date

    assert not extract_created_date({"EntryContext": None, "Type": 1})


def test_weed_rasterize_errors(mocker: MockerFixture):
    """
    Given: the results from calling rasterize include errors.
    When: looking for rasterize error responses in the weed_rasterize_errors function.
    Then: Make sure the correct errors are weeded out and returned to the user and the rest are used.
    """
    return_results_mock = mocker.patch("DBotPredictURLPhishing.return_results")
    urls = ["1", "2", "3"]
    res_rasterize = ["error 1", {"success": True}, "error 3"]

    weed_rasterize_errors(urls, res_rasterize)

    assert urls == ["2"]
    assert res_rasterize == [{"success": True}]
    assert "error 1" in return_results_mock.call_args_list[0].args[0].readable_output
    assert "error 3" in return_results_mock.call_args_list[0].args[0].readable_output


def test_return_entry_summary(mocker: MockerFixture):
    mock_return_results = mocker.patch("DBotPredictURLPhishing.return_results")
    pred_json = {
        "seo": True,
        "login_form": False,
        "debug_top_words": "['access']",
        "debug_found_domains_list": "['example.com']",
        "logo_name": float("nan"),
        "logo_found": True,
        "image_bytes": "",
        "debug_image": '{"example.png": "Less than MIN_MATCH_COUNT: 2"}',
        "url_score": 0.55,
        "New domain (less than 6 months)": True,
    }
    res = return_entry_summary(
        pred_json=pred_json,
        url="https://example.com",
        is_white_listed=False,
        output_rasterize={"image_b64": "1234"},
        verdict="Benign - Top domains from Majestic",
        reliability=DBotScoreReliability.A_PLUS,
    )

    assert res == {
        "BadSEOQuality": "True",
        "Domain": "example.com",
        "FinalVerdict": "Benign",
        "HasLoginForm": "False",
        "NewDomain": "True",
        "TopMajesticDomain": "False",
        "URL": "https://example.com",
        "URLStaticScore": 0.55,
        "UseOfSuspiciousLogo": "True",
    }
    assert mock_return_results.mock_calls[0].args[0]["HumanReadable"].startswith("### Phishing prediction evidence | example.com")
    assert mock_return_results.mock_calls[1].args[0]["File"] == "Logo detection engine"
    assert mock_return_results.mock_calls[1].args[0]["Tags"] == ["DBOT_URL_PHISHING_MALICIOUS"]


def test_rasterize_urls_bad_rasterize_response(mocker: MockerFixture):
    """
    Given: the results from calling rasterize are less than the amount of URLs given.
    When: looking for rasterize error responses in the weed_rasterize_errors function.
    Then: Make sure the command is called for each URL.
    """
    rasterize_command_mock = mocker.patch("DBotPredictURLPhishing.rasterize_command", return_value=[{}])

    res = rasterize_urls(["1", "2"], 0)

    assert res == [{}, {}]
    assert rasterize_command_mock.call_count == 3


def test_model_predictions(mocker: MockerFixture):
    """
    Given: URL data for the model to predict.
    When: Using the model to predict.
    Then: Make sure the output is correct.
    """

    def mock_get(*args, **kwargs):
        return next(
            type('MockRequests', (), mock['res'])
            for mock in model_runs['requests']
            if args == mock['args']
        )

    mocker.patch('requests.get', side_effect=mock_get)

    model = load_model_from_docker()
    for pred in model_runs['predictions']:
        output = model.predict(pd.DataFrame(pred['input']))
        output |= dict.fromkeys(('logo_name', 'debug_image'))
        assert output == pred['output'], f"Prediction failed with {pred['input']['name']}"


def test_get_urls_to_run_max_urls_zero(mocker: MockerFixture):
    """
    Given: max_urls is set to 0.
    When: calling get_urls_to_run.
    Then: the function should return an empty list without errors.
    """
    mocker.patch.object(demisto, "executeCommand", side_effect=executeCommand)
    model_example = Model()
    model_example.top_domains = {}
    urls, _ = get_urls_to_run("", "", ["www.google.com"], 0, model_example, [""], False)
    assert urls == []<|MERGE_RESOLUTION|>--- conflicted
+++ resolved
@@ -36,36 +36,14 @@
     elif command == "rasterize":
         url = args.get("url")
         html_data = "" if url == "bad_url.com" else "html"
-<<<<<<< HEAD
-        return [{'Contents': {KEY_IMAGE_RASTERIZE: "iVBORwrkJggg==",
-                              KEY_IMAGE_HTML: html_data},
-                 'Type': 'note'}]
+        return [{"Contents": {KEY_IMAGE_RASTERIZE: "iVBORwrkJggg==", KEY_IMAGE_HTML: html_data}, "Type": "note"}]
 
     elif command == 'getMLModel':
         return [{'Contents':
                 {'modelData': "ModelDataML", 'model':
                     {'type': {'type': ''}}}}]
 
-    elif command == 'createMLModel':
-=======
-        return [{"Contents": {KEY_IMAGE_RASTERIZE: "iVBORwrkJggg==", KEY_IMAGE_HTML: html_data}, "Type": "note"}]
-
-    elif command == "getMLModel":
-        return [
-            {
-                "Contents": {
-                    "modelData": "ModelDataML",
-                    "model": {
-                        "type": {"type": ""},
-                        "extra": {OOB_MAJOR_VERSION_INFO_KEY: MAJOR_VERSION, OOB_MINOR_VERSION_INFO_KEY: MINOR_DEFAULT_VERSION},
-                    },
-                },
-                "Type": "note",
-            }
-        ]
-
     elif command == "createMLModel":
->>>>>>> 74003a1f
         return None
     elif command == "UnEscapeURLs":
         url = args.get("input")
@@ -82,7 +60,6 @@
         MODEL_KEY_LOGIN_FORM: True,
     }
     model_mock = PhishingURLModelMock()
-<<<<<<< HEAD
     mocker.patch.object(demisto, 'executeCommand', side_effect=executeCommand)
     mocker.patch.object(demisto, 'args', return_value={'urls': 'psg.fr', 'numberDetailedReports': '1'})
     mocker.patch('DBotPredictURLPhishing.load_model', return_value=model_mock, create=True)
@@ -92,17 +69,6 @@
     mocker.patch.object(model_mock, 'predict', return_value=model_prediction, create=True)
     mocker.patch.object(model_mock, 'logos_dict', return_value={}, create=True)
     return_results_mock = mocker.patch.object(DBotPredictURLPhishing, 'return_results', return_value=None)
-=======
-    mocker.patch.object(demisto, "executeCommand", side_effect=executeCommand)
-    mocker.patch.object(demisto, "args", return_value={"urls": "psg.fr", "numberDetailedReports": "1"})
-    mocker.patch("DBotPredictURLPhishing.decode_model_data", return_value=model_mock, create=True)
-    mocker.patch.object(model_mock, "top_domains", return_value=("", 0), create=True)
-    mocker.patch.object(model_mock, "major", return_value=0, create=True)
-    mocker.patch.object(model_mock, "minor", return_value=0, create=True)
-    mocker.patch.object(model_mock, "predict", return_value=model_prediction, create=True)
-    mocker.patch.object(model_mock, "logos_dict", return_value={}, create=True)
-    return_results_mock = mocker.patch.object(DBotPredictURLPhishing, "return_results", return_value=None)
->>>>>>> 74003a1f
     general_summary, detailed_summary, msg_list = main()
     assert general_summary[0][KEY_FINAL_VERDICT] == VERDICT_MALICIOUS_COLOR.format(MALICIOUS_VERDICT)
     assert detailed_summary[0][KEY_CONTENT_DOMAIN] == "psg.fr"
@@ -132,7 +98,6 @@
     Then:
         - Assert the outcome reliability is the provided one.
     """
-<<<<<<< HEAD
     model_prediction = {MODEL_KEY_URL_SCORE: 0.9,
                         MODEL_KEY_LOGO_FOUND: True,
                         MODEL_KEY_SEO: True,
@@ -168,73 +133,6 @@
     mocker.patch.object(model_mock, 'predict', return_value=model_prediction, create=True)
     mocker.patch.object(model_mock, 'logos_dict', return_value={}, create=True)
 
-=======
-    model_prediction = {
-        MODEL_KEY_URL_SCORE: 0.9,
-        MODEL_KEY_LOGO_FOUND: True,
-        MODEL_KEY_SEO: True,
-        MODEL_KEY_LOGO_IMAGE_BYTES: "",
-        MODEL_KEY_LOGIN_FORM: True,
-    }
-    model_mock = PhishingURLModelMock()
-    mocker.patch.object(demisto, "executeCommand", side_effect=executeCommand)
-    mocker.patch.object(
-        demisto, "args", return_value={"urls": "psg.fr", "numberDetailedReports": "1", "reliability": provided_reliability}
-    )
-    mocker.patch("DBotPredictURLPhishing.decode_model_data", return_value=model_mock, create=True)
-    mocker.patch.object(model_mock, "top_domains", return_value=("", 0), create=True)
-    mocker.patch.object(model_mock, "major", return_value=0, create=True)
-    mocker.patch.object(model_mock, "minor", return_value=0, create=True)
-    mocker.patch.object(model_mock, "predict", return_value=model_prediction, create=True)
-    mocker.patch.object(model_mock, "logos_dict", return_value={}, create=True)
-    return_results_mock = mocker.patch.object(DBotPredictURLPhishing, "return_results", return_value=None)
-    main()
-    entry_context = return_results_mock.mock_calls[1].args[0]["EntryContext"]
-    assert entry_context[KEY_CONTENT_DBOT_SCORE]["Reliability"] == provided_reliability
-
-
-def test_regular_malicious_reliability_invalid(mocker):
-    """
-    Given:
-        - url
-        - invalid source reliability
-    When:
-        - running DBotPredictUrlPhishing.
-    Then:
-        - Assert Fails and valid reliability is requested.
-    """
-    model_mock = PhishingURLModelMock()
-    mocker.patch.object(demisto, "executeCommand", side_effect=executeCommand)
-    mocker.patch.object(
-        demisto, "args", return_value={"urls": "psg.fr", "numberDetailedReports": "1", "reliability": "some_invalid_reliability"}
-    )
-    mocker.patch("DBotPredictURLPhishing.decode_model_data", return_value=model_mock, create=True)
-    return_error_mock = mocker.patch.object(DBotPredictURLPhishing, "return_error", return_value=None)
-    mocker.patch.object(demisto, "error", return_value=None)
-
-    main()
-    assert "Please use supported reliability only." in return_error_mock.mock_calls[0].args[0]
-
-
-def test_regular_benign(mocker):
-    url = "google.com"
-    model_prediction = {
-        MODEL_KEY_URL_SCORE: 0.01,
-        MODEL_KEY_LOGO_FOUND: False,
-        MODEL_KEY_SEO: False,
-        MODEL_KEY_LOGO_IMAGE_BYTES: "",
-        MODEL_KEY_LOGIN_FORM: True,
-    }
-    model_mock = PhishingURLModelMock()
-    mocker.patch.object(demisto, "executeCommand", side_effect=executeCommand)
-    mocker.patch.object(demisto, "args", return_value={"urls": url, "numberDetailedReports": "1"})
-    mocker.patch("DBotPredictURLPhishing.decode_model_data", return_value=model_mock, create=True)
-    mocker.patch.object(model_mock, "top_domains", return_value=("", 0), create=True)
-    mocker.patch.object(model_mock, "major", return_value=0, create=True)
-    mocker.patch.object(model_mock, "minor", return_value=0, create=True)
-    mocker.patch.object(model_mock, "predict", return_value=model_prediction, create=True)
-    mocker.patch.object(model_mock, "logos_dict", return_value={}, create=True)
->>>>>>> 74003a1f
     general_summary, detailed_summary, msg_list = main()
 
     assert general_summary[0][KEY_FINAL_VERDICT] == VERDICT_BENIGN_COLOR.format(BENIGN_VERDICT)
@@ -247,7 +145,6 @@
     assert detailed_summary[0][KEY_CONTENT_URL_SCORE] == model_prediction[MODEL_KEY_URL_SCORE]
 
 
-<<<<<<< HEAD
 def test_white_list_not_force(mocker: MockerFixture):
     url = 'google.com'
     model_prediction = {MODEL_KEY_URL_SCORE: 0.01,
@@ -264,76 +161,10 @@
     mocker.patch.object(model_mock, 'logos_dict', return_value={}, create=True)
 
     main()
-=======
-def test_missing_url(mocker):
-    url = "missing_url.com"
-    model_prediction = {
-        MODEL_KEY_URL_SCORE: 0.01,
-        MODEL_KEY_LOGO_FOUND: False,
-        MODEL_KEY_SEO: False,
-        MODEL_KEY_LOGO_IMAGE_BYTES: "",
-        MODEL_KEY_LOGIN_FORM: True,
-    }
-    model_mock = PhishingURLModelMock()
-    mocker.patch.object(demisto, "executeCommand", side_effect=executeCommand)
-    mocker.patch.object(demisto, "args", return_value={"urls": url, "numberDetailedReports": "1"})
-    mocker.patch("DBotPredictURLPhishing.decode_model_data", return_value=model_mock, create=True)
-    mocker.patch.object(model_mock, "top_domains", return_value=("", 0), create=True)
-    mocker.patch.object(model_mock, "major", return_value=0, create=True)
-    mocker.patch.object(model_mock, "minor", return_value=0, create=True)
-    mocker.patch.object(model_mock, "predict", return_value=model_prediction, create=True)
-    mocker.patch.object(model_mock, "logos_dict", return_value={}, create=True)
-    general_summary, detailed_summary, msg_list = main()
-    assert MSG_NO_ACTION_ON_MODEL in msg_list
-
-
-def test_white_list_not_force(mocker):
-    url = "google.com"
-    model_prediction = {
-        MODEL_KEY_URL_SCORE: 0.01,
-        MODEL_KEY_LOGO_FOUND: False,
-        MODEL_KEY_SEO: False,
-        MODEL_KEY_LOGO_IMAGE_BYTES: "",
-        MODEL_KEY_LOGIN_FORM: True,
-    }
-    model_mock = PhishingURLModelMock(top_domains={url: 0})
-    mocker.patch.object(demisto, "executeCommand", side_effect=executeCommand)
-    mocker.patch.object(demisto, "args", return_value={"urls": url, "numberDetailedReports": "1"})
-    mocker.patch("DBotPredictURLPhishing.decode_model_data", return_value=model_mock, create=True)
-    # mocker.patch.object(model_mock, 'top_domains', return_value={'google.com':0}, create=True)
-    mocker.patch.object(model_mock, "major", return_value=0, create=True)
-    mocker.patch.object(model_mock, "minor", return_value=0, create=True)
-    mocker.patch.object(model_mock, "predict", return_value=model_prediction, create=True)
-    mocker.patch.object(model_mock, "logos_dict", return_value={}, create=True)
-    general_summary, detailed_summary, msg_list = main()
-    assert general_summary[0][KEY_FINAL_VERDICT] == VERDICT_BENIGN_COLOR.format(BENIGN_VERDICT_WHITELIST)
-    assert MSG_NO_ACTION_ON_MODEL in msg_list
-
-
-def test_white_list_force(mocker):
-    url = "google.com"
-    model_prediction = {
-        MODEL_KEY_URL_SCORE: 0.01,
-        MODEL_KEY_LOGO_FOUND: False,
-        MODEL_KEY_SEO: False,
-        MODEL_KEY_LOGO_IMAGE_BYTES: "",
-        MODEL_KEY_LOGIN_FORM: True,
-    }
-    model_mock = PhishingURLModelMock(top_domains={url: 0})
-    mocker.patch.object(demisto, "executeCommand", side_effect=executeCommand)
-    mocker.patch.object(demisto, "args", return_value={"urls": url, "numberDetailedReports": "1", "forceModel": "True"})
-    mocker.patch("DBotPredictURLPhishing.decode_model_data", return_value=model_mock, create=True)
-    mocker.patch.object(model_mock, "major", return_value=0, create=True)
-    mocker.patch.object(model_mock, "minor", return_value=0, create=True)
-    mocker.patch.object(model_mock, "predict", return_value=model_prediction, create=True)
-    mocker.patch.object(model_mock, "logos_dict", return_value={}, create=True)
-    general_summary, detailed_summary, msg_list = main()
->>>>>>> 74003a1f
 
     mock_pred.assert_not_called()
 
 
-<<<<<<< HEAD
 def test_white_list_force(mocker: MockerFixture):
     url = 'google.com'
     model_prediction = {MODEL_KEY_URL_SCORE: 0.01,
@@ -352,30 +183,6 @@
     main()
 
     mock_pred.assert_called_once()
-=======
-def test_new_major_version(mocker):
-    url = "google.com"
-    model_prediction = {
-        MODEL_KEY_URL_SCORE: 0.01,
-        MODEL_KEY_LOGO_FOUND: False,
-        MODEL_KEY_SEO: False,
-        MODEL_KEY_LOGO_IMAGE_BYTES: "",
-        MODEL_KEY_LOGIN_FORM: True,
-    }
-    model_mock = PhishingURLModelMock(top_domains={url: 0})
-    mocker.patch.object(demisto, "executeCommand", side_effect=executeCommand)
-    mocker.patch.object(demisto, "args", return_value={"urls": url, "numberDetailedReports": "1", "forceModel": "True"})
-    mocker.patch("DBotPredictURLPhishing.decode_model_data", return_value=model_mock, create=True)
-    mocker.patch("DBotPredictURLPhishing.oob_model_exists_and_updated", return_value=(True, 0, 0, "ModelData"), create=True)
-    mocker.patch("DBotPredictURLPhishing.load_oob", return_value=b"test", create=True)
-    mocker.patch.object(model_mock, "major", return_value=0, create=True)
-    mocker.patch.object(model_mock, "minor", return_value=0, create=True)
-    mocker.patch.object(model_mock, "predict", return_value=model_prediction, create=True)
-    mocker.patch.object(model_mock, "logos_dict", return_value={}, create=True)
-    mocker.patch("DBotPredictURLPhishing.MAJOR_VERSION", 1)
-    _, _, msg_list = main()
-    assert MSG_UPDATE_MODEL.format(1, 0) in msg_list
->>>>>>> 74003a1f
 
 
 def test_get_colored_pred_json():
