--- conflicted
+++ resolved
@@ -184,15 +184,9 @@
     mocker.patch('DBotPredictURLPhishing.load_model', return_value=model_mock, create=True)
     mock_pred = mocker.patch.object(model_mock, 'predict', return_value=model_prediction, create=True)
     mocker.patch.object(model_mock, 'logos_dict', return_value={}, create=True)
-<<<<<<< HEAD
 
     main()
 
-=======
-
-    main()
-
->>>>>>> ecfa89bc
     mock_pred.assert_called_once()
 
 
