category: Utilities
commonfields:
  id: EmailRepIO
  version: -1
configuration:
- defaultvalue: https://emailrep.io
  display: Server URL (e.g., https://emailrep.io)
  name: url
  required: true
  type: 0
- additionalinfo: Mandatory for the emailrepio-email-address-report command
  display: API Key
  name: apikey
  type: 4
  hidden: true
  required: false
- display: ""
  name: credentials
  type: 9
  additionalinfo: Mandatory for the emailrepio-email-address-report command
  displaypassword: API Key
  hiddenusername: true
  required: false
- display: Trust any certificate (not secure)
  name: insecure
  type: 8
  required: false
- display: Use system proxy settings
  name: proxy
  type: 8
  required: false
- additionalinfo: Reliability of the source providing the intelligence data.
  defaultvalue: B - Usually reliable
  display: Source Reliability
  name: integration_reliability
  options:
  - A+ - 3rd party enrichment
  - A - Completely reliable
  - B - Usually reliable
  - C - Fairly reliable
  - D - Not usually reliable
  - E - Unreliable
  - F - Reliability cannot be judged
  type: 15
  required: false
description: Provides email address reputation and reports.
display: EmailRep.io
name: EmailRepIO
script:
  commands:
  - arguments:
    - description: The email address to get the reputation for.
      name: email_address
      required: true
    description: Gets the EmailRepIO reputation for the given email address.
    name: emailrepio-email-reputation-get
    outputs:
    - contextPath: EmailRepIO.Email.email
      type: String
      description: The email address that was queried.
    - contextPath: EmailRepIO.Email.reputation
      type: String
      description: 'The reputation of the email. Possible values are: "high", "medium", "low", and "none".'
    - contextPath: EmailRepIO.Email.suspicious
      type: Boolean
      description: Whether the email address should be treated as suspicious or risky.
    - contextPath: EmailRepIO.Email.references
      type: Number
      description: The total number of positive and negative sources of the reputation. Note that these may not all be direct references to the email address, but can include reputation sources for the domain or other related information.
    - contextPath: EmailRepIO.Email.details.blacklisted
      type: Boolean
      description: Whether the email is believed to be malicious or spam.
    - contextPath: EmailRepIO.Email.details.malicious_activity
      type: Boolean
      description: Whether the email exhibited malicious behavior (e.g., phishing or fraud).
    - contextPath: EmailRepIO.Email.details.malicious_activity_recent
      type: Boolean
      description: Whether the email exhibited malicious behavior in the last 90 days (e.g., in the case of temporal account takeovers).
    - contextPath: EmailRepIO.Email.details.credentials_leaked
      type: Boolean
      description: Whether the email credentials were ever leaked (e.g., a data breach, pastebin, dark web, etc.).
    - contextPath: EmailRepIO.Email.details.credentials_leaked_recent
      type: Boolean
      description: Whether the email credentials were leaked in the last 90 days.
    - contextPath: EmailRepIO.Email.details.data_breach
      type: Boolean
      description: Whether the email was ever in a data breach.
    - contextPath: EmailRepIO.Email.details.first_seen
      type: Date
      description: The first date the email was observed in a breach, credential leak, or exhibiting malicious or spammy behavior. Displays "never" if the email was never observed in a breach, credential leak, or exhibiting malicious or spammy behavior.
    - contextPath: EmailRepIO.Email.details.last_seen
      type: Date
      description: The last date the email was observed in a breach, credential leak, or exhibiting malicious or spammy behavior. Displays "never" if the email was never observed in a breach, credential leak, or exhibiting malicious or spammy behavior.
    - contextPath: EmailRepIO.Email.details.domain_exists
      type: Boolean
      description: Whether the domain is a valid domain.
    - contextPath: EmailRepIO.Email.details.domain_reputation
      type: String
      description: 'The reputation of the domain. Possible values are: "high", "medium", "low", and "n/a". Displays "n/a" if the domain is a free_provider, disposable, or doesn’t exist.'
    - contextPath: EmailRepIO.Email.details.new_domain
      type: Boolean
      description: Whether the domain was created within the last year.
    - contextPath: EmailRepIO.Email.details.days_since_domain_creation
      type: Number
      description: The number of days since the domain was created.
    - contextPath: EmailRepIO.Email.details.suspicious_tld
      type: Boolean
      description: Whether the email has a suspicious top level domain (tld).
    - contextPath: EmailRepIO.Email.details.spam
      type: Boolean
      description: Whether the email has exhibited spammy behavior (e.g., spam traps, login form abuse).
    - contextPath: EmailRepIO.Email.details.free_provider
      type: Boolean
      description: Whether the email uses a free email provider.
    - contextPath: EmailRepIO.Email.details.disposable
      type: Boolean
      description: Whether the email uses a temporary or disposable service.
    - contextPath: EmailRepIO.Email.details.deliverable
      type: Boolean
      description: Whether the email is deliverable.
    - contextPath: EmailRepIO.Email.details.accept_all
      type: Boolean
      description: Whether the mail server has a default accept all policy. Some mail servers return inconsistent responses, so the default may be an accept all policy.
    - contextPath: EmailRepIO.Email.details.valid_mx
      type: Boolean
      description: Whether the email has a mail exchanger (MX) record.
    - contextPath: EmailRepIO.Email.details.spoofable
      type: Boolean
      description: Whether the email address can be spoofed (e.g., not a strict Sender Policy Framework (SPF) policy or Domain-based Message Authentication, Reporting & Conformance (DMARC) is not enforced).
    - contextPath: EmailRepIO.Email.details.spf_strict
      type: Boolean
      description: Whether there is a sufficiently strict SPF record to prevent spoofing.
    - contextPath: EmailRepIO.Email.details.dmarc_enforced
      type: Boolean
      description: Whether DMARC is configured correctly and enforced.
    - contextPath: EmailRepIO.Email.details.profiles
      type: String
      description: The online profiles used by the email.
  - arguments:
    - default: true
      description: The email address to get the reputation for.
      isArray: true
      name: email
      required: true
    description: Gets the DBot score for the given email address using the EmailRepIO reputation.
    name: email
    outputs:
    - contextPath: DBotScore.Indicator
      description: The indicator that was tested.
      type: String
    - contextPath: DBotScore.Score
      description: The actual score.
      type: Number
    - contextPath: DBotScore.Type
      description: The indicator type.
      type: String
    - contextPath: DBotScore.Vendor
      description: The vendor used to calculate the score.
      type: String
    - contextPath: DBotScore.Reliability
      type: String
      description: Reliability of the source providing the intelligence data.
    - contextPath: EmailRepIO.Email.email
      type: String
      description: 'The email address that was queried.'
    - contextPath: EmailRepIO.Email.reputation
      type: String
      description: 'The reputation of the email. Possible values are: "high", "medium", "low", and "none".'
    - contextPath: EmailRepIO.Email.suspicious
      type: Boolean
      description: Whether the email address should be treated as suspicious or risky.
    - contextPath: EmailRepIO.Email.references
      type: Number
      description: The total number of positive and negative sources of the reputation. Note that these may not all be direct references to the email address, but can include reputation sources for the domain or other related information.
    - contextPath: EmailRepIO.Email.details.blacklisted
      type: Boolean
      description: Whether the email is believed to be malicious or spam.
    - contextPath: EmailRepIO.Email.details.malicious_activity
      type: Boolean
      description: Whether the email exhibited malicious behavior (e.g., phishing or fraud).
    - contextPath: EmailRepIO.Email.details.malicious_activity_recent
      type: Boolean
      description: Whether the email exhibited malicious behavior in the last 90 days (e.g., in the case of temporal account takeovers).
    - contextPath: EmailRepIO.Email.details.credentials_leaked
      type: Boolean
      description: Whether the email credentials were ever leaked (e.g., a data breach, pastebin, dark web, etc.).
    - contextPath: EmailRepIO.Email.details.credentials_leaked_recent
      type: Boolean
      description: Whether the email credentials were leaked in the last 90 days.
    - contextPath: EmailRepIO.Email.details.data_breach
      type: Boolean
      description: Whether the email was ever in a data breach.
    - contextPath: EmailRepIO.Email.details.first_seen
      type: Date
      description: The first date the email was observed in a breach, credential leak, or exhibiting malicious or spammy behavior. Displays "never" if the email was never observed in a breach, credential leak, or exhibiting malicious or spammy behavior.
    - contextPath: EmailRepIO.Email.details.last_seen
      type: Date
      description: The last date the email was observed in a breach, credential leak, or exhibiting malicious or spammy behavior. Displays "never" if the email was never observed in a breach, credential leak, or exhibiting malicious or spammy behavior.
    - contextPath: EmailRepIO.Email.details.domain_exists
      type: Boolean
      description: 'Whether the domain is a valid domain.'
    - contextPath: EmailRepIO.Email.details.domain_reputation
      type: String
      description: 'The reputation of the domain. Possible values are: "high", "medium", "low", and "n/a". Displays "n/a" if the domain is a free_provider, disposable, or doesn’t exist.'
    - contextPath: EmailRepIO.Email.details.new_domain
      type: Boolean
      description: Whether the domain was created within the last year.
    - contextPath: EmailRepIO.Email.details.days_since_domain_creation
      type: Number
      description: The number of days since the domain was created.
    - contextPath: EmailRepIO.Email.details.suspicious_tld
      type: Boolean
      description: Whether the email has a suspicious top level domain (tld).
    - contextPath: EmailRepIO.Email.details.spam
      type: Boolean
      description: Whether the email exhibited spammy behavior (e.g., spam traps, login form abuse).
    - contextPath: EmailRepIO.Email.details.free_provider
      type: Boolean
      description: Whether the email uses a free email provider.
    - contextPath: EmailRepIO.Email.details.disposable
      type: Boolean
      description: Whether the email uses a temporary or disposable service.
    - contextPath: EmailRepIO.Email.details.deliverable
      type: Boolean
      description: Whether the email is deliverable.
    - contextPath: EmailRepIO.Email.details.accept_all
      type: Boolean
      description: Whether the mail server has a default accept all policy. Some mail servers return inconsistent responses, so the default may be an accept all policy.
    - contextPath: EmailRepIO.Email.details.valid_mx
      type: Boolean
      description: Whether the email has a mail exchanger (MX) record.
    - contextPath: EmailRepIO.Email.details.spoofable
      type: Boolean
      description: Whether the email address can be spoofed (e.g., not a strict Sender Policy Framework (SPF) policy or Domain-based Message Authentication, Reporting & Conformance (DMARC) is not enforced).
    - contextPath: EmailRepIO.Email.details.spf_strict
      type: Boolean
      description: Whether there is a sufficiently strict SPF record to prevent spoofing.
    - contextPath: EmailRepIO.Email.details.dmarc_enforced
      type: Boolean
      description: Whether DMARC is configured correctly and enforced.
    - contextPath: EmailRepIO.Email.details.profiles
      type: String
      description: The online profiles used by the email.
  - arguments:
    - description: The email address to report.
      name: email_address
      required: true
    - auto: PREDEFINED
      description: The tags to apply to the email. See detailed descriptions in the EmailRepIO documentation for more information.
      isArray: true
      name: tags
      predefined:
      - account_takeover
      - bec
      - brand_impersonation
      - browser_exploit
      - credential_phishing
      - generic_phishing
      - malware
      - scam
      - spam
      - spoofed
      - task_request
      - threat_actor
      required: true
    - description: Additional information and context.
      name: description
    - description: The time the activity occurred in UTC time format. Defaults to now().
      name: timestamp
    - description: The number of hours the email should be considered risky (suspicious=true and blacklisted=true in the QueryResponse). Defaults to no expiration unless the "account_takeover" tag is specified, in which case the default is 14 days.
      name: expires
    description: Reports a malicious email address to EmailRepIO.  You tag the type of malicious activity associated with the email address. The date of the malicious activity defaults to the current time unless otherwise specified.
    name: emailrepio-email-address-report
<<<<<<< HEAD
  dockerimage: demisto/python3:3.10.12.66339
=======
  dockerimage: demisto/python3:3.10.13.84405
>>>>>>> 5cfcc708
  runonce: false
  script: '-'
  subtype: python3
  type: python
fromversion: 5.0.0
tests:
- No tests (auto formatted)<|MERGE_RESOLUTION|>--- conflicted
+++ resolved
@@ -271,11 +271,7 @@
       name: expires
     description: Reports a malicious email address to EmailRepIO.  You tag the type of malicious activity associated with the email address. The date of the malicious activity defaults to the current time unless otherwise specified.
     name: emailrepio-email-address-report
-<<<<<<< HEAD
-  dockerimage: demisto/python3:3.10.12.66339
-=======
   dockerimage: demisto/python3:3.10.13.84405
->>>>>>> 5cfcc708
   runonce: false
   script: '-'
   subtype: python3
