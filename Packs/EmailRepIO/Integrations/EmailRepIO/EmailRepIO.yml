--- conflicted
+++ resolved
@@ -267,16 +267,12 @@
       name: expires
     description: Reports a malicious email address to EmailRepIO.  You tag the type of malicious activity associated with the email address. The date of the malicious activity defaults to the current time unless otherwise specified.
     name: emailrepio-email-address-report
-<<<<<<< HEAD
-  dockerimage: demisto/python3:3.10.11.54132
-=======
   dockerimage: demisto/python3:3.10.12.63474
   feed: false
   isfetch: false
   longRunning: false
   longRunningPort: false
   runonce: false
->>>>>>> 5c0e0868
   script: '-'
   subtype: python3
   type: python
