commonfields:
  id: HashiCorp Vault
  version: -1
name: HashiCorp Vault
display: HashiCorp Vault
category: Authentication & Identity Management
description: Manage Secrets and Protect Sensitive Data through HashiCorp Vault
configuration:
- display: HashiCorp server URL (e.g., https://192.168.0.1:8200)
  name: server
  defaultvalue: ""
  type: 0
  required: true
- display: Use AppRole Auth Method
  name: use_approle
  type: 8
- display: Username / Role ID
  displaypassword: Password / Secret ID
  name: credentials
  defaultvalue: ""
  type: 9
- display: Authentication token
  name: token
  defaultvalue: ""
  type: 4
  hidden: true
- displaypassword: Authentication token
<<<<<<< HEAD
  name:  credentials_token
=======
  name: credentials_token
>>>>>>> 9ddafcfd
  hiddenusername: true
  type: 9
- display: Vault enterprise namespace
  name: namespace
  defaultvalue: ""
  type: 0
- display: Trust any certificate (not secure)
  name: unsecure
  type: 8
- display: Use system proxy settings
  name: proxy
  type: 8
- display: Fetches credentials
  name: isFetchCredentials
  defaultvalue: "true"
  type: 8
- display: CSV list of secrets engine types to fetch secrets from
  additionalinfo: Possible values are KV, Cubbyhole, AWS.
  name: engines
  defaultvalue: KV,Cubbyhole
  type: 0
- display: Concat username to credential object name
  name: concat_username_to_cred_name
  type: 8
  additionalinfo: Should be used in case there are several secrets under the same folder in order to make the credential object unique.
script:
  script: ''
  type: python
  subtype: python3
  commands:
  - name: hashicorp-list-secrets-engines
    arguments: []
    outputs:
    - contextPath: HashiCorp.Engine.Type
      description: Secrets engine type.
      type: string
    - contextPath: HashiCorp.Engine.Path
      description: Secrets engine path in HashiCorp.
      type: string
    - contextPath: HashiCorp.Engine.Description
      description: Secrets engine description.
      type: string
    - contextPath: HashiCorp.Engine.Accessor
      description: Secrets engine accessor.
      type: string
    description: List all secrets engines that exist in HashiCorp Vault.
  - name: hashicorp-list-secrets
    arguments:
    - name: engine
      required: true
      default: true
      description: Engine path, e.g.,"secret/". Use the list-secrets-engines command to retrieve the engine path.
    - name: version
      auto: PREDEFINED
      predefined:
      - "1"
      - "2"
      description: The version of the KV engine.
      defaultValue: "1"
    outputs:
    - contextPath: HashiCorp.Secret.Path
      description: Secret path.
      type: string
    description: List secrets (names) for a specified KV engine.
  - name: hashicorp-get-secret-metadata
    arguments:
    - name: engine_path
      required: true
      description: KV Engine path, e.g., "kv/".
    - name: secret_path
      required: true
      description: Secret path, e.g., "secret".
    outputs:
    - contextPath: HashiCorp.Secret.Created
      description: Secret creation time.
      type: date
    - contextPath: HashiCorp.Secret.Version.Destroyed
      description: Is the version destroyed.
      type: boolean
    - contextPath: HashiCorp.Secret.Version.Created
      description: Version creation time.
      type: number
    - contextPath: HashiCorp.Secret.Version.Deleted
      description: Version deletion time.
      type: date
    - contextPath: HashiCorp.Secret.Updated
      description: Secret last updated time.
      type: date
    - contextPath: HashiCorp.Secret.Engine
      description: Secret engine type.
      type: string
    - contextPath: HashiCorp.Secret.CurrentVersion
      description: Secret current version.
      type: number
    - contextPath: HashiCorp.Secret.Path
      description: Secret path.
      type: string
    description: Returns information about a specified secret in a specified KV V2 engine.
  - name: hashicorp-delete-secret
    arguments:
    - name: secret_path
      required: true
      description: Secret path, e.g., "secret".
    - name: engine_path
      required: true
      description: Engine path, e.g.,"secret/".
    - name: versions
      required: true
      description: CSV list of secret versions to delete.
      isArray: true
    description: Deletes the data under a specified secret given the secret path. Performs a soft delete that allows you to run the hashicorp-undelete-secret command if necessary (for KV V2 engine).
  - name: hashicorp-undelete-secret
    arguments:
    - name: secret_path
      required: true
      description: Secret path, e.g., "secret".
    - name: engine_path
      required: true
      description: Engine path, e.g.,"secret/".
    - name: versions
      required: true
      description: CSV list of secret versions to undelete (restore).
      isArray: true
    description: Undeletes (restores) a secret on HashiCorp (for KV V2 engine).
  - name: hashicorp-destroy-secret
    arguments:
    - name: secret_path
      required: true
      description: Secret path, .e.g., "secret".
    - name: engine_path
      required: true
      description: Engine path, e.g.,"secret/".
    - name: versions
      required: true
      description: CSV list of secret versions to permanently delete.
      isArray: true
    description: Permanently deletes a secret (for KV V2 engine).
  - name: hashicorp-disable-engine
    arguments:
    - name: path
      required: true
      default: true
      description: Path of the secrets engine to disable.
    description: When a secrets engine is no longer needed, it can be disabled. All secrets under the engine are revoked and the corresponding vault data and configurations are removed.
  - name: hashicorp-enable-engine
    arguments:
    - name: path
      required: true
      description: The path where the secrets engine will be mounted.
    - name: type
      required: true
      description: Type of backend, e.g., "aws".
    - name: description
      description: Friendly description of the mount.
    - name: default_lease_ttl
      description: The default lease duration, specified as a string duration, e.g., "5s" or "30m".
    - name: max_lease_ttl
      description: The maximum lease duration, specified as a string duration, e.g., "5s" or "30m".
    - name: force_no_cache
      description: Whether to disable caching.
    - name: audit_non_hmac_request_keys
      description: CSV list of keys that will not be HMAC'd by audit devices in the request data object.
      isArray: true
    - name: audit_non_hmac_response_keys
      description: CSV list of keys that will not be HMAC'd by audit devices in the response data object.
      isArray: true
    - name: listing_visibility
      auto: PREDEFINED
      predefined:
      - unauth
      - hidden
      description: Whether to show this mount in the UI-specific listing endpoint. Default is hidden.
    - name: passthrough_request_headers
      description: CSV list of headers to add to allow list and pass from the request to the backend.
      isArray: true
    - name: kv_version
      auto: PREDEFINED
      predefined:
      - "1"
      - "2"
      description: KV version to mount. Set to "2" for mount KV V2.
    - name: local
      description: Specifies if the secrets engine is a local mount only. Local mounts are not replicated, nor (if a secondary) removed by replication. Supported only in Vault Enterprise.
    - name: seal_wrap
      description: Enable seal wrapping for the mount. Supported only in Vault Enterprise.
    description: Enables a new secrets engine at the specified path
  - name: hashicorp-list-policies
    arguments: []
    outputs:
    - contextPath: HashiCorp.Policy.Name
      description: Policy name.
      type: string
    description: Lists all configured policies
  - name: hashicorp-get-policy
    arguments:
    - name: name
      required: true
      description: Policy name.
    outputs:
    - contextPath: HashiCorp.Policy.Name
      description: Policy name.
      type: string
    - contextPath: HashiCorp.Policy.Rule.Path
      description: Policy rule path.
      type: string
    - contextPath: HashiCorp.Policy.Rule.Capabilities
      description: Policy rule capabilities.
    description: Get information for a policy
  - name: hashicorp-seal-vault
    arguments: []
    description: If you suspect your data has been compromised, you can seal your vault to prevent access to your secrets.
    execution: true
  - name: hashicorp-unseal-vault
    arguments:
    - name: key
      description: Single master key.
    - name: reset
      auto: PREDEFINED
      predefined:
      - "true"
      description: Reset the unseal project.
    description: Use a single master key share to unseal the vault. If the master key shares threshold is met, the vault will attempt to unseal the vault. Otherwise, this API must be called until the threshold is met.
  - name: hashicorp-configure-engine
    arguments:
    - name: path
      required: true
      description: The engine path, e.g., "secret/".
    - name: folder
      description: Specific folder to fetch secrets from, e.g., "secret-folder/". (Supported only for engine type KV2.)
    - name: aws_roles_list
      description: A comma-delimited list of roles names to generate credentials for. If not mentioned, we will generate credentials for all roles in the path.
    - name: aws_method
      auto: PREDEFINED
      predefined:
      - "GET"
      - "POST"
      description: A parameter to indicate which type of request we would like to use to generate credentials.
    - name: type
      auto: PREDEFINED
      predefined:
      - "KV"
      - "Cubbyhole"
      - "AWS"
      required: true
      description: The engine type, e.g., "KV".
    - name: version
      auto: PREDEFINED
      predefined:
      - "1"
      - "2"
      description: The engine version (for KV engines); "1" or "2".
    description: Configure a secrets engine to fetch secrets from.
  - name: hashicorp-reset-configuration
    arguments: []
    description: Reset the engines configuration.
  - name: hashicorp-create-token
    arguments:
    - name: role_name
      description: The name of the token role.
    - name: policies
      description: CSV list of policies for the token. This must be a subset of the policies belonging to the token making the request, unless root. If policies are not specified, all policies of the calling token are applied to the new token.
      isArray: true
    - name: meta
      description: A map of string-to-string valued metadata. This is passed through to the audit devices.
    - name: no_parent
      auto: PREDEFINED
      predefined:
      - "true"
      - "false"
      description: If true and set by a root caller, the token will not have the parent token of the caller. This creates a token with no parent.
    - name: no_default_policy
      auto: PREDEFINED
      predefined:
      - "true"
      - "false"
      description: If true the default policy will not be included in this token's policy set.
    - name: renewable
      auto: PREDEFINED
      predefined:
      - "true"
      - "false"
      description: If set to false, the token cannot be renewed past its initial TTL. If set to true, the token can be renewed up to the system/mount maximum TTL.
    - name: ttl
      description: The TTL(lease duration) period of the token, provided as "10m" or "1h", where hour is the largest suffix. If not provided, the token is valid for the default lease TTL, or indefinitely if the root policy is used.
    - name: explicit_max_ttl
      description: 'If set, the token will have an explicit max TTL applied to it. The maximum token TTL cannot be changed later, and unlike with normal tokens, updates to the system/mount max TTL value will have no effect at renewal time. The token can never be renewed or used past the value set at issue time.'
    - name: display_name
      description: The display name of the token.
    - name: num_uses
      description: The maximum number of times the token can be used. Supply this argument to create a one-time-token, or limited use token. The value of 0 has no limit to the number of uses.
    - name: period
      description: If specified, the token will be periodic. It will not have a maximum TTL (unless an "explicit-max-ttl" is also set), but every renewal will use the given period. Requires a root/sudo token to use.
    outputs:
    - contextPath: HashiCorp.Auth.Token
      description: Authentication token.
      type: string
    - contextPath: HashiCorp.Auth.Policy
      description: Authentication policies.
    - contextPath: HashiCorp.Auth.LeaseDuration
      description: Authentication lease duration in seconds, 0 if indefinitely.
      type: number
    description: Creates a new authentication token.
  dockerimage: demisto/hashicorp:1.0.0.63699
tests:
- hashicorp_test
fromversion: 5.0.0<|MERGE_RESOLUTION|>--- conflicted
+++ resolved
@@ -25,11 +25,7 @@
   type: 4
   hidden: true
 - displaypassword: Authentication token
-<<<<<<< HEAD
-  name:  credentials_token
-=======
   name: credentials_token
->>>>>>> 9ddafcfd
   hiddenusername: true
   type: 9
 - display: Vault enterprise namespace
