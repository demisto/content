commonfields:
  id: HashiCorp Vault
  version: -1
name: HashiCorp Vault
display: HashiCorp Vault
category: Authentication & Identity Management
description: Manage Secrets and Protect Sensitive Data through HashiCorp Vault
configuration:
- display: HashiCorp server URL (e.g., https://192.168.0.1:8200)
  name: server
  defaultvalue: ""
  type: 0
  required: true
- display: Use AppRole Auth Method
  name: use_approle
  type: 8
  required: false
- display: Username / Role ID
  displaypassword: Password / Secret ID
  name: credentials
  defaultvalue: ""
  type: 9
  required: false
- display: Authentication token
  name: token
  defaultvalue: ""
  type: 4
  required: false
- display: Vault enterprise namespace
  name: namespace
  defaultvalue: ""
  type: 0
  required: false
- display: Trust any certificate (not secure)
  name: unsecure
  type: 8
  required: false
- display: Use system proxy settings
  name: proxy
  type: 8
  required: false
- display: Fetches credentials
  name: isFetchCredentials
  defaultvalue: "true"
  type: 8
  required: false
- display: CSV list of secrets engine types to fetch secrets from
  additionalinfo: Possible values are KV, Cubbyhole, AWS.
  name: engines
  defaultvalue: KV,Cubbyhole
  type: 0
  required: false
- display: Concat username to credential object name
  name: concat_username_to_cred_name
  type: 8
  required: false
  additionalinfo: Should be used in case there are several secrets under the same folder in order to make the credential object unique.
script:
  script: ''
  type: python
  subtype: python3
  commands:
  - name: hashicorp-list-secrets-engines
    arguments: []
    outputs:
    - contextPath: HashiCorp.Engine.Type
      description: Secrets engine type.
      type: string
    - contextPath: HashiCorp.Engine.Path
      description: Secrets engine path in HashiCorp.
      type: string
    - contextPath: HashiCorp.Engine.Description
      description: Secrets engine description.
      type: string
    - contextPath: HashiCorp.Engine.Accessor
      description: Secrets engine accessor.
      type: string
    description: List all secrets engines that exist in HashiCorp Vault.
  - name: hashicorp-list-secrets
    arguments:
    - name: engine
      required: true
      default: true
      description: Engine path, e.g.,"secret/". Use the list-secrets-engines command to retrieve the engine path.
    - name: version
      auto: PREDEFINED
      predefined:
      - "1"
      - "2"
      description: The version of the KV engine.
      defaultValue: "1"
    outputs:
    - contextPath: HashiCorp.Secret.Path
      description: Secret path.
      type: string
    description: List secrets (names) for a specified KV engine.
  - name: hashicorp-get-secret-metadata
    arguments:
    - name: engine_path
      required: true
      description: KV Engine path, e.g., "kv/".
    - name: secret_path
      required: true
      description: Secret path, e.g., "secret".
    outputs:
    - contextPath: HashiCorp.Secret.Created
      description: Secret creation time.
      type: date
    - contextPath: HashiCorp.Secret.Version.Destroyed
      description: Is the version destroyed.
      type: boolean
    - contextPath: HashiCorp.Secret.Version.Created
      description: Version creation time.
      type: number
    - contextPath: HashiCorp.Secret.Version.Deleted
      description: Version deletion time.
      type: date
    - contextPath: HashiCorp.Secret.Updated
      description: Secret last updated time.
      type: date
    - contextPath: HashiCorp.Secret.Engine
      description: Secret engine type.
      type: string
    - contextPath: HashiCorp.Secret.CurrentVersion
      description: Secret current version.
      type: number
    - contextPath: HashiCorp.Secret.Path
      description: Secret path.
      type: string
    description: Returns information about a specified secret in a specified KV V2 engine.
  - name: hashicorp-delete-secret
    arguments:
    - name: secret_path
      required: true
      description: Secret path, e.g., "secret".
    - name: engine_path
      required: true
      description: Engine path, e.g.,"secret/".
    - name: versions
      required: true
      description: CSV list of secret versions to delete.
      isArray: true
    description: Deletes the data under a specified secret given the secret path. Performs a soft delete that allows you to run the hashicorp-undelete-secret command if necessary (for KV V2 engine).
  - name: hashicorp-undelete-secret
    arguments:
    - name: secret_path
      required: true
      description: Secret path, e.g., "secret".
    - name: engine_path
      required: true
      description: Engine path, e.g.,"secret/".
    - name: versions
      required: true
      description: CSV list of secret versions to undelete (restore).
      isArray: true
    description: Undeletes (restores) a secret on HashiCorp (for KV V2 engine).
  - name: hashicorp-destroy-secret
    arguments:
    - name: secret_path
      required: true
      description: Secret path, .e.g., "secret".
    - name: engine_path
      required: true
      description: Engine path, e.g.,"secret/".
    - name: versions
      required: true
      description: CSV list of secret versions to permanently delete.
      isArray: true
    description: Permanently deletes a secret (for KV V2 engine).
  - name: hashicorp-disable-engine
    arguments:
    - name: path
      required: true
      default: true
      description: Path of the secrets engine to disable.
    description: When a secrets engine is no longer needed, it can be disabled. All secrets under the engine are revoked and the corresponding vault data and configurations are removed.
  - name: hashicorp-enable-engine
    arguments:
    - name: path
      required: true
      description: The path where the secrets engine will be mounted.
    - name: type
      required: true
      description: Type of backend, e.g., "aws".
    - name: description
      description: Friendly description of the mount.
    - name: default_lease_ttl
      description: The default lease duration, specified as a string duration, e.g., "5s" or "30m".
    - name: max_lease_ttl
      description: The maximum lease duration, specified as a string duration, e.g., "5s" or "30m".
    - name: force_no_cache
      description: Whether to disable caching.
    - name: audit_non_hmac_request_keys
      description: CSV list of keys that will not be HMAC'd by audit devices in the request data object.
      isArray: true
    - name: audit_non_hmac_response_keys
      description: CSV list of keys that will not be HMAC'd by audit devices in the response data object.
      isArray: true
    - name: listing_visibility
      auto: PREDEFINED
      predefined:
      - unauth
      - hidden
      description: Whether to show this mount in the UI-specific listing endpoint. Default is hidden.
    - name: passthrough_request_headers
      description: CSV list of headers to add to allow list and pass from the request to the backend.
      isArray: true
    - name: kv_version
      auto: PREDEFINED
      predefined:
      - "1"
      - "2"
      description: KV version to mount. Set to "2" for mount KV V2.
    - name: local
      description: Specifies if the secrets engine is a local mount only. Local mounts are not replicated, nor (if a secondary) removed by replication. Supported only in Vault Enterprise.
    - name: seal_wrap
      description: Enable seal wrapping for the mount. Supported only in Vault Enterprise.
    description: Enables a new secrets engine at the specified path
  - name: hashicorp-list-policies
    arguments: []
    outputs:
    - contextPath: HashiCorp.Policy.Name
      description: Policy name.
      type: string
    description: Lists all configured policies
  - name: hashicorp-get-policy
    arguments:
    - name: name
      required: true
      description: Policy name.
    outputs:
    - contextPath: HashiCorp.Policy.Name
      description: Policy name.
      type: string
    - contextPath: HashiCorp.Policy.Rule.Path
      description: Policy rule path.
      type: string
    - contextPath: HashiCorp.Policy.Rule.Capabilities
      description: Policy rule capabilities.
    description: Get information for a policy
  - name: hashicorp-seal-vault
    arguments: []
    description: If you suspect your data has been compromised, you can seal your vault to prevent access to your secrets.
    execution: true
  - name: hashicorp-unseal-vault
    arguments:
    - name: key
      description: Single master key.
    - name: reset
      auto: PREDEFINED
      predefined:
      - "true"
      description: Reset the unseal project.
    description: Use a single master key share to unseal the vault. If the master key shares threshold is met, the vault will attempt to unseal the vault. Otherwise, this API must be called until the threshold is met.
  - name: hashicorp-configure-engine
    arguments:
    - name: path
      required: true
      description: The engine path, e.g., "secret/".
    - name: folder
      description: Specific folder to fetch secrets from, e.g., "secret-folder/". (Supported only for engine type KV2.)
    - name: aws_roles_list
      description: A comma-delimited list of roles names to generate credentials for. If not mentioned, we will generate credentials for all roles in the path.
    - name: aws_method
      auto: PREDEFINED
      predefined:
      - "GET"
      - "POST"
      description: A parameter to indicate which type of request we would like to use to generate credentials.
    - name: type
      auto: PREDEFINED
      predefined:
      - "KV"
      - "Cubbyhole"
      - "AWS"
      required: true
      description: The engine type, e.g., "KV".
    - name: version
      auto: PREDEFINED
      predefined:
      - "1"
      - "2"
      description: The engine version (for KV engines); "1" or "2".
    description: Configure a secrets engine to fetch secrets from.
  - name: hashicorp-reset-configuration
    arguments: []
    description: Reset the engines configuration.
  - name: hashicorp-create-token
    arguments:
    - name: role_name
      description: The name of the token role.
    - name: policies
      description: CSV list of policies for the token. This must be a subset of the policies belonging to the token making the request, unless root. If policies are not specified, all policies of the calling token are applied to the new token.
      isArray: true
    - name: meta
      description: A map of string-to-string valued metadata. This is passed through to the audit devices.
    - name: no_parent
      auto: PREDEFINED
      predefined:
      - "true"
      - "false"
      description: If true and set by a root caller, the token will not have the parent token of the caller. This creates a token with no parent.
    - name: no_default_policy
      auto: PREDEFINED
      predefined:
      - "true"
      - "false"
      description: If true the default policy will not be included in this token's policy set.
    - name: renewable
      auto: PREDEFINED
      predefined:
      - "true"
      - "false"
      description: If set to false, the token cannot be renewed past its initial TTL. If set to true, the token can be renewed up to the system/mount maximum TTL.
    - name: ttl
      description: The TTL(lease duration) period of the token, provided as "10m" or "1h", where hour is the largest suffix. If not provided, the token is valid for the default lease TTL, or indefinitely if the root policy is used.
    - name: explicit_max_ttl
      description: 'If set, the token will have an explicit max TTL applied to it. The maximum token TTL cannot be changed later, and unlike with normal tokens, updates to the system/mount max TTL value will have no effect at renewal time. The token can never be renewed or used past the value set at issue time.'
    - name: display_name
      description: The display name of the token.
    - name: num_uses
      description: The maximum number of times the token can be used. Supply this argument to create a one-time-token, or limited use token. The value of 0 has no limit to the number of uses.
    - name: period
      description: If specified, the token will be periodic. It will not have a maximum TTL (unless an "explicit-max-ttl" is also set), but every renewal will use the given period. Requires a root/sudo token to use.
    outputs:
    - contextPath: HashiCorp.Auth.Token
      description: Authentication token.
      type: string
    - contextPath: HashiCorp.Auth.Policy
      description: Authentication policies.
    - contextPath: HashiCorp.Auth.LeaseDuration
      description: Authentication lease duration in seconds, 0 if indefinitely.
      type: number
    description: Creates a new authentication token.
<<<<<<< HEAD
  dockerimage: demisto/hashicorp:1.0.0.61490
=======
  dockerimage: demisto/hashicorp:1.0.0.63699
>>>>>>> a56da0f6
  runonce: false
tests:
- hashicorp_test
fromversion: 5.0.0<|MERGE_RESOLUTION|>--- conflicted
+++ resolved
@@ -332,11 +332,7 @@
       description: Authentication lease duration in seconds, 0 if indefinitely.
       type: number
     description: Creates a new authentication token.
-<<<<<<< HEAD
-  dockerimage: demisto/hashicorp:1.0.0.61490
-=======
   dockerimage: demisto/hashicorp:1.0.0.63699
->>>>>>> a56da0f6
   runonce: false
 tests:
 - hashicorp_test
