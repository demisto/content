--- conflicted
+++ resolved
@@ -594,6 +594,7 @@
     engines_to_fetch_from = []
     ENGINES = argToList(demisto.params().get('engines', []))
     identifier = demisto.args().get('identifier')
+    concat_username_to_cred_name = argToBoolean(demisto.params().get('concat_username_to_cred_name') or 'false')
 
     if len(ENGINES) == 0:
         return_error('No secrets engines specified')
@@ -610,15 +611,11 @@
             if 'version' not in engine:
                 return_error('Version not configured for KV engine, re-configure the engine')
             if engine['version'] == '1':
-                credentials += get_kv1_secrets(engine['path'])
+                credentials += get_kv1_secrets(engine['path'], concat_username_to_cred_name)
             elif engine['version'] == '2':
-<<<<<<< HEAD
-                credentials += get_kv2_secrets(engine['path'])
-=======
                 credentials += get_kv2_secrets(engine['path'], concat_username_to_cred_name, engine.get('folder'))
->>>>>>> 13005ccd
         elif engine['type'] == 'Cubbyhole':
-            credentials += get_ch_secrets(engine['path'])
+            credentials += get_ch_secrets(engine['path'], concat_username_to_cred_name)
 
     if identifier:
         credentials = list(filter(lambda c: c.get('name', '') == identifier, credentials))
@@ -626,7 +623,7 @@
     demisto.credentials(credentials)
 
 
-def get_kv1_secrets(engine_path):
+def get_kv1_secrets(engine_path, concat_username_to_cred_name=False):
     path = engine_path
     params = {
         'list': 'true'
@@ -642,10 +639,14 @@
     for secret in res['data'].get('keys', []):
         secret_data = get_kv1_secret(engine_path, secret)
         for k, v in secret_data.get('data', {}).iteritems():
+            if concat_username_to_cred_name:
+                name = '{0}_{1}'.format(secret, k)
+            else:
+                name = secret
             secrets.append({
                 'user': k,
                 'password': v,
-                'name': secret
+                'name': name
             })
 
     return secrets
@@ -657,11 +658,7 @@
     return send_request(path, 'get')
 
 
-<<<<<<< HEAD
-def get_kv2_secrets(engine_path):
-=======
 def get_kv2_secrets(engine_path, concat_username_to_cred_name=False, folder=None):
->>>>>>> 13005ccd
     secrets = []
     res = list_secrets(engine_path, '2', folder)
     if not res or 'data' not in res:
@@ -670,10 +667,14 @@
     for secret in res['data'].get('keys', []):
         secret_data = get_kv2_secret(engine_path, secret, folder)
         for k, v in secret_data.get('data', {}).get('data', {}).iteritems():
+            if concat_username_to_cred_name:
+                name = '{0}_{1}'.format(secret, k)
+            else:
+                name = secret
             secrets.append({
                 'user': k,
                 'password': v,
-                'name': secret
+                'name': name
             })
 
     return secrets
@@ -688,7 +689,7 @@
     return send_request(path, 'get')
 
 
-def get_ch_secrets(engine_path):
+def get_ch_secrets(engine_path, concat_username_to_cred_name=False):
     path = engine_path
 
     params = {
@@ -705,10 +706,14 @@
     for secret in res['data'].get('keys', []):
         secret_data = get_ch_secret(engine_path, secret)
         for k, v in secret_data.get('data', {}).iteritems():
+            if concat_username_to_cred_name:
+                name = '{0}_{1}'.format(secret, k)
+            else:
+                name = secret
             secrets.append({
                 'user': k,
                 'password': v,
-                'name': secret
+                'name': name
             })
 
     return secrets
