--- conflicted
+++ resolved
@@ -3333,11 +3333,7 @@
     - contextPath: VMware.VcenterLicense.licenses
       description: list of license keys after module executed
       type: unknown
-<<<<<<< HEAD
-  dockerimage: demisto/ansible-runner:1.0.0.24037
-=======
   dockerimage: demisto/ansible-runner:1.0.0.89756
->>>>>>> 90cf3b88
   script: ''
   subtype: python3
   type: python
