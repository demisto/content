--- conflicted
+++ resolved
@@ -209,10 +209,7 @@
     execution: true
     name: azure-storage-fileshare-file-delete
   dockerimage: demisto/python3:3.10.12.63474
-<<<<<<< HEAD
-=======
   runonce: false
->>>>>>> 9ddafcfd
   script: '-'
   subtype: python3
   type: python
