--- conflicted
+++ resolved
@@ -92,10 +92,7 @@
       description: The last appearance of data of the SecBI incident.
       type: Date
   dockerimage: demisto/python3:3.9.8.24399
-<<<<<<< HEAD
-=======
   runonce: false
->>>>>>> 9ddafcfd
   script: '-'
   subtype: python3
   type: python
