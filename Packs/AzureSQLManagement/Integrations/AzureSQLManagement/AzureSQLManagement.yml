--- conflicted
+++ resolved
@@ -651,11 +651,7 @@
     - contextPath: AzureSQL.ResourceGroup.tags
       description: The tags attached to the resource group.
       type: String
-<<<<<<< HEAD
-  dockerimage: demisto/crypto:1.0.0.81835
-=======
   dockerimage: demisto/crypto:1.0.0.84658
->>>>>>> 5cfcc708
   runonce: false
   script: '-'
   subtype: python3
