--- conflicted
+++ resolved
@@ -640,16 +640,7 @@
     - contextPath: AzureSQL.ResourceGroup.tags
       description: The tags attached to the resource group.
       type: String
-<<<<<<< HEAD
-  dockerimage: demisto/crypto:1.0.0.62404
-=======
   dockerimage: demisto/crypto:1.0.0.63672
-  feed: false
-  isfetch: false
-  longRunning: false
-  longRunningPort: false
-  runonce: false
->>>>>>> 004e751d
   script: '-'
   subtype: python3
   type: python
