--- conflicted
+++ resolved
@@ -29,12 +29,8 @@
   name: resource_group_name
   required: true
   type: 0
-<<<<<<< HEAD
+  section: Connect
 - additionalinfo: Type of authentication - could be Authorization Code Flow (recommended), Managed Identities or Device Code Flow.
-=======
-  section: Connect
-- additionalinfo: Type of authentication - could be Authorization Code Flow (recommended) or Device Code Flow.
->>>>>>> 6893f7a4
   display: Authentication Type
   name: auth_type
   required: true
