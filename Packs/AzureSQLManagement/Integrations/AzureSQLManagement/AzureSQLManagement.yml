category: IT Services
sectionOrder:
- Connect
- Collect
commonfields:
  id: Azure SQL Management
  version: -1
configuration:
- defaultvalue: 8f9010bb-4efe-4cfa-a197-98a2694b7e0c
  display: Application ID
  name: app_id
  type: 0
  section: Connect
- display: Default Subscription ID
  name: subscription_id
  type: 0
  section: Connect
  additionalinfo: This value can be overridden on a command basis.
- display: Default Resource Group Name
  name: resource_group_name
  type: 0
  section: Connect
  additionalinfo: This value can be overridden on a command basis.
- additionalinfo: Type of authentication - can be Authorization Code Flow (recommended), Device Code Flow, or Azure Managed Identities.
  display: Authentication Type
  name: auth_type
  required: true
  defaultvalue: Device Code
  options:
  - Authorization Code
  - Device Code
  - Azure Managed Identities
  type: 15
  section: Connect
- display: Tenant ID (for authorization code mode)
  name: tenant_id
  type: 0
  section: Connect
- display: Client Secret (for authorization code mode)
  displaypassword: Client Secret (for authorization code mode)
  hiddenusername: true
  name: credentials
  type: 9
  section: Connect
- display: Application redirect URI (for authorization code mode)
  name: redirect_uri
  type: 0
  section: Connect
  advanced: true
- display: Authorization code
  displaypassword: Authorization code
  additionalinfo: for user-auth mode - received from the authorization step. see Detailed Instructions (?) section
  hiddenusername: true
  name: auth_code
  type: 9
  section: Connect
- additionalinfo: The Managed Identities client ID for authentication - relevant only if the integration is running on Azure VM.
  displaypassword: Azure Managed Identities Client ID
  name: managed_identities_client_id
  hiddenusername: true
  type: 9
  section: Connect
- defaultvalue: https://login.microsoftonline.com
  display: Azure AD endpoint
  name: azure_ad_endpoint
  options:
  - https://login.microsoftonline.com
  - https://login.microsoftonline.us
  - https://login.microsoftonline.de
  - https://login.chinacloudapi.cn
  type: 15
  additionalinfo: Azure AD endpoint associated with a national cloud.
  section: Connect
  advanced: true
- display: Trust any certificate (not secure)
  name: insecure
  type: 8
  section: Connect
  advanced: true
- display: Use system proxy settings
  name: proxy
  type: 8
  section: Connect
  advanced: true
description: Microsoft Azure SQL Management Integration manages the Auditing and Threat Policies for Azure SQL.
display: Azure SQL Management
name: Azure SQL Management
script:
  commands:
  - description: Run this command to start the authorization process and follow the instructions in the command results.
    name: azure-sql-auth-start
  - description: Run this command to complete the authorization process. Should be used after running the azure-sql-auth-start command.
    name: azure-sql-auth-complete
<<<<<<< HEAD
  - deprecated: false
    description: Run this command if for some reason you need to rerun the authentication process.
    execution: false
=======
  - description: Run this command if you need to rerun the authentication process.
>>>>>>> 7ff83e9d
    name: azure-sql-auth-reset
  - description: Tests the connectivity to the Azure SQL Management.
    name: azure-sql-auth-test
  - arguments:
    - defaultValue: '50'
      description: (Int) The maximum number of servers returned to the War Room. Default is "50".
      name: limit
    - defaultValue: '0'
      description: Offset in the data set. Default is "0".
      name: offset
    - description: Subscription ID. This value will override the instance param 'subscription_id'.
      name: subscription_id
    - description: A comma-separated list of resource group names. This value will override the instance param 'resource_group_name'.
      isArray: true
      name: resource_group_name
    - description: If true, returns the server lists that match the given resource groups. Else, returns a list of all the servers. Default value is False.
      isArray: true
      name: list_by_resource_group
      auto: PREDEFINED
      predefined:
      - 'true'
      - 'false'
    description: Lists all the servers.
    name: azure-sql-servers-list
    outputs:
    - contextPath: AzureSQL.Server
      description: Server list.
      type: Unknown
    - contextPath: AzureSQL.Server.kind
      description: Kind of server.
      type: String
    - contextPath: AzureSQL.Server.location
      description: Server location.
      type: String
    - contextPath: AzureSQL.Server.tags
      description: Server tags.
      type: Unknown
    - contextPath: AzureSQL.Server.id
      description: Server ID.
      type: String
    - contextPath: AzureSQL.Server.name
      description: Server name.
      type: String
    - contextPath: AzureSQL.Server.type
      description: Server type.
      type: String
    - contextPath: AzureSQL.Server.administratorLogin
      description: Username of the server administrator.
      type: String
    - contextPath: AzureSQL.Server.version
      description: Server version.
      type: String
    - contextPath: AzureSQL.Server.state
      description: Server state.
      type: String
    - contextPath: AzureSQL.Server.fullyQualifiedDomainName
      description: Fully qualified domain name of the server.
      type: Unknown
    - contextPath: AzureSQL.Server.privateEndpointConnections
      description: List of private endpoint connections of the server.
      type: Unknown
    - contextPath: AzureSQL.Server.publicNetworkAccess
      description: Whether the public endpoint access of the server is enabled.
      type: Boolean
    - contextPath: AzureSQL.Server.restrictOutboundNetworkAccess
      description: Whether or not to restrict outbound network access for this server. Value is optional but if passed in, must be 'Enabled' or 'Disabled'.
      type: Unknown
  - arguments:
    - description: Server name.
      name: server_name
      required: true
    - defaultValue: '50'
      description: The maximum number of databases returned to the War Room. Default is "50".
      name: limit
    - defaultValue: '0'
      description: Offset in the data set. Default is "0'.
      name: offset
    - description: Subscription ID. This value will override the instance param 'subscription_id'.
      name: subscription_id
    - description: Resource group name. This value will override the instance param 'resource_group_name'.
      name: resource_group_name
    description: Lists all of the databases for the server.
    name: azure-sql-db-list
    outputs:
    - contextPath: AzureSQL.DB
      description: All databases related to the server.
      type: Unknown
    - contextPath: AzureSQL.DB.kind
      description: Kind of database.
      type: String
    - contextPath: AzureSQL.DB.location
      description: Database location.
      type: String
    - contextPath: AzureSQL.DB.id
      description: Database ID.
      type: String
    - contextPath: AzureSQL.DB.name
      description: Database name.
      type: String
    - contextPath: AzureSQL.DB.type
      description: Database type.
      type: String
    - contextPath: AzureSQL.DB.managedBy
      description: Resource that manages the database.
      type: String
    - contextPath: AzureSQL.DB.sku
      description: Database SKU.
      type: Unknown
    - contextPath: AzureSQL.DB.catalogCollation
      description: Collation of the catalog for the database.
      type: String
    - contextPath: AzureSQL.DB.collation
      description: Database collation.
      type: String
    - contextPath: AzureSQL.DB.creationDate
      description: Creation date of the database in ISO format.
      type: String
    - contextPath: AzureSQL.DB.currentServiceObjectiveName
      description: Current service level objective name of the database.
      type: String
    - contextPath: AzureSQL.DB.currentSku
      description: Name, tier, and capacity of the SKU.
      type: Unknown
    - contextPath: AzureSQL.DB.databaseID
      description: Database ID.
      type: String
    - contextPath: AzureSQL.DB.defaultSecondaryLocation
      description: Default secondary location of the database.
      type: String
    - contextPath: AzureSQL.DB.maxSizeBytes
      description: The maximum size of the database in bytes.
      type: Number
    - contextPath: AzureSQL.DB.readReplicaCount
      description: The number of read-only secondary replicas of the database.
      type: Number
    - contextPath: AzureSQL.DB.readScale
      description: The read-only routing state. "Enabled" or "Disabled".
      type: String
    - contextPath: AzureSQL.DB.requestedServiceObjectiveName
      description: The requested service objective name of the database.
      type: String
    - contextPath: AzureSQL.DB.status
      description: Database status.
      type: String
    - contextPath: AzureSQL.DB.storageAccountType
      description: Database storage account type.
      type: String
    - contextPath: AzureSQL.DB.zoneRedundant
      description: Whether the database zone is redundant.
      type: Boolean
    - contextPath: AzureSQL.DB.currentBackupStorageRedundancy
      description: The storage account type used to store backups for this database.
      type: Unknown
    - contextPath: AzureSQL.DB.requestedBackupStorageRedundancy
      description: The storage account type to be used to store backups for this database.
      type: Unknown
    - contextPath: AzureSQL.DB.maintenanceConfigurationId
      description: Maintenance configuration ID assigned to the database. This configuration defines the period when the maintenance updates will occur.
      type: String
    - contextPath: AzureSQL.DB.isLedgerOn
      description: Whether or not this database is a ledger database, which means all tables in the database are ledger tables. The value of this property cannot be changed after the database has been created.
      type: Boolean
    - contextPath: AzureSQL.DB.isInfraEncryptionEnabled
      description: Infra encryption is enabled for this database.
      type: Boolean
  - arguments:
    - description: Server name.
      name: server_name
      required: true
    - description: Database name.
      name: db_name
      required: true
    - defaultValue: '50'
      description: The maximum number of database audit policies returned to the War Room. Default is "50".
      name: limit
    - defaultValue: '0'
      description: Offset in the data set. Default is "0".
      name: offset
    - description: Subscription ID. This value will override the instance param 'subscription_id'.
      name: subscription_id
    - description: A comma-separated list of resource group names. This value will override the instance param 'resource_group_name'.
      isArray: true
      name: resource_group_name
    description: Gets the audit settings of the specified database.
    name: azure-sql-db-audit-policy-list
    outputs:
    - contextPath: AzureSQL.DBAuditPolicy
      description: List of all database audit settings.
      type: Unknown
    - contextPath: AzureSQL.DBAuditPolicy.kind
      description: Kind of audit policy.
      type: String
    - contextPath: AzureSQL.DBAuditPolicy.id
      description: Audit policy ID.
      type: String
    - contextPath: AzureSQL.DBAuditPolicy.name
      description: Audit policy name.
      type: String
    - contextPath: AzureSQL.DBAuditPolicy.type
      description: Resource type.
      type: String
    - contextPath: AzureSQL.DBAuditPolicy.isAzureMonitorTargetEnabled
      description: 'Whether audit events are sent to Azure Monitor. Possible values: "True" (Enabled) or "False" (Disabled).'
      type: Boolean
    - contextPath: AzureSQL.DBAuditPolicy.retentionDays
      description: Number of days to keep in the audit logs in the storage account.
      type: Number
    - contextPath: AzureSQL.DBAuditPolicy.state
      description: Policy state.
      type: String
    - contextPath: AzureSQL.DBAuditPolicy.storageAccountSubscriptionId
      description: Storage subscription ID.
      type: String
    - contextPath: AzureSQL.DBAuditPolicy.databaseName
      description: The name of the database that the audit policy is related to.
      type: String
    - contextPath: AzureSQL.DBAuditPolicy.serverName
      description: The name of the server that the audit policy is related to.
      type: String
    - contextPath: AzureSQL.DBAuditPolicy.isManagedIdentityInUse
      description: Specifies whether Managed Identity is used to access blob storage.
      type: Boolean
  - arguments:
    - description: Server name.
      name: server_name
      required: true
    - description: Database name.
      name: db_name
      required: true
    - description: Subscription ID. This value will override the instance param 'subscription_id'.
      name: subscription_id
    - description: Resource group name. This value will override the instance param 'resource_group_name'.
      name: resource_group_name
    description: Gets the threat detection policy of the specified database.
    name: azure-sql-db-threat-policy-get
    outputs:
    - contextPath: AzureSQL.DBThreatPolicy
      description: All threat policies related to the database.
      type: Unknown
    - contextPath: AzureSQL.DBThreatPolicy.kind
      description: Kind of threat policy.
      type: String
    - contextPath: AzureSQL.DBThreatPolicy.location
      description: Threat policy location.
      type: String
    - contextPath: AzureSQL.DBThreatPolicy.id
      description: Threat policy ID.
      type: String
    - contextPath: AzureSQL.DBThreatPolicy.name
      description: Threat policy name.
      type: String
    - contextPath: AzureSQL.DBThreatPolicy.type
      description: Threat policy type.
      type: String
    - contextPath: AzureSQL.DBThreatPolicy.state
      description: Threat policy state.
      type: String
    - contextPath: AzureSQL.DBThreatPolicy.creationTime
      description: Threat policy creation time.
      type: String
    - contextPath: AzureSQL.DBThreatPolicy.retentionDays
      description: Number of days to keep in the Threat Detection audit logs.
      type: Number
    - contextPath: AzureSQL.DBThreatPolicy.storageAccountAccessKey
      description: The identifier key of the Threat Detection audit storage account.
      type: String
    - contextPath: AzureSQL.DBThreatPolicy.storageEndpoint
      description: Threat Detection audit storage account.
      type: String
    - contextPath: AzureSQL.DBThreatPolicy.emailAccountAdmins
      description: Email account administrators who the alert is sent to.
      type: Boolean
    - contextPath: AzureSQL.DBThreatPolicy.emailAddresses
      description: List of email addresses to which the alert is sent.
      type: String
    - contextPath: AzureSQL.DBThreatPolicy.disabledAlerts
      description: List of alerts that are disabled, or an empty string if no alerts are disabled.
      type: String
    - contextPath: AzureSQL.DBThreatPolicy.useServerDefault
      description: Whether to use the default server policy.
      type: Unknown
    - contextPath: AzureSQL.DBThreatPolicy.databaseName
      description: The name of the database that the threat policy is related to.
      type: String
    - contextPath: AzureSQL.DBThreatPolicy.serverName
      description: The name of server that the threat policy is related to.
      type: String
  - arguments:
    - description: Server name.
      name: server_name
      required: true
    - description: Database name.
      name: db_name
      required: true
    - auto: PREDEFINED
      description: 'Set the state of the policy. Possible values: "Enable" or "Disable". When state is enabled, storage_endpoint or is_azure_monitor_target_enabled is required.'
      name: state
      predefined:
      - Enabled
      - Disabled
      required: true
    - description: Comma-separated list of actions groups and actions to audit. For all possible values, see the integration documentation at https://docs.microsoft.com/en-us/sql/relational-databases/security/auditing/sql-server-audit-action-groups-and-actions?view=sql-server-ver15.
      isArray: true
      name: audit_actions_groups
    - auto: PREDEFINED
      description: 'Whether audit events are sent to the Azure Monitor. Possible values: "true" and "false".'
      name: is_azure_monitor_target_enabled
      predefined:
      - 'true'
      - 'false'
    - auto: PREDEFINED
      description: 'Whether the storage Account Access Key value is the storage''s secondary key. Possible values: "true" and "false".'
      name: is_storage_secondary_key_in_use
      predefined:
      - 'true'
      - 'false'
    - description: Time in milliseconds that can elapse before audit actions are forced to be processed. The default minimum value is 1000 (1 second).
      name: queue_delay_ms
    - description: Number of days to keep the policy in the audit logs.
      name: retention_days
    - description: Identifier key of the auditing storage account.
      name: storage_account_access_key
    - description: Storage subscription ID.
      name: storage_account_subscription_id
    - description: Storage endpoint. If the value for the state argument is enabled, the value for the storage_endpoint or is_azure_monitor_target_enabled argument is required.
      name: storage_endpoint
    - description: Subscription ID. This value will override the instance param 'subscription_id'.
      name: subscription_id
    - description: A comma-separated list of resource group names. This value will override the instance param 'resource_group_name'.
      isArray: true
      name: resource_group_name
    - auto: PREDEFINED
      description: Specifies whether Managed Identity is used to access blob storage.
      name: is_managed_identity_in_use
      predefined:
      - 'true'
      - 'false'
    description: Creates or updates the database's auditing policy.
    name: azure-sql-db-audit-policy-create-update
    outputs:
    - contextPath: AzureSQL.DBAuditPolicy.kind
      description: Kind of audit policy.
      type: String
    - contextPath: AzureSQL.DBAuditPolicy.id
      description: Audit policy ID.
      type: String
    - contextPath: AzureSQL.DBAuditPolicy.name
      description: Audit policy name.
      type: String
    - contextPath: AzureSQL.DBAuditPolicy.type
      description: Resource type.
      type: String
    - contextPath: AzureSQL.DBAuditPolicy.isAzureMonitorTargetEnabled
      description: Whether audit events are sent to the Azure Monitor. The value is "True" (Enabled) or "False" (Disabled).
      type: Boolean
    - contextPath: AzureSQL.DBAuditPolicy.retentionDays
      description: Number of days to keep in the audit logs in the storage account.
      type: Number
    - contextPath: AzureSQL.DBAuditPolicy.state
      description: Policy state.
      type: String
    - contextPath: AzureSQL.DBAuditPolicy.storageAccountSubscriptionId
      description: Storage subscription ID.
      type: String
    - contextPath: AzureSQL.DBAuditPolicy.auditActionsAndGroups
      description: Audit actions and groups to audit.
      type: Unknown
    - contextPath: AzureSQL.DBAuditPolicy.isStorageSecondaryKeyInUse
      description: Whether the storage_account_access_key value is the storage's secondary key.
      type: Boolean
    - contextPath: AzureSQL.DBAuditPolicy.queueDelayMs
      description: Time in milliseconds that can elapse before audit actions are forced to be processed.
      type: String
    - contextPath: AzureSQL.DBAuditPolicy.storageAccountAccessKey
      description: Identifier key of the auditing storage account.
      type: String
    - contextPath: AzureSQL.DBAuditPolicy.storageEndpoint
      description: Storage endpoint.
      type: String
    - contextPath: AzureSQL.DBAuditPolicy.databaseName
      description: The name of the database that the audit policy is related to.
      type: String
    - contextPath: AzureSQL.DBAuditPolicy.serverName
      description: The name of server that the audit policy is related to.
      type: String
    - contextPath: AzureSQL.DBAuditPolicy.isManagedIdentityInUse
      description: Specifies whether Managed Identity is used to access blob storage.
      type: Boolean
  - arguments:
    - description: Server name
      name: server_name
      required: true
    - description: Database name
      name: db_name
      required: true
    - auto: PREDEFINED
      description: 'The state of the policy. Possible values: "Enabled" and "Disabled".'
      name: state
      predefined:
      - Enabled
      - Disabled
      required: true
    - description: Number of days to keep the policy in the audit logs.
      name: retention_days
    - description: The identifier key of the threat detection audit storage account.
      name: storage_account_access_key
    - description: The blob storage endpoint. This blob storage will hold all Threat Detection audit logs.
      name: storage_endpoint
    - description: 'Comma-separated list of alerts that are disabled. Possible values: "None", "Sql_Injection", "Sql_Injection_Vulnerability", "Access_Anomaly", "Data_Exfiltration", and "Unsafe_Action".'
      isArray: true
      name: disabled_alerts
    - description: Comma-separated list of email addresses to which the alert is sent.
      isArray: true
      name: email_addresses
    - auto: PREDEFINED
      description: 'Whether the alert is sent to the account administrators. Possible values: "true" and "false".'
      name: email_account_admins
      predefined:
      - 'true'
      - 'false'
    - auto: PREDEFINED
      description: 'Whether to use the default server policy. Possible values: "Enabled" and "Disabled".'
      name: use_server_default
      predefined:
      - Enabled
      - Disabled
    - description: Subscription ID. This value will override the instance param 'subscription_id'.
      name: subscription_id
    - description: A comma-separated list of resource group names. This value will override the instance param 'resource_group_name'.
      isArray: true
      name: resource_group_name
    description: Creates or updates the database's threat detection policy.
    name: azure-sql-db-threat-policy-create-update
    outputs:
    - contextPath: AzureSQL.DBThreatPolicy.kind
      description: Kind of threat policy.
      type: String
    - contextPath: AzureSQL.DBThreatPolicy.location
      description: Threat policy location.
      type: String
    - contextPath: AzureSQL.DBThreatPolicy.id
      description: Threat policy ID
      type: String
    - contextPath: AzureSQL.DBThreatPolicy.name
      description: Threat policy name.
      type: String
    - contextPath: AzureSQL.DBThreatPolicy.type
      description: Threat policy type.
      type: String
    - contextPath: AzureSQL.DBThreatPolicy.state
      description: Threat policy state.
      type: String
    - contextPath: AzureSQL.DBThreatPolicy.creationTime
      description: Threat policy creation time.
      type: String
    - contextPath: AzureSQL.DBThreatPolicy.retentionDays
      description: Number of days to keep in the Threat Detection audit logs.
      type: Number
    - contextPath: AzureSQL.DBThreatPolicy.storageAccountAccessKey
      description: The identifier key of the Threat Detection audit storage account.
      type: String
    - contextPath: AzureSQL.DBThreatPolicy.storageEndpoint
      description: Threat Detection audit storage account.
      type: String
    - contextPath: AzureSQL.DBThreatPolicy.emailAccountAdmins
      description: Email accounts administrators who the alert is sent to.
      type: Boolean
    - contextPath: AzureSQL.DBThreatPolicy.emailAddresses
      description: List of email addresses to which the alert is sent.
      type: String
    - contextPath: AzureSQL.DBThreatPolicy.disabledAlerts
      description: List of alerts that are disabled, or an empty string if no alerts are disabled.
      type: String
    - contextPath: AzureSQL.DBThreatPolicy.useServerDefault
      description: Whether to use the default server policy.
      type: Unknown
    - contextPath: AzureSQL.DBThreatPolicy.databaseName
      description: The name of the database that the threat policy is related to.
      type: String
    - contextPath: AzureSQL.DBThreatPolicy.serverName
      description: The name of server that the threat policy is related to.
      type: String
  - description: Generate the login url used for Authorization code flow.
    name: azure-sql-generate-login-url
    arguments: []
  - arguments: []
    description: Gets all subscriptions for a tenant.
    name: azure-sql-subscriptions-list
    outputs:
    - contextPath: AzureSQL.Subscription.id
      description: The fully qualified ID for the subscription.
      type: String
    - contextPath: AzureSQL.Subscription.authorizationSource
      description: The authorization source of the request. Valid values are one or more combinations of Legacy, RoleBased, Bypassed, Direct and Management. For example, 'Legacy, RoleBased'.
      type: String
    - contextPath: AzureSQL.Subscription.managedByTenants
      description: An array containing the tenants managing the subscription.
      type: Unknown
    - contextPath: AzureSQL.Subscription.subscriptionId
      description: The subscription ID.
      type: String
    - contextPath: AzureSQL.Subscription.tenantId
      description: The subscription tenant ID.
      type: String
    - contextPath: AzureSQL.Subscription.displayName
      description: The subscription display name.
      type: String
    - contextPath: AzureSQL.Subscription.state
      description: The subscription state. Possible values are Enabled, Warned, PastDue, Disabled, and Deleted.
      type: String
    - contextPath: AzureSQL.Subscription.subscriptionPolicies.locationPlacementId
      description: The subscription location placement ID. The ID indicates which regions are visible for a subscription. For example, a subscription with a location placement ID of Public_2014-09-01 has access to Azure public regions.
      type: String
    - contextPath: AzureSQL.Subscription.subscriptionPolicies.quotaId
      description: The subscription quota ID.
      type: String
    - contextPath: AzureSQL.Subscription.subscriptionPolicies.spendingLimit
      description: The subscription spending limit.
      type: String
  - arguments:
    - description: A comma-separated list of subscription ID.s This value will override the instance param 'subscription_id'.
      isArray: true
      name: subscription_id
    - description: The tag and value that is attached to the resource group. Input should be “Tag Name:Tag Value”.
      name: tag
    - description: The number of results to return. Default value is 50.
      name: limit
    description: Gets all the resource groups for a subscription.
    name: azure-sql-resource-group-list
    outputs:
    - contextPath: AzureSQL.ResourceGroup.id
      description: The ID of the resource group.
      type: String
    - contextPath: AzureSQL.ResourceGroup.name
      description: The name of the resource group.
      type: String
    - contextPath: AzureSQL.ResourceGroup.type
      description: The type of the resource group.
      type: String
    - contextPath: AzureSQL.ResourceGroup.location
      description: The location of the resource group. It cannot be changed after the resource group has been created. It must be one of the supported Azure locations.
      type: String
    - contextPath: AzureSQL.ResourceGroup.properties
      description: The resource group properties.
      type: String
    - contextPath: AzureSQL.ResourceGroup.tags
      description: The tags attached to the resource group.
      type: String
  dockerimage: demisto/crypto:1.0.0.63672
  runonce: false
  script: '-'
  subtype: python3
  type: python
tests:
- Azure SQL - Test
fromversion: 5.0.0<|MERGE_RESOLUTION|>--- conflicted
+++ resolved
@@ -91,13 +91,7 @@
     name: azure-sql-auth-start
   - description: Run this command to complete the authorization process. Should be used after running the azure-sql-auth-start command.
     name: azure-sql-auth-complete
-<<<<<<< HEAD
-  - deprecated: false
-    description: Run this command if for some reason you need to rerun the authentication process.
-    execution: false
-=======
-  - description: Run this command if you need to rerun the authentication process.
->>>>>>> 7ff83e9d
+  - description: Run this command if for some reason you need to rerun the authentication process.
     name: azure-sql-auth-reset
   - description: Tests the connectivity to the Azure SQL Management.
     name: azure-sql-auth-test
