--- conflicted
+++ resolved
@@ -641,10 +641,7 @@
       description: The tags attached to the resource group.
       type: String
   dockerimage: demisto/crypto:1.0.0.63672
-<<<<<<< HEAD
-=======
   runonce: false
->>>>>>> 9ddafcfd
   script: '-'
   subtype: python3
   type: python
