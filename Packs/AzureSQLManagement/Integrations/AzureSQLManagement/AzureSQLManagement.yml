category: IT Services
sectionOrder:
- Connect
- Collect
commonfields:
  id: Azure SQL Management
  version: -1
configuration:
- defaultvalue: 8f9010bb-4efe-4cfa-a197-98a2694b7e0c
  display: Application ID
  hidden: false
  name: app_id
  required: false
  type: 0
  section: Connect
- display: Subscription ID
  hidden: false
  name: subscription_id
  required: true
  type: 0
  section: Connect
- display: Resource Group Name
  hidden: false
  name: resource_group_name
  required: true
  type: 0
  section: Connect
- additionalinfo: Type of authentication - can be Authorization Code Flow (recommended), Device Code Flow, or Azure Managed Identities.
  display: Authentication Type
  name: auth_type
  required: true
  defaultvalue: Device Code
  options:
  - Authorization Code
  - Device Code
  - Azure Managed Identities
  type: 15
  section: Connect
- display: Tenant ID (for authorization code mode)
  name: tenant_id
  required: false
  type: 0
  section: Connect
- display: Client Secret (for authorization code mode)
  displaypassword: Client Secret (for authorization code mode)
  hiddenusername: true
  name: credentials
  required: false
  type: 9
  section: Connect
- display: Application redirect URI (for authorization code mode)
  name: redirect_uri
  required: false
  type: 0
  section: Connect
  advanced: true
- display: Authorization code
  displaypassword: Authorization code
  additionalinfo: for user-auth mode - received from the authorization step. see Detailed Instructions (?) section
  hiddenusername: true
  name: auth_code
  required: false
  type: 9
  section: Connect
- additionalinfo: The Managed Identities client ID for authentication - relevant only if the integration is running on Azure VM.
  displaypassword: Azure Managed Identities Client ID
  name: managed_identities_client_id
  required: false
  hiddenusername: true
  type: 9
  section: Connect
- defaultvalue: https://login.microsoftonline.com
  display: Azure AD endpoint
  hidden: false
  name: azure_ad_endpoint
  options:
  - https://login.microsoftonline.com
  - https://login.microsoftonline.us
  - https://login.microsoftonline.de
  - https://login.chinacloudapi.cn
  required: false
  type: 15
  additionalinfo: Azure AD endpoint associated with a national cloud.
  section: Connect
  advanced: true
- display: Trust any certificate (not secure)
  name: insecure
  required: false
  type: 8
  section: Connect
  advanced: true
- display: Use system proxy settings
  name: proxy
  required: false
  type: 8
  section: Connect
  advanced: true
description: Microsoft Azure SQL Management Integration manages the Auditing and Threat Policies for Azure SQL.
display: Azure SQL Management (Beta)
name: Azure SQL Management
script:
  commands:
  - deprecated: false
    description: Run this command to start the authorization process and follow the instructions in the command results.
    execution: false
    name: azure-sql-auth-start
  - deprecated: false
    description: Run this command to complete the authorization process. Should be used after running the azure-sql-auth-start command.
    execution: false
    name: azure-sql-auth-complete
  - deprecated: false
    description: Run this command if you need to rerun the authentication process.
    execution: false
    name: azure-sql-auth-reset
  - deprecated: false
    description: Tests the connectivity to the Azure SQL Management.
    execution: false
    name: azure-sql-auth-test
  - arguments:
    - default: false
      defaultValue: '50'
      description: (Int) The maximum number of servers returned to the War Room. Default is "50".
      isArray: false
      name: limit
      required: false
      secret: false
    - default: false
      defaultValue: '0'
      description: Offset in the data set. Default is "0".
      isArray: false
      name: offset
      required: false
      secret: false
    deprecated: false
    description: Lists all the servers.
    execution: false
    name: azure-sql-servers-list
    outputs:
    - contextPath: AzureSQL.Server
      description: Server list.
      type: Unknown
    - contextPath: AzureSQL.Server.kind
      description: Kind of server.
      type: String
    - contextPath: AzureSQL.Server.location
      description: Server location.
      type: String
    - contextPath: AzureSQL.Server.tags
      description: Server tags.
      type: Unknown
    - contextPath: AzureSQL.Server.id
      description: Server ID.
      type: String
    - contextPath: AzureSQL.Server.name
      description: Server name.
      type: String
    - contextPath: AzureSQL.Server.type
      description: Server type.
      type: String
    - contextPath: AzureSQL.Server.administratorLogin
      description: Username of the server administrator.
      type: String
    - contextPath: AzureSQL.Server.version
      description: Server version.
      type: String
    - contextPath: AzureSQL.Server.state
      description: Server state.
      type: String
    - contextPath: AzureSQL.Server.fullyQualifiedDomainName
      description: Fully qualified domain name of the server.
      type: Unknown
    - contextPath: AzureSQL.Server.privateEndpointConnections
      description: List of private endpoint connections of the server.
      type: Unknown
    - contextPath: AzureSQL.Server.publicNetworkAccess
      description: Whether the public endpoint access of the server is enabled.
      type: Boolean
  - arguments:
    - default: false
      description: Server name.
      isArray: false
      name: server_name
      required: true
      secret: false
    - default: false
      defaultValue: '50'
      description: The maximum number of databases returned to the War Room. Default is "50".
      isArray: false
      name: limit
      required: false
      secret: false
    - default: false
      defaultValue: '0'
      description: Offset in the data set. Default is "0'.
      isArray: false
      name: offset
      required: false
      secret: false
    deprecated: false
    description: Lists all of the databases for the server.
    execution: false
    name: azure-sql-db-list
    outputs:
    - contextPath: AzureSQL.DB
      description: All databases related to the server.
      type: Unknown
    - contextPath: AzureSQL.DB.kind
      description: Kind of database.
      type: String
    - contextPath: AzureSQL.DB.location
      description: Database location.
      type: String
    - contextPath: AzureSQL.DB.id
      description: Database ID.
      type: String
    - contextPath: AzureSQL.DB.name
      description: Database name.
      type: String
    - contextPath: AzureSQL.DB.type
      description: Database type.
      type: String
    - contextPath: AzureSQL.DB.managedBy
      description: Resource that manages the database.
      type: String
    - contextPath: AzureSQL.DB.sku
      description: Database SKU.
      type: Unknown
    - contextPath: AzureSQL.DB.catalogCollation
      description: Collation of the catalog for the database.
      type: String
    - contextPath: AzureSQL.DB.collation
      description: Database collation.
      type: String
    - contextPath: AzureSQL.DB.creationDate
      description: Creation date of the database in ISO format.
      type: String
    - contextPath: AzureSQL.DB.currentServiceObjectiveName
      description: Current service level objective name of the database.
      type: String
    - contextPath: AzureSQL.DB.currentSku
      description: Name, tier, and capacity of the SKU.
      type: Unknown
    - contextPath: AzureSQL.DB.databaseID
      description: Database ID.
      type: String
    - contextPath: AzureSQL.DB.defaultSecondaryLocation
      description: Default secondary location of the database.
      type: String
    - contextPath: AzureSQL.DB.maxSizeBytes
      description: The maximum size of the database in bytes.
      type: Number
    - contextPath: AzureSQL.DB.readReplicaCount
      description: The number of read-only secondary replicas of the database.
      type: Number
    - contextPath: AzureSQL.DB.readScale
      description: The read-only routing state. "Enabled" or "Disabled".
      type: String
    - contextPath: AzureSQL.DB.requestedServiceObjectiveName
      description: The requested service objective name of the database.
      type: String
    - contextPath: AzureSQL.DB.status
      description: Database status.
      type: String
    - contextPath: AzureSQL.DB.storageAccountType
      description: Database storage account type.
      type: String
    - contextPath: AzureSQL.DB.zoneRedundant
      description: Whether the database zone is redundant.
      type: Boolean
  - arguments:
    - default: false
      description: Server name.
      isArray: false
      name: server_name
      required: true
      secret: false
    - default: false
      description: Database name.
      isArray: false
      name: db_name
      required: true
      secret: false
    - default: false
      defaultValue: '50'
      description: The maximum number of database audit policies returned to the War Room. Default is "50".
      isArray: false
      name: limit
      required: false
      secret: false
    - default: false
      defaultValue: '0'
      description: Offset in the data set. Default is "0".
      isArray: false
      name: offset
      required: false
      secret: false
    deprecated: false
    description: Gets the audit settings of the specified database.
    execution: false
    name: azure-sql-db-audit-policy-list
    outputs:
    - contextPath: AzureSQL.DBAuditPolicy
      description: List of all database audit settings.
      type: Unknown
    - contextPath: AzureSQL.DBAuditPolicy.kind
      description: Kind of audit policy.
      type: String
    - contextPath: AzureSQL.DBAuditPolicy.id
      description: Audit policy ID.
      type: String
    - contextPath: AzureSQL.DBAuditPolicy.name
      description: Audit policy name.
      type: String
    - contextPath: AzureSQL.DBAuditPolicy.type
      description: Resource type.
      type: String
    - contextPath: AzureSQL.DBAuditPolicy.isAzureMonitorTargetEnabled
      description: 'Whether audit events are sent to Azure Monitor. Possible values: "True" (Enabled) or "False" (Disabled).'
      type: Boolean
    - contextPath: AzureSQL.DBAuditPolicy.retentionDays
      description: Number of days to keep in the audit logs in the storage account.
      type: Number
    - contextPath: AzureSQL.DBAuditPolicy.state
      description: Policy state.
      type: String
    - contextPath: AzureSQL.DBAuditPolicy.storageAccountSubscriptionId
      description: Storage subscription ID.
      type: String
    - contextPath: AzureSQL.DBAuditPolicy.databaseName
      description: The name of the database that the audit policy is related to.
      type: String
    - contextPath: AzureSQL.DBAuditPolicy.serverName
      description: The name of the server that the audit policy is related to.
      type: String
  - arguments:
    - default: false
      description: Server name.
      isArray: false
      name: server_name
      required: true
      secret: false
    - default: false
      description: Database name.
      isArray: false
      name: db_name
      required: true
      secret: false
    deprecated: false
    description: Gets the threat detection policy of the specified database.
    execution: false
    name: azure-sql-db-threat-policy-get
    outputs:
    - contextPath: AzureSQL.DBThreatPolicy
      description: All threat policies related to the database.
      type: Unknown
    - contextPath: AzureSQL.DBThreatPolicy.kind
      description: Kind of threat policy.
      type: String
    - contextPath: AzureSQL.DBThreatPolicy.location
      description: Threat policy location.
      type: String
    - contextPath: AzureSQL.DBThreatPolicy.id
      description: Threat policy ID.
      type: String
    - contextPath: AzureSQL.DBThreatPolicy.name
      description: Threat policy name.
      type: String
    - contextPath: AzureSQL.DBThreatPolicy.type
      description: Threat policy type.
      type: String
    - contextPath: AzureSQL.DBThreatPolicy.state
      description: Threat policy state.
      type: String
    - contextPath: AzureSQL.DBThreatPolicy.creationTime
      description: Threat policy creation time.
      type: String
    - contextPath: AzureSQL.DBThreatPolicy.retentionDays
      description: Number of days to keep in the Threat Detection audit logs.
      type: Number
    - contextPath: AzureSQL.DBThreatPolicy.storageAccountAccessKey
      description: The identifier key of the Threat Detection audit storage account.
      type: String
    - contextPath: AzureSQL.DBThreatPolicy.storageEndpoint
      description: Threat Detection audit storage account.
      type: String
    - contextPath: AzureSQL.DBThreatPolicy.emailAccountAdmins
      description: Email account administrators who the alert is sent to.
      type: Boolean
    - contextPath: AzureSQL.DBThreatPolicy.emailAddresses
      description: List of email addresses to which the alert is sent.
      type: String
    - contextPath: AzureSQL.DBThreatPolicy.disabledAlerts
      description: List of alerts that are disabled, or an empty string if no alerts are disabled.
      type: String
    - contextPath: AzureSQL.DBThreatPolicy.useServerDefault
      description: Whether to use the default server policy.
      type: Unknown
    - contextPath: AzureSQL.DBThreatPolicy.databaseName
      description: The name of the database that the threat policy is related to.
      type: String
    - contextPath: AzureSQL.DBThreatPolicy.serverName
      description: The name of server that the threat policy is related to.
      type: String
  - arguments:
    - default: false
      description: Server name.
      isArray: false
      name: server_name
      required: true
      secret: false
    - default: false
      description: Database name.
      isArray: false
      name: db_name
      required: true
      secret: false
    - auto: PREDEFINED
      default: false
      description: 'Set the state of the policy. Possible values: "Enable" or "Disable". When state is enabled, storage_endpoint or is_azure_monitor_target_enabled is required.'
      isArray: false
      name: state
      predefined:
      - Enabled
      - Disabled
      required: true
      secret: false
    - default: false
      description: Comma-separated list of actions groups and actions to audit. For all possible values, see the integration documentation at https://docs.microsoft.com/en-us/sql/relational-databases/security/auditing/sql-server-audit-action-groups-and-actions?view=sql-server-ver15.
      isArray: true
      name: audit_actions_groups
      required: false
      secret: false
    - auto: PREDEFINED
      default: false
      description: 'Whether audit events are sent to the Azure Monitor. Possible values: "true" and "false".'
      isArray: false
      name: is_azure_monitor_target_enabled
      predefined:
      - 'true'
      - 'false'
      required: false
      secret: false
    - auto: PREDEFINED
      default: false
      description: 'Whether the storage Account Access Key value is the storage''s secondary key. Possible values: "true" and "false".'
      isArray: false
      name: is_storage_secondary_key_in_use
      predefined:
      - 'true'
      - 'false'
      required: false
      secret: false
    - default: false
      description: Time in milliseconds that can elapse before audit actions are forced to be processed. The default minimum value is 1000 (1 second).
      isArray: false
      name: queue_delay_ms
      required: false
      secret: false
    - default: false
      description: Number of days to keep the policy in the audit logs.
      isArray: false
      name: retention_days
      required: false
      secret: false
    - default: false
      description: Identifier key of the auditing storage account.
      isArray: false
      name: storage_account_access_key
      required: false
      secret: false
    - default: false
      description: Storage subscription ID.
      isArray: false
      name: storage_account_subscription_id
      required: false
      secret: false
    - default: false
      description: Storage endpoint. If the value for the state argument is enabled, the value for the storage_endpoint or is_azure_monitor_target_enabled argument is required.
      isArray: false
      name: storage_endpoint
      required: false
      secret: false
    deprecated: false
    description: Creates or updates the database's auditing policy.
    execution: false
    name: azure-sql-db-audit-policy-create-update
    outputs:
    - contextPath: AzureSQL.DBAuditPolicy.kind
      description: Kind of audit policy.
      type: String
    - contextPath: AzureSQL.DBAuditPolicy.id
      description: Audit policy ID.
      type: String
    - contextPath: AzureSQL.DBAuditPolicy.name
      description: Audit policy name.
      type: String
    - contextPath: AzureSQL.DBAuditPolicy.type
      description: Resource type.
      type: String
    - contextPath: AzureSQL.DBAuditPolicy.isAzureMonitorTargetEnabled
      description: Whether audit events are sent to the Azure Monitor. The value is "True" (Enabled) or "False" (Disabled).
      type: Boolean
    - contextPath: AzureSQL.DBAuditPolicy.retentionDays
      description: Number of days to keep in the audit logs in the storage account.
      type: Number
    - contextPath: AzureSQL.DBAuditPolicy.state
      description: Policy state.
      type: String
    - contextPath: AzureSQL.DBAuditPolicy.storageAccountSubscriptionId
      description: Storage subscription ID.
      type: String
    - contextPath: AzureSQL.DBAuditPolicy.auditActionsAndGroups
      description: Audit actions and groups to audit.
      type: Unknown
    - contextPath: AzureSQL.DBAuditPolicy.isStorageSecondaryKeyInUse
      description: Whether the storage_account_access_key value is the storage's secondary key.
      type: Boolean
    - contextPath: AzureSQL.DBAuditPolicy.queueDelayMs
      description: Time in milliseconds that can elapse before audit actions are forced to be processed.
      type: String
    - contextPath: AzureSQL.DBAuditPolicy.storageAccountAccessKey
      description: Identifier key of the auditing storage account.
      type: String
    - contextPath: AzureSQL.DBAuditPolicy.storageEndpoint
      description: Storage endpoint.
      type: String
    - contextPath: AzureSQL.DBAuditPolicy.databaseName
      description: The name of the database that the audit policy is related to.
      type: String
    - contextPath: AzureSQL.DBAuditPolicy.serverName
      description: The name of server that the audit policy is related to.
      type: String
  - arguments:
    - default: false
      description: Server name
      isArray: false
      name: server_name
      required: true
      secret: false
    - default: false
      description: Database name
      isArray: false
      name: db_name
      required: true
      secret: false
    - auto: PREDEFINED
      default: false
      description: 'The state of the policy. Possible values: "Enabled" and "Disabled".'
      isArray: false
      name: state
      predefined:
      - Enabled
      - Disabled
      required: true
      secret: false
    - default: false
      description: Number of days to keep the policy in the audit logs.
      isArray: false
      name: retention_days
      required: false
      secret: false
    - default: false
      description: The identifier key of the threat detection audit storage account.
      isArray: false
      name: storage_account_access_key
      required: false
      secret: false
    - default: false
      description: The blob storage endpoint. This blob storage will hold all Threat Detection audit logs.
      isArray: false
      name: storage_endpoint
      required: false
      secret: false
    - default: false
      description: 'Comma-separated list of alerts that are disabled. Possible values: "None", "Sql_Injection", "Sql_Injection_Vulnerability", "Access_Anomaly", "Data_Exfiltration", and "Unsafe_Action".'
      isArray: true
      name: disabled_alerts
      required: false
      secret: false
    - default: false
      description: Comma-separated list of email addresses to which the alert is sent.
      isArray: true
      name: email_addresses
      required: false
      secret: false
    - auto: PREDEFINED
      default: false
      description: 'Whether the alert is sent to the account administrators. Possible values: "true" and "false".'
      isArray: false
      name: email_account_admins
      predefined:
      - 'true'
      - 'false'
      required: false
      secret: false
    - auto: PREDEFINED
      default: false
      description: 'Whether to use the default server policy. Possible values: "Enabled" and "Disabled".'
      isArray: false
      name: use_server_default
      predefined:
      - Enabled
      - Disabled
      required: false
      secret: false
    deprecated: false
    description: Creates or updates the database's threat detection policy.
    execution: false
    name: azure-sql-db-threat-policy-create-update
    outputs:
    - contextPath: AzureSQL.DBThreatPolicy.kind
      description: Kind of threat policy.
      type: String
    - contextPath: AzureSQL.DBThreatPolicy.location
      description: Threat policy location.
      type: String
    - contextPath: AzureSQL.DBThreatPolicy.id
      description: Threat policy ID
      type: String
    - contextPath: AzureSQL.DBThreatPolicy.name
      description: Threat policy name.
      type: String
    - contextPath: AzureSQL.DBThreatPolicy.type
      description: Threat policy type.
      type: String
    - contextPath: AzureSQL.DBThreatPolicy.state
      description: Threat policy state.
      type: String
    - contextPath: AzureSQL.DBThreatPolicy.creationTime
      description: Threat policy creation time.
      type: String
    - contextPath: AzureSQL.DBThreatPolicy.retentionDays
      description: Number of days to keep in the Threat Detection audit logs.
      type: Number
    - contextPath: AzureSQL.DBThreatPolicy.storageAccountAccessKey
      description: The identifier key of the Threat Detection audit storage account.
      type: String
    - contextPath: AzureSQL.DBThreatPolicy.storageEndpoint
      description: Threat Detection audit storage account.
      type: String
    - contextPath: AzureSQL.DBThreatPolicy.emailAccountAdmins
      description: Email accounts administrators who the alert is sent to.
      type: Boolean
    - contextPath: AzureSQL.DBThreatPolicy.emailAddresses
      description: List of email addresses to which the alert is sent.
      type: String
    - contextPath: AzureSQL.DBThreatPolicy.disabledAlerts
      description: List of alerts that are disabled, or an empty string if no alerts are disabled.
      type: String
    - contextPath: AzureSQL.DBThreatPolicy.useServerDefault
      description: Whether to use the default server policy.
      type: Unknown
    - contextPath: AzureSQL.DBThreatPolicy.databaseName
      description: The name of the database that the threat policy is related to.
      type: String
    - contextPath: AzureSQL.DBThreatPolicy.serverName
      description: The name of server that the threat policy is related to.
      type: String
<<<<<<< HEAD
  dockerimage: demisto/crypto:1.0.0.44762
=======
  dockerimage: demisto/crypto:1.0.0.47103
>>>>>>> e4969aa9
  feed: false
  isfetch: false
  longRunning: false
  longRunningPort: false
  runonce: false
  script: '-'
  subtype: python3
  type: python
tests:
- Azure SQL - Test
fromversion: 5.0.0
beta: true<|MERGE_RESOLUTION|>--- conflicted
+++ resolved
@@ -656,11 +656,7 @@
     - contextPath: AzureSQL.DBThreatPolicy.serverName
       description: The name of server that the threat policy is related to.
       type: String
-<<<<<<< HEAD
-  dockerimage: demisto/crypto:1.0.0.44762
-=======
   dockerimage: demisto/crypto:1.0.0.47103
->>>>>>> e4969aa9
   feed: false
   isfetch: false
   longRunning: false
