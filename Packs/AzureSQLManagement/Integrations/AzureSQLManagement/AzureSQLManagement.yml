--- conflicted
+++ resolved
@@ -107,7 +107,7 @@
     execution: false
     name: azure-sql-auth-complete
   - deprecated: false
-    description: Run this command if for some reason you need to rerun the authentication process.
+    description: Run this command if you need to rerun the authentication process.
     execution: false
     name: azure-sql-auth-reset
   - deprecated: false
@@ -834,27 +834,6 @@
     execution: false
     name: azure-sql-resource-group-list
     outputs:
-<<<<<<< HEAD
-      - contextPath: AzureSQL.ResourceGroup.id
-        description: The ID of the resource group.
-        type: String
-      - contextPath: AzureSQL.ResourceGroup.name
-        description: The name of the resource group.
-        type: String
-      - contextPath: AzureSQL.ResourceGroup.type
-        description: The type of the resource group.
-        type: String
-      - contextPath: AzureSQL.ResourceGroup.location
-        description: The location of the resource group. It cannot be changed after the resource group has been created. It must be one of the supported Azure locations.
-        type: String
-      - contextPath: AzureSQL.ResourceGroup.properties
-        description: The resource group properties.
-        type: String
-      - contextPath: AzureSQL.ResourceGroup.tags
-        description: The tags attached to the resource group.
-        type: String
-  dockerimage: demisto/crypto:1.0.0.59331
-=======
     - contextPath: AzureSQL.ResourceGroup.id
       description: The ID of the resource group.
       type: String
@@ -874,7 +853,6 @@
       description: The tags attached to the resource group.
       type: String
   dockerimage: demisto/crypto:1.0.0.62404
->>>>>>> f17a764e
   feed: false
   isfetch: false
   longRunning: false
