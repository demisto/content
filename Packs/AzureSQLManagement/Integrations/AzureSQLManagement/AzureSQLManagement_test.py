--- conflicted
+++ resolved
@@ -168,7 +168,40 @@
     assert expected_results in str(e.value)
 
 
-<<<<<<< HEAD
+@pytest.mark.parametrize(argnames='client_id', argvalues=['test_client_id', None])
+def test_test_module_command_with_managed_identities(mocker, requests_mock, client_id):
+    """
+        Given:
+            - Managed Identities client id for authentication.
+        When:
+            - Calling test_module.
+        Then:
+            - Ensure the output are as expected.
+    """
+
+    from AzureSQLManagement import main, MANAGED_IDENTITIES_TOKEN_URL, Resources
+    import AzureSQLManagement
+
+    mock_token = {'access_token': 'test_token', 'expires_in': '86400'}
+    get_mock = requests_mock.get(MANAGED_IDENTITIES_TOKEN_URL, json=mock_token)
+
+    params = {
+        'managed_identities_client_id': {'password': client_id},
+        'auth_type': 'Azure Managed Identities'
+    }
+    mocker.patch.object(demisto, 'params', return_value=params)
+    mocker.patch.object(demisto, 'command', return_value='test-module')
+    mocker.patch.object(AzureSQLManagement, 'return_results')
+    mocker.patch('MicrosoftApiModule.get_integration_context', return_value={})
+
+    main()
+
+    assert 'ok' in AzureSQLManagement.return_results.call_args[0][0]
+    qs = get_mock.last_request.qs
+    assert qs['resource'] == [Resources.management_azure]
+    assert client_id and qs['client_id'] == [client_id] or 'client_id' not in qs
+
+
 def test_generate_login_url(mocker):
     """
     Given:
@@ -207,38 +240,4 @@
                    'response_type=code&scope=offline_access%20https://management.azure.com/.default' \
                    f'&client_id={client_id}&redirect_uri={redirect_uri})'
     res = AzureSQLManagement.return_results.call_args[0][0].readable_output
-    assert expected_url in res
-=======
-@pytest.mark.parametrize(argnames='client_id', argvalues=['test_client_id', None])
-def test_test_module_command_with_managed_identities(mocker, requests_mock, client_id):
-    """
-        Given:
-            - Managed Identities client id for authentication.
-        When:
-            - Calling test_module.
-        Then:
-            - Ensure the output are as expected.
-    """
-
-    from AzureSQLManagement import main, MANAGED_IDENTITIES_TOKEN_URL, Resources
-    import AzureSQLManagement
-
-    mock_token = {'access_token': 'test_token', 'expires_in': '86400'}
-    get_mock = requests_mock.get(MANAGED_IDENTITIES_TOKEN_URL, json=mock_token)
-
-    params = {
-        'managed_identities_client_id': {'password': client_id},
-        'auth_type': 'Azure Managed Identities'
-    }
-    mocker.patch.object(demisto, 'params', return_value=params)
-    mocker.patch.object(demisto, 'command', return_value='test-module')
-    mocker.patch.object(AzureSQLManagement, 'return_results')
-    mocker.patch('MicrosoftApiModule.get_integration_context', return_value={})
-
-    main()
-
-    assert 'ok' in AzureSQLManagement.return_results.call_args[0][0]
-    qs = get_mock.last_request.qs
-    assert qs['resource'] == [Resources.management_azure]
-    assert client_id and qs['client_id'] == [client_id] or 'client_id' not in qs
->>>>>>> 270c8f6c
+    assert expected_url in res