--- conflicted
+++ resolved
@@ -29,33 +29,6 @@
 };
 
 var isPhishing = function(url, force, smart, area, timeout) {
-<<<<<<< HEAD
-    var md;
-    var body = {
-        name: params.credentials ? params.credentials.identifier : params.name,
-        license: params.credentials  ? params.credentials.password : params.license,
-        version: '2',
-        force: force,
-        url: url,
-        area: area,
-        timeout: timeout
-    };
-    if (!area) {
-        delete body.area;
-    }
-    if (!timeout) {
-        delete body.timeout;
-    }
-    var res = sendRequest('POST', 'check', body);
-    var ec = {
-        IsItPhishing: {Url: url},
-        DBotScore: {
-            Indicator: url,
-            Score: 0,
-            Type: 'url',
-            Vendor: 'IsItPhishing',
-            Reliability: params.integrationReliability
-=======
     var urls = url.split(',')
     var results = new Array(urls.length)
     for (var i = 0; i < urls.length; i++) {
@@ -74,7 +47,6 @@
         }
         if (!timeout) {
             delete body.timeout;
->>>>>>> 6f77591c
         }
         var res = sendRequest('POST', 'check', body);
         var ec = {
