--- conflicted
+++ resolved
@@ -396,27 +396,6 @@
     for i in range(18, 23):
         assert indicators[i]['type'] == 'Malware'
     assert len(indicators) == 23
-<<<<<<< HEAD
-    assert debug_logs.call_args_list[6][0][0] == 'Feed Unit42 v2: 5 Malware Indicators were created.'
-
-
-def test_parse_indicators_no_name():
-    """
-    Given
-    - An indicator without a name.
-    When
-    - Calling the fetch-indicators command.
-    Then
-    - Use value in the pattern.
-    """
-    indicators = [
-        {'pattern': "[domain-name:value = 'www.example.com']"}
-    ]
-
-    res = parse_indicators(indicators)
-
-    assert res[0]['value'] == 'www.example.com'
-=======
 
 
 @pytest.mark.parametrize('report_obj, expected_result', [
@@ -528,4 +507,21 @@
     client.get_report_object("object_id")
     assert 'Unit42v2 Feed: Found more then one object for report object object_id skipping' in debug_logs_mock.call_args_list[
         0][0]
->>>>>>> ebb2db37
+
+
+def test_parse_indicators_no_name():
+    """
+    Given
+    - An indicator without a name.
+    When
+    - Calling the fetch-indicators command.
+    Then
+    - Use value in the pattern.
+    """
+    indicators = [
+        {'pattern': "[domain-name:value = 'www.example.com']"}
+    ]
+
+    res = parse_indicators(indicators)
+
+    assert res[0]['value'] == 'www.example.com'