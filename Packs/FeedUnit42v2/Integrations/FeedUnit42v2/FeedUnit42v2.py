--- conflicted
+++ resolved
@@ -162,7 +162,89 @@
     return indicators
 
 
-<<<<<<< HEAD
+def parse_malware(client, malware_objects: list = [], feed_tags: list = [],
+                  tlp_color: Optional[str] = None) -> list:
+    """Parse the IOC objects retrieved from the feed.
+    Args:
+      malware_objects: a list of objects containing the instances of malware.
+    Returns:
+        A list of processed malware.
+    """
+
+    malware_list = []
+    for malware_object in malware_objects:
+        malware_object = STIX2XSOARParser.parse_malware(client, malware_object)[0]
+        malware_object["fields"]["tags"] = list(feed_tags)
+        if tlp_color:
+            malware_object['fields']['trafficlightprotocol'] = tlp_color
+        malware_list.append(malware_object)
+    return malware_list
+
+
+def get_report_object(self, obj_id: str):
+        """Get specific report object by id.
+        Args:
+        obj_id: The object ID.
+        id_to_object: a dict in the form of - id: stix_object.
+        Returns:
+            A sub report object.
+        """
+        sub_report_obj = self.id_to_object.get(obj_id, {})
+        if not sub_report_obj:
+            if report_from_api := self.fetch_stix_objects_from_api(type="report", id=obj_id):
+                sub_report_obj = (report_from_api[0] if len(report_from_api) == 1 else None)
+                if not sub_report_obj:
+                    demisto.debug(f"{INTEGRATION_NAME}: Found more then one object for report object {obj_id} skipping")
+            else:
+                demisto.debug(f"{INTEGRATION_NAME}: Could not find report object {obj_id}")
+        return sub_report_obj
+
+
+def is_atom42_main_report(report_obj):
+    """ Our definition for main report is a report with 'object_refs'
+    list that contains only objects of the type not a report and a report with
+    description.
+
+    Args:
+      report_obj: The report object.
+    Returns:
+        A boolean.
+    """
+    obj_refs = report_obj.get('object_refs', [])
+    contain_report = False
+    contain_intrusion_set = False
+    if report_obj.get('name') == 'ATOM Campaign Report':
+        return False
+    for obj_ref in obj_refs:
+        if not obj_ref.startswith(('report--', 'intrusion-set--')):
+            return False
+        if obj_ref.startswith('intrusion-set--'):
+            contain_intrusion_set = True
+        if obj_ref.startswith('report--'):
+            contain_report = True
+    return contain_intrusion_set and contain_report
+
+
+def is_atom42_sub_report(report_obj):
+    """ Our definition for sub report is a report with 'object_refs'
+    list that contains only objects not for type intrusion-set or report.
+
+    Args:
+      report_obj: The report object.
+    Returns:
+        A boolean.
+    """
+    obj_refs = report_obj.get('object_refs', [])
+    is_report_description = report_obj.get('description') is not None
+    only_reports_and_intrusion_set = True
+    if report_obj.get('name') == 'ATOM Campaign Report':
+        return True
+    for obj_ref in obj_refs:
+        if not obj_ref.startswith(('report--', 'intrusion-set--')):
+            only_reports_and_intrusion_set &= False
+    return not (is_report_description or only_reports_and_intrusion_set)
+
+
 def create_relationship_entity(entity_a: str, entity_b: str, entity_b_type: str):
     """Creates relationship entity object.
 
@@ -201,30 +283,6 @@
     object_refs = report_object.get("object_refs", [])
     relationships: list[dict[str, Any]] = []
     obj_refs_excluding_relationships_prefix = []
-=======
-def parse_malware(client, malware_objects: list = [], feed_tags: list = [],
-                  tlp_color: Optional[str] = None) -> list:
-    """Parse the IOC objects retrieved from the feed.
-    Args:
-      malware_objects: a list of objects containing the instances of malware.
-    Returns:
-        A list of processed malware.
-    """
-
-    malware_list = []
-    for malware_object in malware_objects:
-        malware_object = STIX2XSOARParser.parse_malware(client, malware_object)[0]
-        malware_object["fields"]["tags"] = list(feed_tags)
-        if tlp_color:
-            malware_object['fields']['trafficlightprotocol'] = tlp_color
-        malware_list.append(malware_object)
-    return malware_list
-
-
-def get_campaign_from_sub_reports(report_object, id_to_object):
-    report_relationships = []
-    object_refs = report_object.get('object_refs', [])
->>>>>>> 545493a5
     for obj in object_refs:
         if obj.startswith("report--"):
             sub_report_obj = client.get_report_object(obj)
@@ -265,51 +323,6 @@
     return relationships, object_ref_to_return
 
 
-def is_atom42_main_report(report_obj):
-    """ Our definition for main report is a report with 'object_refs'
-    list that contains only objects of the type not a report and a report with
-    description.
-
-    Args:
-      report_obj: The report object.
-    Returns:
-        A boolean.
-    """
-    obj_refs = report_obj.get('object_refs', [])
-    contain_report = False
-    contain_intrusion_set = False
-    if report_obj.get('name') == 'ATOM Campaign Report':
-        return False
-    for obj_ref in obj_refs:
-        if not obj_ref.startswith(('report--', 'intrusion-set--')):
-            return False
-        if obj_ref.startswith('intrusion-set--'):
-            contain_intrusion_set = True
-        if obj_ref.startswith('report--'):
-            contain_report = True
-    return contain_intrusion_set and contain_report
-
-
-def is_atom42_sub_report(report_obj):
-    """ Our definition for sub report is a report with 'object_refs'
-    list that contains only objects not for type intrusion-set or report.
-
-    Args:
-      report_obj: The report object.
-    Returns:
-        A boolean.
-    """
-    obj_refs = report_obj.get('object_refs', [])
-    is_report_description = report_obj.get('description') is not None
-    only_reports_and_intrusion_set = True
-    if report_obj.get('name') == 'ATOM Campaign Report':
-        return True
-    for obj_ref in obj_refs:
-        if not obj_ref.startswith(('report--', 'intrusion-set--')):
-            only_reports_and_intrusion_set &= False
-    return not (is_report_description or only_reports_and_intrusion_set)
-
-
 def parse_reports_and_report_relationships(client: Client, report_objects: list, feed_tags: Optional[list] = None,
                                            tlp_color: Optional[str] = None, id_to_object: Optional[dict] = None):
     """Parse the Reports objects retrieved from the feed.
