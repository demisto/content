
from taxii2client.common import TokenAuth
from taxii2client.v20 import Server, as_pages

from CommonServerPython import *
import urllib3

# disable insecure warnings
urllib3.disable_warnings()

UNIT42_TYPES_TO_DEMISTO_TYPES = {
    'ipv4-addr': FeedIndicatorType.IP,
    'ipv6-addr': FeedIndicatorType.IPv6,
    'domain': FeedIndicatorType.Domain,
    'domain-name': FeedIndicatorType.Domain,
    'url': FeedIndicatorType.URL,
    'md5': FeedIndicatorType.File,
    'sha-1': FeedIndicatorType.File,
    'sha-256': FeedIndicatorType.File,
    'file:hashes': FeedIndicatorType.File,
}

THREAT_INTEL_TYPE_TO_DEMISTO_TYPES = {
    'campaign': ThreatIntel.ObjectsNames.CAMPAIGN,
    'attack-pattern': ThreatIntel.ObjectsNames.ATTACK_PATTERN,
    'report': ThreatIntel.ObjectsNames.REPORT,
    'malware': ThreatIntel.ObjectsNames.MALWARE,
    'course-of-action': ThreatIntel.ObjectsNames.COURSE_OF_ACTION,
    'intrusion-set': ThreatIntel.ObjectsNames.INTRUSION_SET
}

<<<<<<< HEAD
=======
MITRE_CHAIN_PHASES_TO_DEMISTO_FIELDS = {
    'build-capabilities': ThreatIntel.KillChainPhases.BUILD_CAPABILITIES,
    'privilege-escalation': ThreatIntel.KillChainPhases.PRIVILEGE_ESCALATION,
    'adversary-opsec': ThreatIntel.KillChainPhases.ADVERSARY_OPSEC,
    'credential-access': ThreatIntel.KillChainPhases.CREDENTIAL_ACCESS,
    'exfiltration': ThreatIntel.KillChainPhases.EXFILTRATION,
    'lateral-movement': ThreatIntel.KillChainPhases.LATERAL_MOVEMENT,
    'defense-evasion': ThreatIntel.KillChainPhases.DEFENSE_EVASION,
    'persistence': ThreatIntel.KillChainPhases.PERSISTENCE,
    'collection': ThreatIntel.KillChainPhases.COLLECTION,
    'impact': ThreatIntel.KillChainPhases.IMPACT,
    'initial-access': ThreatIntel.KillChainPhases.INITIAL_ACCESS,
    'discovery': ThreatIntel.KillChainPhases.DISCOVERY,
    'execution': ThreatIntel.KillChainPhases.EXECUTION,
    'installation': ThreatIntel.KillChainPhases.INSTALLATION,
    'delivery': ThreatIntel.KillChainPhases.DELIVERY,
    'weaponization': ThreatIntel.KillChainPhases.WEAPONIZATION,
    'act-on-objectives': ThreatIntel.KillChainPhases.ACT_ON_OBJECTIVES,
    'command-and-control': ThreatIntel.KillChainPhases.COMMAND_AND_CONTROL
}

''' CONSTANTS '''
>>>>>>> 373e36ac
RELATIONSHIP_TYPES = EntityRelationship.Relationships.RELATIONSHIPS_NAMES.keys()
DEFAULT_INDICATOR_SCORE = 3  # default verdict of fetched indicators is malicious


from TAXII2ApiModule import *  # noqa: E402


class Client(STIX2XSOARParser):

    def __init__(self, api_key, verify):
        """Implements class for Unit 42 feed.

        Args:
            api_key: unit42 API Key.
            verify: boolean, if *false* feed HTTPS server certificate is verified. Default: *false*
        """
        super().__init__(id_to_object={}, base_url='https://stix2.unit42.org/taxii', verify=verify,
                         proxy=argToBoolean(demisto.params().get('proxy') or 'false'))
        self._api_key = api_key
        self._proxies = handle_proxy()
        self.objects_data = {}
        self.server = Server(
            url=self._base_url, auth=TokenAuth(key=self._api_key), verify=self._verify, proxies=self._proxies
        )

    def get_stix_objects(self, test: bool = False, items_types: Optional[list] = None):
        if not items_types:
            items_types = []
        for type_ in items_types:
            self.fetch_stix_objects_from_api(test, type=type_)

    def fetch_stix_objects_from_api(self, test: bool = False, limit: int = -1, **kwargs):
        """Retrieves all entries from the feed.

        Args:
            test: Whether it was called during clicking the test button or not - designed to save time.
            limit: number of indicators for get command
        """
        data: list = []
        for api_root in self.server.api_roots:
            for collection in api_root.collections:
                for bundle in as_pages(collection.get_objects, per_request=100, **kwargs):
                    data.extend(bundle.get('objects') or [])
                    if test and limit < len(data):
                        return data

        if test:
            return data
        self.objects_data[kwargs.get('type')] = data
        return None


def extract_ioc_value(value: str):
    """
    Extract SHA-256 from string:
    ([file:name = 'blabla' OR file:name = 'blabla'] AND [file:hashes.'SHA-256' = '1111'])" -> 1111
    """
    try:
        return re.search("(?<='SHA-256' = ').*?(?=')", value).group(0)  # type:ignore # guardrails-disable-line
    except AttributeError:
        return None


def parse_indicators(indicator_objects: list, feed_tags: Optional[list] = None,
                     tlp_color: Optional[str] = None) -> list:
    """Parse the IOC objects retrieved from the feed.
    Args:
      indicator_objects: a list of objects containing the indicators.
      feed_tags: feed tags.
      tlp_color: Traffic Light Protocol color.
    Returns:
        A list of processed indicators.
    """
    if not feed_tags:
        feed_tags = []

    indicators = []
    if indicator_objects:
        for indicator_object in indicator_objects:
            raw_name = indicator_object.get('name', '')
            pattern = indicator_object.get('pattern') or ''
<<<<<<< HEAD
            for key in UNIT42_TYPES_TO_DEMISTO_TYPES:
=======

            for key in UNIT42_TYPES_TO_DEMISTO_TYPES.keys():
>>>>>>> 373e36ac
                if pattern.startswith(f'[{key}'):  # retrieve only Demisto indicator types
                    indicator_obj = {
                        "value": raw_name,
                        "type": UNIT42_TYPES_TO_DEMISTO_TYPES.get(key),
                        "score": DEFAULT_INDICATOR_SCORE,  # default verdict of fetched indicators is malicious
                        "rawJSON": indicator_object,
                        "fields": {
                            "firstseenbysource": indicator_object.get('created'),
                            "indicatoridentification": indicator_object.get('id'),
                            "tags": list((set(indicator_object.get('labels') or [])).union(set(feed_tags))),
                            "modified": indicator_object.get('modified'),
                            "reportedby": 'Unit42',
                        }
                    }

<<<<<<< HEAD
                    if "file:hashes.'SHA-256' = '" in indicator_obj['value'] and \
                            (ioc_value := extract_ioc_value(indicator_obj['value'])):
                        indicator_obj['value'] = ioc_value
=======
                    if "file:hashes.'SHA-256' = '" in pattern:
                        if ioc_value := extract_ioc_value(pattern):
                            indicator_obj['value'] = ioc_value
>>>>>>> 373e36ac

                        if raw_name and raw_name != ioc_value:
                            indicator_obj['fields']['associatedfilenames'] = indicator_object['name']

                    if tlp_color:
                        indicator_obj['fields']['trafficlightprotocol'] = tlp_color

                    indicators.append(indicator_obj)

    return indicators


def get_campaign_from_sub_reports(report_object, id_to_object):
    report_relationships = []
    object_refs = report_object.get('object_refs', [])
    for obj in object_refs:
        if obj.startswith('report--'):
            sub_report_obj = id_to_object.get(obj, {})
            for sub_report_obj_ref in sub_report_obj.get('object_refs', []):
                if sub_report_obj_ref.startswith('campaign--'):
                    related_campaign = id_to_object.get(sub_report_obj_ref)

                    if related_campaign:
                        entity_relation = EntityRelationship(name='related-to',
                                                             entity_a=f"[Unit42 ATOM] {report_object.get('name')}",
                                                             entity_a_type='Report',
                                                             entity_b=related_campaign.get('name'),
                                                             entity_b_type='Campaign')
                        report_relationships.append(entity_relation.to_indicator())
    return report_relationships


def is_sub_report(report_obj):
    obj_refs = report_obj.get('object_refs', [])
    return all(not obj_ref.startswith('report--') for obj_ref in obj_refs)


def parse_reports_and_report_relationships(client: Client, report_objects: list, feed_tags: Optional[list] = None,
                                           tlp_color: Optional[str] = None, id_to_object: Optional[dict] = None):
    """Parse the Reports objects retrieved from the feed.

    Args:
      report_objects: a list of report objects containing the reports.
      feed_tags: feed tags.
      tlp_color: Traffic Light Protocol color.
      id_to_object: a dict in the form of - id: stix_object.

    Returns:
        A list of processed reports.
    """
    if not feed_tags:
        feed_tags = []

    if not id_to_object:
        id_to_object = {}

    reports = []

    for report_object in report_objects:
        if is_sub_report(report_object):
            continue
        report_list = client.parse_report(report_object, '[Unit42 ATOM] ', ignore_reports_relationships=True)
        report = report_list[0]
        report['value'] = f"[Unit42 ATOM] {report_object.get('name')}"
        report['fields']['tags'] = list((set(report_object.get('labels') or [])).union(set(feed_tags)))
        report['fields']['reportedby'] = 'Unit42'

        if tlp_color:
            report['fields']['trafficlightprotocol'] = tlp_color

        report['rawJSON'] = {
            'unit42_id': report_object.get('id'),
            'unit42_labels': report_object.get('labels'),
            'unit42_published': report_object.get('published'),
            'unit42_created_date': report_object.get('created'),
            'unit42_modified_date': report_object.get('modified'),
            'unit42_description': report_object.get('description'),
            'unit42_object_refs': report_object.get('object_refs')
        }

        report['relationships'].extend(get_campaign_from_sub_reports(report_object, id_to_object))

        reports.append(report)

    return reports


def parse_campaigns(client: Client, campaigns_objs, feed_tags, tlp_color):
    """Parse the Campaign objects retrieved from the feed.

    Args:
      campaigns_obj: a list of campaign objects containing the campaign.
      feed_tags: feed tags.
      tlp_color: Traffic Light Protocol color.

    Returns:
        A list of processed campaign.
    """
    campaigns_indicators = []
    for campaigns_obj in campaigns_objs:
        campaigns_indicator_list = client.parse_campaign(campaigns_obj)
        campaigns_indicator = campaigns_indicator_list[0]
        campaigns_indicator["fields"]["reportedby"] = 'Unit42'
        campaigns_indicator["fields"]["tags"] = list(feed_tags)
        for field_name in ["aliases", "objective"]:
            if campaigns_indicator['fields'].get(field_name) is not None:
                campaigns_indicator["fields"].pop(field_name)
        if tlp_color:
            campaigns_indicator['fields']['trafficlightprotocol'] = tlp_color

        campaigns_indicators.append(campaigns_indicator)

    return campaigns_indicators


def handle_multiple_dates_in_one_field(field_name: str, field_value: str):
    """Parses datetime fields to handle one value or more

    Args:
        field_name (str): The field name that holds the data (created/modified).
        field_value (str): Raw value returned from feed.

    Returns:
        str. One datetime value (min/max) according to the field name.
    """
    dates_as_string = field_value.splitlines()
    dates_as_datetime = [datetime.strptime(date, '%Y-%m-%dT%H:%M:%S.%fZ') for date in dates_as_string]

    if field_name == 'created':
        return f"{min(dates_as_datetime).strftime('%Y-%m-%dT%H:%M:%S.%f')[:-3]}Z"
    else:
        return f"{max(dates_as_datetime).strftime('%Y-%m-%dT%H:%M:%S.%f')[:-3]}Z"


def get_attack_id_and_value_from_name(attack_indicator):
    """
    Split indicator name into MITRE ID and indicator value: 'T1108: Redundant Access' -> MITRE ID = T1108,
    indicator value = 'Redundant Access'.
    """
    ind_name = attack_indicator.get('name')
    separator = ':'
    try:
        idx = ind_name.index(separator)
    except ValueError:
        raise DemistoException(f"Failed parsing attack indicator {ind_name}")
    ind_id = ind_name[:idx]
    value = ind_name[idx + 2:]

    if attack_indicator.get('x_mitre_is_subtechnique'):
        value = attack_indicator.get('x_panw_parent_technique_subtechnique')

    return ind_id, value


def create_attack_pattern_indicator(client: Client, attack_indicator_objects, feed_tags, tlp_color) -> List:
    """Parse the Attack Pattern objects retrieved from the feed.

    Args:
      attack_indicator_objects: a list of Attack Pattern objects containing the Attack Pattern.
      feed_tags: feed tags.
      tlp_color: Traffic Light Protocol color.
      is_up_to_6_2: is the server version is up to 6.2

    Returns:
        A list of processed Attack Pattern.
    """

    attack_pattern_indicators = []

    for attack_indicator_object in attack_indicator_objects:
        attack_indicator_list = client.parse_attack_pattern(attack_indicator_object, ignore_external_id=True)
        attack_indicator = attack_indicator_list[0]
        mitre_id, value = get_attack_id_and_value_from_name(attack_indicator_object)

        attack_indicator["value"] = value
        attack_indicator["fields"].update({
            "reportedby": 'Unit42',
            "firstseenbysource": handle_multiple_dates_in_one_field(
                "created", attack_indicator_object.get('created')),
            "modified": handle_multiple_dates_in_one_field(
                'modified', attack_indicator_object.get('modified')),
            "tags": list(feed_tags),
            "mitreid": mitre_id
        })
        attack_indicator['fields']['tags'].extend([mitre_id])

        if tlp_color:
            attack_indicator['fields']['trafficlightprotocol'] = tlp_color

        attack_pattern_indicators.append(attack_indicator)
    return attack_pattern_indicators


def create_course_of_action_indicators(client: Client, course_of_action_objects, feed_tags, tlp_color):
    """Parse the Course of Action objects retrieved from the feed.

    Args:
      course_of_action_objects: a list of Course of Action objects containing the Course of Action.
      feed_tags: feed tags.
      tlp_color: Traffic Light Protocol color.

    Returns:
      A list of processed campaign.
    """
    course_of_action_indicators = []

    for coa_indicator_object in course_of_action_objects:

        coa_indicator_list = client.parse_course_of_action(coa_indicator_object)
        coa_indicator = coa_indicator_list[0]
        coa_indicator["fields"].update({
            "reportedby": 'Unit42',
            "firstseenbysource": handle_multiple_dates_in_one_field(
                'created', coa_indicator_object.get('created')),
            "modified": handle_multiple_dates_in_one_field('modified', coa_indicator_object.get('modified')),
            "tags": list(feed_tags)
        })
        if coa_indicator['fields'].get('action_type') is not None:
            coa_indicator["fields"].pop("action_type")
        if tlp_color:
            coa_indicator_object['fields']['trafficlightprotocol'] = tlp_color

        course_of_action_indicators.append(coa_indicator)

    return course_of_action_indicators


def create_intrusion_sets(client: Client, intrusion_sets_objects, feed_tags, tlp_color):
    course_of_action_indicators = []

    for intrusion_set_object in intrusion_sets_objects:
        intrusion_set_list = client.parse_intrusion_set(intrusion_set_object, ignore_external_id=True)
        intrusion_set = intrusion_set_list[0]
        intrusion_set["fields"].update({
            "reportedby": 'Unit42',
            "firstseenbysource": handle_multiple_dates_in_one_field(
                'created', intrusion_set_object.get('created')),
            "modified": handle_multiple_dates_in_one_field('modified', intrusion_set_object.get('modified')),
            "tags": list(feed_tags)
        })
        for field_name in ["secondary_motivations", "aliases", "primary_motivation", "resource_level", "goals"]:
            if intrusion_set['fields'].get(field_name) is not None:
                intrusion_set["fields"].pop(field_name)
        if tlp_color:
            intrusion_set['fields']['trafficlightprotocol'] = tlp_color

        course_of_action_indicators.append(intrusion_set)

    return course_of_action_indicators


def get_ioc_type(indicator, id_to_object):
    """
    Get IOC type by extracting it from the pattern field.

    Args:
        indicator: the indicator to get information on.
        id_to_object: a dict in the form of - id: stix_object.

    Returns:
        str. the IOC type.
    """
    ioc_type = ''
    indicator_obj = id_to_object.get(indicator, {})
    pattern = indicator_obj.get('pattern', '')
    for unit42_type in UNIT42_TYPES_TO_DEMISTO_TYPES:
        if pattern.startswith(f'[{unit42_type}'):
            ioc_type = UNIT42_TYPES_TO_DEMISTO_TYPES.get(unit42_type)  # type: ignore
            break
    return ioc_type


def get_ioc_value(ioc, id_to_obj):
    """
    Get IOC value from either the indicator `name` or `pattern` fields.

    Args:
        ioc: the indicator to get information on.
        id_to_obj: a dict in the form of - id: stix_object.

    Returns:
        str. the IOC value. if its reports we add to it [Unit42 ATOM] prefix,
        if its attack pattern remove the id from the name.
    """
    ioc_obj = id_to_obj.get(ioc)
    if not ioc_obj:
        return None

    if ioc_obj.get('type') == 'report':
        return f"[Unit42 ATOM] {ioc_obj.get('name')}"

    elif ioc_obj.get('type') == 'attack-pattern':
        return get_attack_id_and_value_from_name(ioc_obj)[1]

    for key in ('name', 'pattern'):
        if ioc_value := extract_ioc_value(ioc_obj.get(key, '')):
            return ioc_value

    return ioc_obj.get('name')


def create_list_relationships(relationships_objects, id_to_object):
    """Parse the Relationships objects retrieved from the feed.

    Args:
      relationships_objects: a list of relationships objects containing the relationships.
      id_to_object: a dict in the form of - id: stix_object.

    Returns:
        A list of processed relationships.
    """
    relationships_list = []

    for relationships_object in relationships_objects:

        relationship_type = relationships_object.get('relationship_type')
        if relationship_type not in RELATIONSHIP_TYPES:
            if relationship_type == 'indicates':
                relationship_type = 'indicated-by'
            else:
                demisto.debug(f"Invalid relation type: {relationship_type}")
                continue

        a_threat_intel_type = relationships_object.get('source_ref').split('--')[0]
        a_type = ''
        if a_threat_intel_type in THREAT_INTEL_TYPE_TO_DEMISTO_TYPES:
            a_type = THREAT_INTEL_TYPE_TO_DEMISTO_TYPES.get(a_threat_intel_type)  # type: ignore
        elif a_threat_intel_type == 'indicator':
            a_type = get_ioc_type(relationships_object.get('source_ref'), id_to_object)

        b_threat_intel_type = relationships_object.get('target_ref').split('--')[0]
        b_type = ''
        if b_threat_intel_type in THREAT_INTEL_TYPE_TO_DEMISTO_TYPES:
            b_type = THREAT_INTEL_TYPE_TO_DEMISTO_TYPES.get(b_threat_intel_type)  # type: ignore
        if b_threat_intel_type == 'indicator':
            b_type = get_ioc_type(relationships_object.get('target_ref'), id_to_object)

        if not a_type or not b_type:
            continue

        mapping_fields = {
            'lastseenbysource': relationships_object.get('modified'),
            'firstseenbysource': relationships_object.get('created')
        }

        entity_a = get_ioc_value(relationships_object.get('source_ref'), id_to_object)
        entity_b = get_ioc_value(relationships_object.get('target_ref'), id_to_object)

        entity_relation = EntityRelationship(name=relationship_type,
                                             entity_a=entity_a,
                                             entity_a_type=a_type,
                                             entity_b=entity_b,
                                             entity_b_type=b_type,
                                             fields=mapping_fields)
        relationships_list.append(entity_relation.to_indicator())
    return relationships_list


def test_module(client: Client) -> str:
    """Builds the iterator to check that the feed is accessible.
    Args:
        client: Client object.

    Returns:
        Outputs.
    """
    client.get_stix_objects(test=True, items_types=['indicator', 'report'])
    return 'ok'


def fetch_indicators(client: Client, feed_tags: Optional[list] = None, tlp_color: Optional[str] = None,
                     create_relationships=False) -> List[Dict]:
    """Retrieves indicators from the feed

    Args:
        client: Client object with request
        feed_tags: feed tags.
        tlp_color: Traffic Light Protocol color.
        create_relationships: Create indicators relationships
    Returns:
        List. Processed indicators from feed.
    """
    if not feed_tags:
        feed_tags = []

    item_types_to_fetch_from_api = ['report', 'indicator', 'malware', 'campaign', 'attack-pattern', 'relationship',
                                    'course-of-action', 'intrusion-set']
    client.get_stix_objects(items_types=item_types_to_fetch_from_api)

    for type_, objects in client.objects_data.items():
        demisto.info(f'Fetched {len(objects)} Unit42 {type_} objects.')

    id_to_object = {
        obj.get('id'): obj for obj in
        client.objects_data['report'] + client.objects_data['indicator'] + client.objects_data['malware']
        + client.objects_data['campaign'] + client.objects_data['attack-pattern']
        + client.objects_data['course-of-action'] + client.objects_data['intrusion-set']
    }
    client.id_to_object = id_to_object
    ioc_indicators = parse_indicators(client.objects_data['indicator'], feed_tags, tlp_color)
    reports = parse_reports_and_report_relationships(client, client.objects_data['report'], feed_tags, tlp_color, id_to_object)
    campaigns = parse_campaigns(client, client.objects_data['campaign'], feed_tags, tlp_color)
    attack_patterns = create_attack_pattern_indicator(client, client.objects_data['attack-pattern'],
                                                      feed_tags, tlp_color)
    intrusion_sets = create_intrusion_sets(client, client.objects_data['intrusion-set'], feed_tags, tlp_color)
    course_of_actions = create_course_of_action_indicators(client, client.objects_data['course-of-action'],
                                                           feed_tags, tlp_color)

    dummy_indicator = {}
    if create_relationships:
        list_relationships = create_list_relationships(client.objects_data['relationship'], id_to_object)

        dummy_indicator = {
            "value": "$$DummyIndicator$$",
            "relationships": list_relationships
        }

    if dummy_indicator:
        ioc_indicators.append(dummy_indicator)

    if ioc_indicators:
        demisto.debug(f'Feed Unit42 v2: {len(ioc_indicators)} XSOAR Indicators were created.')
    if reports:
        demisto.debug(f'Feed Unit42 v2: {len(reports)} XSOAR Reports Indicators were created.')
    if campaigns:
        demisto.debug(f'Feed Unit42 v2: {len(campaigns)} XSOAR campaigns Indicators were created.')
    if attack_patterns:
        demisto.debug(f'Feed Unit42 v2: {len(attack_patterns)} Attack Patterns Indicators were created.')
    if course_of_actions:
        demisto.debug(f'Feed Unit42 v2: {len(course_of_actions)} Course of Actions Indicators were created.')
    if intrusion_sets:
        demisto.debug(f'Feed Unit42 v2: {len(intrusion_sets)} Intrusion Sets Indicators were created.')

    return ioc_indicators + reports + campaigns + attack_patterns + course_of_actions + intrusion_sets


def get_indicators_command(client: Client, args: Dict[str, str], feed_tags: Optional[list] = None,
                           tlp_color: Optional[str] = None) -> CommandResults:
    """Wrapper for retrieving indicators from the feed to the war-room.

    Args:
        client: Client object with request
        args: demisto.args()
        feed_tags: feed tags.
        tlp_color: Traffic Light Protocol color.
    Returns:
        Demisto Outputs.
    """
    limit = arg_to_number(args.get('limit')) or 10
    if not feed_tags:
        feed_tags = []

    ind_type = args.get('indicators_type')

    indicators = client.fetch_stix_objects_from_api(test=True, type=ind_type, limit=limit)

    if ind_type == 'indicator':
        indicators = parse_indicators(indicators, feed_tags, tlp_color)
    else:
        indicators = create_attack_pattern_indicator(client, indicators, feed_tags, tlp_color)
    limited_indicators = indicators[:limit]

    readable_output = tableToMarkdown('Unit42 Indicators:', t=limited_indicators, headers=['type', 'value', 'fields'])

    command_results = CommandResults(
        outputs_prefix='',
        outputs_key_field='',
        outputs={},
        readable_output=readable_output,
        raw_response=limited_indicators
    )

    return command_results


def main():  # pragma: no cover
    """
    PARSE AND VALIDATE FEED PARAMS
    """
    params = demisto.params()
    args = demisto.args()
    api_key = params.get('credentials', {}).get('password') or str(params.get('api_key', ''))
    verify = not params.get('insecure', False)
    feed_tags = argToList(params.get('feedTags'))
    tlp_color = params.get('tlp_color')
    create_relationships = argToBoolean(params.get('create_relationships'))

    command = demisto.command()
    demisto.debug(f'Command being called in Unit42 v2 feed is: {command}')

    try:
        client = Client(api_key, verify)

        if command == 'test-module':
            result = test_module(client)
            demisto.results(result)

        elif command == 'fetch-indicators':
            indicators = fetch_indicators(client, feed_tags, tlp_color, create_relationships)
            for iter_ in batch(indicators, batch_size=2000):
                try:
                    demisto.createIndicators(iter_)
                except Exception:
                    # find problematic indicator
                    for indicator in iter_:
                        try:
                            demisto.createIndicators([indicator])
                        except Exception as err:
                            demisto.debug(f'createIndicators Error: failed to create the following indicator:'
                                          f' {indicator}\n {err}')
                    raise

        elif command == 'unit42-get-indicators':
            return_results(get_indicators_command(client, args, feed_tags, tlp_color))

    except Exception as err:
        return_error(str(err))


from TAXII2ApiModule import *  # noqa: E402

if __name__ in ('__main__', '__builtin__', 'builtins'):
    main()<|MERGE_RESOLUTION|>--- conflicted
+++ resolved
@@ -29,33 +29,7 @@
     'intrusion-set': ThreatIntel.ObjectsNames.INTRUSION_SET
 }
 
-<<<<<<< HEAD
-=======
-MITRE_CHAIN_PHASES_TO_DEMISTO_FIELDS = {
-    'build-capabilities': ThreatIntel.KillChainPhases.BUILD_CAPABILITIES,
-    'privilege-escalation': ThreatIntel.KillChainPhases.PRIVILEGE_ESCALATION,
-    'adversary-opsec': ThreatIntel.KillChainPhases.ADVERSARY_OPSEC,
-    'credential-access': ThreatIntel.KillChainPhases.CREDENTIAL_ACCESS,
-    'exfiltration': ThreatIntel.KillChainPhases.EXFILTRATION,
-    'lateral-movement': ThreatIntel.KillChainPhases.LATERAL_MOVEMENT,
-    'defense-evasion': ThreatIntel.KillChainPhases.DEFENSE_EVASION,
-    'persistence': ThreatIntel.KillChainPhases.PERSISTENCE,
-    'collection': ThreatIntel.KillChainPhases.COLLECTION,
-    'impact': ThreatIntel.KillChainPhases.IMPACT,
-    'initial-access': ThreatIntel.KillChainPhases.INITIAL_ACCESS,
-    'discovery': ThreatIntel.KillChainPhases.DISCOVERY,
-    'execution': ThreatIntel.KillChainPhases.EXECUTION,
-    'installation': ThreatIntel.KillChainPhases.INSTALLATION,
-    'delivery': ThreatIntel.KillChainPhases.DELIVERY,
-    'weaponization': ThreatIntel.KillChainPhases.WEAPONIZATION,
-    'act-on-objectives': ThreatIntel.KillChainPhases.ACT_ON_OBJECTIVES,
-    'command-and-control': ThreatIntel.KillChainPhases.COMMAND_AND_CONTROL
-}
-
-''' CONSTANTS '''
->>>>>>> 373e36ac
 RELATIONSHIP_TYPES = EntityRelationship.Relationships.RELATIONSHIPS_NAMES.keys()
-DEFAULT_INDICATOR_SCORE = 3  # default verdict of fetched indicators is malicious
 
 
 from TAXII2ApiModule import *  # noqa: E402
@@ -135,12 +109,8 @@
         for indicator_object in indicator_objects:
             raw_name = indicator_object.get('name', '')
             pattern = indicator_object.get('pattern') or ''
-<<<<<<< HEAD
-            for key in UNIT42_TYPES_TO_DEMISTO_TYPES:
-=======
 
             for key in UNIT42_TYPES_TO_DEMISTO_TYPES.keys():
->>>>>>> 373e36ac
                 if pattern.startswith(f'[{key}'):  # retrieve only Demisto indicator types
                     indicator_obj = {
                         "value": raw_name,
@@ -156,15 +126,9 @@
                         }
                     }
 
-<<<<<<< HEAD
                     if "file:hashes.'SHA-256' = '" in indicator_obj['value'] and \
                             (ioc_value := extract_ioc_value(indicator_obj['value'])):
                         indicator_obj['value'] = ioc_value
-=======
-                    if "file:hashes.'SHA-256' = '" in pattern:
-                        if ioc_value := extract_ioc_value(pattern):
-                            indicator_obj['value'] = ioc_value
->>>>>>> 373e36ac
 
                         if raw_name and raw_name != ioc_value:
                             indicator_obj['fields']['associatedfilenames'] = indicator_object['name']
