--- conflicted
+++ resolved
@@ -191,15 +191,8 @@
     for report_object in report_objects:
         if is_sub_report(report_object):
             continue
-<<<<<<< HEAD
-
-        report = {}  # type: Dict[str, Any]
-
-        report['type'] = ThreatIntel.ObjectsNames.REPORT
-=======
         report_list = client.parse_report(report_object, '[Unit42 ATOM] ', ignore_reports_relationships=True)
         report = report_list[0]
->>>>>>> 21827a8a
         report['value'] = f"[Unit42 ATOM] {report_object.get('name')}"
         report['fields']['tags'] = list((set(report_object.get('labels') or [])).union(set(feed_tags)))
         report['fields']['reportedby'] = 'Unit42'
@@ -236,24 +229,6 @@
         A list of processed campaign.
     """
     campaigns_indicators = []
-<<<<<<< HEAD
-    for campaign in campaigns_obj:
-        indicator_obj = {
-            "value": campaign.get('name'),
-            "type": ThreatIntel.ObjectsNames.CAMPAIGN,
-            "rawJSON": campaign,
-            "score": ThreatIntel.ObjectsScore.CAMPAIGN,
-            "fields": {
-                'stixid': campaign.get('id'),
-                "firstseenbysource": campaign.get('created'),
-                "modified": campaign.get('modified'),
-                'description': campaign.get('description'),
-                "reportedby": 'Unit42',
-                "tags": list(feed_tags),
-            }
-        }
-
-=======
     for campaigns_obj in campaigns_objs:
         campaigns_indicator_list = client.parse_campaign(campaigns_obj)
         campaigns_indicator = campaigns_indicator_list[0]
@@ -262,7 +237,6 @@
         for field_name in ["aliases", "objective"]:
             if campaigns_indicator['fields'].get(field_name) is not None:
                 campaigns_indicator["fields"].pop(field_name)
->>>>>>> 21827a8a
         if tlp_color:
             campaigns_indicator['fields']['trafficlightprotocol'] = tlp_color
 
@@ -325,36 +299,6 @@
 
     attack_pattern_indicators = []
 
-<<<<<<< HEAD
-    for attack_indicator in attack_indicator_objects:
-
-        publications = get_indicator_publication(attack_indicator)
-        mitre_id, value = get_attack_id_and_value_from_name(attack_indicator)
-
-        kill_chain_mitre = [chain.get('phase_name', '') for chain in attack_indicator.get('kill_chain_phases', [])]
-        kill_chain_phases = [MITRE_CHAIN_PHASES_TO_DEMISTO_FIELDS.get(phase) for phase in kill_chain_mitre]
-
-        indicator = {
-            "value": value,
-            "type": ThreatIntel.ObjectsNames.ATTACK_PATTERN,
-            "score": ThreatIntel.ObjectsScore.ATTACK_PATTERN,
-            "fields": {
-                'stixid': attack_indicator.get('id'),
-                "killchainphases": kill_chain_phases,
-                "firstseenbysource": handle_multiple_dates_in_one_field('created', attack_indicator.get('created')),
-                "modified": handle_multiple_dates_in_one_field('modified', attack_indicator.get('modified')),
-                'description': attack_indicator.get('description'),
-                'operatingsystemrefs': attack_indicator.get('x_mitre_platforms'),
-                "publications": publications,
-                "mitreid": mitre_id,
-                "reportedby": 'Unit42',
-                "tags": list(feed_tags),
-            }
-        }
-        indicator['fields']['tags'].extend([mitre_id])
-        if tlp_color:
-            indicator['fields']['trafficlightprotocol'] = tlp_color
-=======
     for attack_indicator_object in attack_indicator_objects:
         attack_indicator_list = client.parse_attack_pattern(attack_indicator_object, ignore_external_id=True)
         attack_indicator = attack_indicator_list[0]
@@ -371,7 +315,6 @@
             "mitreid": mitre_id
         })
         attack_indicator['fields']['tags'].extend([mitre_id])
->>>>>>> 21827a8a
 
         if tlp_color:
             attack_indicator['fields']['trafficlightprotocol'] = tlp_color
@@ -393,26 +336,6 @@
     """
     course_of_action_indicators = []
 
-<<<<<<< HEAD
-    for coa_indicator in course_of_action_objects:
-
-        publications = get_indicator_publication(coa_indicator)
-
-        indicator = {
-            "value": coa_indicator.get('name'),
-            "type": ThreatIntel.ObjectsNames.COURSE_OF_ACTION,
-            "score": ThreatIntel.ObjectsScore.COURSE_OF_ACTION,
-            "fields": {
-                'stixid': coa_indicator.get('id'),
-                "firstseenbysource": handle_multiple_dates_in_one_field('created', coa_indicator.get('created')),
-                "modified": handle_multiple_dates_in_one_field('modified', coa_indicator.get('modified')),
-                'description': coa_indicator.get('description', ''),
-                "publications": publications,
-                "reportedby": 'Unit42',
-                "tags": list(feed_tags),
-            }
-        }
-=======
     for coa_indicator_object in course_of_action_objects:
 
         coa_indicator_list = client.parse_course_of_action(coa_indicator_object)
@@ -426,7 +349,6 @@
         })
         if 'action_type' in coa_indicator['fields']:
             coa_indicator["fields"].pop("action_type")
->>>>>>> 21827a8a
         if tlp_color:
             coa_indicator_object['fields']['trafficlightprotocol'] = tlp_color
 
@@ -438,26 +360,6 @@
 def create_intrusion_sets(client: Client, intrusion_sets_objects, feed_tags, tlp_color):
     course_of_action_indicators = []
 
-<<<<<<< HEAD
-    for intrusion_set in intrusion_sets_objects:
-
-        publications = get_indicator_publication(intrusion_set)
-
-        indicator = {
-            "value": intrusion_set.get('name'),
-            "type": ThreatIntel.ObjectsNames.INTRUSION_SET,
-            "score": ThreatIntel.ObjectsScore.INTRUSION_SET,
-            "fields": {
-                'stixid': intrusion_set.get('id'),
-                "firstseenbysource": handle_multiple_dates_in_one_field('created', intrusion_set.get('created')),
-                "modified": handle_multiple_dates_in_one_field('modified', intrusion_set.get('modified')),
-                'description': intrusion_set.get('description', ''),
-                "publications": publications,
-                "reportedby": 'Unit42',
-                "tags": list(feed_tags),
-            }
-        }
-=======
     for intrusion_set_object in intrusion_sets_objects:
         intrusion_set_list = client.parse_intrusion_set(intrusion_set_object, ignore_external_id=True)
         intrusion_set = intrusion_set_list[0]
@@ -471,7 +373,6 @@
         for field_name in ["secondary_motivations", "aliases", "primary_motivation", "resource_level", "goals"]:
             if intrusion_set['fields'].get(field_name) is not None:
                 intrusion_set["fields"].pop(field_name)
->>>>>>> 21827a8a
         if tlp_color:
             intrusion_set['fields']['trafficlightprotocol'] = tlp_color
 
