--- conflicted
+++ resolved
@@ -100,10 +100,7 @@
     name: unit42-get-indicators
   dockerimage: demisto/taxii2:1.0.0.63768
   feed: true
-<<<<<<< HEAD
-=======
   runonce: false
->>>>>>> 9ddafcfd
   script: '-'
   subtype: python3
   type: python
