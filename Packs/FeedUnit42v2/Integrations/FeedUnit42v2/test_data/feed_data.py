INDICATORS_DATA = [
    {"created": "2019-07-30T09:29:07.724Z", "id": "indicator--0025039e-f0b5-4ad2-aaab-5374fe3734be",
     "labels": ["malicious-activity"], "modified": "2020-05-12T13:02:30.000000Z",
     "name": "c1ec28bc82500bd70f95edcbdf9306746198bbc04a09793ca69bb87f2abdb839",
     "pattern": "[file:hashes.'SHA-256' = 'c1ec28bc82500bd70f95edcbdf9306746198bbc04a09793ca69bb87f2abdb839']",
     "type": "indicator", "valid_from": "2019-07-30T09:29:07.724Z"},
    {"created": "2019-01-08T16:40:53.572Z", "id": "indicator--002e6e49-8099-42aa-a379-03c927c860a1",
     "labels": ["malicious-activity"], "modified": "2020-05-12T13:02:30.000000Z",
     "name": "e6ecb146f469d243945ad8a5451ba1129c5b190f7d50c64580dbad4b8246f88e",
     "pattern": "[file:hashes.'SHA-256' = 'e6ecb146f469d243945ad8a5451ba1129c5b190f7d50c64580dbad4b8246f88e']",
     "type": "indicator", "valid_from": "2019-01-08T16:40:53.572Z"},
    {"created": "2020-05-05T20:48:16.115Z", "id": "indicator--003b9bb9-947c-458f-94ef-407345018e1a",
     "labels": ["malicious-activity"], "modified": "2020-05-12T13:02:30.000000Z", "name": "1.1.1.1",
     "pattern": "[ipv4-addr:value = '1.1.1.1']", "type": "indicator",
     "valid_from": "2020-05-05T20:48:16.115Z"},
    {"created": "2018-08-03T20:30:58.705Z", "id": "indicator--004b4557-bc08-4373-b467-e8ff3aeafdf8",
     "labels": ["malicious-activity"], "modified": "2020-05-12T13:02:30.000000Z",
     "name": "3b1da8ad68a5a545977946cad0f798923117ef6db6693f7297950961458356b3",
     "pattern": "[file:hashes.'SHA-256' = '3b1da8ad68a5a545977946cad0f798923117ef6db6693f7297950961458356b3']",
     "type": "indicator", "valid_from": "2018-08-03T20:30:58.705Z"},
    {"created": "2018-08-03T20:30:58.705Z", "id": "indicator--0079e6fc-f7cf-406a-ab75-aadbb786d1b1",
     "labels": ["malicious-activity"], "modified": "2020-05-12T13:02:30.000000Z",
     "name": "nf321ap.linkgetapp.nl/x5/", "pattern": "[url:value = 'nf321ap.linkgetapp.nl/x5/']",
     "type": "indicator", "valid_from": "2018-08-03T20:30:58.705Z"},
    {"created": "2019-01-08T16:40:53.572Z", "id": "indicator--00ee4fd8-e48f-4658-822e-797b597e7c87",
     "labels": ["malicious-activity"], "modified": "2020-05-12T13:02:30.000000Z", "name": "2014.zzux.com",
     "pattern": "[domain-name:value = '2014.zzux.com']", "type": "indicator",
     "valid_from": "2019-01-08T16:40:53.572Z"},
    {"created": "2019-07-23T13:50:52.999Z", "id": "indicator--01008cc5-96e6-41af-a3c7-e4fa9262fbc0",
     "labels": ["malicious-activity"], "modified": "2020-05-12T13:02:30.000000Z", "name": "arubrabank.com",
     "pattern": "[domain-name:value = 'arubrabank.com']", "type": "indicator",
     "valid_from": "2019-07-23T13:50:52.999Z"},
    {"created": "2020-04-28T07:16:08.649Z", "id": "indicator--010bb9ad-5686-485d-97e5-93c2187e56ce",
     "labels": ["malicious-activity"], "modified": "2020-05-12T13:02:30.000000Z",
     "name": "0f11fb955df07afc1912312f276c7fa3794ab85cd9f03b197c8bdbefb215fe92",
     "pattern": "[file:hashes.'SHA-256' = '0f11fb955df07afc1912312f276c7fa3794ab85cd9f03b197c8bdbefb215fe92']",
     "type": "indicator", "valid_from": "2020-04-28T07:16:08.649Z"},
    {"created": "2019-05-06T14:12:22.757Z", "id": "indicator--010c5a3e-823b-4267-8411-e38563fc805b",
     "labels": ["malicious-activity"], "modified": "2020-05-12T13:02:30.000000Z",
     "name": "cmstp.exe /s /ns C:\\Users\\ADMINI~W\\AppData\\Local\\Temp\\XKNqbpzl.txt",
     "pattern": "[process:command_line = 'cmstp.exe",
     "type": "indicator", "valid_from": "2019-05-06T14:12:22.757Z"},
    {"created": "2019-05-06T14:12:22.757Z", "id": "indicator--010c5a3e-823b-4267-8411-e38563fcBBBB",
     "labels": ["malicious-activity"], "modified": "2020-05-12T13:02:30.000000Z",
     "name": "Jrdhtjydhjf.exe",
     "pattern": "[file:hashes.\'SHA-256\' = \'ca5fb5814ec621f4b79d\']",
     "type": "indicator", "valid_from": "2019-05-06T14:12:22.757Z"}
]

ATTACK_PATTERN_DATA = [
    {"created": "2018-08-03T19:54:02.821Z", "created_by_ref": "identity--c78cb6e5-0c4b-4611-8297-d1b8b55e40b5",
     "description": "Windows Management",
     "external_references": [
         {
             "description": "Ballenthin",
             "source_name": "FireEye WMI 2015",
             "url": "example.com"
         },
         {
             "external_id": "T1047", "source_name": "mitre-attack",
             "url": "https://attack.mitre.org/techniques/T1047"
         },
         {
             "description": "Microsoft. (n.d.). Windows Management Instrumentation. Retrieved April 27, 2016.",
             "source_name": "MSDN WMI",
             "url": "https://msdn.microsoft.com/en-us/library/aa394582.aspx"
         },
         {
             "description": "Microsoft. (2003, March 28). What Is RPC?. Retrieved June 12, 2016.",
             "source_name": "TechNet RPC",
             "url": "https://technet.microsoft.com/en-us/library/cc787851.aspx"
         },
         {
             "description": "Wikipedia. (2016, June 12). Server Message Block. Retrieved June 12, 2016.",
             "source_name": "Wikipedia SMB",
             "url": "https://en.wikipedia.org/wiki/Server_Message_Block"
         }
     ],
     "id": "attack-pattern--01a5a209-b94c-450b-b7f9-946497d91055",
     "kill_chain_phases": [{"kill_chain_name": "lockheed", "phase_name": "installation"},
                           {"kill_chain_name": "mitre-attack", "phase_name": "execution"}],
     "modified": "2020-05-12T13:02:30.000000Z", "name": "T1047: Windows Management Instrumentation",
     "object_marking_refs": ["marking-definition--fa42a846-8d90-4e51-bc29-71d5b4802168"], "type": "attack-pattern",
     "x_mitre_data_sources": ["Authentication logs", "Netflow/Enclave netflow", "Process command-line parameters",
                              "Process monitoring"], "x_mitre_detection": [
         "Monitor network traffic"],
     "x_mitre_permissions_required": ["Administrator", "User"], "x_mitre_platforms": ["Windows"],
     "x_mitre_remote_support": "true", "x_mitre_system_requirements": ["WMI service"],
     "x_mitre_version": "1.0"}
]

INVALID_ATTACK_PATTERN_STRUCTURE = [
    {"created": "2018-08-03T19:54:02.821Z", "created_by_ref": "identity--c78cb6e5-0c4b-4611-8297-d1b8b55e40b5",
     "description": "Windows Management",
     "external_references": [
         {
             "description": "Ballenthin",
             "source_name": "FireEye WMI 2015",
             "url": "example.com"
         },
         {
             "external_id": "T1047", "source_name": "mitre-attack",
             "url": "https://attack.mitre.org/techniques/T1047"
         },
         {
             "description": "Microsoft. (n.d.). Windows Management Instrumentation. Retrieved April 27, 2016.",
             "source_name": "MSDN WMI",
             "url": "https://msdn.microsoft.com/en-us/library/aa394582.aspx"
         },
         {
             "description": "Microsoft. (2003, March 28). What Is RPC?. Retrieved June 12, 2016.",
             "source_name": "TechNet RPC",
             "url": "https://technet.microsoft.com/en-us/library/cc787851.aspx"
         },
         {
             "description": "Wikipedia. (2016, June 12). Server Message Block. Retrieved June 12, 2016.",
             "source_name": "Wikipedia SMB",
             "url": "https://en.wikipedia.org/wiki/Server_Message_Block"
         }
     ],
     "id": "attack-pattern--01a5a209-b94c-450b-b7f9-946497d91055",
     "kill_chain_phases": [{"kill_chain_name": "lockheed", "phase_name": "installation"},
                           {"kill_chain_name": "mitre-attack", "phase_name": "execution"}],
     "modified": "2020-05-12T13:02:30.000000Z", "name": "T1047 Windows Management Instrumentation",
     "object_marking_refs": ["marking-definition--fa42a846-8d90-4e51-bc29-71d5b4802168"], "type": "attack-pattern",
     "x_mitre_data_sources": ["Authentication logs", "Netflow/Enclave netflow", "Process command-line parameters",
                              "Process monitoring"], "x_mitre_detection": [
         "Monitor network traffic"],
     "x_mitre_permissions_required": ["Administrator", "User"], "x_mitre_platforms": ["Windows"],
     "x_mitre_remote_support": "true", "x_mitre_system_requirements": ["WMI service"],
     "x_mitre_version": "1.0"}
]


SUB_TECHNIQUE_DATA = [
    {
        "type": "attack-pattern",
        "id": "attack-pattern--4bed873f-0b7d-41d4-b93a-b6905d1f90b0",
        "created_by_ref": "identity--c78cb6e5-0c4b-4611-8297-d1b8b55e40b5",
        "created": "2020-03-06T21:11:11.225Z",
        "modified": "2021-04-01T15:48:28.345Z",
        "name": "T1497.003: Time Based Evasion",
        "description": "Adversaries may employ various time-based methods to detect and avoid virtualization.",
        "kill_chain_phases": [],
        "external_references": [
            {
                "source_name": "mitre-attack",
                "url": "https://attack.mitre.org/techniques/T1497/003",
                "external_id": "T1497.003"
            }
        ],
        "object_marking_refs": [
            "marking-definition--fa42a846-8d90-4e51-bc29-71d5b4802168"
        ],
        "x_mitre_detection": "Time-based evasion will likely occur in the first steps of an operation.",
        "x_mitre_platforms": [
            "Linux",
            "macOS",
            "Windows"
        ],
        "x_mitre_data_sources": [
            "Command: Command Execution",
            "Process: OS API Execution",
            "Process: Process Creation"
        ],
        "x_mitre_is_subtechnique": 'true',
        "x_mitre_defense_bypassed": [
            "Anti-virus",
            "Host forensic analysis",
            "Signature-based detection",
            "Static File Analysis"
        ],
        "x_mitre_contributors": [
            "Deloitte Threat Library Team"
        ],
        "x_mitre_version": "1.1",
        "x_panw_parent_technique": "Virtualization/Sandbox Evasion",
        "x_panw_parent_technique_subtechnique": "Virtualization/Sandbox Evasion: Time Based Evasion"
    }
]

SUB_TECHNIQUE_INDICATOR = [
    {
        "fields": {
            "description": "Adversaries may employ various time-based methods "
            "to detect and avoid virtualization.",
            "firstseenbysource": "2020-03-06T21:11:11.225Z",
            "killchainphases": [],
            "mitreid": "T1497.003",
            "modified": "2021-04-01T15:48:28.345Z",
            "operatingsystemrefs": ["Linux", "macOS", "Windows"],
            "publications": [],
            "reportedby": "Unit42",
            "stixid": "attack-pattern--4bed873f-0b7d-41d4-b93a-b6905d1f90b0",
            "tags": ["T1497.003"],
        },
        "rawJSON": {
            "type": "attack-pattern",
            "id": "attack-pattern--4bed873f-0b7d-41d4-b93a-b6905d1f90b0",
            "created_by_ref": "identity--c78cb6e5-0c4b-4611-8297-d1b8b55e40b5",
            "created": "2020-03-06T21:11:11.225Z",
            "modified": "2021-04-01T15:48:28.345Z",
            "name": "T1497.003: Time Based Evasion",
            "description": "Adversaries may employ various time-based methods to detect and avoid virtualization.",
            "kill_chain_phases": [],
            "external_references": [
                {
                    "source_name": "mitre-attack",
                    "url": "https://attack.mitre.org/techniques/T1497/003",
                    "external_id": "T1497.003",
                }
            ],
            "object_marking_refs": [
                "marking-definition--fa42a846-8d90-4e51-bc29-71d5b4802168"
            ],
            "x_mitre_detection": "Time-based evasion will likely occur in the first steps of an operation.",
            "x_mitre_platforms": ["Linux", "macOS", "Windows"],
            "x_mitre_data_sources": [
                "Command: Command Execution",
                "Process: OS API Execution",
                "Process: Process Creation",
            ],
            "x_mitre_is_subtechnique": "true",
            "x_mitre_defense_bypassed": [
                "Anti-virus",
                "Host forensic analysis",
                "Signature-based detection",
                "Static File Analysis",
            ],
            "x_mitre_contributors": ["Deloitte Threat Library Team"],
            "x_mitre_version": "1.1",
            "x_panw_parent_technique": "Virtualization/Sandbox Evasion",
            "x_panw_parent_technique_subtechnique": "Virtualization/Sandbox Evasion: Time Based Evasion",
        },
        "score": 2,
        "type": "Attack Pattern",
        "value": "Virtualization/Sandbox Evasion: Time Based Evasion",
    }
]

MALWARE_DATA = [
    {"created": "2019-10-11T16:13:15.086Z",
     "description": " Xbash is an all-in-one Linux malware formed botnet and ransomware developed by Iron cybercrime"
                    " group. Xbash was aiming to discover unprotected services, deleting the victim's MySQL, PostgreSQL"
                    " and MongoDB databases and demands a ransom in BitCoins.",
     "id": "malware--f351db0d-0667-4ca0-aed8-205bcef1d9a9", "labels": ["ransomware"],
     "modified": "2020-05-12T13:02:30.000000Z", "name": "XBash", "type": "malware"},
    {"created": "2020-01-16T16:07:12.459Z",
     "description": "CARROTBALL is a simple FTP-based downloader first found embedded in a targeted macro document"
                    " associated with Konni activity as part of the Fractured Statue campaign. Its most common"
                    " observed payload is the Syscon backdoor. ",
     "id": "malware--f6b7cb46-766c-44df-9d4e-14a90d90957b", "labels": ["dropper"],
     "modified": "2020-05-12T13:02:30.000000Z", "name": "CARROTBALL", "type": "malware"},
    {"created": "2019-10-10T17:21:26.557Z",
     "description": " NanocoreRAT is a Trojan that opens a back door and steals information from the compromised"
                    " computer. It also allows a remote attacker to execute various commands on the infected system."
                    " It may achieve persistence on the targeted system by modifying the Registry.",
     "id": "malware--f8deccc7-5da9-4755-8c5a-7e4bea2547b0", "labels": ["remote-access-trojan"],
     "modified": "2020-05-12T13:02:30.000000Z", "name": "NanoCoreRAT", "type": "malware"},
    {"created": "2019-10-10T17:55:12.389Z", "id": "malware--00811855-d9b9-420d-9bd6-8fd63fbd335a",
     "labels": ["backdoor"], "modified": "2020-05-12T13:02:30.000000Z", "name": "Muirim", "type": "malware"},
    {"created": "2019-10-10T17:55:12.389Z", "id": "malware--00811855-d9b9-420d-9bd6-8fd63fbd335b",
     "labels": ["backdoor"], "modified": "2020-05-12T13:02:30.000000Z", "name": "Muirim2", "type": "malware"},
]

RELATIONSHIP_DATA = [
    {"created": "2019-10-11T18:43:46.039Z", "id": "relationship--001323c2-fc4f-4d4a-914c-2d556fc585a6",
     "modified": "2020-05-12T13:02:30.000000Z", "relationship_type": "indicates",
     "source_ref": "indicator--010bb9ad-5686-485d-97e5-93c2187e56ce",
     "target_ref": "attack-pattern--01a5a209-b94c-450b-b7f9-946497d91055", "type": "relationship"},
    {"created": "2019-10-11T18:43:46.039Z", "id": "relationship--001323c2-fc4f-4d4a-914c-2d556fc585a8",
     "modified": "2020-05-12T13:02:30.000000Z", "relationship_type": "indicates",
     "source_ref": "indicator--0025039e-f0b5-4ad2-aaab-5374fe3734be",
     "target_ref": "malware--00811855-d9b9-420d-9bd6-8fd63fbd335a", "type": "relationship"},
    {"created": "2019-10-11T18:43:46.039Z", "id": "relationship--001323c2-fc4f-4d4a-914c-2d556fc585a8",
     "modified": "2020-05-12T13:02:30.000000Z", "relationship_type": "indicates",
     "source_ref": "indicator--0025039e-f0b5-4ad2-aaab-5374fe3734be",
     "target_ref": 'attack-pattern--4bed873f-0b7d-41d4-b93a-b6905d1f90b0', "type": "relationship"}
]

RELATIONSHIP_OBJECTS = [{'entityA': 'http://91.218.114.31/yyxtqylcto',
                         'entityAFamily': 'Indicator',
                         'entityAType': 'URL',
                         'entityB': 'NTFS File Attributes',
                         'entityBFamily': 'Indicator',
                         'entityBType': 'Attack Pattern',
                         'fields': {'firstseenbysource': '2019-10-11T18:43:46.039Z',
                                    'lastseenbysource': '2020-05-12T13:02:30.000000Z'},
                         'name': 'indicated-by',
                         'reverseName': 'indicator-of',
                         'type': 'IndicatorToIndicator'},
                        {'entityA': '92.63.32.52',
                         'entityAFamily': 'Indicator',
                         'entityAType': 'IP',
                         'entityB': 'Maze',
                         'entityBFamily': 'Indicator',
                         'entityBType': 'Malware',
                         'fields': {'firstseenbysource': '2019-10-11T18:43:46.039Z',
                                    'lastseenbysource': '2020-05-12T13:02:30.000000Z'},
                         'name': 'indicated-by',
                         'reverseName': 'indicator-of',
                         'type': 'IndicatorToIndicator'},
                        {'entityA': '92.63.32.52',
                         'entityAFamily': 'Indicator',
                         'entityAType': 'IP',
                         'entityB': 'Virtualization/Sandbox Evasion: Time Based Evasion',
                         'entityBFamily': 'Indicator',
                         'entityBType': 'Attack Pattern',
                         'fields': {'firstseenbysource': '2019-10-11T18:43:46.039Z',
                                    'lastseenbysource': '2020-05-12T13:02:30.000000Z'},
                         'name': 'indicated-by',
                         'reverseName': 'indicator-of',
                         'type': 'IndicatorToIndicator'}
                        ]

ID_TO_OBJ_RELATIONS = {
    "indicator--010bb9ad-5686-485d-97e5-93c2187e56ce": {
        "type": "indicator",
        "id": "indicator--01e860b3-67a6-4bf7-a885-c296c4fa5243",
        "name": "http://91.218.114.31/yyxtqylcto",
        "pattern": "[url:value = 'http://91.218.114.31/yyxtqylcto']",
    },
    "attack-pattern--01a5a209-b94c-450b-b7f9-946497d91055": {
        "type": "attack-pattern",
        "id": "attack-pattern--f2857333-11d4-45bf-b064-2c28d8525be5",
        "name": "T1564.004: NTFS File Attributes",
    },
    "indicator--0025039e-f0b5-4ad2-aaab-5374fe3734be": {
        "type": "indicator",
        "id": "indicator--003b9bb9-947c-458f-94ef-407345018e1a",
        "name": "92.63.32.52",
        "pattern": "[ipv4-addr:value = '92.63.32.52']"
    },
    "malware--00811855-d9b9-420d-9bd6-8fd63fbd335a": {
        "type": "malware",
        "id": "malware--53e619f7-936e-4f40-b518-9d3000102d44",
        "name": "Maze",
    }

}

REPORTS_DATA = [
    {"type": "report", "id": "report--a", "created": "1993-06-17T11:00:00.000Z", "modified": "1993-06-17T11:00:00.000Z",
     "name": "Main Report", "description": "A description of the report", "published": "1994-08-12T11:00:00.000Z",
     "object_refs": ["intrusion-set--a", "report--ab"], "labels": ["intrusion-set"]},
    {
        "type": "report", "id": "report--ab", "created": "1993-06-17T11:00:00.000Z",
        "modified": "1993-06-17T11:00:00.000Z", "name": "Sub Report", "description": "A description of the report",
        "published": "1994-08-12T11:00:00.000Z",
        "object_refs": ["attack-pattern--01a5a209-b94c-450b-b7f9-946497d91055",
                        "campaign--95c0884b-71e7-40fd-9307-626634425a93",
                        "course-of-action--fd0da09e-a0b2-4018-9476-1a7edd809b59",
                        "identity--c6f27733-7387-4685-946e-3159d72ba15f",
                        "indicator--13a5365a-894f-47a3-9ce4-6cf85718419f",
                        "indicator--f2eb1d6c-df89-49e2-97f8-5c58706e9519",
                        "intrusion-set--98e7093d-a86a-44b5-b7b3-d89ca457ec78",
                        "malware--f351db0d-0667-4ca0-aed8-205bcef1d9a9",
                        "relationship--ff0a724d-2a3d-4ac1-9c7f-6340bded0d6f"],
        "labels": ["campaign"]
    }
]

CAMPAIGN_RESPONSE = [{
    "type": "campaign",
    "id": "campaign--f69de074-6abd-45a1-909f-51ef8fce808a",
    "created": "2020-04-24T13:40:41.386Z",
    "modified": "2020-08-03T14:55:56.362Z",
    "name": "Campaign 1 - [Endor] Maze Ransomware",
    "description": "Since the beginning of the calendar year",
    "first_seen": "2020-04-01T00:00:00.000Z",
    "last_seen": "2020-04-28T15:48:29.713Z"
}]

CAMPAIGN_INDICATOR = [{'fields': {'description': 'Since the beginning of the calendar year',
                                  'firstseenbysource': '2020-04-24T13:40:41.386Z',
                                  'modified': '2020-08-03T14:55:56.362Z',
                                  'reportedby': 'Unit42',
                                  'stixid': 'campaign--f69de074-6abd-45a1-909f-51ef8fce808a',
                                  'tags': []},
                       'rawJSON': {'created': '2020-04-24T13:40:41.386Z',
                                   'description': 'Since the beginning of the calendar year',
                                   'first_seen': '2020-04-01T00:00:00.000Z',
                                   'id': 'campaign--f69de074-6abd-45a1-909f-51ef8fce808a',
                                   'last_seen': '2020-04-28T15:48:29.713Z',
                                   'modified': '2020-08-03T14:55:56.362Z',
                                   'name': 'Campaign 1 - [Endor] Maze Ransomware',
                                   'type': 'campaign'},
                       'score': 3,
                       'type': 'Campaign',
                       'value': 'Campaign 1 - [Endor] Maze Ransomware'}]

REPORTS_INDICATORS = [
    {
        "fields": {
            "description": "A description of the report",
            "firstseenbysource": "1993-06-17T11:00:00.000Z",
            "published": "1994-08-12T11:00:00.000Z",
            "reportedby": "Unit42",
            "stixid": "report--a",
            "tags": ["intrusion-set"],
            "Report Object References": [
                {"objectstixid": "intrusion-set--a"},
                {
                    "objectstixid": "attack-pattern--01a5a209-b94c-450b-b7f9-946497d91055"
                },
                {"objectstixid": "campaign--95c0884b-71e7-40fd-9307-626634425a93"},
                {
                    "objectstixid": "course-of-action--fd0da09e-a0b2-4018-9476-1a7edd809b59"
                },
                {"objectstixid": "identity--c6f27733-7387-4685-946e-3159d72ba15f"},
                {"objectstixid": "indicator--13a5365a-894f-47a3-9ce4-6cf85718419f"},
                {"objectstixid": "indicator--f2eb1d6c-df89-49e2-97f8-5c58706e9519"},
                {"objectstixid": "intrusion-set--98e7093d-a86a-44b5-b7b3-d89ca457ec78"},
                {"objectstixid": "malware--f351db0d-0667-4ca0-aed8-205bcef1d9a9"},
            ],
            "report_types": [],
            "modified": "1993-06-17T11:00:00.000Z",
        },
        "rawJSON": {
            "unit42_created_date": "1993-06-17T11:00:00.000Z",
            "unit42_description": "A description of the report",
            "unit42_id": "report--a",
            "unit42_labels": ["intrusion-set"],
            "unit42_modified_date": "1993-06-17T11:00:00.000Z",
            "unit42_object_refs": ["intrusion-set--a", "report--ab"],
            "unit42_published": "1994-08-12T11:00:00.000Z",
        },
        "relationships": [],
        "score": 3,
        "type": "Report",
        "value": "[Unit42 ATOM] Main Report",
    },
    {
        "type": "Report",
        "value": "[Unit42 ATOM] Sub Report",
        "score": 3,
        "fields": {
            "stixid": "report--ab",
            "firstseenbysource": "1993-06-17T11:00:00.000Z",
            "modified": "1993-06-17T11:00:00.000Z",
            "description": "A description of the report",
            "published": "1994-08-12T11:00:00.000Z",
            "report_types": [],
            "tags": ["campaign"],
            "Report Object References": [
                {
                    "objectstixid": "attack-pattern--01a5a209-b94c-450b-b7f9-946497d91055"
                },
                {"objectstixid": "campaign--95c0884b-71e7-40fd-9307-626634425a93"},
                {
                    "objectstixid": "course-of-action--fd0da09e-a0b2-4018-9476-1a7edd809b59"
                },
                {"objectstixid": "identity--c6f27733-7387-4685-946e-3159d72ba15f"},
                {"objectstixid": "indicator--13a5365a-894f-47a3-9ce4-6cf85718419f"},
                {"objectstixid": "indicator--f2eb1d6c-df89-49e2-97f8-5c58706e9519"},
                {"objectstixid": "intrusion-set--98e7093d-a86a-44b5-b7b3-d89ca457ec78"},
                {"objectstixid": "malware--f351db0d-0667-4ca0-aed8-205bcef1d9a9"},
            ],
            "reportedby": "Unit42",
        },
        "rawJSON": {
            "unit42_id": "report--ab",
            "unit42_labels": ["campaign"],
            "unit42_published": "1994-08-12T11:00:00.000Z",
            "unit42_created_date": "1993-06-17T11:00:00.000Z",
            "unit42_modified_date": "1993-06-17T11:00:00.000Z",
            "unit42_description": "A description of the report",
            "unit42_object_refs": [
                "attack-pattern--01a5a209-b94c-450b-b7f9-946497d91055",
                "campaign--95c0884b-71e7-40fd-9307-626634425a93",
                "course-of-action--fd0da09e-a0b2-4018-9476-1a7edd809b59",
                "identity--c6f27733-7387-4685-946e-3159d72ba15f",
                "indicator--13a5365a-894f-47a3-9ce4-6cf85718419f",
                "indicator--f2eb1d6c-df89-49e2-97f8-5c58706e9519",
                "intrusion-set--98e7093d-a86a-44b5-b7b3-d89ca457ec78",
                "malware--f351db0d-0667-4ca0-aed8-205bcef1d9a9",
                "relationship--ff0a724d-2a3d-4ac1-9c7f-6340bded0d6f",
            ],
        },
        "relationships": [],
    },
]

INDICATORS_RESULT = {'fields': {'firstseenbysource': '2019-07-30T09:29:07.724Z',
                                'indicatoridentification': 'indicator--0025039e-f0b5-4ad2-aaab-5374fe3734be',
                                'modified': '2020-05-12T13:02:30.000000Z',
                                'reportedby': 'Unit42',
                                'tags': ['malicious-activity']},
                     'rawJSON': {'created': '2019-07-30T09:29:07.724Z',
                                 'id': 'indicator--0025039e-f0b5-4ad2-aaab-5374fe3734be',
                                 'labels': ['malicious-activity'],
                                 'modified': '2020-05-12T13:02:30.000000Z',
                                 'name': 'c1ec28bc82500bd70f95edcbdf9306746198bbc04a09793ca69bb87f2abdb839',
                                 'pattern': "[file:hashes.'SHA-256' = "
                                            "'c1ec28bc82500bd70f95edcbdf9306746198bbc04a09793ca69bb87f2abdb839']",
                                 'type': 'indicator',
                                 'valid_from': '2019-07-30T09:29:07.724Z'},
                     'score': 3,
                     'type': 'File',
                     'value': 'c1ec28bc82500bd70f95edcbdf9306746198bbc04a09793ca69bb87f2abdb839'}

ID_TO_OBJECT = {
    'indicator--01a5a209-b94c-450b-b7f9-946497d91055': {
        'external_references': '8.8.8.8',
        'description': 'description',
        'name': 'T111: Software Discovery',
        'pattern': "[ipv4-addr:value = '92.63.32.52']"},
    'indicator--fd0da09e-a0b2-4018-9476-1a7edd809b59': {
        'name': 'Deploy XSOAR Playbook',
        'x_panw_coa_bp_description': 'Deploy XSOAR Playbook - Phishing Investigation - Generic V2',
        'x_panw_coa_bp_title': 'Deploy XSOAR Playbook',
        'pattern': "[url:value = 'http://91.218.114.31/yyxtqylcto']"},
    'report--0f86dccd-29bd-46c6-83fd-e79ba040bf0': {
        "type": "report",
        "name": "Maze Ransomware"
    },
    "indicator--010bb9ad-5686-485d-97e5-93c2187e56ce": {
        "type": "indicator",
        "id": "indicator--01e860b3-67a6-4bf7-a885-c296c4fa5243",
        "name": "http://91.218.114.31/yyxtqylcto",
        "pattern": "[url:value = 'http://91.218.114.31/yyxtqylcto']",
    },
    "attack-pattern--01a5a209-b94c-450b-b7f9-946497d91055": {
        "type": "attack-pattern",
        "id": "attack-pattern--f2857333-11d4-45bf-b064-2c28d8525be5",
        "name": "T1564.004: NTFS File Attributes",
    },
    "indicator--0025039e-f0b5-4ad2-aaab-5374fe3734be": {
        "type": "indicator",
        "id": "indicator--003b9bb9-947c-458f-94ef-407345018e1a",
        "name": "92.63.32.52",
        "pattern": "[ipv4-addr:value = '92.63.32.52']"
    },
    "malware--00811855-d9b9-420d-9bd6-8fd63fbd335a": {
        "type": "malware",
        "id": "malware--53e619f7-936e-4f40-b518-9d3000102d44",
        "name": "Maze",
    },
    "attack-pattern--4bed873f-0b7d-41d4-b93a-b6905d1f90b0": {
        "type": "attack-pattern",
        "id": "attack-pattern--4bed873f-0b7d-41d4-b93a-b6905d1f90b0",
        "name": "T1497.003: Time Based Evasion",
        "x_mitre_is_subtechnique": True,
        "x_panw_parent_technique_subtechnique": "Virtualization/Sandbox Evasion: Time Based Evasion"
    }
}

PUBLICATIONS = [{'link': 'example.com', 'source': 'FireEye WMI 2015', 'title': 'Ballenthin'},
                {'link': 'https://msdn.microsoft.com/en-us/library/aa394582.aspx',
                 'source': 'MSDN WMI',
                 'title': 'Microsoft. (n.d.). Windows Management Instrumentation. Retrieved '
                          'April 27, 2016.'},
                {'link': 'https://technet.microsoft.com/en-us/library/cc787851.aspx',
                 'source': 'TechNet RPC',
                 'title': 'Microsoft. (2003, March 28). What Is RPC?. Retrieved June 12, '
                          '2016.'},
                {'link': 'https://en.wikipedia.org/wiki/Server_Message_Block',
                 'source': 'Wikipedia SMB',
                 'title': 'Wikipedia. (2016, June 12). Server Message Block. Retrieved June '
                          '12, 2016.'}]

ATTACK_PATTERN_INDICATOR = [
    {
        "fields": {
            "description": "Windows Management",
            "firstseenbysource": "2018-08-03T19:54:02.821Z",
            "killchainphases": ["Installation", "Execution"],
            "mitreid": "T1047",
            "modified": "2020-05-12T13:02:30.000Z",
            "operatingsystemrefs": ["Windows"],
            "publications": [
                {
                    "link": "example.com",
                    "source": "FireEye WMI 2015",
                    "title": "Ballenthin",
                },
                {
                    "link": "https://msdn.microsoft.com/en-us/library/aa394582.aspx",
                    "source": "MSDN WMI",
                    "title": "Microsoft. (n.d.). Windows Management "
                    "Instrumentation. Retrieved April 27, "
                    "2016.",
                },
                {
                    "link": "https://technet.microsoft.com/en-us/library/cc787851.aspx",
                    "source": "TechNet RPC",
                    "title": "Microsoft. (2003, March 28). What Is "
                    "RPC?. Retrieved June 12, 2016.",
                },
                {
                    "link": "https://en.wikipedia.org/wiki/Server_Message_Block",
                    "source": "Wikipedia SMB",
                    "title": "Wikipedia. (2016, June 12). Server "
                    "Message Block. Retrieved June 12, "
                    "2016.",
                },
            ],
            "reportedby": "Unit42",
            "stixid": "attack-pattern--01a5a209-b94c-450b-b7f9-946497d91055",
            "tags": ["T1047"],
        },
        "rawJSON": {
            "created": "2018-08-03T19:54:02.821Z",
            "created_by_ref": "identity--c78cb6e5-0c4b-4611-8297-d1b8b55e40b5",
            "description": "Windows Management",
            "external_references": [
                {
                    "description": "Ballenthin",
                    "source_name": "FireEye WMI 2015",
                    "url": "example.com",
                },
                {
                    "external_id": "T1047",
                    "source_name": "mitre-attack",
                    "url": "https://attack.mitre.org/techniques/T1047",
                },
                {
                    "description": "Microsoft. (n.d.). Windows Management Instrumentation. Retrieved April 27, 2016.",
                    "source_name": "MSDN WMI",
                    "url": "https://msdn.microsoft.com/en-us/library/aa394582.aspx",
                },
                {
                    "description": "Microsoft. (2003, March 28). What Is RPC?. Retrieved June 12, 2016.",
                    "source_name": "TechNet RPC",
                    "url": "https://technet.microsoft.com/en-us/library/cc787851.aspx",
                },
                {
                    "description": "Wikipedia. (2016, June 12). Server Message Block. Retrieved June 12, 2016.",
                    "source_name": "Wikipedia SMB",
                    "url": "https://en.wikipedia.org/wiki/Server_Message_Block",
                },
            ],
            "id": "attack-pattern--01a5a209-b94c-450b-b7f9-946497d91055",
            "kill_chain_phases": [
                {"kill_chain_name": "lockheed", "phase_name": "installation"},
                {"kill_chain_name": "mitre-attack", "phase_name": "execution"},
            ],
            "modified": "2020-05-12T13:02:30.000000Z",
            "name": "T1047: Windows Management Instrumentation",
            "object_marking_refs": [
                "marking-definition--fa42a846-8d90-4e51-bc29-71d5b4802168"
            ],
            "type": "attack-pattern",
            "x_mitre_data_sources": [
                "Authentication logs",
                "Netflow/Enclave netflow",
                "Process command-line parameters",
                "Process monitoring",
            ],
            "x_mitre_detection": ["Monitor network traffic"],
            "x_mitre_permissions_required": ["Administrator", "User"],
            "x_mitre_platforms": ["Windows"],
            "x_mitre_remote_support": "true",
            "x_mitre_system_requirements": ["WMI service"],
            "x_mitre_version": "1.0",
        },
        "type": "Attack Pattern",
        "score": 2,
        "value": "Windows Management Instrumentation",
    }
]

STIX_ATTACK_PATTERN_INDICATOR = [
    {
        "fields": {
            "stixdescription": "Windows Management",
            "firstseenbysource": "2018-08-03T19:54:02.821Z",
            "stixkillchainphases": ["Installation", "Execution"],
            "mitreid": "T1047",
            "modified": "2020-05-12T13:02:30.000Z",
            "operatingsystemrefs": ["Windows"],
            "publications": [
                {
                    "link": "example.com",
                    "source": "FireEye WMI 2015",
                    "title": "Ballenthin",
                },
                {
                    "link": "https://msdn.microsoft.com/en-us/library/aa394582.aspx",
                    "source": "MSDN WMI",
                    "title": "Microsoft. (n.d.). Windows Management "
                    "Instrumentation. Retrieved April 27, "
                    "2016.",
                },
                {
                    "link": "https://technet.microsoft.com/en-us/library/cc787851.aspx",
                    "source": "TechNet RPC",
                    "title": "Microsoft. (2003, March 28). What Is "
                    "RPC?. Retrieved June 12, 2016.",
                },
                {
                    "link": "https://en.wikipedia.org/wiki/Server_Message_Block",
                    "source": "Wikipedia SMB",
                    "title": "Wikipedia. (2016, June 12). Server "
                    "Message Block. Retrieved June 12, "
                    "2016.",
                },
            ],
            "reportedby": "Unit42",
            "stixid": "attack-pattern--01a5a209-b94c-450b-b7f9-946497d91055",
            "tags": ["T1047"],
        },
        "rawJSON": {
            "created": "2018-08-03T19:54:02.821Z",
            "created_by_ref": "identity--c78cb6e5-0c4b-4611-8297-d1b8b55e40b5",
            "description": "Windows Management",
            "external_references": [
                {
                    "description": "Ballenthin",
                    "source_name": "FireEye WMI 2015",
                    "url": "example.com",
                },
                {
                    "external_id": "T1047",
                    "source_name": "mitre-attack",
                    "url": "https://attack.mitre.org/techniques/T1047",
                },
                {
                    "description": "Microsoft. (n.d.). Windows Management Instrumentation. Retrieved April 27, 2016.",
                    "source_name": "MSDN WMI",
                    "url": "https://msdn.microsoft.com/en-us/library/aa394582.aspx",
                },
                {
                    "description": "Microsoft. (2003, March 28). What Is RPC?. Retrieved June 12, 2016.",
                    "source_name": "TechNet RPC",
                    "url": "https://technet.microsoft.com/en-us/library/cc787851.aspx",
                },
                {
                    "description": "Wikipedia. (2016, June 12). Server Message Block. Retrieved June 12, 2016.",
                    "source_name": "Wikipedia SMB",
                    "url": "https://en.wikipedia.org/wiki/Server_Message_Block",
                },
            ],
            "id": "attack-pattern--01a5a209-b94c-450b-b7f9-946497d91055",
            "kill_chain_phases": [
                {"kill_chain_name": "lockheed", "phase_name": "installation"},
                {"kill_chain_name": "mitre-attack", "phase_name": "execution"},
            ],
            "modified": "2020-05-12T13:02:30.000000Z",
            "name": "T1047: Windows Management Instrumentation",
            "object_marking_refs": [
                "marking-definition--fa42a846-8d90-4e51-bc29-71d5b4802168"
            ],
            "type": "attack-pattern",
            "x_mitre_data_sources": [
                "Authentication logs",
                "Netflow/Enclave netflow",
                "Process command-line parameters",
                "Process monitoring",
            ],
            "x_mitre_detection": ["Monitor network traffic"],
            "x_mitre_permissions_required": ["Administrator", "User"],
            "x_mitre_platforms": ["Windows"],
            "x_mitre_remote_support": "true",
            "x_mitre_system_requirements": ["WMI service"],
            "x_mitre_version": "1.0",
        },
        "type": "STIX Attack Pattern",
        "score": 2,
        "value": "Windows Management Instrumentation",
    }
]

COURSE_OF_ACTION_DATA = [{
    "type": "course-of-action",
    "id": "course-of-action--00d97976-e97e-4878-b530-9f37d7a3e2e5",
    "name": "Deploy XSOAR Playbook - Phishing Investigation - Generic V2",
    "created": "2020-06-23T19:50:31.722Z",
    "modified": "2020-09-04T13:59:35.883Z"
},
    {
        "type": "course-of-action",
        "id": "course-of-action--02d40837-4b7a-4bd1-a3c6-1cb4695e02e2",
        "name": "Ensure that all zones have Zone Protection Profiles with all Reconnaissance Protection settings enabled.",
        "created": "2020-06-23T19:50:31.722Z",
        "modified": "2020-06-26T19:00:21.151Z",
        "description": "Enable all three scan options in a Zone Protection profile.",
        "x_panw_coa_bp_section_number": "6",
        "x_panw_coa_bp_recommendation_number": "6.18",
        "x_panw_coa_bp_title": "Ensure that all zones have Zone Protection Profiles.",
        "x_panw_coa_bp_status": "published",
        "x_panw_coa_bp_scoring_status": "full",
        "x_panw_coa_bp_description": "Enable all three scan options in a Zone Protection profile.",
        "x_panw_coa_bp_rationale_statement": "Port scans and host sweeps are common in the reconnaissance phase.",
        "x_panw_coa_bp_remediation_procedure": "Navigate to `Network > Network Profiles > Zone Protection.",
        "x_panw_coa_bp_audit_procedure": "Navigate to `Network > Network Profiles > Zone Protection.",
        "x_panw_coa_bp_impact_statement": "Not configuring a Network Zone Protection Profile leaves an organization.",
        "x_panw_coa_bp_cis_controls": [
            "TITLE:Boundary Defense CONTROL:v7 12 DESCRIPTION:Boundary."
        ],
        "x_panw_coa_bp_references": [
            "network-network-profiles-zone-protection/reconnaissance-protection."
        ]
}]

COURSE_OF_ACTION_INDICATORS = [{'fields': {'description': '',
                                           'firstseenbysource': '2020-06-23T19:50:31.722Z',
                                           'modified': '2020-09-04T13:59:35.883Z',
                                           'publications': [],
                                           'reportedby': 'Unit42',
                                           'stixid': 'course-of-action--00d97976-e97e-4878-b530-9f37d7a3e2e5',
                                           'tags': []},
                                'rawJSON': {'type': 'course-of-action',
                                            'id': 'course-of-action--00d97976-e97e-4878-b530-9f37d7a3e2e5',
                                            'name': 'Deploy XSOAR Playbook - Phishing Investigation - Generic V2',
                                            'created': '2020-06-23T19:50:31.722Z',
                                            'modified': '2020-09-04T13:59:35.883Z'},
                                'score': 0,
                                'type': 'Course of Action',
                                'value': 'Deploy XSOAR Playbook - Phishing Investigation - Generic V2'},
                               {'fields': {'description': 'Enable all three scan options in a Zone '
                                                          'Protection profile.',
                                           'firstseenbysource': '2020-06-23T19:50:31.722Z',
                                           'modified': '2020-06-26T19:00:21.151Z',
                                           'publications': [],
                                           'reportedby': 'Unit42',
                                           'stixid': 'course-of-action--02d40837-4b7a-4bd1-a3c6-1cb4695e02e2',
                                           'tags': []},
                                'rawJSON': {'type': 'course-of-action',
                                            'id': 'course-of-action--02d40837-4b7a-4bd1-a3c6-1cb4695e02e2',
                                            'name': 'Ensure that all zones have Zone Protection Profiles with all Reconnaissance Protection settings enabled.',
                                            'created': '2020-06-23T19:50:31.722Z',
                                            'modified': '2020-06-26T19:00:21.151Z',
                                            'description': 'Enable all three scan options in a Zone Protection profile.',
                                            'x_panw_coa_bp_section_number': '6',
                                            'x_panw_coa_bp_recommendation_number': '6.18',
                                            'x_panw_coa_bp_title': 'Ensure that all zones have Zone Protection Profiles.',
                                            'x_panw_coa_bp_status': 'published',
                                            'x_panw_coa_bp_scoring_status': 'full',
                                            'x_panw_coa_bp_description': 'Enable all three scan options in a Zone Protection profile.',
                                            'x_panw_coa_bp_remediation_procedure': 'Navigate to `Network > Network Profiles > Zone Protection.',
                                            'x_panw_coa_bp_rationale_statement': 'Port scans and host sweeps are common in the reconnaissance phase.',
                                            'x_panw_coa_bp_audit_procedure': 'Navigate to `Network > Network Profiles > Zone Protection.',
                                            'x_panw_coa_bp_impact_statement': 'Not configuring a Network Zone Protection Profile leaves an organization.',
                                            'x_panw_coa_bp_cis_controls': ['TITLE:Boundary Defense CONTROL:v7 12 DESCRIPTION:Boundary.'],
                                            'x_panw_coa_bp_references': ['network-network-profiles-zone-protection/reconnaissance-protection.']},
                                'score': 0,
                                'type': 'Course of Action',
                                'value': 'Ensure that all zones have Zone Protection Profiles with all '
                                         'Reconnaissance Protection settings enabled.'}]

COURSE_OF_ACTION_INDICATORS_WITH_TLP = [
    {
        "fields": {
            "description": "",
            "firstseenbysource": "2020-06-23T19:50:31.722Z",
            "modified": "2020-09-04T13:59:35.883Z",
            "publications": [],
            "reportedby": "Unit42",
            "stixid": "course-of-action--00d97976-e97e-4878-b530-9f37d7a3e2e5",
            "tags": [],
            "trafficlightprotocol": "WHITE",
        },
        "rawJSON": {
            "type": "course-of-action",
            "id": "course-of-action--00d97976-e97e-4878-b530-9f37d7a3e2e5",
            "name": "Deploy XSOAR Playbook - Phishing Investigation - Generic V2",
            "created": "2020-06-23T19:50:31.722Z",
            "modified": "2020-09-04T13:59:35.883Z",
        },
        "score": 0,
        "type": "Course of Action",
        "value": "Deploy XSOAR Playbook - Phishing Investigation - Generic V2",
    },
    {
        "fields": {
            "description": "Enable all three scan options in a Zone "
            "Protection profile.",
            "firstseenbysource": "2020-06-23T19:50:31.722Z",
            "modified": "2020-06-26T19:00:21.151Z",
            "publications": [],
            "reportedby": "Unit42",
            "stixid": "course-of-action--02d40837-4b7a-4bd1-a3c6-1cb4695e02e2",
            "tags": [],
            "trafficlightprotocol": "WHITE",
        },
        "rawJSON": {
            "type": "course-of-action",
            "id": "course-of-action--02d40837-4b7a-4bd1-a3c6-1cb4695e02e2",
            "name": "Ensure that all zones have Zone Protection Profiles with all Reconnaissance Protection settings enabled.",
            "created": "2020-06-23T19:50:31.722Z",
            "modified": "2020-06-26T19:00:21.151Z",
            "description": "Enable all three scan options in a Zone Protection profile.",
            "x_panw_coa_bp_section_number": "6",
            "x_panw_coa_bp_recommendation_number": "6.18",
            "x_panw_coa_bp_title": "Ensure that all zones have Zone Protection Profiles.",
            "x_panw_coa_bp_status": "published",
            "x_panw_coa_bp_scoring_status": "full",
            "x_panw_coa_bp_description": "Enable all three scan options in a Zone Protection profile.",
            "x_panw_coa_bp_remediation_procedure": "Navigate to `Network > Network Profiles > Zone Protection.",
            "x_panw_coa_bp_rationale_statement": "Port scans and host sweeps are common in the reconnaissance phase.",
            "x_panw_coa_bp_audit_procedure": "Navigate to `Network > Network Profiles > Zone Protection.",
            "x_panw_coa_bp_impact_statement": "Not configuring a Network Zone Protection Profile leaves an organization.",
            "x_panw_coa_bp_cis_controls": [
                "TITLE:Boundary Defense CONTROL:v7 12 DESCRIPTION:Boundary."
            ],
            "x_panw_coa_bp_references": [
                "network-network-profiles-zone-protection/reconnaissance-protection."
            ],
        },
        "score": 0,
        "type": "Course of Action",
        "value": "Ensure that all zones have Zone Protection Profiles with all "
        "Reconnaissance Protection settings enabled.",
    },
]

DUMMY_INDICATOR_WITH_RELATIONSHIP_LIST = {
    'relationships': [{'entityA': '0f11fb955df07afc1912312f276c7fa3794ab85cd9f03b197c8bdbefb215fe92',
                       'entityAFamily': 'Indicator',
                       'entityAType': 'File',
                       'entityB': 'Windows Management Instrumentation',
                       'entityBFamily': 'Indicator',
                       'entityBType': 'Attack Pattern',
                       'fields': {'firstseenbysource': '2019-10-11T18:43:46.039Z',
                                  'lastseenbysource': '2020-05-12T13:02:30.000000Z'},
                       'name': 'indicated-by',
                       'reverseName': 'indicator-of',
                       'type': 'IndicatorToIndicator'},
                      {'entityA': 'c1ec28bc82500bd70f95edcbdf9306746198bbc04a09793ca69bb87f2abdb839',
                       'entityAFamily': 'Indicator',
                       'entityAType': 'File',
                       'entityB': 'Muirim',
                       'entityBFamily': 'Indicator',
                       'entityBType': 'Malware',
                       'fields': {'firstseenbysource': '2019-10-11T18:43:46.039Z',
                                  'lastseenbysource': '2020-05-12T13:02:30.000000Z'},
                       'name': 'indicated-by',
                       'reverseName': 'indicator-of',
                       'type': 'IndicatorToIndicator'}, {}],
    'value': '$$DummyIndicator$$'}

INTRUSION_SET_DATA = [
    {"type": "intrusion-set",
     "id": "intrusion-set--4e3fe19c-cb72-499a-a357-eb44b5717a3a",
     "created": "2020-04-24T13:40:41.386Z",
     "modified": "2020-04-28T14:13:45.924Z",
     "name": "[Endor] Maze Ransomware"}
]


FETCH_RESULTS = [
    {
        "value": "c1ec28bc82500bd70f95edcbdf9306746198bbc04a09793ca69bb87f2abdb839",
        "type": "File",
        "score": 3,
        "rawJSON": {
            "created": "2019-07-30T09:29:07.724Z",
            "id": "indicator--0025039e-f0b5-4ad2-aaab-5374fe3734be",
            "labels": [
                "malicious-activity"
            ],
            "modified": "2020-05-12T13:02:30.000000Z",
            "name": "c1ec28bc82500bd70f95edcbdf9306746198bbc04a09793ca69bb87f2abdb839",
            "pattern": "[file:hashes.'SHA-256' = 'c1ec28bc82500bd70f95edcbdf9306746198bbc04a09793ca69bb87f2abdb839']",
            "type": "indicator",
            "valid_from": "2019-07-30T09:29:07.724Z"
        },
        "fields": {
            "firstseenbysource": "2019-07-30T09:29:07.724Z",
            "indicatoridentification": "indicator--0025039e-f0b5-4ad2-aaab-5374fe3734be",
            "tags": [
                "malicious-activity"
            ],
            "modified": "2020-05-12T13:02:30.000000Z",
            "reportedby": "Unit42"
        }
    },
    {
        "value": "e6ecb146f469d243945ad8a5451ba1129c5b190f7d50c64580dbad4b8246f88e",
        "type": "File",
        "score": 3,
        "rawJSON": {
            "created": "2019-01-08T16:40:53.572Z",
            "id": "indicator--002e6e49-8099-42aa-a379-03c927c860a1",
            "labels": [
                "malicious-activity"
            ],
            "modified": "2020-05-12T13:02:30.000000Z",
            "name": "e6ecb146f469d243945ad8a5451ba1129c5b190f7d50c64580dbad4b8246f88e",
            "pattern": "[file:hashes.'SHA-256' = 'e6ecb146f469d243945ad8a5451ba1129c5b190f7d50c64580dbad4b8246f88e']",
            "type": "indicator",
            "valid_from": "2019-01-08T16:40:53.572Z"
        },
        "fields": {
            "firstseenbysource": "2019-01-08T16:40:53.572Z",
            "indicatoridentification": "indicator--002e6e49-8099-42aa-a379-03c927c860a1",
            "tags": [
                "malicious-activity"
            ],
            "modified": "2020-05-12T13:02:30.000000Z",
            "reportedby": "Unit42"
        }
    },
    {
        "value": "1.1.1.1",
        "type": "IP",
        "score": 3,
        "rawJSON": {
            "created": "2020-05-05T20:48:16.115Z",
            "id": "indicator--003b9bb9-947c-458f-94ef-407345018e1a",
            "labels": [
                "malicious-activity"
            ],
            "modified": "2020-05-12T13:02:30.000000Z",
            "name": "1.1.1.1",
            "pattern": "[ipv4-addr:value = '1.1.1.1']",
            "type": "indicator",
            "valid_from": "2020-05-05T20:48:16.115Z"
        },
        "fields": {
            "firstseenbysource": "2020-05-05T20:48:16.115Z",
            "indicatoridentification": "indicator--003b9bb9-947c-458f-94ef-407345018e1a",
            "tags": [
                "malicious-activity"
            ],
            "modified": "2020-05-12T13:02:30.000000Z",
            "reportedby": "Unit42"
        }
    },
    {
        "value": "3b1da8ad68a5a545977946cad0f798923117ef6db6693f7297950961458356b3",
        "type": "File",
        "score": 3,
        "rawJSON": {
            "created": "2018-08-03T20:30:58.705Z",
            "id": "indicator--004b4557-bc08-4373-b467-e8ff3aeafdf8",
            "labels": [
                "malicious-activity"
            ],
            "modified": "2020-05-12T13:02:30.000000Z",
            "name": "3b1da8ad68a5a545977946cad0f798923117ef6db6693f7297950961458356b3",
            "pattern": "[file:hashes.'SHA-256' = '3b1da8ad68a5a545977946cad0f798923117ef6db6693f7297950961458356b3']",
            "type": "indicator",
            "valid_from": "2018-08-03T20:30:58.705Z"
        },
        "fields": {
            "firstseenbysource": "2018-08-03T20:30:58.705Z",
            "indicatoridentification": "indicator--004b4557-bc08-4373-b467-e8ff3aeafdf8",
            "tags": [
                "malicious-activity"
            ],
            "modified": "2020-05-12T13:02:30.000000Z",
            "reportedby": "Unit42"
        }
    },
    {
        "value": "nf321ap.linkgetapp.nl/x5/",
        "type": "URL",
        "score": 3,
        "rawJSON": {
            "created": "2018-08-03T20:30:58.705Z",
            "id": "indicator--0079e6fc-f7cf-406a-ab75-aadbb786d1b1",
            "labels": [
                "malicious-activity"
            ],
            "modified": "2020-05-12T13:02:30.000000Z",
            "name": "nf321ap.linkgetapp.nl/x5/",
            "pattern": "[url:value = 'nf321ap.linkgetapp.nl/x5/']",
            "type": "indicator",
            "valid_from": "2018-08-03T20:30:58.705Z"
        },
        "fields": {
            "firstseenbysource": "2018-08-03T20:30:58.705Z",
            "indicatoridentification": "indicator--0079e6fc-f7cf-406a-ab75-aadbb786d1b1",
            "tags": [
                "malicious-activity"
            ],
            "modified": "2020-05-12T13:02:30.000000Z",
            "reportedby": "Unit42"
        }
    },
    {
        "value": "2014.zzux.com",
        "type": "Domain",
        "score": 3,
        "rawJSON": {
            "created": "2019-01-08T16:40:53.572Z",
            "id": "indicator--00ee4fd8-e48f-4658-822e-797b597e7c87",
            "labels": [
                "malicious-activity"
            ],
            "modified": "2020-05-12T13:02:30.000000Z",
            "name": "2014.zzux.com",
            "pattern": "[domain-name:value = '2014.zzux.com']",
            "type": "indicator",
            "valid_from": "2019-01-08T16:40:53.572Z"
        },
        "fields": {
            "firstseenbysource": "2019-01-08T16:40:53.572Z",
            "indicatoridentification": "indicator--00ee4fd8-e48f-4658-822e-797b597e7c87",
            "tags": [
                "malicious-activity"
            ],
            "modified": "2020-05-12T13:02:30.000000Z",
            "reportedby": "Unit42"
        }
    },
    {
        "value": "2014.zzux.com",
        "type": "Domain",
        "score": 3,
        "rawJSON": {
            "created": "2019-01-08T16:40:53.572Z",
            "id": "indicator--00ee4fd8-e48f-4658-822e-797b597e7c87",
            "labels": [
                "malicious-activity"
            ],
            "modified": "2020-05-12T13:02:30.000000Z",
            "name": "2014.zzux.com",
            "pattern": "[domain-name:value = '2014.zzux.com']",
            "type": "indicator",
            "valid_from": "2019-01-08T16:40:53.572Z"
        },
        "fields": {
            "firstseenbysource": "2019-01-08T16:40:53.572Z",
            "indicatoridentification": "indicator--00ee4fd8-e48f-4658-822e-797b597e7c87",
            "tags": [
                "malicious-activity"
            ],
            "modified": "2020-05-12T13:02:30.000000Z",
            "reportedby": "Unit42"
        }
    },
    {
        "value": "arubrabank.com",
        "type": "Domain",
        "score": 3,
        "rawJSON": {
            "created": "2019-07-23T13:50:52.999Z",
            "id": "indicator--01008cc5-96e6-41af-a3c7-e4fa9262fbc0",
            "labels": [
                "malicious-activity"
            ],
            "modified": "2020-05-12T13:02:30.000000Z",
            "name": "arubrabank.com",
            "pattern": "[domain-name:value = 'arubrabank.com']",
            "type": "indicator",
            "valid_from": "2019-07-23T13:50:52.999Z"
        },
        "fields": {
            "firstseenbysource": "2019-07-23T13:50:52.999Z",
            "indicatoridentification": "indicator--01008cc5-96e6-41af-a3c7-e4fa9262fbc0",
            "tags": [
                "malicious-activity"
            ],
            "modified": "2020-05-12T13:02:30.000000Z",
            "reportedby": "Unit42"
        }
    },
    {
        "value": "arubrabank.com",
        "type": "Domain",
        "score": 3,
        "rawJSON": {
            "created": "2019-07-23T13:50:52.999Z",
            "id": "indicator--01008cc5-96e6-41af-a3c7-e4fa9262fbc0",
            "labels": [
                "malicious-activity"
            ],
            "modified": "2020-05-12T13:02:30.000000Z",
            "name": "arubrabank.com",
            "pattern": "[domain-name:value = 'arubrabank.com']",
            "type": "indicator",
            "valid_from": "2019-07-23T13:50:52.999Z"
        },
        "fields": {
            "firstseenbysource": "2019-07-23T13:50:52.999Z",
            "indicatoridentification": "indicator--01008cc5-96e6-41af-a3c7-e4fa9262fbc0",
            "tags": [
                "malicious-activity"
            ],
            "modified": "2020-05-12T13:02:30.000000Z",
            "reportedby": "Unit42"
        }
    },
    {
        "value": "0f11fb955df07afc1912312f276c7fa3794ab85cd9f03b197c8bdbefb215fe92",
        "type": "File",
        "score": 3,
        "rawJSON": {
            "created": "2020-04-28T07:16:08.649Z",
            "id": "indicator--010bb9ad-5686-485d-97e5-93c2187e56ce",
            "labels": [
                "malicious-activity"
            ],
            "modified": "2020-05-12T13:02:30.000000Z",
            "name": "0f11fb955df07afc1912312f276c7fa3794ab85cd9f03b197c8bdbefb215fe92",
            "pattern": "[file:hashes.'SHA-256' = '0f11fb955df07afc1912312f276c7fa3794ab85cd9f03b197c8bdbefb215fe92']",
            "type": "indicator",
            "valid_from": "2020-04-28T07:16:08.649Z"
        },
        "fields": {
            "firstseenbysource": "2020-04-28T07:16:08.649Z",
            "indicatoridentification": "indicator--010bb9ad-5686-485d-97e5-93c2187e56ce",
            "tags": [
                "malicious-activity"
            ],
            "modified": "2020-05-12T13:02:30.000000Z",
            "reportedby": "Unit42"
        }
    },
    {
        "value": "ca5fb5814ec621f4b79d",
        "type": "File",
        "score": 3,
        "rawJSON": {
            "created": "2019-05-06T14:12:22.757Z",
            "id": "indicator--010c5a3e-823b-4267-8411-e38563fcBBBB",
            "labels": [
                "malicious-activity"
            ],
            "modified": "2020-05-12T13:02:30.000000Z",
            "name": "Jrdhtjydhjf.exe",
            "pattern": "[file:hashes.'SHA-256' = 'ca5fb5814ec621f4b79d']",
            "type": "indicator",
            "valid_from": "2019-05-06T14:12:22.757Z"
        },
        "fields": {
            "firstseenbysource": "2019-05-06T14:12:22.757Z",
            "indicatoridentification": "indicator--010c5a3e-823b-4267-8411-e38563fcBBBB",
            "tags": [
                "malicious-activity"
            ],
            "modified": "2020-05-12T13:02:30.000000Z",
            "reportedby": "Unit42",
            "associatedfilenames": "Jrdhtjydhjf.exe"
        }
    },
<<<<<<< HEAD
    {
        "value": "ca5fb5814ec621f4b79d",
        "type": "File",
        "score": 3,
        "rawJSON": {
            "created": "2019-05-06T14:12:22.757Z",
            "id": "indicator--010c5a3e-823b-4267-8411-e38563fcBBBB",
            "labels": ["malicious-activity"],
            "modified": "2020-05-12T13:02:30.000000Z",
            "name": "Jrdhtjydhjf.exe",
            "pattern": "[file:hashes.'SHA-256' = 'ca5fb5814ec621f4b79d']",
            "type": "indicator",
            "valid_from": "2019-05-06T14:12:22.757Z",
        },
        "fields": {
            "firstseenbysource": "2019-05-06T14:12:22.757Z",
            "indicatoridentification": "indicator--010c5a3e-823b-4267-8411-e38563fcBBBB",
            "tags": ["malicious-activity"],
            "modified": "2020-05-12T13:02:30.000000Z",
            "reportedby": "Unit42",
            "associatedfilenames": "Jrdhtjydhjf.exe",
        },
    },
=======
>>>>>>> 545493a5
    {
        "value": "$$DummyIndicator$$",
        "relationships": [
            {
                "name": "indicated-by",
                "reverseName": "indicator-of",
                "type": "IndicatorToIndicator",
                "entityA": "0f11fb955df07afc1912312f276c7fa3794ab85cd9f03b197c8bdbefb215fe92",
                "entityAFamily": "Indicator",
                "entityAType": "File",
                "entityB": "Windows Management Instrumentation",
                "entityBFamily": "Indicator",
                "entityBType": "Attack Pattern",
                "fields": {
                    "lastseenbysource": "2020-05-12T13:02:30.000000Z",
                    "firstseenbysource": "2019-10-11T18:43:46.039Z"
                }
            },
            {
                "name": "indicated-by",
                "reverseName": "indicator-of",
                "type": "IndicatorToIndicator",
                "entityA": "c1ec28bc82500bd70f95edcbdf9306746198bbc04a09793ca69bb87f2abdb839",
                "entityAFamily": "Indicator",
                "entityAType": "File",
                "entityB": "Muirim",
                "entityBFamily": "Indicator",
                "entityBType": "Malware",
                "fields": {
                    "lastseenbysource": "2020-05-12T13:02:30.000000Z",
                    "firstseenbysource": "2019-10-11T18:43:46.039Z"
                }
            },
            {}
        ]
    },
    {
        "type": "Report",
        "value": "[Unit42 ATOM] Main Report",
        "score": 3,
        "rawJSON": {
            "unit42_id": "report--a",
            "unit42_labels": [
                "intrusion-set"
            ],
            "unit42_published": "1994-08-12T11:00:00.000Z",
            "unit42_created_date": "1993-06-17T11:00:00.000Z",
            "unit42_modified_date": "1993-06-17T11:00:00.000Z",
            "unit42_description": "A description of the report",
            "unit42_object_refs": [
                "intrusion-set--a",
                "report--ab"
            ]
        },
        "relationships": [],
        "fields": {
            "stixid": "report--a",
            "firstseenbysource": "1993-06-17T11:00:00.000Z",
            "modified": "1993-06-17T11:00:00.000Z",
            "description": "A description of the report",
            "published": "1994-08-12T11:00:00.000Z",
            "report_types": [],
            "tags": [
                "intrusion-set"
            ],
            "Report Object References": [
<<<<<<< HEAD
                {"objectstixid": "intrusion-set--a"},
                {
                    "objectstixid": "attack-pattern--01a5a209-b94c-450b-b7f9-946497d91055"
                },
                {"objectstixid": "campaign--95c0884b-71e7-40fd-9307-626634425a93"},
                {
                    "objectstixid": "course-of-action--fd0da09e-a0b2-4018-9476-1a7edd809b59"
                },
                {"objectstixid": "identity--c6f27733-7387-4685-946e-3159d72ba15f"},
                {"objectstixid": "indicator--13a5365a-894f-47a3-9ce4-6cf85718419f"},
                {"objectstixid": "indicator--f2eb1d6c-df89-49e2-97f8-5c58706e9519"},
                {"objectstixid": "intrusion-set--98e7093d-a86a-44b5-b7b3-d89ca457ec78"},
                {"objectstixid": "malware--f351db0d-0667-4ca0-aed8-205bcef1d9a9"},
            ],
            "reportedby": "Unit42",
        },
        "rawJSON": {
            "unit42_id": "report--a",
            "unit42_labels": ["intrusion-set"],
            "unit42_published": "1994-08-12T11:00:00.000Z",
            "unit42_created_date": "1993-06-17T11:00:00.000Z",
            "unit42_modified_date": "1993-06-17T11:00:00.000Z",
            "unit42_description": "A description of the report",
            "unit42_object_refs": ["intrusion-set--a", "report--ab"],
        },
        "relationships": [
            {
                "name": "related-to",
                "reverseName": "related-to",
                "type": "IndicatorToIndicator",
                "entityA": "[Unit42 ATOM] Main Report",
                "entityAFamily": "Indicator",
                "entityAType": "Report",
                "entityB": "Windows Management Instrumentation",
                "entityBFamily": "Indicator",
                "entityBType": "Attack Pattern",
                "fields": {},
            },
            {
                "name": "related-to",
                "reverseName": "related-to",
                "type": "IndicatorToIndicator",
                "entityA": "[Unit42 ATOM] Main Report",
                "entityAFamily": "Indicator",
                "entityAType": "Report",
                "entityB": "XBash",
                "entityBFamily": "Indicator",
                "entityBType": "Malware",
                "fields": {},
            },
        ],
    },
    {
        "type": "Report",
        "value": "[Unit42 ATOM] Sub Report",
        "score": 3,
        "fields": {
            "stixid": "report--ab",
            "firstseenbysource": "1993-06-17T11:00:00.000Z",
            "modified": "1993-06-17T11:00:00.000Z",
            "description": "A description of the report",
            "published": "1994-08-12T11:00:00.000Z",
            "report_types": [],
            "tags": ["campaign"],
            "Report Object References": [
                {
                    "objectstixid": "attack-pattern--01a5a209-b94c-450b-b7f9-946497d91055"
                },
                {"objectstixid": "campaign--95c0884b-71e7-40fd-9307-626634425a93"},
                {
                    "objectstixid": "course-of-action--fd0da09e-a0b2-4018-9476-1a7edd809b59"
                },
                {"objectstixid": "identity--c6f27733-7387-4685-946e-3159d72ba15f"},
                {"objectstixid": "indicator--13a5365a-894f-47a3-9ce4-6cf85718419f"},
                {"objectstixid": "indicator--f2eb1d6c-df89-49e2-97f8-5c58706e9519"},
                {"objectstixid": "intrusion-set--98e7093d-a86a-44b5-b7b3-d89ca457ec78"},
                {"objectstixid": "malware--f351db0d-0667-4ca0-aed8-205bcef1d9a9"},
            ],
            "reportedby": "Unit42",
        },
        "rawJSON": {
            "unit42_id": "report--ab",
            "unit42_labels": ["campaign"],
            "unit42_published": "1994-08-12T11:00:00.000Z",
            "unit42_created_date": "1993-06-17T11:00:00.000Z",
            "unit42_modified_date": "1993-06-17T11:00:00.000Z",
            "unit42_description": "A description of the report",
            "unit42_object_refs": [
                "attack-pattern--01a5a209-b94c-450b-b7f9-946497d91055",
                "campaign--95c0884b-71e7-40fd-9307-626634425a93",
                "course-of-action--fd0da09e-a0b2-4018-9476-1a7edd809b59",
                "identity--c6f27733-7387-4685-946e-3159d72ba15f",
                "indicator--13a5365a-894f-47a3-9ce4-6cf85718419f",
                "indicator--f2eb1d6c-df89-49e2-97f8-5c58706e9519",
                "intrusion-set--98e7093d-a86a-44b5-b7b3-d89ca457ec78",
                "malware--f351db0d-0667-4ca0-aed8-205bcef1d9a9",
                "relationship--ff0a724d-2a3d-4ac1-9c7f-6340bded0d6f",
            ],
        },
        "relationships": [
            {
                "name": "related-to",
                "reverseName": "related-to",
                "type": "IndicatorToIndicator",
                "entityA": "[Unit42 ATOM] Sub Report",
                "entityAFamily": "Indicator",
                "entityAType": "Report",
                "entityB": "Windows Management Instrumentation",
                "entityBFamily": "Indicator",
                "entityBType": "Attack Pattern",
                "fields": {},
            },
            {
                "name": "related-to",
                "reverseName": "related-to",
                "type": "IndicatorToIndicator",
                "entityA": "[Unit42 ATOM] Sub Report",
                "entityAFamily": "Indicator",
                "entityAType": "Report",
                "entityB": "XBash",
                "entityBFamily": "Indicator",
                "entityBType": "Malware",
                "fields": {},
            },
        ],
=======
                {
                    "objectstixid": "intrusion-set--a"
                }
            ],
            "reportedby": "Unit42"
        }
>>>>>>> 545493a5
    },
    {
        "value": "Campaign 1 - [Endor] Maze Ransomware",
        "type": "Campaign",
        "score": 3,
        "rawJSON": {
            "type": "campaign",
            "id": "campaign--f69de074-6abd-45a1-909f-51ef8fce808a",
            "created": "2020-04-24T13:40:41.386Z",
            "modified": "2020-08-03T14:55:56.362Z",
            "name": "Campaign 1 - [Endor] Maze Ransomware",
            "description": "Since the beginning of the calendar year",
            "first_seen": "2020-04-01T00:00:00.000Z",
            "last_seen": "2020-04-28T15:48:29.713Z"
        },
        "fields": {
            "stixid": "campaign--f69de074-6abd-45a1-909f-51ef8fce808a",
            "firstseenbysource": "2020-04-24T13:40:41.386Z",
            "modified": "2020-08-03T14:55:56.362Z",
            "description": "Since the beginning of the calendar year",
            "tags": [],
            "reportedby": "Unit42"
        }
    },
    {
        "value": "Windows Management Instrumentation",
        "type": "STIX Attack Pattern",
        "score": 2,
        "rawJSON": {
            "created": "2018-08-03T19:54:02.821Z",
            "created_by_ref": "identity--c78cb6e5-0c4b-4611-8297-d1b8b55e40b5",
            "description": "Windows Management",
            "external_references": [
                {
                    "description": "Ballenthin",
                    "source_name": "FireEye WMI 2015",
                    "url": "example.com"
                },
                {
                    "external_id": "T1047",
                    "source_name": "mitre-attack",
                    "url": "https://attack.mitre.org/techniques/T1047"
                },
                {
                    "description": "Microsoft. (n.d.). Windows Management Instrumentation. Retrieved April 27, 2016.",
                    "source_name": "MSDN WMI",
                    "url": "https://msdn.microsoft.com/en-us/library/aa394582.aspx"
                },
                {
                    "description": "Microsoft. (2003, March 28). What Is RPC?. Retrieved June 12, 2016.",
                    "source_name": "TechNet RPC",
                    "url": "https://technet.microsoft.com/en-us/library/cc787851.aspx"
                },
                {
                    "description": "Wikipedia. (2016, June 12). Server Message Block. Retrieved June 12, 2016.",
                    "source_name": "Wikipedia SMB",
                    "url": "https://en.wikipedia.org/wiki/Server_Message_Block"
                }
            ],
            "id": "attack-pattern--01a5a209-b94c-450b-b7f9-946497d91055",
            "kill_chain_phases": [
                {
                    "kill_chain_name": "lockheed",
                    "phase_name": "installation"
                },
                {
                    "kill_chain_name": "mitre-attack",
                    "phase_name": "execution"
                }
            ],
            "modified": "2020-05-12T13:02:30.000000Z",
            "name": "T1047: Windows Management Instrumentation",
            "object_marking_refs": [
                "marking-definition--fa42a846-8d90-4e51-bc29-71d5b4802168"
            ],
            "type": "attack-pattern",
            "x_mitre_data_sources": [
                "Authentication logs",
                "Netflow/Enclave netflow",
                "Process command-line parameters",
                "Process monitoring"
            ],
            "x_mitre_detection": [
                "Monitor network traffic"
            ],
            "x_mitre_permissions_required": [
                "Administrator",
                "User"
            ],
            "x_mitre_platforms": [
                "Windows"
            ],
            "x_mitre_remote_support": "true",
            "x_mitre_system_requirements": [
                "WMI service"
            ],
            "x_mitre_version": "1.0"
        },
        "fields": {
            "stixid": "attack-pattern--01a5a209-b94c-450b-b7f9-946497d91055",
            "firstseenbysource": "2018-08-03T19:54:02.821Z",
            "modified": "2020-05-12T13:02:30.000Z",
            "operatingsystemrefs": [
                "Windows"
            ],
            "publications": [
                {
                    "link": "example.com",
                    "title": "Ballenthin",
                    "source": "FireEye WMI 2015"
                },
                {
                    "link": "https://msdn.microsoft.com/en-us/library/aa394582.aspx",
                    "title": "Microsoft. (n.d.). Windows Management Instrumentation. Retrieved April 27, 2016.",
                    "source": "MSDN WMI"
                },
                {
                    "link": "https://technet.microsoft.com/en-us/library/cc787851.aspx",
                    "title": "Microsoft. (2003, March 28). What Is RPC?. Retrieved June 12, 2016.",
                    "source": "TechNet RPC"
                },
                {
                    "link": "https://en.wikipedia.org/wiki/Server_Message_Block",
                    "title": "Wikipedia. (2016, June 12). Server Message Block. Retrieved June 12, 2016.",
                    "source": "Wikipedia SMB"
                }
            ],
            "tags": [
                "T1047"
            ],
            "stixkillchainphases": [
                "Installation",
                "Execution"
            ],
            "stixdescription": "Windows Management",
            "reportedby": "Unit42",
            "mitreid": "T1047"
        }
    },
    {
        "value": "Deploy XSOAR Playbook - Phishing Investigation - Generic V2",
        "type": "Course of Action",
        "score": 0,
        "rawJSON": {
            "type": "course-of-action",
            "id": "course-of-action--00d97976-e97e-4878-b530-9f37d7a3e2e5",
            "name": "Deploy XSOAR Playbook - Phishing Investigation - Generic V2",
            "created": "2020-06-23T19:50:31.722Z",
            "modified": "2020-09-04T13:59:35.883Z"
        },
        "fields": {
            "stixid": "course-of-action--00d97976-e97e-4878-b530-9f37d7a3e2e5",
            "firstseenbysource": "2020-06-23T19:50:31.722Z",
            "modified": "2020-09-04T13:59:35.883Z",
            "description": "",
            "publications": [],
            "tags": [],
            "reportedby": "Unit42"
        }
    },
    {
        "value": "Ensure that all zones have Zone Protection Profiles with all Reconnaissance Protection settings enabled.",
        "type": "Course of Action",
        "score": 0,
        "rawJSON": {
            "type": "course-of-action",
            "id": "course-of-action--02d40837-4b7a-4bd1-a3c6-1cb4695e02e2",
            "name": "Ensure that all zones have Zone Protection Profiles with all Reconnaissance Protection settings enabled.",
            "created": "2020-06-23T19:50:31.722Z",
            "modified": "2020-06-26T19:00:21.151Z",
            "description": "Enable all three scan options in a Zone Protection profile.",
            "x_panw_coa_bp_section_number": "6",
            "x_panw_coa_bp_recommendation_number": "6.18",
            "x_panw_coa_bp_title": "Ensure that all zones have Zone Protection Profiles.",
            "x_panw_coa_bp_status": "published",
            "x_panw_coa_bp_scoring_status": "full",
            "x_panw_coa_bp_description": "Enable all three scan options in a Zone Protection profile.",
            "x_panw_coa_bp_rationale_statement": "Port scans and host sweeps are common in the reconnaissance phase.",
            "x_panw_coa_bp_remediation_procedure": "Navigate to `Network > Network Profiles > Zone Protection.",
            "x_panw_coa_bp_audit_procedure": "Navigate to `Network > Network Profiles > Zone Protection.",
            "x_panw_coa_bp_impact_statement": "Not configuring a Network Zone Protection Profile leaves an organization.",
            "x_panw_coa_bp_cis_controls": [
                "TITLE:Boundary Defense CONTROL:v7 12 DESCRIPTION:Boundary."
            ],
            "x_panw_coa_bp_references": [
                "network-network-profiles-zone-protection/reconnaissance-protection."
            ]
        },
        "fields": {
            "stixid": "course-of-action--02d40837-4b7a-4bd1-a3c6-1cb4695e02e2",
            "firstseenbysource": "2020-06-23T19:50:31.722Z",
            "modified": "2020-06-26T19:00:21.151Z",
            "description": "Enable all three scan options in a Zone Protection profile.",
            "publications": [],
            "tags": [],
            "reportedby": "Unit42"
        }
    },
    {
        "value": "[Endor] Maze Ransomware",
        "type": "Intrusion Set",
        "score": 3,
        "rawJSON": {
            "type": "intrusion-set",
            "id": "intrusion-set--4e3fe19c-cb72-499a-a357-eb44b5717a3a",
            "created": "2020-04-24T13:40:41.386Z",
            "modified": "2020-04-28T14:13:45.924Z",
            "name": "[Endor] Maze Ransomware"
        },
        "fields": {
            "stixid": "intrusion-set--4e3fe19c-cb72-499a-a357-eb44b5717a3a",
            "firstseenbysource": "2020-04-24T13:40:41.386Z",
            "modified": "2020-04-28T14:13:45.924Z",
            "description": "",
            "publications": [],
            "tags": [],
            "reportedby": "Unit42"
        }
    },
    {
        "value": "XBash",
        "type": "Malware",
        "score": 3,
        "rawJSON": {
            "created": "2019-10-11T16:13:15.086Z",
            "description": " Xbash is an all-in-one Linux malware formed botnet and ransomware developed by Iron cybercrime group. Xbash was aiming to discover unprotected services, deleting the victim's MySQL, PostgreSQL and MongoDB databases and demands a ransom in BitCoins.",
            "id": "malware--f351db0d-0667-4ca0-aed8-205bcef1d9a9",
            "labels": [
                "ransomware"
            ],
            "modified": "2020-05-12T13:02:30.000000Z",
            "name": "XBash",
            "type": "malware"
        },
        "fields": {
            "stixid": "malware--f351db0d-0667-4ca0-aed8-205bcef1d9a9",
            "firstseenbysource": "2019-10-11T16:13:15.086Z",
            "modified": "2020-05-12T13:02:30.000000Z",
            "description": " Xbash is an all-in-one Linux malware formed botnet and ransomware developed by Iron cybercrime group. Xbash was aiming to discover unprotected services, deleting the victim's MySQL, PostgreSQL and MongoDB databases and demands a ransom in BitCoins.",
            "malware_types": [],
            "ismalwarefamily": False,
            "aliases": [],
            "kill_chain_phases": [],
            "os_execution_envs": [],
            "architecture": [],
            "capabilities": [],
            "samples": [],
            "tags": []
        }
    },
    {
        "value": "CARROTBALL",
        "type": "Malware",
        "score": 3,
        "rawJSON": {
            "created": "2020-01-16T16:07:12.459Z",
            "description": "CARROTBALL is a simple FTP-based downloader first found embedded in a targeted macro document associated with Konni activity as part of the Fractured Statue campaign. Its most common observed payload is the Syscon backdoor. ",
            "id": "malware--f6b7cb46-766c-44df-9d4e-14a90d90957b",
            "labels": [
                "dropper"
            ],
            "modified": "2020-05-12T13:02:30.000000Z",
            "name": "CARROTBALL",
            "type": "malware"
        },
        "fields": {
            "stixid": "malware--f6b7cb46-766c-44df-9d4e-14a90d90957b",
            "firstseenbysource": "2020-01-16T16:07:12.459Z",
            "modified": "2020-05-12T13:02:30.000000Z",
            "description": "CARROTBALL is a simple FTP-based downloader first found embedded in a targeted macro document associated with Konni activity as part of the Fractured Statue campaign. Its most common observed payload is the Syscon backdoor. ",
            "malware_types": [],
            "ismalwarefamily": False,
            "aliases": [],
            "kill_chain_phases": [],
            "os_execution_envs": [],
            "architecture": [],
            "capabilities": [],
            "samples": [],
            "tags": []
        }
    },
    {
        "value": "NanoCoreRAT",
        "type": "Malware",
        "score": 3,
        "rawJSON": {
            "created": "2019-10-10T17:21:26.557Z",
            "description": " NanocoreRAT is a Trojan that opens a back door and steals information from the compromised computer. It also allows a remote attacker to execute various commands on the infected system. It may achieve persistence on the targeted system by modifying the Registry.",
            "id": "malware--f8deccc7-5da9-4755-8c5a-7e4bea2547b0",
            "labels": [
                "remote-access-trojan"
            ],
            "modified": "2020-05-12T13:02:30.000000Z",
            "name": "NanoCoreRAT",
            "type": "malware"
        },
        "fields": {
            "stixid": "malware--f8deccc7-5da9-4755-8c5a-7e4bea2547b0",
            "firstseenbysource": "2019-10-10T17:21:26.557Z",
            "modified": "2020-05-12T13:02:30.000000Z",
            "description": " NanocoreRAT is a Trojan that opens a back door and steals information from the compromised computer. It also allows a remote attacker to execute various commands on the infected system. It may achieve persistence on the targeted system by modifying the Registry.",
            "malware_types": [],
            "ismalwarefamily": False,
            "aliases": [],
            "kill_chain_phases": [],
            "os_execution_envs": [],
            "architecture": [],
            "capabilities": [],
            "samples": [],
            "tags": []
        }
    },
    {
        "value": "Muirim",
        "type": "Malware",
        "score": 3,
        "rawJSON": {
            "created": "2019-10-10T17:55:12.389Z",
            "id": "malware--00811855-d9b9-420d-9bd6-8fd63fbd335a",
            "labels": [
                "backdoor"
            ],
            "modified": "2020-05-12T13:02:30.000000Z",
            "name": "Muirim",
            "type": "malware"
        },
        "fields": {
            "stixid": "malware--00811855-d9b9-420d-9bd6-8fd63fbd335a",
            "firstseenbysource": "2019-10-10T17:55:12.389Z",
            "modified": "2020-05-12T13:02:30.000000Z",
            "description": "",
            "malware_types": [],
            "ismalwarefamily": False,
            "aliases": [],
            "kill_chain_phases": [],
            "os_execution_envs": [],
            "architecture": [],
            "capabilities": [],
            "samples": [],
            "tags": []
        }
    },
    {
        "value": "Muirim2",
        "type": "Malware",
        "score": 3,
        "rawJSON": {
            "created": "2019-10-10T17:55:12.389Z",
            "id": "malware--00811855-d9b9-420d-9bd6-8fd63fbd335b",
            "labels": [
                "backdoor"
            ],
            "modified": "2020-05-12T13:02:30.000000Z",
            "name": "Muirim2",
            "type": "malware"
        },
        "fields": {
            "stixid": "malware--00811855-d9b9-420d-9bd6-8fd63fbd335b",
            "firstseenbysource": "2019-10-10T17:55:12.389Z",
            "modified": "2020-05-12T13:02:30.000000Z",
            "description": "",
            "malware_types": [],
            "ismalwarefamily": False,
            "aliases": [],
            "kill_chain_phases": [],
            "os_execution_envs": [],
            "architecture": [],
            "capabilities": [],
            "samples": [],
            "tags": []
        }
    }
]

INDICATOR_WITH_RELATIONSHIP = {
    "type": "Report",
    "value": "[Unit42 ATOM] name",
    "score": 3,
    "rawJSON": {
        "unit42_id": "report--0f86dccd-29bd-46c6-83fd-e79ba040bf0",
        "unit42_labels": ["intrusion-set"],
        "unit42_published": "2020-07-30T16:55:31.554Z",
        "unit42_created_date": "2019-05-21T18:21:23.421Z",
        "unit42_modified_date": "2021-09-29T15:55:04.815Z",
        "unit42_description": "description",
        "unit42_object_refs": ["report--0f86dccd-29bd-46c6-83fd-e79ba040bf1"],
    },
    "relationships": [
        {
            "name": "related-to",
            "reverseName": "related-to",
            "type": "IndicatorToIndicator",
            "entityA": "[Unit42 ATOM] name",
            "entityAFamily": "Indicator",
            "entityAType": "Report",
            "entityB": "Campaign 1 - [Endor] Maze Ransomware",
            "entityBFamily": "Indicator",
            "entityBType": "Campaign",
            "fields": {},
        }
    ],
    "fields": {
        "stixid": "report--0f86dccd-29bd-46c6-83fd-e79ba040bf0",
        "firstseenbysource": "2019-05-21T18:21:23.421Z",
        "modified": "2021-09-29T15:55:04.815Z",
        "description": "description",
        "published": "2020-07-30T16:55:31.554Z",
        "report_types": [],
        "tags": ["intrusion-set"],
        "Report Object References": [
            {"objectstixid": "report--0f86dccd-29bd-46c6-83fd-e79ba040bf1"}
        ],
        "reportedby": "Unit42",
    },
}

FETCH_MOCK_RESPONSE = [
    {
        "created": "2019-05-21T18:21:23.421Z",
        "description": "description",
        "id": "report--0f86dccd-29bd-46c6-83fd-e79ba040bf0",
        "labels": [
            "intrusion-set"
        ],
        "modified": "2021-09-29T15:55:04.815Z",
        "name": "name",
                "object_refs": [
                    "report--0f86dccd-29bd-46c6-83fd-e79ba040bf1"
        ],
        "published": "2020-07-30T16:55:31.554Z",
        "type": "report"
    },
    {
        "created": "2019-05-21T18:21:23.550Z",
        "id": "report--0f86dccd-29bd-46c6-83fd-e79ba040bf1",
        "labels": [
            "campaign"
        ],
        "modified": "2021-09-29T15:55:04.815Z",
        "name": "name",
        "object_refs": [
                "campaign--f69de074-6abd-45a1-909f-51ef8fce808a"
        ],
        "published": "2019-10-11T15:26:10.706Z",
        "type": "report"
    }

]

REPORTS_INDICATORS_WITH_RELATIONSHIPS = {
    "type": "Report",
    "value": "[Unit42 ATOM] name",
    "score": 3,
    "rawJSON": {
            "unit42_id": "report--0f86dccd-29bd-46c6-83fd-e79ba040bf0",
            "unit42_labels": ["intrusion-set"],
            "unit42_published": "2020-07-30T16:55:31.554Z",
            "unit42_created_date": "2019-05-21T18:21:23.421Z",
            "unit42_modified_date": "2021-09-29T15:55:04.815Z",
            "unit42_description": "description",
            "unit42_object_refs": ["report--0f86dccd-29bd-46c6-83fd-e79ba040bf1"],
    },
    "relationships": [
        {
            "name": "related-to",
            "reverseName": "related-to",
            "type": "IndicatorToIndicator",
            "entityA": "[Unit42 ATOM] name",
            "entityAFamily": "Indicator",
            "entityAType": "Report",
            "entityB": "[Unit42 ATOM] name",
            "entityBFamily": "Indicator",
            "entityBType": "Report",
            "fields": {},
        },
        {
            "name": "related-to",
            "reverseName": "related-to",
            "type": "IndicatorToIndicator",
            "entityA": "[Unit42 ATOM] name",
            "entityAFamily": "Indicator",
            "entityAType": "Report",
            "entityB": "Campaign 1 - [Endor] Maze Ransomware",
            "entityBFamily": "Indicator",
            "entityBType": "Campaign",
            "fields": {},
        }
    ],
    "fields": {
        "stixid": "report--0f86dccd-29bd-46c6-83fd-e79ba040bf0",
        "firstseenbysource": "2019-05-21T18:21:23.421Z",
        "modified": "2021-09-29T15:55:04.815Z",
        "description": "description",
        "published": "2020-07-30T16:55:31.554Z",
        "report_types": [],
        "tags": ["intrusion-set"],
        "reportedby": "Unit42",
        "Report Object References": [{'objectstixid': 'report--0f86dccd-29bd-46c6-83fd-e79ba040bf1'}, {'objectstixid': 'campaign--f69de074-6abd-45a1-909f-51ef8fce808a'}]
    },
}<|MERGE_RESOLUTION|>--- conflicted
+++ resolved
@@ -1227,32 +1227,6 @@
             "associatedfilenames": "Jrdhtjydhjf.exe"
         }
     },
-<<<<<<< HEAD
-    {
-        "value": "ca5fb5814ec621f4b79d",
-        "type": "File",
-        "score": 3,
-        "rawJSON": {
-            "created": "2019-05-06T14:12:22.757Z",
-            "id": "indicator--010c5a3e-823b-4267-8411-e38563fcBBBB",
-            "labels": ["malicious-activity"],
-            "modified": "2020-05-12T13:02:30.000000Z",
-            "name": "Jrdhtjydhjf.exe",
-            "pattern": "[file:hashes.'SHA-256' = 'ca5fb5814ec621f4b79d']",
-            "type": "indicator",
-            "valid_from": "2019-05-06T14:12:22.757Z",
-        },
-        "fields": {
-            "firstseenbysource": "2019-05-06T14:12:22.757Z",
-            "indicatoridentification": "indicator--010c5a3e-823b-4267-8411-e38563fcBBBB",
-            "tags": ["malicious-activity"],
-            "modified": "2020-05-12T13:02:30.000000Z",
-            "reportedby": "Unit42",
-            "associatedfilenames": "Jrdhtjydhjf.exe",
-        },
-    },
-=======
->>>>>>> 545493a5
     {
         "value": "$$DummyIndicator$$",
         "relationships": [
@@ -1319,7 +1293,6 @@
                 "intrusion-set"
             ],
             "Report Object References": [
-<<<<<<< HEAD
                 {"objectstixid": "intrusion-set--a"},
                 {
                     "objectstixid": "attack-pattern--01a5a209-b94c-450b-b7f9-946497d91055"
@@ -1445,14 +1418,6 @@
                 "fields": {},
             },
         ],
-=======
-                {
-                    "objectstixid": "intrusion-set--a"
-                }
-            ],
-            "reportedby": "Unit42"
-        }
->>>>>>> 545493a5
     },
     {
         "value": "Campaign 1 - [Endor] Maze Ransomware",
