--- conflicted
+++ resolved
@@ -2,11 +2,7 @@
     "name": "Unit 42 ATOMs Feed (Deprecated)",
     "description": "Deprecated. Use the Unit 42 Threat Intelligence by Palo Alto Networks instead.",
     "support": "xsoar",
-<<<<<<< HEAD
-    "currentVersion": "1.0.70",
-=======
     "currentVersion": "1.1.2",
->>>>>>> 15eef463
     "author": "Cortex XSOAR",
     "url": "https://www.paloaltonetworks.com/cortex",
     "email": "",
