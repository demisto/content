{
    "name": "Lastline",
    "description": "Use the Lastline v2 integration to provide threat analysts and incident response teams with the advanced malware isolation and inspection environment needed to safely execute advanced malware samples, and understand their behavior.",
    "support": "xsoar",
<<<<<<< HEAD
    "currentVersion": "1.0.17",
=======
    "currentVersion": "1.0.18",
>>>>>>> 90cf3b88
    "author": "Cortex XSOAR",
    "url": "https://www.paloaltonetworks.com/cortex",
    "email": "",
    "created": "2020-04-14T00:00:00Z",
    "categories": [
        "Forensics & Malware Analysis"
    ],
    "tags": [
        "Free Enricher"
    ],
    "useCases": [],
    "keywords": [],
    "marketplaces": [
        "xsoar",
        "marketplacev2"
    ]
}<|MERGE_RESOLUTION|>--- conflicted
+++ resolved
@@ -2,11 +2,7 @@
     "name": "Lastline",
     "description": "Use the Lastline v2 integration to provide threat analysts and incident response teams with the advanced malware isolation and inspection environment needed to safely execute advanced malware samples, and understand their behavior.",
     "support": "xsoar",
-<<<<<<< HEAD
-    "currentVersion": "1.0.17",
-=======
     "currentVersion": "1.0.18",
->>>>>>> 90cf3b88
     "author": "Cortex XSOAR",
     "url": "https://www.paloaltonetworks.com/cortex",
     "email": "",
