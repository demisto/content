--- conflicted
+++ resolved
@@ -1,17 +1,9 @@
 {
-<<<<<<< HEAD
-    "name": "Forti Sandbox",
-    "description": "Pack contains integration with playbooks to upload file for malware analysis, retrieve the results and get file rating for previously scanned files from FortiSandbox",
-    "support": "community",
-    "currentVersion": "1.0.5",
-    "author": "vibhuabharadwaj",
-=======
     "name": "FortiSandbox",
     "description": "FortiSandbox is an advanced security tool that goes beyond standard sandboxing. It combines proactive mitigation, enhanced threat detection, and in-depth reporting, using Fortinet's dynamic antivirus technology, dual-level sandboxing, and FortiGuard cloud integration to counter advanced threats. It effectively detects viruses, Advanced Persistent Threats (APTs), and malicious URLs, integrating seamlessly with existing Fortinet devices like FortiGate and FortiMail for comprehensive network protection.",
     "support": "xsoar",
     "currentVersion": "2.0.0",
     "author": "Lior Sabri",
->>>>>>> 90cf3b88
     "url": "",
     "email": "",
     "created": "2021-01-21T23:27:50Z",
