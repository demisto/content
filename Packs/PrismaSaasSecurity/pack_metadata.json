--- conflicted
+++ resolved
@@ -2,11 +2,7 @@
     "name": "SaaS Security",
     "description": "SaaS Security connects directly to your sanctioned SaaS applications to provide data classification, sharing and permission visibility, and threat detection.",
     "support": "xsoar",
-<<<<<<< HEAD
-    "currentVersion": "2.0.2",
-=======
     "currentVersion": "2.0.3",
->>>>>>> acaf7d2d
     "author": "Cortex XSOAR",
     "url": "https://www.paloaltonetworks.com/cortex",
     "email": "",
