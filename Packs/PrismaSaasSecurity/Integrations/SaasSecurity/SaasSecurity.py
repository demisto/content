import demistomock as demisto
from CommonServerPython import *  # noqa # pylint: disable=unused-wildcard-import
from CommonServerUserPython import *  # noqa
import urllib3

import urllib3
# Disable insecure warnings
<<<<<<< HEAD
urllib3.disable_warnings()
=======
urllib3.disable_warnings()  # pylint: disable=no-member
>>>>>>> 27b40797

''' CONSTANTS '''

DATE_FORMAT = '%Y-%m-%dT%H:%M:%SZ'  # ISO8601 format with UTC, default in XSOAR
SAAS_SECURITY_DATE_FORMAT = '%Y-%m-%dT%H:%M:%S.%fZ'

SAAS_SECURITY_INCIDENT_TYPE_NAME = 'Saas Security Incident'

CLIENT_CREDS = 'client_credentials'

# Token life time is 119 minutes
TOKEN_LIFE_TIME = 117

# Actual value is 1000 but we don't want to allow it.
LIMIT_MAX = 200
LIMIT_MIN = 10
LIMIT_DEFAULT = 50

INC_HEADERS_SHORTEN = ['incident_id', 'app_id', 'app_name', 'asset_id', 'asset_name', 'exposure_level', 'severity',
                       'state', 'status', 'category', 'created_at', 'updated_at', 'policy_name']

REMEDIATION_MAP = {
    'Remove public sharing': 'remove_public_sharing',
    'Quarantine': 'system_quarantine',
    'Restore': 'system_restore',
}

STATUS_MAP = {
    'New': 'open-new',
    'Assigned': 'open-assigned',
    'In Progress': 'open-in progress',
    'Pending': 'open-pending',
    'No Reason': 'closed-no reason',
    'Business Justified': 'closed-business justified',
    'Misidentified': 'closed-misidentified',
    'In The Cloud': 'closed-in the cloud',
    'Dismiss': 'closed-dismiss',
    'All': '',
}

MIRROR_DIRECTION = {
    'None': None,
    'Incoming': 'In',
    'Outgoing': 'Out',
    'Incoming And Outgoing': 'Both'
}

POSSIBLE_CATEGORIES_TO_MIRROR_OUT = ['no_reason', 'business_justified', 'misidentified']

OUTGOING_MIRRORED_FIELDS = ['state', 'category']
INCOMING_MIRRORED_FIELDS = ['state', 'category', 'status', 'assigned_to', 'resolved_by', 'asset_sha256']


class Scopes:
    api = 'api_access'
    incidents = 'incident_api'
    remediation = 'remediation_api'


''' CLIENT CLASS '''


class Client(BaseClient):
    """Client class to interact with the service API

    This Client implements API calls to the Saas Security platform, and does not contain any XSOAR logic.
    Handles the token retrieval.

    :param base_url (str): Saas Security server url.
    :param client_id (str): client ID.
    :param client_secret (str): client secret.
    :param verify (bool): specifies whether to verify the SSL certificate or not.
    :param proxy (bool): specifies if to use XSOAR proxy settings.
    """

    def __init__(self, base_url: str, client_id: str, client_secret: str, verify: bool, proxy: bool, **kwargs):
        self.client_id = client_id
        self.client_secret = client_secret

        super().__init__(base_url=base_url, verify=verify, proxy=proxy, **kwargs)

    def http_request(self, *args, **kwargs):
        """
        Overrides Base client request function, retrieves and adds to headers access token before sending the request.

        :return: The http response
        """
        token = self.get_access_token()
        headers = {
            'Authorization': f'Bearer {token}',
            'Content-Type': 'application/json',
        }
        return super()._http_request(*args, headers=headers, **kwargs)  # type: ignore[misc]

    def get_access_token(self):
        """
       Obtains access and refresh token from server.
       Access token is used and stored in the integration context until expiration time.
       After expiration, new refresh token and access token are obtained and stored in the
       integration context.

       :return: Access token that will be added to authorization header.
       :rtype: str
       """
        now = datetime.now()
        integration_context = get_integration_context()
        access_token = integration_context.get('access_token')
        time_issued = integration_context.get('time_issued')

        if access_token and get_passed_mins(now, time_issued) < TOKEN_LIFE_TIME:
            return access_token

        # there's no token or it is expired
        access_token = self.get_token_request()
        integration_context = {'access_token': access_token, 'time_issued': date_to_timestamp(now) / 1000}
        set_integration_context(integration_context)
        return access_token

    def get_token_request(self):
        """
        Sends request to retrieve token.

       :return: Access token.
       :rtype: str
        """
        base64_encoded_creds = b64_encode(f'{self.client_id}:{self.client_secret}')
        headers = {
            'accept': 'application/json',
            'Content-Type': 'application/x-www-form-urlencoded; charset=ISO-8859-1',
            'Authorization': f'Basic {base64_encoded_creds}',
        }
        params = {
            'grant_type': CLIENT_CREDS,
            'scope': f'{Scopes.api} {Scopes.incidents} {Scopes.remediation}',
        }
        token_response = self._http_request('POST', url_suffix='/oauth/token',
                                            params=params, headers=headers)
        return token_response.get('access_token')

    def get_incidents(self, limit: int = None, from_time: str = None, to_time: str = None, app_ids: str = None,
                      state: str = None, severity: str = None, status: str = None, next_page: str = None):
        """
        :param limit: The number of incidents to pull per page. Default is 50, max is 1000, min is 10.
        :param from_time: The start time of query, filter by the incident's “updated-at” field.
        :param to_time: The end time of query, filter by the incident's “updated-at” field.
        :param app_ids: List of application id. Comma-separated.
        :param state: The state of the incidents to pull. Default is open.
        :param severity: The severity of the incidents to pull.
        :param status: The status of the incidents to pull.
        :param next_page: For pagination purposes. If provided, params should be None.
        """
        url_suffix = next_page or '/incident/api/incidents/delta'
        state = state if state != 'All' else None

        params = {
            'limit': limit,
            'from': from_time,
            'to': to_time,
            'app_ids': app_ids,
            'state': state,
            'severity': severity,
            'status': status,
        } if not next_page else {}
        remove_nulls_from_dictionary(params)

        return self.http_request('GET', url_suffix=url_suffix, params=params)

    def get_incident_by_id(self, inc_id: str):
        """
        :param inc_id: The incident ID.
        """
        return self.http_request('GET', url_suffix=f'/incident/api/incidents/{inc_id}')

    def update_incident_state(self, inc_id: str, category: str):
        """
        :param inc_id: The incident ID.
        :param category: Closing category.
        """
        body = {
            'state': 'closed',
            'category': category,
        }
        return self.http_request('POST', url_suffix=f'/incident/api/incidents/{inc_id}/state', json_data=body)

    def get_apps(self):
        return self.http_request('GET', url_suffix='/incident/api/apps')

    def remediate_asset(self, asset_id: str, remediation_type: str, remove_inherited_sharing: bool):
        """
        :param asset_id: The asset ID.
        :param remediation_type: The remediation action to take.
        :param remove_inherited_sharing: Used when remediation type is “remove_public_sharing”,
            when set to true, all the parent folder sharing url will be removed.
        """
        body = assign_params(
            remediation_type=remediation_type,
            remove_inherited_sharing=remove_inherited_sharing,
            asset_id=asset_id,
        )

        self.http_request('POST', url_suffix='/remediation/api/assets', json_data=body, resp_type='response')

    def asset_remediation_status(self, asset_id: str, remediation_type: str):
        """
        :param asset_id: The asset ID.
        :param remediation_type: The remediation action that was taken.
        """

        params = assign_params(
            remediation_type=remediation_type,
            asset_id=asset_id,
        )

        return self.http_request('GET', url_suffix='/remediation/api/assets', params=params)


''' HELPER FUNCTIONS '''


def get_passed_mins(start_time, end_time_str, tz=None):
    """
    Calculates the amount of minutes passed between 2 dates.
    :param start_time: Start time in datetime
    :param end_time_str: End time in str

    :return: The passed minutes.
    :rtype: int
    """
    time_delta = start_time - datetime.fromtimestamp(end_time_str, tz)
    return time_delta.seconds / 60


def convert_to_xsoar_incident(inc) -> dict:
    occurred = inc.get('created_at')
    return {
        'name': f'Saas Security: {inc.get("asset_name", "No asset name")}',
        'occurred': datetime.strptime(occurred, SAAS_SECURITY_DATE_FORMAT).strftime(
            DATE_FORMAT) if occurred else None,
        'rawJSON': json.dumps(inc)
    }


''' COMMAND FUNCTIONS '''


def test_module(client: Client, is_fetch: bool = False, first_fetch_time: str = None, state: str = None,
                severity: str = None, status: str = None, app_ids: str = None) -> str:
    """Tests API connectivity and authentication'

    Returning 'ok' indicates that the integration works like it is supposed to.
    Connection to the service is successful.
    Raises exceptions if something goes wrong.

    When an instance was configured to fetch incident, the fetch params are tested as well.
    """
    # test with fetch parameters
    if is_fetch:
        last_fetch = dateparser.parse(first_fetch_time, settings={'TIMEZONE': 'UTC'})  # type: ignore
        assert last_fetch is not None
        last_fetch = last_fetch.strftime(SAAS_SECURITY_DATE_FORMAT)[:-4] + 'Z'
        assert last_fetch is not None
        client.get_incidents(from_time=last_fetch, state=state, severity=severity, status=status, app_ids=app_ids)
    else:
        client.get_incidents()
    return 'ok'


def get_incidents_command(client: Client, args: dict) -> CommandResults:
    """
    List incidents with query.
    """
    limit = arg_to_number(args.get('limit')) or LIMIT_DEFAULT
    from_time = args.get('from')
    to_time = args.get('to')
    app_ids = ','.join(argToList(args.get('app_ids', [])))
    state = args.get('state', 'open')
    severity = ','.join(argToList(args.get('severity', [])))
    status = ','.join(STATUS_MAP.get(x) for x in argToList(args.get('status', [])))  # type: ignore[misc]
    next_page = args.get('next_page')

    if limit > LIMIT_MAX or limit < LIMIT_MIN:
        demisto.debug('SaaSSecurity: limit must be between 10 to 500. Setting limit to the default value of 50.')
        limit = LIMIT_MIN

    raw_res = client.get_incidents(limit, from_time, to_time, app_ids, state, severity, status, next_page)
    incidents = raw_res.get('resources', [])

    # The API always returns the nextPage field with value in it even if there are no more incidents to retrieve.
    next_page = raw_res.get('nextPath') if len(incidents) == limit else None
    metadata = 'Run the following command to retrieve the next batch of incidents:\n' \
               f'!saas-security-incidents-get next_page={next_page}' if next_page else None

    outputs = {
        'SaasSecurity.Incident(val.incident_id && val.incident_id == obj.incident_id)': incidents,
    }
    if next_page:
        outputs['SaasSecurity.NextResultsPage'] = next_page

    human_readable = tableToMarkdown('Incidents', incidents, headers=INC_HEADERS_SHORTEN,
                                     headerTransform=string_to_table_header, removeNull=True,
                                     metadata=metadata)

    return CommandResults(
        readable_output=human_readable,
        outputs=outputs,
        raw_response=raw_res)


def get_incident_by_id_command(client: Client, args: dict) -> CommandResults:
    """
    Get incident by ID.
    """
    inc_id = args['id']
    incident = client.get_incident_by_id(inc_id)
    human_readable = tableToMarkdown(f'Incident {inc_id} details', incident, headers=INC_HEADERS_SHORTEN,
                                     headerTransform=string_to_table_header, removeNull=True)

    return CommandResults(
        outputs_prefix='SaasSecurity.Incident',
        outputs_key_field='incident_id',
        readable_output=human_readable,
        outputs=incident,
        raw_response=incident)


def update_incident_state_command(client: Client, args: dict) -> CommandResults:
    """
    Changes an Incident status, can only closing due to an API limitation.
    Category can be changed multiple times.
    """
    inc_id = args['id']
    category = args.get('category', '').replace(' ', '_').lower()

    raw_res = client.update_incident_state(inc_id, category)
    raw_res['incident_id'] = inc_id
    human_readable = tableToMarkdown(f'Incident {inc_id} status details', raw_res, removeNull=True,
                                     headerTransform=string_to_table_header)

    return CommandResults(
        outputs_prefix='SaasSecurity.IncidentState',
        outputs_key_field='incident_id',
        readable_output=human_readable,
        outputs=raw_res,
        raw_response=raw_res)


def get_apps_command(client: Client, _) -> CommandResults:
    """
    Gets Apps info.
    """
    raw_res = client.get_apps()
    human_readable = tableToMarkdown('Apps Info', raw_res, removeNull=True,
                                     headerTransform=string_to_table_header)

    return CommandResults(
        outputs_prefix='SaasSecurity.App',
        outputs_key_field='app_id',
        readable_output=human_readable,
        outputs=raw_res,
        raw_response=raw_res)


def remediate_asset_command(client: Client, args: dict) -> CommandResults:
    """
    Remediate as asset.
    """
    asset_id = args['asset_id']
    remediation_type = REMEDIATION_MAP.get(args.get('remediation_type'))  # type: ignore

    if not remediation_type:
        raise DemistoException(f'Invalid remediation type: {args.get("remediation_type")}.\n'
                               f'Must be one of the following: Remove public sharing, Quarantine, Restore')

    remove_inherited_sharing = argToBoolean(
        args.get('remove_inherited_sharing', False)) if remediation_type == 'remove_public_sharing' else None

    client.remediate_asset(asset_id, remediation_type, remove_inherited_sharing)
    outputs = {
        'asset_id': asset_id,
        'remediation_type': remediation_type,
        'status': 'pending',
    }
    return CommandResults(
        outputs_prefix='SaasSecurity.Remediation',
        outputs_key_field='asset_id',
        readable_output=tableToMarkdown(f'Remediation details for asset: {asset_id}', outputs, removeNull=True,
                                        headerTransform=string_to_table_header),
        outputs=outputs)


def get_remediation_status_command(client: Client, args: dict) -> CommandResults:
    """
    Get Remediation Status for a given asset ID.
    """
    asset_id = args['asset_id']
    remediation_type = REMEDIATION_MAP.get(args.get('remediation_type'))  # type: ignore

    if not remediation_type:
        raise DemistoException(f'Invalid remediation type: {remediation_type}.\n'
                               f'Must be one of the following: Remove public sharing, Quarantine, Restore')

    raw_res = client.asset_remediation_status(asset_id, remediation_type)
    human_readable = tableToMarkdown(f'Asset {asset_id} remediation details', raw_res, removeNull=True,
                                     headerTransform=string_to_table_header)

    return CommandResults(
        outputs_prefix='SaasSecurity.Remediation',
        outputs_key_field='asset_id',
        readable_output=human_readable,
        outputs=raw_res,
        raw_response=raw_res)


def fetch_incidents(client: Client, first_fetch_time, fetch_limit, fetch_state, fetch_severity, fetch_status,
                    fetch_app_ids, mirror_direction=None, integration_instance=''):
    last_run = demisto.getLastRun()
    last_fetch = last_run.get('last_run_time')

    if last_fetch is None:
        last_fetch = dateparser.parse(first_fetch_time, settings={'TIMEZONE': 'UTC'})
        last_fetch = last_fetch.strftime(SAAS_SECURITY_DATE_FORMAT)[:-4] + 'Z'  # format ex: 2021-08-23T09:26:25.872Z

    current_fetch = last_fetch
    results = client.get_incidents(limit=fetch_limit, from_time=last_fetch, state=fetch_state, severity=fetch_severity,
                                   status=fetch_status, app_ids=fetch_app_ids).get('resources', [])

    last_fetch_datetime = datetime.strptime(last_fetch, SAAS_SECURITY_DATE_FORMAT)
    incidents = list()
    for inc in results:

        # We fetch the incidents by the "updated-at" field,
        # So we need to filter the incidents created before the last_fetch
        date_created = inc.get('created_at')
        if datetime.strptime(date_created, SAAS_SECURITY_DATE_FORMAT) < last_fetch_datetime:
            continue

        inc['mirror_direction'] = mirror_direction
        inc['mirror_instance'] = integration_instance
        inc['last_mirrored_in'] = int(datetime.now().timestamp() * 1000)

        incident = convert_to_xsoar_incident(inc)
        incidents.append(incident)

        date_updated = inc.get('updated_at')
        date_updated_dt = datetime.strptime(date_updated, SAAS_SECURITY_DATE_FORMAT) + timedelta(milliseconds=1)

        if date_updated_dt > datetime.strptime(current_fetch, SAAS_SECURITY_DATE_FORMAT):
            current_fetch = date_updated_dt.strftime(SAAS_SECURITY_DATE_FORMAT)[:-4] + 'Z'

    demisto.setLastRun({'last_run_time': current_fetch})
    demisto.incidents(incidents)


def get_remote_data_command(client, args):
    """
    get-remote-data command: Returns an updated remote incident.
    Args:
        client: The client object.
        args:
            id: incident id to retrieve.
            lastUpdate: when was the last time we retrieved data.

    Returns:
        GetRemoteDataResponse object, which contain the incident data to update.
    """
    remote_args = GetRemoteDataArgs(args)
    demisto.debug('Performing get-remote-data command with incident id: {} and last_update: {}'
                  .format(remote_args.remote_incident_id, remote_args.last_update))

    incident_data = {}
    try:
        incident_data = client.get_incident_by_id(remote_args.remote_incident_id)
        delta = {field: incident_data.get(field) for field in INCOMING_MIRRORED_FIELDS if incident_data.get(field)}

        last_update_date = dateparser.parse(remote_args.last_update, settings={'TIMEZONE': 'UTC'})
        assert last_update_date is not None, f'could not parse {remote_args.last_update}'
        if not delta or date_to_timestamp(incident_data.get('updated_at'), '%Y-%m-%dT%H:%M:%S.%fZ') \
                <= int(last_update_date.timestamp()):
            demisto.debug("Nothing new in the incident.")
            delta = {
                'id': remote_args.remote_incident_id,
                'in_mirror_error': ""
            }

            return GetRemoteDataResponse(
                mirrored_object=delta,
                entries=[]
            )

        entries = []

        state = delta and delta.get('state')
        if state and state.lower() == 'closed':
            if demisto.params().get('close_incident'):

                demisto.debug(f'Incident is closed: {remote_args.remote_incident_id}')
                entries.append({
                    'Type': EntryType.NOTE,
                    'Contents': {
                        'dbotIncidentClose': True,
                        'closeReason': f'From SaasSecurity: {delta.get("category")}'
                    },
                    'ContentsFormat': EntryFormat.JSON
                })

        demisto.debug(f"Update incident {remote_args.remote_incident_id} with fields: {delta}")
        return GetRemoteDataResponse(
            mirrored_object=delta,
            entries=entries
        )

    except Exception as e:
        demisto.debug(f"Error in Saas Security incoming mirror for incident {remote_args.remote_incident_id} \n"
                      f"Error message: {str(e)}")

        if incident_data:
            incident_data['in_mirror_error'] = str(e)

        else:
            incident_data = {
                'id': remote_args.remote_incident_id,
                'in_mirror_error': str(e)
            }

        return GetRemoteDataResponse(
            mirrored_object=incident_data,
            entries=[]
        )


def get_modified_remote_data_command(client, args):
    """
    Gets the modified remote incident IDs.
    Args:
        client: The client object.
        args:
            last_update: the last time we retrieved modified incidents.

    Returns:
        GetModifiedRemoteDataResponse object, which contains a list of the retrieved incident IDs.
    """
    remote_args = GetModifiedRemoteDataArgs(args)

    last_update_utc = dateparser.parse(remote_args.last_update, settings={'TIMEZONE': 'UTC'})  # convert to utc format
    assert last_update_utc is not None, f'could not parse {remote_args.last_update}'
    last_update_utc = last_update_utc.strftime(SAAS_SECURITY_DATE_FORMAT)[:-4] + 'Z'  # format ex: 2021-08-23T09:26:25.872Z
    demisto.debug(f'last_update in UTC is {last_update_utc}')

    raw_incidents = client.get_incidents(from_time=last_update_utc, limit=100).get('resources', [])

    modified_incident_ids = list()
    for raw_incident in raw_incidents:
        incident_id = raw_incident.get('incident_id')
        modified_incident_ids.append(str(incident_id))

    return GetModifiedRemoteDataResponse(modified_incident_ids)


def get_mapping_fields_command():
    """
    Gets a list of fields for an incident type.

    Returns: GetMappingFieldsResponse object which contain the field names.
    """
    saas_security_incident_type_scheme = SchemeTypeMapping(type_name=SAAS_SECURITY_INCIDENT_TYPE_NAME)

    for field in OUTGOING_MIRRORED_FIELDS:
        saas_security_incident_type_scheme.add_field(field)

    mapping_response = GetMappingFieldsResponse()
    mapping_response.add_scheme_type(saas_security_incident_type_scheme)

    return mapping_response


def update_remote_system_command(client: Client, args: Dict[str, Any]) -> str:
    """
    update-remote-system command: pushes local changes to the remote system.
    Since the API limitation doesn't allow to update the category when the incident state is open,
    The only use cases the update-remote-system can update are:
     1. When the incident were closed in XSOAR, so this command will close the mirror remote incident as well.
     2. If the category of an incident which was already closed in the remote and fetched was changed.

    :type client: ``Client``
    :param client: XSOAR client to use

    :type args: ``Dict[str, Any]``
    :param args:
        all command arguments, usually passed from ``demisto.args()``.
        ``args['data']`` the data to send to the remote system
        ``args['entries']`` the entries to send to the remote system
        ``args['incidentChanged']`` boolean telling us if the local incident indeed changed or not
        ``args['remoteId']`` the remote incident id

    :return:
        ``str`` containing the remote incident id - really important if the incident is newly created remotely
    :rtype: ``str``
    """
    parsed_args = UpdateRemoteSystemArgs(args)
    if parsed_args.delta:
        demisto.debug(f'Got the following delta keys {str(list(parsed_args.delta.keys()))}')

    if parsed_args.incident_changed:
        # Check if the incident were closed in XSOAR,
        # or the category of an incident which was already closed in the remote was changed,
        # since these are the only use cases we wanna mirror out.
        if parsed_args.inc_status == IncidentStatus.DONE or (parsed_args.data.get('state') == 'closed'
                                                             and 'category' in parsed_args.data):

            category = parsed_args.data.get('category').replace(' ', '_').lower() \
                if 'category' in parsed_args.data else None
            if category in POSSIBLE_CATEGORIES_TO_MIRROR_OUT:

                try:
                    demisto.debug(f'Sending incident with remote ID {parsed_args.remote_incident_id} to remote system.')
                    result = client.update_incident_state(inc_id=parsed_args.remote_incident_id,
                                                          category=category)
                    demisto.debug(f'Incident updated successfully. Result: {result}')

                except Exception as e:
                    demisto.error(
                        f"Error in Saas Security outgoing mirror for incident {parsed_args.remote_incident_id} \n"
                        f"Error message: {str(e)}")
            else:
                demisto.debug(f'The value of category {parsed_args.data.get("category")} is invalid.'
                              f' The category can be one of the following {POSSIBLE_CATEGORIES_TO_MIRROR_OUT}.')
        else:
            demisto.debug('Skipping updating the remote incident since the incident is not closed. '
                          'Could not update the category for open incident due to an API limitation.')
    else:
        demisto.debug(f'Skipping updating remote incident fields [{parsed_args.remote_incident_id}] '
                      f'as it is not new nor changed.')

    return parsed_args.remote_incident_id


''' MAIN FUNCTION '''


def main() -> None:
    params = demisto.params()
    client_id: str = params['credentials']['identifier']
    client_secret: str = params['credentials']['password']
    base_url: str = params['url'].rstrip('/')
    verify_certificate = not params.get('insecure', False)
    proxy = params.get('proxy', False)

    # Fetch incident related params:
    first_fetch_time = params.get('first_fetch', '3 days')
    fetch_limit = arg_to_number(params.get('max_fetch', LIMIT_DEFAULT))
    fetch_state = params.get('state')
    fetch_severity = params.get('severity')
    fetch_status = ','.join(STATUS_MAP.get(x) for x in argToList(params.get('status', [])))  # type: ignore[misc]
    fetch_app_ids = ','.join(argToList(params.get('app_ids', [])))

    mirror_direction = MIRROR_DIRECTION.get(params.get('mirror_direction', 'None'), None)
    instance = demisto.integrationInstance()

    commands = {
        'saas-security-incidents-get': get_incidents_command,
        'saas-security-incident-get-by-id': get_incident_by_id_command,
        'saas-security-incident-state-update': update_incident_state_command,
        'saas-security-get-apps': get_apps_command,
        'saas-security-asset-remediate': remediate_asset_command,
        'saas-security-remediation-status-get': get_remediation_status_command,
        'get-remote-data': get_remote_data_command,
        'get-modified-remote-data': get_modified_remote_data_command,
        'update-remote-system': update_remote_system_command,
    }
    command = demisto.command()
    demisto.debug(f'Command being called is {command}')

    try:
        client = Client(
            base_url=base_url,
            client_id=client_id,
            client_secret=client_secret,
            verify=verify_certificate,
            proxy=proxy,
        )

        if command == 'test-module':
            return_results(test_module(client, params.get('isFetch'), first_fetch_time, fetch_state, fetch_severity,
                                       fetch_status, fetch_app_ids))
        elif command == 'fetch-incidents':
            fetch_incidents(client, first_fetch_time, fetch_limit, fetch_state, fetch_severity, fetch_status,
                            fetch_app_ids, mirror_direction, instance)
        elif command == 'get-mapping-fields':
            return_results(get_mapping_fields_command())

        elif command in commands:
            return_results(commands[command](client, demisto.args()))

        else:
            raise NotImplementedError(f'Command "{command}" is not implemented.')

    except Exception as e:
        return_error(f'Failed to execute {command} command.\nError:\n{str(e)}')


''' ENTRY POINT '''

if __name__ in ('__main__', '__builtin__', 'builtins'):  # pragma: no cover
    main()<|MERGE_RESOLUTION|>--- conflicted
+++ resolved
@@ -1,15 +1,10 @@
 import demistomock as demisto
 from CommonServerPython import *  # noqa # pylint: disable=unused-wildcard-import
 from CommonServerUserPython import *  # noqa
-import urllib3
 
 import urllib3
 # Disable insecure warnings
-<<<<<<< HEAD
-urllib3.disable_warnings()
-=======
 urllib3.disable_warnings()  # pylint: disable=no-member
->>>>>>> 27b40797
 
 ''' CONSTANTS '''
 
