category: Network Security
commonfields:
  id: SaasSecurity
  version: -1
configuration:
- display: Server URL
  name: url
  defaultvalue: https://api.aperture.paloaltonetworks.com
  additionalinfo: 'The instance configuration URL based on the server location:
  <br/>US: https://api.aperture.paloaltonetworks.com<br/>
  EU: https://api.aperture-eu.paloaltonetworks.com<br/>
  APAC: https://api.aperture-apac.paloaltonetworks.com'
  type: 0
  required: true
- display: Client ID
  displaypassword: Client Secret
  name: credentials
  type: 9
  required: true
  additionalinfo: The SaaS Security Client ID and Client Secret.
- display: Fetch incidents
  name: isFetch
  type: 8
  required: false
  additionalinfo: If selected, fetches incidents from SaaS Security.
- display: Incidents Fetch Interval
  name: incidentFetchInterval
  defaultvalue: "1"
  type: 19
  required: false
  additionalinfo: Frequency (in hours and minutes) by which Cortex XSOAR fetches incidents
    from SaaS Security when **Fetch Incidents** is selected.
- display: Incident type
  name: incidentType
  type: 13
  required: false
  additionalinfo: Incident type is set by this field if a classifier does not exist.
    If a  classifier is selected, it takes precedence.
- additionalinfo: 'Selects which direction you want the incidents mirrored.
 You can mirror Incoming only (from SaaS Security to Cortex XSOAR),
  **Outgoing** only (from Cortex XSOAR to SaaS Security), or both **Incoming And Outgoing**.'
  defaultvalue: None
  display: Incident Mirroring Direction
  hidden: false
  name: mirror_direction
  options:
  - None
  - Incoming
  - Outgoing
  - Incoming And Outgoing
  required: false
  type: 15
- display: Number of incidents per fetch
  name: max_fetch
  defaultvalue: "20"
  type: 0
  required: true
  additionalinfo: Minimum is 10. Maximum is 1000.
- display: First fetch timestamp (<number> <time unit>. For example, 12 hours, 7 days)
  name: first_fetch
  defaultvalue: 3 days
  type: 0
  required: false
- display: 'Fetch only incidents with matching state'
  additionalinfo: Fetches only incidents with matching **All**, **Closed**, or **Open** state. If nothing is selected, **All** states will be used.
  name: state
  type: 15
  required: false
  options:
  - All
  - Open
  - Closed
- display: 'Fetch only incidents with matching severity'
  additionalinfo: If nothing is selected, **All** severities will be used.
  name: severity
  type: 16
  required: false
  options:
  - '1'
  - '2'
  - '3'
  - '4'
  - '5'
- display: 'Fetch only incidents with matching status'
  additionalinfo: If nothing is selected, **All** statuses will be used.
  name: status
  type: 16
  required: false
  options:
  - New
  - Assigned
  - In Progress
  - Pending
  - No Reason
  - Business Justified
  - Misidentified
  - In The Cloud
  - Dismiss
- display: Fetch only incidents with matching Application IDs
  name: app_ids
  type: 0
  required: false
  additionalinfo: A comma-separated list of Application IDs. Run the ***saas-security-get-apps***
    command to return the **Application ID**, **Name**, and **Type** for all applications.
- additionalinfo: If selected, when the incident closes on SaaS Security, the incident closes in Cortex XSOAR.
  defaultvalue: 'false'
  display: Close Mirrored XSOAR Incident
  hidden: false
  name: close_incident
  required: false
  type: 8
- display: Trust any certificate (not secure)
  name: insecure
  type: 8
  required: false
  additionalinfo: By default, SSL verification is enabled.
    If selected, the connection isn’t secure and all requests return an SSL error
    because the certificate cannot be verified.
- display: Use system proxy settings
  name: proxy
  type: 8
  required: false
<<<<<<< HEAD
  additionalinfo: Uses the system proxy server to communicate with the  integration.
    If not selected, the integration will not use the system proxy server.
description: SaaS Security API is a cloud-based service that you can connect directly to
  your sanctioned SaaS applications using the cloud app’s API to provide data classification,
  sharing and permission visibility, and threat detection. This Content Pack provides insights
  into risks posed by data exposure and policy violations and enables you to use Cortex XSOAR
  to effectively manage the incidents discovered by SaaS Security API.
display: SaaS Security
=======
description: Use the SaaS Security integration to protect against cloud‑based threats
  by scanning and analyzing all your assets; applying Security policy to identify
  exposures, external collaborators, risky user behavior, and sensitive documents;
  and identifying the potential risks associated with each asset.
display: SaasSecurity (Beta)
>>>>>>> 1844db69
name: SaasSecurity
script:
  commands:
  - name: saas-security-incidents-get
    description: Retrieves incidents from the SaaS Security platform.
    arguments:
    - name: limit
      description: The number of incidents to pull. Maximum is 200, minimum is 10. Default is 50.
      defaultValue: "50"
    - name: from
      description: The start time of the query, filtered by the date the incident
        was updated,\ \ For example, `2021-08-23T09:26:25.872Z`.
    - name: to
      description: The end time of the query, filtered by the date the incident was
        updated. For example, `2021-08-23T09:26:25.872Z`.
    - name: app_ids
      description: Comma-separated list of application IDs. Run the 'saas-security-get-apps'
        command to return the Application ID, Name, and Type for all applications.
      isArray: true
    - name: state
      auto: PREDEFINED
      predefined:
      - All
      - Open
      - Closed
      description: 'The state of the incidents. If empty, retrieves all states. Possible
        values: "All", "Open", and "Closed".'
      defaultValue: open
    - name: severity
      auto: PREDEFINED
      predefined:
      - '1'
      - '2'
      - '3'
      - '4'
      - '5'
      description: 'The severity of the incidents. In none is selected, all severities
        will be pulled. Possible values: "1", "2", "3", "4", and "5".'
    - name: status
      auto: PREDEFINED
      predefined:
      - New
      - Assigned
      - In Progress
      - Pending
      - No Reason
      - Business Justified
      - Misidentified
      - In The Cloud
      - Dismiss
      isArray: true
      description: 'The status of the incidents. Possible values: "New", "Assigned",
        "In Progress", "Pending", "No Reason", "Business Justified", "Misidentified",
        "In The Cloud", and "Dismiss".'
    - name: next_page
      description: Get the next batch of incidents. No other argument is needed when
        providing this.
    outputs:
    - contextPath: SaasSecurity.Incident.incident_id
      description: The incident ID.
      type: Number
    - contextPath: SaasSecurity.Incident.tenant
      description: The tenant associated with the incident.
      type: String
    - contextPath: SaasSecurity.Incident.app_id
      description: The application ID.
      type: String
    - contextPath: SaasSecurity.Incident.app_name
      description: The application name.
      type: String
    - contextPath: SaasSecurity.Incident.app_type
      description: The application type.
      type: String
    - contextPath: SaasSecurity.Incident.cloud_id
      description: The cloud ID.
      type: String
    - contextPath: SaasSecurity.Incident.asset_name
      description: The asset name.
      type: String
    - contextPath: SaasSecurity.Incident.asset_sha256
      description: The SHA256 hash value of the asset.
      type: String
    - contextPath: SaasSecurity.Incident.asset_id
      description: The asset ID.
      type: String
    - contextPath: SaasSecurity.Incident.asset_page_uri
      description: The asset page URI.
      type: String
    - contextPath: SaasSecurity.Incident.asset_cloud_uri
      description: The asset cloud URI.
      type: String
    - contextPath: SaasSecurity.Incident.exposure_type
      description: The exposure type (Internal/External).
      type: Number
    - contextPath: SaasSecurity.Incident.exposure_level
      description: The exposure level.
      type: String
    - contextPath: SaasSecurity.Incident.policy_id
      description: The policy ID.
      type: String
    - contextPath: SaasSecurity.Incident.policy_name
      description: The policy name.
      type: String
    - contextPath: SaasSecurity.Incident.policy_version
      description: The policy version.
      type: Number
    - contextPath: SaasSecurity.Incident.policy_page_uri
      description: The policy page URI.
      type: String
    - contextPath: SaasSecurity.Incident.severity
      description: The severity of the incident.
      type: String
    - contextPath: SaasSecurity.Incident.status
      description: The incident status.
      type: String
    - contextPath: SaasSecurity.Incident.state
      description: The incident state.
      type: String
    - contextPath: SaasSecurity.Incident.category
      description: The incident category.
      type: String
    - contextPath: SaasSecurity.Incident.resolved_by
      description: The name of the user who resolved the incident.
      type: String
    - contextPath: SaasSecurity.Incident.resolution_date
      description: The date the incident was resolved.
      type: Date
    - contextPath: SaasSecurity.Incident.created_at
      description: The date the incident was created, e.g., `2021-08-23T09:26:25.872Z`.
      type: Date
    - contextPath: SaasSecurity.Incident.updated_at
      description: The Date the incident was last updated. e.g., `2021-08-24T09:26:25.872Z`.
      type: Date
    - contextPath: SaasSecurity.Incident.asset_owner_id
      description: The ID of the asset owner.
      type: String
    - contextPath: SaasSecurity.Incident.asset_owner_name
      description: The name of the asset owner.
      type: String
    - contextPath: SaasSecurity.Incident.asset_owner_email
      description: The email address of the asset owner.
      type: String
    - contextPath: SaasSecurity.NextResultsPage
      description: The URI for the next batch of incidents.
      type: String
  - name: saas-security-incident-get-by-id
    arguments:
    - name: id
      required: true
      default: true
      description: The incident ID.
    outputs:
    - contextPath: SaasSecurity.Incident.incident_id
      description: The Incident ID.
      type: Number
    - contextPath: SaasSecurity.Incident.tenant
      description: The tenant associated with the incident.
      type: String
    - contextPath: SaasSecurity.Incident.app_id
      description: The application ID.
      type: String
    - contextPath: SaasSecurity.Incident.app_name
      description: The application name.
      type: String
    - contextPath: SaasSecurity.Incident.app_type
      description: The application type.
      type: String
    - contextPath: SaasSecurity.Incident.cloud_id
      description: The cloud ID.
      type: String
    - contextPath: SaasSecurity.Incident.asset_name
      description: The asset name.
      type: String
    - contextPath: SaasSecurity.Incident.asset_sha256
      description: The SHA256 hash value of the asset.
      type: String
    - contextPath: SaasSecurity.Incident.asset_id
      description: The asset ID.
      type: String
    - contextPath: SaasSecurity.Incident.asset_page_uri
      description: The asset page URI.
      type: String
    - contextPath: SaasSecurity.Incident.asset_cloud_uri
      description: The asset cloud URI.
      type: String
    - contextPath: SaasSecurity.Incident.exposure_type
      description: The exposure type (Internal/External).
      type: Number
    - contextPath: SaasSecurity.Incident.exposure_level
      description: The exposure level.
      type: String
    - contextPath: SaasSecurity.Incident.policy_id
      description: The policy ID.
      type: String
    - contextPath: SaasSecurity.Incident.policy_name
      description: The policy name.
      type: String
    - contextPath: SaasSecurity.Incident.policy_version
      description: The policy version.
      type: Number
    - contextPath: SaasSecurity.Incident.policy_page_uri
      description: The policy page URI.
      type: String
    - contextPath: SaasSecurity.Incident.severity
      description: The severity of the incident.
      type: String
    - contextPath: SaasSecurity.Incident.status
      description: The incident status.
      type: String
    - contextPath: SaasSecurity.Incident.state
      description: The incident state.
      type: String

    - contextPath: SaasSecurity.Incident.category
      description: The incident category.
      type: String
    - contextPath: SaasSecurity.Incident.resolved_by
      description: The name of the user who resolved the incident.
      type: String
    - contextPath: SaasSecurity.Incident.resolution_date
      description: The date the incident was resolved.
      type: Date
    - contextPath: SaasSecurity.Incident.created_at
      description: The date the incident was created, e.g., `2021-08-23T09:26:25.872Z`.
      type: Date
    - contextPath: SaasSecurity.Incident.updated_at
      description: The date the incident was last updated, e.g., `2021-08-24T09:26:25.872Z`.
      type: Date
    - contextPath: SaasSecurity.Incident.asset_owner_id
      description: The ID of the asset owner.
      type: String
    - contextPath: SaasSecurity.Incident.asset_owner_name
      description: The name of the asset owner.
      type: String
    - contextPath: SaasSecurity.Incident.asset_owner_email
      description: The email address of the asset owner.
      type: String
    description: Gets an incident by its ID.
  - name: saas-security-incident-state-update
    arguments:
    - name: id
      required: true
      description: The incident ID.
    - name: category
      description: 'The reason for closing the incident. Possible values: "Misidentified",
        "No Reason", and "Business Justified".'
      required: true
      auto: PREDEFINED
      predefined:
      - Misidentified
      - No Reason
      - Business Justified
      defaultValue: Reason for state update.
    outputs:
    - contextPath: SaasSecurity.IncidentState.incident_id
      description: The incident ID.
      type: String
    - contextPath: SaasSecurity.IncidentState.state
      description: The incident state (open/closed).
      type: String
    - contextPath: SaasSecurity.IncidentState.category
      description: The incident category.
      type: String
    - contextPath: SaasSecurity.IncidentState.resolved_by
      description: The name of the user who resolved the incident.
      type: String
    - contextPath: SaasSecurity.IncidentState.resolution_date
      description: The date when the incident was resolved.
      type: Date
    description: Closes an incident and updates its category.
  - name: saas-security-get-apps
    arguments: []
    outputs:
    - contextPath: SaasSecurity.App.app_name
      description: The application name.
      type: String
    - contextPath: SaasSecurity.App.app_id
      description: The application ID.
      type: String
    - contextPath: SaasSecurity.App.app_type
      description: The application type.
      type: String
    description: Returns the Application ID, Name, and Type for all applications.
  - name: saas-security-asset-remediate
    arguments:
    - name: asset_id
      required: true
      description: The ID of the asset to remediate.
    - name: remediation_type
      required: true
      auto: PREDEFINED
      predefined:
      - Remove public sharing
      - Quarantine
      - Restore
      description: 'The remediation action to take. Possible values: "Remove public
        sharing"(only for Office365, Dropbox, Box, Google Drive apps), "Quarantine", and "Restore".'
    - name: remove_inherited_sharing
      auto: PREDEFINED
      predefined:
      - 'true'
      - 'false'
      description: 'Used when the remediation type is “Remove public sharing”. When
        set to true, all the parent folders with a shared URL will be removed.'
      defaultValue: "false"
    outputs:
    - contextPath: SaasSecurity.Remediation.asset_id
      description: The asset ID.
      type: String
    - contextPath: SaasSecurity.Remediation.remediation_type
      description: The remediation type.
      type: String
    - contextPath: SaasSecurity.Remediation.status
      description: The remediation action status.
      type: String
    description: Remediates an asset.
  - name: saas-security-remediation-status-get
    description: Gets the remediation status for a given asset ID.
    arguments:
    - name: asset_id
      required: true
      description: The asset ID.
    - name: remediation_type
      required: true
      auto: PREDEFINED
      predefined:
      - Remove public sharing
      - Quarantine
      - Restore
      description: 'The remediation action that was taken. Possible values: "Remove
        public sharing"(only for Office365, Dropbox, Box, Google Drive apps), "Quarantine", and "Restore".'
    outputs:
    - contextPath: SaasSecurity.Remediation.asset_id
      description: The asset ID.
      type: String
    - contextPath: SaasSecurity.Remediation.asset_name
      description: The asset name.
      type: String
    - contextPath: SaasSecurity.Remediation.remediation_type
      description: The remediation type.
      type: String
    - contextPath: SaasSecurity.Remediation.action_taker
      description: The source of the remediation action. For example, 'api'.
      type: String
    - contextPath: SaasSecurity.Remediation.action_date
      description: The date when the remediation action was taken.
      type: Date
    - contextPath: SaasSecurity.Remediation.status
      description: The remediation action status.
      type: String
  - name: get-remote-data
    arguments:
    - default: false
      description: The remote incident ID.
      isArray: false
      name: id
      required: true
      secret: false
    - default: false
      defaultValue: '0'
      description: UTC timestamp in seconds. The incident is only updated if it was
        modified after the last update time.
      isArray: false
      name: lastUpdate
      required: false
      secret: false
    deprecated: false
    description: Get remote data from a remote incident. Note that this method will
      not update the current incident. It's used for debugging purposes.
    execution: false
  - deprecated: false
    description: Returns the list of fields for an incident type.
    execution: false
    name: get-mapping-fields
  - arguments:
    - default: false
      description: Date string representing the local time. The incident is only returned
        if it was modified after the last update time.
      isArray: false
      name: lastUpdate
      required: false
      secret: false
    deprecated: false
    description: Get the list of incidents that were modified since the last update.
      Note that this method is used for debugging purposes. get-modified-remote-data
      is used as part of a Mirroring feature, which is available since version 6.1.
    execution: false
    name: get-modified-remote-data
  - deprecated: false
    description: Updates local incident changes in the remote incident. This method
      is only used for debugging purposes and will not update the current incident.
    execution: false
    name: update-remote-system
  isfetch: true
  ismappable: true
  isremotesyncin: true
  isremotesyncout: true
  runonce: false
  script: '-'
  type: python
  subtype: python3
  dockerimage: demisto/python3:3.10.1.25933
defaultmapperin: Saas Security - Incoming Mapper
defaultmapperout: Saas Security - Outgoing Mapper
fromversion: 6.0.0
tests:
- SaasSecurity-Test
beta: true<|MERGE_RESOLUTION|>--- conflicted
+++ resolved
@@ -120,8 +120,7 @@
   name: proxy
   type: 8
   required: false
-<<<<<<< HEAD
-  additionalinfo: Uses the system proxy server to communicate with the  integration.
+  additionalinfo: Uses the system proxy server to communicate with the integration.
     If not selected, the integration will not use the system proxy server.
 description: SaaS Security API is a cloud-based service that you can connect directly to
   your sanctioned SaaS applications using the cloud app’s API to provide data classification,
@@ -129,13 +128,6 @@
   into risks posed by data exposure and policy violations and enables you to use Cortex XSOAR
   to effectively manage the incidents discovered by SaaS Security API.
 display: SaaS Security
-=======
-description: Use the SaaS Security integration to protect against cloud‑based threats
-  by scanning and analyzing all your assets; applying Security policy to identify
-  exposures, external collaborators, risky user behavior, and sensitive documents;
-  and identifying the potential risks associated with each asset.
-display: SaasSecurity (Beta)
->>>>>>> 1844db69
 name: SaasSecurity
 script:
   commands:
