--- conflicted
+++ resolved
@@ -231,24 +231,12 @@
 
     #  if max fetch is None, all events will be fetched until there aren't anymore in the queue (until we get 204)
     try:
-<<<<<<< HEAD
-        iteration_num = 0  # this is done in order to prevent timeouts
-        while under_max_fetch and iteration_num < max_iterations:
-=======
         iteration_num = 1  # this is done in order to prevent timeouts
         while under_max_fetch and iteration_num < max_iterations + 1:
->>>>>>> 90cf3b88
             response = client.get_events_request()
             if response.status_code == 204:  # if we got 204, it means there aren't events in the queue, hence breaking.
                 break
             fetched_events = response.json().get('events') or []
-<<<<<<< HEAD
-            demisto.info(f'fetched events length: ({len(fetched_events)})')
-            demisto.info(f'fetched the following events: {fetched_events}')
-            events.extend(fetched_events)
-            if max_fetch:
-                under_max_fetch = len(events) < max_fetch
-=======
             demisto.info(f'fetched events length: ({len(fetched_events)}) in iteration {iteration_num}')
             demisto.info(f'fetched the following events: {fetched_events} in iteration {iteration_num}')
             events.extend(fetched_events)
@@ -256,7 +244,6 @@
             if max_fetch:
                 under_max_fetch = events_len < max_fetch
             demisto.info(f'Collected already {events_len} events until iteration {iteration_num}')
->>>>>>> 90cf3b88
             iteration_num += 1
     except Exception as exc:
         demisto.info(f'Got error get_events: {exc}')
@@ -300,15 +287,9 @@
                     demisto.info(f'got exception when trying to fetch events: [{exception}]')
             else:
                 events = integration_context.get('events')
-<<<<<<< HEAD
-                demisto.info('fetching events from integration context')
-            try:
-                demisto.info(f'sending the following amount of events into XSIAM: {len(events)}')
-=======
                 demisto.info('Fetching events from integration context')
             try:
                 demisto.info(f'Sending the following amount of events into XSIAM: {len(events)}')
->>>>>>> 90cf3b88
                 send_events_to_xsiam(
                     events=events,
                     vendor=VENDOR,
@@ -316,15 +297,9 @@
                 )
                 demisto.setIntegrationContext({})
             except Exception as e:
-<<<<<<< HEAD
-                demisto.info(f'got error when trying to send events to XSIAM: [{e}]')
-                demisto.setIntegrationContext({'events': events})
-                demisto.info(f'set the following events into integration context: {events}')
-=======
                 demisto.info(f'Received error when trying to send events to XSIAM: [{e}]')
                 demisto.setIntegrationContext({'events': events})
                 demisto.info(f'Successfully set the following events into integration context: {events}')
->>>>>>> 90cf3b88
         elif command == 'saas-security-get-events':
             return_results(get_events_command(client, args, max_fetch=max_fetch, max_iterations=max_iterations))
         else:
