--- conflicted
+++ resolved
@@ -8,10 +8,7 @@
 6) In some rare cases more than ```max_fetch``` events could be fetched.
 7) The maximum recommended max fetch is 5000 to avoid fetch timeouts.
 8) In case not providing the ```max_fetch``` argument, the default will be 1000.
-<<<<<<< HEAD
-=======
 9) The maximum recommended amount of ```max_iterations``` is 50 to avoid fetch timeouts
->>>>>>> 6f77591c
 
 
 Creating the Client ID and Client Secret in the SaaS Security UI:
