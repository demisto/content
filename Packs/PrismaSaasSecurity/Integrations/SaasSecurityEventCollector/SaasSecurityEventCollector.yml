--- conflicted
+++ resolved
@@ -47,11 +47,7 @@
       description: The maximum number of events to get. Must be divisible by 100 due to SaaS-Security api limitations. Overrides the max-fetch parameter of the integration.
     - auto: PREDEFINED
       defaultValue: 'False'
-<<<<<<< HEAD
-      description: Set this argument to True in order to create events, otherwise the command will only display them. *If setting to 'False' The returned events will be lost.*
-=======
       description: Set this argument to True in order to create events, otherwise the command will only display them. *If setting to 'False' The returned events will be lost.
->>>>>>> 90cf3b88
       name: should_push_events
       predefined:
       - 'True'
@@ -148,11 +144,7 @@
     - contextPath: SaasSecurity.Event.resource_value_new
       description: New resource value. (optional).
       type: String
-<<<<<<< HEAD
-  dockerimage: demisto/python3:3.10.12.63474
-=======
   dockerimage: demisto/python3:3.10.13.83255
->>>>>>> 90cf3b88
   isfetchevents: true
   script: '-'
   subtype: python3
