{
    "name": "Keeper Secrets Manager",
    "description": "Use Secrets Manager to manage secrets and protect sensitive data through Keeper Vault.",
    "support": "partner",
<<<<<<< HEAD
    "currentVersion": "1.0.19",
=======
    "currentVersion": "1.0.20",
>>>>>>> 5cfcc708
    "author": "Keeper Security",
    "url": "https://www.keepersecurity.com/",
    "email": "sm@keepersecurity.com",
    "created": "2022-08-15T15:04:05Z",
    "categories": [
        "Authentication & Identity Management"
    ],
    "tags": [],
    "useCases": [],
    "keywords": [
        "Access",
        "Identity and Access Management",
        "IT Services",
        "credential",
        "Keeper",
        "KeeperSecretsManager",
        "KSM",
        "password",
        "secret",
        "SSH key"
    ],
    "marketplaces": [
        "xsoar",
        "marketplacev2"
    ],
    "githubUser": []
}<|MERGE_RESOLUTION|>--- conflicted
+++ resolved
@@ -2,11 +2,7 @@
     "name": "Keeper Secrets Manager",
     "description": "Use Secrets Manager to manage secrets and protect sensitive data through Keeper Vault.",
     "support": "partner",
-<<<<<<< HEAD
-    "currentVersion": "1.0.19",
-=======
     "currentVersion": "1.0.20",
->>>>>>> 5cfcc708
     "author": "Keeper Security",
     "url": "https://www.keepersecurity.com/",
     "email": "sm@keepersecurity.com",
