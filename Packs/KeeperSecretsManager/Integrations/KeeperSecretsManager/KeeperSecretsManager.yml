category: Authentication & Identity Management
description: Use the Keeper Secrets Manager integration to manage secrets and protect sensitive data through Keeper Vault.
commonfields:
  id: KeeperSecretsManager
  version: -1
name: KeeperSecretsManager
display: Keeper Secrets Manager
configuration:
- display: KSM Configuration
  name: credentials
  type: 14
  required: true
  additionalinfo: The KSM config to use for connection.
- display: Trust any certificate (not secure)
  name: insecure
  type: 8
  additionalinfo: When 'trust any certificate' is selected, the integration ignores TLS/SSL certificate validation errors. Use to test connection issues or connect to a server without a valid certificate.
- display: Fetches credentials
  name: isFetchCredentials
  type: 8
  additionalinfo: Fetches credentials from login records.
- display: Concat username to credential object name
  name: concat_username_to_cred_name
  type: 8
  additionalinfo: Use to make the credential object unique in case of duplicate names in different folders/secrets.
- display: A comma-separated list of credential names to fetch.
  name: credential_names
  type: 12
  additionalinfo: Partial names are not supported. If left empty, all credentials will be fetched.
script:
  commands:
  - description: Search for records by full or partial file name match.
    name: ksm-find-files
    arguments:
    - name: file_name
      description: File name text to search for.
      required: true
    - name: partial_match
      description: Search for partial file name match.
    outputs:
    - contextPath: KeeperSecretsManager.Files.record_uid
      description: Record UID.
      type: String
    - contextPath: KeeperSecretsManager.Files.file_uid
      description: File UID.
      type: String
    - contextPath: KeeperSecretsManager.Files.file_name
      description: File Name.
      type: String
    - contextPath: KeeperSecretsManager.Files.file_size
      description: File Size.
      type: String
  - description: Search for records by full or partial title match.
    name: ksm-find-records
    arguments:
    - name: title
      description: Title text to search for.
      required: true
    - name: partial_match
      description: Search for partial title match.
    outputs:
    - contextPath: KeeperSecretsManager.Records.uid
      description: Record UID.
      type: String
    - contextPath: KeeperSecretsManager.Records.type
      description: Record Type.
      type: String
    - contextPath: KeeperSecretsManager.Records.title
      description: Record Title.
      type: String
  - description: Use this command to get field value from Keeper record.
    name: ksm-get-field
    arguments:
    - name: notation
      description: Keeper KSM notation URI.
      required: true
    outputs:
    - contextPath: KeeperSecretsManager.Field.field
      description: Extracted field value.
      type: String
  - description: Use this command to fetch the file attachment as a File.
    name: ksm-get-file
    arguments:
    - name: file_uid
      description: File UID to search for.
      required: true
    - name: record_uid
      description: Record UID to search for files. Search all records if empty.
    outputs: []
  - description: Use this command to fetch the file attachment as an Info File.
    name: ksm-get-infofile
    arguments:
    - name: file_uid
      description: File UID to search for.
      required: true
    - name: record_uid
      description: Record UID to search for files. Search all records if empty.
    outputs: []
  - description: Use this command to list all credentials in your Keeper Vault that are shared to the KSM application.
    name: ksm-list-credentials
    arguments: []
    outputs:
    - contextPath: KeeperSecretsManager.Creds.uid
      description: Record UID.
      type: String
    - contextPath: KeeperSecretsManager.Creds.title
      description: Record Title.
      type: String
    - contextPath: KeeperSecretsManager.Creds.name
      description: Username.
      type: String
  - description: Use this command to list all records that have file attachments.
    name: ksm-list-files
    arguments:
    - name: record_uids
      description: A comma-separated list of record UIDs to search. If left empty all records with file attachments will be listed.
    outputs:
    - contextPath: KeeperSecretsManager.Files.record_uid
      description: Record UID.
      type: String
    - contextPath: KeeperSecretsManager.Files.file_uid
      description: File UID.
      type: String
    - contextPath: KeeperSecretsManager.Files.file_name
      description: File Name.
      type: String
    - contextPath: KeeperSecretsManager.Files.file_size
      description: File Size.
      type: String
  - description: Use this command to list all records from your Keeper Vault that are shared to the application.
    name: ksm-list-records
    arguments: []
    outputs:
    - contextPath: KeeperSecretsManager.Records.uid
      description: Record UID.
      type: String
    - contextPath: KeeperSecretsManager.Records.type
      description: Record Type.
      type: String
    - contextPath: KeeperSecretsManager.Records.title
      description: Record Title.
      type: String
  script: '-'
  type: python
  subtype: python3
  dockerimage: demisto/keeper-ksm:1.0.0.63818
<<<<<<< HEAD
=======
  runonce: false
>>>>>>> 9ddafcfd
fromversion: 6.5.0
tests:
- No tests<|MERGE_RESOLUTION|>--- conflicted
+++ resolved
@@ -144,10 +144,7 @@
   type: python
   subtype: python3
   dockerimage: demisto/keeper-ksm:1.0.0.63818
-<<<<<<< HEAD
-=======
   runonce: false
->>>>>>> 9ddafcfd
 fromversion: 6.5.0
 tests:
 - No tests