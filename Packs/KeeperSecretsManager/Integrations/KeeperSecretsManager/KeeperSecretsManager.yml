category: Authentication & Identity Management
description: Use the Keeper Secrets Manager integration to manage secrets and protect sensitive data through Keeper Vault.
commonfields:
  id: KeeperSecretsManager
  version: -1
name: KeeperSecretsManager
display: Keeper Secrets Manager
configuration:
- display: KSM Configuration
  name: credentials
  type: 14
  required: true
  additionalinfo: The KSM config to use for connection.
- display: Trust any certificate (not secure)
  name: insecure
  type: 8
  required: false
  additionalinfo: When 'trust any certificate' is selected, the integration ignores TLS/SSL certificate validation errors. Use to test connection issues or connect to a server without a valid certificate.
- display: Fetches credentials
  name: isFetchCredentials
  type: 8
  required: false
  additionalinfo: Fetches credentials from login records.
- display: Concat username to credential object name
  name: concat_username_to_cred_name
  type: 8
  required: false
  additionalinfo: Use to make the credential object unique in case of duplicate names in different folders/secrets.
- display: A comma-separated list of credential names to fetch.
  name: credential_names
  type: 12
  required: false
  additionalinfo: Partial names are not supported. If left empty, all credentials will be fetched.
script:
  commands:
  - deprecated: false
    description: Search for records by full or partial file name match.
    name: ksm-find-files
    arguments:
    - name: file_name
      isArray: false
      description: File name text to search for.
      required: true
      secret: false
      default: false
    - name: partial_match
      isArray: false
      description: Search for partial file name match.
      required: false
      secret: false
      default: false
    outputs:
    - contextPath: KeeperSecretsManager.Files.record_uid
      description: Record UID.
      type: String
    - contextPath: KeeperSecretsManager.Files.file_uid
      description: File UID.
      type: String
    - contextPath: KeeperSecretsManager.Files.file_name
      description: File Name.
      type: String
    - contextPath: KeeperSecretsManager.Files.file_size
      description: File Size.
      type: String
  - deprecated: false
    description: Search for records by full or partial title match.
    name: ksm-find-records
    arguments:
    - name: title
      isArray: false
      description: Title text to search for.
      required: true
      secret: false
      default: false
    - name: partial_match
      isArray: false
      description: Search for partial title match.
      required: false
      secret: false
      default: false
    outputs:
    - contextPath: KeeperSecretsManager.Records.uid
      description: Record UID.
      type: String
    - contextPath: KeeperSecretsManager.Records.type
      description: Record Type.
      type: String
    - contextPath: KeeperSecretsManager.Records.title
      description: Record Title.
      type: String
  - deprecated: false
    description: Use this command to get field value from Keeper record.
    name: ksm-get-field
    arguments:
    - name: notation
      isArray: false
      description: Keeper KSM notation URI.
      required: true
      secret: false
      default: false
    outputs:
    - contextPath: KeeperSecretsManager.Field.field
      description: Extracted field value.
      type: String
  - deprecated: false
    description: Use this command to fetch the file attachment as a File.
    name: ksm-get-file
    arguments:
    - name: file_uid
      isArray: false
      description: File UID to search for.
      required: true
      secret: false
      default: false
    - name: record_uid
      isArray: false
      description: Record UID to search for files. Search all records if empty.
      required: false
      secret: false
      default: false
    outputs: []
  - deprecated: false
    description: Use this command to fetch the file attachment as an Info File.
    name: ksm-get-infofile
    arguments:
    - name: file_uid
      isArray: false
      description: File UID to search for.
      required: true
      secret: false
      default: false
    - name: record_uid
      isArray: false
      description: Record UID to search for files. Search all records if empty.
      required: false
      secret: false
      default: false
    outputs: []
  - deprecated: false
    description: Use this command to list all credentials in your Keeper Vault that are shared to the KSM application.
    name: ksm-list-credentials
    arguments: []
    outputs:
    - contextPath: KeeperSecretsManager.Creds.uid
      description: Record UID.
      type: String
    - contextPath: KeeperSecretsManager.Creds.title
      description: Record Title.
      type: String
    - contextPath: KeeperSecretsManager.Creds.name
      description: Username.
      type: String
  - deprecated: false
    description: Use this command to list all records that have file attachments.
    name: ksm-list-files
    arguments:
    - name: record_uids
      isArray: false
      description: A comma-separated list of record UIDs to search. If left empty all records with file attachments will be listed.
      required: false
      secret: false
      default: false
    outputs:
    - contextPath: KeeperSecretsManager.Files.record_uid
      description: Record UID.
      type: String
    - contextPath: KeeperSecretsManager.Files.file_uid
      description: File UID.
      type: String
    - contextPath: KeeperSecretsManager.Files.file_name
      description: File Name.
      type: String
    - contextPath: KeeperSecretsManager.Files.file_size
      description: File Size.
      type: String
  - deprecated: false
    description: Use this command to list all records from your Keeper Vault that are shared to the application.
    name: ksm-list-records
    arguments: []
    outputs:
    - contextPath: KeeperSecretsManager.Records.uid
      description: Record UID.
      type: String
    - contextPath: KeeperSecretsManager.Records.type
      description: Record Type.
      type: String
    - contextPath: KeeperSecretsManager.Records.title
      description: Record Title.
      type: String
  script: '-'
  type: python
  subtype: python3
<<<<<<< HEAD
  dockerimage: demisto/keeper-ksm:1.0.0.61911
=======
  dockerimage: demisto/keeper-ksm:1.0.0.63818
>>>>>>> a56da0f6
  feed: false
  isfetch: false
  runonce: false
  longRunning: false
  longRunningPort: false
fromversion: 6.5.0
tests:
- No tests<|MERGE_RESOLUTION|>--- conflicted
+++ resolved
@@ -190,11 +190,7 @@
   script: '-'
   type: python
   subtype: python3
-<<<<<<< HEAD
-  dockerimage: demisto/keeper-ksm:1.0.0.61911
-=======
   dockerimage: demisto/keeper-ksm:1.0.0.63818
->>>>>>> a56da0f6
   feed: false
   isfetch: false
   runonce: false
