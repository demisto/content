--- conflicted
+++ resolved
@@ -1632,12 +1632,8 @@
       description: ''
       type: boolean
     description: A smart API that accurately checks a website's trustworthiness.
-<<<<<<< HEAD
-  dockerimage: demisto/python3:3.10.11.61265
-=======
   dockerimage: demisto/python3:3.10.12.63474
   runonce: false
->>>>>>> c6375ee7
   subtype: python3
 fromversion: 5.0.0
 tests:
