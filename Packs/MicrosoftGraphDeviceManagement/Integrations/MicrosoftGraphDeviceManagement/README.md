Microsoft Intune is a Microsoft cloud-based management solution that provides for mobile device and operating system management

## Authentication
For more details about the authentication used in this integration, see [Microsoft Integrations - Authentication](https://xsoar.pan.dev/docs/reference/articles/microsoft-integrations---authentication).

### Required Permissions
* DeviceManagementApps.ReadWrite.All - Application
* DeviceManagementConfiguration.ReadWrite.All - Application
* DeviceManagementManagedDevices.PrivilegedOperations.All - Application
* DeviceManagementManagedDevices.ReadWrite.All - Application
* DeviceManagementRBAC.ReadWrite.All - Application
* DeviceManagementServiceConfig.ReadWrite.All - Application

## Configure Microsoft Endpoint Manager on Cortex XSOAR

1. Navigate to **Settings** > **Integrations** > **Servers & Services**.
2. Search for Microsoft Endpoint Manager.
3. Click **Add instance** to create and configure a new integration instance.

| **Parameter** | **Description** | **Required** |
| --- | --- | --- |
| azure_cloud | Azure Cloud. | False |
| auth_id | The Auth ID. | False |
| tenant_id | Token or tenant ID. | False |
| enc_key | Key or client secret. | False |
| Certificate Thumbprint | Used for certificate authentication. As appears in the "Certificates & secrets" page of the app. | False |
| Private Key | Used for certificate authentication. The private key of the registered certificate. | False |
| Use Azure Managed Identities | Relevant only if the integration is running on Azure VM. If selected, authenticates based on the value provided for the Azure Managed Identities Client ID field. If no value is provided for the Azure Managed Identities Client ID field, authenticates based on the System Assigned Managed Identity. For additional information, see the Help tab. | False |
| Azure Managed Identities Client ID | The Managed Identities client id for authentication - relevant only if the integration is running on Azure VM. | False |
| url | Server URL, see note below regarding Azure cloud options. | False |
| insecure | Trust any certificate \(not secure\) | False |
| proxy | Use system proxy settings | False |
| self_deployed | Use a self deployed Azure Application | False |

1. Azure cloud options

    | Azure Cloud | Description                                                              |
    |-------------|--------------------------------------------------------------------------|
    | Worldwide   | The publicly accessible Azure Cloud.                                      |
    | US GCC      | Azure cloud for the USA Government Cloud Community (GCC).                 |
    | US GCC-High | Azure cloud for the USA Government Cloud Community High (GCC-High).       |
    | DoD         | Azure cloud for the USA Department of Defense (DoD).                      |
    | Germany     | Azure cloud for the German Government.                                    |
    | China       | Azure cloud for the Chinese Government.  


5. Click **Test** to validate the URLs, token, and connection.
## Commands
You can execute these commands from the Cortex XSOAR CLI, as part of an automation, or in a playbook.
After you successfully execute a command, a DBot message appears in the War Room with the command details.
### msgraph-get-managed-device-by-id
***
Get managed devices
Note: physicalMemoryInBytes will return 0 by default since Microsoft hasn't updated the v1.0 schema with that information yet


##### Required Permissions
DeviceManagementManagedDevices.ReadWrite.All, DeviceManagementManagedDevices.Read.All

#### Base Command

`msgraph-get-managed-device-by-id`
#### Input

| **Argument Name** | **Description** | **Required** |
| --- | --- | --- |
| device_id | The ID of the managed device to be fetched (Can be retrieved using the msgraph-list-managed-devices command) | Required |


#### Context Output

| **Path** | **Type** | **Description** |
| --- | --- | --- |
| MSGraphDeviceManagement.Device.ID | String | The ID of the managed device |
| MSGraphDeviceManagement.Device.UserID | String | Unique Identifier for the user associated with the device |
| MSGraphDeviceManagement.Device.Name | String | Name of the device |
| MSGraphDeviceManagement.Device.ManagedDeviceOwnerType | String | Ownership of the device. Possible values are unknown, company, personal. |
| MSGraphDeviceManagement.Device.ActionResults.actionName | String | Action name |
| MSGraphDeviceManagement.Device.ActionResults.ActionState | String | State of the action. Possible values are none, pending, canceled, active, done, failed, notSupported |
| MSGraphDeviceManagement.Device.ActionResults.StartDateTime | Date | Time the action was initiated |
| MSGraphDeviceManagement.Device.ActionResults.lastUpdatedDateTime | Date | Time the action state was last updated |
| MSGraphDeviceManagement.Device.EnrolledDateTime | Date | Enrollment time of the device |
| MSGraphDeviceManagement.Device.LastSyncDateTime | Date | The date and time that the device last completed a successful sync with Intune. |
| MSGraphDeviceManagement.Device.OperatingSystem | String | Operating system of the device. Windows, iOS, etc. |
| MSGraphDeviceManagement.Device.ComplianceState | String | Compliance state of the device. Possible values are unknown, compliant, noncompliant, conflict, error, inGracePeriod, configManager |
| MSGraphDeviceManagement.Device.JailBroken | String | whether the device is jail broken or rooted. |
| MSGraphDeviceManagement.Device.ManagementAgent | String | Management channel of the device. Possible values are eas, mdm, easMdm, intuneClient, easIntuneClient, configurationManagerClient, configurationManagerClientMdm, configurationManagerClientMdmEas, unknown, jamf, googleCloudDevicePolicyController. |
| MSGraphDeviceManagement.Device.OSVersion | String | Operating system version of the device. |
| MSGraphDeviceManagement.Device.EASDeviceId | String | Exchange ActiveSync Id of the device. |
| MSGraphDeviceManagement.Device.EASActivationDateTime | Date | Exchange ActivationSync activation time of the device. |
| MSGraphDeviceManagement.Device.ActivationLockBypassCode | String | Code that allows the Activation Lock on a device to be bypassed. |
| MSGraphDeviceManagement.Device.EmailAddress | String | Email\(s\) for the user associated with the device |
| MSGraphDeviceManagement.Device.AzureADDeviceId | String | The unique identifier for the Azure Active Directory device. Read only. |
| MSGraphDeviceManagement.Device.CategoryDisplayName | String | Device category display name |
| MSGraphDeviceManagement.Device.ExchangeAccessState | String | The Access State of the device in Exchange. Possible values are none, unknown, allowed, blocked, quarantined. |
| MSGraphDeviceManagement.Device.exchangeAccessStateReason | String | The reason for the device's access state in Exchange. Possible values are none, unknown, exchangeGlobalRule, exchangeIndividualRule, exchangeDeviceRule, exchangeUpgrade, exchangeMailboxPolicy, other, compliant, notCompliant, notEnrolled, unknownLocation, mfaRequired, azureADBlockDueToAccessPolicy, compromisedPassword, deviceNotKnownWithManagedApp. |
| MSGraphDeviceManagement.Device.IsSupervised | Boolean | Device supervised status |
| MSGraphDeviceManagement.Device.IsEncrypted | Boolean | Device encryption status |
| MSGraphDeviceManagement.Device.UserPrincipalName | String | Device user principal name |
| MSGraphDeviceManagement.Device.Model | String | Model of the device |
| MSGraphDeviceManagement.Device.Manufacturer | String | Manufacturer of the device |
| MSGraphDeviceManagement.Device.IMEI | String | IMEI of the device |
| MSGraphDeviceManagement.Device.SerialNumber | String | Serial number of the device |
| MSGraphDeviceManagement.Device.PhoneNumber | String | Phone number of the device |
| MSGraphDeviceManagement.Device.AndroidSecurityPatchLevel | String | Android security patch level of the device |
| MSGraphDeviceManagement.Device.ConfigurationManagerClientEnabledFeatures.inventory | Boolean | Whether inventory is managed by Intune |
| MSGraphDeviceManagement.Device.ConfigurationManagerClientEnabledFeatures.modernApps | Boolean | Whether modern application is managed by Intune |
| MSGraphDeviceManagement.Device.ConfigurationManagerClientEnabledFeatures.resourceAccess | Boolean | Whether resource access is managed by Intune |
| MSGraphDeviceManagement.Device.ConfigurationManagerClientEnabledFeatures.deviceConfiguration | Boolean | Whether device configuration is managed by Intune |
| MSGraphDeviceManagement.Device.ConfigurationManagerClientEnabledFeatures.compliancePolicy | Boolean | Whether compliance policy is managed by Intune |
| MSGraphDeviceManagement.Device.ConfigurationManagerClientEnabledFeatures.windowsUpdateForBusiness | Boolean | Whether Windows Update for Business is managed by Intune |
| MSGraphDeviceManagement.Device.WiFiMacAddress | String | Wi\-Fi MAC |
| MSGraphDeviceManagement.Device.HealthAttestationState.lastUpdateDateTime | String | The Timestamp of the last update. |
| MSGraphDeviceManagement.Device.HealthAttestationState.issuedDateTime | Date | The DateTime when device was evaluated or issued to MDM |
| MSGraphDeviceManagement.Device.HealthAttestationState.resetCount | Number | The number of times a PC device has hibernated or resumed |
| MSGraphDeviceManagement.Device.HealthAttestationState.restartCount | Number | The number of times a PC device has rebooted |
| MSGraphDeviceManagement.Device.HealthAttestationState.bitLockerStatus | String | On or Off of BitLocker Drive Encryption |
| MSGraphDeviceManagement.Device.HealthAttestationState.bootManagerVersion | String | The version of the Boot Manager |
| MSGraphDeviceManagement.Device.HealthAttestationState.secureBoot | String | When Secure Boot is enabled, the core components must have the correct cryptographic signatures |
| MSGraphDeviceManagement.Device.HealthAttestationState.bootDebugging | String | When bootDebugging is enabled, the device is used in development and testing |
| MSGraphDeviceManagement.Device.HealthAttestationState.operatingSystemKernelDebugging | String | When operatingSystemKernelDebugging is enabled, the device is used in development and testing |
| MSGraphDeviceManagement.Device.HealthAttestationState.codeIntegrity | String | When code integrity is enabled, code execution is restricted to integrity verified code |
| MSGraphDeviceManagement.Device.HealthAttestationState.testSigning | String | When test signing is allowed, the device does not enforce signature validation during boot |
| MSGraphDeviceManagement.Device.HealthAttestationState.safeMode, | String | Safe mode is a troubleshooting option for Windows that starts your computer in a limited state |
| MSGraphDeviceManagement.Device.HealthAttestationState.windowsPE | String | Operating system running with limited services that is used to prepare a computer for Windows |
| MSGraphDeviceManagement.Device.HealthAttestationState.earlyLaunchAntiMalwareDriverProtection | String | ELAM provides protection for the computers in your network when they start up |
| MSGraphDeviceManagement.Device.HealthAttestationState.virtualSecureMode | String | VSM is a container that protects high value assets from a compromised kernel |
| MSGraphDeviceManagement.Device.HealthAttestationState.pcrHashAlgorithm | String | Informational attribute that identifies the HASH algorithm that was used by TPM |
| MSGraphDeviceManagement.Device.HealthAttestationState.bootAppSecurityVersion | String | The security version number of the Boot Application |
| MSGraphDeviceManagement.Device.HealthAttestationState.bootManagerSecurityVersion | String | The security version number of the Boot Application |
| MSGraphDeviceManagement.Device.HealthAttestationState.tpmVersion | String | The security version number of the Boot Application |
| MSGraphDeviceManagement.Device.HealthAttestationState.pcr0 | String | The measurement that is captured in PCR\[0\] |
| MSGraphDeviceManagement.Device.HealthAttestationState.secureBootConfigurationPolicyFingerPrint | String | Fingerprint of the Custom Secure Boot Configuration Policy |
| MSGraphDeviceManagement.Device.HealthAttestationState.codeIntegrityPolicy | String | The Code Integrity policy that is controlling the security of the boot environment |
| MSGraphDeviceManagement.Device.HealthAttestationState.bootRevisionListInfo | String | The Boot Revision List that was loaded during initial boot on the attested device |
| MSGraphDeviceManagement.Device.HealthAttestationState.operatingSystemRevListInfo | String | The Operating System Revision List that was loaded during initial boot on the attested device |
| MSGraphDeviceManagement.Device.HealthAttestationState.healthStatusMismatchInfo | String | This attribute appears if DHA\-Service detects an integrity issue |
| MSGraphDeviceManagement.Device.HealthAttestationState.healthAttestationSupportedStatus | String | This attribute indicates if DHA is supported for the device |
| MSGraphDeviceManagement.Device.SubscriberCarrier | String | Subscriber Carrier |
| MSGraphDeviceManagement.Device.MEID | String | MEID |
| MSGraphDeviceManagement.Device.TotalStorageSpaceInBytes | Number | Total Storage in Bytes |
| MSGraphDeviceManagement.Device.FreeStorageSpaceInBytes | Number | Free Storage in Bytes |
| MSGraphDeviceManagement.Device.ManagedDeviceName | String | Automatically generated name to identify a device. Can be overwritten to a user friendly name. |
| MSGraphDeviceManagement.Device.PartnerReportedThreatState | String | Indicates the threat state of a device when a Mobile Threat Defense partner is in use by the account and device. Read Only. Possible values are unknown, activated, deactivated, secured, lowSeverity, mediumSeverity, highSeverity, unresponsive, compromised, misconfigured. |


#### Command Example
```!msgraph-get-managed-device-by-id device_id=DEVICE_ID_VALUE```

#### Context Example
```
{
    "MSGraphDeviceManagement": {
        "Device": {
            "AzureADDeviceID": "AZURE_AD_DEVICE_ID",
            "ComplianceState": "compliant",
            "EASActivationDateTime": "0001-01-01T00:00:00Z",
            "EmailAddress": "EMAIL_ADDRESS",
            "EnrolledDateTime": "2020-03-03T11:32:54.6467627Z",
            "ExchangeAccessState": "none",
            "ExchangeAccessStateReason": "none",
            "FreeStorageSpaceInBytes": -1247805440,
            "ID": "ID_VALUE",
            "IsEncrypted": false,
            "IsSupervised": false,
            "JailBroken": "Unknown",
            "LastSyncDateTime": "2020-05-05T10:34:20.9574056Z",
            "ManagedDeviceName": "MANAGED_DEVICE_NAME",
            "ManagedDeviceOwnerType": "company",
            "ManagementAgent": "MANAGEMENT_AGENT",
            "Manufacturer": "MANUFACTURER_VALUE",
            "Model": "MODEL_VALUE",
            "Name": "NAME_VALUE",
            "OSVersion": "10.0.18363.778",
            "OperatingSystem": "Windows",
            "PartnerReportedThreatState": "highSeverity",
            "SerialNumber": "SERIAL_NUMBER_VALUE",
            "TotalStorageSpaceInBytes": -2097152,
            "UserID": "USER_ID_VALUE",
            "UserPrincipalName": "USER_PRINCIPAL_VALUE_NAME"
        }
    }
}
```

#### Human Readable Output

>### Managed device DESKTOP-S2455R8
>|ID|User ID|Device Name|Operating System|OS Version|Email Address|Manufacturer|Model|
>|---|---|---|---|---|---|---|---|
>| DEVICE_ID_VALUE | 2827c1e7-edb6-4529-b50d-25984e968637 | DESKTOP-S2455R8 | Windows | 10.0.18363.778 | dev@demistodev.onmicrosoft.com | VMware, Inc. | VMware7,1 |


### msgraph-sync-device
***
Check the device with Intune, immediately receive pending actions and policies

##### Required Permissions
DeviceManagementManagedDevices.PrivilegedOperations.All

#### Base Command

`msgraph-sync-device`
#### Input

| **Argument Name** | **Description** | **Required** |
| --- | --- | --- |
| device_id | The ID of the managed device to be fetched (Can be retreived using the msgraph-list-managed-devices command) | Required |

#### Context Output

There is no context output for this command.

#### Command Example
```!msgraph-sync-device device_id=DEVICE_ID_VALUE```


#### Human Readable Output

>Sync device action activated successfully.



### msgraph-device-disable-lost-mode
***
Disable the lost mode of the device

##### Required Permissions
DeviceManagementManagedDevices.PriviligedOperation.All

#### Base Command

`msgraph-device-disable-lost-mode`
#### Input

| **Argument Name** | **Description** | **Required** |
| --- | --- | --- |
| device_id | The ID of the managed device to be fetched (Can be retreived using the msgraph-list-managed-devices command) | Required |


#### Context Output

There is no context output for this command.

#### Command Example
```!msgraph-windows-device-defender-scan device_id=DEVICE_ID_VALUE```


#### Human Readable Output

>Windows device defender scan action activated successfully.



### msgraph-locate-device
***
Gets the GPS location of a device (iOS only)

##### Required Permissions
DeviceManagementManagedDevices.PriviligedOperation.All

#### Base Command

`msgraph-locate-device`
#### Input

| **Argument Name** | **Description** | **Required** |
| --- | --- | --- |
| device_id | The ID of the managed device to be fetched (Can be retreived using the msgraph-list-managed-devices command) | Required |


#### Context Output

There is no context output for this command.

#### Command Example
```!msgraph-locate-device device_id=DEVICE_ID_VALUE```


#### Human Readable Output

>Locate device action activated successfully.



### msgraph-device-reboot-now
***
Immediately reboots the device

##### Required Permissions
DeviceManagementManagedDevices.PrivilegedOperations.All

#### Base Command

`msgraph-device-reboot-now`
#### Input

| **Argument Name** | **Description** | **Required** |
| --- | --- | --- |
| device_id | The ID of the managed device to be fetched (Can be retreived using the msgraph-list-managed-devices command) | Required |


#### Context Output

There is no context output for this command.

#### Command Example
```!msgraph-device-reboot-now device_id=DEVICE_ID_VALUE```


#### Human Readable Output

>Device reboot now action activated successfully..



### msgraph-device-shutdown
***
Immideately shuts down the device

##### Required Permissions
DeviceManagementManagedDevices.PriviligedOperation.All

#### Base Command

`msgraph-device-shutdown`
#### Input

| **Argument Name** | **Description** | **Required** |
| --- | --- | --- |
| device_id | The ID of the managed device to be fetched (Can be retreived using the msgraph-list-managed-devices command) | Required |


#### Context Output

There is no context output for this command.

#### Command Example
```!msgraph-device-shutdown device_id=DEVICE_ID_VALUE```


#### Human Readable Output

>Device shutdown action activated successfully.



### msgraph-device-bypass-activation-lock
***
Removes the activation lock (iOS devices only)

##### Required Permissions
DeviceManagementManagedDevices.PriviligedOperation.All

#### Base Command

`msgraph-device-bypass-activation-lock`
#### Input

| **Argument Name** | **Description** | **Required** |
| --- | --- | --- |
| device_id | The ID of the managed device to be fetched (Can be retreived using the msgraph-list-managed-devices command) | Required |


#### Context Output

There is no context output for this command.

#### Command Example
```!msgraph-device-bypass-activation-lock device_id=DEVICE_ID_VALUE```


#### Human Readable Output

>Device bypass activation lock action activated successfully.



### msgraph-device-retire
***
Remove the device from intune management

##### Required Permissions
DeviceManagementManagedDevices.PriviligedOperation.All

#### Base Command

`msgraph-device-retire`
#### Input

| **Argument Name** | **Description** | **Required** |
| --- | --- | --- |
| device_id | The ID of the managed device to be fetched (Can be retreived using the msgraph-list-managed-devices command) | Required |


#### Context Output

There is no context output for this command.

#### Command Example
```!msgraph-device-retire device_id=DEVICE_ID_VALUE```


#### Human Readable Output

>Retire device action activated successfully.



### msgraph-device-reset-passcode
***
Resets the passcode for the device

##### Required Permissions
DeviceManagementManagedDevices.PriviligedOperation.All

#### Base Command

`msgraph-device-reset-passcode`
#### Input

| **Argument Name** | **Description** | **Required** |
| --- | --- | --- |
| device_id | The ID of the managed device to be fetched (Can be retreived using the msgraph-list-managed-devices command) | Required |


#### Context Output

There is no context output for this command.

#### Command Example
```!msgraph-device-reset-passcode device_id=DEVICE_ID_VALUE```


#### Human Readable Output

>Device reset passcode action activated successfully.



### msgraph-device-remote-lock
***
Lock the device, to unlock the user will have to use the passcode

##### Required Permissions
DeviceManagementManagedDevices.PriviligedOperation.All

#### Base Command

`msgraph-device-remote-lock`
#### Input

| **Argument Name** | **Description** | **Required** |
| --- | --- | --- |
| device_id | The ID of the managed device to be fetched (Can be retreived using the msgraph-list-managed-devices command) | Required |


#### Context Output

There is no context output for this command.

#### Command Example
```!msgraph-device-remote-lock device_id=DEVICE_ID_VALUE```


#### Human Readable Output

>Device remote lock action activated successfully.



### msgraph-device-request-remote-assistance
***
Request a remote access via TeamViewer

##### Required Permissions
DeviceManagementManagedDevices.ReadWrite.All

#### Base Command

`msgraph-device-request-remote-assistance`
#### Input

| **Argument Name** | **Description** | **Required** |
| --- | --- | --- |
| device_id | The ID of the managed device to be fetched (Can be retreived using the msgraph-list-managed-devices command) | Required |


#### Context Output

There is no context output for this command.

#### Command Example
```!msgraph-device-request-remote-assistance device_id=DEVICE_ID_VALUE```


#### Human Readable Output

>Device request remote assistance action activated successfully.



### msgraph-device-recover-passcode
***
Recovers the passcode from the device

##### Required Permissions
DeviceManagementManagedDevices.PriviligedOperation.All

#### Base Command

`msgraph-device-recover-passcode`
#### Input

| **Argument Name** | **Description** | **Required** |
| --- | --- | --- |
| device_id | The ID of the managed device to be fetched (Can be retreived using the msgraph-list-managed-devices command) | Required |


#### Context Output

There is no context output for this command.

#### Command Example
```!msgraph-device-recover-passcode device_id=DEVICE_ID_VALUE```


#### Human Readable Output

>Device recover passcode action activated successfully.



### msgraph-logout-shared-apple-device-active-user
***
logs out the current user on a shared iPad device

##### Required Permissions
DeviceManagementManagedDevices.PriviligedOperation.All

#### Base Command

`msgraph-logout-shared-apple-device-active-user`
#### Input

| **Argument Name** | **Description** | **Required** |
| --- | --- | --- |
| device_id | The ID of the managed device to be fetched (Can be retreived using the msgraph-list-managed-devices command) | Required |


#### Context Output

There is no context output for this command.

#### Command Example
```!msgraph-logout-shared-apple-device-active-user device_id=DEVICE_ID_VALUE```


#### Human Readable Output

>Logout shard apple device active user action activated successfully.



### msgraph-delete-user-from-shared-apple-device
***
deletes a user that you select from the local cache on a shared iPad device

##### Required Permissions
DeviceManagementManagedDevices.PriviligedOperation.All

#### Base Command

`msgraph-delete-user-from-shared-apple-device`
#### Input

| **Argument Name** | **Description** | **Required** |
| --- | --- | --- |
| user_principal_name | The principal name of the user to be deleted. | Required |
| device_id | The ID of the managed device to be fetched (Can be retreived using the msgraph-list-managed-devices command) | Required |


#### Context Output

There is no context output for this command.

#### Command Example
```!msgraph-delete-user-from-shared-apple-device device_id=DEVICE_ID_VALUE user_principal_name=USER_PRINCIPAL_NAME_VALUE```


#### Human Readable Output

>Delete user from shared apple device action activated successfully.


### msgraph-windows-device-defender-update-signatures
***
Forece update windows defender signatures

##### Required Permissions
DeviceManagementManagedDevices.PriviligedOperation.All

#### Base Command

`msgraph-windows-device-defender-update-signatures`
#### Input

| **Argument Name** | **Description** | **Required** |
| --- | --- | --- |
| device_id | The ID of the managed device to be fetched (Can be retreived using the msgraph-list-managed-devices command) | Required |


#### Context Output

There is no context output for this command.

#### Command Example
```!msgraph-windows-device-defender-update-signatures device_id=DEVICE_ID_VALUE```


#### Human Readable Output

>Windows device defender update signatures action activated successfully.



### msgraph-clean-windows-device
***
removes any apps that are installed on a PC running Windows 10. it helps remove pre-installed (OEM) apps that are typically installed with a new PC

##### Required Permissions
DeviceManagementManagedDevices.PriviligedOperation.All

#### Base Command

`msgraph-clean-windows-device`
#### Input

| **Argument Name** | **Description** | **Required** |
| --- | --- | --- |
| keep_user_data | Whether to keep the user's data or not. (Default is set to true) | Optional |
| device_id | The ID of the managed device to be fetched (Can be retreived using the msgraph-list-managed-devices command) | Required |


#### Context Output

There is no context output for this command.

#### Command Example
```!msgraph-clean-windows-device device_id=DEVICE_ID_VALUE keep_user_data=false```


#### Human Readable Output

>Clean windows device action activated successfully.



### msgraph-windows-device-defender-scan
***
Scans the device with windows defender (windows devices only)

##### Required Permissions
DeviceManagementManagedDevices.PriviligedOperation.All

#### Base Command

`msgraph-windows-device-defender-scan`
#### Input

| **Argument Name** | **Description** | **Required** |
| --- | --- | --- |
| quick_scan | Whether to peformn quick scan or not. (Default is set to true) | Optional |
| device_id | The ID of the managed device to be fetched (Can be retreived using the msgraph-list-managed-devices command) | Required |


#### Context Output

There is no context output for this command.

#### Command Example
```!msgraph-windows-device-defender-scan device_id=DEVICE_ID_VALUE quick_scan=false```


#### Human Readable Output

>Windows device defender scan action activated successfully.

### msgraph-wipe-device
***
restores a device to its factory default settings

##### Required Permissions
DeviceManagementManagedDevices.PriviligedOperation.All, DeviceManagementManagedDevices.ReadWrite.All

#### Base Command

`msgraph-wipe-device`
#### Input

| **Argument Name** | **Description** | **Required** |
| --- | --- | --- |
| keep_enrollment_data | Whether to keep enrollment data or not. (Default is set to true) | Optional |
| keep_user_data | Whether to keep the user's data or not. (Default is set to true) | Optional |
| mac_os_unlock_code | The MacOS unlock code. | Optional |
| device_id | The ID of the managed device to be fetched (Can be retreived using the msgraph-list-managed-devices command) | Required |


#### Context Output

There is no context output for this command.

#### Command Example
```!msgraph-wipe-device device_id=DEVICE_ID_VALUE keep_enrollment_data=false keep_user_data=true```


#### Human Readable Output

>Wipe device action activated successfully.



### msgraph-update-windows-device-account
***
Updates the windows account of the device

##### Required Permissions
DeviceManagementManagedDevices.PriviligedOperation.All

#### Base Command

`msgraph-update-windows-device-account`
#### Input

| **Argument Name** | **Description** | **Required** |
| --- | --- | --- |
| session_initiation_protocal_address | SIP address | Required |
| exchange_server | Exchenge servier adddress | Required |
| calendar_sync_enabled | Whether to enable calendar sync or not. (Default is set to false) | Optional |
| password_rotation_enabled | Whether to enable password rotation or not. (Default is set to false) | Optional |
| device_account_password | The device account password. | Required |
| device_account_email | The device account email. | Required |
| device_id | The ID of the managed device to be fetched (Can be retreived using the msgraph-list-managed-devices command) | Required |


#### Context Output

There is no context output for this command.

#### Command Example
```!msgraph-update-windows-device-account device_id=DEVICE_ID_VALUE session_initiation_protocal_address=PA_VALUE device_account_password=PW_VALUE device_account_email=MAIL_VALUE```


#### Human Readable Output

>Update windows device account action activated successfully.



### msgraph-list-managed-devices

***
List of managed devices

##### Required Permissions
DeviceManagementManagedDevices.ReadWrite.All, DeviceManagementManagedDevices.Read.All

#### Base Command

`msgraph-list-managed-devices`

#### Input

| **Argument Name** | **Description** | **Required** |
| --- | --- | --- |
| limit | The number of managed devices to fetch. Default is 10. | Optional | 
| next_link | A link that specifies a starting point to use for subsequent calls. | Optional | 
| page_size | Number of results to return per page. <br/>Note: Page size is only relevant when the next_link parameter is not specified. | Optional | 

#### Context Output

| **Path** | **Type** | **Description** |
| --- | --- | --- |
| MSGraphDeviceManagement.DeviceNextLink | String | A link that specifies a starting point to use for subsequent calls. | 
| MSGraphDeviceManagement.Device.ID | String | The ID of the managed device. | 
| MSGraphDeviceManagement.Device.UserID | String | Unique identifier for the user associated with the device. | 
| MSGraphDeviceManagement.Device.Name | String | Name of the device. | 
| MSGraphDeviceManagement.Device.ManagedDeviceOwnerType | String | Ownership of the device. Possible values are unknown, company, personal. | 
| MSGraphDeviceManagement.Device.ActionResults.actionName | String | Action name. | 
| MSGraphDeviceManagement.Device.ActionResults.ActionState | String | State of the action. Possible values are none, pending, canceled, active, done, failed, notSupported. | 
| MSGraphDeviceManagement.Device.ActionResults.StartDateTime | Date | Time the action was initiated. | 
| MSGraphDeviceManagement.Device.ActionResults.lastUpdatedDateTime | Date | Time the action state was last updated. | 
| MSGraphDeviceManagement.Device.EnrolledDateTime | Date | Enrollment time of the device. | 
| MSGraphDeviceManagement.Device.LastSyncDateTime | Date | The date and time that the device last completed a successful sync with Intune. | 
| MSGraphDeviceManagement.Device.OperatingSystem | String | Operating system of the device. Windows, iOS, etc. | 
| MSGraphDeviceManagement.Device.ComplianceState | String | Compliance state of the device. Possible values are unknown, compliant, noncompliant, conflict, error, inGracePeriod, configManager. | 
| MSGraphDeviceManagement.Device.JailBroken | String | Whether the device is jail broken or rooted. | 
| MSGraphDeviceManagement.Device.ManagementAgent | String | Management channel of the device. Possible values are eas, mdm, easMdm, intuneClient, easIntuneClient, configurationManagerClient, configurationManagerClientMdm, configurationManagerClientMdmEas, unknown, jamf, googleCloudDevicePolicyController. | 
| MSGraphDeviceManagement.Device.OSVersion | String | Operating system version of the device. | 
| MSGraphDeviceManagement.Device.EASDeviceId | String | Exchange ActiveSync ID of the device. | 
| MSGraphDeviceManagement.Device.EASActivationDateTime | Date | Exchange ActivationSync activation time of the device. | 
| MSGraphDeviceManagement.Device.ActivationLockBypassCode | String | Code that allows the Activation Lock on a device to be bypassed. | 
| MSGraphDeviceManagement.Device.EmailAddress | String | Email\(s\) for the user associated with the device. | 
| MSGraphDeviceManagement.Device.AzureADDeviceId | String | The unique identifier for the Azure Active Directory device. Read only. | 
| MSGraphDeviceManagement.Device.CategoryDisplayName | String | Device category display name. | 
| MSGraphDeviceManagement.Device.ExchangeAccessState | String | The Access State of the device in Exchange. Possible values are none, unknown, allowed, blocked, quarantined. | 
| MSGraphDeviceManagement.Device.exchangeAccessStateReason | String | The reason for the device's access state in Exchange. Possible values are none, unknown, exchangeGlobalRule, exchangeIndividualRule, exchangeDeviceRule, exchangeUpgrade, exchangeMailboxPolicy, other, compliant, notCompliant, notEnrolled, unknownLocation, mfaRequired, azureADBlockDueToAccessPolicy, compromisedPassword, deviceNotKnownWithManagedApp. | 
| MSGraphDeviceManagement.Device.IsSupervised | Boolean | Device supervised status. | 
| MSGraphDeviceManagement.Device.IsEncrypted | Boolean | Device encryption status. | 
| MSGraphDeviceManagement.Device.UserPrincipalName | String | Device user principal name. | 
| MSGraphDeviceManagement.Device.Model | String | Model of the device. | 
| MSGraphDeviceManagement.Device.Manufacturer | String | Manufacturer of the device. | 
| MSGraphDeviceManagement.Device.IMEI | String | IMEI of the device. | 
| MSGraphDeviceManagement.Device.SerialNumber | String | Serial number of the device. | 
| MSGraphDeviceManagement.Device.PhoneNumber | String | Phone number of the device. | 
| MSGraphDeviceManagement.Device.AndroidSecurityPatchLevel | String | Android security patch level of the device. | 
| MSGraphDeviceManagement.Device.ConfigurationManagerClientEnabledFeatures.inventory | Boolean | Whether inventory is managed by Intune. | 
| MSGraphDeviceManagement.Device.ConfigurationManagerClientEnabledFeatures.modernApps | Boolean | Whether modern application is managed by Intune. | 
| MSGraphDeviceManagement.Device.ConfigurationManagerClientEnabledFeatures.resourceAccess | Boolean | Whether resource access is managed by Intune. | 
| MSGraphDeviceManagement.Device.ConfigurationManagerClientEnabledFeatures.deviceConfiguration | Boolean | Whether device configuration is managed by Intune. | 
| MSGraphDeviceManagement.Device.ConfigurationManagerClientEnabledFeatures.compliancePolicy | Boolean | Whether compliance policy is managed by Intune. | 
| MSGraphDeviceManagement.Device.ConfigurationManagerClientEnabledFeatures.windowsUpdateForBusiness | Boolean | Whether Windows Update for Business is managed by Intune. | 
| MSGraphDeviceManagement.Device.WiFiMacAddress | String | Wi-Fi MAC. | 
| MSGraphDeviceManagement.Device.HealthAttestationState.lastUpdateDateTime | String | The timestamp of the last update. | 
| MSGraphDeviceManagement.Device.HealthAttestationState.issuedDateTime | Date | The datetime when the device was evaluated or issued to MDM. | 
| MSGraphDeviceManagement.Device.HealthAttestationState.resetCount | Number | The number of times a PC device has hibernated or resumed. | 
| MSGraphDeviceManagement.Device.HealthAttestationState.restartCount | Number | The number of times a PC device has rebooted. | 
| MSGraphDeviceManagement.Device.HealthAttestationState.bitLockerStatus | String | On or Off of BitLocker Drive Encryption. | 
| MSGraphDeviceManagement.Device.HealthAttestationState.bootManagerVersion | String | The version of the Boot Manager. | 
| MSGraphDeviceManagement.Device.HealthAttestationState.secureBoot | String | When Secure Boot is enabled, the core components must have the correct cryptographic signatures. | 
| MSGraphDeviceManagement.Device.HealthAttestationState.bootDebugging | String | When bootDebugging is enabled, the device is used in development and testing. | 
| MSGraphDeviceManagement.Device.HealthAttestationState.operatingSystemKernelDebugging | String | When operatingSystemKernelDebugging is enabled, the device is used in development and testing. | 
| MSGraphDeviceManagement.Device.HealthAttestationState.codeIntegrity | String | When code integrity is enabled, code execution is restricted to integrity verified code. | 
| MSGraphDeviceManagement.Device.HealthAttestationState.testSigning | String | When test signing is allowed, the device does not enforce signature validation during boot. | 
| MSGraphDeviceManagement.Device.HealthAttestationState.safeMode, | String | Safe mode is a troubleshooting option for Windows that starts your computer in a limited state. | 
| MSGraphDeviceManagement.Device.HealthAttestationState.windowsPE | String | Operating system running with limited services that is used to prepare a computer for Windows. | 
| MSGraphDeviceManagement.Device.HealthAttestationState.earlyLaunchAntiMalwareDriverProtection | String | ELAM provides protection for the computers in your network when they start up. | 
| MSGraphDeviceManagement.Device.HealthAttestationState.virtualSecureMode | String | VSM is a container that protects high value assets from a compromised kernel. | 
| MSGraphDeviceManagement.Device.HealthAttestationState.pcrHashAlgorithm | String | Informational attribute that identifies the HASH algorithm that was used by TPM. | 
| MSGraphDeviceManagement.Device.HealthAttestationState.bootAppSecurityVersion | String | The security version number of the Boot Application. | 
| MSGraphDeviceManagement.Device.HealthAttestationState.bootManagerSecurityVersion | String | The security version number of the Boot Application. | 
| MSGraphDeviceManagement.Device.HealthAttestationState.tpmVersion | String | The security version number of the Boot Application. | 
| MSGraphDeviceManagement.Device.HealthAttestationState.pcr0 | String | The measurement that is captured in PCR\[0\]. | 
| MSGraphDeviceManagement.Device.HealthAttestationState.secureBootConfigurationPolicyFingerPrint | String | Fingerprint of the Custom Secure Boot Configuration Policy. | 
| MSGraphDeviceManagement.Device.HealthAttestationState.codeIntegrityPolicy | String | The Code Integrity policy that is controlling the security of the boot environment. | 
| MSGraphDeviceManagement.Device.HealthAttestationState.bootRevisionListInfo | String | The Boot Revision List that was loaded during initial boot on the attested device. | 
| MSGraphDeviceManagement.Device.HealthAttestationState.operatingSystemRevListInfo | String | The Operating System Revision List that was loaded during initial boot on the attested device. | 
| MSGraphDeviceManagement.Device.HealthAttestationState.healthStatusMismatchInfo | String | This attribute appears if DHA-Service detects an integrity issue. | 
| MSGraphDeviceManagement.Device.HealthAttestationState.healthAttestationSupportedStatus | String | This attribute indicates if DHA is supported for the device. | 
| MSGraphDeviceManagement.Device.SubscriberCarrier | String | Subscriber carrier. | 
| MSGraphDeviceManagement.Device.MEID | String | Mobile Equipment Identifier. | 
| MSGraphDeviceManagement.Device.TotalStorageSpaceInBytes | Number | Total storage in bytes. | 
| MSGraphDeviceManagement.Device.FreeStorageSpaceInBytes | Number | Free storage in bytes. | 
| MSGraphDeviceManagement.Device.ManagedDeviceName | String | Automatically generated name to identify a device. Can be overwritten to a user friendly name. | 
| MSGraphDeviceManagement.Device.PartnerReportedThreatState | String | Indicates the threat state of a device when a Mobile Threat Defense partner is in use by the account and device. Read Only. Possible values are unknown, activated, deactivated, secured, lowSeverity, mediumSeverity, highSeverity, unresponsive, compromised, misconfigured. | 

#### Command example
```!msgraph-list-managed-devices page_size=1```
#### Context Example
```json
{
    "MSGraphDeviceManagement": {
        "Device": {
            "AzureADDeviceID": "AZURE_AD_DEVICE_ID",
            "ComplianceState": "compliant",
            "EASActivationDateTime": "0001-01-01T00:00:00Z",
            "EmailAddress": "EMAIL_ADDRESS",
            "EnrolledDateTime": "2020-03-03T11:32:54.6467627Z",
            "ExchangeAccessState": "none",
            "ExchangeAccessStateReason": "none",
            "FreeStorageSpaceInBytes": -1247805440,
            "ID": "ID_VALUE",
            "IsEncrypted": false,
            "IsSupervised": false,
            "JailBroken": "Unknown",
            "LastSyncDateTime": "2020-05-05T10:34:20.9574056Z",
            "ManagedDeviceName": "MANAGED_DEVICE_NAME",
            "ManagedDeviceOwnerType": "company",
            "ManagementAgent": "MANAGEMENT_AGENT",
            "Manufacturer": "MANUFACTURER_VALUE",
            "Model": "MODEL_VALUE",
            "Name": "NAME_VALUE",
            "OSVersion": "10.0.18363.778",
            "OperatingSystem": "Windows",
            "PartnerReportedThreatState": "highSeverity",
            "SerialNumber": "SERIAL_NUMBER_VALUE",
            "TotalStorageSpaceInBytes": -2097152,
            "UserID": "USER_ID_VALUE",
            "UserPrincipalName": "USER_PRINCIPAL_VALUE_NAME"},
            "DeviceNextLink": {
            "NextLink": "https://graph.microsoft.com/v1.0/deviceManagement/managedDevices"
        }
    }
}
```

#### Human Readable Output

>### Managed device DESKTOP-S2455R8
>|ID|User ID|Device Name|Operating System|OS Version|Email Address|Manufacturer|Model|
>|---|---|---|---|---|---|---|---|
>| DEVICE_ID_VALUE | 2827c1e7-edb6-4529-b50d-25984e968637 | DESKTOP-S2455R8 | Windows | 10.0.18363.778 | dev@demistodev.onmicrosoft.com | VMware, Inc. | VMware7,1 |
    There are more results than shown. For more data please enter the next_link argument:
    next_link=https://graph.microsoft.com/v1.0/deviceManagement/managedDevices


### msgraph-find-managed-devices-by-name
***
Search of managed devices by name

##### Required Permissions
DeviceManagementManagedDevices.ReadWrite.All, DeviceManagementManagedDevices.Read.All

#### Base Command

`msgraph-find-managed-devices-by-name`
#### Input

| **Argument Name** | **Description** | **Required** |
| --- | --- | --- |
| device_name | Search of managed devices by name | Required |


#### Context Output

| **Path** | **Type** | **Description** |
| --- | --- | --- |
| MSGraphDeviceManagement.Device.ID | String | The ID of the managed device |
| MSGraphDeviceManagement.Device.UserID | String | Unique Identifier for the user associated with the device |
| MSGraphDeviceManagement.Device.Name | String | Name of the device |
| MSGraphDeviceManagement.Device.ManagedDeviceOwnerType | String | Ownership of the device. Possible values are unknown, company, personal. |
| MSGraphDeviceManagement.Device.ActionResults.actionName | String | Action name |
| MSGraphDeviceManagement.Device.ActionResults.ActionState | String | State of the action. Possible values are none, pending, canceled, active, done, failed, notSupported |
| MSGraphDeviceManagement.Device.ActionResults.StartDateTime | Date | Time the action was initiated |
| MSGraphDeviceManagement.Device.ActionResults.lastUpdatedDateTime | Date | Time the action state was last updated |
| MSGraphDeviceManagement.Device.EnrolledDateTime | Date | Enrollment time of the device |
| MSGraphDeviceManagement.Device.LastSyncDateTime | Date | The date and time that the device last completed a successful sync with Intune. |
| MSGraphDeviceManagement.Device.OperatingSystem | String | Operating system of the device. Windows, iOS, etc. |
| MSGraphDeviceManagement.Device.ComplianceState | String | Compliance state of the device. Possible values are unknown, compliant, noncompliant, conflict, error, inGracePeriod, configManager |
| MSGraphDeviceManagement.Device.JailBroken | String | whether the device is jail broken or rooted. |
| MSGraphDeviceManagement.Device.ManagementAgent | String | Management channel of the device. Possible values are eas, mdm, easMdm, intuneClient, easIntuneClient, configurationManagerClient, configurationManagerClientMdm, configurationManagerClientMdmEas, unknown, jamf, googleCloudDevicePolicyController. |
| MSGraphDeviceManagement.Device.OSVersion | String | Operating system version of the device. |
| MSGraphDeviceManagement.Device.EASDeviceId | String | Exchange ActiveSync Id of the device. |
| MSGraphDeviceManagement.Device.EASActivationDateTime | Date | Exchange ActivationSync activation time of the device. |
| MSGraphDeviceManagement.Device.ActivationLockBypassCode | String | Code that allows the Activation Lock on a device to be bypassed. |
| MSGraphDeviceManagement.Device.EmailAddress | String | Email\(s\) for the user associated with the device |
| MSGraphDeviceManagement.Device.AzureADDeviceId | String | The unique identifier for the Azure Active Directory device. Read only. |
| MSGraphDeviceManagement.Device.CategoryDisplayName | String | Device category display name |
| MSGraphDeviceManagement.Device.ExchangeAccessState | String | The Access State of the device in Exchange. Possible values are none, unknown, allowed, blocked, quarantined. |
| MSGraphDeviceManagement.Device.exchangeAccessStateReason | String | The reason for the device's access state in Exchange. Possible values are none, unknown, exchangeGlobalRule, exchangeIndividualRule, exchangeDeviceRule, exchangeUpgrade, exchangeMailboxPolicy, other, compliant, notCompliant, notEnrolled, unknownLocation, mfaRequired, azureADBlockDueToAccessPolicy, compromisedPassword, deviceNotKnownWithManagedApp. |
| MSGraphDeviceManagement.Device.IsSupervised | Boolean | Device supervised status |
| MSGraphDeviceManagement.Device.IsEncrypted | Boolean | Device encryption status |
| MSGraphDeviceManagement.Device.UserPrincipalName | String | Device user principal name |
| MSGraphDeviceManagement.Device.Model | String | Model of the device |
| MSGraphDeviceManagement.Device.Manufacturer | String | Manufacturer of the device |
| MSGraphDeviceManagement.Device.IMEI | String | IMEI of the device |
| MSGraphDeviceManagement.Device.SerialNumber | String | Serial number of the device |
| MSGraphDeviceManagement.Device.PhoneNumber | String | Phone number of the device |
| MSGraphDeviceManagement.Device.AndroidSecurityPatchLevel | String | Android security patch level of the device |
| MSGraphDeviceManagement.Device.ConfigurationManagerClientEnabledFeatures.inventory | Boolean | Whether inventory is managed by Intune |
| MSGraphDeviceManagement.Device.ConfigurationManagerClientEnabledFeatures.modernApps | Boolean | Whether modern application is managed by Intune |
| MSGraphDeviceManagement.Device.ConfigurationManagerClientEnabledFeatures.resourceAccess | Boolean | Whether resource access is managed by Intune |
| MSGraphDeviceManagement.Device.ConfigurationManagerClientEnabledFeatures.deviceConfiguration | Boolean | Whether device configuration is managed by Intune |
| MSGraphDeviceManagement.Device.ConfigurationManagerClientEnabledFeatures.compliancePolicy | Boolean | Whether compliance policy is managed by Intune |
| MSGraphDeviceManagement.Device.ConfigurationManagerClientEnabledFeatures.windowsUpdateForBusiness | Boolean | Whether Windows Update for Business is managed by Intune |
| MSGraphDeviceManagement.Device.WiFiMacAddress | String | Wi\-Fi MAC |
| MSGraphDeviceManagement.Device.HealthAttestationState.lastUpdateDateTime | String | The Timestamp of the last update. |
| MSGraphDeviceManagement.Device.HealthAttestationState.issuedDateTime | Date | The DateTime when device was evaluated or issued to MDM |
| MSGraphDeviceManagement.Device.HealthAttestationState.resetCount | Number | The number of times a PC device has hibernated or resumed |
| MSGraphDeviceManagement.Device.HealthAttestationState.restartCount | Number | The number of times a PC device has rebooted |
| MSGraphDeviceManagement.Device.HealthAttestationState.bitLockerStatus | String | On or Off of BitLocker Drive Encryption |
| MSGraphDeviceManagement.Device.HealthAttestationState.bootManagerVersion | String | The version of the Boot Manager |
| MSGraphDeviceManagement.Device.HealthAttestationState.secureBoot | String | When Secure Boot is enabled, the core components must have the correct cryptographic signatures |
| MSGraphDeviceManagement.Device.HealthAttestationState.bootDebugging | String | When bootDebugging is enabled, the device is used in development and testing |
| MSGraphDeviceManagement.Device.HealthAttestationState.operatingSystemKernelDebugging | String | When operatingSystemKernelDebugging is enabled, the device is used in development and testing |
| MSGraphDeviceManagement.Device.HealthAttestationState.codeIntegrity | String | When code integrity is enabled, code execution is restricted to integrity verified code |
| MSGraphDeviceManagement.Device.HealthAttestationState.testSigning | String | When test signing is allowed, the device does not enforce signature validation during boot |
| MSGraphDeviceManagement.Device.HealthAttestationState.safeMode, | String | Safe mode is a troubleshooting option for Windows that starts your computer in a limited state |
| MSGraphDeviceManagement.Device.HealthAttestationState.windowsPE | String | Operating system running with limited services that is used to prepare a computer for Windows |
| MSGraphDeviceManagement.Device.HealthAttestationState.earlyLaunchAntiMalwareDriverProtection | String | ELAM provides protection for the computers in your network when they start up |
| MSGraphDeviceManagement.Device.HealthAttestationState.virtualSecureMode | String | VSM is a container that protects high value assets from a compromised kernel |
| MSGraphDeviceManagement.Device.HealthAttestationState.pcrHashAlgorithm | String | Informational attribute that identifies the HASH algorithm that was used by TPM |
| MSGraphDeviceManagement.Device.HealthAttestationState.bootAppSecurityVersion | String | The security version number of the Boot Application |
| MSGraphDeviceManagement.Device.HealthAttestationState.bootManagerSecurityVersion | String | The security version number of the Boot Application |
| MSGraphDeviceManagement.Device.HealthAttestationState.tpmVersion | String | The security version number of the Boot Application |
| MSGraphDeviceManagement.Device.HealthAttestationState.pcr0 | String | The measurement that is captured in PCR\[0\] |
| MSGraphDeviceManagement.Device.HealthAttestationState.secureBootConfigurationPolicyFingerPrint | String | Fingerprint of the Custom Secure Boot Configuration Policy |
| MSGraphDeviceManagement.Device.HealthAttestationState.codeIntegrityPolicy | String | The Code Integrity policy that is controlling the security of the boot environment |
| MSGraphDeviceManagement.Device.HealthAttestationState.bootRevisionListInfo | String | The Boot Revision List that was loaded during initial boot on the attested device |
| MSGraphDeviceManagement.Device.HealthAttestationState.operatingSystemRevListInfo | String | The Operating System Revision List that was loaded during initial boot on the attested device |
| MSGraphDeviceManagement.Device.HealthAttestationState.healthStatusMismatchInfo | String | This attribute appears if DHA\-Service detects an integrity issue |
| MSGraphDeviceManagement.Device.HealthAttestationState.healthAttestationSupportedStatus | String | This attribute indicates if DHA is supported for the device |
| MSGraphDeviceManagement.Device.SubscriberCarrier | String | Subscriber Carrier |
| MSGraphDeviceManagement.Device.MEID | String | MEID |
| MSGraphDeviceManagement.Device.TotalStorageSpaceInBytes | Number | Total Storage in Bytes |
| MSGraphDeviceManagement.Device.FreeStorageSpaceInBytes | Number | Free Storage in Bytes |
| MSGraphDeviceManagement.Device.ManagedDeviceName | String | Automatically generated name to identify a device. Can be overwritten to a user friendly name. |
| MSGraphDeviceManagement.Device.PartnerReportedThreatState | String | Indicates the threat state of a device when a Mobile Threat Defense partner is in use by the account and device. Read Only. Possible values are unknown, activated, deactivated, secured, lowSeverity, mediumSeverity, highSeverity, unresponsive, compromised, misconfigured. |


#### Command Example
```!msgraph-find-managed-devices-by-name device_name=NAME_VALUE```

#### Context Example
```
{
    "MSGraphDeviceManagement": {
        "Device": {
            "AzureADDeviceID": "AZURE_AD_DEVICE_ID",
            "ComplianceState": "compliant",
            "EASActivationDateTime": "0001-01-01T00:00:00Z",
            "EmailAddress": "EMAIL_ADDRESS",
            "EnrolledDateTime": "2020-03-03T11:32:54.6467627Z",
            "ExchangeAccessState": "none",
            "ExchangeAccessStateReason": "none",
            "FreeStorageSpaceInBytes": -1247805440,
            "ID": "ID_VALUE",
            "IsEncrypted": false,
            "IsSupervised": false,
            "JailBroken": "Unknown",
            "LastSyncDateTime": "2020-05-05T10:34:20.9574056Z",
            "ManagedDeviceName": "MANAGED_DEVICE_NAME",
            "ManagedDeviceOwnerType": "company",
            "ManagementAgent": "MANAGEMENT_AGENT",
            "Manufacturer": "MANUFACTURER_VALUE",
            "Model": "MODEL_VALUE",
            "Name": "NAME_VALUE",
            "OSVersion": "10.0.18363.778",
            "OperatingSystem": "Windows",
            "PartnerReportedThreatState": "highSeverity",
            "SerialNumber": "SERIAL_NUMBER_VALUE",
            "TotalStorageSpaceInBytes": -2097152,
            "UserID": "USER_ID_VALUE",
            "UserPrincipalName": "USER_PRINCIPAL_VALUE_NAME"
        }
    }
}
```

#### Human Readable Output

>### Managed device DESKTOP-S2455R8
>|ID|User ID|Device Name|Operating System|OS Version|Email Address|Manufacturer|Model|
>|---|---|---|---|---|---|---|---|
>| DEVICE_ID_VALUE | 2827c1e7-edb6-4529-b50d-25984e968637 | DESKTOP-S2455R8 | Windows | 10.0.18363.778 | dev@demistodev.onmicrosoft.com | VMware, Inc. | VMware7,1 |


### msgraph-device-auth-reset

***
Run this command if for some reason you need to rerun the authentication process.

#### Base Command

`msgraph-device-auth-reset`

#### Input

There are no input arguments for this command.

#### Context Output

<<<<<<< HEAD
There is no context output for this command.
=======
There is no context output for this command.
### msgraph-get-managed-device-physical-memory-by-id

***
Get the managed device physical memory bytes.

#### Base Command

`msgraph-get-managed-device-physical-memory-by-id`

#### Input

| **Argument Name** | **Description** | **Required** |
| --- | --- | --- |
| device_id | The ID of the managed device to be fetched. Can be retrieved using the msgraph-list-managed-devices command. | Required | 

#### Context Output

| **Path** | **Type** | **Description** |
| --- | --- | --- |
| MSGraphDeviceManagement.Device.id | String | The ID of the managed device. | 
| MSGraphDeviceManagement.Device.physicalMemoryInBytes | String | The correct value of ID of the managed device. | 
| MSGraphDeviceManagement.Device.deviceName | String | Name of the device. | 

#### Command example
```!msgraph-get-managed-device-physical-memory-by-id device_id=111111-1111-1111-1111-1111111```
#### Context Example
```json
{
    "MSGraphDeviceManagement": {
        "DeviceMemory": {
            "ID": "111111-1111-1111-1111-1111111",
            "Name": "Test",
            "physicalMemoryInBytes": 4294967296
        }
    }
}
```

#### Human Readable Output

>### Managed device 
>|physicalMemoryInBytes|id|
>|---|---|
>| 4294967296 | 111111-1111-1111-1111-1111111 |
>>>>>>> 90cf3b88
<|MERGE_RESOLUTION|>--- conflicted
+++ resolved
@@ -1060,9 +1060,6 @@
 
 #### Context Output
 
-<<<<<<< HEAD
-There is no context output for this command.
-=======
 There is no context output for this command.
 ### msgraph-get-managed-device-physical-memory-by-id
 
@@ -1108,4 +1105,3 @@
 >|physicalMemoryInBytes|id|
 >|---|---|
 >| 4294967296 | 111111-1111-1111-1111-1111111 |
->>>>>>> 90cf3b88
