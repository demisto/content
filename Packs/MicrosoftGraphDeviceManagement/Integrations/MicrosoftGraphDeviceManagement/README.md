Microsoft Intune is a Microsoft cloud-based management solution that provides for mobile device and operating system management

## Authentication
For more details about the authentication used in this integration, see [Microsoft Integrations - Authentication](https://xsoar.pan.dev/docs/reference/articles/microsoft-integrations---authentication).

### Required Permissions
* DeviceManagementApps.ReadWrite.All - Application
* DeviceManagementConfiguration.ReadWrite.All - Application
* DeviceManagementManagedDevices.PrivilegedOperations.All - Application
* DeviceManagementManagedDevices.ReadWrite.All - Application
* DeviceManagementRBAC.ReadWrite.All - Application
* DeviceManagementServiceConfig.ReadWrite.All - Application

## Configure Microsoft Endpoint Manager on Cortex XSOAR

1. Navigate to **Settings** > **Integrations** > **Servers & Services**.
2. Search for Microsoft Endpoint Manager.
3. Click **Add instance** to create and configure a new integration instance.

| **Parameter** | **Description** | **Required** |
| --- | --- | --- |
| azure_cloud | Azure Cloud. | False |
| auth_id | The Auth ID. | False |
| tenant_id | Token or tenant ID. | False |
| enc_key | Key or client secret. | False |
| Certificate Thumbprint | Used for certificate authentication. As appears in the "Certificates & secrets" page of the app. | False |
| Private Key | Used for certificate authentication. The private key of the registered certificate. | False |
| Use Azure Managed Identities | Relevant only if the integration is running on Azure VM. If selected, authenticates based on the value provided for the Azure Managed Identities Client ID field. If no value is provided for the Azure Managed Identities Client ID field, authenticates based on the System Assigned Managed Identity. For additional information, see the Help tab. | False |
| Azure Managed Identities Client ID | The Managed Identities client id for authentication - relevant only if the integration is running on Azure VM. | False |
| url | Server URL, see note below regarding Azure cloud options. | False |
| insecure | Trust any certificate \(not secure\) | False |
| proxy | Use system proxy settings | False |
| self_deployed | Use a self deployed Azure Application | False |

1. Azure cloud options

    | Azure Cloud | Description                                                              |
    |-------------|--------------------------------------------------------------------------|
    | Worldwide   | The publicly accessible Azure Cloud.                                      |
    | US GCC      | Azure cloud for the USA Government Cloud Community (GCC).                 |
    | US GCC-High | Azure cloud for the USA Government Cloud Community High (GCC-High).       |
    | DoD         | Azure cloud for the USA Department of Defense (DoD).                      |
    | Germany     | Azure cloud for the German Government.                                    |
    | China       | Azure cloud for the Chinese Government.  


5. Click **Test** to validate the URLs, token, and connection.
## Commands
You can execute these commands from the Cortex XSOAR CLI, as part of an automation, or in a playbook.
After you successfully execute a command, a DBot message appears in the War Room with the command details.
### msgraph-get-managed-device-by-id
***
Get managed devices
Note: physicalMemoryInBytes will return 0 by default since Microsoft hasn't updated the v1.0 schema with that information yet


##### Required Permissions
DeviceManagementManagedDevices.ReadWrite.All, DeviceManagementManagedDevices.Read.All

#### Base Command

`msgraph-get-managed-device-by-id`
#### Input

| **Argument Name** | **Description** | **Required** |
| --- | --- | --- |
| device_id | The ID of the managed device to be fetched (Can be retreived using the msgraph-list-managed-devices command) | Required |


#### Context Output

| **Path** | **Type** | **Description** |
| --- | --- | --- |
| MSGraphDeviceManagement.Device.ID | String | The ID of the managed device |
| MSGraphDeviceManagement.Device.UserID | String | Unique Identifier for the user associated with the device |
| MSGraphDeviceManagement.Device.Name | String | Name of the device |
| MSGraphDeviceManagement.Device.ManagedDeviceOwnerType | String | Ownership of the device. Possible values are unknown, company, personal. |
| MSGraphDeviceManagement.Device.ActionResults.actionName | String | Action name |
| MSGraphDeviceManagement.Device.ActionResults.ActionState | String | State of the action. Possible values are none, pending, canceled, active, done, failed, notSupported |
| MSGraphDeviceManagement.Device.ActionResults.StartDateTime | Date | Time the action was initiated |
| MSGraphDeviceManagement.Device.ActionResults.lastUpdatedDateTime | Date | Time the action state was last updated |
| MSGraphDeviceManagement.Device.EnrolledDateTime | Date | Enrollment time of the device |
| MSGraphDeviceManagement.Device.LastSyncDateTime | Date | The date and time that the device last completed a successful sync with Intune. |
| MSGraphDeviceManagement.Device.OperatingSystem | String | Operating system of the device. Windows, iOS, etc. |
| MSGraphDeviceManagement.Device.ComplianceState | String | Compliance state of the device. Possible values are unknown, compliant, noncompliant, conflict, error, inGracePeriod, configManager |
| MSGraphDeviceManagement.Device.JailBroken | String | whether the device is jail broken or rooted. |
| MSGraphDeviceManagement.Device.ManagementAgent | String | Management channel of the device. Possible values are eas, mdm, easMdm, intuneClient, easIntuneClient, configurationManagerClient, configurationManagerClientMdm, configurationManagerClientMdmEas, unknown, jamf, googleCloudDevicePolicyController. |
| MSGraphDeviceManagement.Device.OSVersion | String | Operating system version of the device. |
| MSGraphDeviceManagement.Device.EASDeviceId | String | Exchange ActiveSync Id of the device. |
| MSGraphDeviceManagement.Device.EASActivationDateTime | Date | Exchange ActivationSync activation time of the device. |
| MSGraphDeviceManagement.Device.ActivationLockBypassCode | String | Code that allows the Activation Lock on a device to be bypassed. |
| MSGraphDeviceManagement.Device.EmailAddress | String | Email\(s\) for the user associated with the device |
| MSGraphDeviceManagement.Device.AzureADDeviceId | String | The unique identifier for the Azure Active Directory device. Read only. |
| MSGraphDeviceManagement.Device.CategoryDisplayName | String | Device category display name |
| MSGraphDeviceManagement.Device.ExchangeAccessState | String | The Access State of the device in Exchange. Possible values are none, unknown, allowed, blocked, quarantined. |
| MSGraphDeviceManagement.Device.exchangeAccessStateReason | String | The reason for the device's access state in Exchange. Possible values are none, unknown, exchangeGlobalRule, exchangeIndividualRule, exchangeDeviceRule, exchangeUpgrade, exchangeMailboxPolicy, other, compliant, notCompliant, notEnrolled, unknownLocation, mfaRequired, azureADBlockDueToAccessPolicy, compromisedPassword, deviceNotKnownWithManagedApp. |
| MSGraphDeviceManagement.Device.IsSupervised | Boolean | Device supervised status |
| MSGraphDeviceManagement.Device.IsEncrypted | Boolean | Device encryption status |
| MSGraphDeviceManagement.Device.UserPrincipalName | String | Device user principal name |
| MSGraphDeviceManagement.Device.Model | String | Model of the device |
| MSGraphDeviceManagement.Device.Manufacturer | String | Manufacturer of the device |
| MSGraphDeviceManagement.Device.IMEI | String | IMEI of the device |
| MSGraphDeviceManagement.Device.SerialNumber | String | Serial number of the device |
| MSGraphDeviceManagement.Device.PhoneNumber | String | Phone number of the device |
| MSGraphDeviceManagement.Device.AndroidSecurityPatchLevel | String | Android security patch level of the device |
| MSGraphDeviceManagement.Device.ConfigurationManagerClientEnabledFeatures.inventory | Boolean | Whether inventory is managed by Intune |
| MSGraphDeviceManagement.Device.ConfigurationManagerClientEnabledFeatures.modernApps | Boolean | Whether modern application is managed by Intune |
| MSGraphDeviceManagement.Device.ConfigurationManagerClientEnabledFeatures.resourceAccess | Boolean | Whether resource access is managed by Intune |
| MSGraphDeviceManagement.Device.ConfigurationManagerClientEnabledFeatures.deviceConfiguration | Boolean | Whether device configuration is managed by Intune |
| MSGraphDeviceManagement.Device.ConfigurationManagerClientEnabledFeatures.compliancePolicy | Boolean | Whether compliance policy is managed by Intune |
| MSGraphDeviceManagement.Device.ConfigurationManagerClientEnabledFeatures.windowsUpdateForBusiness | Boolean | Whether Windows Update for Business is managed by Intune |
| MSGraphDeviceManagement.Device.WiFiMacAddress | String | Wi\-Fi MAC |
| MSGraphDeviceManagement.Device.HealthAttestationState.lastUpdateDateTime | String | The Timestamp of the last update. |
| MSGraphDeviceManagement.Device.HealthAttestationState.issuedDateTime | Date | The DateTime when device was evaluated or issued to MDM |
| MSGraphDeviceManagement.Device.HealthAttestationState.resetCount | Number | The number of times a PC device has hibernated or resumed |
| MSGraphDeviceManagement.Device.HealthAttestationState.restartCount | Number | The number of times a PC device has rebooted |
| MSGraphDeviceManagement.Device.HealthAttestationState.bitLockerStatus | String | On or Off of BitLocker Drive Encryption |
| MSGraphDeviceManagement.Device.HealthAttestationState.bootManagerVersion | String | The version of the Boot Manager |
| MSGraphDeviceManagement.Device.HealthAttestationState.secureBoot | String | When Secure Boot is enabled, the core components must have the correct cryptographic signatures |
| MSGraphDeviceManagement.Device.HealthAttestationState.bootDebugging | String | When bootDebugging is enabled, the device is used in development and testing |
| MSGraphDeviceManagement.Device.HealthAttestationState.operatingSystemKernelDebugging | String | When operatingSystemKernelDebugging is enabled, the device is used in development and testing |
| MSGraphDeviceManagement.Device.HealthAttestationState.codeIntegrity | String | When code integrity is enabled, code execution is restricted to integrity verified code |
| MSGraphDeviceManagement.Device.HealthAttestationState.testSigning | String | When test signing is allowed, the device does not enforce signature validation during boot |
| MSGraphDeviceManagement.Device.HealthAttestationState.safeMode, | String | Safe mode is a troubleshooting option for Windows that starts your computer in a limited state |
| MSGraphDeviceManagement.Device.HealthAttestationState.windowsPE | String | Operating system running with limited services that is used to prepare a computer for Windows |
| MSGraphDeviceManagement.Device.HealthAttestationState.earlyLaunchAntiMalwareDriverProtection | String | ELAM provides protection for the computers in your network when they start up |
| MSGraphDeviceManagement.Device.HealthAttestationState.virtualSecureMode | String | VSM is a container that protects high value assets from a compromised kernel |
| MSGraphDeviceManagement.Device.HealthAttestationState.pcrHashAlgorithm | String | Informational attribute that identifies the HASH algorithm that was used by TPM |
| MSGraphDeviceManagement.Device.HealthAttestationState.bootAppSecurityVersion | String | The security version number of the Boot Application |
| MSGraphDeviceManagement.Device.HealthAttestationState.bootManagerSecurityVersion | String | The security version number of the Boot Application |
| MSGraphDeviceManagement.Device.HealthAttestationState.tpmVersion | String | The security version number of the Boot Application |
| MSGraphDeviceManagement.Device.HealthAttestationState.pcr0 | String | The measurement that is captured in PCR\[0\] |
| MSGraphDeviceManagement.Device.HealthAttestationState.secureBootConfigurationPolicyFingerPrint | String | Fingerprint of the Custom Secure Boot Configuration Policy |
| MSGraphDeviceManagement.Device.HealthAttestationState.codeIntegrityPolicy | String | The Code Integrity policy that is controlling the security of the boot environment |
| MSGraphDeviceManagement.Device.HealthAttestationState.bootRevisionListInfo | String | The Boot Revision List that was loaded during initial boot on the attested device |
| MSGraphDeviceManagement.Device.HealthAttestationState.operatingSystemRevListInfo | String | The Operating System Revision List that was loaded during initial boot on the attested device |
| MSGraphDeviceManagement.Device.HealthAttestationState.healthStatusMismatchInfo | String | This attribute appears if DHA\-Service detects an integrity issue |
| MSGraphDeviceManagement.Device.HealthAttestationState.healthAttestationSupportedStatus | String | This attribute indicates if DHA is supported for the device |
| MSGraphDeviceManagement.Device.SubscriberCarrier | String | Subscriber Carrier |
| MSGraphDeviceManagement.Device.MEID | String | MEID |
| MSGraphDeviceManagement.Device.TotalStorageSpaceInBytes | Number | Total Storage in Bytes |
| MSGraphDeviceManagement.Device.FreeStorageSpaceInBytes | Number | Free Storage in Bytes |
| MSGraphDeviceManagement.Device.ManagedDeviceName | String | Automatically generated name to identify a device. Can be overwritten to a user friendly name. |
| MSGraphDeviceManagement.Device.PartnerReportedThreatState | String | Indicates the threat state of a device when a Mobile Threat Defense partner is in use by the account and device. Read Only. Possible values are unknown, activated, deactivated, secured, lowSeverity, mediumSeverity, highSeverity, unresponsive, compromised, misconfigured. |


#### Command Example
```!msgraph-get-managed-device-by-id device_id=DEVICE_ID_VALUE```

#### Context Example
```
{
    "MSGraphDeviceManagement": {
        "Device": {
            "AzureADDeviceID": "AZURE_AD_DEVICE_ID",
            "ComplianceState": "compliant",
            "EASActivationDateTime": "0001-01-01T00:00:00Z",
            "EmailAddress": "EMAIL_ADDRESS",
            "EnrolledDateTime": "2020-03-03T11:32:54.6467627Z",
            "ExchangeAccessState": "none",
            "ExchangeAccessStateReason": "none",
            "FreeStorageSpaceInBytes": -1247805440,
            "ID": "ID_VALUE",
            "IsEncrypted": false,
            "IsSupervised": false,
            "JailBroken": "Unknown",
            "LastSyncDateTime": "2020-05-05T10:34:20.9574056Z",
            "ManagedDeviceName": "MANAGED_DEVICE_NAME",
            "ManagedDeviceOwnerType": "company",
            "ManagementAgent": "MANAGEMENT_AGENT",
            "Manufacturer": "MANUFACTURER_VALUE",
            "Model": "MODEL_VALUE",
            "Name": "NAME_VALUE",
            "OSVersion": "10.0.18363.778",
            "OperatingSystem": "Windows",
            "PartnerReportedThreatState": "highSeverity",
            "SerialNumber": "SERIAL_NUMBER_VALUE",
            "TotalStorageSpaceInBytes": -2097152,
            "UserID": "USER_ID_VALUE",
            "UserPrincipalName": "USER_PRINCIPAL_VALUE_NAME"
        }
    }
}
```

#### Human Readable Output

>### Managed device DESKTOP-S2455R8
>|ID|User ID|Device Name|Operating System|OS Version|Email Address|Manufacturer|Model|
>|---|---|---|---|---|---|---|---|
>| DEVICE_ID_VALUE | 2827c1e7-edb6-4529-b50d-25984e968637 | DESKTOP-S2455R8 | Windows | 10.0.18363.778 | dev@demistodev.onmicrosoft.com | VMware, Inc. | VMware7,1 |


### msgraph-sync-device
***
Check the device with Intune, immediately receive pending actions and policies

##### Required Permissions
DeviceManagementManagedDevices.PrivilegedOperations.All

#### Base Command

`msgraph-sync-device`
#### Input

| **Argument Name** | **Description** | **Required** |
| --- | --- | --- |
| device_id | The ID of the managed device to be fetched (Can be retreived using the msgraph-list-managed-devices command) | Required |

#### Context Output

There is no context output for this command.

#### Command Example
```!msgraph-sync-device device_id=DEVICE_ID_VALUE```


#### Human Readable Output

>Sync device action activated successfully.



### msgraph-device-disable-lost-mode
***
Disable the lost mode of the device

##### Required Permissions
DeviceManagementManagedDevices.PriviligedOperation.All

#### Base Command

`msgraph-device-disable-lost-mode`
#### Input

| **Argument Name** | **Description** | **Required** |
| --- | --- | --- |
| device_id | The ID of the managed device to be fetched (Can be retreived using the msgraph-list-managed-devices command) | Required |


#### Context Output

There is no context output for this command.

#### Command Example
```!msgraph-windows-device-defender-scan device_id=DEVICE_ID_VALUE```


#### Human Readable Output

>Windows device defender scan action activated successfully.



### msgraph-locate-device
***
Gets the GPS location of a device (iOS only)

##### Required Permissions
DeviceManagementManagedDevices.PriviligedOperation.All

#### Base Command

`msgraph-locate-device`
#### Input

| **Argument Name** | **Description** | **Required** |
| --- | --- | --- |
| device_id | The ID of the managed device to be fetched (Can be retreived using the msgraph-list-managed-devices command) | Required |


#### Context Output

There is no context output for this command.

#### Command Example
```!msgraph-locate-device device_id=DEVICE_ID_VALUE```


#### Human Readable Output

>Locate device action activated successfully.



### msgraph-device-reboot-now
***
Immediately reboots the device

##### Required Permissions
DeviceManagementManagedDevices.PrivilegedOperations.All

#### Base Command

`msgraph-device-reboot-now`
#### Input

| **Argument Name** | **Description** | **Required** |
| --- | --- | --- |
| device_id | The ID of the managed device to be fetched (Can be retreived using the msgraph-list-managed-devices command) | Required |


#### Context Output

There is no context output for this command.

#### Command Example
```!msgraph-device-reboot-now device_id=DEVICE_ID_VALUE```


#### Human Readable Output

>Device reboot now action activated successfully..



### msgraph-device-shutdown
***
Immideately shuts down the device

##### Required Permissions
DeviceManagementManagedDevices.PriviligedOperation.All

#### Base Command

`msgraph-device-shutdown`
#### Input

| **Argument Name** | **Description** | **Required** |
| --- | --- | --- |
| device_id | The ID of the managed device to be fetched (Can be retreived using the msgraph-list-managed-devices command) | Required |


#### Context Output

There is no context output for this command.

#### Command Example
```!msgraph-device-shutdown device_id=DEVICE_ID_VALUE```


#### Human Readable Output

>Device shutdown action activated successfully.



### msgraph-device-bypass-activation-lock
***
Removes the activation lock (iOS devices only)

##### Required Permissions
DeviceManagementManagedDevices.PriviligedOperation.All

#### Base Command

`msgraph-device-bypass-activation-lock`
#### Input

| **Argument Name** | **Description** | **Required** |
| --- | --- | --- |
| device_id | The ID of the managed device to be fetched (Can be retreived using the msgraph-list-managed-devices command) | Required |


#### Context Output

There is no context output for this command.

#### Command Example
```!msgraph-device-bypass-activation-lock device_id=DEVICE_ID_VALUE```


#### Human Readable Output

>Device bypass activation lock action activated successfully.



### msgraph-device-retire
***
Remove the device from intune management

##### Required Permissions
DeviceManagementManagedDevices.PriviligedOperation.All

#### Base Command

`msgraph-device-retire`
#### Input

| **Argument Name** | **Description** | **Required** |
| --- | --- | --- |
| device_id | The ID of the managed device to be fetched (Can be retreived using the msgraph-list-managed-devices command) | Required |


#### Context Output

There is no context output for this command.

#### Command Example
```!msgraph-device-retire device_id=DEVICE_ID_VALUE```


#### Human Readable Output

>Retire device action activated successfully.



### msgraph-device-reset-passcode
***
Resets the passcode for the device

##### Required Permissions
DeviceManagementManagedDevices.PriviligedOperation.All

#### Base Command

`msgraph-device-reset-passcode`
#### Input

| **Argument Name** | **Description** | **Required** |
| --- | --- | --- |
| device_id | The ID of the managed device to be fetched (Can be retreived using the msgraph-list-managed-devices command) | Required |


#### Context Output

There is no context output for this command.

#### Command Example
```!msgraph-device-reset-passcode device_id=DEVICE_ID_VALUE```


#### Human Readable Output

>Device reset passcode action activated successfully.



### msgraph-device-remote-lock
***
Lock the device, to unlock the user will have to use the passcode

##### Required Permissions
DeviceManagementManagedDevices.PriviligedOperation.All

#### Base Command

`msgraph-device-remote-lock`
#### Input

| **Argument Name** | **Description** | **Required** |
| --- | --- | --- |
| device_id | The ID of the managed device to be fetched (Can be retreived using the msgraph-list-managed-devices command) | Required |


#### Context Output

There is no context output for this command.

#### Command Example
```!msgraph-device-remote-lock device_id=DEVICE_ID_VALUE```


#### Human Readable Output

>Device remote lock action activated successfully.



### msgraph-device-request-remote-assistance
***
Request a remote access via TeamViewer

##### Required Permissions
DeviceManagementManagedDevices.ReadWrite.All

#### Base Command

`msgraph-device-request-remote-assistance`
#### Input

| **Argument Name** | **Description** | **Required** |
| --- | --- | --- |
| device_id | The ID of the managed device to be fetched (Can be retreived using the msgraph-list-managed-devices command) | Required |


#### Context Output

There is no context output for this command.

#### Command Example
```!msgraph-device-request-remote-assistance device_id=DEVICE_ID_VALUE```


#### Human Readable Output

>Device request remote assistance action activated successfully.



### msgraph-device-recover-passcode
***
Recovers the passcode from the device

##### Required Permissions
DeviceManagementManagedDevices.PriviligedOperation.All

#### Base Command

`msgraph-device-recover-passcode`
#### Input

| **Argument Name** | **Description** | **Required** |
| --- | --- | --- |
| device_id | The ID of the managed device to be fetched (Can be retreived using the msgraph-list-managed-devices command) | Required |


#### Context Output

There is no context output for this command.

#### Command Example
```!msgraph-device-recover-passcode device_id=DEVICE_ID_VALUE```


#### Human Readable Output

>Device recover passcode action activated successfully.



### msgraph-logout-shared-apple-device-active-user
***
logs out the current user on a shared iPad device

##### Required Permissions
DeviceManagementManagedDevices.PriviligedOperation.All

#### Base Command

`msgraph-logout-shared-apple-device-active-user`
#### Input

| **Argument Name** | **Description** | **Required** |
| --- | --- | --- |
| device_id | The ID of the managed device to be fetched (Can be retreived using the msgraph-list-managed-devices command) | Required |


#### Context Output

There is no context output for this command.

#### Command Example
```!msgraph-logout-shared-apple-device-active-user device_id=DEVICE_ID_VALUE```


#### Human Readable Output

>Logout shard apple device active user action activated successfully.



### msgraph-delete-user-from-shared-apple-device
***
deletes a user that you select from the local cache on a shared iPad device

##### Required Permissions
DeviceManagementManagedDevices.PriviligedOperation.All

#### Base Command

`msgraph-delete-user-from-shared-apple-device`
#### Input

| **Argument Name** | **Description** | **Required** |
| --- | --- | --- |
| user_principal_name | The principal name of the user to be deleted. | Required |
| device_id | The ID of the managed device to be fetched (Can be retreived using the msgraph-list-managed-devices command) | Required |


#### Context Output

There is no context output for this command.

#### Command Example
```!msgraph-delete-user-from-shared-apple-device device_id=DEVICE_ID_VALUE user_principal_name=USER_PRINCIPAL_NAME_VALUE```


#### Human Readable Output

>Delete user from shared apple device action activated successfully.


### msgraph-windows-device-defender-update-signatures
***
Forece update windows defender signatures

##### Required Permissions
DeviceManagementManagedDevices.PriviligedOperation.All

#### Base Command

`msgraph-windows-device-defender-update-signatures`
#### Input

| **Argument Name** | **Description** | **Required** |
| --- | --- | --- |
| device_id | The ID of the managed device to be fetched (Can be retreived using the msgraph-list-managed-devices command) | Required |


#### Context Output

There is no context output for this command.

#### Command Example
```!msgraph-windows-device-defender-update-signatures device_id=DEVICE_ID_VALUE```


#### Human Readable Output

>Windows device defender update signatures action activated successfully.



### msgraph-clean-windows-device
***
removes any apps that are installed on a PC running Windows 10. it helps remove pre-installed (OEM) apps that are typically installed with a new PC

##### Required Permissions
DeviceManagementManagedDevices.PriviligedOperation.All

#### Base Command

`msgraph-clean-windows-device`
#### Input

| **Argument Name** | **Description** | **Required** |
| --- | --- | --- |
| keep_user_data | Whether to keep the user's data or not. (Default is set to true) | Optional |
| device_id | The ID of the managed device to be fetched (Can be retreived using the msgraph-list-managed-devices command) | Required |


#### Context Output

There is no context output for this command.

#### Command Example
```!msgraph-clean-windows-device device_id=DEVICE_ID_VALUE keep_user_data=false```


#### Human Readable Output

>Clean windows device action activated successfully.



### msgraph-windows-device-defender-scan
***
Scans the device with windows defender (windows devices only)

##### Required Permissions
DeviceManagementManagedDevices.PriviligedOperation.All

#### Base Command

`msgraph-windows-device-defender-scan`
#### Input

| **Argument Name** | **Description** | **Required** |
| --- | --- | --- |
| quick_scan | Whether to peformn quick scan or not. (Default is set to true) | Optional |
| device_id | The ID of the managed device to be fetched (Can be retreived using the msgraph-list-managed-devices command) | Required |


#### Context Output

There is no context output for this command.

#### Command Example
```!msgraph-windows-device-defender-scan device_id=DEVICE_ID_VALUE quick_scan=false```


#### Human Readable Output

>Windows device defender scan action activated successfully.

### msgraph-wipe-device
***
restores a device to its factory default settings

##### Required Permissions
DeviceManagementManagedDevices.PriviligedOperation.All, DeviceManagementManagedDevices.ReadWrite.All

#### Base Command

`msgraph-wipe-device`
#### Input

| **Argument Name** | **Description** | **Required** |
| --- | --- | --- |
| keep_enrollment_data | Whether to keep enrollment data or not. (Default is set to true) | Optional |
| keep_user_data | Whether to keep the user's data or not. (Default is set to true) | Optional |
| mac_os_unlock_code | The MacOS unlock code. | Optional |
| device_id | The ID of the managed device to be fetched (Can be retreived using the msgraph-list-managed-devices command) | Required |


#### Context Output

There is no context output for this command.

#### Command Example
```!msgraph-wipe-device device_id=DEVICE_ID_VALUE keep_enrollment_data=false keep_user_data=true```


#### Human Readable Output

>Wipe device action activated successfully.



### msgraph-update-windows-device-account
***
Updates the windows account of the device

##### Required Permissions
DeviceManagementManagedDevices.PriviligedOperation.All

#### Base Command

`msgraph-update-windows-device-account`
#### Input

| **Argument Name** | **Description** | **Required** |
| --- | --- | --- |
| session_initiation_protocal_address | SIP address | Required |
| exchange_server | Exchenge servier adddress | Required |
| calendar_sync_enabled | Whether to enable calendar sync or not. (Default is set to false) | Optional |
| password_rotation_enabled | Whether to enable password rotation or not. (Default is set to false) | Optional |
| device_account_password | The device account password. | Required |
| device_account_email | The device account email. | Required |
| device_id | The ID of the managed device to be fetched (Can be retreived using the msgraph-list-managed-devices command) | Required |


#### Context Output

There is no context output for this command.

#### Command Example
```!msgraph-update-windows-device-account device_id=DEVICE_ID_VALUE session_initiation_protocal_address=PA_VALUE device_account_password=PW_VALUE device_account_email=MAIL_VALUE```


#### Human Readable Output

>Update windows device account action activated successfully.



### msgraph-list-managed-devices
***
List of managed devices

##### Required Permissions
DeviceManagementManagedDevices.ReadWrite.All, DeviceManagementManagedDevices.Read.All

#### Base Command

`msgraph-list-managed-devices`
#### Input

| **Argument Name** | **Description** | **Required** |
| --- | --- | --- |
| limit | The number of managed devices to fetch. | Optional |


#### Context Output

| **Path** | **Type** | **Description** |
| --- | --- | --- |
| MSGraphDeviceManagement.Device.ID | String | The ID of the managed device |
| MSGraphDeviceManagement.Device.UserID | String | Unique Identifier for the user associated with the device |
| MSGraphDeviceManagement.Device.Name | String | Name of the device |
| MSGraphDeviceManagement.Device.ManagedDeviceOwnerType | String | Ownership of the device. Possible values are unknown, company, personal. |
| MSGraphDeviceManagement.Device.ActionResults.actionName | String | Action name |
| MSGraphDeviceManagement.Device.ActionResults.ActionState | String | State of the action. Possible values are none, pending, canceled, active, done, failed, notSupported |
| MSGraphDeviceManagement.Device.ActionResults.StartDateTime | Date | Time the action was initiated |
| MSGraphDeviceManagement.Device.ActionResults.lastUpdatedDateTime | Date | Time the action state was last updated |
| MSGraphDeviceManagement.Device.EnrolledDateTime | Date | Enrollment time of the device |
| MSGraphDeviceManagement.Device.LastSyncDateTime | Date | The date and time that the device last completed a successful sync with Intune. |
| MSGraphDeviceManagement.Device.OperatingSystem | String | Operating system of the device. Windows, iOS, etc. |
| MSGraphDeviceManagement.Device.ComplianceState | String | Compliance state of the device. Possible values are unknown, compliant, noncompliant, conflict, error, inGracePeriod, configManager |
| MSGraphDeviceManagement.Device.JailBroken | String | whether the device is jail broken or rooted. |
| MSGraphDeviceManagement.Device.ManagementAgent | String | Management channel of the device. Possible values are eas, mdm, easMdm, intuneClient, easIntuneClient, configurationManagerClient, configurationManagerClientMdm, configurationManagerClientMdmEas, unknown, jamf, googleCloudDevicePolicyController. |
| MSGraphDeviceManagement.Device.OSVersion | String | Operating system version of the device. |
| MSGraphDeviceManagement.Device.EASDeviceId | String | Exchange ActiveSync Id of the device. |
| MSGraphDeviceManagement.Device.EASActivationDateTime | Date | Exchange ActivationSync activation time of the device. |
| MSGraphDeviceManagement.Device.ActivationLockBypassCode | String | Code that allows the Activation Lock on a device to be bypassed. |
| MSGraphDeviceManagement.Device.EmailAddress | String | Email\(s\) for the user associated with the device |
| MSGraphDeviceManagement.Device.AzureADDeviceId | String | The unique identifier for the Azure Active Directory device. Read only. |
| MSGraphDeviceManagement.Device.CategoryDisplayName | String | Device category display name |
| MSGraphDeviceManagement.Device.ExchangeAccessState | String | The Access State of the device in Exchange. Possible values are none, unknown, allowed, blocked, quarantined. |
| MSGraphDeviceManagement.Device.exchangeAccessStateReason | String | The reason for the device's access state in Exchange. Possible values are none, unknown, exchangeGlobalRule, exchangeIndividualRule, exchangeDeviceRule, exchangeUpgrade, exchangeMailboxPolicy, other, compliant, notCompliant, notEnrolled, unknownLocation, mfaRequired, azureADBlockDueToAccessPolicy, compromisedPassword, deviceNotKnownWithManagedApp. |
| MSGraphDeviceManagement.Device.IsSupervised | Boolean | Device supervised status |
| MSGraphDeviceManagement.Device.IsEncrypted | Boolean | Device encryption status |
| MSGraphDeviceManagement.Device.UserPrincipalName | String | Device user principal name |
| MSGraphDeviceManagement.Device.Model | String | Model of the device |
| MSGraphDeviceManagement.Device.Manufacturer | String | Manufacturer of the device |
| MSGraphDeviceManagement.Device.IMEI | String | IMEI of the device |
| MSGraphDeviceManagement.Device.SerialNumber | String | Serial number of the device |
| MSGraphDeviceManagement.Device.PhoneNumber | String | Phone number of the device |
| MSGraphDeviceManagement.Device.AndroidSecurityPatchLevel | String | Android security patch level of the device |
| MSGraphDeviceManagement.Device.ConfigurationManagerClientEnabledFeatures.inventory | Boolean | Whether inventory is managed by Intune |
| MSGraphDeviceManagement.Device.ConfigurationManagerClientEnabledFeatures.modernApps | Boolean | Whether modern application is managed by Intune |
| MSGraphDeviceManagement.Device.ConfigurationManagerClientEnabledFeatures.resourceAccess | Boolean | Whether resource access is managed by Intune |
| MSGraphDeviceManagement.Device.ConfigurationManagerClientEnabledFeatures.deviceConfiguration | Boolean | Whether device configuration is managed by Intune |
| MSGraphDeviceManagement.Device.ConfigurationManagerClientEnabledFeatures.compliancePolicy | Boolean | Whether compliance policy is managed by Intune |
| MSGraphDeviceManagement.Device.ConfigurationManagerClientEnabledFeatures.windowsUpdateForBusiness | Boolean | Whether Windows Update for Business is managed by Intune |
| MSGraphDeviceManagement.Device.WiFiMacAddress | String | Wi\-Fi MAC |
| MSGraphDeviceManagement.Device.HealthAttestationState.lastUpdateDateTime | String | The Timestamp of the last update. |
| MSGraphDeviceManagement.Device.HealthAttestationState.issuedDateTime | Date | The DateTime when device was evaluated or issued to MDM |
| MSGraphDeviceManagement.Device.HealthAttestationState.resetCount | Number | The number of times a PC device has hibernated or resumed |
| MSGraphDeviceManagement.Device.HealthAttestationState.restartCount | Number | The number of times a PC device has rebooted |
| MSGraphDeviceManagement.Device.HealthAttestationState.bitLockerStatus | String | On or Off of BitLocker Drive Encryption |
| MSGraphDeviceManagement.Device.HealthAttestationState.bootManagerVersion | String | The version of the Boot Manager |
| MSGraphDeviceManagement.Device.HealthAttestationState.secureBoot | String | When Secure Boot is enabled, the core components must have the correct cryptographic signatures |
| MSGraphDeviceManagement.Device.HealthAttestationState.bootDebugging | String | When bootDebugging is enabled, the device is used in development and testing |
| MSGraphDeviceManagement.Device.HealthAttestationState.operatingSystemKernelDebugging | String | When operatingSystemKernelDebugging is enabled, the device is used in development and testing |
| MSGraphDeviceManagement.Device.HealthAttestationState.codeIntegrity | String | When code integrity is enabled, code execution is restricted to integrity verified code |
| MSGraphDeviceManagement.Device.HealthAttestationState.testSigning | String | When test signing is allowed, the device does not enforce signature validation during boot |
| MSGraphDeviceManagement.Device.HealthAttestationState.safeMode, | String | Safe mode is a troubleshooting option for Windows that starts your computer in a limited state |
| MSGraphDeviceManagement.Device.HealthAttestationState.windowsPE | String | Operating system running with limited services that is used to prepare a computer for Windows |
| MSGraphDeviceManagement.Device.HealthAttestationState.earlyLaunchAntiMalwareDriverProtection | String | ELAM provides protection for the computers in your network when they start up |
| MSGraphDeviceManagement.Device.HealthAttestationState.virtualSecureMode | String | VSM is a container that protects high value assets from a compromised kernel |
| MSGraphDeviceManagement.Device.HealthAttestationState.pcrHashAlgorithm | String | Informational attribute that identifies the HASH algorithm that was used by TPM |
| MSGraphDeviceManagement.Device.HealthAttestationState.bootAppSecurityVersion | String | The security version number of the Boot Application |
| MSGraphDeviceManagement.Device.HealthAttestationState.bootManagerSecurityVersion | String | The security version number of the Boot Application |
| MSGraphDeviceManagement.Device.HealthAttestationState.tpmVersion | String | The security version number of the Boot Application |
| MSGraphDeviceManagement.Device.HealthAttestationState.pcr0 | String | The measurement that is captured in PCR\[0\] |
| MSGraphDeviceManagement.Device.HealthAttestationState.secureBootConfigurationPolicyFingerPrint | String | Fingerprint of the Custom Secure Boot Configuration Policy |
| MSGraphDeviceManagement.Device.HealthAttestationState.codeIntegrityPolicy | String | The Code Integrity policy that is controlling the security of the boot environment |
| MSGraphDeviceManagement.Device.HealthAttestationState.bootRevisionListInfo | String | The Boot Revision List that was loaded during initial boot on the attested device |
| MSGraphDeviceManagement.Device.HealthAttestationState.operatingSystemRevListInfo | String | The Operating System Revision List that was loaded during initial boot on the attested device |
| MSGraphDeviceManagement.Device.HealthAttestationState.healthStatusMismatchInfo | String | This attribute appears if DHA\-Service detects an integrity issue |
| MSGraphDeviceManagement.Device.HealthAttestationState.healthAttestationSupportedStatus | String | This attribute indicates if DHA is supported for the device |
| MSGraphDeviceManagement.Device.SubscriberCarrier | String | Subscriber Carrier |
| MSGraphDeviceManagement.Device.MEID | String | MEID |
| MSGraphDeviceManagement.Device.TotalStorageSpaceInBytes | Number | Total Storage in Bytes |
| MSGraphDeviceManagement.Device.FreeStorageSpaceInBytes | Number | Free Storage in Bytes |
| MSGraphDeviceManagement.Device.ManagedDeviceName | String | Automatically generated name to identify a device. Can be overwritten to a user friendly name. |
| MSGraphDeviceManagement.Device.PartnerReportedThreatState | String | Indicates the threat state of a device when a Mobile Threat Defense partner is in use by the account and device. Read Only. Possible values are unknown, activated, deactivated, secured, lowSeverity, mediumSeverity, highSeverity, unresponsive, compromised, misconfigured. |


#### Command Example
```!msgraph-find-managed-devices-by-name```

#### Context Example
```
{
    "MSGraphDeviceManagement": {
        "Device": {
            "AzureADDeviceID": "AZURE_AD_DEVICE_ID",
            "ComplianceState": "compliant",
            "EASActivationDateTime": "0001-01-01T00:00:00Z",
            "EmailAddress": "EMAIL_ADDRESS",
            "EnrolledDateTime": "2020-03-03T11:32:54.6467627Z",
            "ExchangeAccessState": "none",
            "ExchangeAccessStateReason": "none",
            "FreeStorageSpaceInBytes": -1247805440,
            "ID": "ID_VALUE",
            "IsEncrypted": false,
            "IsSupervised": false,
            "JailBroken": "Unknown",
            "LastSyncDateTime": "2020-05-05T10:34:20.9574056Z",
            "ManagedDeviceName": "MANAGED_DEVICE_NAME",
            "ManagedDeviceOwnerType": "company",
            "ManagementAgent": "MANAGEMENT_AGENT",
            "Manufacturer": "MANUFACTURER_VALUE",
            "Model": "MODEL_VALUE",
            "Name": "NAME_VALUE",
            "OSVersion": "10.0.18363.778",
            "OperatingSystem": "Windows",
            "PartnerReportedThreatState": "highSeverity",
            "SerialNumber": "SERIAL_NUMBER_VALUE",
            "TotalStorageSpaceInBytes": -2097152,
            "UserID": "USER_ID_VALUE",
            "UserPrincipalName": "USER_PRINCIPAL_VALUE_NAME"
        }
    }
}
```

#### Human Readable Output

>### Managed device DESKTOP-S2455R8
>|ID|User ID|Device Name|Operating System|OS Version|Email Address|Manufacturer|Model|
>|---|---|---|---|---|---|---|---|
>| DEVICE_ID_VALUE | 2827c1e7-edb6-4529-b50d-25984e968637 | DESKTOP-S2455R8 | Windows | 10.0.18363.778 | dev@demistodev.onmicrosoft.com | VMware, Inc. | VMware7,1 |



### msgraph-find-managed-devices-by-name
***
Search of managed devices by name

##### Required Permissions
DeviceManagementManagedDevices.ReadWrite.All, DeviceManagementManagedDevices.Read.All

#### Base Command

`msgraph-find-managed-devices-by-name`
#### Input

| **Argument Name** | **Description** | **Required** |
| --- | --- | --- |
| device_name | Search of managed devices by name | Required |


#### Context Output

| **Path** | **Type** | **Description** |
| --- | --- | --- |
| MSGraphDeviceManagement.Device.ID | String | The ID of the managed device |
| MSGraphDeviceManagement.Device.UserID | String | Unique Identifier for the user associated with the device |
| MSGraphDeviceManagement.Device.Name | String | Name of the device |
| MSGraphDeviceManagement.Device.ManagedDeviceOwnerType | String | Ownership of the device. Possible values are unknown, company, personal. |
| MSGraphDeviceManagement.Device.ActionResults.actionName | String | Action name |
| MSGraphDeviceManagement.Device.ActionResults.ActionState | String | State of the action. Possible values are none, pending, canceled, active, done, failed, notSupported |
| MSGraphDeviceManagement.Device.ActionResults.StartDateTime | Date | Time the action was initiated |
| MSGraphDeviceManagement.Device.ActionResults.lastUpdatedDateTime | Date | Time the action state was last updated |
| MSGraphDeviceManagement.Device.EnrolledDateTime | Date | Enrollment time of the device |
| MSGraphDeviceManagement.Device.LastSyncDateTime | Date | The date and time that the device last completed a successful sync with Intune. |
| MSGraphDeviceManagement.Device.OperatingSystem | String | Operating system of the device. Windows, iOS, etc. |
| MSGraphDeviceManagement.Device.ComplianceState | String | Compliance state of the device. Possible values are unknown, compliant, noncompliant, conflict, error, inGracePeriod, configManager |
| MSGraphDeviceManagement.Device.JailBroken | String | whether the device is jail broken or rooted. |
| MSGraphDeviceManagement.Device.ManagementAgent | String | Management channel of the device. Possible values are eas, mdm, easMdm, intuneClient, easIntuneClient, configurationManagerClient, configurationManagerClientMdm, configurationManagerClientMdmEas, unknown, jamf, googleCloudDevicePolicyController. |
| MSGraphDeviceManagement.Device.OSVersion | String | Operating system version of the device. |
| MSGraphDeviceManagement.Device.EASDeviceId | String | Exchange ActiveSync Id of the device. |
| MSGraphDeviceManagement.Device.EASActivationDateTime | Date | Exchange ActivationSync activation time of the device. |
| MSGraphDeviceManagement.Device.ActivationLockBypassCode | String | Code that allows the Activation Lock on a device to be bypassed. |
| MSGraphDeviceManagement.Device.EmailAddress | String | Email\(s\) for the user associated with the device |
| MSGraphDeviceManagement.Device.AzureADDeviceId | String | The unique identifier for the Azure Active Directory device. Read only. |
| MSGraphDeviceManagement.Device.CategoryDisplayName | String | Device category display name |
| MSGraphDeviceManagement.Device.ExchangeAccessState | String | The Access State of the device in Exchange. Possible values are none, unknown, allowed, blocked, quarantined. |
| MSGraphDeviceManagement.Device.exchangeAccessStateReason | String | The reason for the device's access state in Exchange. Possible values are none, unknown, exchangeGlobalRule, exchangeIndividualRule, exchangeDeviceRule, exchangeUpgrade, exchangeMailboxPolicy, other, compliant, notCompliant, notEnrolled, unknownLocation, mfaRequired, azureADBlockDueToAccessPolicy, compromisedPassword, deviceNotKnownWithManagedApp. |
| MSGraphDeviceManagement.Device.IsSupervised | Boolean | Device supervised status |
| MSGraphDeviceManagement.Device.IsEncrypted | Boolean | Device encryption status |
| MSGraphDeviceManagement.Device.UserPrincipalName | String | Device user principal name |
| MSGraphDeviceManagement.Device.Model | String | Model of the device |
| MSGraphDeviceManagement.Device.Manufacturer | String | Manufacturer of the device |
| MSGraphDeviceManagement.Device.IMEI | String | IMEI of the device |
| MSGraphDeviceManagement.Device.SerialNumber | String | Serial number of the device |
| MSGraphDeviceManagement.Device.PhoneNumber | String | Phone number of the device |
| MSGraphDeviceManagement.Device.AndroidSecurityPatchLevel | String | Android security patch level of the device |
| MSGraphDeviceManagement.Device.ConfigurationManagerClientEnabledFeatures.inventory | Boolean | Whether inventory is managed by Intune |
| MSGraphDeviceManagement.Device.ConfigurationManagerClientEnabledFeatures.modernApps | Boolean | Whether modern application is managed by Intune |
| MSGraphDeviceManagement.Device.ConfigurationManagerClientEnabledFeatures.resourceAccess | Boolean | Whether resource access is managed by Intune |
| MSGraphDeviceManagement.Device.ConfigurationManagerClientEnabledFeatures.deviceConfiguration | Boolean | Whether device configuration is managed by Intune |
| MSGraphDeviceManagement.Device.ConfigurationManagerClientEnabledFeatures.compliancePolicy | Boolean | Whether compliance policy is managed by Intune |
| MSGraphDeviceManagement.Device.ConfigurationManagerClientEnabledFeatures.windowsUpdateForBusiness | Boolean | Whether Windows Update for Business is managed by Intune |
| MSGraphDeviceManagement.Device.WiFiMacAddress | String | Wi\-Fi MAC |
| MSGraphDeviceManagement.Device.HealthAttestationState.lastUpdateDateTime | String | The Timestamp of the last update. |
| MSGraphDeviceManagement.Device.HealthAttestationState.issuedDateTime | Date | The DateTime when device was evaluated or issued to MDM |
| MSGraphDeviceManagement.Device.HealthAttestationState.resetCount | Number | The number of times a PC device has hibernated or resumed |
| MSGraphDeviceManagement.Device.HealthAttestationState.restartCount | Number | The number of times a PC device has rebooted |
| MSGraphDeviceManagement.Device.HealthAttestationState.bitLockerStatus | String | On or Off of BitLocker Drive Encryption |
| MSGraphDeviceManagement.Device.HealthAttestationState.bootManagerVersion | String | The version of the Boot Manager |
| MSGraphDeviceManagement.Device.HealthAttestationState.secureBoot | String | When Secure Boot is enabled, the core components must have the correct cryptographic signatures |
| MSGraphDeviceManagement.Device.HealthAttestationState.bootDebugging | String | When bootDebugging is enabled, the device is used in development and testing |
| MSGraphDeviceManagement.Device.HealthAttestationState.operatingSystemKernelDebugging | String | When operatingSystemKernelDebugging is enabled, the device is used in development and testing |
| MSGraphDeviceManagement.Device.HealthAttestationState.codeIntegrity | String | When code integrity is enabled, code execution is restricted to integrity verified code |
| MSGraphDeviceManagement.Device.HealthAttestationState.testSigning | String | When test signing is allowed, the device does not enforce signature validation during boot |
| MSGraphDeviceManagement.Device.HealthAttestationState.safeMode, | String | Safe mode is a troubleshooting option for Windows that starts your computer in a limited state |
| MSGraphDeviceManagement.Device.HealthAttestationState.windowsPE | String | Operating system running with limited services that is used to prepare a computer for Windows |
| MSGraphDeviceManagement.Device.HealthAttestationState.earlyLaunchAntiMalwareDriverProtection | String | ELAM provides protection for the computers in your network when they start up |
| MSGraphDeviceManagement.Device.HealthAttestationState.virtualSecureMode | String | VSM is a container that protects high value assets from a compromised kernel |
| MSGraphDeviceManagement.Device.HealthAttestationState.pcrHashAlgorithm | String | Informational attribute that identifies the HASH algorithm that was used by TPM |
| MSGraphDeviceManagement.Device.HealthAttestationState.bootAppSecurityVersion | String | The security version number of the Boot Application |
| MSGraphDeviceManagement.Device.HealthAttestationState.bootManagerSecurityVersion | String | The security version number of the Boot Application |
| MSGraphDeviceManagement.Device.HealthAttestationState.tpmVersion | String | The security version number of the Boot Application |
| MSGraphDeviceManagement.Device.HealthAttestationState.pcr0 | String | The measurement that is captured in PCR\[0\] |
| MSGraphDeviceManagement.Device.HealthAttestationState.secureBootConfigurationPolicyFingerPrint | String | Fingerprint of the Custom Secure Boot Configuration Policy |
| MSGraphDeviceManagement.Device.HealthAttestationState.codeIntegrityPolicy | String | The Code Integrity policy that is controlling the security of the boot environment |
| MSGraphDeviceManagement.Device.HealthAttestationState.bootRevisionListInfo | String | The Boot Revision List that was loaded during initial boot on the attested device |
| MSGraphDeviceManagement.Device.HealthAttestationState.operatingSystemRevListInfo | String | The Operating System Revision List that was loaded during initial boot on the attested device |
| MSGraphDeviceManagement.Device.HealthAttestationState.healthStatusMismatchInfo | String | This attribute appears if DHA\-Service detects an integrity issue |
| MSGraphDeviceManagement.Device.HealthAttestationState.healthAttestationSupportedStatus | String | This attribute indicates if DHA is supported for the device |
| MSGraphDeviceManagement.Device.SubscriberCarrier | String | Subscriber Carrier |
| MSGraphDeviceManagement.Device.MEID | String | MEID |
| MSGraphDeviceManagement.Device.TotalStorageSpaceInBytes | Number | Total Storage in Bytes |
| MSGraphDeviceManagement.Device.FreeStorageSpaceInBytes | Number | Free Storage in Bytes |
| MSGraphDeviceManagement.Device.ManagedDeviceName | String | Automatically generated name to identify a device. Can be overwritten to a user friendly name. |
| MSGraphDeviceManagement.Device.PartnerReportedThreatState | String | Indicates the threat state of a device when a Mobile Threat Defense partner is in use by the account and device. Read Only. Possible values are unknown, activated, deactivated, secured, lowSeverity, mediumSeverity, highSeverity, unresponsive, compromised, misconfigured. |


#### Command Example
```!msgraph-find-managed-devices-by-name device_name=NAME_VALUE```

#### Context Example
```
{
    "MSGraphDeviceManagement": {
        "Device": {
            "AzureADDeviceID": "AZURE_AD_DEVICE_ID",
            "ComplianceState": "compliant",
            "EASActivationDateTime": "0001-01-01T00:00:00Z",
            "EmailAddress": "EMAIL_ADDRESS",
            "EnrolledDateTime": "2020-03-03T11:32:54.6467627Z",
            "ExchangeAccessState": "none",
            "ExchangeAccessStateReason": "none",
            "FreeStorageSpaceInBytes": -1247805440,
            "ID": "ID_VALUE",
            "IsEncrypted": false,
            "IsSupervised": false,
            "JailBroken": "Unknown",
            "LastSyncDateTime": "2020-05-05T10:34:20.9574056Z",
            "ManagedDeviceName": "MANAGED_DEVICE_NAME",
            "ManagedDeviceOwnerType": "company",
            "ManagementAgent": "MANAGEMENT_AGENT",
            "Manufacturer": "MANUFACTURER_VALUE",
            "Model": "MODEL_VALUE",
            "Name": "NAME_VALUE",
            "OSVersion": "10.0.18363.778",
            "OperatingSystem": "Windows",
            "PartnerReportedThreatState": "highSeverity",
            "SerialNumber": "SERIAL_NUMBER_VALUE",
            "TotalStorageSpaceInBytes": -2097152,
            "UserID": "USER_ID_VALUE",
            "UserPrincipalName": "USER_PRINCIPAL_VALUE_NAME"
        }
    }
}
```

#### Human Readable Output

>### Managed device DESKTOP-S2455R8
>|ID|User ID|Device Name|Operating System|OS Version|Email Address|Manufacturer|Model|
>|---|---|---|---|---|---|---|---|
>| DEVICE_ID_VALUE | 2827c1e7-edb6-4529-b50d-25984e968637 | DESKTOP-S2455R8 | Windows | 10.0.18363.778 | dev@demistodev.onmicrosoft.com | VMware, Inc. | VMware7,1 |


### msgraph-device-auth-reset

***
Run this command if for some reason you need to rerun the authentication process.

#### Base Command

`msgraph-device-auth-reset`

#### Input

There are no input arguments for this command.

#### Context Output

<<<<<<< HEAD
There is no context output for this command.
=======
There is no context output for this command.
### msgraph-get-managed-device-physical-memory-by-id

***
Get the managed device physical memory bytes.

#### Base Command

`msgraph-get-managed-device-physical-memory-by-id`

#### Input

| **Argument Name** | **Description** | **Required** |
| --- | --- | --- |
| device_id | The ID of the managed device to be fetched. Can be retrieved using the msgraph-list-managed-devices command. | Required | 

#### Context Output

| **Path** | **Type** | **Description** |
| --- | --- | --- |
| MSGraphDeviceManagement.Device.id | String | The ID of the managed device. | 
| MSGraphDeviceManagement.Device.physicalMemoryInBytes | String | The correct value of ID of the managed device. | 
| MSGraphDeviceManagement.Device.deviceName | String | Name of the device. | 

#### Command example
```!msgraph-get-managed-device-physical-memory-by-id device_id=111111-1111-1111-1111-1111111```
#### Context Example
```json
{
    "MSGraphDeviceManagement": {
        "DeviceMemory": {
            "ID": "111111-1111-1111-1111-1111111",
            "Name": "Test",
            "physicalMemoryInBytes": 4294967296
        }
    }
}
```

#### Human Readable Output

>### Managed device 
>|physicalMemoryInBytes|id|
>|---|---|
>| 4294967296 | 111111-1111-1111-1111-1111111 |
>>>>>>> 5cfcc708
<|MERGE_RESOLUTION|>--- conflicted
+++ resolved
@@ -1055,9 +1055,6 @@
 
 #### Context Output
 
-<<<<<<< HEAD
-There is no context output for this command.
-=======
 There is no context output for this command.
 ### msgraph-get-managed-device-physical-memory-by-id
 
@@ -1103,4 +1100,3 @@
 >|physicalMemoryInBytes|id|
 >|---|---|
 >| 4294967296 | 111111-1111-1111-1111-1111111 |
->>>>>>> 5cfcc708
