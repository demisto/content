--- conflicted
+++ resolved
@@ -129,11 +129,7 @@
 script:
   commands:
   - arguments:
-<<<<<<< HEAD
-    - description: The ID of the managed device to be fetched (Can be retreived using the msgraph-list-managed-devices command)
-=======
-    - description: The ID of the managed device to be fetched (Can be retreived using the msgraph-list-managed-devices command).
->>>>>>> 90cf3b88
+    - description: The ID of the managed device to be fetched (Can be retreived using the msgraph-list-managed-devices command).
       name: device_id
       required: true
     description: Get managed devices. PhysicalMemoryInBytes will return 0 by default.
@@ -155,11 +151,7 @@
       description: Action name.
       type: String
     - contextPath: MSGraphDeviceManagement.Device.ActionResults.ActionState
-<<<<<<< HEAD
-      description: State of the action. Possible values are none, pending, canceled, active, done, failed, notSupported
-=======
       description: State of the action. Possible values are none, pending, canceled, active, done, failed, notSupported.
->>>>>>> 90cf3b88
       type: String
     - contextPath: MSGraphDeviceManagement.Device.ActionResults.StartDateTime
       description: Time the action was initiated.
@@ -177,11 +169,7 @@
       description: Operating system of the device. Windows, iOS, etc.
       type: String
     - contextPath: MSGraphDeviceManagement.Device.ComplianceState
-<<<<<<< HEAD
-      description: Compliance state of the device. Possible values are unknown, compliant, noncompliant, conflict, error, inGracePeriod, configManager
-=======
       description: Compliance state of the device. Possible values are unknown, compliant, noncompliant, conflict, error, inGracePeriod, configManager.
->>>>>>> 90cf3b88
       type: String
     - contextPath: MSGraphDeviceManagement.Device.JailBroken
       description: whether the device is jail broken or rooted.
@@ -283,36 +271,6 @@
       description: The version of the Boot Manager.
       type: String
     - contextPath: MSGraphDeviceManagement.Device.HealthAttestationState.secureBoot
-<<<<<<< HEAD
-      description: When Secure Boot is enabled, the core components must have the correct cryptographic signatures
-      type: String
-    - contextPath: MSGraphDeviceManagement.Device.HealthAttestationState.bootDebugging
-      description: When bootDebugging is enabled, the device is used in development and testing
-      type: String
-    - contextPath: MSGraphDeviceManagement.Device.HealthAttestationState.operatingSystemKernelDebugging
-      description: When operatingSystemKernelDebugging is enabled, the device is used in development and testing
-      type: String
-    - contextPath: MSGraphDeviceManagement.Device.HealthAttestationState.codeIntegrity
-      description: When code integrity is enabled, code execution is restricted to integrity verified code
-      type: String
-    - contextPath: MSGraphDeviceManagement.Device.HealthAttestationState.testSigning
-      description: When test signing is allowed, the device does not enforce signature validation during boot
-      type: String
-    - contextPath: MSGraphDeviceManagement.Device.HealthAttestationState.safeMode,
-      description: Safe mode is a troubleshooting option for Windows that starts your computer in a limited state
-      type: String
-    - contextPath: MSGraphDeviceManagement.Device.HealthAttestationState.windowsPE
-      description: Operating system running with limited services that is used to prepare a computer for Windows
-      type: String
-    - contextPath: MSGraphDeviceManagement.Device.HealthAttestationState.earlyLaunchAntiMalwareDriverProtection
-      description: ELAM provides protection for the computers in your network when they start up
-      type: String
-    - contextPath: MSGraphDeviceManagement.Device.HealthAttestationState.virtualSecureMode
-      description: VSM is a container that protects high value assets from a compromised kernel
-      type: String
-    - contextPath: MSGraphDeviceManagement.Device.HealthAttestationState.pcrHashAlgorithm
-      description: Informational attribute that identifies the HASH algorithm that was used by TPM
-=======
       description: When Secure Boot is enabled, the core components must have the correct cryptographic signatures.
       type: String
     - contextPath: MSGraphDeviceManagement.Device.HealthAttestationState.bootDebugging
@@ -341,7 +299,6 @@
       type: String
     - contextPath: MSGraphDeviceManagement.Device.HealthAttestationState.pcrHashAlgorithm
       description: Informational attribute that identifies the HASH algorithm that was used by TPM.
->>>>>>> 90cf3b88
       type: String
     - contextPath: MSGraphDeviceManagement.Device.HealthAttestationState.bootAppSecurityVersion
       description: The security version number of the Boot Application.
@@ -359,15 +316,6 @@
       description: Fingerprint of the Custom Secure Boot Configuration Policy.
       type: String
     - contextPath: MSGraphDeviceManagement.Device.HealthAttestationState.codeIntegrityPolicy
-<<<<<<< HEAD
-      description: The Code Integrity policy that is controlling the security of the boot environment
-      type: String
-    - contextPath: MSGraphDeviceManagement.Device.HealthAttestationState.bootRevisionListInfo
-      description: The Boot Revision List that was loaded during initial boot on the attested device
-      type: String
-    - contextPath: MSGraphDeviceManagement.Device.HealthAttestationState.operatingSystemRevListInfo
-      description: The Operating System Revision List that was loaded during initial boot on the attested device
-=======
       description: The Code Integrity policy that is controlling the security of the boot environment.
       type: String
     - contextPath: MSGraphDeviceManagement.Device.HealthAttestationState.bootRevisionListInfo
@@ -375,7 +323,6 @@
       type: String
     - contextPath: MSGraphDeviceManagement.Device.HealthAttestationState.operatingSystemRevListInfo
       description: The Operating System Revision List that was loaded during initial boot on the attested device.
->>>>>>> 90cf3b88
       type: String
     - contextPath: MSGraphDeviceManagement.Device.HealthAttestationState.healthStatusMismatchInfo
       description: This attribute appears if DHA-Service detects an integrity issue.
@@ -402,15 +349,6 @@
       description: Indicates the threat state of a device when a Mobile Threat Defense partner is in use by the account and device. Read Only. Possible values are unknown, activated, deactivated, secured, lowSeverity, mediumSeverity, highSeverity, unresponsive, compromised, misconfigured.
       type: String
   - arguments:
-<<<<<<< HEAD
-    - description: The ID of the managed device to be fetched (Can be retreived using the msgraph-list-managed-devices command)
-      name: device_id
-      required: true
-    description: Check the device with Intune, immediately receive pending actions and policies
-    name: msgraph-sync-device
-  - arguments:
-    - description: The ID of the managed device to be fetched (Can be retreived using the msgraph-list-managed-devices command)
-=======
     - description: The ID of the managed device to be fetched. Can be retrieved using the msgraph-list-managed-devices command.
       name: device_id
       required: true
@@ -434,107 +372,66 @@
     name: msgraph-sync-device
   - arguments:
     - description: The ID of the managed device to be fetched (Can be retreived using the msgraph-list-managed-devices command).
->>>>>>> 90cf3b88
       name: device_id
       required: true
     description: Disable the lost mode of the device.
     name: msgraph-device-disable-lost-mode
   - arguments:
-<<<<<<< HEAD
-    - description: The ID of the managed device to be fetched (Can be retreived using the msgraph-list-managed-devices command)
-=======
-    - description: The ID of the managed device to be fetched (Can be retreived using the msgraph-list-managed-devices command).
->>>>>>> 90cf3b88
+    - description: The ID of the managed device to be fetched (Can be retreived using the msgraph-list-managed-devices command).
       name: device_id
       required: true
     description: Gets the GPS location of a device (iOS only).
     name: msgraph-locate-device
   - arguments:
-<<<<<<< HEAD
-    - description: The ID of the managed device to be fetched (Can be retreived using the msgraph-list-managed-devices command)
-=======
-    - description: The ID of the managed device to be fetched (Can be retreived using the msgraph-list-managed-devices command).
->>>>>>> 90cf3b88
+    - description: The ID of the managed device to be fetched (Can be retreived using the msgraph-list-managed-devices command).
       name: device_id
       required: true
     description: Immediately reboots the device.
     name: msgraph-device-reboot-now
   - arguments:
-<<<<<<< HEAD
-    - description: The ID of the managed device to be fetched (Can be retreived using the msgraph-list-managed-devices command)
-=======
-    - description: The ID of the managed device to be fetched (Can be retreived using the msgraph-list-managed-devices command).
->>>>>>> 90cf3b88
+    - description: The ID of the managed device to be fetched (Can be retreived using the msgraph-list-managed-devices command).
       name: device_id
       required: true
     description: Immideately shuts down the device.
     name: msgraph-device-shutdown
   - arguments:
-<<<<<<< HEAD
-    - description: The ID of the managed device to be fetched (Can be retreived using the msgraph-list-managed-devices command)
-=======
-    - description: The ID of the managed device to be fetched (Can be retreived using the msgraph-list-managed-devices command).
->>>>>>> 90cf3b88
+    - description: The ID of the managed device to be fetched (Can be retreived using the msgraph-list-managed-devices command).
       name: device_id
       required: true
     description: Removes the activation lock (iOS devices only).
     name: msgraph-device-bypass-activation-lock
   - arguments:
-<<<<<<< HEAD
-    - description: The ID of the managed device to be fetched (Can be retreived using the msgraph-list-managed-devices command)
-=======
-    - description: The ID of the managed device to be fetched (Can be retreived using the msgraph-list-managed-devices command).
->>>>>>> 90cf3b88
+    - description: The ID of the managed device to be fetched (Can be retreived using the msgraph-list-managed-devices command).
       name: device_id
       required: true
     description: Remove the device from intune management.
     name: msgraph-device-retire
   - arguments:
-<<<<<<< HEAD
-    - description: The ID of the managed device to be fetched (Can be retreived using the msgraph-list-managed-devices command)
-=======
-    - description: The ID of the managed device to be fetched (Can be retreived using the msgraph-list-managed-devices command).
->>>>>>> 90cf3b88
+    - description: The ID of the managed device to be fetched (Can be retreived using the msgraph-list-managed-devices command).
       name: device_id
       required: true
     description: Resets the passcode for the device.
     name: msgraph-device-reset-passcode
   - arguments:
-<<<<<<< HEAD
-    - description: The ID of the managed device to be fetched (Can be retreived using the msgraph-list-managed-devices command)
-=======
-    - description: The ID of the managed device to be fetched (Can be retreived using the msgraph-list-managed-devices command).
->>>>>>> 90cf3b88
+    - description: The ID of the managed device to be fetched (Can be retreived using the msgraph-list-managed-devices command).
       name: device_id
       required: true
     description: Lock the device, to unlock the user will have to use the passcode.
     name: msgraph-device-remote-lock
   - arguments:
-<<<<<<< HEAD
-    - description: The ID of the managed device to be fetched (Can be retreived using the msgraph-list-managed-devices command)
-=======
-    - description: The ID of the managed device to be fetched (Can be retreived using the msgraph-list-managed-devices command).
->>>>>>> 90cf3b88
+    - description: The ID of the managed device to be fetched (Can be retreived using the msgraph-list-managed-devices command).
       name: device_id
       required: true
     description: Request a remote access via TeamViewer.
     name: msgraph-device-request-remote-assistance
   - arguments:
-<<<<<<< HEAD
-    - description: The ID of the managed device to be fetched (Can be retreived using the msgraph-list-managed-devices command)
-=======
-    - description: The ID of the managed device to be fetched (Can be retreived using the msgraph-list-managed-devices command).
->>>>>>> 90cf3b88
+    - description: The ID of the managed device to be fetched (Can be retreived using the msgraph-list-managed-devices command).
       name: device_id
       required: true
     description: Recovers the passcode from the device.
     name: msgraph-device-recover-passcode
   - arguments:
-<<<<<<< HEAD
-    - description: The ID of the managed device to be fetched (Can be retreived using the msgraph-list-managed-devices command)
-=======
-    - description: The ID of the managed device to be fetched (Can be retreived using the msgraph-list-managed-devices command).
->>>>>>> 90cf3b88
+    - description: The ID of the managed device to be fetched (Can be retreived using the msgraph-list-managed-devices command).
       name: device_id
       required: true
     description: logs out the current user on a shared iPad device.
@@ -543,15 +440,6 @@
     - description: The principal name of the user to be deleted.
       name: user_principal_name
       required: true
-<<<<<<< HEAD
-    - description: The ID of the managed device to be fetched (Can be retreived using the msgraph-list-managed-devices command)
-      name: device_id
-      required: true
-    description: deletes a user that you select from the local cache on a shared iPad device
-    name: msgraph-delete-user-from-shared-apple-device
-  - arguments:
-    - description: The ID of the managed device to be fetched (Can be retreived using the msgraph-list-managed-devices command)
-=======
     - description: The ID of the managed device to be fetched (Can be retreived using the msgraph-list-managed-devices command).
       name: device_id
       required: true
@@ -559,7 +447,6 @@
     name: msgraph-delete-user-from-shared-apple-device
   - arguments:
     - description: The ID of the managed device to be fetched (Can be retreived using the msgraph-list-managed-devices command).
->>>>>>> 90cf3b88
       name: device_id
       required: true
     description: Forece update windows defender signatures.
@@ -572,17 +459,10 @@
       predefined:
       - 'true'
       - 'false'
-<<<<<<< HEAD
-    - description: The ID of the managed device to be fetched (Can be retreived using the msgraph-list-managed-devices command)
-      name: device_id
-      required: true
-    description: removes any apps that are installed on a PC running Windows 10. it helps remove pre-installed (OEM) apps that are typically installed with a new PC
-=======
     - description: The ID of the managed device to be fetched (Can be retreived using the msgraph-list-managed-devices command).
       name: device_id
       required: true
     description: removes any apps that are installed on a PC running Windows 10. it helps remove pre-installed (OEM) apps that are typically installed with a new PC.
->>>>>>> 90cf3b88
     name: msgraph-clean-windows-device
   - arguments:
     - auto: PREDEFINED
@@ -592,11 +472,7 @@
       predefined:
       - 'true'
       - 'false'
-<<<<<<< HEAD
-    - description: The ID of the managed device to be fetched (Can be retreived using the msgraph-list-managed-devices command)
-=======
-    - description: The ID of the managed device to be fetched (Can be retreived using the msgraph-list-managed-devices command).
->>>>>>> 90cf3b88
+    - description: The ID of the managed device to be fetched (Can be retreived using the msgraph-list-managed-devices command).
       name: device_id
       required: true
     description: Scans the device with windows defender (windows devices only).
@@ -618,11 +494,7 @@
       - 'false'
     - description: The MacOS unlock code.
       name: mac_os_unlock_code
-<<<<<<< HEAD
-    - description: The ID of the managed device to be fetched (Can be retreived using the msgraph-list-managed-devices command)
-=======
-    - description: The ID of the managed device to be fetched (Can be retreived using the msgraph-list-managed-devices command).
->>>>>>> 90cf3b88
+    - description: The ID of the managed device to be fetched (Can be retreived using the msgraph-list-managed-devices command).
       name: device_id
       required: true
     description: restores a device to its factory default settings.
@@ -643,11 +515,7 @@
       - 'false'
     - auto: PREDEFINED
       defaultValue: 'false'
-<<<<<<< HEAD
-      description: Whether to enable password rotation or not. (Default is set to false)
-=======
       description: Whether to enable password rotation or not. (Default is set to false).
->>>>>>> 90cf3b88
       name: password_rotation_enabled
       predefined:
       - 'true'
@@ -658,11 +526,7 @@
     - description: The device account email.
       name: device_account_email
       required: true
-<<<<<<< HEAD
-    - description: The ID of the managed device to be fetched (Can be retreived using the msgraph-list-managed-devices command)
-=======
-    - description: The ID of the managed device to be fetched (Can be retreived using the msgraph-list-managed-devices command).
->>>>>>> 90cf3b88
+    - description: The ID of the managed device to be fetched (Can be retreived using the msgraph-list-managed-devices command).
       name: device_id
       required: true
     description: Updates the windows account of the device.
@@ -698,11 +562,7 @@
       description: Action name.
       type: String
     - contextPath: MSGraphDeviceManagement.Device.ActionResults.ActionState
-<<<<<<< HEAD
-      description: State of the action. Possible values are none, pending, canceled, active, done, failed, notSupported
-=======
       description: State of the action. Possible values are none, pending, canceled, active, done, failed, notSupported.
->>>>>>> 90cf3b88
       type: String
     - contextPath: MSGraphDeviceManagement.Device.ActionResults.StartDateTime
       description: Time the action was initiated.
@@ -720,11 +580,7 @@
       description: Operating system of the device. Windows, iOS, etc.
       type: String
     - contextPath: MSGraphDeviceManagement.Device.ComplianceState
-<<<<<<< HEAD
-      description: Compliance state of the device. Possible values are unknown, compliant, noncompliant, conflict, error, inGracePeriod, configManager
-=======
       description: Compliance state of the device. Possible values are unknown, compliant, noncompliant, conflict, error, inGracePeriod, configManager.
->>>>>>> 90cf3b88
       type: String
     - contextPath: MSGraphDeviceManagement.Device.JailBroken
       description: whether the device is jail broken or rooted.
@@ -826,36 +682,6 @@
       description: The version of the Boot Manager.
       type: String
     - contextPath: MSGraphDeviceManagement.Device.HealthAttestationState.secureBoot
-<<<<<<< HEAD
-      description: When Secure Boot is enabled, the core components must have the correct cryptographic signatures
-      type: String
-    - contextPath: MSGraphDeviceManagement.Device.HealthAttestationState.bootDebugging
-      description: When bootDebugging is enabled, the device is used in development and testing
-      type: String
-    - contextPath: MSGraphDeviceManagement.Device.HealthAttestationState.operatingSystemKernelDebugging
-      description: When operatingSystemKernelDebugging is enabled, the device is used in development and testing
-      type: String
-    - contextPath: MSGraphDeviceManagement.Device.HealthAttestationState.codeIntegrity
-      description: When code integrity is enabled, code execution is restricted to integrity verified code
-      type: String
-    - contextPath: MSGraphDeviceManagement.Device.HealthAttestationState.testSigning
-      description: When test signing is allowed, the device does not enforce signature validation during boot
-      type: String
-    - contextPath: MSGraphDeviceManagement.Device.HealthAttestationState.safeMode,
-      description: Safe mode is a troubleshooting option for Windows that starts your computer in a limited state
-      type: String
-    - contextPath: MSGraphDeviceManagement.Device.HealthAttestationState.windowsPE
-      description: Operating system running with limited services that is used to prepare a computer for Windows
-      type: String
-    - contextPath: MSGraphDeviceManagement.Device.HealthAttestationState.earlyLaunchAntiMalwareDriverProtection
-      description: ELAM provides protection for the computers in your network when they start up
-      type: String
-    - contextPath: MSGraphDeviceManagement.Device.HealthAttestationState.virtualSecureMode
-      description: VSM is a container that protects high value assets from a compromised kernel
-      type: String
-    - contextPath: MSGraphDeviceManagement.Device.HealthAttestationState.pcrHashAlgorithm
-      description: Informational attribute that identifies the HASH algorithm that was used by TPM
-=======
       description: When Secure Boot is enabled, the core components must have the correct cryptographic signatures.
       type: String
     - contextPath: MSGraphDeviceManagement.Device.HealthAttestationState.bootDebugging
@@ -884,7 +710,6 @@
       type: String
     - contextPath: MSGraphDeviceManagement.Device.HealthAttestationState.pcrHashAlgorithm
       description: Informational attribute that identifies the HASH algorithm that was used by TPM.
->>>>>>> 90cf3b88
       type: String
     - contextPath: MSGraphDeviceManagement.Device.HealthAttestationState.bootAppSecurityVersion
       description: The security version number of the Boot Application.
@@ -902,15 +727,6 @@
       description: Fingerprint of the Custom Secure Boot Configuration Policy.
       type: String
     - contextPath: MSGraphDeviceManagement.Device.HealthAttestationState.codeIntegrityPolicy
-<<<<<<< HEAD
-      description: The Code Integrity policy that is controlling the security of the boot environment
-      type: String
-    - contextPath: MSGraphDeviceManagement.Device.HealthAttestationState.bootRevisionListInfo
-      description: The Boot Revision List that was loaded during initial boot on the attested device
-      type: String
-    - contextPath: MSGraphDeviceManagement.Device.HealthAttestationState.operatingSystemRevListInfo
-      description: The Operating System Revision List that was loaded during initial boot on the attested device
-=======
       description: The Code Integrity policy that is controlling the security of the boot environment.
       type: String
     - contextPath: MSGraphDeviceManagement.Device.HealthAttestationState.bootRevisionListInfo
@@ -918,7 +734,6 @@
       type: String
     - contextPath: MSGraphDeviceManagement.Device.HealthAttestationState.operatingSystemRevListInfo
       description: The Operating System Revision List that was loaded during initial boot on the attested device.
->>>>>>> 90cf3b88
       type: String
     - contextPath: MSGraphDeviceManagement.Device.HealthAttestationState.healthStatusMismatchInfo
       description: This attribute appears if DHA-Service detects an integrity issue.
@@ -967,11 +782,7 @@
       description: Action name.
       type: string
     - contextPath: MSGraphDeviceManagement.Device.ActionResults.ActionState
-<<<<<<< HEAD
-      description: State of the action. Possible values are none, pending, canceled, active, done, failed, notSupported
-=======
       description: State of the action. Possible values are none, pending, canceled, active, done, failed, notSupported.
->>>>>>> 90cf3b88
       type: string
     - contextPath: MSGraphDeviceManagement.Device.ActionResults.StartDateTime
       description: Time the action was initiated.
@@ -989,11 +800,7 @@
       description: Operating system of the device. Windows, iOS, etc.
       type: string
     - contextPath: MSGraphDeviceManagement.Device.ComplianceState
-<<<<<<< HEAD
-      description: Compliance state of the device. Possible values are unknown, compliant, noncompliant, conflict, error, inGracePeriod, configManager
-=======
       description: Compliance state of the device. Possible values are unknown, compliant, noncompliant, conflict, error, inGracePeriod, configManager.
->>>>>>> 90cf3b88
       type: string
     - contextPath: MSGraphDeviceManagement.Device.JailBroken
       description: Whether the device is jail broken or rooted.
@@ -1095,36 +902,6 @@
       description: The version of the Boot Manager.
       type: string
     - contextPath: MSGraphDeviceManagement.Device.HealthAttestationState.secureBoot
-<<<<<<< HEAD
-      description: When Secure Boot is enabled, the core components must have the correct cryptographic signatures
-      type: string
-    - contextPath: MSGraphDeviceManagement.Device.HealthAttestationState.bootDebugging
-      description: When bootDebugging is enabled, the device is used in development and testing
-      type: string
-    - contextPath: MSGraphDeviceManagement.Device.HealthAttestationState.operatingSystemKernelDebugging
-      description: When operatingSystemKernelDebugging is enabled, the device is used in development and testing
-      type: string
-    - contextPath: MSGraphDeviceManagement.Device.HealthAttestationState.codeIntegrity
-      description: When code integrity is enabled, code execution is restricted to integrity verified code
-      type: string
-    - contextPath: MSGraphDeviceManagement.Device.HealthAttestationState.testSigning
-      description: When test signing is allowed, the device does not enforce signature validation during boot
-      type: string
-    - contextPath: MSGraphDeviceManagement.Device.HealthAttestationState.safeMode,
-      description: Safe mode is a troubleshooting option for Windows that starts your computer in a limited state
-      type: string
-    - contextPath: MSGraphDeviceManagement.Device.HealthAttestationState.windowsPE
-      description: Operating system running with limited services that is used to prepare a computer for Windows
-      type: string
-    - contextPath: MSGraphDeviceManagement.Device.HealthAttestationState.earlyLaunchAntiMalwareDriverProtection
-      description: ELAM provides protection for the computers in your network when they start up
-      type: string
-    - contextPath: MSGraphDeviceManagement.Device.HealthAttestationState.virtualSecureMode
-      description: VSM is a container that protects high value assets from a compromised kernel
-      type: string
-    - contextPath: MSGraphDeviceManagement.Device.HealthAttestationState.pcrHashAlgorithm
-      description: Informational attribute that identifies the HASH algorithm that was used by TPM
-=======
       description: When Secure Boot is enabled, the core components must have the correct cryptographic signatures.
       type: string
     - contextPath: MSGraphDeviceManagement.Device.HealthAttestationState.bootDebugging
@@ -1153,7 +930,6 @@
       type: string
     - contextPath: MSGraphDeviceManagement.Device.HealthAttestationState.pcrHashAlgorithm
       description: Informational attribute that identifies the HASH algorithm that was used by TPM.
->>>>>>> 90cf3b88
       type: string
     - contextPath: MSGraphDeviceManagement.Device.HealthAttestationState.bootAppSecurityVersion
       description: The security version number of the Boot Application.
@@ -1171,15 +947,6 @@
       description: Fingerprint of the Custom Secure Boot Configuration Policy.
       type: string
     - contextPath: MSGraphDeviceManagement.Device.HealthAttestationState.codeIntegrityPolicy
-<<<<<<< HEAD
-      description: The Code Integrity policy that is controlling the security of the boot environment
-      type: string
-    - contextPath: MSGraphDeviceManagement.Device.HealthAttestationState.bootRevisionListInfo
-      description: The Boot Revision List that was loaded during initial boot on the attested device
-      type: string
-    - contextPath: MSGraphDeviceManagement.Device.HealthAttestationState.operatingSystemRevListInfo
-      description: The Operating System Revision List that was loaded during initial boot on the attested device
-=======
       description: The Code Integrity policy that is controlling the security of the boot environment.
       type: string
     - contextPath: MSGraphDeviceManagement.Device.HealthAttestationState.bootRevisionListInfo
@@ -1187,7 +954,6 @@
       type: string
     - contextPath: MSGraphDeviceManagement.Device.HealthAttestationState.operatingSystemRevListInfo
       description: The Operating System Revision List that was loaded during initial boot on the attested device.
->>>>>>> 90cf3b88
       type: string
     - contextPath: MSGraphDeviceManagement.Device.HealthAttestationState.healthStatusMismatchInfo
       description: This attribute appears if DHA-Service detects an integrity issue.
@@ -1217,11 +983,7 @@
     execution: false
     name: msgraph-device-auth-reset
     arguments: []
-<<<<<<< HEAD
-  dockerimage: demisto/crypto:1.0.0.68914
-=======
   dockerimage: demisto/crypto:1.0.0.87358
->>>>>>> 90cf3b88
   script: ''
   subtype: python3
   type: python
