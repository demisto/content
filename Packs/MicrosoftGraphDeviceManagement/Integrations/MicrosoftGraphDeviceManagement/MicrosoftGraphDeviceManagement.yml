--- conflicted
+++ resolved
@@ -347,8 +347,6 @@
       type: String
     - contextPath: MSGraphDeviceManagement.Device.PartnerReportedThreatState
       description: Indicates the threat state of a device when a Mobile Threat Defense partner is in use by the account and device. Read Only. Possible values are unknown, activated, deactivated, secured, lowSeverity, mediumSeverity, highSeverity, unresponsive, compromised, misconfigured.
-<<<<<<< HEAD
-=======
       type: String
   - arguments:
     - description: The ID of the managed device to be fetched. Can be retrieved using the msgraph-list-managed-devices command.
@@ -365,7 +363,6 @@
       type: String
     - contextPath: MSGraphDeviceManagement.Device.deviceName
       description: Name of the device.
->>>>>>> 9d6c5180
       type: String
   - arguments:
     - description: The ID of the managed device to be fetched (Can be retreived using the msgraph-list-managed-devices command).
@@ -979,11 +976,7 @@
     execution: false
     name: msgraph-device-auth-reset
     arguments: []
-<<<<<<< HEAD
-  dockerimage: demisto/crypto:1.0.0.82686
-=======
   dockerimage: demisto/crypto:1.0.0.85869
->>>>>>> 9d6c5180
   script: ''
   subtype: python3
   type: python
