--- conflicted
+++ resolved
@@ -3,9 +3,5 @@
 
 ##### SplunkPy
 
-<<<<<<< HEAD
-- Fixed an issue where the returned error message when enabling mirroring without specifying a timezone was not informative.
-- Updated the Docker image to: *demisto/splunksdk-py3:1.0.0.62919*.
-=======
-- Fixed an issue where the it was possible to configure mirroring without specifying a timezone.
->>>>>>> 0a187441
+- Fixed an issue where it was possible to configure mirroring without specifying a timezone.
+- Updated the Docker image to: *demisto/splunksdk-py3:1.0.0.62919*.