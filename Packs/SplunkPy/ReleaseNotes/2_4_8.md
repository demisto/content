--- conflicted
+++ resolved
@@ -1,12 +1,4 @@
-<<<<<<< HEAD
-#### Scripts
-##### SplunkShowDrilldown
-- Updated the Docker image to: *demisto/python3:3.10.5.31928*.
-- Fixed an issue where errors were not handled as expected.
-=======
-#### Integrations
 ##### SplunkPy
 - Fixed an issue where **splunk-notable-event-edit** command failed.
 - Fixed an issue where the integration failed to authenticate with a token.
-- Updated the Docker image to: *demisto/splunksdk:1.0.0.33029*.
->>>>>>> 37d6efdf
+- Updated the Docker image to: *demisto/splunksdk:1.0.0.33029*.