{
    "name": "Splunk",
    "description": "Run queries on Splunk servers.",
    "support": "xsoar",
<<<<<<< HEAD
    "currentVersion": "3.0.18",
=======
    "currentVersion": "3.0.20",
>>>>>>> a56da0f6
    "author": "Cortex XSOAR",
    "url": "https://www.paloaltonetworks.com/cortex",
    "email": "",
    "created": "2020-04-14T00:00:00Z",
    "categories": [
        "Analytics & SIEM"
    ],
    "tags": [],
    "useCases": [],
    "keywords": [],
    "dependencies": {
        "CommonScripts": {
            "mandatory": true,
            "display_name": "Common Scripts"
        },
        "Malware": {
            "mandatory": true,
            "display_name": "Malware"
        },
        "CommonTypes": {
            "mandatory": true,
            "display_name": "Common Types"
        },
        "AccessInvestigation": {
            "mandatory": true,
            "display_name": "Access Investigation"
        },
        "Asset": {
            "mandatory": true,
            "display_name": "Asset"
        },
        "Identity": {
            "mandatory": true,
            "display_name": "Identity"
        }
    },
    "displayedImages": [
        "CommonScripts",
        "Malware",
        "CommonTypes",
        "AccessInvestigation"
    ],
    "marketplaces": [
        "xsoar",
        "marketplacev2",
        "xpanse"
    ]
}<|MERGE_RESOLUTION|>--- conflicted
+++ resolved
@@ -2,11 +2,7 @@
     "name": "Splunk",
     "description": "Run queries on Splunk servers.",
     "support": "xsoar",
-<<<<<<< HEAD
-    "currentVersion": "3.0.18",
-=======
     "currentVersion": "3.0.20",
->>>>>>> a56da0f6
     "author": "Cortex XSOAR",
     "url": "https://www.paloaltonetworks.com/cortex",
     "email": "",
