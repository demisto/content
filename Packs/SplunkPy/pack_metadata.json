{
    "name": "Splunk",
    "description": "Run queries on Splunk servers.",
    "support": "xsoar",
<<<<<<< HEAD
    "currentVersion": "3.1.50",
=======
    "currentVersion": "3.1.51",
>>>>>>> cb44cac6
    "author": "Cortex XSOAR",
    "url": "https://www.paloaltonetworks.com/cortex",
    "email": "",
    "created": "2020-04-14T00:00:00Z",
    "categories": [
        "Analytics & SIEM"
    ],
    "tags": [],
    "useCases": [],
    "keywords": [],
    "dependencies": {
        "CommonScripts": {
            "mandatory": true,
            "display_name": "Common Scripts"
        },
        "Malware": {
            "mandatory": true,
            "display_name": "Malware"
        },
        "CommonTypes": {
            "mandatory": true,
            "display_name": "Common Types"
        },
        "AccessInvestigation": {
            "mandatory": true,
            "display_name": "Access Investigation"
        },
        "Asset": {
            "mandatory": true,
            "display_name": "Asset"
        },
        "Identity": {
            "mandatory": true,
            "display_name": "Identity"
        }
    },
    "displayedImages": [
        "CommonScripts",
        "Malware",
        "CommonTypes",
        "AccessInvestigation"
    ],
    "marketplaces": [
        "xsoar",
        "marketplacev2",
        "xpanse"
    ]
}<|MERGE_RESOLUTION|>--- conflicted
+++ resolved
@@ -2,11 +2,7 @@
     "name": "Splunk",
     "description": "Run queries on Splunk servers.",
     "support": "xsoar",
-<<<<<<< HEAD
-    "currentVersion": "3.1.50",
-=======
     "currentVersion": "3.1.51",
->>>>>>> cb44cac6
     "author": "Cortex XSOAR",
     "url": "https://www.paloaltonetworks.com/cortex",
     "email": "",
