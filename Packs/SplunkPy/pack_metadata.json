--- conflicted
+++ resolved
@@ -2,11 +2,7 @@
     "name": "SplunkPy",
     "description": "Run queries on Splunk servers.",
     "support": "xsoar",
-<<<<<<< HEAD
-    "currentVersion": "1.2.0",
-=======
     "currentVersion": "1.2.1",
->>>>>>> 501bea66
     "author": "Cortex XSOAR",
     "url": "https://www.paloaltonetworks.com/cortex",
     "email": "",
