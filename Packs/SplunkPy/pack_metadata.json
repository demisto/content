{
    "name": "Splunk",
    "description": "Run queries on Splunk servers.",
    "support": "xsoar",
<<<<<<< HEAD
    "currentVersion": "2.4.18",
=======
    "currentVersion": "3.0.0",
>>>>>>> a25a4088
    "author": "Cortex XSOAR",
    "url": "https://www.paloaltonetworks.com/cortex",
    "email": "",
    "created": "2020-04-14T00:00:00Z",
    "categories": [
        "Analytics & SIEM"
    ],
    "tags": [
        "marketplacev2:Data Source"
    ],
    "useCases": [],
    "keywords": [],
    "dependencies": {
        "CommonScripts": {
            "mandatory": true,
            "display_name": "Common Scripts"
        },
        "Malware": {
            "mandatory": true,
            "display_name": "Malware"
        },
        "CommonTypes": {
            "mandatory": true,
            "display_name": "Common Types"
        },
        "AccessInvestigation": {
            "mandatory": true,
            "display_name": "Access Investigation"
        },
        "Asset": {
            "mandatory": true,
            "display_name": "Asset"
        },
        "Identity": {
            "mandatory": true,
            "display_name": "Identity"
        }
    },
    "displayedImages": [
        "CommonScripts",
        "Malware",
        "CommonTypes",
        "AccessInvestigation"
    ],
    "marketplaces": [
        "xsoar",
        "marketplacev2"
    ]
}<|MERGE_RESOLUTION|>--- conflicted
+++ resolved
@@ -2,11 +2,7 @@
     "name": "Splunk",
     "description": "Run queries on Splunk servers.",
     "support": "xsoar",
-<<<<<<< HEAD
-    "currentVersion": "2.4.18",
-=======
-    "currentVersion": "3.0.0",
->>>>>>> a25a4088
+    "currentVersion": "3.0.1",
     "author": "Cortex XSOAR",
     "url": "https://www.paloaltonetworks.com/cortex",
     "email": "",
