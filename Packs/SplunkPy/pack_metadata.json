--- conflicted
+++ resolved
@@ -2,11 +2,7 @@
     "name": "Splunk",
     "description": "Run queries on Splunk servers.",
     "support": "xsoar",
-<<<<<<< HEAD
-    "currentVersion": "2.3.6",
-=======
     "currentVersion": "2.3.7",
->>>>>>> d8c4f709
     "author": "Cortex XSOAR",
     "url": "https://www.paloaltonetworks.com/cortex",
     "email": "",
