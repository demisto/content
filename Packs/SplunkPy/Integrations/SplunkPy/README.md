--- conflicted
+++ resolved
@@ -38,13 +38,10 @@
 | fetch_time | The first timestamp to fetch in \<number\>\<time unit\> format. For example, "12 hours", "7 days", "3 months", "1 year". | False |
 | use_requests_handler | Use Python requests handler  | False |
 | type_field | Used only for Mapping with the Select Schema option. The name of the field that contains the type of the event or alert. The default value is "source", which is a good option for Notable Events, however you may choose any custom field that suits the need. | False |
-<<<<<<< HEAD
+| use_cim | Use this option to get the mapping fields by Splunk CIM. See https://docs.splunk.com/Documentation/CIM/4.18.0/User/Overview for more info. | False | 
 | enabled_enrichments | The possible types of enrichment are: Drilldown, Asset & Identity | False |
 | num_enrichment_events | The maximal number of event to retrieve per enrichment type. Default to 20. | False | 
 | enrichment_timeout | The maximal time for an enrichment to be processed. Default to 5min. When the selected timeout was reached, notable events that were not enriched will be saved without the enrichment. | False
-=======
-| use_cim | Use this option to get the mapping fields by Splunk CIM. See https://docs.splunk.com/Documentation/CIM/4.18.0/User/Overview for more info. | False | 
->>>>>>> d14ea952
 
 The (!) `Earliest time to fetch` and `Latest time to fetch` are search parameters options. The search uses `All Time` as the default time range when you run a search from the CLI. Time ranges can be specified using one of the CLI search parameters, such as `earliest_time`, `index_earliest`, or `latest_time`.
 
