Use the SplunkPy integration to:
- Fetch events (logs) from within Cortex XSOAR
- Push events from Cortex XSOAR to SplunkPy
- Fetch SplunkPy ES notable events as Cortex XSOAR incidents.

This integration was integrated and tested with Splunk Enterprise v9.0.4 and Enterprise Security v7.1.1.

## Use Cases
---
* Query Splunk for events.
* Create a new event in Splunk.
* Get results of a search that was executed in Splunk.

## Configure SplunkPy on Cortex XSOAR

1. Navigate to **Settings** > **Integrations** > **Servers & Services**.
2. Search for SplunkPy.
3. Click **Add instance** to create and configure a new integration instance.

    | **Parameter** | **Description** | **Required** |
    | --- | --- | --- |
    | Host - IP (x.x.x.x) |  | True |
    | Username |  | True |
    | Password |  | True |
<<<<<<< HEAD
    | Port |  | True |
=======
    | Port | The port in Splunk server which is open to the REST API calls. | True |
>>>>>>> 90cf3b88
    | Fetch events query | The Splunk search query by which to fetch events. The default query fetches ES notable events. You can edit this query to fetch other types of events. Note, that to fetch ES notable events, make sure to include the \\\`notable\\\` macro in your query. | False |
    | Fetch Limit (Max.- 200, Recommended less than 50) |  | False |
    | Fetch incidents |  | False |
    | Incident type |  | False |
<<<<<<< HEAD
    | Use Splunk Clock Time For Fetch |  | False |
    | Parse Raw Part of Notable Events |  | False |
    | Replace with Underscore in Incident Fields |  | False |
=======
    | Use Splunk Clock Time For Fetch | Whether to use the Splunk clock time from the Splunk server for fetch, or not. | False |
    | Parse Raw Part of Notable Events | Whether to parse the raw part of the Notables, or not. | False |
    | Replace with Underscore in Incident Fields | Whether to replace special characters to underscore when parsing the raw data of the Notables, or not. | False |
>>>>>>> 90cf3b88
    | Timezone of the Splunk server, in minutes. For example, if GMT is gmt +3, set timezone to +180. For UTC, set the timezone to 0. This is relevant only for fetching and mirroring notable events. It must be specified when mirroring is enabled. |  | False |
    | First fetch timestamp (&lt;number&gt; &lt;time unit&gt;, e.g., 12 hours, 7 days, 3 months, 1 year) | The amount of time to go back when performing the first fetch, or when creating a mapping using the Select Schema option. | False |
    | Extract Fields - CSV fields that will be parsed out of _raw notable events |  | False |
    | Event Type Field | Used only for mapping with the Select Schema option. The name of the field that contains the type of the event or alert. The default value is "source", which is a good option for notable events. However, you may choose any custom field. | False |
    | Use CIM Schemas for Mapping | If selected, when creating a mapper using the \`Select Schema\` feature \(supported from Cortex XSOAR V6.0\), the Splunk CIM field will be pulled. See https://docs.splunk.com/Documentation/CIM/4.18.0/User/Overview for more information. | False |
    | Incident Mirroring Direction | Choose the direction to mirror the incident: Incoming \(from Splunk to Cortex XSOAR\), Outgoing \(from Cortex XSOAR to Splunk\), or Incoming and Outgoing \(from/to Cortex XSOAR and Splunk\). | False |
    | Close Mirrored Cortex XSOAR Incidents (Incoming Mirroring) | When selected, closing the Splunk notable event with a "Closed" status will close the Cortex XSOAR incident. | False |
    | Additional Splunk status labels to close on mirror (Incoming Mirroring) | A comma-separated list of Splunk status labels to mirror as closed Cortex XSOAR incident \(Example: Resolved,False-Positive\). | False |
    | Enable Splunk statuses marked as "End Status" to close on mirror (Incoming Mirroring) | When selected, Splunk Notable Events with a status that is marked as "End Status" will close the Cortex XSOAR incident. | False |
    | Close Mirrored Splunk Notable Events (Outgoing Mirroring) | When selected, closing the Cortex XSOAR incident  will close the Notable Event in Splunk. | False |
    | Trust any certificate (not secure) |  | False |
    | Use system proxy settings |  | False |
    | The app context of the namespace |  | False |
    | HEC Token (HTTP Event Collector) |  | False |
    | HEC Token (HTTP Event Collector) |  | False |
    | HEC BASE URL (e.g: https://localhost:8088 or https://example.splunkcloud.com/). |  | False |
    | Enrichment Types | Enrichment types to enrich each fetched notable. If none are selected, the integration will fetch notables as usual \(without enrichment\). For more info about enrichment types see the integration additional info. | False |
<<<<<<< HEAD
=======
    | Asset enrichment lookup tables | CSV of the Splunk lookup tables from which to take the Asset enrichment data. | False |
    | Identity enrichment lookup tables | CSV of the Splunk lookup tables from which to take the Identity enrichment data. | False |
>>>>>>> 90cf3b88
    | Enrichment Timeout (Minutes) | When the selected timeout was reached, notable events that were not enriched will be saved without the enrichment. | False |
    | Number of Events Per Enrichment Type | The limit of how many events to retrieve per each one of the enrichment types \(Drilldown, Asset, and Identity\). To retrieve all events, enter "0" \(not recommended\). | False |
    | Advanced: Extensive logging (for debugging purposes). Do not use this option unless advised otherwise. |  | False |
    | Advanced: Fetch backwards window for the events occurrence time (minutes) | The fetch time range will be at least the size specified here. This will support events that have a gap between their occurrence time and their index time in Splunk. To decide how long the backwards window should be, you need to determine the average time between them both in your Splunk environment. | False |
    | Advanced: Unique ID fields | A comma-separated list of fields, which together are a unique identifier for the events to fetch in order to avoid fetching duplicates incidents. | False |
<<<<<<< HEAD
    | Enable user mapping |  | False |
=======
    | Enable user mapping | Whether to enable the user mapping between Cortex XSOAR and Splunk, or not. For more information see https://xsoar.pan.dev/docs/reference/integrations/splunk-py\#configure-user-mapping-between-splunk-and-cortex-xsoar | False |
>>>>>>> 90cf3b88
    | Users Lookup table name | The name of the lookup table in Splunk, containing the username's mapping data. | False |
    | XSOAR user key | The name of the lookup column containing the Cortex XSOAR username. | False |
    | SPLUNK user key | The name of the lookup table containing the Splunk username. | False |
    | Incidents Fetch Interval |  | False |
<<<<<<< HEAD

The (!) *Earliest time to fetch* and *Latest time to fetch* are search parameters options. The search uses *All Time* as the default time range when you run a search from the CLI. Time ranges can be specified using one of the CLI search parameters, such as *earliest_time*, *index_earliest*, or *latest_time*.
=======
    | Comment tag from Splunk | Add this tag to an entry to mirror it as a comment from Splunk. | False |
    | Comment tag to Splunk | Add this tag to an entry to mirror it as a comment to Splunk. | False |
>>>>>>> 90cf3b88

4. Click **Test** to validate the URLs, token, and connection.

**Note:** To use a Splunk Cloud instance, contact Splunk support to request API access. Use a non-SAML account to access the API.

## Splunk Enterprise Security Users

**Note:** The following information is for Splunk Enterprise Security Users.  
For Splunk non-Enterprise Security Users, see [Splunk non-Enterprise Security Users](#splunk-non-enterprise-security-users).

### Fetching notable events
The integration allows for fetching Splunk notable events using a default query. The query can be changed and modified to support different Splunk use cases. (See [Existing users](#existing-users)).

### Enriching notable events
This integration allows 3 types of enrichments for fetched notables: Drilldown, Asset, and Identity.

#### Enrichment types
1. **Drilldown search enrichment**: fetches the drilldown search configured by the user in the rule name that triggered the notable event and performs this search. The results are stored in the context of the incident under the **Drilldown** field.
2. **Asset search enrichment**: Runs the following query:
*| inputlookup append=T asset_lookup_by_str where asset=$ASSETS_VALUE | inputlookup append=t asset_lookup_by_cidr where asset=$ASSETS_VALUE | rename _key as asset_id | stats values(*) as * by asset_id*
where the **$ASSETS_VALUE** is replaced with the **src**, **dest**, **src_ip** and **dst_ip** from the fetched notable. The results are stored in the context of the incident under the **Asset** field.
3. **Identity search enrichment**: Runs the following query
*`| inputlookup identity_lookup_expanded where identity=$IDENTITY_VALUE*
where the **$IDENTITY_VALUE** is replaced with the **user** and **src_user** from the fetched notable event. The results are stored in the context of the incident under the **Identity** field.

#### How to configure
1. Configure the integration to fetch incidents.
2. *Enrichment Types*: Select the enrichment types you want to enrich each fetched notable with. If none are selected, the integration will fetch notables as usual (without enrichment).
3. *Fetch events query*: The query for fetching events. The default query is for fetching notable events. You can edit this query to fetch other types of events. Note that to fetch notable events, make sure the query uses the \`notable\` macro.  
4. *Enrichment Timeout (Minutes)*:  The timeout for each enrichment (default is 5min). When the selected timeout was reached, notable events that were not enriched will be saved without the enrichment.
5. *Number of Events Per Enrichment Type*: The maximal amount of events to fetch per enrichment type (default to 20).

#### Configure User Mapping between Splunk and Cortex XSOAR  
When fetching incidents from Splunk to Cortex XSOAR and when mirroring incidents between Splunk and Cortex XSOAR, the Splunk Owner Name (user) associated with an incident needs to be mapped to the relevant Cortex XSOAR Owner Name (user).  
You can use Splunk to define a user lookup table and then configure the SplunkPy integration instance to enable the user mapping. Alternatively, you can map the users with a script or a transformer.  

**note:** Owner field in Cortex XSOAR incident can only be uses for mirroring-out and cannot be changed according to Splunk values. Mirroring-in will be available via the *Assigned User* incident field. 

**Configure User Mapping Using Splunk**  
1. Define the lookup table in Splunk.  
   1. Under **App: Lookup Editor**, select **Lookup Editor**.  

      ![image](https://raw.githubusercontent.com/demisto/content-docs/091b2154a54c6208428b84f2969836c71a36bafe/docs/doc_imgs/integrations/splunk-lookup-editor.png)  

   2. Select **Create a New Lookup** > **KV Store lookup**.  

      ![image](https://raw.githubusercontent.com/demisto/content-docs/5d64d0aa825b56327759c5c6ec1b81b1d9dcf493/docs/doc_imgs/integrations/kv-store-lookup.png)  

   3. Enter the **Name** for the table. For example, **splunk_xsoar_users** is the default lookup table name defined in the SplunkPy integration settings.
   4. Under **App**, select **Enterprise Security**.
   5. Assign two **Key-value collection schema** fields, one for the Cortex XSOAR usernames and one for the corresponding Splunk usernames. For example, **xsoar_user** and **splunk_user** are the default field values defined in the SplunkPy integration settings.
   6. Click **Create Lookup**. 

      ![image](https://raw.githubusercontent.com/demisto/content-docs/ab6faddf6146cab19d13a8f3211b49ba70b166a7/docs/doc_imgs/integrations/new-lookup-table.png) 
       
     **Note:**  
    If the user keys are defined already in another table, you can use that table name and relevant key names in the SplunkPy integration settings.
    7. Add values to the table to map Cortex XSOAR users to the Splunk users.  

      ![image](https://raw.githubusercontent.com/demisto/content-docs/79c67e22ea19619f3278b2956eb41375c4d77f3f/docs/doc_imgs/integrations/add-values-to-lookup-table.png)
2. Configure the Splunk integration instance.  
Define the lookup table in Splunk.  
   1. Under **Settings** > **Integrations**, search for the SplunkPy integration and create an instance.
   2. In the Integration Settings:  
       1. Select **Enable user mapping**. 
       2. Set **Users Lookup table name** to the name of the lookup table defined in Splunk. By default it is **splunk_xsoar_users**.
       3. Set the **XSOAR user key**  to the field defined in the Splunk lookup table. By default it is **xsoar_user**.
       4. Set the **SPLUNK user key** to the field defined in the Splunk lookup table. By default it is **splunk_user**. 

          ![image](https://raw.githubusercontent.com/demisto/content-docs/9a41b8c19df9d5fd8120471bfde111de31caf033/docs/doc_imgs/integrations/user-mapping-settings-configuration.png)
   

#### Troubleshooting enrichment status
Each enriched incident contains the following fields in the incident context:
- **successful_drilldown_enrichment**: whether the drill down enrichment was successful.
- **successful_asset_enrichment**: whether the asset enrichment was successful.
- **successful_identity_enrichment**: whether the identity enrichment was successful.

#### Resetting the enriching fetch mechanism
Run the ***splunk-reset-enriching-fetch-mechanism*** command and the mechanism will be reset to the initial configuration. (No need to use the **Last Run** button).

#### Limitations
- As the enrichment process is asynchronous, fetching enriched incidents takes longer. The integration was tested with 20+ notables simultaneously that were fetched and enriched after approximately ~4min.
- If you wish to configure a mapper, wait for the integration to perform the first fetch successfully. This is to make the fetch mechanism logic stable.
- The drilldown search, does not support Splunk's advanced syntax. For example: Splunk filters (**|s**, **|h**, etc.)  

### Incident Mirroring
**Important Notes*** 
 - This feature is available from Cortex XSOAR version 6.0.0.
 - This feature is supported by Splunk Enterprise Security only.
 - In order for the mirroring to work, the *Incident Mirroring Direction* parameter needs to be set before the incident is fetched.
 - In order to ensure the mirroring works as expected, mappers are required, both for incoming and outgoing, to map the expected fields in Cortex XSOAR and Splunk. 
 - For mirroring the *owner* field, the usernames need to be transformed to the corresponding in Cortex XSOAR and Splunk.
 
You can enable incident mirroring between Cortex XSOAR incidents and Splunk notables.
To set up mirroring:
1. Navigate to __Settings__ > __Integrations__ > __Servers & Services__.
2. Search for SplunkPy and select your integration instance.
3. Enable **Fetches incidents**.
4. You can go to the *Fetch notable events ES enrichment query* parameter and select the query to fetch the notables from Splunk. Make sure to provide a query which uses the \`notable\` macro, See the default query as an example.
4. In the *Incident Mirroring Direction* integration parameter, select in which direction the incidents should be mirrored:
    - Incoming - Any changes in Splunk notables (notable's status, status_label, urgency, comments, and owner) will be reflected in Cortex XSOAR incidents.
    - Outgoing - Any changes in Cortex XSOAR incidents (notable's status (not status_label), urgency, comments, and owner) will be reflected in Splunk notables.
    - Incoming And Outgoing - Changes in Cortex XSOAR incidents and Splunk notables will be reflected in both directions.
    - None - Turns off incident mirroring.
5. Optional: Check the *Close Mirrored Cortex XSOAR Incidents (Incoming Mirroring)* integration parameter to close the Cortex XSOAR incident when the corresponding notable is closed on the Splunk side.
   By default, only Notables closed with a "Closed" label will be mirrored. You can specify specific statuses (comma-separated) in the *Additional Splunk status labels to close on mirror (Incoming Mirroring)*, and enable the *Enable Splunk statuses marked as "End Status" to close on mirror (Incoming Mirroring)* option to add statuses marked as "End Status" in Splunk, and to add additional statuses to the mirroring process.
6. Optional: Check the *Close Mirrored Splunk Notable Event* integration parameter to close the Splunk notable when the corresponding Cortex XSOAR incident is closed.
7. Fill in the **timezone** integration parameter with the timezone the Splunk server is using.
Newly fetched incidents will be mirrored in the chosen direction.
**Note: This will not affect existing incidents.**

### Existing users
**NOTE: The enrichment and mirroring mechanisms use a new default fetch query.** 
This implies that new fetched events might have a slightly different structure than old events fetched so far.
Users who wish to enrich or mirror fetched notables and have already used the integration in the past:
1. Might have to slightly change the existing logic for some of their custom entities configured for Splunk (Playbooks, Mappers, Pre-Processing Rules, Scripts, Classifiers, etc.) in order for them to work with the modified structure of the fetched events. 
2. Will need to change the *Fetch events query* integration parameter to the following query (or a fetch query of their own that uses the \`notable\` macro): 

```
search `notable` | eval rule_name=if(isnull(rule_name),source,rule_name) | eval rule_title=if(isnull(rule_title),rule_name,rule_title) | `get_urgency` | `risk_correlation` | eval rule_description=if(isnull(rule_description),source,rule_description) | eval security_domain=if(isnull(security_domain),source,security_domain) | expandtoken
```

### Mapping fetched incidents using Select Schema
This integration supports the *Select Schema* feature of XSOAR 6.0 by providing the ***get-mapping-fields*** command. 
When creating a new field mapping for fetched incidents, the *Pull Instances* option retrieves current alerts which can be clicked to visually map fields.
The *Select Schema* option retrieves possible objects, even if they are not the next objects to be fetched, or have not been triggered in the past 24 hours. 
This enables you to map fields for an incident without having to generate a new alert or incident just for the sake of mapping.
The ***get-mapping-fields*** command can be executed in the Playground to test and review the list of sample objects that are returned under the current configuration.

To use this feature, you must set several integration instance parameters:
 - *Fetch events query* - The query used for fetching new incidents. *Select Schema* will run a modified version of this query to get the object samples, so it is important to have the correct query here. 
 - *Event Type Field* - The name of the field that contains the type of the event or alert. The default value is *source* which for *Notable Events* will contains the rule name. However, you may choose any custom field that suits this purpose.
 - *First fetch timestamp* - The time scope of objects to be pulled. You may choose to go back further in time to include samples for alert types that haven't triggered recently - so long as your Splunk server can handle the more intensive Search Job involved.

### Mapping Splunk CIM fields using Select Schema
This integration supports the *Select Schema* feature of XSOAR 6.0 by providing the ***get-mapping-fields*** command. 
When creating a new field mapping for fetched incidents, the *Pull Instances* option retrieves current alerts which can be clicked to visually map fields.
If the user has configured the *Use CIM Schemas for Mapping* parameter then the *Select Schema* option retrieves fields based on Splunk CIM.
For more information see: https://docs.splunk.com/Documentation/CIM/4.18.0/User/Overview.
The CIM mapping fields implemented in this integration are of 4.18.0 version.



## Splunk non-Enterprise Security Users

### Configure Splunk to Produce Alerts for SplunkPy for non-ES Splunk Users

It is recommended that Splunk is configured to produce basic alerts that the SplunkPy integration can ingest, by creating a summary index in which alerts are stored. The SplunkPy integration can then query that index for incident ingestion. It is not recommended to use the Cortex XSOAR application with Splunk for routine event consumption because this method is not able to be monitored and is not scalable.

1. Create a summary index in Splunk. For more information, click [here](https://docs.splunk.com/Documentation/Splunk/7.3.0/Indexer/Setupmultipleindexes#Create_events_indexes_2).
2. Build a query to return relevant alerts.
![image](./../../doc_files/build-query.png)
3. Identify the fields list from the Splunk query and save it to a local file.
![image](./../../doc_files/identify-fields-list.png)
4. Define a search macro to capture the fields list that you saved locally. For more information, click [here](https://docs.splunk.com/Documentation/Splunk/7.3.0/Knowledge/Definesearchmacros).
Use the following naming convention: (demisto_fields_{type}).
![image](./../../doc_files/micro-name.png)
![image](./../../doc_files/macro.png)
5. Define a scheduled search, the results of which are stored in the summary index. For more information about scheduling searches, click [here](https://docs.splunk.com/Documentation/Splunk/7.3.0/Knowledge/Definesearchmacros). 
![image](./../../doc_files/scheduled-search.png)
6. In the Summary indexing section, select the summary index, and enter the {key:value} pair for Cortex XSOAR classification.
![image](./../../doc_files/summary-index.png)
7. Configure the incident type in Cortex XSOAR by navigating to __Settings > Advanced > Incident Types.__ Note: In the example, Splunk Generic is a custom incident type.
![image](./../../doc_files/incident_type.png)
8. Configure the classification. Make sure that your non ES incident fields are associated with your custom incident type.
   1. Navigate to __Settings > Integrations > Classification & Mapping__.
   1. Click your classifier.
   2. Select your instance.
   3. Click the fetched data.
   4. Drag the value to the appropriate incident type.
![image](./../../doc_files/classify.png)
9. Configure the mapping. Make sure to map your non ES fields accordingly and make sure that these incident fields are associated with their custom incident type.
   1. Navigate to __Settings > Integrations > Classification & Mapping__.
   1. Click your mapper.
   2. Select your instance.
   3. Click the __Choose data path__ link for the field you want to map.
   4. Click the data from the Splunk fields to map it to Cortex XSOAR.
![image](./../../doc_files/mapping.png)
10. (Optional) Create custom fields.
11. Build a playbook and assign it as the default for this incident type.

### Constraints
The following features are not supported in non-ES (Enterprise Security) Splunk.
- Incident Mirroring
- Enrichment.
- Content in the Splunk content pack (such as mappers, layout, playbooks, incident fields, and the incident type). Therefore, you will need to create your own content. See the [Cortex XSOAR Administrator’s Guide](https://docs-cortex.paloaltonetworks.com/p/XSOAR) for information.

## Create KV Store
KV Store stores your data as key-value pairs in collections.  It provides a way to save and retrieve data within your Splunk apps. The following is an example for how to create a KV Store.

1. In Cortex XSOAR, create a new KV Store.
   
   **!splunk-kv-store-collection-create kv_store_name="\<kv_store_name\>"**
   
   For example:
   
   **!splunk-kv-store-collection-create kv_store_name=”test_kvstore”**
   
3. Define the fields and their type in the KV Store.

   **!splunk-kv-store-collection-config kv_store_collection_name="\<kv_store_name\>" kv_store_fields="field.\<field-name\>=\<type\>,index.\<index-name\>=\<type\>,field.\<field-name-or-index\>=\<type\>,..."**

   For example:
   
   **!splunk-kv-store-collection-config kv_store_collection_name="test_kvstore" kv_stre_fields="field.src=cidr,field.t=number,field.description=string"**

   **Note:** To see the fields in Splunk, you must install the _Splunk App for Lookup File Editing_ app in Splunk. For more information, see [Define a KV Store lookup in Splunk](https://docs.splunk.com/Documentation/Splunk/9.1.0/Knowledge/DefineaKVStorelookupinSplunkWeb#:~:text=Splunk%20Web%20currently,Editing%20on%20Splunkbase).

4. Make the KV Store usable in Splunk queries.

   **!splunk-kv-store-collection-create-transform kv_store_collection_name=\<kv-store-name\> supported_fields=\<field-name-or-index\>,\<field-name-or-index\>,\<field-name-or-index\>,...**

   For example:
   
   **!splunk-kv-store-collection-create-transform kv_store_collection_name=\<test_kvstore\> supported_fields=src,t,description**

   **Note:** If no value is specified, the KV Store collection configuration will be used.

### Add data to the KV Store

To add data to the fields in the KV Store, run the following command:

**!splunk-kv-store-collection-add-entries kv_store_data="{\"\<field-name-or-index\>\": \"\<value\>\", \"\<field-name-or-index\>\": \"\<value\>\", \"\<field-name-or-index\>\": \"\<value\>\"...}"**

For example:

**!splunk-kv-store-collection-add-entries kv_store_data="{\"src\": \"88.88.88.88\", \"t\": 9, \"description\": This is the description\"}"**



## Commands
You can execute these commands from the Cortex XSOAR CLI, as part of an automation, or in a playbook.
After you successfully execute a command, a DBot message appears in the War Room with the command details.

### splunk-results
***
Returns the results of a previous Splunk search. This command can be used in conjunction with the `splunk-job-create` command.

##### Base Command

`splunk-results`

##### Input

| **Argument Name** | **Description** | **Required** |
| --- | --- | --- |
| sid | The ID of the search for which to return results. | Required | 
| limit | The maximum number of returned results per search. To retrieve all results, enter "0" (not recommended). | Optional | 


##### Context Output

There is no context output for this command.

##### Command Example
``` !splunk-results sid="1566221331.1186" limit="200" ```

### splunk-search
***
Searches Splunk for events. For human readable output, the table command is supported in the query argument. For example, `query=" * | table field1 field2 field3"` will generate a table with field1, field2, and field3 as headers.


##### Base Command

`splunk-search`

##### Input

| **Argument Name** | **Description** | **Required** |
| --- | --- | --- |
| query | The Splunk search language string to execute. For example, "index=* \| head 3". | Required | 
| earliest_time | Specifies the earliest time in the time range to search. The time string can be a UTC time (with fractional seconds), a relative time specifier (to now), or a formatted time string. The default is 1 week ago, in the format "-7d". You can also specify time in the format: 2014-06-19T12:00:00.000-07:00. | Optional | 
| latest_time | Specifies the latest time in the time range to search. The time string can be a UTC time (with fractional seconds), a relative time specifier (to now), or a formatted time string. For example: "2014-06-19T12:00:00.000-07:00" or "-3d" (for 3 days ago). | Optional | 
| event_limit | The maximum number of events to return. The default is 100. If "0" is selected, all results are returned. | Optional | 
| app | The string that contains the application namespace in which to restrict searches. | Optional|
| batch_limit | The maximum number of returned results to process at a time. For example, if 100 results are returned, and you specify a `batch_limit` of 10, the results will be processed 10 at a time over 10 iterations. This does not affect the search or the context and outputs returned. In some cases, specifying a `batch_size` enhances search performance. If you think that the search execution is suboptimal, it is  recommended to try several `batch_size` values to determine which works best for your search. The default is 25,000. | Optional |	
| update_context | Determines whether the results will be entered into the context. | Optional |
| polling | Use XSOAR built-in polling to retrieve the result when it's ready. | Optional |
| interval_in_seconds | Interval in seconds between each poll. | Optional |
| sid | The job sid. | Optional |
| fast_mode | Determines whether to retrieve the results in fast mode | Optional |

##### Context Output

| **Path** | **Type** | **Description** |
| --- | --- | --- |
| Splunk.Result | Unknown | The results of the Splunk search. The results are a JSON array, in which each item is a Splunk event. | 
| Splunk.JobStatus.SID | String | ID of the job. | 
| Splunk.JobStatus.Status | String | Status of the job. | 
| Splunk.JobStatus.TotalResults | String | The number of events that were returned by the job. | 

##### Command Example
```!splunk-search query="* | head 3" earliest_time="-1000d"```

**Note:** To display empty columns as well, the following should be added to the query: `| fillnull value=`

##### Human Readable Output
### Splunk Search results for query: * | head 3
|_bkt|_cd|_indextime|_kv|_raw|_serial|_si|_sourcetype|_time|host|index|linecount|source|sourcetype|splunk_server|
|---|---|---|---|---|---|---|---|---|---|---|---|---|---|---|
| main~445~66D21DF4-F4FD-4886-A986-82E72ADCBFE9 | 445:897774 | 1585462906 | 1 | InsertedAt="2020-03-29 06:21:43"; EventID="837005"; EventType="Application control"; Action="None"; ComputerName="ACME-code-007"; ComputerDomain="DOMAIN"; ComputerIPAddress="127.0.0.1"; EventTime="2020-03-29 06:21:43"; EventTypeID="5"; Name="LogMeIn"; EventName="LogMeIn"; UserName=""; ActionID="6"; ScanTypeID="200"; ScanType="Unknown"; SubTypeID="23"; SubType="Remote management tool"; GroupName="";\u003cbr\u003e | 2 | ip-172-31-44-193, main | sophos:appcontrol | 2020-03-28T23:21:43.000-07:00 | 127.0.0.1 | main | 2 | eventgen | sophos:appcontrol | ip-172-31-44-193 |

### splunk-submit-event
***
Creates a new event in Splunk.


##### Base Command

`splunk-submit-event`

##### Input

| **Argument Name** | **Description** | **Required** |
| --- | --- | --- |
| index | The Splunk index to which to push the data. Run the `splunk-get-indexes` command to get all of the indexes. | Required | 
| data | The new event data to push. Can be any string. | Required | 
| sourcetype | The event source type. | Required | 
| host | The event host. Can be "Local" or "120.0.0.1". | Required | 


##### Context Output

There is no context output for this command.

##### Command Example
``` !splunk-submit-event index="main" data="test" sourcetype="demisto-ci" host="localhost" ```

##### Human Readable Output

![image](https://user-images.githubusercontent.com/50324325/63268589-2fda4b00-c29d-11e9-95b5-4b9fcf6c08ee.png)


### splunk-get-indexes
***
Prints all Splunk index names.
##### Base Command

`splunk-get-indexes`

##### Input

There are no input arguments for this command.

##### Context Output

There is no context output for this command.

##### Command Example
``` !splunk-get-indexes extend-context="indexes="```

##### Human Readable Output

![image](https://user-images.githubusercontent.com/50324325/63268447-d8d47600-c29c-11e9-88a4-5003971a492e.png)


### splunk-notable-event-edit
***
Update an existing notable event in Splunk ES.

##### Base Command

`splunk-notable-event-edit`

##### Input

| **Argument Name** | **Description** | **Required** |
| --- | --- | --- |
| eventIDs | The comma-separated list of event IDs of notable events. | Required | 
| owner | The Splunk user to assign to the notable events. | Optional | 
| comment | The comment to add to the notable events. | Required | 
| urgency | The urgency of the notable events. | Optional | 
| status | The status of the notable events. Can be 0 - 5, where 0 - Unassigned, 1 - Assigned, 2 - In Progress, 3 - Pending, 4 - Resolved, 5 - Closed. | Optional | 
| disposition | The disposition of the notable events. Can be one of the default options: True Positive - Suspicious Activity, Benign Positive - Suspicious But Expected, False Positive - Incorrect Analytic Logic, False Positive - Inaccurate Data, Other, Undetermined. Or you can specify custom dispositions as `disposition:#` where `#` is the number of the custom configured disposition on Splunk. | Optional | 


##### Context Output

There is no context output for this command.

##### Command Example
``` !splunk-notable-event-edit eventIDs=66D21DF4-F4FD-4886-A986-82E72ADCBFE9@@notable@@a045b8acc3ec93c2c74a2b18c2caabf4 comment="Demisto"```

##### Human Readable Output
![image](https://user-images.githubusercontent.com/50324325/63522203-914e2400-c500-11e9-949a-0b55eb2c5871.png)


### splunk-job-create
***
Creates a new search job in Splunk.


##### Base Command

`splunk-job-create`

##### Input

| **Argument Name** | **Description** | **Required** |
| --- | --- | --- |
| query | The Splunk search language string to execute. For example,  "index=* \| head 3". | Required | 
| app | The string that contains the application namespace in which to restrict searches. | Optional|


##### Context Output

| **Path** | **Type** | **Description** |
| --- | --- | --- |
| Splunk.Job | Unknown | The SID of the created job. | 


##### Command Example
```!splunk-job-create query="index=* | head 3"```

##### Context Example	
```	
{
    "Splunk.Job": "1566221733.1628"
}
```
##### Human Readable Output
![image](https://user-images.githubusercontent.com/50324325/63269769-75981300-c29f-11e9-950a-6ca77bcf564c.png)


### splunk-parse-raw
***
Parses the raw part of the event.


##### Base Command

`splunk-parse-raw`

##### Input

| **Argument Name** | **Description** | **Required** |
| --- | --- | --- |
| raw | The raw data of the Splunk event (string). | Optional | 


##### Context Output

| **Path** | **Type** | **Description** |
| --- | --- | --- |
| Splunk.Raw.Parsed | unknown | The raw event data (parsed). | 


##### Command Example
``` !splunk-parse-raw ```


### splunk-submit-event-hec
***
Sends events to an HTTP event collector using the Splunk platform JSON event protocol.
##### Base Command

`splunk-submit-event-hec`
##### Input

| **Argument Name** | **Description** | **Required** |
| --- | --- | --- |
| event | The event payload key-value pair. An example string: "event": "Access log test message.". | Required |
| fields | Fields for indexing that do not occur in the event payload itself. Accepts multiple, comma-separated, fields. | Optional |
| index | The index name. | Optional |
| host | The hostname. | Optional |
| source_type | The user-defined event source type. | Optional |
| source | The user-defined event source. | Optional | 
| time | The epoch-formatted time. | Optional | 
| request_channel | A channel identifier (ID) where to send the request, must be a Globally Unique Identifier (GUID). **If the indexer acknowledgment is turned on, a channel is required.** | Optional | 

##### Context Output

There is no context output for this command.

##### Command Example
```!splunk-submit-event-hec event="something happened" fields="severity: INFO, category: test, test1" source_type=access source="/var/log/access.log"```

##### Human Readable Output
The event was sent successfully to Splunk.

### splunk-job-status
***
Returns the status of a job.

##### Base Command
`splunk-job-status`

##### Input
| **Argument Name** | **Description** | **Required** |
| --- | --- | --- |
| sid | The ID of the job for which to get the status. | Required |

##### Context Output
| **Path** | **Type** | **Description** |
| --- | --- | --- |
| Splunk.JobStatus.CID | Unknown | The ID of the job. |
| Splunk.JobStatus.Status | Unknown | The status of the job. |

##### Command Example
```!splunk-job-status sid=1234.5667```

##### Context Example
```
Splank.JobStatus = {
    'SID': 1234.5667,
    'Status': DONE
}
```

##### Human Readable Output
![image](https://user-images.githubusercontent.com/50324325/77630707-2b24f600-6f54-11ea-94fe-4bf6c734aa29.png)

### get-mapping-fields
***
Gets one sample alert per alert type. Used only for creating a mapping with `Select Schema`. 
##### Base Command

`get-mapping-fields`
##### Input

There are no input arguments for this command.

##### Context Output

There is no context output for this command.

##### Command Example
```!get-mapping-fields using="SplunkPy_7.2" raw-response="true"```

##### Human Readable Output
```
{
    "Access - Brute Force Access Behavior Detected - Rule": {
        "_bkt": "notable~712~66D21DF4-F4FD-4886-A986-82E72ADCBFE9",
        "_cd": "712:21939",
        "_indextime": "1598464820",
        "_serial": "0",
        "_si": [
            "ip-1-1-1-1",
            "notable"
        ],
        "_sourcetype": "stash",
        "_time": "2020-08-26T11:00:20.000-07:00",
        "host": "ip-1-1-1-1",
        "host_risk_object_type": "system",
        "host_risk_score": "0",
        "index": "notable",
        "linecount": "1",
        "priority": "unknown",
        "risk_score": "460",
        "rule_description": "Access - Brute Force Access Behavior Detected - Rule",
        "rule_name": "Access - Brute Force Access Behavior Detected - Rule",
        "rule_title": "Access - Brute Force Access Behavior Detected - Rule",
        "security_domain": "Access - Brute Force Access Behavior Detected - Rule",
        "severity": "unknown",
        "source": "Access - Brute Force Access Behavior Detected - Rule",
        "sourcetype": "stash",
        "splunk_server": "ip-1-1-1-1",
        "src": "1.1.1.1",
        "src_risk_object_type": "system",
        "src_risk_score": "460",
        "urgency": "low"
    },
    "Access - Excessive Failed Logins - Rule": {
        "_bkt": "notable~712~66D21DF4-F4FD-4886-A986-82E72ADCBFE9",
        "_cd": "712:21515",
        "_indextime": "1598460945",
        "_serial": "22",
        "_si": [
            "ip-1-1-1-1",
            "notable"
        ],
        "_sourcetype": "stash",
        "_time": "2020-08-26T09:55:45.000-07:00",
        "host": "ip-1-1-1-1",
        "host_risk_object_type": "system",
        "host_risk_score": "0",
        "index": "notable",
        "linecount": "1",
        "priority": "unknown",
        "risk_score": "380",
        "rule_description": "Access - Excessive Failed Logins - Rule",
        "rule_name": "Access - Excessive Failed Logins - Rule",
        "rule_title": "Access - Excessive Failed Logins - Rule",
        "security_domain": "Access - Excessive Failed Logins - Rule",
        "severity": "unknown",
        "source": "Access - Excessive Failed Logins - Rule",
        "sourcetype": "stash",
        "splunk_server": "ip-1-1-1-1",
        "src": "1.1.1.1",
        "src_risk_object_type": "system",
        "src_risk_score": "380",
        "urgency": "low"
}
```
### splunk-kv-store-collection-create
***
Creates a new KV store table.


#### Base Command

`splunk-kv-store-collection-create`
#### Input

| **Argument Name** | **Description** | **Required** |
| --- | --- | --- |
| kv_store_name | The name of the KV store collection. | Required | 
| app_name | The name of the Splunk application in which to create the KV store. The default is "search". | Required | 


#### Context Output

There is no context output for this command.

#### Command Example
```!splunk-kv-store-collection-create app_name=search kv_store_name=demisto_store```

#### Human Readable Output

>KV store collection search created successfully

### splunk-kv-store-collection-config
***
Configures the KV store fields.


#### Base Command

`splunk-kv-store-collection-config`
#### Input

| **Argument Name** | **Description** | **Required** |
| --- | --- | --- |
| kv_store_collection_name | The name of the KV store collection. | Required | 
| kv_store_fields | The list of names and value types to define the KV store collection scheme, e.g., id=number, name=string, address=string.<br/> | Required | 
| app_name | The name of the Splunk application that contains the KV store collection. The default is "search". | Required | 


#### Context Output

There is no context output for this command.

#### Command Example
```!splunk-kv-store-collection-config app_name=search kv_store_collection_name=demisto_store kv_store_fields=addr=string```


#### Human Readable Output

>KV store collection search configured successfully

### splunk-kv-store-collection-add-entries
***
Adds objects to a KV store utilizing the batch-save API.


#### Base Command

`splunk-kv-store-collection-add-entries`
#### Input

| **Argument Name** | **Description** | **Required** |
| --- | --- | --- |
| kv_store_data | The data to add to the KV store collection, according to the collection JSON format, e.g., {"name": "Splunk HQ", "id": 123, "address": { "street": "250 Brannan Street", "city": "San Francisco", "state": "CA", "zip": "94107"}} | Required | 
| kv_store_collection_name | The name of the KV store collection. | Required | 
| indicator_path | The path to the indicator value in kv_store_data. | Optional | 
| app_name | The name of the Splunk application that contains the KV store collection. The default is "search". | Required | 


#### Context Output

There is no context output for this command.

#### Command Example
```!splunk-kv-store-collection-add-entries app_name=search kv_store_collection_name=demisto_store kv_store_data="{\"addr\": \"0.0.0.0\"}" indicator_path=addr```


#### Human Readable Output

>Data added to demisto_store

### splunk-kv-store-collections-list
***
Lists all collections for the specified application.


#### Base Command

`splunk-kv-store-collections-list`
#### Input

| **Argument Name** | **Description** | **Required** |
| --- | --- | --- |
| app_name | The name of the Splunk application in which to create the KV store. The default is "search". | Required | 


#### Context Output

| **Path** | **Type** | **Description** |
| --- | --- | --- |
| Splunk.CollectionList | String | List of collections. | 


#### Command Example
```!splunk-kv-store-collections-list app_name=search```

#### Context Example
```
{
    "Splunk": {
        "CollectionList": [
            "autofocus_tags",
            "files"
        ]
    }
}
```

#### Human Readable Output

>list of collection names search
>| name |
>| --- |
>|autofocus_tags|
>|files|

### splunk-kv-store-collection-data-list
***
Lists all data within a specific KV store collection or collections.


#### Base Command

`splunk-kv-store-collection-data-list`
#### Input

| **Argument Name** | **Description** | **Required** |
| --- | --- | --- |
| app_name | The name of the Splunk application that contains the KV store collection. Default is search. | Required | 
| kv_store_collection_name | A comma-separated list of KV store collections. | Required | 
| limit | Maximum number of records to return. The default is 50. | Optional | 


#### Context Output

| **Path** | **Type** | **Description** |
| --- | --- | --- |
| Splunk.KVstoreData | Unknown | An array of collection names. Each collection name will have an array of values, e.g., Splunk.KVstoreData.&lt;collection_name&gt; is a list of the data in the collection. | 


#### Command Example
```!splunk-kv-store-collection-data-list app_name=search limit=3 kv_store_collection_name=demisto_store```

#### Context Example
```
{
    "Splunk": {
        "KVstoreData": {
            "demisto_store": [
                {
                    "_key": "5f4e2e9c097d9e6749453536",
                    "_user": "nobody",
                    "addr": "0.0.0.0"
                }
            ]
        }
    }
}
```

#### Human Readable Output

>### list of collection values demisto_store
>|_key|_user|addr|
>|---|---|---|
>| 5f4e2e9c097d9e6749453536 | nobody | 0.0.0.0 |


### splunk-kv-store-collection-data-delete
***
Deletes all data within the specified KV store collection or collections.


#### Base Command

`splunk-kv-store-collection-data-delete`
#### Input

| **Argument Name** | **Description** | **Required** |
| --- | --- | --- |
| app_name | The name of the Splunk application that contains the KV store collection. For example, "search"." | Required | 
| kv_store_collection_name | A comma-separated list of KV store collections. | Required | 


#### Context Output

There is no context output for this command.

#### Command Example
```!splunk-kv-store-collection-data-delete app_name=search kv_store_collection_name=demisto_store```

#### Human Readable Output

>The values of the demisto_store were deleted successfully

### splunk-kv-store-collection-delete
***
Deletes the specified KV stores.


#### Base Command

`splunk-kv-store-collection-delete`
#### Input

| **Argument Name** | **Description** | **Required** |
| --- | --- | --- |
| app_name | The name of the Splunk application that contains the KV store. The default is "search". | Required | 
| kv_store_name | A comma-separated list of KV stores. | Required | 


#### Context Output

There is no context output for this command.

#### Command Example
```!splunk-kv-store-collection-delete app_name=search kv_store_name=demisto_store```


#### Human Readable Output

>The following KV store demisto_store were deleted successfully

### splunk-kv-store-collection-search-entry
***
Searches for specific objects in a store. Search can be a basic key-value pair or a full query.


#### Base Command

`splunk-kv-store-collection-search-entry`
#### Input

| **Argument Name** | **Description** | **Required** |
| --- | --- | --- |
| app_name | The name of the Splunk application that contains the KV store collection. The default is "search". | Required | 
| kv_store_collection_name | The name of the KV store collection | Required | 
| key | The key name to search in the store. If the query argument is used, this argument will be ignored. | Optional | 
| value | The value to search in the store. If the query argument is used, this argument will be ignored. | Optional | 
| query | Complex query to search in the store with operators such as "and", "or", "not", etc. For more information see the Splunk documentation: https://docs.splunk.com/Documentation/Splunk/8.0.3/RESTREF/RESTkvstore | Optional | 


#### Context Output

| **Path** | **Type** | **Description** |
| --- | --- | --- |
| Splunk.KVstoreData | Unknown | An array of collection names. Each collection name will have an array of values, e.g., Splunk.KVstoreData.&lt;collection_name&gt; is a list of the data in the collection. | 


#### Command Example
```!splunk-kv-store-collection-search-entry app_name=search kv_store_collection_name=demisto_store key=addr value=0.0.0.0```

#### Context Example
```
{
    "Splunk": {
        "KVstoreData": {
            "demisto_store": [
                {
                    "_key": "5f4e2e9c097d9e6749453536",
                    "_user": "nobody",
                    "addr": "0.0.0.0"
                }
            ]
        }
    }
}
```

#### Human Readable Output

>### list of collection values demisto_store
>|_key|_user|addr|
>|---|---|---|
>| 5f4e2e9c097d9e6749453536 | nobody | 0.0.0.0 |


### splunk-kv-store-collection-delete-entry
***
Deletes the specified object in store. Search can be a basic key-value pair or a full query.


#### Base Command

`splunk-kv-store-collection-delete-entry`
#### Input

| **Argument Name** | **Description** | **Required** |
| --- | --- | --- |
| app_name | The name of the Splunk application that contains the KV store collection. The default is "search". | Required | 
| kv_store_collection_name | The name of the KV store collection. | Required | 
| indicator_path | The path to the indicator value in kv_store_data. | Optional | 
| key | The key name to search in the store. If the query argument is used, this argument will be ignored. | Optional | 
| value | The value to search in the store. If the query argument is used, this argument will be ignored. | Optional | 
| query | Complex query to search in the store with operators such as "and", "or", "not", etc.<br/>For more information see the Splunk documentation: https://docs.splunk.com/Documentation/Splunk/8.0.3/RESTREF/RESTkvstore | Optional | 


#### Context Output

There is no context output for this command.

#### Command Example
```!splunk-kv-store-collection-delete-entry app_name=search kv_store_collection_name=demisto_store key=addr value=0.0.0.0 indicator_path=addr```

#### Human Readable Output

>The values of the demisto_store were deleted successfully


### get-remote-data
***
Gets data from a notable event. This method does not update the current incident, and should be used for debugging purposes.


#### Base Command

`get-remote-data`
#### Input

| **Argument Name** | **Description** | **Required** |
| --- | --- | --- |
| id | The remote event ID. | Required | 
| lastUpdate | ISO format date with timezone, e.g., 2021-02-09T16:41:30.589575+02:00. The incident is only updated if it was modified after the last update time.  | Required | 


#### Context Output

There is no context output for this command.


### get-modified-remote-data
***
Gets the list of notable events that were modified since the last update. This command should be used for debugging purposes, and is available from Cortex XSOAR version 6.1.


#### Base Command

`get-modified-remote-data`
#### Input

| **Argument Name** | **Description** | **Required** |
| --- | --- | --- |
| lastUpdate | ISO format date with timezone, e.g., 2021-02-09T16:41:30.589575+02:00. The incident is only returned if it was modified after the last update time. | Required | 


#### Context Output

There is no context output for this command.


### splunk-reset-enriching-fetch-mechanism
***
Resets the enriching fetch mechanism.


#### Base Command

`splunk-reset-enriching-fetch-mechanism`

#### Input

There are no input arguments for this command.


#### Context Output

There is no context output for this command.

#### Command Example
```splunk-reset-enriching-fetch-mechanism```

#### Human Readable Output

>Enriching fetch mechanism was reset successfully.

### splunk-get-username-by-xsoar-user
***
Returns the Splunk's username matching the given Cortex XSOAR's username.


#### Base Command

`splunk-get-username-by-xsoar-user`
#### Input

| **Argument Name** | **Description** | **Required** |
| --- | --- | --- |
| xsoar_username | Cortex XSOAR username to match in Splunk's usernames records. | Required | 

#### Context Output

| **Path** | **Type** | **Description** |
| --- | --- | --- |
| Splunk.UserMapping.XsoarUser | String | Cortex XSOAR user mapping. | 
| Splunk.UserMapping.SplunkUser | String | Splunk user mapping. | 


#### Command Example
```!splunk-get-username-by-xsoar-user xsoar_username=admin```

#### Context Example
```
{
    "Splunk": {
        "UserMapping": [
            {
                "SplunkUser": "unassigned", 
                "XsoarUser": "admin"
            }
        ]
    }
}
```

#### Human Readable Output
### Xsoar-Splunk Username Mapping
>|Xsoar User|Splunk User|
>|---|---|
>| admin | unassigned |



### splunk-kv-store-collection-create-transform

***
Creates the KV store collection transform.

#### Base Command

`splunk-kv-store-collection-create-transform`

#### Input

| **Argument Name** | **Description** | **Required** |
| --- | --- | --- |
| kv_store_collection_name | The name of the KV store collection. | Required | 
| supported_fields | A comma-delimited list of the fields supported by the collection, e.g., _key,id,name,address. If no value is specified, the KV Store collection configuration will be used. | Optional | 
| app_name | The name of the Splunk application that contains the KV store collection. Default is search. | Required | 

#### Context Output

There is no context output for this command.
## Additional Information
To get the HEC token
1. Go to the Splunk UI.
2. Under **Settings** > **Data** > **Data inputs**, click **HTTP Event Collector**.
![Screen Shot 2020-01-20 at 10 22 50](./../../doc_files/http-event-collector.png)
 
4. Click **New Token**.
5. Add all the relevant details until done.


_For the HTTP Port number:_
Click on Global settings (in the HTTP Event Collector page)
![Screen Shot 2020-01-20 at 10 27 25](./../../doc_files/http-port-number.png)

The default port is 8088.

## Troubleshooting

In case you encounter HTTP errors (e.g., IncompleteRead), we recommend using Python requests handler.

If you encounter connectivity issues while using **Splunk Cloud** within Cortex XSOAR8 or Cortex XSIAM you may receive the following error:

    requests.exceptions.ConnectTimeout:
    HTTPSConnectionPool(host='<name>.splunkcloud.com', port=8089)
    : Max retries exceeded with url: /services/auth/login (Caused by ConnectTimeoutError(<urllib3.connection.HTTPSConnection object at 0x7fc389a4e170>,
     'Connection to <name>.splunkcloud.com timed out. 
    (connect timeout=None)'))

To resolve this issue, add the IP addresses of Cortex XSOAR8 or Cortex XSIAM to the Splunk Cloud whitelist.
You can find the relevant IP addresses at:
[Cortex XSOAR Administrator Guide](https://docs-cortex.paloaltonetworks.com/r/Cortex-XSOAR/8/Cortex-XSOAR-Administrator-Guide/Enable-Access-to-Cortex-XSOAR) 
under **Used for communication between Cortex XSOAR and customer resources**. Choose the IP address corresponding to your Cortex XSOAR region.<|MERGE_RESOLUTION|>--- conflicted
+++ resolved
@@ -22,24 +22,14 @@
     | Host - IP (x.x.x.x) |  | True |
     | Username |  | True |
     | Password |  | True |
-<<<<<<< HEAD
-    | Port |  | True |
-=======
     | Port | The port in Splunk server which is open to the REST API calls. | True |
->>>>>>> 90cf3b88
     | Fetch events query | The Splunk search query by which to fetch events. The default query fetches ES notable events. You can edit this query to fetch other types of events. Note, that to fetch ES notable events, make sure to include the \\\`notable\\\` macro in your query. | False |
     | Fetch Limit (Max.- 200, Recommended less than 50) |  | False |
     | Fetch incidents |  | False |
     | Incident type |  | False |
-<<<<<<< HEAD
-    | Use Splunk Clock Time For Fetch |  | False |
-    | Parse Raw Part of Notable Events |  | False |
-    | Replace with Underscore in Incident Fields |  | False |
-=======
     | Use Splunk Clock Time For Fetch | Whether to use the Splunk clock time from the Splunk server for fetch, or not. | False |
     | Parse Raw Part of Notable Events | Whether to parse the raw part of the Notables, or not. | False |
     | Replace with Underscore in Incident Fields | Whether to replace special characters to underscore when parsing the raw data of the Notables, or not. | False |
->>>>>>> 90cf3b88
     | Timezone of the Splunk server, in minutes. For example, if GMT is gmt +3, set timezone to +180. For UTC, set the timezone to 0. This is relevant only for fetching and mirroring notable events. It must be specified when mirroring is enabled. |  | False |
     | First fetch timestamp (&lt;number&gt; &lt;time unit&gt;, e.g., 12 hours, 7 days, 3 months, 1 year) | The amount of time to go back when performing the first fetch, or when creating a mapping using the Select Schema option. | False |
     | Extract Fields - CSV fields that will be parsed out of _raw notable events |  | False |
@@ -57,32 +47,20 @@
     | HEC Token (HTTP Event Collector) |  | False |
     | HEC BASE URL (e.g: https://localhost:8088 or https://example.splunkcloud.com/). |  | False |
     | Enrichment Types | Enrichment types to enrich each fetched notable. If none are selected, the integration will fetch notables as usual \(without enrichment\). For more info about enrichment types see the integration additional info. | False |
-<<<<<<< HEAD
-=======
     | Asset enrichment lookup tables | CSV of the Splunk lookup tables from which to take the Asset enrichment data. | False |
     | Identity enrichment lookup tables | CSV of the Splunk lookup tables from which to take the Identity enrichment data. | False |
->>>>>>> 90cf3b88
     | Enrichment Timeout (Minutes) | When the selected timeout was reached, notable events that were not enriched will be saved without the enrichment. | False |
     | Number of Events Per Enrichment Type | The limit of how many events to retrieve per each one of the enrichment types \(Drilldown, Asset, and Identity\). To retrieve all events, enter "0" \(not recommended\). | False |
     | Advanced: Extensive logging (for debugging purposes). Do not use this option unless advised otherwise. |  | False |
     | Advanced: Fetch backwards window for the events occurrence time (minutes) | The fetch time range will be at least the size specified here. This will support events that have a gap between their occurrence time and their index time in Splunk. To decide how long the backwards window should be, you need to determine the average time between them both in your Splunk environment. | False |
     | Advanced: Unique ID fields | A comma-separated list of fields, which together are a unique identifier for the events to fetch in order to avoid fetching duplicates incidents. | False |
-<<<<<<< HEAD
-    | Enable user mapping |  | False |
-=======
     | Enable user mapping | Whether to enable the user mapping between Cortex XSOAR and Splunk, or not. For more information see https://xsoar.pan.dev/docs/reference/integrations/splunk-py\#configure-user-mapping-between-splunk-and-cortex-xsoar | False |
->>>>>>> 90cf3b88
     | Users Lookup table name | The name of the lookup table in Splunk, containing the username's mapping data. | False |
     | XSOAR user key | The name of the lookup column containing the Cortex XSOAR username. | False |
     | SPLUNK user key | The name of the lookup table containing the Splunk username. | False |
     | Incidents Fetch Interval |  | False |
-<<<<<<< HEAD
-
-The (!) *Earliest time to fetch* and *Latest time to fetch* are search parameters options. The search uses *All Time* as the default time range when you run a search from the CLI. Time ranges can be specified using one of the CLI search parameters, such as *earliest_time*, *index_earliest*, or *latest_time*.
-=======
     | Comment tag from Splunk | Add this tag to an entry to mirror it as a comment from Splunk. | False |
     | Comment tag to Splunk | Add this tag to an entry to mirror it as a comment to Splunk. | False |
->>>>>>> 90cf3b88
 
 4. Click **Test** to validate the URLs, token, and connection.
 
