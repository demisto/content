import demistomock as demisto
from CommonServerPython import *

import pytest
from copy import deepcopy
from collections import namedtuple
from datetime import timedelta, datetime

from splunklib.binding import AuthenticationError
from splunklib import client
from splunklib import results
import SplunkPy as splunk
<<<<<<< HEAD

=======
from pytest_mock import MockerFixture
>>>>>>> 51ee7d33

RETURN_ERROR_TARGET = 'SplunkPy.return_error'

DICT_RAW_RESPONSE = '"1528755951, url="https://test.url.com", search_name="NG_SIEM_UC25- High number of hits against ' \
                    'unknown website from same subnet", action="allowed", dest="bb.bbb.bb.bbb , cc.ccc.ccc.cc , ' \
                    'xx.xx.xxx.xx , yyy.yy.yyy.yy , zz.zzz.zz.zzz , aa.aa.aaa.aaa", distinct_hosts="5", ' \
                    'first_3_octets="1.1.1", first_time="06/11/18 17:34:07 , 06/11/18 17:37:55 , 06/11/18 17:41:28 , ' \
                    '06/11/18 17:42:05 , 06/11/18 17:42:38", info_max_time="+Infinity", info_min_time="0.000", ' \
                    'src="xx.xx.xxx.xx , yyy.yy.yyy.yy , zz.zzz.zz.zzz , aa.aa.aaa.aaa", u_category="unknown", ' \
                    'user="xyz\\a1234 , xyz\\b5678 , xyz\\c91011 , xyz\\d121314 , unknown", website="2.2.2.2""'

DICT_RAW_RESPONSE_WITH_MESSAGE_ID = '"1528755951, message-id="1", url="https://test.url.com", ' \
                                    'search_name="NG_SIEM_UC25- High number of hits against ' \
                                    'unknown website from same subnet", action="allowed", dest="bb.bbb.bb.bbb , ' \
                                    'cc.ccc.ccc.cc , xx.xx.xxx.xx , yyy.yy.yyy.yy , zz.zzz.zz.zzz , aa.aa.aaa.aaa", ' \
                                    'distinct_hosts="5", ' \
                                    'first_3_octets="1.1.1", first_time="06/11/18 17:34:07 , ' \
                                    '06/11/18 17:37:55 , 06/11/18 17:41:28 , ' \
                                    '06/11/18 17:42:05 , 06/11/18 17:42:38", info_max_time="+Infinity", info_min_time="0.000", ' \
                                    'src="xx.xx.xxx.xx , yyy.yy.yyy.yy , zz.zzz.zz.zzz , aa.aa.aaa.aaa", u_category="unknown", ' \
                                    'user="xyz\\a1234 , xyz\\b5678 , xyz\\c91011 , xyz\\d121314 , unknown", website="2.2.2.2""'

LIST_RAW = 'Feb 13 09:02:55 1,2020/02/13 09:02:55,001606001116,THREAT,url,' \
           '1,2020/02/13 09:02:55,10.1.1.1,1.2.3.4,0.0.0.0,0.0.0.0,rule1,jordy,,web-browsing,vsys1,trust,untrust,' \
           'ethernet1/2,ethernet1/1,forwardAll,2020/02/13 09:02:55,59460,1,62889,80,0,0,0x208000,tcp,alert,' \
           '"ushship.com/xed/config.bin",(9999),not-resolved,informational,client-to-server,' \
           '0,0x0,1.1.22.22-5.6.7.8,United States,0,text/html'

RAW_WITH_MESSAGE = '{"@timestamp":"2019-10-15T13:30:08.578-04:00","message":"{"TimeStamp":"2019-10-15 13:30:08",' \
                   '"CATEGORY_1":"CONTACT","ASSOCIATEOID":"G2N2TJETBRAAX68V","HOST":' \
                   '"step-up-authentication-api.gslb.es.oneadp.com","SCOPE[4]":"PiSvcsProvider\/payroll","SCOPE[19]":' \
                   '"\/api\/events\/core\/v1\/user-status","CONTEXT":"\/smsstepup","FLOW":"API","X-REAL-IP":' \
                   '"2.2.2.2","PRODUCT_CODE":"WFNPortal","X-FORWARDED-PROTO":"http","ERROR_ID":"4008",' \
                   '"SCOPE[23]":"\/security\/notification-communication-response-value.accept","REQ_URL":' \
                   '"http:\/\/step-up-authentication-api.gslb.es.blabla.com\/smsstepup\/events\/core\/v1\/step-up-' \
                   'user-authorization-request.evaluate","SCOPE[35]":"autopay\/payroll\/v1\/cafeteria-plan-' \
                   'configurations\/{configurationItemID}","SCOPE_MATCHED":"Y","SCOPE[43]":"communication\/n' \
                   'otification-message-template.add","SCOPE[11]":"\/ISIJWSUserSecurity","SCOPE[27]":"autopay\/events' \
                   '\/payroll\/v1\/earning-configuration.add","ORGOID":"G2SY6MR3ATKA232T","SCOPE[8]":"\/' \
                   'ISIJWSAssociatesService","SCOPE[39]":"autopay\/payroll\/v1\/earning-configurations",' \
                   '"SETUP_SELF":"N","SCOPE[47]":"communication\/notification.publish","SCOPE[15]":"' \
                   '\/OrganizationSoftPurge","X-FORWARDED-HOST":"step-up-authentication-api.gslb.es.blabla.com",' \
                   '"ADP-MESSAGEID":"a1d57ed2-1fe6-4800-be7a-26cd89bhello","CNAME":"JRJG INC","CONTENT-LENGTH":' \
                   '"584","SCOPE[31]":"autopay\/events\/payroll\/v1\/earning-configuration.remove","CID":"BSTAR00044"' \
                   ',"ACTOR_UID":"ABinters@BSTAR00044","SECURE_API_MODE":"HTTPS_SECURE","X-REQUEST-ID":' \
                   '"2473a981bef27bc8444e510adc12234a","SCOPE[1]":"AVSSCP\/Docstash\/Download","SCOPE[18]":' \
                   '"\/api\/events\/core\/v1\/product-role.assign","BLOCK_SESSION":"Y","CONSUMER_ID":' \
                   '"ab2e715e-41c4-43d6-bff7-fc2d713hello","SCOPE[34]":"autopay\/payroll\/v1\/cafeteria-plan-' \
                   'configurations","SCOPE[46]":"communication\/notification-message-template.remove","MODULE":' \
                   '"STEPUP_API","SCOPE[9]":"\/ISIJWSClientService","SCOPE[10]":"\/ISIJWSJobsService","SCOPE[22]":' \
                   '"\/api\/person-account-registration","SCOPE[38]":"autopay\/payroll\/v1\/deposit-configurations",' \
                   '"SUBJECT_ORGOID":"G2SY6MR3ATKA232T","SCOPE[5]":"\/Associate","SCOPE[14]":"\/Organization",' \
                   '"SCOPE[26]":"WFNSvcsProvider\/payrollPi","EVENT_ID":"9ea87118-5679-5b0e-a67f-1abd8ccabcde",' \
                   '"SCOPE[30]":"autopay\/events\/payroll\/v1\/earning-configuration.payroll-accumulators.modify",' \
                   '"X-FORWARDED-PORT":"80","SCOPE[42]":"autopay\/payroll\/v1\/worker-employment-records","JTI":' \
                   '"867b6d06-47cf-40ab-8dd7-bd0d57babcde","X-DOMAIN":"secure.api.es.abc.com","SOR_CODE":' \
                   '"WFNPortal","SCOPE[29]":"autopay\/events\/payroll\/v1\/earning-configuration.configuration' \
                   '-tags.modify","SCOPE[2]":"AVSSCP\/Docstash\/Get","OUTPUT_TYPE":"FAIL","ERR_MSG":"BLOCK_SESSION",' \
                   '"TRANS_ID":"3AF-D30-7CTTCQ","SCOPE[45]":"communication\/notification-message-template.read",' \
                   '"USE_HISTORY":"Y","SCHEME":"http","SCOPE[13]":"\/ISIJWSUsersService","SCOPE[21]":"\/api\/person",' \
                   '"SCOPE[33]":"autopay\/events\/payroll\/v1\/worker-insurable-payments.modify","X-FORWARDED-FOR":' \
                   '"8.8.8.8, 10.10.10.10, 1.2.3.4, 5.6.7.8","SCOPE[17]":"\/api\/core\/v1\/organization",' \
                   '"SCOPE[25]":"\/step-up-user-authorization.initiate","SCOPE[6]":"\/Associate\/PIC","SCOPE[37]":' \
                   '"autopay\/payroll\/v1\/cafeteria-plan-configurations\/{configurationItemID}\/' \
                   'payroll-item-configurations\/{payrollItemID}","FLOW_TYPE":"REST","SCOPE[41]":' \
                   '"autopay\/payroll\/v1\/payroll-output","CONSUMERAPPOID":"WFNPortal","RESOURCE":' \
                   '"\/events\/core\/v1\/step-up-user-authorization-request.evaluate","USER-AGENT":' \
                   '"Apache-HttpClient\/4.5.5 (Java\/10.0.1)","SCOPE[3]":"AVSSCP\/Docstash\/List",' \
                   '"SUB_CATEGORY_1":"worker.businessCommunication.email.change","TIME":"9","X-SCHEME":' \
                   '"http","ADP-CONVERSATIONID":"stY46PpweABoT5JX04CZGCeBbX8=","SCOPE[12]":' \
                   '"\/ISIJWSUserSecurityService","SCOPE[24]":"\/step-up-user-authorization-request.evaluate",' \
                   '"SCOPE[32]":"autopay\/events\/payroll\/v1\/retro-pay-request.add","SCOPE[44]":' \
                   '"communication\/notification-message-template.change","ACTION":"POST","SCOPE[7]":' \
                   '"\/AssociateSoftPurge","SCOPE[16]":"\/api\/authentication","X-ORIGINAL-URI":' \
                   '"\/smsstepup\/events\/core\/v1\/step-up-user-authorization-request.evaluate","SCOPE[28]":' \
                   '"autopay\/events\/payroll\/v1\/earning-configuration.change","SCOPE[36]":' \
                   '"autopay\/payroll\/v1\/cafeteria-plan-configurations\/{configurationItemID}\/payroll-item' \
                   '-configurations","SESSION_ID":"f50be909-9e4f-408d-bf77-68499012bc35","SCOPE[20]":' \
                   '"\/api\/events\/core\/v1\/user.provision","SUBJECT_AOID":"G370XX6XYCABCDE",' \
                   '"X-ORIGINAL-FORWARDED-FOR":"1.1.1.1, 3.3.3.3, 4.4.4.4","SCOPE[40]":' \
                   '"autopay\/payroll\/v1\/employer-details"}","TXID":"3AF-D30-ABCDEF","ADP-MessageID":' \
                   '"a1d57ed2-1fe6-4800-be7a-26cd89bf686d","SESSIONID":"stY46PpweFToT5JX04CZGMeCvP8=","ORGOID":' \
                   '"G2SY6MR3ATKA232T","AOID":"G2N2TJETBRAAXAAA","MSGID":"a1d57ed2-1fe6-0000-be7a-26cd89bf686d"}'

SAMPLE_RESPONSE = [
    results.Message("INFO-TEST", "test message"),
    {
        '_bkt': 'notable~668~66D21DF4-F4FD-4886-A986-82E72ADCBFE9',
        '_cd': '668:17198',
        '_indextime': '1596545116',
        '_raw': '1596545116, search_name="Endpoint - Recurring Malware Infection - Rule", count="17", '
        'day_count="8", dest="ACME-workstation-012", info_max_time="1596545100.000000000", '
        'info_min_time="1595939700.000000000", info_search_time="1596545113.965466000", '
        'signature="Trojan.Gen.2"',
        '_serial': '50',
        '_si': ['ip-172-31-44-193', 'notable'],
        '_sourcetype': 'stash',
        '_time': '2020-08-04T05:45:16.000-07:00',
        'dest': 'ACME-workstation-012',
        'dest_asset_id': '028877d3c80cb9d87900eb4f9c9601ea993d9b63',
        'dest_asset_tag': ['cardholder', 'pci', 'americas'],
        'dest_bunit': 'americas',
        'dest_category': ['cardholder', 'pci'],
        'dest_city': 'Pleasanton',
        'dest_country': 'USA',
        'dest_ip': '192.168.3.12',
        'dest_is_expected': 'TRUE',
        'dest_lat': '37.694452',
        'dest_long': '-121.894461',
        'dest_nt_host': 'ACME-workstation-012',
        'dest_pci_domain': ['trust', 'cardholder'],
        'dest_priority': 'medium',
        'dest_requires_av': 'TRUE',
        'dest_risk_object_type': 'system',
        'dest_risk_score': '15680',
        'dest_should_timesync': 'TRUE',
        'dest_should_update': 'TRUE',
        'host': 'ip-172-31-44-193',
        'host_risk_object_type': 'system',
        'host_risk_score': '0',
        'index': 'notable',
        'linecount': '1',
        'priorities': 'medium',
        'priority': 'medium',
        'risk_score': '15680',
        'rule_description': 'Endpoint - Recurring Malware Infection - Rule',
        'rule_name': 'Endpoint - Recurring Malware Infection - Rule',
        'rule_title': 'Endpoint - Recurring Malware Infection - Rule',
        'security_domain': 'Endpoint - Recurring Malware Infection - Rule',
        'severity': 'unknown',
        'signature': 'Trojan.Gen.2',
        'source': 'Endpoint - Recurring Malware Infection - Rule',
        'sourcetype': 'stash',
        'splunk_server': 'ip-172-31-44-193',
        'urgency': 'low',
        'owner': 'unassigned',
        'event_id': '66D21DF4-F4FD-4886-A986-82E72ADCBFE9@@notable@@5aa44496ec8e5cf45c78ab230189a4ca',
    }]

EXPECTED = {
    "action": "allowed",
    "dest": "bb.bbb.bb.bbb , cc.ccc.ccc.cc , xx.xx.xxx.xx , yyy.yy.yyy.yy , zz.zzz.zz.zzz , aa.aa.aaa.aaa",
    "distinct_hosts": '5',
    "first_3_octets": "1.1.1",
    "first_time": "06/11/18 17:34:07 , 06/11/18 17:37:55 , 06/11/18 17:41:28 , 06/11/18 17:42:05 , 06/11/18 17:42:38",
    "info_max_time": "+Infinity",
    "info_min_time": '0.000',
    "search_name": "NG_SIEM_UC25- High number of hits against unknown website from same subnet",
    "src": "xx.xx.xxx.xx , yyy.yy.yyy.yy , zz.zzz.zz.zzz , aa.aa.aaa.aaa",
    "u_category": "unknown",
    "user": "xyz\\a1234 , xyz\\b5678 , xyz\\c91011 , xyz\\d121314 , unknown",
    "website": "2.2.2.2",
    "url": "https://test.url.com"
}

EXPECTED_WITH_MESSAGE_ID = {
    "message-id": "1",
    "action": "allowed",
    "dest": "bb.bbb.bb.bbb , cc.ccc.ccc.cc , xx.xx.xxx.xx , yyy.yy.yyy.yy , zz.zzz.zz.zzz , aa.aa.aaa.aaa",
    "distinct_hosts": '5',
    "first_3_octets": "1.1.1",
    "first_time": "06/11/18 17:34:07 , 06/11/18 17:37:55 , 06/11/18 17:41:28 , 06/11/18 17:42:05 , 06/11/18 17:42:38",
    "info_max_time": "+Infinity",
    "info_min_time": '0.000',
    "search_name": "NG_SIEM_UC25- High number of hits against unknown website from same subnet",
    "src": "xx.xx.xxx.xx , yyy.yy.yyy.yy , zz.zzz.zz.zzz , aa.aa.aaa.aaa",
    "u_category": "unknown",
    "user": "xyz\\a1234 , xyz\\b5678 , xyz\\c91011 , xyz\\d121314 , unknown",
    "website": "2.2.2.2",
    "url": "https://test.url.com"
}

URL_TESTING_IN = '"url="https://test.com?key=val"'
URL_TESTING_OUT = {'url': 'https://test.com?key=val'}

# checking a case where the last character for each value was cut
RESPONSE = 'NAS-IP-Address=2.2.2.2, NAS-Port=50222, NAS-Identifier=de-wilm-251littl-idf3b-s2, NAS-Port-Type=' \
           'Ethernet, NAS-Port-Id=GigabitEthernet2/0/05'

POSITIVE = {
    "NAS-IP-Address": "2.2.2.2",
    "NAS-Identifier": "de-wilm-251littl-idf3b-s2",
    "NAS-Port": "50222",
    "NAS-Port-Id": "GigabitEthernet2/0/05",
    "NAS-Port-Type": "Ethernet"
}

# testing the ValueError and json sections
RAW_JSON = '{"Test": "success"}'
RAW_STANDARD = '"Test="success"'
RAW_JSON_AND_STANDARD_OUTPUT = {"Test": "success"}


class Jobs:
    def __init__(self, status, service):
        self.oneshot = lambda x, **kwargs: x
        state = namedtuple('state', 'content')
        self.state = state(content={'dispatchState': str(status)})
        self.service = service

    def __getitem__(self, arg):
        return 0

    def create(self, query, **kwargs):
        job = client.Job(sid='123456', service=self.service, **kwargs)
        job.resultCount = 0
        return job


class Service:
    def __init__(self, status):
        self.jobs = Jobs(status, self)
        self.status = status
        self.disable_v2_api = False
        self.namespace = {'app': 'test', 'owner': 'test', 'sharing': 'global'}
        self._abspath = lambda x, **kwargs: x

    def get(self, path_segment, owner=None, app=None, headers=None, sharing=None, **query):
        return {'status': '200', 'body': 'test', 'headers': {'content-type': 'application/json'}, 'reason': 'OK'}

    def job(self, sid):
        return self.jobs


def test_raw_to_dict():
    actual_raw = DICT_RAW_RESPONSE
    response = splunk.rawToDict(actual_raw)
    response_with_message = splunk.rawToDict(DICT_RAW_RESPONSE_WITH_MESSAGE_ID)
    list_response = splunk.rawToDict(LIST_RAW)
    raw_message = splunk.rawToDict(RAW_WITH_MESSAGE)
    empty = splunk.rawToDict('')
    url_test = splunk.rawToDict(URL_TESTING_IN)
    character_check = splunk.rawToDict(RESPONSE)

    assert response == EXPECTED
    assert response_with_message == EXPECTED_WITH_MESSAGE_ID
    assert {} == list_response
    assert raw_message.get('SCOPE[29]') == 'autopay\/events\/payroll\/v1\/earning-configuration.configuration-tags' \
                                           '.modify'
    assert isinstance(raw_message, dict)
    assert empty == {}
    assert url_test == URL_TESTING_OUT
    assert character_check == POSITIVE
    assert splunk.rawToDict(RAW_JSON) == RAW_JSON_AND_STANDARD_OUTPUT
    assert splunk.rawToDict(RAW_STANDARD) == RAW_JSON_AND_STANDARD_OUTPUT

    assert splunk.rawToDict('drilldown_search="key IN ("test1","test2")') == {
        'drilldown_search': 'key IN (test1,test2)'}


@pytest.mark.parametrize('text, output', [
    ('', ['']),
    ('"",', ['"",']),
    #   a value shouldn't do anything special
    ('woopwoop', ['woopwoop']),
    #  a normal key value without quotes
    ('abc=123', ['abc="123"']),
    #  add a comma at the end
    ('abc=123,', ['abc="123"']),
    #  a normal key value with quotes
    ('cbd="123"', ['cbd="123"']),
    #  check all wrapped with quotes removed
    ('"abc="123""', ['abc="123"']),
    #   we need to remove 111 at the start.
    ('111, cbd="123"', ['cbd="123"']),
    # Testing with/without quotes and/or spaces:
    ('abc=123,cbd=123', ['abc="123"', 'cbd="123"']),
    ('abc=123,cbd="123"', ['abc="123"', 'cbd="123"']),
    ('abc="123",cbd=123', ['abc="123"', 'cbd="123"']),
    ('abc="123",cbd="123"', ['abc="123"', 'cbd="123"']),
    ('abc=123, cbd=123', ['abc="123"', 'cbd="123"']),
    ('abc=123, cbd="123"', ['abc="123"', 'cbd="123"']),
    ('cbd="123", abc=123', ['abc="123"', 'cbd="123"']),
    ('cbd="123",abc=123', ['abc="123"', 'cbd="123"']),
    # Continue testing quotes with more values:
    ('xyz=321,cbd=123,abc=123', ['xyz="321"', 'abc="123"', 'cbd="123"']),
    ('xyz=321,cbd="123",abc=123', ['xyz="321"', 'abc="123"', 'cbd="123"']),
    ('xyz="321",cbd="123",abc=123', ['xyz="321"', 'abc="123"', 'cbd="123"']),
    ('xyz="321",cbd="123",abc="123"', ['xyz="321"', 'abc="123"', 'cbd="123"']),
    # Testing nested quotes (the main reason for quote_group):
    #   Try to remove the start 111.
    ('111, cbd="a="123""', ['cbd="a="123""']),
    ('cbd="a="123""', ['cbd="a="123""']),
    ('cbd="a="123", b=321"', ['cbd="a="123", b="321""']),
    ('cbd="a=123, b=321"', ['cbd="a="123", b="321""']),
    ('cbd="a=123, b="321""', ['cbd="a="123", b="321""']),
    ('cbd="a="123", b="321""', ['cbd="a="123", b="321""']),
    ('cbd="a=123, b=321"', ['cbd="a="123", b="321""']),
    ('xyz=123, cbd="a="123", b=321"', ['xyz="123"', 'cbd="a="123", b="321""']),
    ('xyz="123", cbd="a="123", b="321""', ['xyz="123"', 'cbd="a="123", b="321""']),
    ('xyz="123", cbd="a="123", b="321"", qqq=2', ['xyz="123"', 'cbd="a="123", b="321""', 'qqq="2"']),
    ('xyz="123", cbd="a="123", b="321"", qqq="2"', ['xyz="123"', 'cbd="a="123", b="321""', 'qqq="2"']),
])
def test_quote_group(text, output):
    assert sorted(splunk.quote_group(text)) == sorted(output)


data_test_replace_keys = [
    ({}, {}),
    ({'test': 'test'}, {'test': 'test'}),
    ({'test.': 'test.'}, {'test_': 'test.'}),
    ({'te.st': 'te.st'}, {'te_st': 'te.st'}),
    ({'te[st': 'te[st'}, {'te_st': 'te[st'}),
    ({'te]st': 'te]st'}, {'te_st': 'te]st'}),
    ({'te)st': 'te)st'}, {'te_st': 'te)st'}),
    ({'te(st': 'te(st'}, {'te_st': 'te(st'}),
    ('', ''),
    (None, None)
]


@pytest.mark.parametrize('dict_in, dict_out', data_test_replace_keys)
def test_replace_keys(dict_in, dict_out):
    out = splunk.replace_keys(deepcopy(dict_in))
    assert out == dict_out, f'replace_keys({dict_in}) got: {out} instead: {dict_out}'


def test_parse_time_to_minutes_no_error():
    splunk.FETCH_TIME = '3 hours'
    res = splunk.parse_time_to_minutes()
    assert res == 180


def test_parse_time_to_minutes_invalid_time_integer(mocker):
    return_error_mock = mocker.patch(RETURN_ERROR_TARGET)

    splunk.FETCH_TIME = 'abc hours'
    splunk.parse_time_to_minutes()
    err_msg = return_error_mock.call_args[0][0]
    assert err_msg == "Error: Invalid fetch time, need to be a positive integer with the time unit afterwards " \
                      "e.g '2 months, 4 days'."


def test_splunk_submit_event_hec_command(mocker):
    text = "a msg with a failure."

    class MockRes:
        def __init__(self, text):
            self.text = text
    mocker.patch.object(splunk, "splunk_submit_event_hec", return_value=MockRes(text))
    return_error_mock = mocker.patch(RETURN_ERROR_TARGET)
    splunk.splunk_submit_event_hec_command(params={"hec_url": "mock_url"}, args={})
    err_msg = return_error_mock.call_args[0][0]
    assert err_msg == f"Could not send event to Splunk {text}"


def test_parse_time_to_minutes_invalid_time_unit(mocker):
    return_error_mock = mocker.patch(RETURN_ERROR_TARGET)

    splunk.FETCH_TIME = '3 hoursss'
    splunk.parse_time_to_minutes()
    err_msg = return_error_mock.call_args[0][0]
    assert err_msg == 'Error: Invalid time unit.'


SEARCH_RESULT = [
    {
        "But": {
            "This": "is"
        },
        "Very": "Unique"
    },
    {
        "Something": "regular",
        "But": {
            "This": "is"
        },
        "Very": "Unique"
    },
    {
        "Something": "natural",
        "But": {
            "This": "is a very very"
        },
        "Very": "Unique and awesome"
    }
]
REGULAR_ALL_CHOSEN_FIELDS = [
    "Something",
    "But",
    "Very"
]
REGULAR_CHOSEN_FIELDS_SUBSET = [
    "Something",
    "Very"
]
REGEX_CHOSEN_FIELDS_SUBSET = [
    "Some*",
    "Very"
]

NON_EXISTING_FIELDS = [
    "SDFAFSD",
    "ASBLFKDJK"
]


@pytest.mark.parametrize('search_result, chosen_fields, expected_result', [
    (SEARCH_RESULT, REGULAR_ALL_CHOSEN_FIELDS, REGULAR_ALL_CHOSEN_FIELDS),
    (SEARCH_RESULT, REGULAR_CHOSEN_FIELDS_SUBSET, REGULAR_CHOSEN_FIELDS_SUBSET),
    (SEARCH_RESULT, REGEX_CHOSEN_FIELDS_SUBSET, REGULAR_CHOSEN_FIELDS_SUBSET),
    (SEARCH_RESULT, NON_EXISTING_FIELDS, []),
])
def test_commands(search_result, chosen_fields, expected_result):
    from SplunkPy import update_headers_from_field_names
    headers = update_headers_from_field_names(search_result, chosen_fields)

    assert expected_result == headers


APPS = ['app']
STORES = ['store']
EMPTY_CASE = {}
STORE_WITHOUT_APP = {"kv_store_collection_name": "test"}
JUST_APP_NAME = {'app_name': 'app'}  # happens in splunk-kv-store-collections-list command
CREATE_COMMAND = {'app_name': 'app', 'kv_store_name': 'not_store'}
CORRECT = {'app_name': 'app', 'kv_store_collection_name': 'store'}
INCORRECT_STORE_NAME = {'app_name': 'app', 'kv_store_collection_name': 'not_store'}
data_test_check_error = [
    (EMPTY_CASE, 'app not found'),
    (STORE_WITHOUT_APP, 'app not found'),
    (JUST_APP_NAME, 'empty'),
    (CREATE_COMMAND, 'empty'),
    (CORRECT, 'empty'),
    (INCORRECT_STORE_NAME, 'KV Store not found'),
]


@pytest.mark.parametrize('args, out_error', data_test_check_error)
def test_check_error(args, out_error):

    class Service:
        def __init__(self):
            self.apps = APPS
            self.kvstore = STORES

    try:
        splunk.check_error(Service(), args)
        raise splunk.DemistoException('empty')
    except splunk.DemistoException as error:
        output = str(error)
    assert (
        output == out_error
    ), f'check_error(service, {args})\n\treturns: {output}\n\tinstead: {out_error}'


EMPTY_CASE = {}
JUST_KEY = {"key": "key"}
WITH_ALL_PARAMS = {"key": "demisto", "value": "is awesome", "limit": 1, "query": "test"}
STANDARD_KEY_VAL = {"key": "demisto", "value": "is awesome"}
KEY_AND_LIMIT = {"key": "key", "limit": 1}
KEY_AND_QUERY = {"key": "key", "query": 'test_query'}
QUERY = {"query": 'test_query'}
QUERY_AND_VALUE = {"query": 'test_query', "value": "awesome"}
data_test_build_kv_store_query = [
    (EMPTY_CASE, str(EMPTY_CASE)),
    (JUST_KEY, str(EMPTY_CASE)),
    (STANDARD_KEY_VAL, '{"demisto": "is awesome"}'),
    (WITH_ALL_PARAMS, '{"demisto": "is awesome"}'),
    (KEY_AND_LIMIT, {"limit": 1}),
    (KEY_AND_QUERY, 'test_query'),
    (QUERY, 'test_query'),
    (QUERY_AND_VALUE, 'test_query'),
]


@pytest.mark.parametrize('args, expected_query', data_test_build_kv_store_query)
def test_build_kv_store_query(args, expected_query, mocker):
    mocker.patch('SplunkPy.get_key_type', return_value=None)
    output = splunk.build_kv_store_query(None, args)
    assert (
        output == expected_query
    ), f'build_kv_store_query({args})\n\treturns: {output}\n\tinstead: {expected_query}'


data_test_build_kv_store_query_with_key_val = [
    ({"key": "demisto", "value": "is awesome"}, str, '{"demisto": "is awesome"}'),
    ({"key": "demisto", "value": "1"}, int, '{"demisto": 1}'),
    ({"key": "demisto", "value": "True"}, bool, '{"demisto": true}'),
]


@pytest.mark.parametrize('args, _type, expected_query', data_test_build_kv_store_query_with_key_val)
def test_build_kv_store_query_with_key_val(args, _type, expected_query, mocker):
    mocker.patch('SplunkPy.get_key_type', return_value=_type)
    output = splunk.build_kv_store_query(None, args)
    assert output == expected_query, 'build_kv_store_query({})\n\treturns: {}\n\tinstead: {}'.format(args, output,
                                                                                                     expected_query)

    test_test_get_key_type = [
        ({'field.key': 'number'}, float),
        ({'field.key': 'string'}, str),
        ({'field.key': 'cidr'}, str),
        ({'field.key': 'boolean'}, bool),
        ({'field.key': 'empty'}, None),
        ({'field.key': 'time'}, str),
    ]

    @pytest.mark.parametrize('keys_and_types, expected_type', test_test_get_key_type)
    def test_get_key_type(keys_and_types, expected_type, mocker):
        mocker.patch('SplunkPy.get_keys_and_types', return_value=keys_and_types)

        output = splunk.get_key_type(None, 'key')
        assert output == expected_type, 'get_key_type(kv_store, key)\n\treturns: {}\n\tinstead: {}'.format(output,
                                                                                                           expected_type)


EMPTY_CASE = {}
WITHOUT_FIELD = {'empty': 'number'}
STRING_FIELD = {'field.test': 'string'}
NUMBER_FIELD = {'field.test': 'number'}
INDEX = {'index.test': 'string'}
MIXED = {'field.test': 'string', 'empty': 'field'}
data_test_get_keys_and_types = [
    (EMPTY_CASE, EMPTY_CASE),
    (WITHOUT_FIELD, EMPTY_CASE),
    (STRING_FIELD, {'field.test': 'string'}),
    (NUMBER_FIELD, {'field.test': 'number'}),
    (INDEX, {'index.test': 'string'}),
    (MIXED, {'field.test': 'string'}),
]


@pytest.mark.parametrize('raw_keys, expected_keys', data_test_get_keys_and_types)
def test_get_keys_and_types(raw_keys, expected_keys):

    class KVMock:
        def __init__(self):
            pass

        def content(self):
            return raw_keys

    output = splunk.get_keys_and_types(KVMock())
    assert (
        output == expected_keys
    ), f'get_keys_and_types(kv_store)\n\treturns: {output}\n\tinstead: {expected_keys}'


START_OUTPUT = (
    '#### configuration for name store\n| field name | type |\n| --- | --- |'
)
EMPTY_OUTPUT = ''
STANDARD_CASE = {'field.test': 'number'}
STANDARD_OUTPUT = '\n| field.test | number |'
data_test_get_kv_store_config = [
    ({}, EMPTY_OUTPUT),
    (STANDARD_CASE, STANDARD_OUTPUT)
]


@pytest.mark.parametrize('fields, expected_output', data_test_get_kv_store_config)
def test_get_kv_store_config(fields, expected_output, mocker):
    class Name:
        def __init__(self):
            self.name = 'name'

    mocker.patch('SplunkPy.get_keys_and_types', return_value=fields)
    output = splunk.get_kv_store_config(Name())
    expected_output = f'{START_OUTPUT}{expected_output}'
    assert output == expected_output


class TestFetchForLateIndexedEvents:
    notable1 = {'status': '5', 'event_id': 'id_1'}
    notable2 = {'status': '6', 'event_id': 'id_2'}

    # In order to mock the service.jobs.oneshot() call in the fetch_notables function, we need to create
    # the following two classes
    class Jobs:
        def __init__(self):
            self.oneshot = lambda x, **kwargs: TestFetchForLateIndexedEvents.notable1

    class Service:
        def __init__(self):
            self.jobs = TestFetchForLateIndexedEvents.Jobs()

    # If late_indexed_pagination is True, then we exclude the last fetched ids (check by using fetch query),
    # and kwargs_oneshot['offset'] == 0
    def test_fetch_query_and_oneshot_args(self, mocker: MockerFixture):
        """
        Given
        - Mocked incidents api response
        - The key "late_indexed_pagination" in the last run object is set to True
        - Some incident IDs that were fetched in the last fetch round

        When
        - Fetching notables

        Then
        - Make sure that last fetched incident IDs are specified to be excluded from the fetch query
        - Make sure that the offset of the fetch query is set to 0
        """
        from SplunkPy import UserMappingObject
        mocker.patch.object(demisto, 'setLastRun')
        mock_last_run = {'time': '2018-10-24T14:13:20', 'late_indexed_pagination': True,
                         'found_incidents_ids': {'1234': 1700497516, '5678': 1700497516}}
        mock_params = {'fetchQuery': 'something'}
        mocker.patch('demistomock.getLastRun', return_value=mock_last_run)
        mocker.patch('demistomock.params', return_value=mock_params)
        mocker.patch('splunklib.results.JSONResultsReader', return_value=[self.notable1])
        service = self.Service()
        oneshot_mocker = mocker.patch.object(service.jobs, 'oneshot', side_effect=service.jobs.oneshot)
        mapper = UserMappingObject(service, False)
        splunk.fetch_incidents(service, mapper, 'from_xsoar', 'from_splunk')
        assert oneshot_mocker.call_args_list[0][0][0] == 'something | where not event_id in ("1234","5678")'
        assert oneshot_mocker.call_args_list[0][1]['offset'] == 0

    # If (num_of_dropped == FETCH_LIMIT and '`notable`' in fetch_query), then late_indexed_pagination should be set to True
    def test_first_condition_for_late_indexed_pagination(self, mocker: MockerFixture, monkeypatch: pytest.MonkeyPatch):
        """
        Given
        - Incident IDs that were fetched in the last fetch round
        - Mocked incidents api response, that have IDs as the last fetched IDs (which means that num_of_dropped == FETCH_LIMIT)
        - `notable` is in the fetch query

        When
        - Fetching notables

        Then
        - Make sure that the key "late_indexed_pagination" in last run object is set to True
        """
        from SplunkPy import UserMappingObject
        # MonkeyPatch can be used to patch global variables
        monkeypatch.setattr(splunk, 'FETCH_LIMIT', 2)
        mocker.patch.object(demisto, 'setLastRun')
        mock_last_run = {'time': '2018-10-24T14:13:20',
                         'found_incidents_ids': {'id_1': 1700497516, 'id_2': 1700497516}}
        mock_params = {'fetchQuery': '`notable` is cool', 'fetch_limit': 2}
        mocker.patch('demistomock.getLastRun', return_value=mock_last_run)
        mocker.patch('demistomock.params', return_value=mock_params)
        mocker.patch('splunklib.results.JSONResultsReader', return_value=[self.notable1,
                                                                          self.notable2])
        set_last_run_mocker = mocker.patch('demistomock.setLastRun')
        service = self.Service()
        mapper = UserMappingObject(service, False)
        splunk.fetch_incidents(service, mapper, 'from_xsoar', 'from_splunk')
        assert set_last_run_mocker.call_args_list[0][0][0]['late_indexed_pagination'] is True

    # If (len(incidents) == FETCH_LIMIT and late_indexed_pagination), then late_indexed_pagination should be set to True
    def test_second_condition_for_late_indexed_pagination(self, mocker: MockerFixture, monkeypatch: pytest.MonkeyPatch):
        """
        Given
        - Incident IDs that were fetched in the last fetch round
        - Mocked incidents api response, where only new incidents are fetched (which means that len(incidents) == FETCH_LIMIT)
        - The key "late_indexed_pagination" in the last run object is set to True

        When
        - Fetching notables

        Then
        - Make sure that the key "late_indexed_pagination" in last run object is set to True
        """
        from SplunkPy import UserMappingObject
        # MonkeyPatch can be used to patch global variables
        monkeypatch.setattr(splunk, 'FETCH_LIMIT', 2)
        mocker.patch.object(demisto, 'setLastRun')
        mock_last_run = {'time': '2018-10-24T14:13:20', 'late_indexed_pagination': True,
                         'found_incidents_ids': {'1234': 1700497516, '5678': 1700497516}}
        mock_params = {'fetchQuery': '`notable` is cool', 'fetch_limit': 2}
        mocker.patch('demistomock.getLastRun', return_value=mock_last_run)
        mocker.patch('demistomock.params', return_value=mock_params)
        mocker.patch('splunklib.results.JSONResultsReader', return_value=[self.notable1,
                                                                          self.notable2])
        set_last_run_mocker = mocker.patch('demistomock.setLastRun')
        service = self.Service()
        mapper = UserMappingObject(service, False)
        splunk.fetch_incidents(service, mapper, 'from_xsoar', 'from_splunk')
        assert set_last_run_mocker.call_args_list[0][0][0]['late_indexed_pagination'] is True


def test_fetch_incidents(mocker):
    """
    Given
    - mocked incidents api response
    - a mapper which should not map the user owner into the incident response

    When
    - executing the fetch incidents flow

    Then
    - make sure the incident response is valid.
    - make sure that the owner is not part of the incident response
    """
    from SplunkPy import UserMappingObject
    mocker.patch.object(demisto, 'incidents')
    mocker.patch.object(demisto, 'setLastRun')
    mock_last_run = {'time': '2018-10-24T14:13:20'}
    mock_params = {'fetchQuery': "something"}
    mocker.patch('demistomock.getLastRun', return_value=mock_last_run)
    mocker.patch('demistomock.params', return_value=mock_params)
    service = mocker.patch('splunklib.client.connect', return_value=None)
    mocker.patch('splunklib.results.JSONResultsReader', return_value=SAMPLE_RESPONSE)
    mapper = UserMappingObject(service, False)
    splunk.fetch_incidents(service, mapper, 'from_xsoar', 'from_splunk')
    incidents = demisto.incidents.call_args[0][0]
    assert demisto.incidents.call_count == 1
    assert len(incidents) == 1
    assert incidents[0]["name"] == "Endpoint - Recurring Malware Infection - Rule : Endpoint - " \
                                   "Recurring Malware Infection - Rule"
    assert not incidents[0].get('owner')


SPLUNK_RESULTS = [
    {
        "rawJSON":
            '{"source": "This is the alert type", "field_name1": "field_val1", "field_name2": "field_val2"}',
        "details": "Endpoint - High Or Critical Priority Host With Malware - Rule",
        "labels": [
            {
                "type": "security_domain",
                "value": "Endpoint - High Or Critical Priority Host With Malware - Rule"
            }
        ],
    }
]

EXPECTED_OUTPUT = {
    'This is the alert type': {
        "source": "This is the alert type",
        "field_name1": "field_val1",
        "field_name2": "field_val2"
    }

}


def test_create_mapping_dict():
    mapping_dict = splunk.create_mapping_dict(SPLUNK_RESULTS, type_field='source')
    assert mapping_dict == EXPECTED_OUTPUT


def test_fetch_notables(mocker):
    """
    Given
    - mocked incidents api response
    - a mapper which should not map the user owner into the incident response

    When
    - executing the fetch notables flow

    Then
    - make sure the incident response is valid.
    - make sure that the owner is not part of the incident response
    """
    mocker.patch.object(splunk.client.Job, 'is_done', return_value=True)
    mocker.patch.object(splunk.client.Job, 'results', return_value=None)
    mocker.patch.object(splunk, 'ENABLED_ENRICHMENTS', [splunk.ASSET_ENRICHMENT,
                        splunk.DRILLDOWN_ENRICHMENT, splunk.IDENTITY_ENRICHMENT])
    mocker.patch.object(demisto, 'incidents')
    mocker.patch.object(demisto, 'setLastRun')
    mock_last_run = {'time': '2018-10-24T14:13:20'}
    mock_params = {'fetchQuery': "something"}
    mocker.patch('demistomock.getLastRun', return_value=mock_last_run)
    mocker.patch('demistomock.params', return_value=mock_params)
    service = Service('DONE')
    mocker.patch('splunklib.results.JSONResultsReader', return_value=SAMPLE_RESPONSE)
    mapper = splunk.UserMappingObject(service, False)
    splunk.fetch_incidents(service, mapper=mapper, comment_tag_to_splunk='comment_tag_to_splunk',
                           comment_tag_from_splunk='comment_tag_from_splunk')
    cache_object = splunk.Cache.load_from_integration_context(get_integration_context())
    assert cache_object.submitted_notables
    notable = cache_object.submitted_notables[0]
    incident_from_cache = notable.to_incident(mapper, 'comment_tag_to_splunk', 'comment_tag_from_splunk')
    incidents = demisto.incidents.call_args[0][0]
    assert demisto.incidents.call_count == 1
    assert len(incidents) == 0
    assert incident_from_cache["name"] == "Endpoint - Recurring Malware Infection - Rule : Endpoint - " \
                                          "Recurring Malware Infection - Rule"
    assert not incident_from_cache.get('owner')

    # now call second time to make sure that the incident fetched
    splunk.fetch_incidents(service, mapper=mapper, comment_tag_to_splunk='comment_tag_to_splunk',
                           comment_tag_from_splunk='comment_tag_from_splunk')
    incidents = demisto.incidents.call_args[0][0]
    assert len(incidents) == 1
    assert incidents[0]["name"] == "Endpoint - Recurring Malware Infection - Rule : Endpoint - " \
                                   "Recurring Malware Infection - Rule"
    assert not incidents[0].get('owner')


""" ========== Enriching Fetch Mechanism Tests ========== """


@pytest.mark.parametrize('integration_context, output', [
    ({splunk.INCIDENTS: ['incident']}, ['incident']),
    ({splunk.INCIDENTS: []}, []),
    ({}, [])
])
def test_fetch_incidents_for_mapping(integration_context, output, mocker):
    """
    Scenario: When a user configures a mapper using Fetch from Instance when the enrichment mechanism is working,
     we save the ready incidents in the integration context.

    Given:
    - List of ready incidents
    - An empty list of incidents
    - An empty integration context object

    When:
    - fetch_incidents_for_mapping is called

    Then:
    - Return the expected result
    """
    mocker.patch.object(demisto, 'info')
    mocker.patch.object(demisto, 'incidents')
    splunk.fetch_incidents_for_mapping(integration_context)
    assert demisto.incidents.call_count == 1
    assert demisto.incidents.call_args[0][0] == output


def test_reset_enriching_fetch_mechanism(mocker):
    """
    Scenario: When a user is willing to reset the enriching fetch mechanism and start over.

    Given:
    - An integration context object with not empty Cache and incidents

    When:
    - reset_enriching_fetch_mechanism is called

    Then:
    - Check that the integration context does not contain this fields
    """
    integration_context = {
        splunk.CACHE: "cache_string",
        splunk.INCIDENTS: ['i1', 'i2'],
        'wow': 'wow'
    }
    mocker.patch('SplunkPy.get_integration_context', return_value=integration_context)
    mocker.patch('SplunkPy.set_integration_context')
    splunk.reset_enriching_fetch_mechanism()
    assert integration_context == {'wow': 'wow'}


@pytest.mark.parametrize(
    "drilldown_creation_time, asset_creation_time, enrichment_timeout, output",
    [
        (datetime.utcnow().isoformat(), datetime.utcnow().isoformat(), 5, False),
        (
            (datetime.utcnow() - timedelta(minutes=6)).isoformat(),
            datetime.utcnow().isoformat(),
            5,
            True,
        ),
    ],
)
def test_is_enrichment_exceeding_timeout(mocker, drilldown_creation_time, asset_creation_time, enrichment_timeout,
                                         output):
    """
    Scenario: When one of the notable's enrichments is exceeding the timeout, we want to create an incident we all
     the data gathered so far.

    Given:
    - Two enrichments that none of them exceeds the timeout.
    - An enrichment exceeding the timeout and one that does not exceeds the timeout.

    When:
    - is_enrichment_process_exceeding_timeout is called

    Then:
    - Return the expected result
    """
    mocker.patch.object(splunk, 'ENABLED_ENRICHMENTS',
                        return_value=[splunk.DRILLDOWN_ENRICHMENT, splunk.ASSET_ENRICHMENT])
    notable = splunk.Notable({splunk.EVENT_ID: 'id'})
    notable.enrichments.append(splunk.Enrichment(splunk.DRILLDOWN_ENRICHMENT, creation_time=drilldown_creation_time))
    notable.enrichments.append(splunk.Enrichment(splunk.ASSET_ENRICHMENT, creation_time=asset_creation_time))
    assert notable.is_enrichment_process_exceeding_timeout(enrichment_timeout) is output


INCIDENT_1 = {'name': 'incident1', 'rawJSON': json.dumps({})}
INCIDENT_2 = {'name': 'incident2', 'rawJSON': json.dumps({})}


@pytest.mark.parametrize('integration_context, incidents, output', [
    ({}, [], []),
    ({}, [INCIDENT_1, INCIDENT_2], [INCIDENT_1, INCIDENT_2])
])
def test_store_incidents_for_mapping(integration_context, incidents, output):
    """
    Scenario: Store ready incidents in integration context, to be retrieved by a user configuring a mapper
     and selecting "Fetch from instance" when the enrichment mechanism is working.

    Given:
    - An empty list of incidents
    - A list of two incidents

    When:
    - store_incidents_for_mapping is called

    Then:
    - Return the expected result
    """
    splunk.store_incidents_for_mapping(incidents, integration_context)
    assert integration_context.get(splunk.INCIDENTS, []) == output


@pytest.mark.parametrize('notable_data, raw, status, earliest, latest', [
    ({}, {}, False, "", ""),
    ({"drilldown_earliest": f"${splunk.INFO_MIN_TIME}$",
      "drilldown_latest": f"${splunk.INFO_MAX_TIME}$"},
     {splunk.INFO_MIN_TIME: '1', splunk.INFO_MAX_TIME: '2'}, True, '1', '2'),
    ({"drilldown_earliest": '1', "drilldown_latest": '2', }, {}, True, '1', '2')
])
def test_get_drilldown_timeframe(notable_data, raw, status, earliest, latest, mocker):
    """
    Scenario: Trying to get the drilldown's timeframe from the notable's data

    Given:
    - An empty notable's data
    - An notable's data that the info of the timeframe is in the raw field
    - An notable's data that the info is in the data dict

    When:
    - get_drilldown_timeframe is called

    Then:
    - Return the expected result
    """
    mocker.patch.object(demisto, 'info')
    task_status, earliest_offset, latest_offset = splunk.get_drilldown_timeframe(notable_data, raw)
    assert task_status == status
    assert earliest_offset == earliest
    assert latest_offset == latest


@pytest.mark.parametrize('raw_field, notable_data, expected_field, expected_value', [
    ('field|s', {'field': '1'}, 'field', '1'),
    ('field', {'field': '1'}, 'field', '1'),
    ('field|s', {'_raw': 'field=1, value=2'}, 'field', '1'),
    ('x', {'y': '2'}, '', '')
])
def test_get_notable_field_and_value(raw_field, notable_data, expected_field, expected_value, mocker):
    """
    Scenario: When building the drilldown search query, we search for the field in the raw search query
     and search for its real name in the notable's data or in the notable's raw data.
     We also ignore Splunk advanced syntax such as "|s, |h, ..."

    Given:
    - A raw field that has the same name in the notable's data
    - A raw field that has "|s" as a suffix in the raw search query and its value is in the notable's data
    - A raw field that has "|s" as a suffix in the raw search query and its value is in the notable's raw data
    - A raw field that is not is the notable's data or in the notable's raw data

    When:
    - get_notable_field_and_value is called

    Then:
    - Return the expected result
    """
    mocker.patch.object(demisto, 'error')
    field, value = splunk.get_notable_field_and_value(raw_field, notable_data)
    assert field == expected_field
    assert value == expected_value


@pytest.mark.parametrize('notable_data, search, raw, expected_search', [
    ({'a': '1', '_raw': 'c=3'}, 'search a=$a|s$ c=$c$ suffix', {'c': '3'}, 'search a="1" c="3" suffix'),
    ({'a': ['1', '2'], 'b': '3'}, 'search a=$a|s$ b=$b|s$ suffix', {}, 'search (a="1" OR a="2") b="3" suffix'),
    ({'a': '1', '_raw': 'b=3', 'event_id': '123'}, 'search a=$a|s$ c=$c$ suffix', {'b': '3'}, ''),
])
def test_build_drilldown_search(notable_data, search, raw, expected_search, mocker):
    """
    Scenario: When building the drilldown search query, we replace every field in between "$" sign with its
     corresponding query part (key & value).

    Given:
    - A raw search query with fields both in the notable's data and in the notable's raw data
    - A raw search query with fields in the notable's data that has more than one value
    - A raw search query with fields that does not exist in the notable's data or in the notable's raw data

    When:
    - build_drilldown_search is called

    Then:
    - Return the expected result
    """
    mocker.patch.object(demisto, 'error')
    assert splunk.build_drilldown_search(notable_data, search, raw) == expected_search


@pytest.mark.parametrize('notable_data, prefix, fields, query_part', [
    ({'user': ['u1', 'u2']}, 'identity', ['user'], '(identity="u1" OR identity="u2")'),
    ({'_raw': '1233, user=u1'}, 'user', ['user'], 'user="u1"'),
    ({'user': ['u1', 'u2'], '_raw': '1321, src_user=u3'}, 'user', ['user', 'src_user'],
     '(user="u1" OR user="u2" OR user="u3")'),
    ({}, 'prefix', ['field'], '')
])
def test_get_fields_query_part(notable_data, prefix, fields, query_part):
    """
    Scenario: When building an enrichment search query, we search for values in the notable's data / notable's raw data
     and fill them in the raw search query to create a searchable query.

    Given:
    - One field with multiple values, values in the data
    - One field, value is in the raw data
    - Two fields with multiple values, values in both the data and the raw data
    - An empty notable data, field does not exists

    When:
    - get_fields_query_part is called

    Then:
    - Return the expected result
    """
    assert splunk.get_fields_query_part(notable_data, prefix, fields) == query_part


""" ========== Mirroring Mechanism Tests ========== """


@pytest.mark.parametrize('last_update, demisto_params, splunk_time_timestamp', [
    ('2021-02-22T18:39:47.753+00:00', {'timezone': '0'}, 1614019187.753),
    ('2021-02-22T18:39:47.753+02:00', {'timezone': '+120'}, 1614019187.753),
    ('2021-02-22T20:39:47.753+02:00', {'timezone': '0'}, 1614019187.753),
    ('2021-02-09T16:41:30.589575+02:00', {}, '')
])
def test_get_last_update_in_splunk_time(last_update, demisto_params, splunk_time_timestamp, mocker):
    """ Tests the conversion of the Demisto server time into timestamp in Splunk Server time

    Given:
        - The last update time in the Demisto server
        - The timezone in the Splunk Server
    When:
        Converting the time in the Demisto server into timestamp in Splunk Server time
    Then:
        - Conversion is correct
        - An Exception is raised in case that Splunk Server timezone is not specified in Demisto params
    """
    mocker.patch.object(demisto, 'params', return_value=demisto_params)
    if demisto_params:
        assert splunk.get_last_update_in_splunk_time(last_update) == splunk_time_timestamp
    else:
        error_msg = 'Cannot mirror incidents when timezone is not configured. Please enter the '
        'timezone of the Splunk server being used in the integration configuration.'
        with pytest.raises(Exception, match=error_msg):
            splunk.get_last_update_in_splunk_time(last_update)


@pytest.mark.parametrize(
    "notable_data, func_call_kwargs, expected_closure_data",
    [
        # A Notable with a "Closed" status label
        (
            [
                results.Message("INFO-TEST", "test message"),
                {"status_label": "Closed", "event_id": "id", "status_end": "true"},
            ],
            {
                "close_incident": True,
                "close_end_statuses": False,
                "close_extra_labels": [],
            },
            {
                "Type": EntryType.NOTE,
                "Contents": {
                    "dbotIncidentClose": True,
                    "closeReason": 'Notable event was closed on Splunk with status "Closed".',
                },
                "ContentsFormat": EntryFormat.JSON,
            },
        ),
        # A Notable with a "New" status label (shouldn't close)
        (
            [
                results.Message("INFO-TEST", "test message"),
                {"status_label": "New", "event_id": "id", "status_end": "false"},
            ],
            {
                "close_incident": True,
                "close_end_statuses": False,
                "close_extra_labels": [],
            },
            None,
        ),
        # A Notable with a custom status label that is on close_extra_labels (should close)
        (
            [
                results.Message("INFO-TEST", "test message"),
                {"status_label": "Custom", "event_id": "id", "status_end": "false"},
            ],
            {
                "close_incident": True,
                "close_end_statuses": False,
                "close_extra_labels": ["Custom"],
            },
            {
                "Type": EntryType.NOTE,
                "Contents": {
                    "dbotIncidentClose": True,
                    "closeReason": 'Notable event was closed on Splunk with status "Custom".',
                },
                "ContentsFormat": EntryFormat.JSON,
            },
        ),
        # A Notable with close_extra_labels that don't include status_label (shouldn't close)
        (
            [
                results.Message("INFO-TEST", "test message"),
                {"status_label": "Custom", "event_id": "id", "status_end": "false"},
            ],
            {
                "close_incident": True,
                "close_end_statuses": False,
                "close_extra_labels": ["A", "B"],
            },
            None,
        ),
        # A Notable that has status_end as true with close_end_statuses as true (should close)
        (
            [
                results.Message("INFO-TEST", "test message"),
                {"status_label": "Custom", "event_id": "id", "status_end": "true"},
            ],
            {
                "close_incident": True,
                "close_end_statuses": True,
                "close_extra_labels": [],
            },
            {
                "Type": EntryType.NOTE,
                "Contents": {
                    "dbotIncidentClose": True,
                    "closeReason": 'Notable event was closed on Splunk with status "Custom".',
                },
                "ContentsFormat": EntryFormat.JSON,
            },
        ),
        # A Notable that has status_end as true with close_end_statuses as false (shouldn't close)
        (
            [
                results.Message("INFO-TEST", "test message"),
                {"status_label": "Custom", "event_id": "id", "status_end": "true"},
            ],
            {
                "close_incident": True,
                "close_end_statuses": False,
                "close_extra_labels": [],
            },
            None,
        ),
        # A Notable that is both on close_extra_labels,
        # and has status_end as true with close_end_statuses as true (should close)
        (
            [
                results.Message("INFO-TEST", "test message"),
                {"status_label": "Custom", "event_id": "id", "status_end": "true"},
            ],
            {
                "close_incident": True,
                "close_end_statuses": True,
                "close_extra_labels": ["Custom"],
            },
            {
                "Type": EntryType.NOTE,
                "Contents": {
                    "dbotIncidentClose": True,
                    "closeReason": 'Notable event was closed on Splunk with status "Custom".',
                },
                "ContentsFormat": EntryFormat.JSON,
            },
        ),
    ],
)
def test_get_remote_data_command_close_incident(mocker, notable_data: list[results.Message | dict],
                                                func_call_kwargs: dict, expected_closure_data: dict):
    class Jobs:
        def oneshot(self, _, output_mode: str):
            assert output_mode == splunk.OUTPUT_MODE_JSON
            return notable_data

    class Service:
        def __init__(self):
            self.jobs = Jobs()

    args = {'lastUpdate': '2021-02-09T16:41:30.589575+02:00', 'id': 'id'}
    mocker.patch.object(demisto, 'params', return_value={'timezone': '0'})
    mocker.patch.object(demisto, 'debug')
    mocker.patch.object(demisto, 'info')
    mocker.patch('SplunkPy.results.JSONResultsReader', return_value=notable_data)
    mocker.patch.object(demisto, 'results')
    service = Service()
    splunk.get_remote_data_command(service, args, mapper=splunk.UserMappingObject(service, False),
                                   comment_tag_from_splunk='comment_tag_from_splunk', **func_call_kwargs)
    results = demisto.results.call_args[0][0]

    expected_results = [notable_data[1]]

    if expected_closure_data:
        expected_results.append(expected_closure_data)

    assert demisto.results.call_count == 1
    assert results == expected_results

<<<<<<< HEAD

def test_get_remote_data_command_with_message(mocker):
    """
    Test for the get_remote_data_command function with a message.

=======

def test_get_remote_data_command_with_message(mocker):
    """
    Test for the get_remote_data_command function with a message.

>>>>>>> 51ee7d33
    This test verifies that when the splunk-sdk returns a message, the function correctly logs the message
    using demisto.info().

    Args:
        mocker: The mocker object for patching and mocking.

    Returns:
        None
    """
    class Jobs:
        def oneshot(self, _, output_mode: str):
            assert output_mode == splunk.OUTPUT_MODE_JSON
            return results.Message("INFO-test", "test message")

    class Service:
        def __init__(self):
            self.jobs = Jobs()

    func_call_kwargs = {
        "args": {"lastUpdate": "2021-02-09T16:41:30.589575+02:00", "id": "id"},
        "close_incident": True,
        "close_end_statuses": True,
        "close_extra_labels": ["Custom"],
        "mapper": splunk.UserMappingObject(Service(), False),
    }
    info_mock = mocker.patch.object(demisto, "info")
    mocker.patch.object(demisto, "params", return_value={"timezone": "0"})
    mocker.patch(
        "SplunkPy.results.JSONResultsReader", return_value=[results.Message("INFO-test", "test message")]
    )
    mocker.patch("SplunkPy.isinstance", return_value=True)

    splunk.get_remote_data_command(Service(), comment_tag_from_splunk='from_splunk', **func_call_kwargs)
    (info_message,) = info_mock.call_args_list[0][0]
    assert info_message == "Splunk-SDK message: test message"


@pytest.mark.parametrize("notable_data, func_call_kwargs, expected_closure_data",
                         [({'status_label': 'New', 'event_id': 'id', 'status_end': 'false',
                            'comment': 'new comment from splunk', 'reviewer': 'admin',
                            'review_time': '1612881691.589575'},
                           {'close_incident': True, 'close_end_statuses': False, 'close_extra_labels': []},
                           None,
                           )])
def test_get_remote_data_command_add_comment(mocker, notable_data: dict,
                                             func_call_kwargs: dict, expected_closure_data: dict):
    """
    Test case for get_remote_data_command with comment addition.
    Given:
        - notable data with new comment
    When:
        new comment added in splunk
    Then:
        - ensure the comment added as a new note
        - ensure the event was updated

    """
    class Jobs:
        def oneshot(self, _, output_mode: str):
            assert output_mode == splunk.OUTPUT_MODE_JSON
            return notable_data

    class Service:
        def __init__(self):
            self.jobs = Jobs()

    args = {'lastUpdate': '2021-02-09T16:41:30.589575+02:00', 'id': 'id'}
    mocker.patch.object(demisto, 'params', return_value={'timezone': '0'})
    mocker.patch.object(demisto, 'debug')
    mocker.patch.object(demisto, 'info')
    mocker.patch('SplunkPy.results.JSONResultsReader', return_value=[notable_data])
    mocker.patch.object(demisto, 'results')
    service = Service()

    expected_comment_note = {'Type': 1, 'Contents': 'new comment from splunk',
                             'ContentsFormat': 'text', 'Tags': ['from_splunk'], 'Note': True}
    splunk.get_remote_data_command(service, args, mapper=splunk.UserMappingObject(service, False),
                                   comment_tag_from_splunk='from_splunk', **func_call_kwargs)
    results = demisto.results.call_args[0][0][0]
    notable_data.update({'SplunkComments': [{'Comment': 'new comment from splunk'}]})
    note_results = demisto.results.call_args[0][0][1]

    expected_results = [notable_data][0]

    assert demisto.results.call_count == 1
    assert results == expected_results
    assert note_results == expected_comment_note


def test_get_modified_remote_data_command(mocker):
    updated_incidet_review = {'rule_id': 'id'}

    class Jobs:
        def __init__(self):
            self.oneshot = lambda x, count, output_mode: [updated_incidet_review]

    class Service:
        def __init__(self):
            self.jobs = Jobs()

    args = {'lastUpdate': '2021-02-09T16:41:30.589575+02:00'}
    mocker.patch.object(demisto, 'params', return_value={'timezone': '0'})
    mocker.patch.object(demisto, 'debug')
    mocker.patch('SplunkPy.results.JSONResultsReader', return_value=[updated_incidet_review])
    mocker.patch.object(demisto, 'results')
    splunk.get_modified_remote_data_command(Service(), args)
    results = demisto.results.call_args[0][0]['Contents']
    assert demisto.results.call_count == 1
    assert results == [updated_incidet_review['rule_id']]


def test_edit_notable_event__failed_to_update(mocker, requests_mock):
    """
    Given
    - notable event with id ID100

    When
    - updating the event with invalid owner 'dbot'
    - the service should return error string message 'ValueError: Invalid owner value.'

    Then
    - ensure the error message parsed correctly and returned to the user
    """
    test_base_url = 'https://test.url.com:8089/'
    test_token = 'token12345'
    test_args = {
        'eventIDs': 'ID100',
        'owner': 'dbot'
    }
    mocker.patch.object(splunk, 'return_error')

    requests_mock.post(f'{test_base_url}services/notable_update', json='ValueError: Invalid owner value.')

    splunk.splunk_edit_notable_event_command(
        base_url=test_base_url,
        token=test_token,
        auth_token=None,
        args=test_args
    )

    assert splunk.return_error.call_count == 1
    error_message = splunk.return_error.call_args[0][0]
    assert error_message == 'Could not update notable events: ID100: ValueError: Invalid owner value.'


@pytest.mark.parametrize('args, params, call_count, success', [
    ({'delta': {'status': '2'}, 'remoteId': '12345', 'status': 2, 'incidentChanged': True},
     {'host': 'ec.com', 'port': '8089', 'authentication': {'identifier': 'i', 'password': 'p'}}, 4, True),
    ({'delta': {'status': '2'}, 'remoteId': '12345', 'status': 2, 'incidentChanged': True},
     {'host': 'ec.com', 'port': '8089', 'authentication': {'identifier': 'i', 'password': 'p'}}, 3, False),
    ({'delta': {'status': '2'}, 'remoteId': '12345', 'status': 2, 'incidentChanged': True},
     {'host': 'ec.com', 'port': '8089', 'authentication': {'identifier': 'i', 'password': 'p'}, 'close_notable': True},
     5, True)
])
def test_update_remote_system(args, params, call_count, success, mocker, requests_mock):

    class Service:
        def __init__(self):
            self.token = 'fake_token'
            self.basic = True
            self._auth_headers = [('Authentication', self.token)]

    mocker.patch.object(demisto, 'info')
    mocker.patch.object(demisto, 'debug')
    base_url = 'https://' + params['host'] + ':' + params['port'] + '/'
    requests_mock.post(
        f'{base_url}services/auth/login', json={'sessionKey': 'session_key'}
    )
    requests_mock.post(
        f'{base_url}services/notable_update',
        json={'success': success, 'message': 'wow'},
    )
    if not success:
        mocker.patch.object(demisto, 'error')
    service = Service()
    mapper = splunk.UserMappingObject(service, False)
    assert splunk.update_remote_system_command(args, params, service, None, mapper=mapper,
                                               comment_tag_to_splunk='comment_tag_to_splunk') == args['remoteId']
    assert demisto.debug.call_count == call_count
    if not success:
        assert demisto.error.call_count == 1


NOTABLE = {
    'rule_name': 'string', 'rule_title': 'string', 'security_domain': 'string', 'index': 'string',
    'rule_description': 'string', 'risk_score': 'string', 'host': 'string',
    'host_risk_object_type': 'string', 'dest_risk_object_type': 'string', 'dest_risk_score': 'string',
    'splunk_server': 'string', '_sourcetype': 'string', '_indextime': 'string', '_time': 'string',
    'src_risk_object_type': 'string', 'src_risk_score': 'string', '_raw': 'string', 'urgency': 'string',
    'owner': 'string', 'info_min_time': 'string', 'info_max_time': 'string', 'comment': 'string',
    'reviewer': 'string', 'rule_id': 'string', 'action': 'string', 'app': 'string',
    'authentication_method': 'string', 'authentication_service': 'string', 'bugtraq': 'string',
    'bytes': 'string', 'bytes_in': 'string', 'bytes_out': 'string', 'category': 'string', 'cert': 'string',
    'change': 'string', 'change_type': 'string', 'command': 'string', 'comments': 'string',
    'cookie': 'string', 'creation_time': 'string', 'cve': 'string', 'cvss': 'string', 'date': 'string',
    'description': 'string', 'dest': 'string', 'dest_bunit': 'string', 'dest_category': 'string',
    'dest_dns': 'string', 'dest_interface': 'string', 'dest_ip': 'string', 'dest_ip_range': 'string',
    'dest_mac': 'string', 'dest_nt_domain': 'string', 'dest_nt_host': 'string', 'dest_port': 'string',
    'dest_priority': 'string', 'dest_translated_ip': 'string', 'dest_translated_port': 'string',
    'dest_type': 'string', 'dest_zone': 'string', 'direction': 'string', 'dlp_type': 'string',
    'dns': 'string', 'duration': 'string', 'dvc': 'string', 'dvc_bunit': 'string', 'dvc_category': 'string',
    'dvc_ip': 'string', 'dvc_mac': 'string', 'dvc_priority': 'string', 'dvc_zone': 'string',
    'file_hash': 'string', 'file_name': 'string', 'file_path': 'string', 'file_size': 'string',
    'http_content_type': 'string', 'http_method': 'string', 'http_referrer': 'string',
    'http_referrer_domain': 'string', 'http_user_agent': 'string', 'icmp_code': 'string',
    'icmp_type': 'string', 'id': 'string', 'ids_type': 'string', 'incident': 'string', 'ip': 'string',
    'mac': 'string', 'message_id': 'string', 'message_info': 'string', 'message_priority': 'string',
    'message_type': 'string', 'mitre_technique_id': 'string', 'msft': 'string', 'mskb': 'string',
    'name': 'string', 'orig_dest': 'string', 'orig_recipient': 'string', 'orig_src': 'string',
    'os': 'string', 'packets': 'string', 'packets_in': 'string', 'packets_out': 'string',
    'parent_process': 'string', 'parent_process_id': 'string', 'parent_process_name': 'string',
    'parent_process_path': 'string', 'password': 'string', 'payload': 'string', 'payload_type': 'string',
    'priority': 'string', 'problem': 'string', 'process': 'string', 'process_hash': 'string',
    'process_id': 'string', 'process_name': 'string', 'process_path': 'string', 'product_version': 'string',
    'protocol': 'string', 'protocol_version': 'string', 'query': 'string', 'query_count': 'string',
    'query_type': 'string', 'reason': 'string', 'recipient': 'string', 'recipient_count': 'string',
    'recipient_domain': 'string', 'recipient_status': 'string', 'record_type': 'string',
    'registry_hive': 'string', 'registry_key_name': 'string', 'registry_path': 'string',
    'registry_value_data': 'string', 'registry_value_name': 'string', 'registry_value_text': 'string',
    'registry_value_type': 'string', 'request_sent_time': 'string', 'request_payload': 'string',
    'request_payload_type': 'string', 'response_code': 'string', 'response_payload_type': 'string',
    'response_received_time': 'string', 'response_time': 'string', 'result': 'string',
    'return_addr': 'string', 'rule': 'string', 'rule_action': 'string', 'sender': 'string',
    'service': 'string', 'service_hash': 'string', 'service_id': 'string', 'service_name': 'string',
    'service_path': 'string', 'session_id': 'string', 'sessions': 'string', 'severity': 'string',
    'severity_id': 'string', 'sid': 'string', 'signature': 'string', 'signature_id': 'string',
    'signature_version': 'string', 'site': 'string', 'size': 'string', 'source': 'string',
    'sourcetype': 'string', 'src': 'string', 'src_bunit': 'string', 'src_category': 'string',
    'src_dns': 'string', 'src_interface': 'string', 'src_ip': 'string', 'src_ip_range': 'string',
    'src_mac': 'string', 'src_nt_domain': 'string', 'src_nt_host': 'string', 'src_port': 'string',
    'src_priority': 'string', 'src_translated_ip': 'string', 'src_translated_port': 'string',
    'src_type': 'string', 'src_user': 'string', 'src_user_bunit': 'string', 'src_user_category': 'string',
    'src_user_domain': 'string', 'src_user_id': 'string', 'src_user_priority': 'string',
    'src_user_role': 'string', 'src_user_type': 'string', 'src_zone': 'string', 'state': 'string',
    'status': 'string', 'status_code': 'string', 'status_description': 'string', 'subject': 'string',
    'tag': 'string', 'ticket_id': 'string', 'time': 'string', 'time_submitted': 'string',
    'transport': 'string', 'transport_dest_port': 'string', 'type': 'string', 'uri': 'string',
    'uri_path': 'string', 'uri_query': 'string', 'url': 'string', 'url_domain': 'string',
    'url_length': 'string', 'user': 'string', 'user_agent': 'string', 'user_bunit': 'string',
    'user_category': 'string', 'user_id': 'string', 'user_priority': 'string', 'user_role': 'string',
    'user_type': 'string', 'vendor_account': 'string', 'vendor_product': 'string', 'vlan': 'string',
    'xdelay': 'string', 'xref': 'string'
}

DRILLDOWN = {
    'Drilldown': {
        'action': 'string', 'app': 'string', 'authentication_method': 'string',
        'authentication_service': 'string', 'bugtraq': 'string', 'bytes': 'string',
        'bytes_in': 'string', 'bytes_out': 'string', 'category': 'string', 'cert': 'string',
        'change': 'string', 'change_type': 'string', 'command': 'string', 'comments': 'string',
        'cookie': 'string', 'creation_time': 'string', 'cve': 'string', 'cvss': 'string',
        'date': 'string', 'description': 'string', 'dest': 'string', 'dest_bunit': 'string',
        'dest_category': 'string', 'dest_dns': 'string', 'dest_interface': 'string',
        'dest_ip': 'string', 'dest_ip_range': 'string', 'dest_mac': 'string',
        'dest_nt_domain': 'string', 'dest_nt_host': 'string', 'dest_port': 'string',
        'dest_priority': 'string', 'dest_translated_ip': 'string',
        'dest_translated_port': 'string', 'dest_type': 'string', 'dest_zone': 'string',
        'direction': 'string', 'dlp_type': 'string', 'dns': 'string', 'duration': 'string',
        'dvc': 'string', 'dvc_bunit': 'string', 'dvc_category': 'string', 'dvc_ip': 'string',
        'dvc_mac': 'string', 'dvc_priority': 'string', 'dvc_zone': 'string',
        'file_hash': 'string', 'file_name': 'string', 'file_path': 'string',
        'file_size': 'string', 'http_content_type': 'string', 'http_method': 'string',
        'http_referrer': 'string', 'http_referrer_domain': 'string', 'http_user_agent': 'string',
        'icmp_code': 'string', 'icmp_type': 'string', 'id': 'string', 'ids_type': 'string',
        'incident': 'string', 'ip': 'string', 'mac': 'string', 'message_id': 'string',
        'message_info': 'string', 'message_priority': 'string', 'message_type': 'string',
        'mitre_technique_id': 'string', 'msft': 'string', 'mskb': 'string', 'name': 'string',
        'orig_dest': 'string', 'orig_recipient': 'string', 'orig_src': 'string', 'os': 'string',
        'packets': 'string', 'packets_in': 'string', 'packets_out': 'string',
        'parent_process': 'string', 'parent_process_id': 'string',
        'parent_process_name': 'string', 'parent_process_path': 'string', 'password': 'string',
        'payload': 'string', 'payload_type': 'string', 'priority': 'string', 'problem': 'string',
        'process': 'string', 'process_hash': 'string', 'process_id': 'string',
        'process_name': 'string', 'process_path': 'string', 'product_version': 'string',
        'protocol': 'string', 'protocol_version': 'string', 'query': 'string',
        'query_count': 'string', 'query_type': 'string', 'reason': 'string',
        'recipient': 'string', 'recipient_count': 'string', 'recipient_domain': 'string',
        'recipient_status': 'string', 'record_type': 'string', 'registry_hive': 'string',
        'registry_key_name': 'string', 'registry_path': 'string',
        'registry_value_data': 'string', 'registry_value_name': 'string',
        'registry_value_text': 'string', 'registry_value_type': 'string',
        'request_payload': 'string', 'request_payload_type': 'string',
        'request_sent_time': 'string', 'response_code': 'string',
        'response_payload_type': 'string', 'response_received_time': 'string',
        'response_time': 'string', 'result': 'string', 'return_addr': 'string', 'rule': 'string',
        'rule_action': 'string', 'sender': 'string', 'service': 'string',
        'service_hash': 'string', 'service_id': 'string', 'service_name': 'string',
        'service_path': 'string', 'session_id': 'string', 'sessions': 'string',
        'severity': 'string', 'severity_id': 'string', 'sid': 'string', 'signature': 'string',
        'signature_id': 'string', 'signature_version': 'string', 'site': 'string',
        'size': 'string', 'source': 'string', 'sourcetype': 'string', 'src': 'string',
        'src_bunit': 'string', 'src_category': 'string', 'src_dns': 'string',
        'src_interface': 'string', 'src_ip': 'string', 'src_ip_range': 'string',
        'src_mac': 'string', 'src_nt_domain': 'string', 'src_nt_host': 'string',
        'src_port': 'string', 'src_priority': 'string', 'src_translated_ip': 'string',
        'src_translated_port': 'string', 'src_type': 'string', 'src_user': 'string',
        'src_user_bunit': 'string', 'src_user_category': 'string', 'src_user_domain': 'string',
        'src_user_id': 'string', 'src_user_priority': 'string', 'src_user_role': 'string',
        'src_user_type': 'string', 'src_zone': 'string', 'state': 'string', 'status': 'string',
        'status_code': 'string', 'subject': 'string', 'tag': 'string', 'ticket_id': 'string',
        'time': 'string', 'time_submitted': 'string', 'transport': 'string',
        'transport_dest_port': 'string', 'type': 'string', 'uri': 'string', 'uri_path': 'string',
        'uri_query': 'string', 'url': 'string', 'url_domain': 'string', 'url_length': 'string',
        'user': 'string', 'user_agent': 'string', 'user_bunit': 'string',
        'user_category': 'string', 'user_id': 'string', 'user_priority': 'string',
        'user_role': 'string', 'user_type': 'string', 'vendor_account': 'string',
        'vendor_product': 'string', 'vlan': 'string', 'xdelay': 'string', 'xref': 'string'
    }
}

ASSET = {
    'Asset': {
        'asset': 'string', 'asset_id': 'string', 'asset_tag': 'string', 'bunit': 'string',
        'category': 'string', 'city': 'string', 'country': 'string', 'dns': 'string',
        'ip': 'string', 'is_expected': 'string', 'lat': 'string', 'long': 'string', 'mac': 'string',
        'nt_host': 'string', 'owner': 'string', 'pci_domain': 'string', 'priority': 'string',
        'requires_av': 'string'
    }
}

IDENTITY = {
    'Identity': {
        'bunit': 'string', 'category': 'string', 'email': 'string', 'endDate': 'string', 'first': 'string',
        'identity': 'string', 'identity_tag': 'string', 'last': 'string', 'managedBy': 'string',
        'nick': 'string', 'phone': 'string', 'prefix': 'string', 'priority': 'string',
        'startDate': 'string', 'suffix': 'string', 'watchlist': 'string', 'work_city': 'string',
        'work_lat': 'string', 'work_long': 'string'
    }
}


def test_get_cim_mapping_field_command(mocker):
    """ Scenario: When the mapping is based on Splunk CIM. """
    fields = splunk.get_cim_mapping_field_command()
    assert fields == {
        'Notable Data': NOTABLE,
        'Drilldown Data': DRILLDOWN,
        'Asset Data': ASSET,
        'Identity Data': IDENTITY
    }


def test_build_search_human_readable(mocker):
    """
    Given:
        table headers in query

    When:
        building a human readable table as part of splunk-search

    Then:
        Test headers are calculated correctly:
            * comma-separated, space-separated
            * support commas and spaces inside header values (if surrounded with parenthesis)
            * rename headers
    """
    func_patch = mocker.patch('SplunkPy.update_headers_from_field_names')
    results = [
        {'ID': 1, 'Header with space': 'h1', 'header3': 1, 'header_without_space': '1234',
         'old_header_1': '1', 'old_header_2': '2'},
        {'ID': 2, 'Header with space': 'h2', 'header3': 2, 'header_without_space': '1234',
         'old_header_1': '1', 'old_header_2': '2'},
    ]
    args = {
        'query': 'something | table ID "Header with space" header3 header_without_space '
                 'comma,separated "Single,Header,with,Commas" old_header_1 old_header_2 | something else'
                 ' | rename old_header_1 AS new_header_1 old_header_2 AS new_header_2'
    }
    expected_headers = ['ID', 'Header with space', 'header3', 'header_without_space',
                        'comma', 'separated', 'Single,Header,with,Commas', 'new_header_1', 'new_header_2']

    splunk.build_search_human_readable(args, results, sid='123456')
    headers = func_patch.call_args[0][1]
    assert headers == expected_headers


def test_build_search_human_readable_multi_table_in_query(mocker):
    """
    Given:
        multiple table headers in query

    When:
        building a human readable table as part of splunk-search

    Then:
        Test headers are calculated correctly:
            * all expected header exist without duplications
    """
    args = {
        "query": " table header_1, header_2 | stats state_1, state_2 | table header_1, header_2, header_3, header_4"}
    results = [
        {'header_1': 'val_1', 'header_2': 'val_2', 'header_3': 'val_3', 'header_4': 'val_4'},
    ]
    expected_headers_hr = "|header_1|header_2|header_3|header_4|\n|---|---|---|---|"
    hr = splunk.build_search_human_readable(args, results, sid='123456')
    assert expected_headers_hr in hr


@pytest.mark.parametrize('polling, fast_mode', [(False, True), (True, True)])
def test_build_search_kwargs(polling, fast_mode):
    """
    Given:
        The splunk-search command args.

    When:
        Running the build_search_kwargs to build the search query kwargs.

    Then:
        Ensure the query kwargs as expected.
    """
    args = {'earliest_time': '2021-11-23T10:10:10', 'latest_time': '2021-11-23T10:10:20', 'app': 'test_app',
            'fast_mode': fast_mode, 'polling': polling}
    kwargs_normalsearch = splunk.build_search_kwargs(args, polling)
    for field in args:
        if field == 'polling':
            assert 'exec_mode' in kwargs_normalsearch
            if polling:
                assert kwargs_normalsearch['exec_mode'] == 'normal'
            else:
                assert kwargs_normalsearch['exec_mode'] == 'blocking'
        elif field == 'fast_mode' and fast_mode:
            assert kwargs_normalsearch['adhoc_search_level'] == 'fast'
        else:
            assert field in kwargs_normalsearch


@pytest.mark.parametrize('polling,status', [
    (False, 'DONE'), (True, 'DONE'), (True, 'RUNNING')
])
def test_splunk_search_command(mocker, polling, status):
    """
    Given:
        A search query with args.

    When:
        Running the splunk_search_command with and without polling.

    Then:
        Ensure the result as expected in polling and in regular search.
    """
    mock_args = {
        "query": "query",
        "earliest_time": "2021-11-23T10:10:10",
        "latest_time": "2020-10-20T10:10:20",
        "app": "test_app",
        "fast_mode": "false",
        "polling": polling,
    }

    mocker.patch.object(ScheduledCommand, 'raise_error_if_not_supported')
    search_result = splunk.splunk_search_command(Service(status), mock_args)
    search_result = search_result if isinstance(search_result, CommandResults) else search_result[0]

    if search_result.scheduled_command:
        assert search_result.outputs['Status'] == status
        assert search_result.scheduled_command._args['sid'] == '123456'
    else:
        assert search_result.outputs['Splunk.Result'] == []
        assert search_result.readable_output == '### Splunk Search results for query:\n' \
                                                'sid: 123456\n**No entries.**\n'


@pytest.mark.parametrize(
    argnames='credentials',
    argvalues=[{'username': 'test', 'password': 'test'}, {'splunkToken': 'token', 'password': 'test'}]
)
def test_module_test(mocker, credentials):
    """
    Given:
        - Credentials for connecting Splunk

    When:
        - Run test-module command

    Then:
        - Validate the info method was called
    """
    # prepare
    mocker.patch.object(client.Service, 'info')
    mocker.patch.object(client.Service, 'login')
    service = client.Service(**credentials)
    # run

    splunk.test_module(service, {})

    # validate
    assert service.info.call_count == 1


@pytest.mark.parametrize(
    argnames='credentials',
    argvalues=[{'username': 'test', 'password': 'test'}, {'splunkToken': 'token', 'password': 'test'}]
)
def test_module__exception_raised(mocker, credentials):
    """
    Given:
        - AuthenticationError was occurred

    When:
        - Run test-module command

    Then:
        - Validate the expected message was returned
    """
    # prepare
    def exception_raiser():
        raise AuthenticationError

    mocker.patch.object(AuthenticationError, '__init__', return_value=None)
    mocker.patch.object(client.Service, 'info', side_effect=exception_raiser)
    mocker.patch.object(client.Service, 'login')

    return_error_mock = mocker.patch(RETURN_ERROR_TARGET)
    service = client.Service(**credentials)

    # run
    splunk.test_module(service, {})

    # validate
    assert return_error_mock.call_args[0][0] == 'Authentication error, please validate your credentials.'


def test_module_hec_url(mocker):
    """
    Given:
        - hec_url was is in params

    When:
        - Run test-module command

    Then:
        - Validate that the request.get was called with the expected args
    """
    # prepare
    mocker.patch.object(client.Service, 'info')
    mocker.patch.object(client.Service, 'login')
    mocker.patch.object(requests, 'get')

    service = client.Service(username='test', password='test')

    # run
    splunk.test_module(service, {'hec_url': 'test_hec_url'})

    # validate
    assert requests.get.call_args[0][0] == 'test_hec_url/services/collector/health'


def test_module_message_object(mocker):
    """
    Given:
        - query results with one message item.

    When:
        - Run test-module command.

    Then:
        - Validate the test_module run successfully and the info method was called once.
    """
    # prepare
    message = results.Message("DEBUG", "There's something in that variable...")
    mocker.patch('splunklib.results.JSONResultsReader', return_value=[message])
    service = mocker.patch('splunklib.client.connect', return_value=None)
    # run
    splunk.test_module(service, {'isFetch': True, 'fetchQuery': 'something'})

    # validate
    assert service.info.call_count == 1


def test_labels_with_non_str_values(mocker):
    """
    Given:
        - Raw response with values in _raw that stored as dict or list

    When:
        - Fetch incidents

    Then:
        - Validate the Labels created in the incident are well formatted to avoid server errors on json.Unmarshal
    """
    from SplunkPy import UserMappingObject
    # prepare
    raw = {
        "message": "Authentication of user via Radius",
        "actor_obj": {
            "id": "test",
            "type": "User",
            "alternateId": "test",
            "displayName": "test"
        },
        "actor_list": [{
            "id": "test",
            "type": "User",
            "alternateId": "test",
            "displayName": "test"
        }],
        "actor_tuple": ("id", "test"),
        "num_val": 100,
        "bool_val": False,
        "float_val": 100.0
    }
    mocked_response: list[results.Message | dict] = SAMPLE_RESPONSE.copy()
    mocked_response[1]['_raw'] = json.dumps(raw)
    mock_last_run = {'time': '2018-10-24T14:13:20'}
    mock_params = {'fetchQuery': "something", "parseNotableEventsRaw": True}
    mocker.patch.object(demisto, 'incidents')
    mocker.patch.object(demisto, 'setLastRun')
    mocker.patch('demistomock.getLastRun', return_value=mock_last_run)
    mocker.patch('demistomock.params', return_value=mock_params)
    mocker.patch('splunklib.results.JSONResultsReader', return_value=mocked_response)

    # run
    service = mocker.patch('splunklib.client.connect', return_value=None)
    mapper = UserMappingObject(service, False)
    splunk.fetch_incidents(service, mapper, comment_tag_to_splunk='comment_tag_to_splunk',
                           comment_tag_from_splunk='comment_tag_from_splunk')
    incidents = demisto.incidents.call_args[0][0]

    # validate
    assert demisto.incidents.call_count == 1
    assert len(incidents) == 1
    labels = incidents[0]["labels"]
    assert len(labels) >= 7
    assert all(isinstance(label['value'], str) for label in labels)


def test_empty_string_as_app_param_value(mocker):
    """
    Given:
        - A mock to demisto.params that contains an 'app' key with an empty string as its value

    When:
        - Run splunk.get_connection_args() function

    Then:
        - Validate that the value of the 'app' key in connection_args is '-'
    """
    # prepare
    mock_params = {'app': '', 'host': '111', 'port': '111'}

    # run
    connection_args = splunk.get_connection_args(mock_params)

    # validate
    assert connection_args.get('app') == '-'


OWNER_MAPPING = [{'xsoar_user': 'test_xsoar', 'splunk_user': 'test_splunk', 'wait': True},
                 {'xsoar_user': 'test_not_full', 'splunk_user': '', 'wait': True},
                 {'xsoar_user': '', 'splunk_user': 'test_not_full', 'wait': True}, ]

MAPPER_CASES_XSOAR_TO_SPLUNK = [
    ('', 'unassigned',
     'Could not find splunk user matching xsoar\'s . Consider adding it to the splunk_xsoar_users lookup.'),
    ('not_in_table', 'unassigned',
     'Could not find splunk user matching xsoar\'s not_in_table. Consider adding it to the splunk_xsoar_users lookup.')

]


@pytest.mark.parametrize('xsoar_name, expected_splunk, expected_msg', MAPPER_CASES_XSOAR_TO_SPLUNK)
def test_owner_mapping_mechanism_xsoar_to_splunk(mocker, xsoar_name, expected_splunk, expected_msg):
    """
    Given:
        - different xsoar values

    When:
        - fetching, or mirroring

    Then:
        - validates the splunk user is correct
    """
    def mocked_get_record(col, value_to_search):
        return filter(lambda x: x[col] == value_to_search, OWNER_MAPPING[:-1])

    service = mocker.patch('splunklib.client.connect', return_value=None)
    mapper = splunk.UserMappingObject(service, True, table_name='splunk_xsoar_users',
                                      xsoar_user_column_name='xsoar_user',
                                      splunk_user_column_name='splunk_user')
    mocker.patch.object(mapper, '_get_record', side_effect=mocked_get_record)
    error_mock = mocker.patch.object(demisto, 'error')
    s_user = mapper.get_splunk_user_by_xsoar(xsoar_name)
    assert s_user == expected_splunk
    if error_mock.called:
        assert error_mock.call_args[0][0] == expected_msg


MAPPER_CASES_SPLUNK_TO_XSOAR = [
    ('test_splunk', 'test_xsoar', None),
    ('test_not_full', '',
     "Xsoar user matching splunk's test_not_full is empty. Fix the record in splunk_xsoar_users lookup."),
    ('unassigned', '',
     "Could not find xsoar user matching splunk's unassigned. Consider adding it to the splunk_xsoar_users lookup."),
    ('not_in_table', '',
     "Could not find xsoar user matching splunk's not_in_table. Consider adding it to the splunk_xsoar_users lookup.")

]


@pytest.mark.parametrize('splunk_name, expected_xsoar, expected_msg', MAPPER_CASES_SPLUNK_TO_XSOAR)
def test_owner_mapping_mechanism_splunk_to_xsoar(mocker, splunk_name, expected_xsoar, expected_msg):
    """
    Given:
        - different xsoar values

    When:
        - fetching, or mirroring

    Then:
        - validates the splunk user is correct
    """
    def mocked_get_record(col, value_to_search):
        return filter(lambda x: x[col] == value_to_search, OWNER_MAPPING)

    service = mocker.patch('splunklib.client.connect', return_value=None)
    mapper = splunk.UserMappingObject(service, True, table_name='splunk_xsoar_users',
                                      xsoar_user_column_name='xsoar_user',
                                      splunk_user_column_name='splunk_user')
    mocker.patch.object(mapper, '_get_record', side_effect=mocked_get_record)
    error_mock = mocker.patch.object(demisto, 'error')
    s_user = mapper.get_xsoar_user_by_splunk(splunk_name)
    assert s_user == expected_xsoar
    if error_mock.called:
        assert error_mock.call_args[0][0] == expected_msg


COMMAND_CASES = [
    ({'xsoar_username': 'test_xsoar'},  # case normal single username was provided
     [{'SplunkUser': 'test_splunk', 'XsoarUser': 'test_xsoar'}]),
    ({'xsoar_username': 'test_xsoar, Non existing'},  # case normal multiple usernames were provided
     [{'SplunkUser': 'test_splunk', 'XsoarUser': 'test_xsoar'},
      {'SplunkUser': 'unassigned', 'XsoarUser': 'Non existing'}]),
    ({'xsoar_username': 'Non Existing,'},  # case normal&empty multiple usernames were provided
     [{'SplunkUser': 'unassigned', 'XsoarUser': 'Non Existing'},
      {'SplunkUser': 'Could not map splunk user, Check logs for more info.', 'XsoarUser': ''}]),
    ({'xsoar_username': ['test_xsoar', 'Non existing']},  # case normal&missing multiple usernames were provided
     [{'SplunkUser': 'test_splunk', 'XsoarUser': 'test_xsoar'},
      {'SplunkUser': 'unassigned', 'XsoarUser': 'Non existing'}]),
    ({'xsoar_username': ['test_xsoar', 'Non existing'], 'map_missing': False},
     # case normal & missing multiple usernames were provided without missing's mapping activated
     [{'SplunkUser': 'test_splunk', 'XsoarUser': 'test_xsoar'},
      {'SplunkUser': 'Could not map splunk user, Check logs for more info.', 'XsoarUser': 'Non existing'}]),
    ({'xsoar_username': 'Non Existing,', 'map_missing': False},  # case missing&empty multiple usernames were provided
     [{'SplunkUser': 'Could not map splunk user, Check logs for more info.', 'XsoarUser': 'Non Existing'},
      {'SplunkUser': 'Could not map splunk user, Check logs for more info.', 'XsoarUser': ''}]
     ),
]


@pytest.mark.parametrize('xsoar_names, expected_outputs', COMMAND_CASES)
def test_get_splunk_user_by_xsoar_command(mocker, xsoar_names, expected_outputs):
    """
    Given: a list of xsoar users
    When: trying to get splunk matching users
    Then: validates correctness of list
    """
    def mocked_get_record(col, value_to_search):
        return filter(lambda x: x[col] == value_to_search, OWNER_MAPPING[:-1])

    service = mocker.patch('splunklib.client.connect', return_value=None)

    mapper = splunk.UserMappingObject(service, True, table_name='splunk_xsoar_users',
                                      xsoar_user_column_name='xsoar_user',
                                      splunk_user_column_name='splunk_user')
    # Ignoring logging pytest error
    mocker.patch.object(demisto, 'error')
    mocker.patch.object(mapper, '_get_record', side_effect=mocked_get_record)
    res = mapper.get_splunk_user_by_xsoar_command(xsoar_names)
    assert res.outputs == expected_outputs


@pytest.mark.parametrize(argnames='username, expected_username, basic_auth', argvalues=[
    ('test_user', 'test_user', False),
    ('test@_basic', 'test', True)])
def test_basic_authentication_param(mocker, username, expected_username, basic_auth):
    """
    Given: - the username contain '@_basic' suffix
    When:  - connecting to Splunk server
    Then:  - validate the connection args was sent as expected

    """
    mocked_params = {
        'host': 'test_host',
        'port': '8089',
        'proxy': 'false',
        'authentication': {
            'identifier': username,
            'password': 'test_password'
        }
    }
    mocker.patch.object(client, 'connect')
    mocker.patch.object(demisto, 'params', return_value=mocked_params)
    mocker.patch.object(demisto, 'command', return_value='not_impl_command')

    with pytest.raises(NotImplementedError):
        splunk.main()

    assert client.connect.call_args[1]['username'] == expected_username
    assert ('basic' in client.connect.call_args[1]) == basic_auth


@pytest.mark.parametrize(
    'item, expected',
    [
        ({'message': 'Test message'}, False),
        (results.Message('INFO', 'Test message'), True)
    ]
)
def test_handle_message(item: dict | results.Message, expected: bool):
    """
    Tests that passing a results.Message object returns True
    """
    assert splunk.handle_message(item) is expected<|MERGE_RESOLUTION|>--- conflicted
+++ resolved
@@ -10,11 +10,7 @@
 from splunklib import client
 from splunklib import results
 import SplunkPy as splunk
-<<<<<<< HEAD
-
-=======
 from pytest_mock import MockerFixture
->>>>>>> 51ee7d33
 
 RETURN_ERROR_TARGET = 'SplunkPy.return_error'
 
@@ -1211,19 +1207,11 @@
     assert demisto.results.call_count == 1
     assert results == expected_results
 
-<<<<<<< HEAD
 
 def test_get_remote_data_command_with_message(mocker):
     """
     Test for the get_remote_data_command function with a message.
 
-=======
-
-def test_get_remote_data_command_with_message(mocker):
-    """
-    Test for the get_remote_data_command function with a message.
-
->>>>>>> 51ee7d33
     This test verifies that when the splunk-sdk returns a message, the function correctly logs the message
     using demisto.info().
 
