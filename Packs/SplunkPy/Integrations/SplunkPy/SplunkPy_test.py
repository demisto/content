--- conflicted
+++ resolved
@@ -1122,7 +1122,6 @@
     assert headers == expected_headers
 
 
-<<<<<<< HEAD
 def test_build_search_kwargs():
     args = {'earliest_time': '2021-11-23T10:10:10', 'latest_time': '2021-11-23T10:10:20', 'app': 'test_app', 'polling': False}
     kwargs_normalsearch = splunk.build_search_kwargs(args)
@@ -1168,7 +1167,8 @@
     else:
         assert search_result.outputs['Splunk.Result'] == []
         assert search_result.outputs['Splunk.JobStatus(val.SID && val.SID === obj.SID)']['Status'] == status
-=======
+
+
 @pytest.mark.parametrize(
     argnames='credentials',
     argvalues=[{'username': 'test', 'password': 'test'}, {'splunkToken': 'token', 'password': 'test'}]
@@ -1256,5 +1256,4 @@
     splunk.test_module(service)
 
     # validate
-    assert requests.get.call_args[0][0] == 'test_hec_url/services/collector/health'
->>>>>>> f0450576
+    assert requests.get.call_args[0][0] == 'test_hec_url/services/collector/health'