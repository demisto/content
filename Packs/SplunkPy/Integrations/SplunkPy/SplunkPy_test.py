import demistomock as demisto
from CommonServerPython import *

import pytest
from copy import deepcopy
from collections import namedtuple
from datetime import timedelta, datetime

from splunklib.binding import AuthenticationError
from splunklib import client
from splunklib import results
import SplunkPy as splunk
from pytest_mock import MockerFixture
from unittest.mock import MagicMock

RETURN_ERROR_TARGET = 'SplunkPy.return_error'

DICT_RAW_RESPONSE = '"1528755951, url="https://test.url.com", search_name="NG_SIEM_UC25- High number of hits against ' \
                    'unknown website from same subnet", action="allowed", dest="bb.bbb.bb.bbb , cc.ccc.ccc.cc , ' \
                    'xx.xx.xxx.xx , yyy.yy.yyy.yy , zz.zzz.zz.zzz , aa.aa.aaa.aaa", distinct_hosts="5", ' \
                    'first_3_octets="1.1.1", first_time="06/11/18 17:34:07 , 06/11/18 17:37:55 , 06/11/18 17:41:28 , ' \
                    '06/11/18 17:42:05 , 06/11/18 17:42:38", info_max_time="+Infinity", info_min_time="0.000", ' \
                    'src="xx.xx.xxx.xx , yyy.yy.yyy.yy , zz.zzz.zz.zzz , aa.aa.aaa.aaa", u_category="unknown", ' \
                    'user="xyz\\a1234 , xyz\\b5678 , xyz\\c91011 , xyz\\d121314 , unknown", website="2.2.2.2""'

DICT_RAW_RESPONSE_WITH_MESSAGE_ID = '"1528755951, message-id="1", url="https://test.url.com", ' \
                                    'search_name="NG_SIEM_UC25- High number of hits against ' \
                                    'unknown website from same subnet", action="allowed", dest="bb.bbb.bb.bbb , ' \
                                    'cc.ccc.ccc.cc , xx.xx.xxx.xx , yyy.yy.yyy.yy , zz.zzz.zz.zzz , aa.aa.aaa.aaa", ' \
                                    'distinct_hosts="5", ' \
                                    'first_3_octets="1.1.1", first_time="06/11/18 17:34:07 , ' \
                                    '06/11/18 17:37:55 , 06/11/18 17:41:28 , ' \
                                    '06/11/18 17:42:05 , 06/11/18 17:42:38", info_max_time="+Infinity", info_min_time="0.000", ' \
                                    'src="xx.xx.xxx.xx , yyy.yy.yyy.yy , zz.zzz.zz.zzz , aa.aa.aaa.aaa", u_category="unknown", ' \
                                    'user="xyz\\a1234 , xyz\\b5678 , xyz\\c91011 , xyz\\d121314 , unknown", website="2.2.2.2""'

LIST_RAW = 'Feb 13 09:02:55 1,2020/02/13 09:02:55,001606001116,THREAT,url,' \
           '1,2020/02/13 09:02:55,10.1.1.1,1.2.3.4,0.0.0.0,0.0.0.0,rule1,jordy,,web-browsing,vsys1,trust,untrust,' \
           'ethernet1/2,ethernet1/1,forwardAll,2020/02/13 09:02:55,59460,1,62889,80,0,0,0x208000,tcp,alert,' \
           '"ushship.com/xed/config.bin",(9999),not-resolved,informational,client-to-server,' \
           '0,0x0,1.1.22.22-5.6.7.8,United States,0,text/html'

RAW_WITH_MESSAGE = '{"@timestamp":"2019-10-15T13:30:08.578-04:00","message":"{"TimeStamp":"2019-10-15 13:30:08",' \
                   '"CATEGORY_1":"CONTACT","ASSOCIATEOID":"G2N2TJETBRAAX68V","HOST":' \
                   '"step-up-authentication-api.gslb.es.oneadp.com","SCOPE[4]":"PiSvcsProvider\/payroll","SCOPE[19]":' \
                   '"\/api\/events\/core\/v1\/user-status","CONTEXT":"\/smsstepup","FLOW":"API","X-REAL-IP":' \
                   '"2.2.2.2","PRODUCT_CODE":"WFNPortal","X-FORWARDED-PROTO":"http","ERROR_ID":"4008",' \
                   '"SCOPE[23]":"\/security\/notification-communication-response-value.accept","REQ_URL":' \
                   '"http:\/\/step-up-authentication-api.gslb.es.blabla.com\/smsstepup\/events\/core\/v1\/step-up-' \
                   'user-authorization-request.evaluate","SCOPE[35]":"autopay\/payroll\/v1\/cafeteria-plan-' \
                   'configurations\/{configurationItemID}","SCOPE_MATCHED":"Y","SCOPE[43]":"communication\/n' \
                   'otification-message-template.add","SCOPE[11]":"\/ISIJWSUserSecurity","SCOPE[27]":"autopay\/events' \
                   '\/payroll\/v1\/earning-configuration.add","ORGOID":"G2SY6MR3ATKA232T","SCOPE[8]":"\/' \
                   'ISIJWSAssociatesService","SCOPE[39]":"autopay\/payroll\/v1\/earning-configurations",' \
                   '"SETUP_SELF":"N","SCOPE[47]":"communication\/notification.publish","SCOPE[15]":"' \
                   '\/OrganizationSoftPurge","X-FORWARDED-HOST":"step-up-authentication-api.gslb.es.blabla.com",' \
                   '"ADP-MESSAGEID":"a1d57ed2-1fe6-4800-be7a-26cd89bhello","CNAME":"JRJG INC","CONTENT-LENGTH":' \
                   '"584","SCOPE[31]":"autopay\/events\/payroll\/v1\/earning-configuration.remove","CID":"BSTAR00044"' \
                   ',"ACTOR_UID":"ABinters@BSTAR00044","SECURE_API_MODE":"HTTPS_SECURE","X-REQUEST-ID":' \
                   '"2473a981bef27bc8444e510adc12234a","SCOPE[1]":"AVSSCP\/Docstash\/Download","SCOPE[18]":' \
                   '"\/api\/events\/core\/v1\/product-role.assign","BLOCK_SESSION":"Y","CONSUMER_ID":' \
                   '"ab2e715e-41c4-43d6-bff7-fc2d713hello","SCOPE[34]":"autopay\/payroll\/v1\/cafeteria-plan-' \
                   'configurations","SCOPE[46]":"communication\/notification-message-template.remove","MODULE":' \
                   '"STEPUP_API","SCOPE[9]":"\/ISIJWSClientService","SCOPE[10]":"\/ISIJWSJobsService","SCOPE[22]":' \
                   '"\/api\/person-account-registration","SCOPE[38]":"autopay\/payroll\/v1\/deposit-configurations",' \
                   '"SUBJECT_ORGOID":"G2SY6MR3ATKA232T","SCOPE[5]":"\/Associate","SCOPE[14]":"\/Organization",' \
                   '"SCOPE[26]":"WFNSvcsProvider\/payrollPi","EVENT_ID":"9ea87118-5679-5b0e-a67f-1abd8ccabcde",' \
                   '"SCOPE[30]":"autopay\/events\/payroll\/v1\/earning-configuration.payroll-accumulators.modify",' \
                   '"X-FORWARDED-PORT":"80","SCOPE[42]":"autopay\/payroll\/v1\/worker-employment-records","JTI":' \
                   '"867b6d06-47cf-40ab-8dd7-bd0d57babcde","X-DOMAIN":"secure.api.es.abc.com","SOR_CODE":' \
                   '"WFNPortal","SCOPE[29]":"autopay\/events\/payroll\/v1\/earning-configuration.configuration' \
                   '-tags.modify","SCOPE[2]":"AVSSCP\/Docstash\/Get","OUTPUT_TYPE":"FAIL","ERR_MSG":"BLOCK_SESSION",' \
                   '"TRANS_ID":"3AF-D30-7CTTCQ","SCOPE[45]":"communication\/notification-message-template.read",' \
                   '"USE_HISTORY":"Y","SCHEME":"http","SCOPE[13]":"\/ISIJWSUsersService","SCOPE[21]":"\/api\/person",' \
                   '"SCOPE[33]":"autopay\/events\/payroll\/v1\/worker-insurable-payments.modify","X-FORWARDED-FOR":' \
                   '"8.8.8.8, 10.10.10.10, 1.2.3.4, 5.6.7.8","SCOPE[17]":"\/api\/core\/v1\/organization",' \
                   '"SCOPE[25]":"\/step-up-user-authorization.initiate","SCOPE[6]":"\/Associate\/PIC","SCOPE[37]":' \
                   '"autopay\/payroll\/v1\/cafeteria-plan-configurations\/{configurationItemID}\/' \
                   'payroll-item-configurations\/{payrollItemID}","FLOW_TYPE":"REST","SCOPE[41]":' \
                   '"autopay\/payroll\/v1\/payroll-output","CONSUMERAPPOID":"WFNPortal","RESOURCE":' \
                   '"\/events\/core\/v1\/step-up-user-authorization-request.evaluate","USER-AGENT":' \
                   '"Apache-HttpClient\/4.5.5 (Java\/10.0.1)","SCOPE[3]":"AVSSCP\/Docstash\/List",' \
                   '"SUB_CATEGORY_1":"worker.businessCommunication.email.change","TIME":"9","X-SCHEME":' \
                   '"http","ADP-CONVERSATIONID":"stY46PpweABoT5JX04CZGCeBbX8=","SCOPE[12]":' \
                   '"\/ISIJWSUserSecurityService","SCOPE[24]":"\/step-up-user-authorization-request.evaluate",' \
                   '"SCOPE[32]":"autopay\/events\/payroll\/v1\/retro-pay-request.add","SCOPE[44]":' \
                   '"communication\/notification-message-template.change","ACTION":"POST","SCOPE[7]":' \
                   '"\/AssociateSoftPurge","SCOPE[16]":"\/api\/authentication","X-ORIGINAL-URI":' \
                   '"\/smsstepup\/events\/core\/v1\/step-up-user-authorization-request.evaluate","SCOPE[28]":' \
                   '"autopay\/events\/payroll\/v1\/earning-configuration.change","SCOPE[36]":' \
                   '"autopay\/payroll\/v1\/cafeteria-plan-configurations\/{configurationItemID}\/payroll-item' \
                   '-configurations","SESSION_ID":"f50be909-9e4f-408d-bf77-68499012bc35","SCOPE[20]":' \
                   '"\/api\/events\/core\/v1\/user.provision","SUBJECT_AOID":"G370XX6XYCABCDE",' \
                   '"X-ORIGINAL-FORWARDED-FOR":"1.1.1.1, 3.3.3.3, 4.4.4.4","SCOPE[40]":' \
                   '"autopay\/payroll\/v1\/employer-details"}","TXID":"3AF-D30-ABCDEF","ADP-MessageID":' \
                   '"a1d57ed2-1fe6-4800-be7a-26cd89bf686d","SESSIONID":"stY46PpweFToT5JX04CZGMeCvP8=","ORGOID":' \
                   '"G2SY6MR3ATKA232T","AOID":"G2N2TJETBRAAXAAA","MSGID":"a1d57ed2-1fe6-0000-be7a-26cd89bf686d"}'

SAMPLE_RESPONSE = [
    results.Message("INFO-TEST", "test message"),
    {
        '_bkt': 'notable~668~66D21DF4-F4FD-4886-A986-82E72ADCBFE9',
        '_cd': '668:17198',
        '_indextime': '1596545116',
        '_raw': '1596545116, search_name="Endpoint - Recurring Malware Infection - Rule", count="17", '
                'day_count="8", dest="ACME-workstation-012", info_max_time="1596545100.000000000", '
                'info_min_time="1595939700.000000000", info_search_time="1596545113.965466000", '
                'signature="Trojan.Gen.2"',
        '_serial': '50',
        '_si': ['ip-172-31-44-193', 'notable'],
        '_sourcetype': 'stash',
        '_time': '2020-08-04T05:45:16.000-07:00',
        'dest': 'ACME-workstation-012',
        'dest_asset_id': '028877d3c80cb9d87900eb4f9c9601ea993d9b63',
        'dest_asset_tag': ['cardholder', 'pci', 'americas'],
        'dest_bunit': 'americas',
        'dest_category': ['cardholder', 'pci'],
        'dest_city': 'Pleasanton',
        'dest_country': 'USA',
        'dest_ip': '192.168.3.12',
        'dest_is_expected': 'TRUE',
        'dest_lat': '37.694452',
        'dest_long': '-121.894461',
        'dest_nt_host': 'ACME-workstation-012',
        'dest_pci_domain': ['trust', 'cardholder'],
        'dest_priority': 'medium',
        'dest_requires_av': 'TRUE',
        'dest_risk_object_type': 'system',
        'dest_risk_score': '15680',
        'dest_should_timesync': 'TRUE',
        'dest_should_update': 'TRUE',
        'host': 'ip-172-31-44-193',
        'host_risk_object_type': 'system',
        'host_risk_score': '0',
        'index': 'notable',
        'linecount': '1',
        'priorities': 'medium',
        'priority': 'medium',
        'risk_score': '15680',
        'rule_description': 'Endpoint - Recurring Malware Infection - Rule',
        'rule_name': 'Endpoint - Recurring Malware Infection - Rule',
        'rule_title': 'Endpoint - Recurring Malware Infection - Rule',
        'security_domain': 'Endpoint - Recurring Malware Infection - Rule',
        'severity': 'unknown',
        'signature': 'Trojan.Gen.2',
        'source': 'Endpoint - Recurring Malware Infection - Rule',
        'sourcetype': 'stash',
        'splunk_server': 'ip-172-31-44-193',
        'urgency': 'low',
        'owner': 'unassigned',
        'event_id': '66D21DF4-F4FD-4886-A986-82E72ADCBFE9@@notable@@5aa44496ec8e5cf45c78ab230189a4ca',
    }]

EXPECTED = {
    "action": "allowed",
    "dest": "bb.bbb.bb.bbb , cc.ccc.ccc.cc , xx.xx.xxx.xx , yyy.yy.yyy.yy , zz.zzz.zz.zzz , aa.aa.aaa.aaa",
    "distinct_hosts": '5',
    "first_3_octets": "1.1.1",
    "first_time": "06/11/18 17:34:07 , 06/11/18 17:37:55 , 06/11/18 17:41:28 , 06/11/18 17:42:05 , 06/11/18 17:42:38",
    "info_max_time": "+Infinity",
    "info_min_time": '0.000',
    "search_name": "NG_SIEM_UC25- High number of hits against unknown website from same subnet",
    "src": "xx.xx.xxx.xx , yyy.yy.yyy.yy , zz.zzz.zz.zzz , aa.aa.aaa.aaa",
    "u_category": "unknown",
    "user": "xyz\\a1234 , xyz\\b5678 , xyz\\c91011 , xyz\\d121314 , unknown",
    "website": "2.2.2.2",
    "url": "https://test.url.com"
}

EXPECTED_WITH_MESSAGE_ID = {
    "message-id": "1",
    "action": "allowed",
    "dest": "bb.bbb.bb.bbb , cc.ccc.ccc.cc , xx.xx.xxx.xx , yyy.yy.yyy.yy , zz.zzz.zz.zzz , aa.aa.aaa.aaa",
    "distinct_hosts": '5',
    "first_3_octets": "1.1.1",
    "first_time": "06/11/18 17:34:07 , 06/11/18 17:37:55 , 06/11/18 17:41:28 , 06/11/18 17:42:05 , 06/11/18 17:42:38",
    "info_max_time": "+Infinity",
    "info_min_time": '0.000',
    "search_name": "NG_SIEM_UC25- High number of hits against unknown website from same subnet",
    "src": "xx.xx.xxx.xx , yyy.yy.yyy.yy , zz.zzz.zz.zzz , aa.aa.aaa.aaa",
    "u_category": "unknown",
    "user": "xyz\\a1234 , xyz\\b5678 , xyz\\c91011 , xyz\\d121314 , unknown",
    "website": "2.2.2.2",
    "url": "https://test.url.com"
}

URL_TESTING_IN = '"url="https://test.com?key=val"'
URL_TESTING_OUT = {'url': 'https://test.com?key=val'}

# checking a case where the last character for each value was cut
RESPONSE = 'NAS-IP-Address=2.2.2.2, NAS-Port=50222, NAS-Identifier=de-wilm-251littl-idf3b-s2, NAS-Port-Type=' \
           'Ethernet, NAS-Port-Id=GigabitEthernet2/0/05'

POSITIVE = {
    "NAS-IP-Address": "2.2.2.2",
    "NAS-Identifier": "de-wilm-251littl-idf3b-s2",
    "NAS-Port": "50222",
    "NAS-Port-Id": "GigabitEthernet2/0/05",
    "NAS-Port-Type": "Ethernet"
}

# testing the ValueError and json sections
RAW_JSON = '{"Test": "success"}'
RAW_STANDARD = '"Test="success"'
RAW_JSON_AND_STANDARD_OUTPUT = {"Test": "success"}


class Jobs:
    def __init__(self, status, service):
        self.oneshot = lambda x, **kwargs: x
        state = namedtuple('state', 'content')
        self.state = state(content={'dispatchState': str(status)})
        self.service = service

    def __getitem__(self, arg):
        return 0

    def create(self, query, **kwargs):
        job = client.Job(sid='123456', service=self.service, **kwargs)
        job.resultCount = 0
        job._state = self.state
        return job


class Service:
    def __init__(self, status):
        self.jobs = Jobs(status, self)
        self.status = status
        self.disable_v2_api = False
        self.namespace = {'app': 'test', 'owner': 'test', 'sharing': 'global'}
        self._abspath = lambda x, **kwargs: x

    def get(self, path_segment, owner=None, app=None, headers=None, sharing=None, **query):
        return {'status': '200', 'body': 'test', 'headers': {'content-type': 'application/json'}, 'reason': 'OK'}

    def job(self, sid):
        return self.jobs


def test_raw_to_dict():
    actual_raw = DICT_RAW_RESPONSE
    response = splunk.rawToDict(actual_raw)
    response_with_message = splunk.rawToDict(DICT_RAW_RESPONSE_WITH_MESSAGE_ID)
    list_response = splunk.rawToDict(LIST_RAW)
    raw_message = splunk.rawToDict(RAW_WITH_MESSAGE)
    empty = splunk.rawToDict('')
    url_test = splunk.rawToDict(URL_TESTING_IN)
    character_check = splunk.rawToDict(RESPONSE)

    assert response == EXPECTED
    assert response_with_message == EXPECTED_WITH_MESSAGE_ID
    assert {} == list_response
    assert raw_message.get('SCOPE[29]') == 'autopay\/events\/payroll\/v1\/earning-configuration.configuration-tags' \
                                           '.modify'
    assert isinstance(raw_message, dict)
    assert empty == {}
    assert url_test == URL_TESTING_OUT
    assert character_check == POSITIVE
    assert splunk.rawToDict(RAW_JSON) == RAW_JSON_AND_STANDARD_OUTPUT
    assert splunk.rawToDict(RAW_STANDARD) == RAW_JSON_AND_STANDARD_OUTPUT

    assert splunk.rawToDict('drilldown_search="key IN ("test1","test2")') == {
        'drilldown_search': 'key IN (test1,test2)'}
    assert splunk.rawToDict('123456, sample_account="sample1", '
                            'sample_account="sample2", sample_account="sample3",'
                            ' distinct_count_ac="5"') == {'sample_account': 'sample1, sample2, sample3',
                                                          'distinct_count_ac': '5'}


@pytest.mark.parametrize('text, output', [
    ('', ['']),
    ('"",', ['"",']),
    #   a value shouldn't do anything special
    ('woopwoop', ['woopwoop']),
    #  a normal key value without quotes
    ('abc=123', ['abc="123"']),
    #  add a comma at the end
    ('abc=123,', ['abc="123"']),
    #  a normal key value with quotes
    ('cbd="123"', ['cbd="123"']),
    #  check all wrapped with quotes removed
    ('"abc="123""', ['abc="123"']),
    #   we need to remove 111 at the start.
    ('111, cbd="123"', ['cbd="123"']),
    # Testing with/without quotes and/or spaces:
    ('abc=123,cbd=123', ['abc="123"', 'cbd="123"']),
    ('abc=123,cbd="123"', ['abc="123"', 'cbd="123"']),
    ('abc="123",cbd=123', ['abc="123"', 'cbd="123"']),
    ('abc="123",cbd="123"', ['abc="123"', 'cbd="123"']),
    ('abc=123, cbd=123', ['abc="123"', 'cbd="123"']),
    ('abc=123, cbd="123"', ['abc="123"', 'cbd="123"']),
    ('cbd="123", abc=123', ['abc="123"', 'cbd="123"']),
    ('cbd="123",abc=123', ['abc="123"', 'cbd="123"']),
    # Continue testing quotes with more values:
    ('xyz=321,cbd=123,abc=123', ['xyz="321"', 'abc="123"', 'cbd="123"']),
    ('xyz=321,cbd="123",abc=123', ['xyz="321"', 'abc="123"', 'cbd="123"']),
    ('xyz="321",cbd="123",abc=123', ['xyz="321"', 'abc="123"', 'cbd="123"']),
    ('xyz="321",cbd="123",abc="123"', ['xyz="321"', 'abc="123"', 'cbd="123"']),
    # Testing nested quotes (the main reason for quote_group):
    #   Try to remove the start 111.
    ('111, cbd="a="123""', ['cbd="a="123""']),
    ('cbd="a="123""', ['cbd="a="123""']),
    ('cbd="a="123", b=321"', ['cbd="a="123", b="321""']),
    ('cbd="a=123, b=321"', ['cbd="a="123", b="321""']),
    ('cbd="a=123, b="321""', ['cbd="a="123", b="321""']),
    ('cbd="a="123", b="321""', ['cbd="a="123", b="321""']),
    ('cbd="a=123, b=321"', ['cbd="a="123", b="321""']),
    ('xyz=123, cbd="a="123", b=321"', ['xyz="123"', 'cbd="a="123", b="321""']),
    ('xyz="123", cbd="a="123", b="321""', ['xyz="123"', 'cbd="a="123", b="321""']),
    ('xyz="123", cbd="a="123", b="321"", qqq=2', ['xyz="123"', 'cbd="a="123", b="321""', 'qqq="2"']),
    ('xyz="123", cbd="a="123", b="321"", qqq="2"', ['xyz="123"', 'cbd="a="123", b="321""', 'qqq="2"']),
])
def test_quote_group(text, output):
    assert sorted(splunk.quote_group(text)) == sorted(output)


data_test_replace_keys = [
    ({}, {}),
    ({'test': 'test'}, {'test': 'test'}),
    ({'test.': 'test.'}, {'test_': 'test.'}),
    ({'te.st': 'te.st'}, {'te_st': 'te.st'}),
    ({'te[st': 'te[st'}, {'te_st': 'te[st'}),
    ({'te]st': 'te]st'}, {'te_st': 'te]st'}),
    ({'te)st': 'te)st'}, {'te_st': 'te)st'}),
    ({'te(st': 'te(st'}, {'te_st': 'te(st'}),
    ('', ''),
    (None, None)
]


@pytest.mark.parametrize('dict_in, dict_out', data_test_replace_keys)
def test_replace_keys(dict_in, dict_out):
    out = splunk.replace_keys(deepcopy(dict_in))
    assert out == dict_out, f'replace_keys({dict_in}) got: {out} instead: {dict_out}'


def test_parse_time_to_minutes_no_error():
    splunk.FETCH_TIME = '3 hours'
    res = splunk.parse_time_to_minutes()
    assert res == 180


def test_parse_time_to_minutes_invalid_time_integer(mocker):
    return_error_mock = mocker.patch(RETURN_ERROR_TARGET)

    splunk.FETCH_TIME = 'abc hours'
    splunk.parse_time_to_minutes()
    err_msg = return_error_mock.call_args[0][0]
    assert err_msg == "Error: Invalid fetch time, need to be a positive integer with the time unit afterwards " \
                      "e.g '2 months, 4 days'."


def test_splunk_submit_event_hec_command(mocker):
    text = "a msg with a failure."

    class MockRes:
        def __init__(self, text):
            self.text = text

    mocker.patch.object(splunk, "splunk_submit_event_hec", return_value=MockRes(text))
    return_error_mock = mocker.patch(RETURN_ERROR_TARGET)
    splunk.splunk_submit_event_hec_command(params={"hec_url": "mock_url"}, args={"entry_id": "some_entry"}, service=Service)
    err_msg = return_error_mock.call_args[0][0]
    assert err_msg == f"Could not send event to Splunk {text}"


def check_request_channel(args: dict):
    """
    Check if args contains a request_channel, return the proper text.
    Args:
        args: A dict of args.
    Returns: A MockResRequestChannel with the correct text value.
    """
    if args.get('request_channel'):
        return MockResRequestChannel('{"text":"Success","code":0,"ackId":1}')
    else:
        return MockResRequestChannel('{"text":"Data channel is missing","code":10}')


class MockResRequestChannel:
    def __init__(self, text):
        self.text = text


def test_splunk_submit_event_hec_command_request_channel(mocker):
    """
    Given
    - An args dict that contains a request_channel and a dummy params.
    When
    - Executing splunk_submit_event_hec_command function
    Then
    - The return result object contains the correct message.
    """
    args = {"request_channel": "11111111-1111-1111-1111-111111111111", "entry_id": "some_entry"}
    mocker.patch.object(splunk, "splunk_submit_event_hec", return_value=check_request_channel(args))
    moc = mocker.patch.object(demisto, 'results')
    splunk.splunk_submit_event_hec_command(params={"hec_url": "mock_url"},
                                           args=args, service=Service)
    readable_output = moc.call_args[0][0]
    assert readable_output == "The event/s was/were sent successfully to Splunk. AckID: 1"


def test_splunk_submit_event_hec_command_without_request_channel(mocker):
    """
    Given
    - An args dict that doesn't contain a request_channel and a dummy params.
    When
    - Executing splunk_submit_event_hec_command function
    Then
    - The return result object contains the correct message.
    """
    args = {"entry_id": "some_entry"}
    mocker.patch.object(splunk, "splunk_submit_event_hec", return_value=check_request_channel(args))

    return_error_mock = mocker.patch(RETURN_ERROR_TARGET)
    splunk.splunk_submit_event_hec_command(params={"hec_url": "mock_url"},
                                           args=args, service=Service)
    err_msg = return_error_mock.call_args[0][0]
    assert err_msg == 'Could not send event to Splunk {"text":"Data channel is missing","code":10}'


def test_parse_time_to_minutes_invalid_time_unit(mocker):
    return_error_mock = mocker.patch(RETURN_ERROR_TARGET)

    splunk.FETCH_TIME = '3 hoursss'
    splunk.parse_time_to_minutes()
    err_msg = return_error_mock.call_args[0][0]
    assert err_msg == 'Error: Invalid time unit.'


SEARCH_RESULT = [
    {
        "But": {
            "This": "is"
        },
        "Very": "Unique"
    },
    {
        "Something": "regular",
        "But": {
            "This": "is"
        },
        "Very": "Unique"
    },
    {
        "Something": "natural",
        "But": {
            "This": "is a very very"
        },
        "Very": "Unique and awesome"
    }
]
REGULAR_ALL_CHOSEN_FIELDS = [
    "Something",
    "But",
    "Very"
]
REGULAR_CHOSEN_FIELDS_SUBSET = [
    "Something",
    "Very"
]
REGEX_CHOSEN_FIELDS_SUBSET = [
    "Some*",
    "Very"
]

NON_EXISTING_FIELDS = [
    "SDFAFSD",
    "ASBLFKDJK"
]


@pytest.mark.parametrize('search_result, chosen_fields, expected_result', [
    (SEARCH_RESULT, REGULAR_ALL_CHOSEN_FIELDS, REGULAR_ALL_CHOSEN_FIELDS),
    (SEARCH_RESULT, REGULAR_CHOSEN_FIELDS_SUBSET, REGULAR_CHOSEN_FIELDS_SUBSET),
    (SEARCH_RESULT, REGEX_CHOSEN_FIELDS_SUBSET, REGULAR_CHOSEN_FIELDS_SUBSET),
    (SEARCH_RESULT, NON_EXISTING_FIELDS, []),
])
def test_commands(search_result, chosen_fields, expected_result):
    from SplunkPy import update_headers_from_field_names
    headers = update_headers_from_field_names(search_result, chosen_fields)

    assert expected_result == headers


APPS = ['app']
STORES = ['store']
EMPTY_CASE = {}
STORE_WITHOUT_APP = {"kv_store_collection_name": "test"}
JUST_APP_NAME = {'app_name': 'app'}  # happens in splunk-kv-store-collections-list command
CREATE_COMMAND = {'app_name': 'app', 'kv_store_name': 'not_store'}
CORRECT = {'app_name': 'app', 'kv_store_collection_name': 'store'}
INCORRECT_STORE_NAME = {'app_name': 'app', 'kv_store_collection_name': 'not_store'}
data_test_check_error = [
    (EMPTY_CASE, 'app not found'),
    (STORE_WITHOUT_APP, 'app not found'),
    (JUST_APP_NAME, 'empty'),
    (CREATE_COMMAND, 'empty'),
    (CORRECT, 'empty'),
    (INCORRECT_STORE_NAME, 'KV Store not found'),
]


@pytest.mark.parametrize('args, out_error', data_test_check_error)
def test_check_error(args, out_error):
    class Service:
        def __init__(self):
            self.apps = APPS
            self.kvstore = STORES

    try:
        splunk.check_error(Service(), args)
        raise splunk.DemistoException('empty')
    except splunk.DemistoException as error:
        output = str(error)
    assert (
        output == out_error
    ), f'check_error(service, {args})\n\treturns: {output}\n\tinstead: {out_error}'


EMPTY_CASE = {}
JUST_KEY = {"key": "key"}
WITH_ALL_PARAMS = {"key": "demisto", "value": "is awesome", "limit": 1, "query": "test"}
STANDARD_KEY_VAL = {"key": "demisto", "value": "is awesome"}
KEY_AND_LIMIT = {"key": "key", "limit": 1}
KEY_AND_QUERY = {"key": "key", "query": 'test_query'}
QUERY = {"query": 'test_query'}
QUERY_AND_VALUE = {"query": 'test_query', "value": "awesome"}
data_test_build_kv_store_query = [
    (EMPTY_CASE, str(EMPTY_CASE)),
    (JUST_KEY, str(EMPTY_CASE)),
    (STANDARD_KEY_VAL, '{"demisto": "is awesome"}'),
    (WITH_ALL_PARAMS, '{"demisto": "is awesome"}'),
    (KEY_AND_LIMIT, {"limit": 1}),
    (KEY_AND_QUERY, 'test_query'),
    (QUERY, 'test_query'),
    (QUERY_AND_VALUE, 'test_query'),
]


@pytest.mark.parametrize('args, expected_query', data_test_build_kv_store_query)
def test_build_kv_store_query(args, expected_query, mocker):
    mocker.patch('SplunkPy.get_key_type', return_value=None)
    output = splunk.build_kv_store_query(None, args)
    assert (
        output == expected_query
    ), f'build_kv_store_query({args})\n\treturns: {output}\n\tinstead: {expected_query}'


data_test_build_kv_store_query_with_key_val = [
    ({"key": "demisto", "value": "is awesome"}, str, '{"demisto": "is awesome"}'),
    ({"key": "demisto", "value": "1"}, int, '{"demisto": 1}'),
    ({"key": "demisto", "value": "True"}, bool, '{"demisto": true}'),
]


@pytest.mark.parametrize('args, _type, expected_query', data_test_build_kv_store_query_with_key_val)
def test_build_kv_store_query_with_key_val(args, _type, expected_query, mocker):
    mocker.patch('SplunkPy.get_key_type', return_value=_type)
    output = splunk.build_kv_store_query(None, args)
    assert output == expected_query, 'build_kv_store_query({})\n\treturns: {}\n\tinstead: {}'.format(args, output,
                                                                                                     expected_query)

    test_test_get_key_type = [
        ({'field.key': 'number'}, float),
        ({'field.key': 'string'}, str),
        ({'field.key': 'cidr'}, str),
        ({'field.key': 'boolean'}, bool),
        ({'field.key': 'empty'}, None),
        ({'field.key': 'time'}, str),
    ]

    @pytest.mark.parametrize('keys_and_types, expected_type', test_test_get_key_type)
    def test_get_key_type(keys_and_types, expected_type, mocker):
        mocker.patch('SplunkPy.get_keys_and_types', return_value=keys_and_types)

        output = splunk.get_key_type(None, 'key')
        assert output == expected_type, 'get_key_type(kv_store, key)\n\treturns: {}\n\tinstead: {}'.format(output,
                                                                                                           expected_type)


EMPTY_CASE = {}
WITHOUT_FIELD = {'empty': 'number'}
STRING_FIELD = {'field.test': 'string'}
NUMBER_FIELD = {'field.test': 'number'}
INDEX = {'index.test': 'string'}
MIXED = {'field.test': 'string', 'empty': 'field'}
data_test_get_keys_and_types = [
    (EMPTY_CASE, EMPTY_CASE),
    (WITHOUT_FIELD, EMPTY_CASE),
    (STRING_FIELD, {'field.test': 'string'}),
    (NUMBER_FIELD, {'field.test': 'number'}),
    (INDEX, {'index.test': 'string'}),
    (MIXED, {'field.test': 'string'}),
]


@pytest.mark.parametrize('raw_keys, expected_keys', data_test_get_keys_and_types)
def test_get_keys_and_types(raw_keys, expected_keys):
    class KVMock:
        def __init__(self):
            pass

        def content(self):
            return raw_keys

    output = splunk.get_keys_and_types(KVMock())
    assert (
        output == expected_keys
    ), f'get_keys_and_types(kv_store)\n\treturns: {output}\n\tinstead: {expected_keys}'


START_OUTPUT = (
    '#### configuration for name store\n| field name | type |\n| --- | --- |'
)
EMPTY_OUTPUT = ''
STANDARD_CASE = {'field.test': 'number'}
STANDARD_OUTPUT = '\n| field.test | number |'
data_test_get_kv_store_config = [
    ({}, EMPTY_OUTPUT),
    (STANDARD_CASE, STANDARD_OUTPUT)
]


@pytest.mark.parametrize('fields, expected_output', data_test_get_kv_store_config)
def test_get_kv_store_config(fields, expected_output, mocker):
    class Name:
        def __init__(self):
            self.name = 'name'

    mocker.patch('SplunkPy.get_keys_and_types', return_value=fields)
    output = splunk.get_kv_store_config(Name())
    expected_output = f'{START_OUTPUT}{expected_output}'
    assert output == expected_output


class TestFetchRemovingIrrelevantIncidents:
    notable1 = {'status': '5', 'event_id': '3'}
    notable2 = {'status': '6', 'event_id': '4'}

    # In order to mock the service.jobs.oneshot() call in the fetch_notables function, we need to create
    # the following two classes
    class Jobs:
        def __init__(self):
            self.oneshot = lambda x, **kwargs: TestFetchForLateIndexedEvents.notable1

    class Service:
        def __init__(self):
            self.jobs = TestFetchForLateIndexedEvents.Jobs()

    def test_backwards_compatible(self, mocker: MockerFixture):
        """
        Given
        - Incident IDs that were fetched in the last fetch round with the epoch time of their occurrence

        When
        - Fetching notables

        Then
        - Make sure that the last fetched IDs now hold the start of the fetch window, and not the epoch time
        """
        from SplunkPy import UserMappingObject

        mocker.patch.object(demisto, 'setLastRun')
        mock_last_run = {'time': '2024-02-12T10:00:00', 'latest_time': '2024-02-19T10:00:00',
                         'found_incidents_ids': {'1': 1700497516}}
        mock_params = {'fetchQuery': '`notable` is cool', 'fetch_limit': 2}
        mocker.patch('demistomock.getLastRun', return_value=mock_last_run)
        mocker.patch('demistomock.params', return_value=mock_params)
        mocker.patch('splunklib.results.JSONResultsReader', return_value=[self.notable1,
                                                                          self.notable2])
        service = self.Service()
        set_last_run_mocker = mocker.patch('demistomock.setLastRun')
        mapper = UserMappingObject(service, False)
        splunk.fetch_incidents(service, mapper, 'from_xsoar', 'from_splunk')
        last_fetched_ids = set_last_run_mocker.call_args_list[0][0][0]['found_incidents_ids']
        assert last_fetched_ids == {'1': {'occurred_time': '2024-02-19T10:00:00'},
                                    '3': {'occurred_time': '2024-02-19T10:00:00'},
                                    '4': {'occurred_time': '2024-02-19T10:00:00'}}

    def test_remove_irrelevant_fetched_incident_ids(self, mocker: MockerFixture):
        """
        Given
        - Incident IDs that were fetched in the last fetch round

        When
        - Fetching notables

        Then
        - Make sure that the fetched IDs that are no longer in the fetch window are removed
        """
        from SplunkPy import UserMappingObject

        mocker.patch.object(demisto, 'setLastRun')
        mock_last_run = {'time': '2024-02-12T10:00:00', 'latest_time': '2024-02-19T10:00:00',
                         'found_incidents_ids': {'1': {'occurred_time': '2024-02-12T09:59:59'},
                                                 '2': {'occurred_time': '2024-02-18T10:00:00'}}}
        mock_params = {'fetchQuery': '`notable` is cool', 'fetch_limit': 2}
        mocker.patch('demistomock.getLastRun', return_value=mock_last_run)
        mocker.patch('demistomock.params', return_value=mock_params)
        mocker.patch('splunklib.results.JSONResultsReader', return_value=[self.notable1,
                                                                          self.notable2])
        service = self.Service()
        set_last_run_mocker = mocker.patch('demistomock.setLastRun')
        mapper = UserMappingObject(service, False)
        splunk.fetch_incidents(service, mapper, 'from_xsoar', 'from_splunk')
        last_fetched_ids = set_last_run_mocker.call_args_list[0][0][0]['found_incidents_ids']
        assert last_fetched_ids == {'2': {'occurred_time': '2024-02-18T10:00:00'},
                                    '3': {'occurred_time': '2024-02-19T10:00:00'},
                                    '4': {'occurred_time': '2024-02-19T10:00:00'}}


class TestFetchForLateIndexedEvents:
    notable1 = {'status': '5', 'event_id': 'id_1'}
    notable2 = {'status': '6', 'event_id': 'id_2'}

    # In order to mock the service.jobs.oneshot() call in the fetch_notables function, we need to create
    # the following two classes
    class Jobs:
        def __init__(self):
            self.oneshot = lambda x, **kwargs: TestFetchForLateIndexedEvents.notable1

    class Service:
        def __init__(self):
            self.jobs = TestFetchForLateIndexedEvents.Jobs()

    # If late_indexed_pagination is True, then we exclude the last fetched ids (check by using fetch query),
    # and kwargs_oneshot['offset'] == 0
    def test_fetch_query_and_oneshot_args(self, mocker: MockerFixture):
        """
        Given
        - Mocked incidents api response
        - The key "late_indexed_pagination" in the last run object is set to True
        - Some incident IDs that were fetched in the last fetch round

        When
        - Fetching notables

        Then
        - Make sure that last fetched incident IDs are specified to be excluded from the fetch query
        - Make sure that the offset of the fetch query is set to 0
        """
        from SplunkPy import UserMappingObject
        mocker.patch.object(demisto, 'setLastRun')
        mock_last_run = {'time': '2018-10-24T14:13:20', 'late_indexed_pagination': True,
                         'found_incidents_ids': {'1234': 1700497516, '5678': 1700497516}}
        mock_params = {'fetchQuery': 'something'}
        mocker.patch('demistomock.getLastRun', return_value=mock_last_run)
        mocker.patch('demistomock.params', return_value=mock_params)
        mocker.patch('splunklib.results.JSONResultsReader', return_value=[self.notable1])
        service = self.Service()
        oneshot_mocker = mocker.patch.object(service.jobs, 'oneshot', side_effect=service.jobs.oneshot)
        mapper = UserMappingObject(service, False)
        splunk.fetch_incidents(service, mapper, 'from_xsoar', 'from_splunk')
        assert oneshot_mocker.call_args_list[0][0][0] == 'something | where not event_id in ("1234","5678")'
        assert oneshot_mocker.call_args_list[0][1]['offset'] == 0

    # If (num_of_dropped == FETCH_LIMIT and '`notable`' in fetch_query), then late_indexed_pagination should be set to True
    def test_first_condition_for_late_indexed_pagination(self, mocker: MockerFixture, monkeypatch: pytest.MonkeyPatch):
        """
        Given
        - Incident IDs that were fetched in the last fetch round
        - Mocked incidents api response, that have IDs as the last fetched IDs (which means that num_of_dropped == FETCH_LIMIT)
        - `notable` is in the fetch query

        When
        - Fetching notables

        Then
        - Make sure that the key "late_indexed_pagination" in last run object is set to True
        """
        from SplunkPy import UserMappingObject
        # MonkeyPatch can be used to patch global variables
        monkeypatch.setattr(splunk, 'FETCH_LIMIT', 2)
        mocker.patch.object(demisto, 'setLastRun')
        mock_last_run = {'time': '2018-10-24T14:13:20',
                         'found_incidents_ids': {'id_1': 1700497516, 'id_2': 1700497516}}
        mock_params = {'fetchQuery': '`notable` is cool', 'fetch_limit': 2}
        mocker.patch('demistomock.getLastRun', return_value=mock_last_run)
        mocker.patch('demistomock.params', return_value=mock_params)
        mocker.patch('splunklib.results.JSONResultsReader', return_value=[self.notable1,
                                                                          self.notable2])
        set_last_run_mocker = mocker.patch('demistomock.setLastRun')
        service = self.Service()
        mapper = UserMappingObject(service, False)
        splunk.fetch_incidents(service, mapper, 'from_xsoar', 'from_splunk')
        assert set_last_run_mocker.call_args_list[0][0][0]['late_indexed_pagination'] is True

    # If (len(incidents) == FETCH_LIMIT and late_indexed_pagination), then late_indexed_pagination should be set to True
    def test_second_condition_for_late_indexed_pagination(self, mocker: MockerFixture, monkeypatch: pytest.MonkeyPatch):
        """
        Given
        - Incident IDs that were fetched in the last fetch round
        - Mocked incidents api response, where only new incidents are fetched (which means that len(incidents) == FETCH_LIMIT)
        - The key "late_indexed_pagination" in the last run object is set to True

        When
        - Fetching notables

        Then
        - Make sure that the key "late_indexed_pagination" in last run object is set to True
        """
        from SplunkPy import UserMappingObject
        # MonkeyPatch can be used to patch global variables
        monkeypatch.setattr(splunk, 'FETCH_LIMIT', 2)
        mocker.patch.object(demisto, 'setLastRun')
        mock_last_run = {'time': '2018-10-24T14:13:20', 'late_indexed_pagination': True,
                         'found_incidents_ids': {'1234': 1700497516, '5678': 1700497516}}
        mock_params = {'fetchQuery': '`notable` is cool', 'fetch_limit': 2}
        mocker.patch('demistomock.getLastRun', return_value=mock_last_run)
        mocker.patch('demistomock.params', return_value=mock_params)
        mocker.patch('splunklib.results.JSONResultsReader', return_value=[self.notable1,
                                                                          self.notable2])
        set_last_run_mocker = mocker.patch('demistomock.setLastRun')
        service = self.Service()
        mapper = UserMappingObject(service, False)
        splunk.fetch_incidents(service, mapper, 'from_xsoar', 'from_splunk')
        assert set_last_run_mocker.call_args_list[0][0][0]['late_indexed_pagination'] is True


def test_fetch_incidents(mocker):
    """
    Given
    - mocked incidents api response
    - a mapper which should not map the user owner into the incident response

    When
    - executing the fetch incidents flow

    Then
    - make sure the incident response is valid.
    - make sure that the owner is not part of the incident response
    """
    from SplunkPy import UserMappingObject
    mocker.patch.object(demisto, 'incidents')
    mocker.patch.object(demisto, 'setLastRun')
    mock_last_run = {'time': '2018-10-24T14:13:20'}
    mock_params = {'fetchQuery': "something"}
    mocker.patch('demistomock.getLastRun', return_value=mock_last_run)
    mocker.patch('demistomock.params', return_value=mock_params)
    service = mocker.patch('splunklib.client.connect', return_value=None)
    mocker.patch('splunklib.results.JSONResultsReader', return_value=SAMPLE_RESPONSE)
    mapper = UserMappingObject(service, False)
    splunk.fetch_incidents(service, mapper, 'from_xsoar', 'from_splunk')
    incidents = demisto.incidents.call_args[0][0]
    assert demisto.incidents.call_count == 1
    assert len(incidents) == 1
    assert incidents[0]["name"] == "Endpoint - Recurring Malware Infection - Rule : Endpoint - " \
                                   "Recurring Malware Infection - Rule"
    assert not incidents[0].get('owner')


SPLUNK_RESULTS = [
    {
        "rawJSON":
            '{"source": "This is the alert type", "field_name1": "field_val1", "field_name2": "field_val2"}',
        "details": "Endpoint - High Or Critical Priority Host With Malware - Rule",
        "labels": [
            {
                "type": "security_domain",
                "value": "Endpoint - High Or Critical Priority Host With Malware - Rule"
            }
        ],
    }
]

EXPECTED_OUTPUT = {
    'This is the alert type': {
        "source": "This is the alert type",
        "field_name1": "field_val1",
        "field_name2": "field_val2"
    }

}


def test_create_mapping_dict():
    mapping_dict = splunk.create_mapping_dict(SPLUNK_RESULTS, type_field='source')
    assert mapping_dict == EXPECTED_OUTPUT


def test_fetch_notables(mocker):
    """
    Given
    - mocked incidents api response
    - a mapper which should not map the user owner into the incident response

    When
    - executing the fetch notables flow

    Then
    - make sure the incident response is valid.
    - make sure that the owner is not part of the incident response
    """
    mocker.patch.object(splunk.client.Job, 'is_done', return_value=True)
    mocker.patch.object(splunk.client.Job, 'results', return_value=None)
    mocker.patch.object(splunk, 'ENABLED_ENRICHMENTS', [splunk.ASSET_ENRICHMENT,
                                                        splunk.DRILLDOWN_ENRICHMENT, splunk.IDENTITY_ENRICHMENT])
    mocker.patch.object(demisto, 'incidents')
    mocker.patch.object(demisto, 'setLastRun')
    mock_last_run = {'time': '2018-10-24T14:13:20'}
    mock_params = {'fetchQuery': "something"}
    mocker.patch('demistomock.getLastRun', return_value=mock_last_run)
    mocker.patch('demistomock.params', return_value=mock_params)
    service = Service('DONE')
    mocker.patch('splunklib.results.JSONResultsReader', return_value=SAMPLE_RESPONSE)
    mapper = splunk.UserMappingObject(service, False)
    splunk.fetch_incidents(service, mapper=mapper, comment_tag_to_splunk='comment_tag_to_splunk',
                           comment_tag_from_splunk='comment_tag_from_splunk')
    cache_object = splunk.Cache.load_from_integration_context(get_integration_context())
    assert cache_object.submitted_notables
    notable = cache_object.submitted_notables[0]
    incident_from_cache = notable.to_incident(mapper, 'comment_tag_to_splunk', 'comment_tag_from_splunk')
    incidents = demisto.incidents.call_args[0][0]
    assert demisto.incidents.call_count == 1
    assert len(incidents) == 0
    assert incident_from_cache["name"] == "Endpoint - Recurring Malware Infection - Rule : Endpoint - " \
                                          "Recurring Malware Infection - Rule"
    assert not incident_from_cache.get('owner')

    # now call second time to make sure that the incident fetched
    splunk.fetch_incidents(service, mapper=mapper, comment_tag_to_splunk='comment_tag_to_splunk',
                           comment_tag_from_splunk='comment_tag_from_splunk')
    incidents = demisto.incidents.call_args[0][0]
    assert len(incidents) == 1
    assert incidents[0]["name"] == "Endpoint - Recurring Malware Infection - Rule : Endpoint - " \
                                   "Recurring Malware Infection - Rule"
    assert not incidents[0].get('owner')


""" ========== Enriching Fetch Mechanism Tests ========== """


@pytest.mark.parametrize('integration_context, output', [
    ({splunk.INCIDENTS: ['incident']}, ['incident']),
    ({splunk.INCIDENTS: []}, []),
    ({}, [])
])
def test_fetch_incidents_for_mapping(integration_context, output, mocker):
    """
    Scenario: When a user configures a mapper using Fetch from Instance when the enrichment mechanism is working,
     we save the ready incidents in the integration context.

    Given:
    - List of ready incidents
    - An empty list of incidents
    - An empty integration context object

    When:
    - fetch_incidents_for_mapping is called

    Then:
    - Return the expected result
    """
    mocker.patch.object(demisto, 'info')
    mocker.patch.object(demisto, 'incidents')
    splunk.fetch_incidents_for_mapping(integration_context)
    assert demisto.incidents.call_count == 1
    assert demisto.incidents.call_args[0][0] == output


def test_reset_enriching_fetch_mechanism(mocker):
    """
    Scenario: When a user is willing to reset the enriching fetch mechanism and start over.

    Given:
    - An integration context object with not empty Cache and incidents

    When:
    - reset_enriching_fetch_mechanism is called

    Then:
    - Check that the integration context does not contain this fields
    """
    integration_context = {
        splunk.CACHE: "cache_string",
        splunk.INCIDENTS: ['i1', 'i2'],
        'wow': 'wow'
    }
    mocker.patch('SplunkPy.get_integration_context', return_value=integration_context)
    mocker.patch('SplunkPy.set_integration_context')
    splunk.reset_enriching_fetch_mechanism()
    assert integration_context == {'wow': 'wow'}


@pytest.mark.parametrize(
    "drilldown_creation_time, asset_creation_time, enrichment_timeout, output",
    [
        (datetime.utcnow().isoformat(), datetime.utcnow().isoformat(), 5, False),
        (
            (datetime.utcnow() - timedelta(minutes=6)).isoformat(),
            datetime.utcnow().isoformat(),
            5,
            True,
        ),
    ],
)
def test_is_enrichment_exceeding_timeout(mocker, drilldown_creation_time, asset_creation_time, enrichment_timeout,
                                         output):
    """
    Scenario: When one of the notable's enrichments is exceeding the timeout, we want to create an incident with all
     the data gathered so far.

    Given:
    - Two enrichments that none of them exceeds the timeout.
    - An enrichment exceeding the timeout and one that does not exceeds the timeout.

    When:
    - is_enrichment_process_exceeding_timeout is called

    Then:
    - Return the expected result
    """
    mocker.patch.object(splunk, 'ENABLED_ENRICHMENTS',
                        return_value=[splunk.DRILLDOWN_ENRICHMENT, splunk.ASSET_ENRICHMENT])
    notable = splunk.Notable({splunk.EVENT_ID: 'id'})
    notable.enrichments.append(splunk.Enrichment(splunk.DRILLDOWN_ENRICHMENT, creation_time=drilldown_creation_time))
    notable.enrichments.append(splunk.Enrichment(splunk.ASSET_ENRICHMENT, creation_time=asset_creation_time))
    assert notable.is_enrichment_process_exceeding_timeout(enrichment_timeout) is output


INCIDENT_1 = {'name': 'incident1', 'rawJSON': json.dumps({})}
INCIDENT_2 = {'name': 'incident2', 'rawJSON': json.dumps({})}


@pytest.mark.parametrize('integration_context, incidents, output', [
    ({}, [], []),
    ({}, [INCIDENT_1, INCIDENT_2], [INCIDENT_1, INCIDENT_2])
])
def test_store_incidents_for_mapping(integration_context, incidents, output):
    """
    Scenario: Store ready incidents in integration context, to be retrieved by a user configuring a mapper
     and selecting "Fetch from instance" when the enrichment mechanism is working.

    Given:
    - An empty list of incidents
    - A list of two incidents

    When:
    - store_incidents_for_mapping is called

    Then:
    - Return the expected result
    """
    splunk.store_incidents_for_mapping(incidents, integration_context)
    assert integration_context.get(splunk.INCIDENTS, []) == output


@pytest.mark.parametrize('notable_data, raw, earliest, latest', [
    ({}, {}, "", ""),
    ({"drilldown_earliest": f"${splunk.INFO_MIN_TIME}$",
      "drilldown_latest": f"${splunk.INFO_MAX_TIME}$"},
     {splunk.INFO_MIN_TIME: '1', splunk.INFO_MAX_TIME: '2'}, '1', '2'),
    ({"drilldown_earliest": '1', "drilldown_latest": '2', }, {}, '1', '2')
])
def test_get_drilldown_timeframe(notable_data, raw, earliest, latest, mocker):
    """
    Scenario: Trying to get the drilldown's timeframe from the notable's data

    Given:
    - An empty notable's data
    - An notable's data that the info of the timeframe is in the raw field
    - An notable's data that the info is in the data dict

    When:
    - get_drilldown_timeframe is called

    Then:
    - Return the expected result
    """
    mocker.patch.object(demisto, 'info')
    earliest_offset, latest_offset = splunk.get_drilldown_timeframe(notable_data, raw)
    assert earliest_offset == earliest
    assert latest_offset == latest


@pytest.mark.parametrize('raw_field, notable_data, expected_field, expected_value', [
    ('field|s', {'field': '1'}, 'field', '1'),
    ('field', {'field': '1'}, 'field', '1'),
    ('field|s', {'_raw': 'field=1, value=2'}, 'field', '1'),
    ('x', {'y': '2'}, '', '')
])
def test_get_notable_field_and_value(raw_field, notable_data, expected_field, expected_value, mocker):
    """
    Scenario: When building the drilldown search query, we search for the field in the raw search query
     and search for its real name in the notable's data or in the notable's raw data.
     We also ignore Splunk advanced syntax such as "|s, |h, ..."

    Given:
    - A raw field that has the same name in the notable's data
    - A raw field that has "|s" as a suffix in the raw search query and its value is in the notable's data
    - A raw field that has "|s" as a suffix in the raw search query and its value is in the notable's raw data
    - A raw field that is not is the notable's data or in the notable's raw data

    When:
    - get_notable_field_and_value is called

    Then:
    - Return the expected result
    """
    mocker.patch.object(demisto, 'error')
    field, value = splunk.get_notable_field_and_value(raw_field, notable_data)
    assert field == expected_field
    assert value == expected_value


@pytest.mark.parametrize('notable_data, search, raw, is_query_name, expected_search', [
    ({'a': '1', '_raw': 'c=3'}, 'search a=$a|s$ c=$c$ suffix', {'c': '3'}, False, 'search a="1" c="3" suffix'),
    ({'a': ['1', '2'], 'b': '3'}, 'search a=$a|s$ b=$b|s$ suffix', {}, False, 'search (a="1" OR a="2") b="3" suffix'),
    ({'a': '1', '_raw': 'b=3', 'event_id': '123'}, 'search a=$a|s$ c=$c$ suffix', {'b': '3'}, False, ''),
    ({"signature": "Backdoor.test"}, "View related '$signature$' events for $dest$", {"dest": "ACME-test-005"}, True,
     "View related 'Backdoor.test' events for ACME-test-005"),
    ({}, 'View all wineventlogs involving user="$user$"', {'user': "test"}, True,
     'View all wineventlogs involving user="test"'),
    ({}, 'Test query name', {}, True, 'Test query name'),
    ({'user': 'test\crusher'}, 'index="test" | where user = $user|s$', {}, False,
     'index="test" | where user="test\\\\crusher"'),
    ({'user': 'test\crusher'}, 'index="test" | where user = "$user|s$"', {}, False,
     'index="test" | where user="test\\\\crusher"'),
    ({'countryNameA': '"test\country"', 'countryNameB': '""'},
     'search countryA="$countryNameA|s$" countryB=$countryNameB|s$', {}, False,
     'search countryA="test\country" countryB=""'),
    ({'test': 'test_user'},
     'search countryA=\$this is a test\$', {}, False,
     'search countryA=\$this is a test\$'),
], ids=[
    "search query fields in notables data and raw data",
    "search query fields in notable data more than one value",
    "search query fields don't exist in notable data and raw data",
    "query name fields in notables data and raw data",
    "query name fields in raw data",
    "query name without fields to replace",
    "search query with a user field that contains a backslash",
    "search query with a user field that is surrounded by quotation marks and contains a backslash",
    "search query fields in notable data more than one value, with one empty value",
    "search query with $ as part of the search - no need to replace"

])
def test_build_drilldown_search(notable_data, search, raw, is_query_name, expected_search, mocker):
    """
    Scenario: When building the drilldown search query, we replace every field in between "$" sign with its
     corresponding query part (key & value).

    Given:
    - A raw search query with fields both in the notable's data and in the notable's raw data
    - A raw search query with fields in the notable's data that has more than one value
    - A raw search query with fields that does not exist in the notable's data or in the notable's raw data
    - A raw query name with fields both in the notable's data and in the notable's raw data
    - A raw query name with fields in the notable's raw data
    - A raw query name without any fields to replace.
    - A raw query search with a user field that contains a backslash
    - A raw query search with a user field that is surrounded by quotation marks and contains a backslash


    When:
    - build_drilldown_search is called

    Then:
    - Return the expected result
    """
    mocker.patch.object(demisto, 'error')
    mocker.patch.object(demisto, 'params', return_value={})
    parsed_query = splunk.build_drilldown_search(notable_data, search, raw, is_query_name)
    assert parsed_query == expected_search


@pytest.mark.parametrize('notable_data, prefix, fields, query_part', [
    ({'user': ['u1', 'u2']}, 'identity', ['user'], '(identity="u1" OR identity="u2")'),
    ({'_raw': '1233, user=u1'}, 'user', ['user'], 'user="u1"'),
    ({'user': ['u1', 'u2'], '_raw': '1321, src_user=u3'}, 'user', ['user', 'src_user'],
     '(user="u1" OR user="u2" OR user="u3")'),
    ({}, 'prefix', ['field'], '')
])
def test_get_fields_query_part(notable_data, prefix, fields, query_part):
    """
    Scenario: When building an enrichment search query, we search for values in the notable's data / notable's raw data
     and fill them in the raw search query to create a searchable query.

    Given:
    - One field with multiple values, values in the data
    - One field, value is in the raw data
    - Two fields with multiple values, values in both the data and the raw data
    - An empty notable data, field does not exists

    When:
    - get_fields_query_part is called

    Then:
    - Return the expected result
    """
    assert splunk.get_fields_query_part(notable_data, prefix, fields) == query_part


@pytest.mark.parametrize('enrichments, expected_result', [
    ([splunk.Enrichment(splunk.DRILLDOWN_ENRICHMENT, enrichment_id='1'),
      splunk.Enrichment(splunk.DRILLDOWN_ENRICHMENT, enrichment_id='2'),
      splunk.Enrichment(splunk.DRILLDOWN_ENRICHMENT, enrichment_id='3')], 3),
    ([splunk.Enrichment(splunk.DRILLDOWN_ENRICHMENT, enrichment_id='1'),
      splunk.Enrichment(splunk.ASSET_ENRICHMENT, enrichment_id='2'),
      splunk.Enrichment(splunk.IDENTITY_ENRICHMENT, enrichment_id='3')], 1),
    ([splunk.Enrichment(splunk.ASSET_ENRICHMENT, enrichment_id='1'),
      splunk.Enrichment(splunk.ASSET_ENRICHMENT, enrichment_id='2'),
      splunk.Enrichment(splunk.IDENTITY_ENRICHMENT, enrichment_id='3')], 0)
], ids=[
    "A Notable with 3 drilldown enrichments",
    "A Notable with 1 drilldown enrichment, 1 asset enrichment and 1 identity enrichment",
    "A Notable with 2 asset enrichments and 1 identity enrichment"
])
def test_drilldown_searches_counter(enrichments, expected_result):
    """
     Tests the drilldown searches enrichment counter.

    Given:
    - A Notable with 3 drilldown enrichments.
    - A Notable with 1 drilldown enrichment, 1 asset enrichment and 1 identity enrichment.
    - A Notable with 2 asset enrichments and 1 identity enrichment.

    When:
    - drilldown_searches_counter function is called

    Then:
    - Return the expected result - number of drilldown enrichments.
    """
    notable = splunk.Notable({}, notable_id='id', enrichments=enrichments)
    assert notable.drilldown_searches_counter() == expected_result


@pytest.mark.parametrize('enrichments, expected_data', [
    ([splunk.Enrichment(splunk.DRILLDOWN_ENRICHMENT, enrichment_id='1', status=splunk.Enrichment.SUCCESSFUL,
                        query_name='query_name1', query_search='query_search1', data=[{'result1': 'a'}, {'result2': 'b'}]),
      splunk.Enrichment(splunk.DRILLDOWN_ENRICHMENT, enrichment_id='2', status=splunk.Enrichment.SUCCESSFUL,
                        query_name='query_name2', query_search='query_search2', data=[{'result1': 'c'}, {'result2': 'd'}]),
      splunk.Enrichment(splunk.DRILLDOWN_ENRICHMENT, enrichment_id='3', status=splunk.Enrichment.SUCCESSFUL,
                        query_name='query_name3', query_search='query_search3', data=[{'result1': 'e'}, {'result2': 'f'}])],
     [{'query_name': 'query_name1', 'query_search': 'query_search1', 'query_results': [{'result1': 'a'}, {'result2': 'b'}],
       'enrichment_status': splunk.Enrichment.SUCCESSFUL},
      {'query_name': 'query_name2', 'query_search': 'query_search2', 'query_results': [{'result1': 'c'}, {'result2': 'd'}],
       'enrichment_status': splunk.Enrichment.SUCCESSFUL},
      {'query_name': 'query_name3', 'query_search': 'query_search3', 'query_results': [{'result1': 'e'}, {'result2': 'f'}],
       'enrichment_status': splunk.Enrichment.SUCCESSFUL}]
     ),
    ([splunk.Enrichment(splunk.DRILLDOWN_ENRICHMENT, enrichment_id='1', status=splunk.Enrichment.SUCCESSFUL,
                        query_name='query_name1', query_search='query_search1', data=[{'result1': 'a'}, {'result2': 'b'}]),
      splunk.Enrichment(splunk.DRILLDOWN_ENRICHMENT, enrichment_id='2', status=splunk.Enrichment.SUCCESSFUL,
                        query_name='query_name2', query_search='query_search2', data=[{'result1': 'c'}, {'result2': 'd'}])],
     [{'query_name': 'query_name1', 'query_search': 'query_search1', 'query_results': [{'result1': 'a'}, {'result2': 'b'}],
       'enrichment_status': splunk.Enrichment.SUCCESSFUL},
      {'query_name': 'query_name2', 'query_search': 'query_search2', 'query_results': [{'result1': 'c'}, {'result2': 'd'}],
       'enrichment_status': splunk.Enrichment.SUCCESSFUL}]
     ),
    ([splunk.Enrichment(splunk.DRILLDOWN_ENRICHMENT, enrichment_id='1', status=splunk.Enrichment.SUCCESSFUL,
                        query_name='query_name1', query_search='query_search1', data=[{'result1': 'a'}, {'result2': 'b'}])],
     [{'result1': 'a'}, {'result2': 'b'}]
     ),
    ([], None)
], ids=[
    "A Notable with 3 drilldown enrichments, 1 asset enrichment and 1 identity enrichment",
    "A Notable with 2 drilldown enrichment, 1 asset enrichment and 1 identity enrichment",
    "A Notable with 1 drilldown enrichment, 1 asset enrichment and 1 identity enrichment",
    "A Notable without drilldown enrichments, 1 asset enrichments and 1 identity enrichment"
])
def test_to_incident_notable_enrichments_data(enrichments, expected_data):
    """
     Tests the logic of the Notable.to_incident() function, regarding the results data of multiple drilldown enrichments.

    Given:
        1. A Notable with 3 drilldown enrichments, 1 asset enrichment and 1 identity enrichment.
        2. A Notable with 2 drilldown enrichment, 1 asset enrichment and 1 identity enrichment.
        3. A Notable with 1 drilldown enrichment, 1 asset enrichment and 1 identity enrichment.
        4. A Notable without drilldown enrichments, 1 asset enrichments and 1 identity enrichment.

    When:
    - Notable.to_incident() function is called

    Then:
    - Verify that the data of the notable includes the expected enrichements result as follow:
        1. A dictionary with the results of the 3 drilldown searches by query names.
        2. A dictionary with the results of the 2 drilldown searches by query names.
        3. A list of the drilldown searches results (backwards competability).
        4. No 'Drilldown' key in the notables data.

    """
    notable = splunk.Notable({}, notable_id='id', enrichments=enrichments)
    enrichments_to_add = [
        splunk.Enrichment(splunk.ASSET_ENRICHMENT, enrichment_id='111', status=splunk.Enrichment.SUCCESSFUL,
                          data=[{'result1': 'a'}, {'result2': 'b'}]),
        splunk.Enrichment(splunk.IDENTITY_ENRICHMENT, enrichment_id='222', status=splunk.Enrichment.FAILED,
                          data=[{'result1': 'a'}, {'result2': 'b'}])
    ]
    notable.enrichments.extend(enrichments_to_add)

    service = Service('DONE')
    mapper = splunk.UserMappingObject(service, False)
    notable.to_incident(mapper, 'comment_tag_to_splunk', 'comment_tag_from_splunk')

    assert notable.data.get(splunk.ASSET_ENRICHMENT) == [{'result1': 'a'}, {'result2': 'b'}]
    assert notable.data.get(splunk.IDENTITY_ENRICHMENT) == [{'result1': 'a'}, {'result2': 'b'}]
    assert notable.data.get(splunk.DRILLDOWN_ENRICHMENT) == expected_data


@pytest.mark.parametrize('enrichments, enrichment_type, expected_stauts_result', [
    ([splunk.Enrichment(splunk.ASSET_ENRICHMENT, enrichment_id='1', status=splunk.Enrichment.SUCCESSFUL,
                        data=[{'result1': 'a'}, {'result2': 'b'}])], splunk.ASSET_ENRICHMENT, True
     ),
    ([splunk.Enrichment(splunk.ASSET_ENRICHMENT, enrichment_id='1', status=splunk.Enrichment.FAILED,
                        data=[{'result1': 'a'}, {'result2': 'b'}])], splunk.ASSET_ENRICHMENT, False
     ),
    ([splunk.Enrichment(splunk.IDENTITY_ENRICHMENT, enrichment_id='1', status=splunk.Enrichment.SUCCESSFUL,
                        data=[{'result1': 'a'}, {'result2': 'b'}])], splunk.IDENTITY_ENRICHMENT, True
     ),
    ([splunk.Enrichment(splunk.IDENTITY_ENRICHMENT, enrichment_id='1', status=splunk.Enrichment.FAILED,
                        data=[{'result1': 'a'}, {'result2': 'b'}])], splunk.IDENTITY_ENRICHMENT, False
     ),
    ([splunk.Enrichment(splunk.DRILLDOWN_ENRICHMENT, enrichment_id='1', status=splunk.Enrichment.SUCCESSFUL,
                        query_name='query_name1', query_search='query_search1', data=[{'result1': 'a'}, {'result2': 'b'}])],
     splunk.DRILLDOWN_ENRICHMENT, True
     ),
    ([splunk.Enrichment(splunk.DRILLDOWN_ENRICHMENT, enrichment_id='1', status=splunk.Enrichment.FAILED,
                        query_name='query_name1', query_search='query_search1', data=[{'result1': 'a'}, {'result2': 'b'}])],
     splunk.DRILLDOWN_ENRICHMENT, False
     ),
    ([splunk.Enrichment(splunk.DRILLDOWN_ENRICHMENT, enrichment_id='1', status=splunk.Enrichment.SUCCESSFUL,
                        data=[{'result1': 'a'}, {'result2': 'b'}]),
      splunk.Enrichment(splunk.DRILLDOWN_ENRICHMENT, enrichment_id='1', status=splunk.Enrichment.FAILED,
                        data=[{'result1': 'a'}, {'result2': 'b'}])], splunk.DRILLDOWN_ENRICHMENT, True
     ),
    ([splunk.Enrichment(splunk.DRILLDOWN_ENRICHMENT, enrichment_id='1', status=splunk.Enrichment.FAILED,
                        data=[{'result1': 'a'}, {'result2': 'b'}]),
      splunk.Enrichment(splunk.DRILLDOWN_ENRICHMENT, enrichment_id='1', status=splunk.Enrichment.SUCCESSFUL,
                        data=[{'result1': 'a'}, {'result2': 'b'}])], splunk.DRILLDOWN_ENRICHMENT, True
     ),
    ([splunk.Enrichment(splunk.DRILLDOWN_ENRICHMENT, enrichment_id='1', status=splunk.Enrichment.FAILED,
                        data=[{'result1': 'a'}, {'result2': 'b'}]),
      splunk.Enrichment(splunk.DRILLDOWN_ENRICHMENT, enrichment_id='1', status=splunk.Enrichment.FAILED,
                        data=[{'result1': 'a'}, {'result2': 'b'}])], splunk.DRILLDOWN_ENRICHMENT, False
     ),
    ([splunk.Enrichment(splunk.DRILLDOWN_ENRICHMENT, enrichment_id='1', status=splunk.Enrichment.SUCCESSFUL,
                        data=[{'result1': 'a'}, {'result2': 'b'}]),
      splunk.Enrichment(splunk.DRILLDOWN_ENRICHMENT, enrichment_id='1', status=splunk.Enrichment.SUCCESSFUL,
                        data=[{'result1': 'a'}, {'result2': 'b'}])], splunk.DRILLDOWN_ENRICHMENT, True
     ),
    ([splunk.Enrichment(splunk.DRILLDOWN_ENRICHMENT, enrichment_id='1', status=splunk.Enrichment.FAILED,
                        data=[{'result1': 'a'}, {'result2': 'b'}]),
      splunk.Enrichment(splunk.DRILLDOWN_ENRICHMENT, enrichment_id='1', status=splunk.Enrichment.SUCCESSFUL,
                        data=[{'result1': 'a'}, {'result2': 'b'}]),
      splunk.Enrichment(splunk.DRILLDOWN_ENRICHMENT, enrichment_id='1', status=splunk.Enrichment.FAILED,
                        data=[{'result1': 'a'}, {'result2': 'b'}])], splunk.DRILLDOWN_ENRICHMENT, True
     )
], ids=[
    "A Notable with 1 successful Asset enrichment",
    "A Notable with 1 failed Asset enrichment",
    "A Notable with 1 successful Identity enrichment",
    "A Notable with 1 failed Identity enrichment",
    "A Notable with 1 successful Drilldown enrichment",
    "A Notable with 1 failed Drilldown enrichment",
    "A Notable with 1 successful Drilldown enrichment and 1 failed drilldown enrichment (the first is successful)",
    "A Notable with 1 successful Drilldown enrichment and 1 failed drilldown enrichment (the second is successful)",
    "A Notable with 2 Drilldown enrichments [failed, failed]",
    "A Notable with 2 Drilldown enrichments [successful, successful]",
    "A Notable with 3 Drilldown enrichments [failed, successful, failed]"
])
def test_to_incident_notable_enrichments_status(enrichments, enrichment_type, expected_stauts_result):
    """
     Tests the logic of the Notable.to_incident() function, regarding the statuses of enrichments.

    Given:
        1. A Notable with 1 successful Asset enrichment.
        2. A Notable with 1 failed Asset enrichment.
        3. A Notable with 1 successful Identity enrichment.
        4. A Notable with 1 failed Identity enrichment.
        5. A Notable with 1 successful Drilldown enrichment.
        6. A Notable with 1 failed Drilldown enrichment.
        7. A Notable with 1 successful Drilldown enrichment and 1 failed drilldown enrichment (the first is successful).
        8. A Notable with 1 successful Drilldown enrichment and 1 failed drilldown enrichment (the second is successful).
        9. A Notable with 2 Drilldown enrichments [failed, failed].
        10. A Notable with 2 Drilldown enrichments [successful, successful].
        11. A Notable with 3 Drilldown enrichments [failed, successful, failed].


    When:
    - Notable.to_incident() function is called

    Then:
    - Verify that the status of the notable enrichments is as follow:
        1. Asset Enrichment status is: successful_asset_enrichment = True.
        2. Asset Enrichment status is: successful_asset_enrichment = False.
        3. Identity Enrichment status is: successful_identity_enrichment = True.
        4. Identity Enrichment status is: successful_identity_enrichment = False.

        # In Drilldown enrichment - if at least one drilldown enrichment is successful the status is Success.
        5. Drilldown Enrichment status is: successful_drilldown_enrichment = True.
        6. Drilldown Enrichment status is: successful_drilldown_enrichment = False.
        7. Drilldown Enrichment status is: successful_drilldown_enrichment = True.
        8. Drilldown Enrichment status is: successful_drilldown_enrichment = True.
        9. Drilldown Enrichment status is: successful_drilldown_enrichment = False.
        10. Drilldown Enrichment status is: successful_drilldown_enrichment = True.
        11. Drilldown Enrichment status is: successful_drilldown_enrichment = True.

    """
    notable = splunk.Notable({}, notable_id='id', enrichments=enrichments)
    service = Service('DONE')
    mapper = splunk.UserMappingObject(service, False)
    notable.to_incident(mapper, 'comment_tag_to_splunk', 'comment_tag_from_splunk')

    assert notable.data[splunk.ENRICHMENT_TYPE_TO_ENRICHMENT_STATUS[enrichment_type]] == expected_stauts_result


def test_parse_drilldown_searches():
    """
    Given:
    - A list of valid Json strings with splunk drilldown searches data.

    When:
    - Running the splunk.parse_drilldown_searches function

    Then:
    - Verify that the search data was parsed into a python dictionary as expected.
    """
    searches = ["{\"name\":\"View related '$signature$' events for $dest$\",\"search\":\"| from datamodel:\\\"Malware\\\"."
                "\\\"Malware_Attacks\\\" | search dest=$dest|s$ signature=$signature|s$\",\"earliest\":17145"
                "63300,\"latest\":1715168700}",
                "{\"name\":\"View related '$category$' events for $signature$\",\"search\":\"| from datamodel:\\\"Malw"
                "are\\\".\\\"Malware_Attacks\\\" \\n|  fields category, dest, signature | search dest=$dest|s$ signature="
                "$signature|s$\",\"earliest\":1714563300,\"latest\":1715168700}"
                ]
    parsed_searches = splunk.parse_drilldown_searches(searches)
    for search in parsed_searches:
        assert isinstance(search, dict)
    assert parsed_searches == [
        {'name': "View related '$signature$' events for $dest$",
         'search': '| from datamodel:"Malware"."Malware_Attacks" | search dest=$dest|s$ signature=$signature|s$',
         'earliest': 1714563300,
         'latest': 1715168700
         },
        {'name': "View related '$category$' events for $signature$",
         'search': '| from datamodel:"Malware"."Malware_Attacks" \n|  fields category, dest, signature | search dest=$dest|s$ '
                   'signature=$signature|s$',
         'earliest': 1714563300,
         'latest': 1715168700
         }
    ]


@pytest.mark.parametrize('notable_data, expected_call_count', [
    ({'event_id': 'test_id', 'drilldown_search': 'test_search', 'drilldown_searches': ['test_search1', 'test_search2']}, 0),
    ({'event_id': 'test_id', 'drilldown_search': '', 'drilldown_searches': ['test_search1', 'test_search2']}, 1),
    ({'event_id': 'test_id', 'drilldown_searches': ['test_search1', 'test_search2']}, 1)
], ids=[
    "A notable data with both 'drilldown_search' and 'drilldown_searches' keys with values",
    "A notable data with both 'drilldown_search' and 'drilldown_searches' keys but 'drilldown_search' has no value",
    "A notable data with 'drilldown_searches' key only"
])
def test_drilldown_enrichment_main_condition(mocker, notable_data, expected_call_count):
    """
    Tests the logic of the first (main) condition in the drilldown_enrichment() function.
    We want to make sure that in a case that the notable data include both 'drilldown_search' and 'drilldown_searches'
    keys (happens when there is only one drilldown search to enrich) the 'drilldown_search' value will be taken to maintain
    backwards cometability. In any other case the value of the 'drilldown_searches' key will be used.

    Given:
        1. A notable data that includes both 'drilldown_search' and 'drilldown_searches' keys with values.
        2. A notable data that includes both 'drilldown_search' and 'drilldown_searches' keys but 'drilldown_search' has no value.
        3. A notable data that includes 'drilldown_searches' key only.

    When:
    - Running the  splunk.drilldown_enrichment function

    Then:
    - Verify that:
        1. The value of the 'drilldown_search' key is taken (to maintain backwards competability), and therefore we don't call the
           parse_drilldown_searches function.
        2. The value of the 'drilldown_searches' key is taken, and therefore we call the parse_drilldown_searches function.
        3. The value of the 'drilldown_searches' key is taken, and therefore we call the parse_drilldown_searches function.

    """
    mock_parse_drilldown_searches = mocker.patch('SplunkPy.parse_drilldown_searches', return_value=[])
    service = Service('DONE')
    splunk.drilldown_enrichment(service, notable_data, 5)
    assert mock_parse_drilldown_searches.call_count == expected_call_count


@pytest.mark.parametrize('notable_data, expected_call_count', [
    ({'event_id': 'test_id', 'drilldown_search': 'test_search', 'drilldown_searches': [{}], '_raw': "{'test':1}"}, 1),
    ({'event_id': 'test_id',
      'drilldown_searches':
          ["{\"name\":\"View related '$signature$' events for $dest$\",\"search\":\"| from datamodel:\\\"Malware\\\".\\\"Malwa"
           "re_Attacks\\\" | search dest=$dest|s$ signature=$signature|s$\",\"earliest\":1714563300,\"latest\":1715168700}",
           "{\"name\":\"View related '$category$' events for $signature$\",\"search\":\"| from datamodel:\\\"Malware\\\".\\\"M"
           "alware_Attacks\\\" \\n|  fields category, dest, signature | search dest=$dest|s$ signature=$signature|s$\",\"ear"
           "liest\":1714563300,\"latest\":1715168700}"
           ]
      },
     0)
], ids=[
    "A notable data with one drilldown search",
    "A notable data with multiple drilldown searches"
])
def test_drilldown_enrichment_get_timeframe(mocker, notable_data, expected_call_count):
    """
    Tests that in a case of one drildown search we extract the search timeframe from the notable data by calling the
    get_drilldown_timeframe() function, and in a case of multiple drilldown searches, we get the timeframe from the drilldown
    search data dictionary without calling the get_drilldown_timeframe() function.

    Given:
        1. A notable data with one drilldown search.
        2. A notable data with multiple drilldown searches.


    When:
    - Running the splunk.get_drilldown_timeframe function.

    Then:
    - Verify that:
        1. The timeframe is determined according to fields in the notable data and raw data by using the
           get_drilldown_timeframe function.
        2. The timeframe is determined according to fields of each drilldown search data dict.

    """
    mock_get_drilldown_timeframe = mocker.patch('SplunkPy.get_drilldown_timeframe', return_value=("", ""))
    mocker.patch('SplunkPy.build_drilldown_search', return_value='')
    service = Service('DONE')
    splunk.drilldown_enrichment(service, notable_data, 5)
    assert mock_get_drilldown_timeframe.call_count == expected_call_count


@pytest.mark.parametrize('notable_data, expected_result', [
    ({'event_id': 'test_id', 'drilldown_name': 'View all login attempts by system $src$',
      'drilldown_search': "| from datamodel:\"Authentication\".\"Authentication\" | search src=$src|s$",
      'drilldown_searches': "{\"name\":\"View all login attempts by system $src$\",\"search\":\"| from datamodel:\\\"Authent"
                            "ication\\\".\\\"Authentication\\\" | search src=$src|s$\",\"earliest\":1715040000,"
                            "\"latest\":1715126400}",
      '_raw': "src=\'test_src\'", "drilldown_latest": "1715126400.000000000", "drilldown_earliest": "1715040000.000000000"},
     [
         ("View all login attempts by system 'test_src'",
          '| from datamodel:"Authentication"."Authentication" | search src="\'test_src\'"')]),

    ({'event_id': 'test_id2', 'drilldown_searches':
        ["{\"name\":\"View all login attempts by system $src$\",\"search\":\"| from datamodel:\\\"Authentication\\\".\\\"Authe"
         "ntication\\\" | search src=$src|s$\",\"earliest\":1715040000,\"latest\":1715126400}",
         "{\"name\":\"View all test involving user=\\\"$user$\\\"\",\"search\":\"index=\\\"test\\\"\\n| where "
         "user = $user|s$\",\"earliest\":1716955500,\"latest\":1716959400}"],
      '_raw': "src=\'test_src\', user='test_user'"},
     [("View all login attempts by system 'test_src'",
       '| from datamodel:"Authentication"."Authentication" | search src="\'test_src\'"'),
      ('View all test involving user="\'test_user\'"',
       'search index="test"\n| where user="\'test_user\'"')]),
    ({'event_id': 'test_id3', 'drilldown_searches':
        ["{\"name\":\"View all login attempts by system $src$\",\"search\":\"| from datamodel:\\\"Authentication\\\".\\\"Authe"
         "ntication\\\" | search src=$src|s$\",\"earliest_offset\":1715040000,\"latest_offset\":1715126400}",
         "{\"name\":\"View all test involving user=\\\"$user$\\\"\",\"search\":\"index=\\\"test\\\"\\n| where "
         "user = $user|s$\",\"earliest_offset\":1716955500,\"latest_offset\":1716959400}"],
      '_raw': "src=\'test_src\', user='test_user'"},
     [("View all login attempts by system 'test_src'",
       '| from datamodel:"Authentication"."Authentication" | search src="\'test_src\'"'),
      ('View all test involving user="\'test_user\'"',
       'search index="test"\n| where user="\'test_user\'"')]),
], ids=[
    "A notable data with one drilldown search enrichment",
    "A notable data with two drilldown searches which contained the earlies in 'earliest' key ",
    "A notable data with two drilldown searches which contained the earlies in 'earliest_offset' key "
])
def test_drilldown_enrichment(notable_data, expected_result):
    """
    Tests the logic of the drilldown_enrichment function.

    Given:
        1. A notable data with one drilldown search enrichment.
        2. A notable data with multiple (two) drilldown searches to enrich.


    When:
    - Running the splunk.drilldown_enrichment function.

    Then:
    - Verify that the returned jobs and queries are as expected.

    """
    from splunklib import client
    service = Service('DONE')
    jobs_and_queries = splunk.drilldown_enrichment(service, notable_data, 5)
    for i in range(len(jobs_and_queries)):
        job_and_queries = jobs_and_queries[i]
        assert job_and_queries[0] == expected_result[i][0]
        assert job_and_queries[1] == expected_result[i][1]
        assert isinstance(job_and_queries[2], client.Job)


@pytest.mark.parametrize('notable_data, debug_log_message', [
    ({'event_id': 'test_id'}, 'drill-down was not properly configured for notable test_id'),

    ({'event_id': 'test_id', 'drilldown_name': 'View all login attempts by system $src$',
      'drilldown_search': "| from datamodel:\"Authentication\".\"Authentication\" | search src=$src|s$",
      '_raw': "src=\'test_src\'", "drilldown_latest": "", "drilldown_earliest": ""},
     'Failed getting the drilldown timeframe for notable test_id'),

    ({'event_id': 'test_id', 'drilldown_name': 'View all login attempts by system $src$',
      'drilldown_search': "| from datamodel:\"Authentication\".\"Authentication\" | search src=$src|s$", '_raw': "",
      "drilldown_latest": "00101", "drilldown_earliest": "00001"},
     "Couldn't build search query for notable test_id with the following drilldown search "),

    ({'event_id': 'test_id',
      'drilldown_searches': [
          "{\"name\":\"View all login attempts by system $src$\",\"search\":\"| from datamodel:\\\"Authentica"
          "tion\\\".\\\"Authentication\\\" | search src=$src|s$\",\"earliest\":\"\",\"latest\":\"\"}",
          "{\"name\":\"View all test involving user=\\\"$user$\\\"\",\"search\":\"index=\\\"test\\\"\\n| where user ="
          "$user|s$\",\"earliest\":\"\",\"latest\":\"\"}"],
      '_raw': "src=\'test_src\', user='test_user'"},
     'Failed getting the drilldown timeframe for notable test_id'),

    ({'event_id': 'test_id',
      'drilldown_searches':
          ["{\"name\":\"View all login attempts by system $src$\",\"search\":\"| from datamodel:\\\"Authentic"
           "ation\\\".\\\"Authentication\\\" | search src=$src|s$\",\"earliest\":\"\",\"latest\":\"\"}",
           "{\"name\":\"View all test involving user=\\\"$user$\\\"\",\"search\":\"index=\\\"test\\\"\\n| where user ="
           "$user|s$\",\"earliest\":\"\",\"latest\":\"\"}"], '_raw': ""},
     "Couldn't build search query for notable test_id with the following drilldown search"),
], ids=[
    "A notable data without drilldown enrichment data",
    "A notable data with a single drilldown enrichment without search timeframe data",
    "A notable data with a single drilldown enrichment with an invalid search query",
    "A notable data with multiple drilldown enrichments without search timeframe data",
    "A notable data with multiple drilldown enrichments with invalid search queries"
])
def test_drilldown_enrichment_no_enrichement_cases(mocker, notable_data, debug_log_message):
    """
    Tests the logic of the drilldown_enrichment function when for some reason the enrichments raw data is invalid.

    Given:
        1. A notable data without drilldown enrichment data.
        2. A notable data with a single drilldown enrichment without search timeframe data.
        3. A notable data with a single drilldown enrichment with an invalid search query.
        4. A notable data with multiple drilldown enrichments without search timeframe data.
        5. A notable data with multiple drilldown enrichments with invalid search queries.

    When:
    - Running the splunk.drilldown_enrichment function.

    Then:
    - Verify that the returned value is a tuple of None values as expected.

    """
    debug_log = mocker.patch.object(demisto, 'debug')
    mocker.patch.object(demisto, 'error')
    service = Service('DONE')
    jobs_and_queries = splunk.drilldown_enrichment(service, notable_data, 5)
    for i in range(len(jobs_and_queries)):
        assert jobs_and_queries[i] == (None, None, None)
        assert debug_log_message in debug_log.call_args.args[0]


""" ========== Mirroring Mechanism Tests ========== """


@pytest.mark.parametrize('last_update, demisto_params, splunk_time_timestamp', [
    ('2021-02-22T18:39:47.753+00:00', {'timezone': '0'}, 1614019187.753),
    ('2021-02-22T18:39:47.753+02:00', {'timezone': '+120'}, 1614019187.753),
    ('2021-02-22T20:39:47.753+02:00', {'timezone': '0'}, 1614019187.753),
    ('2021-02-09T16:41:30.589575+02:00', {}, '')
])
def test_get_last_update_in_splunk_time(last_update, demisto_params, splunk_time_timestamp, mocker):
    """ Tests the conversion of the Demisto server time into timestamp in Splunk Server time

    Given:
        - The last update time in the Demisto server
        - The timezone in the Splunk Server
    When:
        Converting the time in the Demisto server into timestamp in Splunk Server time
    Then:
        - Conversion is correct
        - An Exception is raised in case that Splunk Server timezone is not specified in Demisto params
    """
    mocker.patch.object(demisto, 'params', return_value=demisto_params)
    if demisto_params:
        assert splunk.get_last_update_in_splunk_time(last_update) == splunk_time_timestamp
    else:
        error_msg = 'Cannot mirror incidents when timezone is not configured. Please enter the '
        'timezone of the Splunk server being used in the integration configuration.'
        with pytest.raises(Exception, match=error_msg):
            splunk.get_last_update_in_splunk_time(last_update)


@pytest.mark.parametrize(
    "notable_data, func_call_kwargs, expected_closure_data",
    [
        # A Notable with a "Closed" status label
        (
            [
                results.Message("INFO-TEST", "test message"),
                {"status_label": "Closed", "event_id": "id", "status_end": "true"},
            ],
            {
                "close_incident": True,
                "close_end_statuses": False,
                "close_extra_labels": [],
            },
            {
                "Type": EntryType.NOTE,
                "Contents": {
                    "dbotIncidentClose": True,
                    "closeReason": 'Notable event was closed on Splunk with status "Closed".',
                },
                "ContentsFormat": EntryFormat.JSON,
            },
        ),
        # A Notable with a "New" status label (shouldn't close)
        (
            [
                results.Message("INFO-TEST", "test message"),
                {"status_label": "New", "event_id": "id", "status_end": "false"},
            ],
            {
                "close_incident": True,
                "close_end_statuses": False,
                "close_extra_labels": [],
            },
            None,
        ),
        # A Notable with a custom status label that is on close_extra_labels (should close)
        (
            [
                results.Message("INFO-TEST", "test message"),
                {"status_label": "Custom", "event_id": "id", "status_end": "false"},
            ],
            {
                "close_incident": True,
                "close_end_statuses": False,
                "close_extra_labels": ["Custom"],
            },
            {
                "Type": EntryType.NOTE,
                "Contents": {
                    "dbotIncidentClose": True,
                    "closeReason": 'Notable event was closed on Splunk with status "Custom".',
                },
                "ContentsFormat": EntryFormat.JSON,
            },
        ),
        # A Notable with close_extra_labels that don't include status_label (shouldn't close)
        (
            [
                results.Message("INFO-TEST", "test message"),
                {"status_label": "Custom", "event_id": "id", "status_end": "false"},
            ],
            {
                "close_incident": True,
                "close_end_statuses": False,
                "close_extra_labels": ["A", "B"],
            },
            None,
        ),
        # A Notable that has status_end as true with close_end_statuses as true (should close)
        (
            [
                results.Message("INFO-TEST", "test message"),
                {"status_label": "Custom", "event_id": "id", "status_end": "true"},
            ],
            {
                "close_incident": True,
                "close_end_statuses": True,
                "close_extra_labels": [],
            },
            {
                "Type": EntryType.NOTE,
                "Contents": {
                    "dbotIncidentClose": True,
                    "closeReason": 'Notable event was closed on Splunk with status "Custom".',
                },
                "ContentsFormat": EntryFormat.JSON,
            },
        ),
        # A Notable that has status_end as true with close_end_statuses as false (shouldn't close)
        (
            [
                results.Message("INFO-TEST", "test message"),
                {"status_label": "Custom", "event_id": "id", "status_end": "true"},
            ],
            {
                "close_incident": True,
                "close_end_statuses": False,
                "close_extra_labels": [],
            },
            None,
        ),
        # A Notable that is both on close_extra_labels,
        # and has status_end as true with close_end_statuses as true (should close)
        (
            [
                results.Message("INFO-TEST", "test message"),
                {"status_label": "Custom", "event_id": "id", "status_end": "true"},
            ],
            {
                "close_incident": True,
                "close_end_statuses": True,
                "close_extra_labels": ["Custom"],
            },
            {
                "Type": EntryType.NOTE,
                "Contents": {
                    "dbotIncidentClose": True,
                    "closeReason": 'Notable event was closed on Splunk with status "Custom".',
                },
                "ContentsFormat": EntryFormat.JSON,
            },
        ),
    ],
)
def test_get_remote_data_command_close_incident(mocker, notable_data: list[results.Message | dict],
                                                func_call_kwargs: dict, expected_closure_data: dict):
    class Jobs:
        def oneshot(self, _, output_mode: str):
            assert output_mode == splunk.OUTPUT_MODE_JSON
            return notable_data

    class Service:
        def __init__(self):
            self.jobs = Jobs()

    args = {'lastUpdate': '2021-02-09T16:41:30.589575+02:00', 'id': 'id'}
    mocker.patch.object(demisto, 'params', return_value={'timezone': '0'})
    mocker.patch.object(demisto, 'debug')
    mocker.patch.object(demisto, 'info')
    mocker.patch('SplunkPy.results.JSONResultsReader', return_value=notable_data)
    mocker.patch.object(demisto, 'results')
    service = Service()
    splunk.get_remote_data_command(service, args, mapper=splunk.UserMappingObject(service, False),
                                   comment_tag_from_splunk='comment_tag_from_splunk', **func_call_kwargs)
    results = demisto.results.call_args[0][0]

    expected_results = [notable_data[1]]

    if expected_closure_data:
        expected_results.append(expected_closure_data)

    assert demisto.results.call_count == 1
    assert results == expected_results


def test_get_remote_data_command_with_message(mocker):
    """
    Test for the get_remote_data_command function with a message.

    This test verifies that when the splunk-sdk returns a message, the function correctly logs the message
    using demisto.info().

    Args:
        mocker: The mocker object for patching and mocking.

    Returns:
        None
    """

    class Jobs:
        def oneshot(self, _, output_mode: str):
            assert output_mode == splunk.OUTPUT_MODE_JSON
            return results.Message("INFO-test", "test message")

    class Service:
        def __init__(self):
            self.jobs = Jobs()

    func_call_kwargs = {
        "args": {"lastUpdate": "2021-02-09T16:41:30.589575+02:00", "id": "id"},
        "close_incident": True,
        "close_end_statuses": True,
        "close_extra_labels": ["Custom"],
        "mapper": splunk.UserMappingObject(Service(), False),
    }
    info_mock = mocker.patch.object(demisto, "info")
    mocker.patch.object(demisto, "params", return_value={"timezone": "0"})
    mocker.patch(
        "SplunkPy.results.JSONResultsReader", return_value=[results.Message("INFO-test", "test message")]
    )
    mocker.patch("SplunkPy.isinstance", return_value=True)

    splunk.get_remote_data_command(Service(), comment_tag_from_splunk='from_splunk', **func_call_kwargs)
    (info_message,) = info_mock.call_args_list[0][0]
    assert info_message == "Splunk-SDK message: test message"


def test_fetch_with_error_in_message(mocker):
    """
    Given - fetch result from Splunk return Error message
    When - fetch incidents
    Then - assert DemistoException is raised
    """

    mock_params = {'fetchQuery': "something", "parseNotableEventsRaw": True}
    mocker.patch('demistomock.getLastRun', return_value={'time': '2018-10-24T14:13:20'})
    mocker.patch('demistomock.params', return_value=mock_params)
    mocker.patch('splunklib.results.JSONResultsReader', return_value=[results.Message("FATAL", "Error")])

    # run
    service = mocker.patch('splunklib.client.connect')
    with pytest.raises(DemistoException) as e:
        splunk.fetch_incidents(service, None, None, None)
    assert 'Failed to fetch incidents, check the provided query in Splunk web search' in e.value.message


@pytest.mark.parametrize("notable_data, func_call_kwargs, expected_closure_data",
                         [({'status_label': 'New', 'event_id': 'id', 'status_end': 'false',
                            'comment': 'new comment from splunk', 'reviewer': 'admin',
                            'review_time': '1612881691.589575'},
                           {'close_incident': True, 'close_end_statuses': False, 'close_extra_labels': []},
                           None,
                           )])
def test_get_remote_data_command_add_comment(mocker, notable_data: dict,
                                             func_call_kwargs: dict, expected_closure_data: dict):
    """
    Test case for get_remote_data_command with comment addition.
    Given:
        - notable data with new comment
    When:
        new comment added in splunk
    Then:
        - ensure the comment added as a new note
        - ensure the event was updated

    """

    class Jobs:
        def oneshot(self, _, output_mode: str):
            assert output_mode == splunk.OUTPUT_MODE_JSON
            return notable_data

    class Service:
        def __init__(self):
            self.jobs = Jobs()

    args = {'lastUpdate': '2021-02-09T16:41:30.589575+02:00', 'id': 'id'}
    mocker.patch.object(demisto, 'params', return_value={'timezone': '0'})
    mocker.patch.object(demisto, 'debug')
    mocker.patch.object(demisto, 'info')
    mocker.patch('SplunkPy.results.JSONResultsReader', return_value=[notable_data])
    mocker.patch.object(demisto, 'results')
    service = Service()

    expected_comment_note = {'Type': 1, 'Contents': 'new comment from splunk',
                             'ContentsFormat': 'text', 'Tags': ['from_splunk'], 'Note': True}
    splunk.get_remote_data_command(service, args, mapper=splunk.UserMappingObject(service, False),
                                   comment_tag_from_splunk='from_splunk', **func_call_kwargs)
    results = demisto.results.call_args[0][0][0]
    notable_data.update({'SplunkComments': [{'Comment': 'new comment from splunk'}]})
    note_results = demisto.results.call_args[0][0][1]

    expected_results = [notable_data][0]

    assert demisto.results.call_count == 1
    assert results == expected_results
    assert note_results == expected_comment_note


def test_get_modified_remote_data_command(mocker):
    updated_incidet_review = {'rule_id': 'id'}

    class Jobs:
        def __init__(self):
            self.oneshot = lambda x, count, output_mode: [updated_incidet_review]

    class Service:
        def __init__(self):
            self.jobs = Jobs()

    args = {'lastUpdate': '2021-02-09T16:41:30.589575+02:00'}
    mocker.patch.object(demisto, 'params', return_value={'timezone': '0'})
    mocker.patch.object(demisto, 'debug')
    mocker.patch('SplunkPy.results.JSONResultsReader', return_value=[updated_incidet_review])
    mocker.patch.object(demisto, 'results')
    splunk.get_modified_remote_data_command(Service(), args)
    results = demisto.results.call_args[0][0]['Contents']
    assert demisto.results.call_count == 1
    assert results == [updated_incidet_review['rule_id']]


def test_edit_notable_event__failed_to_update(mocker, requests_mock):
    """
    Given
    - notable event with id ID100

    When
    - updating the event with invalid owner 'dbot'
    - the service should return error string message 'ValueError: Invalid owner value.'

    Then
    - ensure the error message parsed correctly and returned to the user
    """
    test_base_url = 'https://test.url.com:8089/'
    test_token = 'token12345'
    test_args = {
        'eventIDs': 'ID100',
        'owner': 'dbot'
    }
    mocker.patch.object(splunk, 'return_error')

    requests_mock.post(f'{test_base_url}services/notable_update', json='ValueError: Invalid owner value.')

    splunk.splunk_edit_notable_event_command(
        base_url=test_base_url,
        token=test_token,
        auth_token=None,
        args=test_args
    )

    assert splunk.return_error.call_count == 1
    error_message = splunk.return_error.call_args[0][0]
    assert error_message == 'Could not update notable events: ID100: ValueError: Invalid owner value.'


@pytest.mark.parametrize('args, params, call_count, success', [
    ({'delta': {'status': '2'}, 'remoteId': '12345', 'status': 2, 'incidentChanged': True},
     {'host': 'ec.com', 'port': '8089', 'authentication': {'identifier': 'i', 'password': 'p'}}, 4, True),
    ({'delta': {'status': '2'}, 'remoteId': '12345', 'status': 2, 'incidentChanged': True},
     {'host': 'ec.com', 'port': '8089', 'authentication': {'identifier': 'i', 'password': 'p'}}, 3, False),
    ({'delta': {'status': '2'}, 'remoteId': '12345', 'status': 2, 'incidentChanged': True},
     {'host': 'ec.com', 'port': '8089', 'authentication': {'identifier': 'i', 'password': 'p'}, 'close_notable': True},
     5, True)
])
def test_update_remote_system(args, params, call_count, success, mocker, requests_mock):
    class Service:
        def __init__(self):
            self.token = 'fake_token'
            self.basic = True
            self._auth_headers = [('Authentication', self.token)]

    mocker.patch.object(demisto, 'info')
    mocker.patch.object(demisto, 'debug')
    base_url = 'https://' + params['host'] + ':' + params['port'] + '/'
    requests_mock.post(
        f'{base_url}services/auth/login', json={'sessionKey': 'session_key'}
    )
    requests_mock.post(
        f'{base_url}services/notable_update',
        json={'success': success, 'message': 'wow'},
    )
    if not success:
        mocker.patch.object(demisto, 'error')
    service = Service()
    mapper = splunk.UserMappingObject(service, False)
    assert splunk.update_remote_system_command(args, params, service, None, mapper=mapper,
                                               comment_tag_to_splunk='comment_tag_to_splunk') == args['remoteId']
    assert demisto.debug.call_count == call_count
    if not success:
        assert demisto.error.call_count == 1


NOTABLE = {
    'rule_name': 'string', 'rule_title': 'string', 'security_domain': 'string', 'index': 'string',
    'rule_description': 'string', 'risk_score': 'string', 'host': 'string',
    'host_risk_object_type': 'string', 'dest_risk_object_type': 'string', 'dest_risk_score': 'string',
    'splunk_server': 'string', '_sourcetype': 'string', '_indextime': 'string', '_time': 'string',
    'src_risk_object_type': 'string', 'src_risk_score': 'string', '_raw': 'string', 'urgency': 'string',
    'owner': 'string', 'info_min_time': 'string', 'info_max_time': 'string', 'comment': 'string',
    'reviewer': 'string', 'rule_id': 'string', 'action': 'string', 'app': 'string',
    'authentication_method': 'string', 'authentication_service': 'string', 'bugtraq': 'string',
    'bytes': 'string', 'bytes_in': 'string', 'bytes_out': 'string', 'category': 'string', 'cert': 'string',
    'change': 'string', 'change_type': 'string', 'command': 'string', 'comments': 'string',
    'cookie': 'string', 'creation_time': 'string', 'cve': 'string', 'cvss': 'string', 'date': 'string',
    'description': 'string', 'dest': 'string', 'dest_bunit': 'string', 'dest_category': 'string',
    'dest_dns': 'string', 'dest_interface': 'string', 'dest_ip': 'string', 'dest_ip_range': 'string',
    'dest_mac': 'string', 'dest_nt_domain': 'string', 'dest_nt_host': 'string', 'dest_port': 'string',
    'dest_priority': 'string', 'dest_translated_ip': 'string', 'dest_translated_port': 'string',
    'dest_type': 'string', 'dest_zone': 'string', 'direction': 'string', 'dlp_type': 'string',
    'dns': 'string', 'duration': 'string', 'dvc': 'string', 'dvc_bunit': 'string', 'dvc_category': 'string',
    'dvc_ip': 'string', 'dvc_mac': 'string', 'dvc_priority': 'string', 'dvc_zone': 'string',
    'file_hash': 'string', 'file_name': 'string', 'file_path': 'string', 'file_size': 'string',
    'http_content_type': 'string', 'http_method': 'string', 'http_referrer': 'string',
    'http_referrer_domain': 'string', 'http_user_agent': 'string', 'icmp_code': 'string',
    'icmp_type': 'string', 'id': 'string', 'ids_type': 'string', 'incident': 'string', 'ip': 'string',
    'mac': 'string', 'message_id': 'string', 'message_info': 'string', 'message_priority': 'string',
    'message_type': 'string', 'mitre_technique_id': 'string', 'msft': 'string', 'mskb': 'string',
    'name': 'string', 'orig_dest': 'string', 'orig_recipient': 'string', 'orig_src': 'string',
    'os': 'string', 'packets': 'string', 'packets_in': 'string', 'packets_out': 'string',
    'parent_process': 'string', 'parent_process_id': 'string', 'parent_process_name': 'string',
    'parent_process_path': 'string', 'password': 'string', 'payload': 'string', 'payload_type': 'string',
    'priority': 'string', 'problem': 'string', 'process': 'string', 'process_hash': 'string',
    'process_id': 'string', 'process_name': 'string', 'process_path': 'string', 'product_version': 'string',
    'protocol': 'string', 'protocol_version': 'string', 'query': 'string', 'query_count': 'string',
    'query_type': 'string', 'reason': 'string', 'recipient': 'string', 'recipient_count': 'string',
    'recipient_domain': 'string', 'recipient_status': 'string', 'record_type': 'string',
    'registry_hive': 'string', 'registry_key_name': 'string', 'registry_path': 'string',
    'registry_value_data': 'string', 'registry_value_name': 'string', 'registry_value_text': 'string',
    'registry_value_type': 'string', 'request_sent_time': 'string', 'request_payload': 'string',
    'request_payload_type': 'string', 'response_code': 'string', 'response_payload_type': 'string',
    'response_received_time': 'string', 'response_time': 'string', 'result': 'string',
    'return_addr': 'string', 'rule': 'string', 'rule_action': 'string', 'sender': 'string',
    'service': 'string', 'service_hash': 'string', 'service_id': 'string', 'service_name': 'string',
    'service_path': 'string', 'session_id': 'string', 'sessions': 'string', 'severity': 'string',
    'severity_id': 'string', 'sid': 'string', 'signature': 'string', 'signature_id': 'string',
    'signature_version': 'string', 'site': 'string', 'size': 'string', 'source': 'string',
    'sourcetype': 'string', 'src': 'string', 'src_bunit': 'string', 'src_category': 'string',
    'src_dns': 'string', 'src_interface': 'string', 'src_ip': 'string', 'src_ip_range': 'string',
    'src_mac': 'string', 'src_nt_domain': 'string', 'src_nt_host': 'string', 'src_port': 'string',
    'src_priority': 'string', 'src_translated_ip': 'string', 'src_translated_port': 'string',
    'src_type': 'string', 'src_user': 'string', 'src_user_bunit': 'string', 'src_user_category': 'string',
    'src_user_domain': 'string', 'src_user_id': 'string', 'src_user_priority': 'string',
    'src_user_role': 'string', 'src_user_type': 'string', 'src_zone': 'string', 'state': 'string',
    'status': 'string', 'status_code': 'string', 'status_description': 'string', 'subject': 'string',
    'tag': 'string', 'ticket_id': 'string', 'time': 'string', 'time_submitted': 'string',
    'transport': 'string', 'transport_dest_port': 'string', 'type': 'string', 'uri': 'string',
    'uri_path': 'string', 'uri_query': 'string', 'url': 'string', 'url_domain': 'string',
    'url_length': 'string', 'user': 'string', 'user_agent': 'string', 'user_bunit': 'string',
    'user_category': 'string', 'user_id': 'string', 'user_priority': 'string', 'user_role': 'string',
    'user_type': 'string', 'vendor_account': 'string', 'vendor_product': 'string', 'vlan': 'string',
    'xdelay': 'string', 'xref': 'string'
}

DRILLDOWN = {
    'Drilldown': {
        'action': 'string', 'app': 'string', 'authentication_method': 'string',
        'authentication_service': 'string', 'bugtraq': 'string', 'bytes': 'string',
        'bytes_in': 'string', 'bytes_out': 'string', 'category': 'string', 'cert': 'string',
        'change': 'string', 'change_type': 'string', 'command': 'string', 'comments': 'string',
        'cookie': 'string', 'creation_time': 'string', 'cve': 'string', 'cvss': 'string',
        'date': 'string', 'description': 'string', 'dest': 'string', 'dest_bunit': 'string',
        'dest_category': 'string', 'dest_dns': 'string', 'dest_interface': 'string',
        'dest_ip': 'string', 'dest_ip_range': 'string', 'dest_mac': 'string',
        'dest_nt_domain': 'string', 'dest_nt_host': 'string', 'dest_port': 'string',
        'dest_priority': 'string', 'dest_translated_ip': 'string',
        'dest_translated_port': 'string', 'dest_type': 'string', 'dest_zone': 'string',
        'direction': 'string', 'dlp_type': 'string', 'dns': 'string', 'duration': 'string',
        'dvc': 'string', 'dvc_bunit': 'string', 'dvc_category': 'string', 'dvc_ip': 'string',
        'dvc_mac': 'string', 'dvc_priority': 'string', 'dvc_zone': 'string',
        'file_hash': 'string', 'file_name': 'string', 'file_path': 'string',
        'file_size': 'string', 'http_content_type': 'string', 'http_method': 'string',
        'http_referrer': 'string', 'http_referrer_domain': 'string', 'http_user_agent': 'string',
        'icmp_code': 'string', 'icmp_type': 'string', 'id': 'string', 'ids_type': 'string',
        'incident': 'string', 'ip': 'string', 'mac': 'string', 'message_id': 'string',
        'message_info': 'string', 'message_priority': 'string', 'message_type': 'string',
        'mitre_technique_id': 'string', 'msft': 'string', 'mskb': 'string', 'name': 'string',
        'orig_dest': 'string', 'orig_recipient': 'string', 'orig_src': 'string', 'os': 'string',
        'packets': 'string', 'packets_in': 'string', 'packets_out': 'string',
        'parent_process': 'string', 'parent_process_id': 'string',
        'parent_process_name': 'string', 'parent_process_path': 'string', 'password': 'string',
        'payload': 'string', 'payload_type': 'string', 'priority': 'string', 'problem': 'string',
        'process': 'string', 'process_hash': 'string', 'process_id': 'string',
        'process_name': 'string', 'process_path': 'string', 'product_version': 'string',
        'protocol': 'string', 'protocol_version': 'string', 'query': 'string',
        'query_count': 'string', 'query_type': 'string', 'reason': 'string',
        'recipient': 'string', 'recipient_count': 'string', 'recipient_domain': 'string',
        'recipient_status': 'string', 'record_type': 'string', 'registry_hive': 'string',
        'registry_key_name': 'string', 'registry_path': 'string',
        'registry_value_data': 'string', 'registry_value_name': 'string',
        'registry_value_text': 'string', 'registry_value_type': 'string',
        'request_payload': 'string', 'request_payload_type': 'string',
        'request_sent_time': 'string', 'response_code': 'string',
        'response_payload_type': 'string', 'response_received_time': 'string',
        'response_time': 'string', 'result': 'string', 'return_addr': 'string', 'rule': 'string',
        'rule_action': 'string', 'sender': 'string', 'service': 'string',
        'service_hash': 'string', 'service_id': 'string', 'service_name': 'string',
        'service_path': 'string', 'session_id': 'string', 'sessions': 'string',
        'severity': 'string', 'severity_id': 'string', 'sid': 'string', 'signature': 'string',
        'signature_id': 'string', 'signature_version': 'string', 'site': 'string',
        'size': 'string', 'source': 'string', 'sourcetype': 'string', 'src': 'string',
        'src_bunit': 'string', 'src_category': 'string', 'src_dns': 'string',
        'src_interface': 'string', 'src_ip': 'string', 'src_ip_range': 'string',
        'src_mac': 'string', 'src_nt_domain': 'string', 'src_nt_host': 'string',
        'src_port': 'string', 'src_priority': 'string', 'src_translated_ip': 'string',
        'src_translated_port': 'string', 'src_type': 'string', 'src_user': 'string',
        'src_user_bunit': 'string', 'src_user_category': 'string', 'src_user_domain': 'string',
        'src_user_id': 'string', 'src_user_priority': 'string', 'src_user_role': 'string',
        'src_user_type': 'string', 'src_zone': 'string', 'state': 'string', 'status': 'string',
        'status_code': 'string', 'subject': 'string', 'tag': 'string', 'ticket_id': 'string',
        'time': 'string', 'time_submitted': 'string', 'transport': 'string',
        'transport_dest_port': 'string', 'type': 'string', 'uri': 'string', 'uri_path': 'string',
        'uri_query': 'string', 'url': 'string', 'url_domain': 'string', 'url_length': 'string',
        'user': 'string', 'user_agent': 'string', 'user_bunit': 'string',
        'user_category': 'string', 'user_id': 'string', 'user_priority': 'string',
        'user_role': 'string', 'user_type': 'string', 'vendor_account': 'string',
        'vendor_product': 'string', 'vlan': 'string', 'xdelay': 'string', 'xref': 'string'
    }
}

ASSET = {
    'Asset': {
        'asset': 'string', 'asset_id': 'string', 'asset_tag': 'string', 'bunit': 'string',
        'category': 'string', 'city': 'string', 'country': 'string', 'dns': 'string',
        'ip': 'string', 'is_expected': 'string', 'lat': 'string', 'long': 'string', 'mac': 'string',
        'nt_host': 'string', 'owner': 'string', 'pci_domain': 'string', 'priority': 'string',
        'requires_av': 'string'
    }
}

IDENTITY = {
    'Identity': {
        'bunit': 'string', 'category': 'string', 'email': 'string', 'endDate': 'string', 'first': 'string',
        'identity': 'string', 'identity_tag': 'string', 'last': 'string', 'managedBy': 'string',
        'nick': 'string', 'phone': 'string', 'prefix': 'string', 'priority': 'string',
        'startDate': 'string', 'suffix': 'string', 'watchlist': 'string', 'work_city': 'string',
        'work_lat': 'string', 'work_long': 'string'
    }
}


def test_get_cim_mapping_field_command(mocker):
    """ Scenario: When the mapping is based on Splunk CIM. """
    fields = splunk.get_cim_mapping_field_command()
    assert fields == {
        'Notable Data': NOTABLE,
        'Drilldown Data': DRILLDOWN,
        'Asset Data': ASSET,
        'Identity Data': IDENTITY
    }


def test_build_search_human_readable(mocker):
    """
    Given:
        table headers in query

    When:
        building a human readable table as part of splunk-search

    Then:
        Test headers are calculated correctly:
            * comma-separated, space-separated
            * support commas and spaces inside header values (if surrounded with parenthesis)
            * rename headers
    """
    func_patch = mocker.patch('SplunkPy.update_headers_from_field_names')
    results = [
        {'ID': 1, 'Header with space': 'h1', 'header3': 1, 'header_without_space': '1234',
         'old_header_1': '1', 'old_header_2': '2'},
        {'ID': 2, 'Header with space': 'h2', 'header3': 2, 'header_without_space': '1234',
         'old_header_1': '1', 'old_header_2': '2'},
    ]
    args = {
        'query': 'something | table ID "Header with space" header3 header_without_space '
                 'comma,separated "Single,Header,with,Commas" old_header_1 old_header_2 | something else'
                 ' | rename old_header_1 AS new_header_1 old_header_2 AS new_header_2'
    }
    expected_headers = ['ID', 'Header with space', 'header3', 'header_without_space',
                        'comma', 'separated', 'Single,Header,with,Commas', 'new_header_1', 'new_header_2']

    splunk.build_search_human_readable(args, results, sid='123456')
    headers = func_patch.call_args[0][1]
    assert headers == expected_headers


def test_build_search_human_readable_multi_table_in_query(mocker):
    """
    Given:
        multiple table headers in query

    When:
        building a human readable table as part of splunk-search

    Then:
        Test headers are calculated correctly:
            * all expected header exist without duplications
    """
    args = {
        "query": " table header_1, header_2 | stats state_1, state_2 | table header_1, header_2, header_3, header_4"}
    results = [
        {'header_1': 'val_1', 'header_2': 'val_2', 'header_3': 'val_3', 'header_4': 'val_4'},
    ]
    expected_headers_hr = "|header_1|header_2|header_3|header_4|\n|---|---|---|---|"
    hr = splunk.build_search_human_readable(args, results, sid='123456')
    assert expected_headers_hr in hr


@pytest.mark.parametrize('polling, fast_mode', [(False, True), (True, True)])
def test_build_search_kwargs(polling, fast_mode):
    """
    Given:
        The splunk-search command args.

    When:
        Running the build_search_kwargs to build the search query kwargs.

    Then:
        Ensure the query kwargs as expected.
    """
    args = {'earliest_time': '2021-11-23T10:10:10', 'latest_time': '2021-11-23T10:10:20', 'app': 'test_app',
            'fast_mode': fast_mode, 'polling': polling}
    kwargs_normalsearch = splunk.build_search_kwargs(args, polling)
    for field in args:
        if field == 'polling':
            assert 'exec_mode' in kwargs_normalsearch
            if polling:
                assert kwargs_normalsearch['exec_mode'] == 'normal'
            else:
                assert kwargs_normalsearch['exec_mode'] == 'blocking'
        elif field == 'fast_mode' and fast_mode:
            assert kwargs_normalsearch['adhoc_search_level'] == 'fast'
        else:
            assert field in kwargs_normalsearch


@pytest.mark.parametrize('polling,status', [
    (False, 'DONE'), (True, 'DONE'), (True, 'RUNNING')
])
def test_splunk_search_command(mocker, polling, status):
    """
    Given:
        A search query with args.

    When:
        Running the splunk_search_command with and without polling.

    Then:
        Ensure the result as expected in polling and in regular search.
    """
    mock_args = {
        "query": "query",
        "earliest_time": "2021-11-23T10:10:10",
        "latest_time": "2020-10-20T10:10:20",
        "app": "test_app",
        "fast_mode": "false",
        "polling": polling,
    }

    mocker.patch.object(ScheduledCommand, 'raise_error_if_not_supported')
    search_result = splunk.splunk_search_command(Service(status), mock_args)
    search_result = search_result if isinstance(search_result, CommandResults) else search_result[0]

    if search_result.scheduled_command:
        assert search_result.outputs['Status'] == status
        assert search_result.scheduled_command._args['sid'] == '123456'
    else:
        assert search_result.outputs['Splunk.Result'] == []
        assert search_result.readable_output == '### Splunk Search results for query:\n' \
                                                'sid: 123456\n**No entries.**\n'


@pytest.mark.parametrize('messages,expected_msg', [
    ({'fatal': ['fatal msg']}, 'fatal msg'),
    ({'error': ['error msg']}, 'error msg')
])
def test_err_in_splunk_search(mocker, messages, expected_msg):
    """
    Given:
        A wrong search query.

    When:
        Running the splunk_search_command.

    Then:
        Ensure the result as expected in polling and in regular search.
    """
    mock_args = {
        "query": "wrong search query",
        "earliest_time": "2021-11-23T10:10:10",
        "latest_time": "2020-10-20T10:10:20",
        "fast_mode": "false",
    }
    service = Service(status="FAILED")
    service.jobs.state.content['messages'] = messages
    with pytest.raises(DemistoException) as e:
        splunk.splunk_search_command(service, mock_args)
    assert f'Failed to run the search in Splunk: {expected_msg}' in str(e)


@pytest.mark.parametrize(
    argnames='credentials',
    argvalues=[{'username': 'test', 'password': 'test'}, {'splunkToken': 'token', 'password': 'test'}]
)
def test_module_test(mocker, credentials):
    """
    Given:
        - Credentials for connecting Splunk

    When:
        - Run test-module command

    Then:
        - Validate the info method was called
    """
    # prepare
    mocker.patch.object(client.Service, 'info')
    mocker.patch.object(client.Service, 'login')
    service = client.Service(**credentials)
    # run

    splunk.test_module(service, {})

    # validate
    assert service.info.call_count == 1


@pytest.mark.parametrize(
    argnames='credentials',
    argvalues=[{'username': 'test', 'password': 'test'}, {'splunkToken': 'token', 'password': 'test'}]
)
def test_module__exception_raised(mocker, credentials):
    """
    Given:
        - AuthenticationError was occurred

    When:
        - Run test-module command

    Then:
        - Validate the expected message was returned
    """

    # prepare
    def exception_raiser():
        raise AuthenticationError

    mocker.patch.object(AuthenticationError, '__init__', return_value=None)
    mocker.patch.object(client.Service, 'info', side_effect=exception_raiser)
    mocker.patch.object(client.Service, 'login')

    return_error_mock = mocker.patch(RETURN_ERROR_TARGET)
    service = client.Service(**credentials)

    # run
    splunk.test_module(service, {})

    # validate
    assert return_error_mock.call_args[0][0] == 'Authentication error, please validate your credentials.'


def test_module_hec_url(mocker):
    """
    Given:
        - hec_url was is in params

    When:
        - Run test-module command

    Then:
        - Validate that the request.get was called with the expected args
    """
    # prepare
    mocker.patch.object(client.Service, 'info')
    mocker.patch.object(client.Service, 'login')
    mocker.patch.object(requests, 'get')

    service = client.Service(username='test', password='test')

    # run
    splunk.test_module(service, {'hec_url': 'test_hec_url'})

    # validate
    assert requests.get.call_args[0][0] == 'test_hec_url/services/collector/health'


def test_module_message_object(mocker):
    """
    Given:
        - query results with one message item.

    When:
        - Run test-module command.

    Then:
        - Validate the test_module run successfully and the info method was called once.
    """
    # prepare
    message = results.Message("DEBUG", "There's something in that variable...")
    mocker.patch('splunklib.results.JSONResultsReader', return_value=[message])
    service = mocker.patch('splunklib.client.connect', return_value=None)
    # run
    splunk.test_module(service, {'isFetch': True, 'fetchQuery': 'something'})

    # validate
    assert service.info.call_count == 1


def test_labels_with_non_str_values(mocker):
    """
    Given:
        - Raw response with values in _raw that stored as dict or list

    When:
        - Fetch incidents

    Then:
        - Validate the Labels created in the incident are well formatted to avoid server errors on json.Unmarshal
    """
    from SplunkPy import UserMappingObject
    # prepare
    raw = {
        "message": "Authentication of user via Radius",
        "actor_obj": {
            "id": "test",
            "type": "User",
            "alternateId": "test",
            "displayName": "test"
        },
        "actor_list": [{
            "id": "test",
            "type": "User",
            "alternateId": "test",
            "displayName": "test"
        }],
        "actor_tuple": ("id", "test"),
        "num_val": 100,
        "bool_val": False,
        "float_val": 100.0
    }
    mocked_response: list[results.Message | dict] = SAMPLE_RESPONSE.copy()
    mocked_response[1]['_raw'] = json.dumps(raw)
    mock_last_run = {'time': '2018-10-24T14:13:20'}
    mock_params = {'fetchQuery': "something", "parseNotableEventsRaw": True}
    mocker.patch.object(demisto, 'incidents')
    mocker.patch.object(demisto, 'setLastRun')
    mocker.patch('demistomock.getLastRun', return_value=mock_last_run)
    mocker.patch('demistomock.params', return_value=mock_params)
    mocker.patch('splunklib.results.JSONResultsReader', return_value=mocked_response)

    # run
    service = mocker.patch('splunklib.client.connect', return_value=None)
    mapper = UserMappingObject(service, False)
    splunk.fetch_incidents(service, mapper, comment_tag_to_splunk='comment_tag_to_splunk',
                           comment_tag_from_splunk='comment_tag_from_splunk')
    incidents = demisto.incidents.call_args[0][0]

    # validate
    assert demisto.incidents.call_count == 1
    assert len(incidents) == 1
    labels = incidents[0]["labels"]
    assert len(labels) >= 7
    assert all(isinstance(label['value'], str) for label in labels)


def test_empty_string_as_app_param_value(mocker):
    """
    Given:
        - A mock to demisto.params that contains an 'app' key with an empty string as its value

    When:
        - Run splunk.get_connection_args() function

    Then:
        - Validate that the value of the 'app' key in connection_args is '-'
    """
    # prepare
    mock_params = {'app': '', 'host': '111', 'port': '111'}

    # run
    connection_args = splunk.get_connection_args(mock_params)

    # validate
    assert connection_args.get('app') == '-'


OWNER_MAPPING = [{'xsoar_user': 'test_xsoar', 'splunk_user': 'test_splunk', 'wait': True},
                 {'xsoar_user': 'test_not_full', 'splunk_user': '', 'wait': True},
                 {'xsoar_user': '', 'splunk_user': 'test_not_full', 'wait': True}, ]

MAPPER_CASES_XSOAR_TO_SPLUNK = [
    ('', 'unassigned',
     'Could not find splunk user matching xsoar\'s . Consider adding it to the splunk_xsoar_users lookup.'),
    ('not_in_table', 'unassigned',
     'Could not find splunk user matching xsoar\'s not_in_table. Consider adding it to the splunk_xsoar_users lookup.')

]


@pytest.mark.parametrize('xsoar_name, expected_splunk, expected_msg', MAPPER_CASES_XSOAR_TO_SPLUNK)
def test_owner_mapping_mechanism_xsoar_to_splunk(mocker, xsoar_name, expected_splunk, expected_msg):
    """
    Given:
        - different xsoar values

    When:
        - fetching, or mirroring

    Then:
        - validates the splunk user is correct
    """

    def mocked_get_record(col, value_to_search):
        return filter(lambda x: x[col] == value_to_search, OWNER_MAPPING[:-1])

    service = mocker.patch('splunklib.client.connect', return_value=None)
    mapper = splunk.UserMappingObject(service, True, table_name='splunk_xsoar_users',
                                      xsoar_user_column_name='xsoar_user',
                                      splunk_user_column_name='splunk_user')
    mocker.patch.object(mapper, '_get_record', side_effect=mocked_get_record)
    error_mock = mocker.patch.object(demisto, 'error')
    s_user = mapper.get_splunk_user_by_xsoar(xsoar_name)
    assert s_user == expected_splunk
    if error_mock.called:
        assert error_mock.call_args[0][0] == expected_msg


MAPPER_CASES_SPLUNK_TO_XSOAR = [
    ('test_splunk', 'test_xsoar', None),
    ('test_not_full', '',
     "Xsoar user matching splunk's test_not_full is empty. Fix the record in splunk_xsoar_users lookup."),
    ('unassigned', '',
     "Could not find xsoar user matching splunk's unassigned. Consider adding it to the splunk_xsoar_users lookup."),
    ('not_in_table', '',
     "Could not find xsoar user matching splunk's not_in_table. Consider adding it to the splunk_xsoar_users lookup.")

]


@pytest.mark.parametrize('splunk_name, expected_xsoar, expected_msg', MAPPER_CASES_SPLUNK_TO_XSOAR)
def test_owner_mapping_mechanism_splunk_to_xsoar(mocker, splunk_name, expected_xsoar, expected_msg):
    """
    Given:
        - different xsoar values

    When:
        - fetching, or mirroring

    Then:
        - validates the splunk user is correct
    """

    def mocked_get_record(col, value_to_search):
        return filter(lambda x: x[col] == value_to_search, OWNER_MAPPING)

    service = mocker.patch('splunklib.client.connect', return_value=None)
    mapper = splunk.UserMappingObject(service, True, table_name='splunk_xsoar_users',
                                      xsoar_user_column_name='xsoar_user',
                                      splunk_user_column_name='splunk_user')
    mocker.patch.object(mapper, '_get_record', side_effect=mocked_get_record)
    error_mock = mocker.patch.object(demisto, 'error')
    s_user = mapper.get_xsoar_user_by_splunk(splunk_name)
    assert s_user == expected_xsoar
    if error_mock.called:
        assert error_mock.call_args[0][0] == expected_msg


COMMAND_CASES = [
    ({'xsoar_username': 'test_xsoar'},  # case normal single username was provided
     [{'SplunkUser': 'test_splunk', 'XsoarUser': 'test_xsoar'}]),
    ({'xsoar_username': 'test_xsoar, Non existing'},  # case normal multiple usernames were provided
     [{'SplunkUser': 'test_splunk', 'XsoarUser': 'test_xsoar'},
      {'SplunkUser': 'unassigned', 'XsoarUser': 'Non existing'}]),
    ({'xsoar_username': 'Non Existing,'},  # case normal&empty multiple usernames were provided
     [{'SplunkUser': 'unassigned', 'XsoarUser': 'Non Existing'},
      {'SplunkUser': 'Could not map splunk user, Check logs for more info.', 'XsoarUser': ''}]),
    ({'xsoar_username': ['test_xsoar', 'Non existing']},  # case normal&missing multiple usernames were provided
     [{'SplunkUser': 'test_splunk', 'XsoarUser': 'test_xsoar'},
      {'SplunkUser': 'unassigned', 'XsoarUser': 'Non existing'}]),
    ({'xsoar_username': ['test_xsoar', 'Non existing'], 'map_missing': False},
     # case normal & missing multiple usernames were provided without missing's mapping activated
     [{'SplunkUser': 'test_splunk', 'XsoarUser': 'test_xsoar'},
      {'SplunkUser': 'Could not map splunk user, Check logs for more info.', 'XsoarUser': 'Non existing'}]),
    ({'xsoar_username': 'Non Existing,', 'map_missing': False},  # case missing&empty multiple usernames were provided
     [{'SplunkUser': 'Could not map splunk user, Check logs for more info.', 'XsoarUser': 'Non Existing'},
      {'SplunkUser': 'Could not map splunk user, Check logs for more info.', 'XsoarUser': ''}]
     ),
]


@pytest.mark.parametrize('xsoar_names, expected_outputs', COMMAND_CASES)
def test_get_splunk_user_by_xsoar_command(mocker, xsoar_names, expected_outputs):
    """
    Given: a list of xsoar users
    When: trying to get splunk matching users
    Then: validates correctness of list
    """

    def mocked_get_record(col, value_to_search):
        return filter(lambda x: x[col] == value_to_search, OWNER_MAPPING[:-1])

    service = mocker.patch('splunklib.client.connect', return_value=None)

    mapper = splunk.UserMappingObject(service, True, table_name='splunk_xsoar_users',
                                      xsoar_user_column_name='xsoar_user',
                                      splunk_user_column_name='splunk_user')
    # Ignoring logging pytest error
    mocker.patch.object(demisto, 'error')
    mocker.patch.object(mapper, '_get_record', side_effect=mocked_get_record)
    res = mapper.get_splunk_user_by_xsoar_command(xsoar_names)
    assert res.outputs == expected_outputs


@pytest.mark.parametrize(argnames='username, expected_username, basic_auth', argvalues=[
    ('test_user', 'test_user', False),
    ('test@_basic', 'test', True)])
def test_basic_authentication_param(mocker, username, expected_username, basic_auth):
    """
    Given: - the username contain '@_basic' suffix
    When:  - connecting to Splunk server
    Then:  - validate the connection args was sent as expected

    """
    mocked_params = {
        'host': 'test_host',
        'port': '8089',
        'proxy': 'false',
        'authentication': {
            'identifier': username,
            'password': 'test_password'
        }
    }
    mocker.patch.object(client, 'connect')
    mocker.patch.object(demisto, 'params', return_value=mocked_params)
    mocker.patch.object(demisto, 'command', return_value='not_impl_command')

    with pytest.raises(NotImplementedError):
        splunk.main()

    assert client.connect.call_args[1]['username'] == expected_username
    assert ('basic' in client.connect.call_args[1]) == basic_auth


@pytest.mark.parametrize(argnames='host, expected_base_url', argvalues=[
    ('8.8.8.8', 'https://8.8.8.8:8089/'),
    ('https://www.test.com', 'https://www.test.com:8089/'),
    ('http://www.test.com', 'https://http://www.test.com:8089/'),  # we don't want to silently replace http with https
])
def test_base_url(mocker, host, expected_base_url):
    """
    Given: - Different host values
    When:  - Running the splunk-notable-event-edit command
    Then:  - Ensure the base URL is built as expected

    """
    mocked_params = {
        'host': host,
        'port': '8089',
        'proxy': 'false',
        'authentication': {
            'identifier': 'username',
            'password': 'test_password'
        }
    }
    mocker.patch.object(demisto, 'command', return_value='splunk-notable-event-edit')
    mocker.patch.object(demisto, 'params', return_value=mocked_params)
    mocker.patch.object(client, 'connect')

    cmd = mocker.patch.object(splunk, 'splunk_edit_notable_event_command')
    splunk.main()

    assert cmd.call_args[0][0] == expected_base_url


@pytest.mark.parametrize(
    'item, expected',
    [
        ({'message': 'Test message'}, False),
        (results.Message('INFO', 'Test message'), True)
    ]
)
def test_handle_message(item: dict | results.Message, expected: bool):
    """
    Tests that passing a results.Message object returns True
    """
    assert splunk.handle_message(item) is expected


def test_single_drilldown_searches(mocker):
    """
    Given: - notable with single string represent dict, in the drilldown_searches key.
    When:  - call to drilldown_enrichment.
    Then:  - validate there is no errors in the process.

    """

    drilldown_searches = json.dumps(
        {
            "name": "test drilldown",
            "search": "| from datamodel: test",
            "earliest": 1719218100,
            "latest": 1719823500
        }
    )
    mocker.patch.object(demisto, 'error')
    mocker.patch.object(splunk, 'build_drilldown_search', return_value=None)

    splunk.drilldown_enrichment(
        service=None,
        notable_data={'drilldown_searches': drilldown_searches, 'event_id': 'test_id'},
        num_enrichment_events=1)

    assert demisto.error.call_count == 0, 'Something was wrong in the drilldown_enrichment process'


@pytest.mark.parametrize(
    'drilldown_data, expected',
    [({'drilldown_search': 'test'}, ['test']),
     ({'drilldown_searches': '{"search_1":"test_1"}'}, [{'search_1': 'test_1'}]),
     ({'drilldown_searches': ['{"search_1":"test_1"}', '{"search_2":"test_2"}']},
      [{'search_1': 'test_1'}, {'search_2': 'test_2'}]),
     ({'drilldown_searches': '[{"search_1":"test_1"}]'},
      [{'search_1': 'test_1'}]),
     ({'drilldown_searches': '[{"search_1":"test_1"}, {"search_2":"test_2"}]'},
      [{'search_1': 'test_1'}, {'search_2': 'test_2'}])
     ]
)
def test_get_drilldown_searches(drilldown_data, expected):
    """
    Given:  -
        1. A notable data with a single 'old' (string value in the 'drilldown_search' key) drilldown enrichment data .
        2. A notable data with a single drilldown enrichments as json string in the 'new' key (drilldown_searches).
        3. A notable data with multiple drilldown enrichments as json string in the 'new' key (drilldown_searches).
        4. A notable data with a single drilldown enrichments as json list string in the 'new' key (drilldown_searches).
        5. A notable data with a multiple drilldown enrichments as json list string in the 'new' key (drilldown_searches).
    When:   - call to get_drilldown_searches.
    Then:   - validate the result are as expected.
    """

    assert splunk.get_drilldown_searches(drilldown_data) == expected


@pytest.mark.parametrize('drilldown_search, expected_res',
                         [('{"name":"test", "query":"|key="the value""}', 'key="the value"'),
                          ('{"name":"test", "query":"|key in (line_1\nline_2)"}', 'key in (line_1,line_2)'),
                          ('{"name":"test", "query":"search a=$a|s$ c=$c$ suffix"}', 'search a=$a|s$ c=$c$ suffix')])
def test_escape_invalid_chars_in_drilldown_json(drilldown_search, expected_res):
    """
    Scenario: When extracting the drilldown search query which are a json string,
    we should escape unescaped JSON special characters.

    Given:
    - A raw search query with text like 'key="a value"'.
    - A raw search query with text like where 'key in (a\nb)' which it should be 'key in (a,b)'.
    - A raw search query with normal json string, should not be changed by this function.

    When:
    - escape_invalid_chars_in_drilldown_json is called

    Then:
    - Return the expected result
    """
    import json

    res = splunk.escape_invalid_chars_in_drilldown_json(drilldown_search)

<<<<<<< HEAD
    assert remove_double_quotes('this is a ""test""') == 'this is a "test"'
    assert remove_double_quotes('no ""double quotes"" here, and here: ""') == 'no "double quotes" here, and here: ""'
    

# Define minimal classes to simulate the service and index behavior
class Index:
    def __init__(self, name):
        self.name = name

class ServiceIndex:
    def __init__(self, indexes):
        self.indexes = [Index(name) for name in indexes]
 
@pytest.mark.parametrize(
    "given_indexes, service_indexes, expected",
    [
        # Test case: All indexes exist in the service
        (["index1", "index2"], ["index1", "index2", "index3"], True),

        # Test case: Some indexes do not exist in the service
        (["index1", "index4"], ["index1", "index2", "index3"], False),

        # Test case: Empty input indexes list
        ([], ["index1", "index2", "index3"], True),
    ]
)
def test_validate_indexes(given_indexes, service_indexes, expected):
    """
    Given: A list of indexes' names.
    When: Calling validate_indexes function.
    Then: The function returns `True` if all the given index names exist within the Splunk service instance;
          otherwise, it returns `False`.
    """
    from SplunkPy import validate_indexes
    service = ServiceIndex(service_indexes)
    # Assert that the function returns the expected result
    assert validate_indexes(given_indexes, service) == expected
    
    
@pytest.mark.parametrize(
    "fields, expected",
    [
        # Valid JSON input
        ('{"key": "value"}', {"key": "value"}),

        # Valid JSON with multiple key-value pairs
        ('{"key1": "value1", "key2": 2}', {"key1": "value1", "key2": 2}),

        # Invalid JSON input (non-JSON string)
        ("not a json string", {"fields": "not a json string"}),

        # Another invalid JSON input (partially structured JSON)
        ("{'key': 'value'}", {"fields": "{'key': 'value'}"}),
    ]
)
def test_parse_fields(fields, expected):
    """
    Given: A string representing fields, which may be a valid JSON string or a regular string.
    When: The parse_fields function is called with the given string.
    Then: If the string is valid JSON, the function returns a dictionary of the parsed fields. If the string is not valid JSON, the function returns a dictionary with a single key-value pair, where the entire input string is the key.
    """
    from SplunkPy import parse_fields
    result = parse_fields(fields)
    assert result == expected
    
    
@pytest.mark.parametrize(
    "events, expected",
    [
        ("{'key1': 'value1'} {'key2': 'value2'}", [{"key1": "value1"}, {"key2": "value2"}]),
        ("{'key1': 'value1'}", [{"key1": "value1"}]),
        ({"key1": "value1", "key2": "value2"}, [{"key1": "value1", "key2": "value2"}]),
        ({"key1": {"nestedKey": "nestedValue"}, "key2": "value2"}, [{"key1": {"nestedKey": "nestedValue"}, "key2": "value2"}]),
    ]
)
def test_ensure_valid_json_format_valid_inputs(events, expected):
    """
    Given: A string or dictionary representing valid JSON inputs, including single, multiple, and nested events.
    When: Calling ensure_valid_json_format.
    Then: The function should return a list of dictionaries corresponding to the parsed events.
    """
    from SplunkPy import ensure_valid_json_format
    assert ensure_valid_json_format(events) == expected
    
    
@pytest.mark.parametrize(
    "invalid_events",
    [
        "{key1: {'nestedKey': 'nestedValue'}}",                # Missing double quotes on the outer key
        "{'key1': {nestedKey: 'nestedValue'}}",                 # Missing double quotes on nested key
        "{'key1': 'value1', 'key2': 'value2'",                  # Missing closing brace
        "{'key1': 'value1', 'key2': 'value2'}, {'key3': 'value3'",  # Missing closing brace on one event
        "{'key1': 'value1' 'key2': 'value2'}",                  # Missing comma between key-value pairs
    ]
)
def test_ensure_valid_json_format_invalid_inputs(invalid_events):
    """
    Given: A string representing various invalid JSON formats (e.g., missing quotes, missing commas, unmatched braces).
    When: Calling ensure_valid_json_format.
    Then: The function should raise a DemistoException due to invalid JSON format.
    """
    from SplunkPy import ensure_valid_json_format
    with pytest.raises(DemistoException, match=r"Make sure that the events are in the correct format"):
        ensure_valid_json_format(invalid_events)
        
from unittest.mock import patch, MagicMock
@pytest.mark.parametrize("event, batch_event_data, entry_id, expected_data", [
    ("Somthing happened", None, None, '{"event": "Somthing happened", "fields": {"field1": "value1"}, "index": "main"}'),
    (None, "{'event': 'some event', 'index': 'some index'} {'event': 'some event', 'index': 'some index'}", None,
     "{'event': 'some event', 'index': 'some index'} {'event': 'some event', 'index': 'some index'}"),  # Batch event data
    (None, None, "some entry_id", "{'event': 'some event', 'index': 'some index'} {'event': 'some event', 'index': 'some index'}")  # Entry ID
])
@patch("requests.post")
@patch("SplunkPy.get_events_from_file")  # Replace with the actual module
@patch("SplunkPy.ensure_valid_json_format")
@patch("SplunkPy.validate_indexes")
@patch("SplunkPy.parse_fields")
def test_splunk_submit_event_hec(
    mock_parse_fields,
    mock_validate_indexes,
    mock_ensure_valid_json_format,
    mock_get_events_from_file,
    mock_post,
    event,
    batch_event_data,
    entry_id,
    expected_data
):
    """
    Given: Different types of event submission (single event, batch event, entry_id).
    When: Calling splunk_submit_event_hec.
    Then: Ensure a POST request is sent with the correct data and headers.
    """
    from SplunkPy import splunk_submit_event_hec
    # Arrange
    hec_token = "valid_token"
    baseurl = "https://splunk.example.com"
    fields = '{"field1": "value1"}'
    parsed_fields = {"field1": "value1"}
    
    # Mocks
    mock_parse_fields.return_value = parsed_fields
    mock_validate_indexes.return_value = True
    
    if event:
        # Single event
        mock_ensure_valid_json_format.return_value = [{"event": event}]
    elif batch_event_data:
        # Batch event data
        mock_ensure_valid_json_format.return_value = [{'event': 'some event', 'index': 'some index'}, {'event': 'some event', 'index': 'some index'}]
    elif entry_id:
        # Entry ID
        mock_get_events_from_file.return_value = "{'event': 'some event', 'index': 'some index'} {'event': 'some event', 'index': 'some index'}"
        mock_ensure_valid_json_format.return_value = [{'event': 'some event', 'index': 'some index'}, {'event': 'some event', 'index': 'some index'}]
    
    # Act
    splunk_submit_event_hec(
        hec_token=hec_token,
        baseurl=baseurl,
        event=event,
        fields=fields,
        host=None,
        index="main",
        source_type=None,
        source=None,
        time_=None,
        request_channel="test_channel",
        batch_event_data=batch_event_data,
        entry_id=entry_id,
        service=MagicMock(),
    )
        #assert http_request.call_args.kwargs['json_data']['criteria']['event_id'] == [123]
    #assert type(mock_post.call_args.kwargs['data']) == expected_data_type
    # Assert
    mock_post.assert_called_once_with(
        f"{baseurl}/services/collector/event",
        data=expected_data,
        headers={
            "Authorization": f"Splunk {hec_token}",
            "Content-Type": "application/json",
            "X-Splunk-Request-Channel": "test_channel",
        },
        verify=True,
    )


def test_splunk_submit_event_hec_command_no_required_arguments():
    """ Given: none of these arguments: 'entry_id', 'event', 'batch_event_data'
        When: Runing splunk-submit-event-hec command
        Then: An exception is thrown
    """
    from SplunkPy import splunk_submit_event_hec_command
    with pytest.raises(DemistoException, match=r"""Invalid input: Please specify one of the following arguments: `event`, `batch_event_data`, or `entry_id`."""):
        splunk_submit_event_hec_command({'hec_url': 'hec_url'}, None, {})
=======
    assert expected_res in json.loads(res)['query']
>>>>>>> a94e828a
<|MERGE_RESOLUTION|>--- conflicted
+++ resolved
@@ -2815,201 +2815,4 @@
 
     res = splunk.escape_invalid_chars_in_drilldown_json(drilldown_search)
 
-<<<<<<< HEAD
-    assert remove_double_quotes('this is a ""test""') == 'this is a "test"'
-    assert remove_double_quotes('no ""double quotes"" here, and here: ""') == 'no "double quotes" here, and here: ""'
-    
-
-# Define minimal classes to simulate the service and index behavior
-class Index:
-    def __init__(self, name):
-        self.name = name
-
-class ServiceIndex:
-    def __init__(self, indexes):
-        self.indexes = [Index(name) for name in indexes]
- 
-@pytest.mark.parametrize(
-    "given_indexes, service_indexes, expected",
-    [
-        # Test case: All indexes exist in the service
-        (["index1", "index2"], ["index1", "index2", "index3"], True),
-
-        # Test case: Some indexes do not exist in the service
-        (["index1", "index4"], ["index1", "index2", "index3"], False),
-
-        # Test case: Empty input indexes list
-        ([], ["index1", "index2", "index3"], True),
-    ]
-)
-def test_validate_indexes(given_indexes, service_indexes, expected):
-    """
-    Given: A list of indexes' names.
-    When: Calling validate_indexes function.
-    Then: The function returns `True` if all the given index names exist within the Splunk service instance;
-          otherwise, it returns `False`.
-    """
-    from SplunkPy import validate_indexes
-    service = ServiceIndex(service_indexes)
-    # Assert that the function returns the expected result
-    assert validate_indexes(given_indexes, service) == expected
-    
-    
-@pytest.mark.parametrize(
-    "fields, expected",
-    [
-        # Valid JSON input
-        ('{"key": "value"}', {"key": "value"}),
-
-        # Valid JSON with multiple key-value pairs
-        ('{"key1": "value1", "key2": 2}', {"key1": "value1", "key2": 2}),
-
-        # Invalid JSON input (non-JSON string)
-        ("not a json string", {"fields": "not a json string"}),
-
-        # Another invalid JSON input (partially structured JSON)
-        ("{'key': 'value'}", {"fields": "{'key': 'value'}"}),
-    ]
-)
-def test_parse_fields(fields, expected):
-    """
-    Given: A string representing fields, which may be a valid JSON string or a regular string.
-    When: The parse_fields function is called with the given string.
-    Then: If the string is valid JSON, the function returns a dictionary of the parsed fields. If the string is not valid JSON, the function returns a dictionary with a single key-value pair, where the entire input string is the key.
-    """
-    from SplunkPy import parse_fields
-    result = parse_fields(fields)
-    assert result == expected
-    
-    
-@pytest.mark.parametrize(
-    "events, expected",
-    [
-        ("{'key1': 'value1'} {'key2': 'value2'}", [{"key1": "value1"}, {"key2": "value2"}]),
-        ("{'key1': 'value1'}", [{"key1": "value1"}]),
-        ({"key1": "value1", "key2": "value2"}, [{"key1": "value1", "key2": "value2"}]),
-        ({"key1": {"nestedKey": "nestedValue"}, "key2": "value2"}, [{"key1": {"nestedKey": "nestedValue"}, "key2": "value2"}]),
-    ]
-)
-def test_ensure_valid_json_format_valid_inputs(events, expected):
-    """
-    Given: A string or dictionary representing valid JSON inputs, including single, multiple, and nested events.
-    When: Calling ensure_valid_json_format.
-    Then: The function should return a list of dictionaries corresponding to the parsed events.
-    """
-    from SplunkPy import ensure_valid_json_format
-    assert ensure_valid_json_format(events) == expected
-    
-    
-@pytest.mark.parametrize(
-    "invalid_events",
-    [
-        "{key1: {'nestedKey': 'nestedValue'}}",                # Missing double quotes on the outer key
-        "{'key1': {nestedKey: 'nestedValue'}}",                 # Missing double quotes on nested key
-        "{'key1': 'value1', 'key2': 'value2'",                  # Missing closing brace
-        "{'key1': 'value1', 'key2': 'value2'}, {'key3': 'value3'",  # Missing closing brace on one event
-        "{'key1': 'value1' 'key2': 'value2'}",                  # Missing comma between key-value pairs
-    ]
-)
-def test_ensure_valid_json_format_invalid_inputs(invalid_events):
-    """
-    Given: A string representing various invalid JSON formats (e.g., missing quotes, missing commas, unmatched braces).
-    When: Calling ensure_valid_json_format.
-    Then: The function should raise a DemistoException due to invalid JSON format.
-    """
-    from SplunkPy import ensure_valid_json_format
-    with pytest.raises(DemistoException, match=r"Make sure that the events are in the correct format"):
-        ensure_valid_json_format(invalid_events)
-        
-from unittest.mock import patch, MagicMock
-@pytest.mark.parametrize("event, batch_event_data, entry_id, expected_data", [
-    ("Somthing happened", None, None, '{"event": "Somthing happened", "fields": {"field1": "value1"}, "index": "main"}'),
-    (None, "{'event': 'some event', 'index': 'some index'} {'event': 'some event', 'index': 'some index'}", None,
-     "{'event': 'some event', 'index': 'some index'} {'event': 'some event', 'index': 'some index'}"),  # Batch event data
-    (None, None, "some entry_id", "{'event': 'some event', 'index': 'some index'} {'event': 'some event', 'index': 'some index'}")  # Entry ID
-])
-@patch("requests.post")
-@patch("SplunkPy.get_events_from_file")  # Replace with the actual module
-@patch("SplunkPy.ensure_valid_json_format")
-@patch("SplunkPy.validate_indexes")
-@patch("SplunkPy.parse_fields")
-def test_splunk_submit_event_hec(
-    mock_parse_fields,
-    mock_validate_indexes,
-    mock_ensure_valid_json_format,
-    mock_get_events_from_file,
-    mock_post,
-    event,
-    batch_event_data,
-    entry_id,
-    expected_data
-):
-    """
-    Given: Different types of event submission (single event, batch event, entry_id).
-    When: Calling splunk_submit_event_hec.
-    Then: Ensure a POST request is sent with the correct data and headers.
-    """
-    from SplunkPy import splunk_submit_event_hec
-    # Arrange
-    hec_token = "valid_token"
-    baseurl = "https://splunk.example.com"
-    fields = '{"field1": "value1"}'
-    parsed_fields = {"field1": "value1"}
-    
-    # Mocks
-    mock_parse_fields.return_value = parsed_fields
-    mock_validate_indexes.return_value = True
-    
-    if event:
-        # Single event
-        mock_ensure_valid_json_format.return_value = [{"event": event}]
-    elif batch_event_data:
-        # Batch event data
-        mock_ensure_valid_json_format.return_value = [{'event': 'some event', 'index': 'some index'}, {'event': 'some event', 'index': 'some index'}]
-    elif entry_id:
-        # Entry ID
-        mock_get_events_from_file.return_value = "{'event': 'some event', 'index': 'some index'} {'event': 'some event', 'index': 'some index'}"
-        mock_ensure_valid_json_format.return_value = [{'event': 'some event', 'index': 'some index'}, {'event': 'some event', 'index': 'some index'}]
-    
-    # Act
-    splunk_submit_event_hec(
-        hec_token=hec_token,
-        baseurl=baseurl,
-        event=event,
-        fields=fields,
-        host=None,
-        index="main",
-        source_type=None,
-        source=None,
-        time_=None,
-        request_channel="test_channel",
-        batch_event_data=batch_event_data,
-        entry_id=entry_id,
-        service=MagicMock(),
-    )
-        #assert http_request.call_args.kwargs['json_data']['criteria']['event_id'] == [123]
-    #assert type(mock_post.call_args.kwargs['data']) == expected_data_type
-    # Assert
-    mock_post.assert_called_once_with(
-        f"{baseurl}/services/collector/event",
-        data=expected_data,
-        headers={
-            "Authorization": f"Splunk {hec_token}",
-            "Content-Type": "application/json",
-            "X-Splunk-Request-Channel": "test_channel",
-        },
-        verify=True,
-    )
-
-
-def test_splunk_submit_event_hec_command_no_required_arguments():
-    """ Given: none of these arguments: 'entry_id', 'event', 'batch_event_data'
-        When: Runing splunk-submit-event-hec command
-        Then: An exception is thrown
-    """
-    from SplunkPy import splunk_submit_event_hec_command
-    with pytest.raises(DemistoException, match=r"""Invalid input: Please specify one of the following arguments: `event`, `batch_event_data`, or `entry_id`."""):
-        splunk_submit_event_hec_command({'hec_url': 'hec_url'}, None, {})
-=======
-    assert expected_res in json.loads(res)['query']
->>>>>>> a94e828a
+    assert expected_res in json.loads(res)['query']