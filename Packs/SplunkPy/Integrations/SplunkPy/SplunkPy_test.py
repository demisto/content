import demistomock as demisto
from CommonServerPython import *

import pytest
from copy import deepcopy
from collections import namedtuple
from datetime import timedelta, datetime

from splunklib.binding import AuthenticationError
from splunklib import client
from splunklib import results
import SplunkPy as splunk
<<<<<<< HEAD

=======
from pytest_mock import MockerFixture
>>>>>>> 90cf3b88

RETURN_ERROR_TARGET = 'SplunkPy.return_error'

DICT_RAW_RESPONSE = '"1528755951, url="https://test.url.com", search_name="NG_SIEM_UC25- High number of hits against ' \
                    'unknown website from same subnet", action="allowed", dest="bb.bbb.bb.bbb , cc.ccc.ccc.cc , ' \
                    'xx.xx.xxx.xx , yyy.yy.yyy.yy , zz.zzz.zz.zzz , aa.aa.aaa.aaa", distinct_hosts="5", ' \
                    'first_3_octets="1.1.1", first_time="06/11/18 17:34:07 , 06/11/18 17:37:55 , 06/11/18 17:41:28 , ' \
                    '06/11/18 17:42:05 , 06/11/18 17:42:38", info_max_time="+Infinity", info_min_time="0.000", ' \
                    'src="xx.xx.xxx.xx , yyy.yy.yyy.yy , zz.zzz.zz.zzz , aa.aa.aaa.aaa", u_category="unknown", ' \
                    'user="xyz\\a1234 , xyz\\b5678 , xyz\\c91011 , xyz\\d121314 , unknown", website="2.2.2.2""'

DICT_RAW_RESPONSE_WITH_MESSAGE_ID = '"1528755951, message-id="1", url="https://test.url.com", ' \
                                    'search_name="NG_SIEM_UC25- High number of hits against ' \
                                    'unknown website from same subnet", action="allowed", dest="bb.bbb.bb.bbb , ' \
                                    'cc.ccc.ccc.cc , xx.xx.xxx.xx , yyy.yy.yyy.yy , zz.zzz.zz.zzz , aa.aa.aaa.aaa", ' \
                                    'distinct_hosts="5", ' \
                                    'first_3_octets="1.1.1", first_time="06/11/18 17:34:07 , ' \
                                    '06/11/18 17:37:55 , 06/11/18 17:41:28 , ' \
                                    '06/11/18 17:42:05 , 06/11/18 17:42:38", info_max_time="+Infinity", info_min_time="0.000", ' \
                                    'src="xx.xx.xxx.xx , yyy.yy.yyy.yy , zz.zzz.zz.zzz , aa.aa.aaa.aaa", u_category="unknown", ' \
                                    'user="xyz\\a1234 , xyz\\b5678 , xyz\\c91011 , xyz\\d121314 , unknown", website="2.2.2.2""'

LIST_RAW = 'Feb 13 09:02:55 1,2020/02/13 09:02:55,001606001116,THREAT,url,' \
           '1,2020/02/13 09:02:55,10.1.1.1,1.2.3.4,0.0.0.0,0.0.0.0,rule1,jordy,,web-browsing,vsys1,trust,untrust,' \
           'ethernet1/2,ethernet1/1,forwardAll,2020/02/13 09:02:55,59460,1,62889,80,0,0,0x208000,tcp,alert,' \
           '"ushship.com/xed/config.bin",(9999),not-resolved,informational,client-to-server,' \
           '0,0x0,1.1.22.22-5.6.7.8,United States,0,text/html'

RAW_WITH_MESSAGE = '{"@timestamp":"2019-10-15T13:30:08.578-04:00","message":"{"TimeStamp":"2019-10-15 13:30:08",' \
                   '"CATEGORY_1":"CONTACT","ASSOCIATEOID":"G2N2TJETBRAAX68V","HOST":' \
                   '"step-up-authentication-api.gslb.es.oneadp.com","SCOPE[4]":"PiSvcsProvider\/payroll","SCOPE[19]":' \
                   '"\/api\/events\/core\/v1\/user-status","CONTEXT":"\/smsstepup","FLOW":"API","X-REAL-IP":' \
                   '"2.2.2.2","PRODUCT_CODE":"WFNPortal","X-FORWARDED-PROTO":"http","ERROR_ID":"4008",' \
                   '"SCOPE[23]":"\/security\/notification-communication-response-value.accept","REQ_URL":' \
                   '"http:\/\/step-up-authentication-api.gslb.es.blabla.com\/smsstepup\/events\/core\/v1\/step-up-' \
                   'user-authorization-request.evaluate","SCOPE[35]":"autopay\/payroll\/v1\/cafeteria-plan-' \
                   'configurations\/{configurationItemID}","SCOPE_MATCHED":"Y","SCOPE[43]":"communication\/n' \
                   'otification-message-template.add","SCOPE[11]":"\/ISIJWSUserSecurity","SCOPE[27]":"autopay\/events' \
                   '\/payroll\/v1\/earning-configuration.add","ORGOID":"G2SY6MR3ATKA232T","SCOPE[8]":"\/' \
                   'ISIJWSAssociatesService","SCOPE[39]":"autopay\/payroll\/v1\/earning-configurations",' \
                   '"SETUP_SELF":"N","SCOPE[47]":"communication\/notification.publish","SCOPE[15]":"' \
                   '\/OrganizationSoftPurge","X-FORWARDED-HOST":"step-up-authentication-api.gslb.es.blabla.com",' \
                   '"ADP-MESSAGEID":"a1d57ed2-1fe6-4800-be7a-26cd89bhello","CNAME":"JRJG INC","CONTENT-LENGTH":' \
                   '"584","SCOPE[31]":"autopay\/events\/payroll\/v1\/earning-configuration.remove","CID":"BSTAR00044"' \
                   ',"ACTOR_UID":"ABinters@BSTAR00044","SECURE_API_MODE":"HTTPS_SECURE","X-REQUEST-ID":' \
                   '"2473a981bef27bc8444e510adc12234a","SCOPE[1]":"AVSSCP\/Docstash\/Download","SCOPE[18]":' \
                   '"\/api\/events\/core\/v1\/product-role.assign","BLOCK_SESSION":"Y","CONSUMER_ID":' \
                   '"ab2e715e-41c4-43d6-bff7-fc2d713hello","SCOPE[34]":"autopay\/payroll\/v1\/cafeteria-plan-' \
                   'configurations","SCOPE[46]":"communication\/notification-message-template.remove","MODULE":' \
                   '"STEPUP_API","SCOPE[9]":"\/ISIJWSClientService","SCOPE[10]":"\/ISIJWSJobsService","SCOPE[22]":' \
                   '"\/api\/person-account-registration","SCOPE[38]":"autopay\/payroll\/v1\/deposit-configurations",' \
                   '"SUBJECT_ORGOID":"G2SY6MR3ATKA232T","SCOPE[5]":"\/Associate","SCOPE[14]":"\/Organization",' \
                   '"SCOPE[26]":"WFNSvcsProvider\/payrollPi","EVENT_ID":"9ea87118-5679-5b0e-a67f-1abd8ccabcde",' \
                   '"SCOPE[30]":"autopay\/events\/payroll\/v1\/earning-configuration.payroll-accumulators.modify",' \
                   '"X-FORWARDED-PORT":"80","SCOPE[42]":"autopay\/payroll\/v1\/worker-employment-records","JTI":' \
                   '"867b6d06-47cf-40ab-8dd7-bd0d57babcde","X-DOMAIN":"secure.api.es.abc.com","SOR_CODE":' \
                   '"WFNPortal","SCOPE[29]":"autopay\/events\/payroll\/v1\/earning-configuration.configuration' \
                   '-tags.modify","SCOPE[2]":"AVSSCP\/Docstash\/Get","OUTPUT_TYPE":"FAIL","ERR_MSG":"BLOCK_SESSION",' \
                   '"TRANS_ID":"3AF-D30-7CTTCQ","SCOPE[45]":"communication\/notification-message-template.read",' \
                   '"USE_HISTORY":"Y","SCHEME":"http","SCOPE[13]":"\/ISIJWSUsersService","SCOPE[21]":"\/api\/person",' \
                   '"SCOPE[33]":"autopay\/events\/payroll\/v1\/worker-insurable-payments.modify","X-FORWARDED-FOR":' \
                   '"8.8.8.8, 10.10.10.10, 1.2.3.4, 5.6.7.8","SCOPE[17]":"\/api\/core\/v1\/organization",' \
                   '"SCOPE[25]":"\/step-up-user-authorization.initiate","SCOPE[6]":"\/Associate\/PIC","SCOPE[37]":' \
                   '"autopay\/payroll\/v1\/cafeteria-plan-configurations\/{configurationItemID}\/' \
                   'payroll-item-configurations\/{payrollItemID}","FLOW_TYPE":"REST","SCOPE[41]":' \
                   '"autopay\/payroll\/v1\/payroll-output","CONSUMERAPPOID":"WFNPortal","RESOURCE":' \
                   '"\/events\/core\/v1\/step-up-user-authorization-request.evaluate","USER-AGENT":' \
                   '"Apache-HttpClient\/4.5.5 (Java\/10.0.1)","SCOPE[3]":"AVSSCP\/Docstash\/List",' \
                   '"SUB_CATEGORY_1":"worker.businessCommunication.email.change","TIME":"9","X-SCHEME":' \
                   '"http","ADP-CONVERSATIONID":"stY46PpweABoT5JX04CZGCeBbX8=","SCOPE[12]":' \
                   '"\/ISIJWSUserSecurityService","SCOPE[24]":"\/step-up-user-authorization-request.evaluate",' \
                   '"SCOPE[32]":"autopay\/events\/payroll\/v1\/retro-pay-request.add","SCOPE[44]":' \
                   '"communication\/notification-message-template.change","ACTION":"POST","SCOPE[7]":' \
                   '"\/AssociateSoftPurge","SCOPE[16]":"\/api\/authentication","X-ORIGINAL-URI":' \
                   '"\/smsstepup\/events\/core\/v1\/step-up-user-authorization-request.evaluate","SCOPE[28]":' \
                   '"autopay\/events\/payroll\/v1\/earning-configuration.change","SCOPE[36]":' \
                   '"autopay\/payroll\/v1\/cafeteria-plan-configurations\/{configurationItemID}\/payroll-item' \
                   '-configurations","SESSION_ID":"f50be909-9e4f-408d-bf77-68499012bc35","SCOPE[20]":' \
                   '"\/api\/events\/core\/v1\/user.provision","SUBJECT_AOID":"G370XX6XYCABCDE",' \
                   '"X-ORIGINAL-FORWARDED-FOR":"1.1.1.1, 3.3.3.3, 4.4.4.4","SCOPE[40]":' \
                   '"autopay\/payroll\/v1\/employer-details"}","TXID":"3AF-D30-ABCDEF","ADP-MessageID":' \
                   '"a1d57ed2-1fe6-4800-be7a-26cd89bf686d","SESSIONID":"stY46PpweFToT5JX04CZGMeCvP8=","ORGOID":' \
                   '"G2SY6MR3ATKA232T","AOID":"G2N2TJETBRAAXAAA","MSGID":"a1d57ed2-1fe6-0000-be7a-26cd89bf686d"}'

SAMPLE_RESPONSE = [
    results.Message("INFO-TEST", "test message"),
    {
        '_bkt': 'notable~668~66D21DF4-F4FD-4886-A986-82E72ADCBFE9',
        '_cd': '668:17198',
        '_indextime': '1596545116',
        '_raw': '1596545116, search_name="Endpoint - Recurring Malware Infection - Rule", count="17", '
        'day_count="8", dest="ACME-workstation-012", info_max_time="1596545100.000000000", '
        'info_min_time="1595939700.000000000", info_search_time="1596545113.965466000", '
        'signature="Trojan.Gen.2"',
        '_serial': '50',
        '_si': ['ip-172-31-44-193', 'notable'],
        '_sourcetype': 'stash',
        '_time': '2020-08-04T05:45:16.000-07:00',
        'dest': 'ACME-workstation-012',
        'dest_asset_id': '028877d3c80cb9d87900eb4f9c9601ea993d9b63',
        'dest_asset_tag': ['cardholder', 'pci', 'americas'],
        'dest_bunit': 'americas',
        'dest_category': ['cardholder', 'pci'],
        'dest_city': 'Pleasanton',
        'dest_country': 'USA',
        'dest_ip': '192.168.3.12',
        'dest_is_expected': 'TRUE',
        'dest_lat': '37.694452',
        'dest_long': '-121.894461',
        'dest_nt_host': 'ACME-workstation-012',
        'dest_pci_domain': ['trust', 'cardholder'],
        'dest_priority': 'medium',
        'dest_requires_av': 'TRUE',
        'dest_risk_object_type': 'system',
        'dest_risk_score': '15680',
        'dest_should_timesync': 'TRUE',
        'dest_should_update': 'TRUE',
        'host': 'ip-172-31-44-193',
        'host_risk_object_type': 'system',
        'host_risk_score': '0',
        'index': 'notable',
        'linecount': '1',
        'priorities': 'medium',
        'priority': 'medium',
        'risk_score': '15680',
        'rule_description': 'Endpoint - Recurring Malware Infection - Rule',
        'rule_name': 'Endpoint - Recurring Malware Infection - Rule',
        'rule_title': 'Endpoint - Recurring Malware Infection - Rule',
        'security_domain': 'Endpoint - Recurring Malware Infection - Rule',
        'severity': 'unknown',
        'signature': 'Trojan.Gen.2',
        'source': 'Endpoint - Recurring Malware Infection - Rule',
        'sourcetype': 'stash',
        'splunk_server': 'ip-172-31-44-193',
        'urgency': 'low',
        'owner': 'unassigned',
        'event_id': '66D21DF4-F4FD-4886-A986-82E72ADCBFE9@@notable@@5aa44496ec8e5cf45c78ab230189a4ca',
    }]

EXPECTED = {
    "action": "allowed",
    "dest": "bb.bbb.bb.bbb , cc.ccc.ccc.cc , xx.xx.xxx.xx , yyy.yy.yyy.yy , zz.zzz.zz.zzz , aa.aa.aaa.aaa",
    "distinct_hosts": '5',
    "first_3_octets": "1.1.1",
    "first_time": "06/11/18 17:34:07 , 06/11/18 17:37:55 , 06/11/18 17:41:28 , 06/11/18 17:42:05 , 06/11/18 17:42:38",
    "info_max_time": "+Infinity",
    "info_min_time": '0.000',
    "search_name": "NG_SIEM_UC25- High number of hits against unknown website from same subnet",
    "src": "xx.xx.xxx.xx , yyy.yy.yyy.yy , zz.zzz.zz.zzz , aa.aa.aaa.aaa",
    "u_category": "unknown",
    "user": "xyz\\a1234 , xyz\\b5678 , xyz\\c91011 , xyz\\d121314 , unknown",
    "website": "2.2.2.2",
    "url": "https://test.url.com"
}

EXPECTED_WITH_MESSAGE_ID = {
    "message-id": "1",
    "action": "allowed",
    "dest": "bb.bbb.bb.bbb , cc.ccc.ccc.cc , xx.xx.xxx.xx , yyy.yy.yyy.yy , zz.zzz.zz.zzz , aa.aa.aaa.aaa",
    "distinct_hosts": '5',
    "first_3_octets": "1.1.1",
    "first_time": "06/11/18 17:34:07 , 06/11/18 17:37:55 , 06/11/18 17:41:28 , 06/11/18 17:42:05 , 06/11/18 17:42:38",
    "info_max_time": "+Infinity",
    "info_min_time": '0.000',
    "search_name": "NG_SIEM_UC25- High number of hits against unknown website from same subnet",
    "src": "xx.xx.xxx.xx , yyy.yy.yyy.yy , zz.zzz.zz.zzz , aa.aa.aaa.aaa",
    "u_category": "unknown",
    "user": "xyz\\a1234 , xyz\\b5678 , xyz\\c91011 , xyz\\d121314 , unknown",
    "website": "2.2.2.2",
    "url": "https://test.url.com"
}

URL_TESTING_IN = '"url="https://test.com?key=val"'
URL_TESTING_OUT = {'url': 'https://test.com?key=val'}

# checking a case where the last character for each value was cut
RESPONSE = 'NAS-IP-Address=2.2.2.2, NAS-Port=50222, NAS-Identifier=de-wilm-251littl-idf3b-s2, NAS-Port-Type=' \
           'Ethernet, NAS-Port-Id=GigabitEthernet2/0/05'

POSITIVE = {
    "NAS-IP-Address": "2.2.2.2",
    "NAS-Identifier": "de-wilm-251littl-idf3b-s2",
    "NAS-Port": "50222",
    "NAS-Port-Id": "GigabitEthernet2/0/05",
    "NAS-Port-Type": "Ethernet"
}

# testing the ValueError and json sections
RAW_JSON = '{"Test": "success"}'
RAW_STANDARD = '"Test="success"'
RAW_JSON_AND_STANDARD_OUTPUT = {"Test": "success"}


class Jobs:
    def __init__(self, status, service):
        self.oneshot = lambda x, **kwargs: x
        state = namedtuple('state', 'content')
        self.state = state(content={'dispatchState': str(status)})
        self.service = service

    def __getitem__(self, arg):
        return 0

    def create(self, query, **kwargs):
        job = client.Job(sid='123456', service=self.service, **kwargs)
        job.resultCount = 0
        return job


class Service:
    def __init__(self, status):
        self.jobs = Jobs(status, self)
        self.status = status
        self.disable_v2_api = False
        self.namespace = {'app': 'test', 'owner': 'test', 'sharing': 'global'}
        self._abspath = lambda x, **kwargs: x

    def get(self, path_segment, owner=None, app=None, headers=None, sharing=None, **query):
        return {'status': '200', 'body': 'test', 'headers': {'content-type': 'application/json'}, 'reason': 'OK'}

    def job(self, sid):
        return self.jobs


def test_raw_to_dict():
    actual_raw = DICT_RAW_RESPONSE
    response = splunk.rawToDict(actual_raw)
    response_with_message = splunk.rawToDict(DICT_RAW_RESPONSE_WITH_MESSAGE_ID)
    list_response = splunk.rawToDict(LIST_RAW)
    raw_message = splunk.rawToDict(RAW_WITH_MESSAGE)
    empty = splunk.rawToDict('')
    url_test = splunk.rawToDict(URL_TESTING_IN)
    character_check = splunk.rawToDict(RESPONSE)

    assert response == EXPECTED
    assert response_with_message == EXPECTED_WITH_MESSAGE_ID
    assert {} == list_response
    assert raw_message.get('SCOPE[29]') == 'autopay\/events\/payroll\/v1\/earning-configuration.configuration-tags' \
                                           '.modify'
    assert isinstance(raw_message, dict)
    assert empty == {}
    assert url_test == URL_TESTING_OUT
    assert character_check == POSITIVE
    assert splunk.rawToDict(RAW_JSON) == RAW_JSON_AND_STANDARD_OUTPUT
    assert splunk.rawToDict(RAW_STANDARD) == RAW_JSON_AND_STANDARD_OUTPUT

    assert splunk.rawToDict('drilldown_search="key IN ("test1","test2")') == {
        'drilldown_search': 'key IN (test1,test2)'}


@pytest.mark.parametrize('text, output', [
    ('', ['']),
    ('"",', ['"",']),
    #   a value shouldn't do anything special
    ('woopwoop', ['woopwoop']),
    #  a normal key value without quotes
    ('abc=123', ['abc="123"']),
    #  add a comma at the end
    ('abc=123,', ['abc="123"']),
    #  a normal key value with quotes
    ('cbd="123"', ['cbd="123"']),
    #  check all wrapped with quotes removed
    ('"abc="123""', ['abc="123"']),
    #   we need to remove 111 at the start.
    ('111, cbd="123"', ['cbd="123"']),
    # Testing with/without quotes and/or spaces:
    ('abc=123,cbd=123', ['abc="123"', 'cbd="123"']),
    ('abc=123,cbd="123"', ['abc="123"', 'cbd="123"']),
    ('abc="123",cbd=123', ['abc="123"', 'cbd="123"']),
    ('abc="123",cbd="123"', ['abc="123"', 'cbd="123"']),
    ('abc=123, cbd=123', ['abc="123"', 'cbd="123"']),
    ('abc=123, cbd="123"', ['abc="123"', 'cbd="123"']),
    ('cbd="123", abc=123', ['abc="123"', 'cbd="123"']),
    ('cbd="123",abc=123', ['abc="123"', 'cbd="123"']),
    # Continue testing quotes with more values:
    ('xyz=321,cbd=123,abc=123', ['xyz="321"', 'abc="123"', 'cbd="123"']),
    ('xyz=321,cbd="123",abc=123', ['xyz="321"', 'abc="123"', 'cbd="123"']),
    ('xyz="321",cbd="123",abc=123', ['xyz="321"', 'abc="123"', 'cbd="123"']),
    ('xyz="321",cbd="123",abc="123"', ['xyz="321"', 'abc="123"', 'cbd="123"']),
    # Testing nested quotes (the main reason for quote_group):
    #   Try to remove the start 111.
    ('111, cbd="a="123""', ['cbd="a="123""']),
    ('cbd="a="123""', ['cbd="a="123""']),
    ('cbd="a="123", b=321"', ['cbd="a="123", b="321""']),
    ('cbd="a=123, b=321"', ['cbd="a="123", b="321""']),
    ('cbd="a=123, b="321""', ['cbd="a="123", b="321""']),
    ('cbd="a="123", b="321""', ['cbd="a="123", b="321""']),
    ('cbd="a=123, b=321"', ['cbd="a="123", b="321""']),
    ('xyz=123, cbd="a="123", b=321"', ['xyz="123"', 'cbd="a="123", b="321""']),
    ('xyz="123", cbd="a="123", b="321""', ['xyz="123"', 'cbd="a="123", b="321""']),
    ('xyz="123", cbd="a="123", b="321"", qqq=2', ['xyz="123"', 'cbd="a="123", b="321""', 'qqq="2"']),
    ('xyz="123", cbd="a="123", b="321"", qqq="2"', ['xyz="123"', 'cbd="a="123", b="321""', 'qqq="2"']),
])
def test_quote_group(text, output):
    assert sorted(splunk.quote_group(text)) == sorted(output)


data_test_replace_keys = [
    ({}, {}),
    ({'test': 'test'}, {'test': 'test'}),
    ({'test.': 'test.'}, {'test_': 'test.'}),
    ({'te.st': 'te.st'}, {'te_st': 'te.st'}),
    ({'te[st': 'te[st'}, {'te_st': 'te[st'}),
    ({'te]st': 'te]st'}, {'te_st': 'te]st'}),
    ({'te)st': 'te)st'}, {'te_st': 'te)st'}),
    ({'te(st': 'te(st'}, {'te_st': 'te(st'}),
    ('', ''),
    (None, None)
]


@pytest.mark.parametrize('dict_in, dict_out', data_test_replace_keys)
def test_replace_keys(dict_in, dict_out):
    out = splunk.replace_keys(deepcopy(dict_in))
    assert out == dict_out, f'replace_keys({dict_in}) got: {out} instead: {dict_out}'


def test_parse_time_to_minutes_no_error():
    splunk.FETCH_TIME = '3 hours'
    res = splunk.parse_time_to_minutes()
    assert res == 180


def test_parse_time_to_minutes_invalid_time_integer(mocker):
    return_error_mock = mocker.patch(RETURN_ERROR_TARGET)

    splunk.FETCH_TIME = 'abc hours'
    splunk.parse_time_to_minutes()
    err_msg = return_error_mock.call_args[0][0]
    assert err_msg == "Error: Invalid fetch time, need to be a positive integer with the time unit afterwards " \
                      "e.g '2 months, 4 days'."


def test_splunk_submit_event_hec_command(mocker):
    text = "a msg with a failure."

    class MockRes:
        def __init__(self, text):
            self.text = text
    mocker.patch.object(splunk, "splunk_submit_event_hec", return_value=MockRes(text))
    return_error_mock = mocker.patch(RETURN_ERROR_TARGET)
    splunk.splunk_submit_event_hec_command(params={"hec_url": "mock_url"}, args={})
    err_msg = return_error_mock.call_args[0][0]
    assert err_msg == f"Could not send event to Splunk {text}"


def check_request_channel(args: dict):
    """
    Check if args contains a request_channel, return the proper text.
    Args:
        args: A dict of args.
    Returns: A MockResRequestChannel with the correct text value.
    """
    if args.get('request_channel'):
        return MockResRequestChannel('{"text":"Success","code":0,"ackId":1}')
    else:
        return MockResRequestChannel('{"text":"Data channel is missing","code":10}')


class MockResRequestChannel:
    def __init__(self, text):
        self.text = text


def test_splunk_submit_event_hec_command_request_channel(mocker):
    """
    Given
    - An args dict that contains a request_channel and a dummy params.
    When
    - Executing splunk_submit_event_hec_command function
    Then
    - The return result object contains the correct message.
    """
    args = {"request_channel": "11111111-1111-1111-1111-111111111111"}
    mocker.patch.object(splunk, "splunk_submit_event_hec", return_value=check_request_channel(args))
    moc = mocker.patch.object(demisto, 'results')
    splunk.splunk_submit_event_hec_command(params={"hec_url": "mock_url"},
                                           args=args)
    readable_output = moc.call_args[0][0]
    assert readable_output == "The event was sent successfully to Splunk. AckID: 1"


def test_splunk_submit_event_hec_command_without_request_channel(mocker):
    """
    Given
    - An args dict that doesn't contain a request_channel and a dummy params.
    When
    - Executing splunk_submit_event_hec_command function
    Then
    - The return result object contains the correct message.
    """
    args = {}
    mocker.patch.object(splunk, "splunk_submit_event_hec", return_value=check_request_channel(args))

    return_error_mock = mocker.patch(RETURN_ERROR_TARGET)
    splunk.splunk_submit_event_hec_command(params={"hec_url": "mock_url"},
                                           args=args)
    err_msg = return_error_mock.call_args[0][0]
    assert err_msg == 'Could not send event to Splunk {"text":"Data channel is missing","code":10}'


def test_parse_time_to_minutes_invalid_time_unit(mocker):
    return_error_mock = mocker.patch(RETURN_ERROR_TARGET)

    splunk.FETCH_TIME = '3 hoursss'
    splunk.parse_time_to_minutes()
    err_msg = return_error_mock.call_args[0][0]
    assert err_msg == 'Error: Invalid time unit.'


SEARCH_RESULT = [
    {
        "But": {
            "This": "is"
        },
        "Very": "Unique"
    },
    {
        "Something": "regular",
        "But": {
            "This": "is"
        },
        "Very": "Unique"
    },
    {
        "Something": "natural",
        "But": {
            "This": "is a very very"
        },
        "Very": "Unique and awesome"
    }
]
REGULAR_ALL_CHOSEN_FIELDS = [
    "Something",
    "But",
    "Very"
]
REGULAR_CHOSEN_FIELDS_SUBSET = [
    "Something",
    "Very"
]
REGEX_CHOSEN_FIELDS_SUBSET = [
    "Some*",
    "Very"
]

NON_EXISTING_FIELDS = [
    "SDFAFSD",
    "ASBLFKDJK"
]


@pytest.mark.parametrize('search_result, chosen_fields, expected_result', [
    (SEARCH_RESULT, REGULAR_ALL_CHOSEN_FIELDS, REGULAR_ALL_CHOSEN_FIELDS),
    (SEARCH_RESULT, REGULAR_CHOSEN_FIELDS_SUBSET, REGULAR_CHOSEN_FIELDS_SUBSET),
    (SEARCH_RESULT, REGEX_CHOSEN_FIELDS_SUBSET, REGULAR_CHOSEN_FIELDS_SUBSET),
    (SEARCH_RESULT, NON_EXISTING_FIELDS, []),
])
def test_commands(search_result, chosen_fields, expected_result):
    from SplunkPy import update_headers_from_field_names
    headers = update_headers_from_field_names(search_result, chosen_fields)

    assert expected_result == headers


APPS = ['app']
STORES = ['store']
EMPTY_CASE = {}
STORE_WITHOUT_APP = {"kv_store_collection_name": "test"}
JUST_APP_NAME = {'app_name': 'app'}  # happens in splunk-kv-store-collections-list command
CREATE_COMMAND = {'app_name': 'app', 'kv_store_name': 'not_store'}
CORRECT = {'app_name': 'app', 'kv_store_collection_name': 'store'}
INCORRECT_STORE_NAME = {'app_name': 'app', 'kv_store_collection_name': 'not_store'}
data_test_check_error = [
    (EMPTY_CASE, 'app not found'),
    (STORE_WITHOUT_APP, 'app not found'),
    (JUST_APP_NAME, 'empty'),
    (CREATE_COMMAND, 'empty'),
    (CORRECT, 'empty'),
    (INCORRECT_STORE_NAME, 'KV Store not found'),
]


@pytest.mark.parametrize('args, out_error', data_test_check_error)
def test_check_error(args, out_error):

    class Service:
        def __init__(self):
            self.apps = APPS
            self.kvstore = STORES

    try:
        splunk.check_error(Service(), args)
        raise splunk.DemistoException('empty')
    except splunk.DemistoException as error:
        output = str(error)
    assert (
        output == out_error
    ), f'check_error(service, {args})\n\treturns: {output}\n\tinstead: {out_error}'


EMPTY_CASE = {}
JUST_KEY = {"key": "key"}
WITH_ALL_PARAMS = {"key": "demisto", "value": "is awesome", "limit": 1, "query": "test"}
STANDARD_KEY_VAL = {"key": "demisto", "value": "is awesome"}
KEY_AND_LIMIT = {"key": "key", "limit": 1}
KEY_AND_QUERY = {"key": "key", "query": 'test_query'}
QUERY = {"query": 'test_query'}
QUERY_AND_VALUE = {"query": 'test_query', "value": "awesome"}
data_test_build_kv_store_query = [
    (EMPTY_CASE, str(EMPTY_CASE)),
    (JUST_KEY, str(EMPTY_CASE)),
    (STANDARD_KEY_VAL, '{"demisto": "is awesome"}'),
    (WITH_ALL_PARAMS, '{"demisto": "is awesome"}'),
    (KEY_AND_LIMIT, {"limit": 1}),
    (KEY_AND_QUERY, 'test_query'),
    (QUERY, 'test_query'),
    (QUERY_AND_VALUE, 'test_query'),
]


@pytest.mark.parametrize('args, expected_query', data_test_build_kv_store_query)
def test_build_kv_store_query(args, expected_query, mocker):
    mocker.patch('SplunkPy.get_key_type', return_value=None)
    output = splunk.build_kv_store_query(None, args)
    assert (
        output == expected_query
    ), f'build_kv_store_query({args})\n\treturns: {output}\n\tinstead: {expected_query}'


data_test_build_kv_store_query_with_key_val = [
    ({"key": "demisto", "value": "is awesome"}, str, '{"demisto": "is awesome"}'),
    ({"key": "demisto", "value": "1"}, int, '{"demisto": 1}'),
    ({"key": "demisto", "value": "True"}, bool, '{"demisto": true}'),
]


@pytest.mark.parametrize('args, _type, expected_query', data_test_build_kv_store_query_with_key_val)
def test_build_kv_store_query_with_key_val(args, _type, expected_query, mocker):
    mocker.patch('SplunkPy.get_key_type', return_value=_type)
    output = splunk.build_kv_store_query(None, args)
    assert output == expected_query, 'build_kv_store_query({})\n\treturns: {}\n\tinstead: {}'.format(args, output,
                                                                                                     expected_query)

    test_test_get_key_type = [
        ({'field.key': 'number'}, float),
        ({'field.key': 'string'}, str),
        ({'field.key': 'cidr'}, str),
        ({'field.key': 'boolean'}, bool),
        ({'field.key': 'empty'}, None),
        ({'field.key': 'time'}, str),
    ]

    @pytest.mark.parametrize('keys_and_types, expected_type', test_test_get_key_type)
    def test_get_key_type(keys_and_types, expected_type, mocker):
        mocker.patch('SplunkPy.get_keys_and_types', return_value=keys_and_types)

        output = splunk.get_key_type(None, 'key')
        assert output == expected_type, 'get_key_type(kv_store, key)\n\treturns: {}\n\tinstead: {}'.format(output,
                                                                                                           expected_type)


EMPTY_CASE = {}
WITHOUT_FIELD = {'empty': 'number'}
STRING_FIELD = {'field.test': 'string'}
NUMBER_FIELD = {'field.test': 'number'}
INDEX = {'index.test': 'string'}
MIXED = {'field.test': 'string', 'empty': 'field'}
data_test_get_keys_and_types = [
    (EMPTY_CASE, EMPTY_CASE),
    (WITHOUT_FIELD, EMPTY_CASE),
    (STRING_FIELD, {'field.test': 'string'}),
    (NUMBER_FIELD, {'field.test': 'number'}),
    (INDEX, {'index.test': 'string'}),
    (MIXED, {'field.test': 'string'}),
]


@pytest.mark.parametrize('raw_keys, expected_keys', data_test_get_keys_and_types)
def test_get_keys_and_types(raw_keys, expected_keys):

    class KVMock:
        def __init__(self):
            pass

        def content(self):
            return raw_keys

    output = splunk.get_keys_and_types(KVMock())
    assert (
        output == expected_keys
    ), f'get_keys_and_types(kv_store)\n\treturns: {output}\n\tinstead: {expected_keys}'


START_OUTPUT = (
    '#### configuration for name store\n| field name | type |\n| --- | --- |'
)
EMPTY_OUTPUT = ''
STANDARD_CASE = {'field.test': 'number'}
STANDARD_OUTPUT = '\n| field.test | number |'
data_test_get_kv_store_config = [
    ({}, EMPTY_OUTPUT),
    (STANDARD_CASE, STANDARD_OUTPUT)
]


@pytest.mark.parametrize('fields, expected_output', data_test_get_kv_store_config)
def test_get_kv_store_config(fields, expected_output, mocker):
    class Name:
        def __init__(self):
            self.name = 'name'

    mocker.patch('SplunkPy.get_keys_and_types', return_value=fields)
    output = splunk.get_kv_store_config(Name())
    expected_output = f'{START_OUTPUT}{expected_output}'
    assert output == expected_output


class TestFetchRemovingIrrelevantIncidents:

    notable1 = {'status': '5', 'event_id': '3'}
    notable2 = {'status': '6', 'event_id': '4'}

    # In order to mock the service.jobs.oneshot() call in the fetch_notables function, we need to create
    # the following two classes
    class Jobs:
        def __init__(self):
            self.oneshot = lambda x, **kwargs: TestFetchForLateIndexedEvents.notable1

    class Service:
        def __init__(self):
            self.jobs = TestFetchForLateIndexedEvents.Jobs()

    def test_backwards_compatible(self, mocker: MockerFixture):
        """
        Given
        - Incident IDs that were fetched in the last fetch round with the epoch time of their occurrence

        When
        - Fetching notables

        Then
        - Make sure that the last fetched IDs now hold the start of the fetch window, and not the epoch time
        """
        from SplunkPy import UserMappingObject

        mocker.patch.object(demisto, 'setLastRun')
        mock_last_run = {'time': '2024-02-12T10:00:00', 'latest_time': '2024-02-19T10:00:00',
                         'found_incidents_ids': {'1': 1700497516}}
        mock_params = {'fetchQuery': '`notable` is cool', 'fetch_limit': 2}
        mocker.patch('demistomock.getLastRun', return_value=mock_last_run)
        mocker.patch('demistomock.params', return_value=mock_params)
        mocker.patch('splunklib.results.JSONResultsReader', return_value=[self.notable1,
                                                                          self.notable2])
        service = self.Service()
        set_last_run_mocker = mocker.patch('demistomock.setLastRun')
        mapper = UserMappingObject(service, False)
        splunk.fetch_incidents(service, mapper, 'from_xsoar', 'from_splunk')
        last_fetched_ids = set_last_run_mocker.call_args_list[0][0][0]['found_incidents_ids']
        assert last_fetched_ids == {'1': {'occurred_time': '2024-02-19T10:00:00'},
                                    '3': {'occurred_time': '2024-02-19T10:00:00'},
                                    '4': {'occurred_time': '2024-02-19T10:00:00'}}

    def test_remove_irrelevant_fetched_incident_ids(self, mocker: MockerFixture):
        """
        Given
        - Incident IDs that were fetched in the last fetch round

        When
        - Fetching notables

        Then
        - Make sure that the fetched IDs that are no longer in the fetch window are removed
        """
        from SplunkPy import UserMappingObject

        mocker.patch.object(demisto, 'setLastRun')
        mock_last_run = {'time': '2024-02-12T10:00:00', 'latest_time': '2024-02-19T10:00:00',
                         'found_incidents_ids': {'1': {'occurred_time': '2024-02-12T09:59:59'},
                                                 '2': {'occurred_time': '2024-02-18T10:00:00'}}}
        mock_params = {'fetchQuery': '`notable` is cool', 'fetch_limit': 2}
        mocker.patch('demistomock.getLastRun', return_value=mock_last_run)
        mocker.patch('demistomock.params', return_value=mock_params)
        mocker.patch('splunklib.results.JSONResultsReader', return_value=[self.notable1,
                                                                          self.notable2])
        service = self.Service()
        set_last_run_mocker = mocker.patch('demistomock.setLastRun')
        mapper = UserMappingObject(service, False)
        splunk.fetch_incidents(service, mapper, 'from_xsoar', 'from_splunk')
        last_fetched_ids = set_last_run_mocker.call_args_list[0][0][0]['found_incidents_ids']
        assert last_fetched_ids == {'2': {'occurred_time': '2024-02-18T10:00:00'},
                                    '3': {'occurred_time': '2024-02-19T10:00:00'},
                                    '4': {'occurred_time': '2024-02-19T10:00:00'}}


class TestFetchForLateIndexedEvents:
    notable1 = {'status': '5', 'event_id': 'id_1'}
    notable2 = {'status': '6', 'event_id': 'id_2'}

    # In order to mock the service.jobs.oneshot() call in the fetch_notables function, we need to create
    # the following two classes
    class Jobs:
        def __init__(self):
            self.oneshot = lambda x, **kwargs: TestFetchForLateIndexedEvents.notable1

    class Service:
        def __init__(self):
            self.jobs = TestFetchForLateIndexedEvents.Jobs()

    # If late_indexed_pagination is True, then we exclude the last fetched ids (check by using fetch query),
    # and kwargs_oneshot['offset'] == 0
    def test_fetch_query_and_oneshot_args(self, mocker: MockerFixture):
        """
        Given
        - Mocked incidents api response
        - The key "late_indexed_pagination" in the last run object is set to True
        - Some incident IDs that were fetched in the last fetch round

        When
        - Fetching notables

        Then
        - Make sure that last fetched incident IDs are specified to be excluded from the fetch query
        - Make sure that the offset of the fetch query is set to 0
        """
        from SplunkPy import UserMappingObject
        mocker.patch.object(demisto, 'setLastRun')
        mock_last_run = {'time': '2018-10-24T14:13:20', 'late_indexed_pagination': True,
                         'found_incidents_ids': {'1234': 1700497516, '5678': 1700497516}}
        mock_params = {'fetchQuery': 'something'}
        mocker.patch('demistomock.getLastRun', return_value=mock_last_run)
        mocker.patch('demistomock.params', return_value=mock_params)
        mocker.patch('splunklib.results.JSONResultsReader', return_value=[self.notable1])
        service = self.Service()
        oneshot_mocker = mocker.patch.object(service.jobs, 'oneshot', side_effect=service.jobs.oneshot)
        mapper = UserMappingObject(service, False)
        splunk.fetch_incidents(service, mapper, 'from_xsoar', 'from_splunk')
        assert oneshot_mocker.call_args_list[0][0][0] == 'something | where not event_id in ("1234","5678")'
        assert oneshot_mocker.call_args_list[0][1]['offset'] == 0

    # If (num_of_dropped == FETCH_LIMIT and '`notable`' in fetch_query), then late_indexed_pagination should be set to True
    def test_first_condition_for_late_indexed_pagination(self, mocker: MockerFixture, monkeypatch: pytest.MonkeyPatch):
        """
        Given
        - Incident IDs that were fetched in the last fetch round
        - Mocked incidents api response, that have IDs as the last fetched IDs (which means that num_of_dropped == FETCH_LIMIT)
        - `notable` is in the fetch query

        When
        - Fetching notables

        Then
        - Make sure that the key "late_indexed_pagination" in last run object is set to True
        """
        from SplunkPy import UserMappingObject
        # MonkeyPatch can be used to patch global variables
        monkeypatch.setattr(splunk, 'FETCH_LIMIT', 2)
        mocker.patch.object(demisto, 'setLastRun')
        mock_last_run = {'time': '2018-10-24T14:13:20',
                         'found_incidents_ids': {'id_1': 1700497516, 'id_2': 1700497516}}
        mock_params = {'fetchQuery': '`notable` is cool', 'fetch_limit': 2}
        mocker.patch('demistomock.getLastRun', return_value=mock_last_run)
        mocker.patch('demistomock.params', return_value=mock_params)
        mocker.patch('splunklib.results.JSONResultsReader', return_value=[self.notable1,
                                                                          self.notable2])
        set_last_run_mocker = mocker.patch('demistomock.setLastRun')
        service = self.Service()
        mapper = UserMappingObject(service, False)
        splunk.fetch_incidents(service, mapper, 'from_xsoar', 'from_splunk')
        assert set_last_run_mocker.call_args_list[0][0][0]['late_indexed_pagination'] is True

    # If (len(incidents) == FETCH_LIMIT and late_indexed_pagination), then late_indexed_pagination should be set to True
    def test_second_condition_for_late_indexed_pagination(self, mocker: MockerFixture, monkeypatch: pytest.MonkeyPatch):
        """
        Given
        - Incident IDs that were fetched in the last fetch round
        - Mocked incidents api response, where only new incidents are fetched (which means that len(incidents) == FETCH_LIMIT)
        - The key "late_indexed_pagination" in the last run object is set to True

        When
        - Fetching notables

        Then
        - Make sure that the key "late_indexed_pagination" in last run object is set to True
        """
        from SplunkPy import UserMappingObject
        # MonkeyPatch can be used to patch global variables
        monkeypatch.setattr(splunk, 'FETCH_LIMIT', 2)
        mocker.patch.object(demisto, 'setLastRun')
        mock_last_run = {'time': '2018-10-24T14:13:20', 'late_indexed_pagination': True,
                         'found_incidents_ids': {'1234': 1700497516, '5678': 1700497516}}
        mock_params = {'fetchQuery': '`notable` is cool', 'fetch_limit': 2}
        mocker.patch('demistomock.getLastRun', return_value=mock_last_run)
        mocker.patch('demistomock.params', return_value=mock_params)
        mocker.patch('splunklib.results.JSONResultsReader', return_value=[self.notable1,
                                                                          self.notable2])
        set_last_run_mocker = mocker.patch('demistomock.setLastRun')
        service = self.Service()
        mapper = UserMappingObject(service, False)
        splunk.fetch_incidents(service, mapper, 'from_xsoar', 'from_splunk')
        assert set_last_run_mocker.call_args_list[0][0][0]['late_indexed_pagination'] is True


def test_fetch_incidents(mocker):
    """
    Given
    - mocked incidents api response
    - a mapper which should not map the user owner into the incident response

    When
    - executing the fetch incidents flow

    Then
    - make sure the incident response is valid.
    - make sure that the owner is not part of the incident response
    """
    from SplunkPy import UserMappingObject
    mocker.patch.object(demisto, 'incidents')
    mocker.patch.object(demisto, 'setLastRun')
    mock_last_run = {'time': '2018-10-24T14:13:20'}
    mock_params = {'fetchQuery': "something"}
    mocker.patch('demistomock.getLastRun', return_value=mock_last_run)
    mocker.patch('demistomock.params', return_value=mock_params)
    service = mocker.patch('splunklib.client.connect', return_value=None)
    mocker.patch('splunklib.results.JSONResultsReader', return_value=SAMPLE_RESPONSE)
    mapper = UserMappingObject(service, False)
    splunk.fetch_incidents(service, mapper, 'from_xsoar', 'from_splunk')
    incidents = demisto.incidents.call_args[0][0]
    assert demisto.incidents.call_count == 1
    assert len(incidents) == 1
    assert incidents[0]["name"] == "Endpoint - Recurring Malware Infection - Rule : Endpoint - " \
                                   "Recurring Malware Infection - Rule"
    assert not incidents[0].get('owner')


SPLUNK_RESULTS = [
    {
        "rawJSON":
            '{"source": "This is the alert type", "field_name1": "field_val1", "field_name2": "field_val2"}',
        "details": "Endpoint - High Or Critical Priority Host With Malware - Rule",
        "labels": [
            {
                "type": "security_domain",
                "value": "Endpoint - High Or Critical Priority Host With Malware - Rule"
            }
        ],
    }
]

EXPECTED_OUTPUT = {
    'This is the alert type': {
        "source": "This is the alert type",
        "field_name1": "field_val1",
        "field_name2": "field_val2"
    }

}


def test_create_mapping_dict():
    mapping_dict = splunk.create_mapping_dict(SPLUNK_RESULTS, type_field='source')
    assert mapping_dict == EXPECTED_OUTPUT


def test_fetch_notables(mocker):
    """
    Given
    - mocked incidents api response
    - a mapper which should not map the user owner into the incident response

    When
    - executing the fetch notables flow

    Then
    - make sure the incident response is valid.
    - make sure that the owner is not part of the incident response
    """
    mocker.patch.object(splunk.client.Job, 'is_done', return_value=True)
    mocker.patch.object(splunk.client.Job, 'results', return_value=None)
    mocker.patch.object(splunk, 'ENABLED_ENRICHMENTS', [splunk.ASSET_ENRICHMENT,
                        splunk.DRILLDOWN_ENRICHMENT, splunk.IDENTITY_ENRICHMENT])
    mocker.patch.object(demisto, 'incidents')
    mocker.patch.object(demisto, 'setLastRun')
    mock_last_run = {'time': '2018-10-24T14:13:20'}
    mock_params = {'fetchQuery': "something"}
    mocker.patch('demistomock.getLastRun', return_value=mock_last_run)
    mocker.patch('demistomock.params', return_value=mock_params)
    service = Service('DONE')
    mocker.patch('splunklib.results.JSONResultsReader', return_value=SAMPLE_RESPONSE)
    mapper = splunk.UserMappingObject(service, False)
    splunk.fetch_incidents(service, mapper=mapper, comment_tag_to_splunk='comment_tag_to_splunk',
                           comment_tag_from_splunk='comment_tag_from_splunk')
    cache_object = splunk.Cache.load_from_integration_context(get_integration_context())
    assert cache_object.submitted_notables
    notable = cache_object.submitted_notables[0]
    incident_from_cache = notable.to_incident(mapper, 'comment_tag_to_splunk', 'comment_tag_from_splunk')
    incidents = demisto.incidents.call_args[0][0]
    assert demisto.incidents.call_count == 1
    assert len(incidents) == 0
    assert incident_from_cache["name"] == "Endpoint - Recurring Malware Infection - Rule : Endpoint - " \
                                          "Recurring Malware Infection - Rule"
    assert not incident_from_cache.get('owner')

    # now call second time to make sure that the incident fetched
    splunk.fetch_incidents(service, mapper=mapper, comment_tag_to_splunk='comment_tag_to_splunk',
                           comment_tag_from_splunk='comment_tag_from_splunk')
    incidents = demisto.incidents.call_args[0][0]
    assert len(incidents) == 1
    assert incidents[0]["name"] == "Endpoint - Recurring Malware Infection - Rule : Endpoint - " \
                                   "Recurring Malware Infection - Rule"
    assert not incidents[0].get('owner')


""" ========== Enriching Fetch Mechanism Tests ========== """


@pytest.mark.parametrize('integration_context, output', [
    ({splunk.INCIDENTS: ['incident']}, ['incident']),
    ({splunk.INCIDENTS: []}, []),
    ({}, [])
])
def test_fetch_incidents_for_mapping(integration_context, output, mocker):
    """
    Scenario: When a user configures a mapper using Fetch from Instance when the enrichment mechanism is working,
     we save the ready incidents in the integration context.

    Given:
    - List of ready incidents
    - An empty list of incidents
    - An empty integration context object

    When:
    - fetch_incidents_for_mapping is called

    Then:
    - Return the expected result
    """
    mocker.patch.object(demisto, 'info')
    mocker.patch.object(demisto, 'incidents')
    splunk.fetch_incidents_for_mapping(integration_context)
    assert demisto.incidents.call_count == 1
    assert demisto.incidents.call_args[0][0] == output


def test_reset_enriching_fetch_mechanism(mocker):
    """
    Scenario: When a user is willing to reset the enriching fetch mechanism and start over.

    Given:
    - An integration context object with not empty Cache and incidents

    When:
    - reset_enriching_fetch_mechanism is called

    Then:
    - Check that the integration context does not contain this fields
    """
    integration_context = {
        splunk.CACHE: "cache_string",
        splunk.INCIDENTS: ['i1', 'i2'],
        'wow': 'wow'
    }
    mocker.patch('SplunkPy.get_integration_context', return_value=integration_context)
    mocker.patch('SplunkPy.set_integration_context')
    splunk.reset_enriching_fetch_mechanism()
    assert integration_context == {'wow': 'wow'}


@pytest.mark.parametrize(
    "drilldown_creation_time, asset_creation_time, enrichment_timeout, output",
    [
        (datetime.utcnow().isoformat(), datetime.utcnow().isoformat(), 5, False),
        (
            (datetime.utcnow() - timedelta(minutes=6)).isoformat(),
            datetime.utcnow().isoformat(),
            5,
            True,
        ),
    ],
)
def test_is_enrichment_exceeding_timeout(mocker, drilldown_creation_time, asset_creation_time, enrichment_timeout,
                                         output):
    """
    Scenario: When one of the notable's enrichments is exceeding the timeout, we want to create an incident we all
     the data gathered so far.

    Given:
    - Two enrichments that none of them exceeds the timeout.
    - An enrichment exceeding the timeout and one that does not exceeds the timeout.

    When:
    - is_enrichment_process_exceeding_timeout is called

    Then:
    - Return the expected result
    """
    mocker.patch.object(splunk, 'ENABLED_ENRICHMENTS',
                        return_value=[splunk.DRILLDOWN_ENRICHMENT, splunk.ASSET_ENRICHMENT])
    notable = splunk.Notable({splunk.EVENT_ID: 'id'})
    notable.enrichments.append(splunk.Enrichment(splunk.DRILLDOWN_ENRICHMENT, creation_time=drilldown_creation_time))
    notable.enrichments.append(splunk.Enrichment(splunk.ASSET_ENRICHMENT, creation_time=asset_creation_time))
    assert notable.is_enrichment_process_exceeding_timeout(enrichment_timeout) is output


INCIDENT_1 = {'name': 'incident1', 'rawJSON': json.dumps({})}
INCIDENT_2 = {'name': 'incident2', 'rawJSON': json.dumps({})}


@pytest.mark.parametrize('integration_context, incidents, output', [
    ({}, [], []),
    ({}, [INCIDENT_1, INCIDENT_2], [INCIDENT_1, INCIDENT_2])
])
def test_store_incidents_for_mapping(integration_context, incidents, output):
    """
    Scenario: Store ready incidents in integration context, to be retrieved by a user configuring a mapper
     and selecting "Fetch from instance" when the enrichment mechanism is working.

    Given:
    - An empty list of incidents
    - A list of two incidents

    When:
    - store_incidents_for_mapping is called

    Then:
    - Return the expected result
    """
    splunk.store_incidents_for_mapping(incidents, integration_context)
    assert integration_context.get(splunk.INCIDENTS, []) == output


@pytest.mark.parametrize('notable_data, raw, status, earliest, latest', [
    ({}, {}, False, "", ""),
    ({"drilldown_earliest": f"${splunk.INFO_MIN_TIME}$",
      "drilldown_latest": f"${splunk.INFO_MAX_TIME}$"},
     {splunk.INFO_MIN_TIME: '1', splunk.INFO_MAX_TIME: '2'}, True, '1', '2'),
    ({"drilldown_earliest": '1', "drilldown_latest": '2', }, {}, True, '1', '2')
])
def test_get_drilldown_timeframe(notable_data, raw, status, earliest, latest, mocker):
    """
    Scenario: Trying to get the drilldown's timeframe from the notable's data

    Given:
    - An empty notable's data
    - An notable's data that the info of the timeframe is in the raw field
    - An notable's data that the info is in the data dict

    When:
    - get_drilldown_timeframe is called

    Then:
    - Return the expected result
    """
    mocker.patch.object(demisto, 'info')
    task_status, earliest_offset, latest_offset = splunk.get_drilldown_timeframe(notable_data, raw)
    assert task_status == status
    assert earliest_offset == earliest
    assert latest_offset == latest


@pytest.mark.parametrize('raw_field, notable_data, expected_field, expected_value', [
    ('field|s', {'field': '1'}, 'field', '1'),
    ('field', {'field': '1'}, 'field', '1'),
    ('field|s', {'_raw': 'field=1, value=2'}, 'field', '1'),
    ('x', {'y': '2'}, '', '')
])
def test_get_notable_field_and_value(raw_field, notable_data, expected_field, expected_value, mocker):
    """
    Scenario: When building the drilldown search query, we search for the field in the raw search query
     and search for its real name in the notable's data or in the notable's raw data.
     We also ignore Splunk advanced syntax such as "|s, |h, ..."

    Given:
    - A raw field that has the same name in the notable's data
    - A raw field that has "|s" as a suffix in the raw search query and its value is in the notable's data
    - A raw field that has "|s" as a suffix in the raw search query and its value is in the notable's raw data
    - A raw field that is not is the notable's data or in the notable's raw data

    When:
    - get_notable_field_and_value is called

    Then:
    - Return the expected result
    """
    mocker.patch.object(demisto, 'error')
    field, value = splunk.get_notable_field_and_value(raw_field, notable_data)
    assert field == expected_field
    assert value == expected_value


@pytest.mark.parametrize('notable_data, search, raw, expected_search', [
    ({'a': '1', '_raw': 'c=3'}, 'search a=$a|s$ c=$c$ suffix', {'c': '3'}, 'search a="1" c="3" suffix'),
    ({'a': ['1', '2'], 'b': '3'}, 'search a=$a|s$ b=$b|s$ suffix', {}, 'search (a="1" OR a="2") b="3" suffix'),
    ({'a': '1', '_raw': 'b=3', 'event_id': '123'}, 'search a=$a|s$ c=$c$ suffix', {'b': '3'}, ''),
])
def test_build_drilldown_search(notable_data, search, raw, expected_search, mocker):
    """
    Scenario: When building the drilldown search query, we replace every field in between "$" sign with its
     corresponding query part (key & value).

    Given:
    - A raw search query with fields both in the notable's data and in the notable's raw data
    - A raw search query with fields in the notable's data that has more than one value
    - A raw search query with fields that does not exist in the notable's data or in the notable's raw data

    When:
    - build_drilldown_search is called

    Then:
    - Return the expected result
    """
    mocker.patch.object(demisto, 'error')
    assert splunk.build_drilldown_search(notable_data, search, raw) == expected_search


@pytest.mark.parametrize('notable_data, prefix, fields, query_part', [
    ({'user': ['u1', 'u2']}, 'identity', ['user'], '(identity="u1" OR identity="u2")'),
    ({'_raw': '1233, user=u1'}, 'user', ['user'], 'user="u1"'),
    ({'user': ['u1', 'u2'], '_raw': '1321, src_user=u3'}, 'user', ['user', 'src_user'],
     '(user="u1" OR user="u2" OR user="u3")'),
    ({}, 'prefix', ['field'], '')
])
def test_get_fields_query_part(notable_data, prefix, fields, query_part):
    """
    Scenario: When building an enrichment search query, we search for values in the notable's data / notable's raw data
     and fill them in the raw search query to create a searchable query.

    Given:
    - One field with multiple values, values in the data
    - One field, value is in the raw data
    - Two fields with multiple values, values in both the data and the raw data
    - An empty notable data, field does not exists

    When:
    - get_fields_query_part is called

    Then:
    - Return the expected result
    """
    assert splunk.get_fields_query_part(notable_data, prefix, fields) == query_part


""" ========== Mirroring Mechanism Tests ========== """


@pytest.mark.parametrize('last_update, demisto_params, splunk_time_timestamp', [
    ('2021-02-22T18:39:47.753+00:00', {'timezone': '0'}, 1614019187.753),
    ('2021-02-22T18:39:47.753+02:00', {'timezone': '+120'}, 1614019187.753),
    ('2021-02-22T20:39:47.753+02:00', {'timezone': '0'}, 1614019187.753),
    ('2021-02-09T16:41:30.589575+02:00', {}, '')
])
def test_get_last_update_in_splunk_time(last_update, demisto_params, splunk_time_timestamp, mocker):
    """ Tests the conversion of the Demisto server time into timestamp in Splunk Server time

    Given:
        - The last update time in the Demisto server
        - The timezone in the Splunk Server
    When:
        Converting the time in the Demisto server into timestamp in Splunk Server time
    Then:
        - Conversion is correct
        - An Exception is raised in case that Splunk Server timezone is not specified in Demisto params
    """
    mocker.patch.object(demisto, 'params', return_value=demisto_params)
    if demisto_params:
        assert splunk.get_last_update_in_splunk_time(last_update) == splunk_time_timestamp
    else:
        error_msg = 'Cannot mirror incidents when timezone is not configured. Please enter the '
        'timezone of the Splunk server being used in the integration configuration.'
        with pytest.raises(Exception, match=error_msg):
            splunk.get_last_update_in_splunk_time(last_update)


@pytest.mark.parametrize(
    "notable_data, func_call_kwargs, expected_closure_data",
    [
        # A Notable with a "Closed" status label
        (
            [
                results.Message("INFO-TEST", "test message"),
                {"status_label": "Closed", "event_id": "id", "status_end": "true"},
            ],
            {
                "close_incident": True,
                "close_end_statuses": False,
                "close_extra_labels": [],
            },
            {
                "Type": EntryType.NOTE,
                "Contents": {
                    "dbotIncidentClose": True,
                    "closeReason": 'Notable event was closed on Splunk with status "Closed".',
                },
                "ContentsFormat": EntryFormat.JSON,
            },
        ),
        # A Notable with a "New" status label (shouldn't close)
        (
            [
                results.Message("INFO-TEST", "test message"),
                {"status_label": "New", "event_id": "id", "status_end": "false"},
            ],
            {
                "close_incident": True,
                "close_end_statuses": False,
                "close_extra_labels": [],
            },
            None,
        ),
        # A Notable with a custom status label that is on close_extra_labels (should close)
        (
            [
                results.Message("INFO-TEST", "test message"),
                {"status_label": "Custom", "event_id": "id", "status_end": "false"},
            ],
            {
                "close_incident": True,
                "close_end_statuses": False,
                "close_extra_labels": ["Custom"],
            },
            {
                "Type": EntryType.NOTE,
                "Contents": {
                    "dbotIncidentClose": True,
                    "closeReason": 'Notable event was closed on Splunk with status "Custom".',
                },
                "ContentsFormat": EntryFormat.JSON,
            },
        ),
        # A Notable with close_extra_labels that don't include status_label (shouldn't close)
        (
            [
                results.Message("INFO-TEST", "test message"),
                {"status_label": "Custom", "event_id": "id", "status_end": "false"},
            ],
            {
                "close_incident": True,
                "close_end_statuses": False,
                "close_extra_labels": ["A", "B"],
            },
            None,
        ),
        # A Notable that has status_end as true with close_end_statuses as true (should close)
        (
            [
                results.Message("INFO-TEST", "test message"),
                {"status_label": "Custom", "event_id": "id", "status_end": "true"},
            ],
            {
                "close_incident": True,
                "close_end_statuses": True,
                "close_extra_labels": [],
            },
            {
                "Type": EntryType.NOTE,
                "Contents": {
                    "dbotIncidentClose": True,
                    "closeReason": 'Notable event was closed on Splunk with status "Custom".',
                },
                "ContentsFormat": EntryFormat.JSON,
            },
        ),
        # A Notable that has status_end as true with close_end_statuses as false (shouldn't close)
        (
            [
                results.Message("INFO-TEST", "test message"),
                {"status_label": "Custom", "event_id": "id", "status_end": "true"},
            ],
            {
                "close_incident": True,
                "close_end_statuses": False,
                "close_extra_labels": [],
            },
            None,
        ),
        # A Notable that is both on close_extra_labels,
        # and has status_end as true with close_end_statuses as true (should close)
        (
            [
                results.Message("INFO-TEST", "test message"),
                {"status_label": "Custom", "event_id": "id", "status_end": "true"},
            ],
            {
                "close_incident": True,
                "close_end_statuses": True,
                "close_extra_labels": ["Custom"],
            },
            {
                "Type": EntryType.NOTE,
                "Contents": {
                    "dbotIncidentClose": True,
                    "closeReason": 'Notable event was closed on Splunk with status "Custom".',
                },
                "ContentsFormat": EntryFormat.JSON,
            },
        ),
    ],
)
def test_get_remote_data_command_close_incident(mocker, notable_data: list[results.Message | dict],
                                                func_call_kwargs: dict, expected_closure_data: dict):
    class Jobs:
        def oneshot(self, _, output_mode: str):
            assert output_mode == splunk.OUTPUT_MODE_JSON
            return notable_data

    class Service:
        def __init__(self):
            self.jobs = Jobs()

    args = {'lastUpdate': '2021-02-09T16:41:30.589575+02:00', 'id': 'id'}
    mocker.patch.object(demisto, 'params', return_value={'timezone': '0'})
    mocker.patch.object(demisto, 'debug')
    mocker.patch.object(demisto, 'info')
    mocker.patch('SplunkPy.results.JSONResultsReader', return_value=notable_data)
    mocker.patch.object(demisto, 'results')
    service = Service()
    splunk.get_remote_data_command(service, args, mapper=splunk.UserMappingObject(service, False),
                                   comment_tag_from_splunk='comment_tag_from_splunk', **func_call_kwargs)
    results = demisto.results.call_args[0][0]

    expected_results = [notable_data[1]]

    if expected_closure_data:
        expected_results.append(expected_closure_data)

    assert demisto.results.call_count == 1
    assert results == expected_results
<<<<<<< HEAD
=======


def test_get_remote_data_command_with_message(mocker):
    """
    Test for the get_remote_data_command function with a message.
>>>>>>> 90cf3b88

    This test verifies that when the splunk-sdk returns a message, the function correctly logs the message
    using demisto.info().

<<<<<<< HEAD
def test_get_remote_data_command_with_message(mocker):
    """
    Test for the get_remote_data_command function with a message.

    This test verifies that when the splunk-sdk returns a message, the function correctly logs the message
    using demisto.info().

    Args:
        mocker: The mocker object for patching and mocking.

=======
    Args:
        mocker: The mocker object for patching and mocking.

>>>>>>> 90cf3b88
    Returns:
        None
    """
    class Jobs:
        def oneshot(self, _, output_mode: str):
            assert output_mode == splunk.OUTPUT_MODE_JSON
            return results.Message("INFO-test", "test message")

    class Service:
        def __init__(self):
            self.jobs = Jobs()

    func_call_kwargs = {
        "args": {"lastUpdate": "2021-02-09T16:41:30.589575+02:00", "id": "id"},
        "close_incident": True,
        "close_end_statuses": True,
        "close_extra_labels": ["Custom"],
        "mapper": splunk.UserMappingObject(Service(), False),
    }
    info_mock = mocker.patch.object(demisto, "info")
    mocker.patch.object(demisto, "params", return_value={"timezone": "0"})
    mocker.patch(
        "SplunkPy.results.JSONResultsReader", return_value=[results.Message("INFO-test", "test message")]
    )
    mocker.patch("SplunkPy.isinstance", return_value=True)

    splunk.get_remote_data_command(Service(), comment_tag_from_splunk='from_splunk', **func_call_kwargs)
    (info_message,) = info_mock.call_args_list[0][0]
    assert info_message == "Splunk-SDK message: test message"


<<<<<<< HEAD
=======
def test_fetch_with_error_in_message(mocker):
    """
    Given - fetch result from Splunk return Error message
    When - fetch incidents
    Then - assert DemistoException is raised
    """

    mock_params = {'fetchQuery': "something", "parseNotableEventsRaw": True}
    mocker.patch('demistomock.getLastRun', return_value={'time': '2018-10-24T14:13:20'})
    mocker.patch('demistomock.params', return_value=mock_params)
    mocker.patch('splunklib.results.JSONResultsReader', return_value=[results.Message("FATAL", "Error")])

    # run
    service = mocker.patch('splunklib.client.connect')
    with pytest.raises(DemistoException) as e:
        splunk.fetch_incidents(service, None, None, None)
    assert 'Failed to fetch incidents, check the provided query in Splunk web search' in e.value.message


>>>>>>> 90cf3b88
@pytest.mark.parametrize("notable_data, func_call_kwargs, expected_closure_data",
                         [({'status_label': 'New', 'event_id': 'id', 'status_end': 'false',
                            'comment': 'new comment from splunk', 'reviewer': 'admin',
                            'review_time': '1612881691.589575'},
                           {'close_incident': True, 'close_end_statuses': False, 'close_extra_labels': []},
                           None,
                           )])
def test_get_remote_data_command_add_comment(mocker, notable_data: dict,
                                             func_call_kwargs: dict, expected_closure_data: dict):
    """
    Test case for get_remote_data_command with comment addition.
    Given:
        - notable data with new comment
    When:
        new comment added in splunk
    Then:
        - ensure the comment added as a new note
        - ensure the event was updated

    """
    class Jobs:
        def oneshot(self, _, output_mode: str):
            assert output_mode == splunk.OUTPUT_MODE_JSON
            return notable_data

    class Service:
        def __init__(self):
            self.jobs = Jobs()

    args = {'lastUpdate': '2021-02-09T16:41:30.589575+02:00', 'id': 'id'}
    mocker.patch.object(demisto, 'params', return_value={'timezone': '0'})
    mocker.patch.object(demisto, 'debug')
    mocker.patch.object(demisto, 'info')
    mocker.patch('SplunkPy.results.JSONResultsReader', return_value=[notable_data])
    mocker.patch.object(demisto, 'results')
    service = Service()

    expected_comment_note = {'Type': 1, 'Contents': 'new comment from splunk',
                             'ContentsFormat': 'text', 'Tags': ['from_splunk'], 'Note': True}
    splunk.get_remote_data_command(service, args, mapper=splunk.UserMappingObject(service, False),
                                   comment_tag_from_splunk='from_splunk', **func_call_kwargs)
    results = demisto.results.call_args[0][0][0]
    notable_data.update({'SplunkComments': [{'Comment': 'new comment from splunk'}]})
    note_results = demisto.results.call_args[0][0][1]

    expected_results = [notable_data][0]

    assert demisto.results.call_count == 1
    assert results == expected_results
    assert note_results == expected_comment_note


def test_get_modified_remote_data_command(mocker):
    updated_incidet_review = {'rule_id': 'id'}

    class Jobs:
        def __init__(self):
            self.oneshot = lambda x, count, output_mode: [updated_incidet_review]

    class Service:
        def __init__(self):
            self.jobs = Jobs()

    args = {'lastUpdate': '2021-02-09T16:41:30.589575+02:00'}
    mocker.patch.object(demisto, 'params', return_value={'timezone': '0'})
    mocker.patch.object(demisto, 'debug')
    mocker.patch('SplunkPy.results.JSONResultsReader', return_value=[updated_incidet_review])
    mocker.patch.object(demisto, 'results')
    splunk.get_modified_remote_data_command(Service(), args)
    results = demisto.results.call_args[0][0]['Contents']
    assert demisto.results.call_count == 1
    assert results == [updated_incidet_review['rule_id']]


def test_edit_notable_event__failed_to_update(mocker, requests_mock):
    """
    Given
    - notable event with id ID100

    When
    - updating the event with invalid owner 'dbot'
    - the service should return error string message 'ValueError: Invalid owner value.'

    Then
    - ensure the error message parsed correctly and returned to the user
    """
    test_base_url = 'https://test.url.com:8089/'
    test_token = 'token12345'
    test_args = {
        'eventIDs': 'ID100',
        'owner': 'dbot'
    }
    mocker.patch.object(splunk, 'return_error')

    requests_mock.post(f'{test_base_url}services/notable_update', json='ValueError: Invalid owner value.')

    splunk.splunk_edit_notable_event_command(
        base_url=test_base_url,
        token=test_token,
        auth_token=None,
        args=test_args
    )

    assert splunk.return_error.call_count == 1
    error_message = splunk.return_error.call_args[0][0]
    assert error_message == 'Could not update notable events: ID100: ValueError: Invalid owner value.'


@pytest.mark.parametrize('args, params, call_count, success', [
    ({'delta': {'status': '2'}, 'remoteId': '12345', 'status': 2, 'incidentChanged': True},
     {'host': 'ec.com', 'port': '8089', 'authentication': {'identifier': 'i', 'password': 'p'}}, 4, True),
    ({'delta': {'status': '2'}, 'remoteId': '12345', 'status': 2, 'incidentChanged': True},
     {'host': 'ec.com', 'port': '8089', 'authentication': {'identifier': 'i', 'password': 'p'}}, 3, False),
    ({'delta': {'status': '2'}, 'remoteId': '12345', 'status': 2, 'incidentChanged': True},
     {'host': 'ec.com', 'port': '8089', 'authentication': {'identifier': 'i', 'password': 'p'}, 'close_notable': True},
     5, True)
])
def test_update_remote_system(args, params, call_count, success, mocker, requests_mock):

    class Service:
        def __init__(self):
            self.token = 'fake_token'
            self.basic = True
            self._auth_headers = [('Authentication', self.token)]

    mocker.patch.object(demisto, 'info')
    mocker.patch.object(demisto, 'debug')
    base_url = 'https://' + params['host'] + ':' + params['port'] + '/'
    requests_mock.post(
        f'{base_url}services/auth/login', json={'sessionKey': 'session_key'}
    )
    requests_mock.post(
        f'{base_url}services/notable_update',
        json={'success': success, 'message': 'wow'},
    )
    if not success:
        mocker.patch.object(demisto, 'error')
    service = Service()
    mapper = splunk.UserMappingObject(service, False)
    assert splunk.update_remote_system_command(args, params, service, None, mapper=mapper,
                                               comment_tag_to_splunk='comment_tag_to_splunk') == args['remoteId']
    assert demisto.debug.call_count == call_count
    if not success:
        assert demisto.error.call_count == 1


NOTABLE = {
    'rule_name': 'string', 'rule_title': 'string', 'security_domain': 'string', 'index': 'string',
    'rule_description': 'string', 'risk_score': 'string', 'host': 'string',
    'host_risk_object_type': 'string', 'dest_risk_object_type': 'string', 'dest_risk_score': 'string',
    'splunk_server': 'string', '_sourcetype': 'string', '_indextime': 'string', '_time': 'string',
    'src_risk_object_type': 'string', 'src_risk_score': 'string', '_raw': 'string', 'urgency': 'string',
    'owner': 'string', 'info_min_time': 'string', 'info_max_time': 'string', 'comment': 'string',
    'reviewer': 'string', 'rule_id': 'string', 'action': 'string', 'app': 'string',
    'authentication_method': 'string', 'authentication_service': 'string', 'bugtraq': 'string',
    'bytes': 'string', 'bytes_in': 'string', 'bytes_out': 'string', 'category': 'string', 'cert': 'string',
    'change': 'string', 'change_type': 'string', 'command': 'string', 'comments': 'string',
    'cookie': 'string', 'creation_time': 'string', 'cve': 'string', 'cvss': 'string', 'date': 'string',
    'description': 'string', 'dest': 'string', 'dest_bunit': 'string', 'dest_category': 'string',
    'dest_dns': 'string', 'dest_interface': 'string', 'dest_ip': 'string', 'dest_ip_range': 'string',
    'dest_mac': 'string', 'dest_nt_domain': 'string', 'dest_nt_host': 'string', 'dest_port': 'string',
    'dest_priority': 'string', 'dest_translated_ip': 'string', 'dest_translated_port': 'string',
    'dest_type': 'string', 'dest_zone': 'string', 'direction': 'string', 'dlp_type': 'string',
    'dns': 'string', 'duration': 'string', 'dvc': 'string', 'dvc_bunit': 'string', 'dvc_category': 'string',
    'dvc_ip': 'string', 'dvc_mac': 'string', 'dvc_priority': 'string', 'dvc_zone': 'string',
    'file_hash': 'string', 'file_name': 'string', 'file_path': 'string', 'file_size': 'string',
    'http_content_type': 'string', 'http_method': 'string', 'http_referrer': 'string',
    'http_referrer_domain': 'string', 'http_user_agent': 'string', 'icmp_code': 'string',
    'icmp_type': 'string', 'id': 'string', 'ids_type': 'string', 'incident': 'string', 'ip': 'string',
    'mac': 'string', 'message_id': 'string', 'message_info': 'string', 'message_priority': 'string',
    'message_type': 'string', 'mitre_technique_id': 'string', 'msft': 'string', 'mskb': 'string',
    'name': 'string', 'orig_dest': 'string', 'orig_recipient': 'string', 'orig_src': 'string',
    'os': 'string', 'packets': 'string', 'packets_in': 'string', 'packets_out': 'string',
    'parent_process': 'string', 'parent_process_id': 'string', 'parent_process_name': 'string',
    'parent_process_path': 'string', 'password': 'string', 'payload': 'string', 'payload_type': 'string',
    'priority': 'string', 'problem': 'string', 'process': 'string', 'process_hash': 'string',
    'process_id': 'string', 'process_name': 'string', 'process_path': 'string', 'product_version': 'string',
    'protocol': 'string', 'protocol_version': 'string', 'query': 'string', 'query_count': 'string',
    'query_type': 'string', 'reason': 'string', 'recipient': 'string', 'recipient_count': 'string',
    'recipient_domain': 'string', 'recipient_status': 'string', 'record_type': 'string',
    'registry_hive': 'string', 'registry_key_name': 'string', 'registry_path': 'string',
    'registry_value_data': 'string', 'registry_value_name': 'string', 'registry_value_text': 'string',
    'registry_value_type': 'string', 'request_sent_time': 'string', 'request_payload': 'string',
    'request_payload_type': 'string', 'response_code': 'string', 'response_payload_type': 'string',
    'response_received_time': 'string', 'response_time': 'string', 'result': 'string',
    'return_addr': 'string', 'rule': 'string', 'rule_action': 'string', 'sender': 'string',
    'service': 'string', 'service_hash': 'string', 'service_id': 'string', 'service_name': 'string',
    'service_path': 'string', 'session_id': 'string', 'sessions': 'string', 'severity': 'string',
    'severity_id': 'string', 'sid': 'string', 'signature': 'string', 'signature_id': 'string',
    'signature_version': 'string', 'site': 'string', 'size': 'string', 'source': 'string',
    'sourcetype': 'string', 'src': 'string', 'src_bunit': 'string', 'src_category': 'string',
    'src_dns': 'string', 'src_interface': 'string', 'src_ip': 'string', 'src_ip_range': 'string',
    'src_mac': 'string', 'src_nt_domain': 'string', 'src_nt_host': 'string', 'src_port': 'string',
    'src_priority': 'string', 'src_translated_ip': 'string', 'src_translated_port': 'string',
    'src_type': 'string', 'src_user': 'string', 'src_user_bunit': 'string', 'src_user_category': 'string',
    'src_user_domain': 'string', 'src_user_id': 'string', 'src_user_priority': 'string',
    'src_user_role': 'string', 'src_user_type': 'string', 'src_zone': 'string', 'state': 'string',
    'status': 'string', 'status_code': 'string', 'status_description': 'string', 'subject': 'string',
    'tag': 'string', 'ticket_id': 'string', 'time': 'string', 'time_submitted': 'string',
    'transport': 'string', 'transport_dest_port': 'string', 'type': 'string', 'uri': 'string',
    'uri_path': 'string', 'uri_query': 'string', 'url': 'string', 'url_domain': 'string',
    'url_length': 'string', 'user': 'string', 'user_agent': 'string', 'user_bunit': 'string',
    'user_category': 'string', 'user_id': 'string', 'user_priority': 'string', 'user_role': 'string',
    'user_type': 'string', 'vendor_account': 'string', 'vendor_product': 'string', 'vlan': 'string',
    'xdelay': 'string', 'xref': 'string'
}

DRILLDOWN = {
    'Drilldown': {
        'action': 'string', 'app': 'string', 'authentication_method': 'string',
        'authentication_service': 'string', 'bugtraq': 'string', 'bytes': 'string',
        'bytes_in': 'string', 'bytes_out': 'string', 'category': 'string', 'cert': 'string',
        'change': 'string', 'change_type': 'string', 'command': 'string', 'comments': 'string',
        'cookie': 'string', 'creation_time': 'string', 'cve': 'string', 'cvss': 'string',
        'date': 'string', 'description': 'string', 'dest': 'string', 'dest_bunit': 'string',
        'dest_category': 'string', 'dest_dns': 'string', 'dest_interface': 'string',
        'dest_ip': 'string', 'dest_ip_range': 'string', 'dest_mac': 'string',
        'dest_nt_domain': 'string', 'dest_nt_host': 'string', 'dest_port': 'string',
        'dest_priority': 'string', 'dest_translated_ip': 'string',
        'dest_translated_port': 'string', 'dest_type': 'string', 'dest_zone': 'string',
        'direction': 'string', 'dlp_type': 'string', 'dns': 'string', 'duration': 'string',
        'dvc': 'string', 'dvc_bunit': 'string', 'dvc_category': 'string', 'dvc_ip': 'string',
        'dvc_mac': 'string', 'dvc_priority': 'string', 'dvc_zone': 'string',
        'file_hash': 'string', 'file_name': 'string', 'file_path': 'string',
        'file_size': 'string', 'http_content_type': 'string', 'http_method': 'string',
        'http_referrer': 'string', 'http_referrer_domain': 'string', 'http_user_agent': 'string',
        'icmp_code': 'string', 'icmp_type': 'string', 'id': 'string', 'ids_type': 'string',
        'incident': 'string', 'ip': 'string', 'mac': 'string', 'message_id': 'string',
        'message_info': 'string', 'message_priority': 'string', 'message_type': 'string',
        'mitre_technique_id': 'string', 'msft': 'string', 'mskb': 'string', 'name': 'string',
        'orig_dest': 'string', 'orig_recipient': 'string', 'orig_src': 'string', 'os': 'string',
        'packets': 'string', 'packets_in': 'string', 'packets_out': 'string',
        'parent_process': 'string', 'parent_process_id': 'string',
        'parent_process_name': 'string', 'parent_process_path': 'string', 'password': 'string',
        'payload': 'string', 'payload_type': 'string', 'priority': 'string', 'problem': 'string',
        'process': 'string', 'process_hash': 'string', 'process_id': 'string',
        'process_name': 'string', 'process_path': 'string', 'product_version': 'string',
        'protocol': 'string', 'protocol_version': 'string', 'query': 'string',
        'query_count': 'string', 'query_type': 'string', 'reason': 'string',
        'recipient': 'string', 'recipient_count': 'string', 'recipient_domain': 'string',
        'recipient_status': 'string', 'record_type': 'string', 'registry_hive': 'string',
        'registry_key_name': 'string', 'registry_path': 'string',
        'registry_value_data': 'string', 'registry_value_name': 'string',
        'registry_value_text': 'string', 'registry_value_type': 'string',
        'request_payload': 'string', 'request_payload_type': 'string',
        'request_sent_time': 'string', 'response_code': 'string',
        'response_payload_type': 'string', 'response_received_time': 'string',
        'response_time': 'string', 'result': 'string', 'return_addr': 'string', 'rule': 'string',
        'rule_action': 'string', 'sender': 'string', 'service': 'string',
        'service_hash': 'string', 'service_id': 'string', 'service_name': 'string',
        'service_path': 'string', 'session_id': 'string', 'sessions': 'string',
        'severity': 'string', 'severity_id': 'string', 'sid': 'string', 'signature': 'string',
        'signature_id': 'string', 'signature_version': 'string', 'site': 'string',
        'size': 'string', 'source': 'string', 'sourcetype': 'string', 'src': 'string',
        'src_bunit': 'string', 'src_category': 'string', 'src_dns': 'string',
        'src_interface': 'string', 'src_ip': 'string', 'src_ip_range': 'string',
        'src_mac': 'string', 'src_nt_domain': 'string', 'src_nt_host': 'string',
        'src_port': 'string', 'src_priority': 'string', 'src_translated_ip': 'string',
        'src_translated_port': 'string', 'src_type': 'string', 'src_user': 'string',
        'src_user_bunit': 'string', 'src_user_category': 'string', 'src_user_domain': 'string',
        'src_user_id': 'string', 'src_user_priority': 'string', 'src_user_role': 'string',
        'src_user_type': 'string', 'src_zone': 'string', 'state': 'string', 'status': 'string',
        'status_code': 'string', 'subject': 'string', 'tag': 'string', 'ticket_id': 'string',
        'time': 'string', 'time_submitted': 'string', 'transport': 'string',
        'transport_dest_port': 'string', 'type': 'string', 'uri': 'string', 'uri_path': 'string',
        'uri_query': 'string', 'url': 'string', 'url_domain': 'string', 'url_length': 'string',
        'user': 'string', 'user_agent': 'string', 'user_bunit': 'string',
        'user_category': 'string', 'user_id': 'string', 'user_priority': 'string',
        'user_role': 'string', 'user_type': 'string', 'vendor_account': 'string',
        'vendor_product': 'string', 'vlan': 'string', 'xdelay': 'string', 'xref': 'string'
    }
}

ASSET = {
    'Asset': {
        'asset': 'string', 'asset_id': 'string', 'asset_tag': 'string', 'bunit': 'string',
        'category': 'string', 'city': 'string', 'country': 'string', 'dns': 'string',
        'ip': 'string', 'is_expected': 'string', 'lat': 'string', 'long': 'string', 'mac': 'string',
        'nt_host': 'string', 'owner': 'string', 'pci_domain': 'string', 'priority': 'string',
        'requires_av': 'string'
    }
}

IDENTITY = {
    'Identity': {
        'bunit': 'string', 'category': 'string', 'email': 'string', 'endDate': 'string', 'first': 'string',
        'identity': 'string', 'identity_tag': 'string', 'last': 'string', 'managedBy': 'string',
        'nick': 'string', 'phone': 'string', 'prefix': 'string', 'priority': 'string',
        'startDate': 'string', 'suffix': 'string', 'watchlist': 'string', 'work_city': 'string',
        'work_lat': 'string', 'work_long': 'string'
    }
}


def test_get_cim_mapping_field_command(mocker):
    """ Scenario: When the mapping is based on Splunk CIM. """
    fields = splunk.get_cim_mapping_field_command()
    assert fields == {
        'Notable Data': NOTABLE,
        'Drilldown Data': DRILLDOWN,
        'Asset Data': ASSET,
        'Identity Data': IDENTITY
    }


def test_build_search_human_readable(mocker):
    """
    Given:
        table headers in query

    When:
        building a human readable table as part of splunk-search

    Then:
        Test headers are calculated correctly:
            * comma-separated, space-separated
            * support commas and spaces inside header values (if surrounded with parenthesis)
            * rename headers
    """
    func_patch = mocker.patch('SplunkPy.update_headers_from_field_names')
    results = [
        {'ID': 1, 'Header with space': 'h1', 'header3': 1, 'header_without_space': '1234',
         'old_header_1': '1', 'old_header_2': '2'},
        {'ID': 2, 'Header with space': 'h2', 'header3': 2, 'header_without_space': '1234',
         'old_header_1': '1', 'old_header_2': '2'},
    ]
    args = {
        'query': 'something | table ID "Header with space" header3 header_without_space '
                 'comma,separated "Single,Header,with,Commas" old_header_1 old_header_2 | something else'
                 ' | rename old_header_1 AS new_header_1 old_header_2 AS new_header_2'
    }
    expected_headers = ['ID', 'Header with space', 'header3', 'header_without_space',
                        'comma', 'separated', 'Single,Header,with,Commas', 'new_header_1', 'new_header_2']

    splunk.build_search_human_readable(args, results, sid='123456')
    headers = func_patch.call_args[0][1]
    assert headers == expected_headers


def test_build_search_human_readable_multi_table_in_query(mocker):
    """
    Given:
        multiple table headers in query

    When:
        building a human readable table as part of splunk-search

    Then:
        Test headers are calculated correctly:
            * all expected header exist without duplications
    """
    args = {
        "query": " table header_1, header_2 | stats state_1, state_2 | table header_1, header_2, header_3, header_4"}
    results = [
        {'header_1': 'val_1', 'header_2': 'val_2', 'header_3': 'val_3', 'header_4': 'val_4'},
    ]
    expected_headers_hr = "|header_1|header_2|header_3|header_4|\n|---|---|---|---|"
    hr = splunk.build_search_human_readable(args, results, sid='123456')
    assert expected_headers_hr in hr


@pytest.mark.parametrize('polling, fast_mode', [(False, True), (True, True)])
def test_build_search_kwargs(polling, fast_mode):
    """
    Given:
        The splunk-search command args.

    When:
        Running the build_search_kwargs to build the search query kwargs.

    Then:
        Ensure the query kwargs as expected.
    """
    args = {'earliest_time': '2021-11-23T10:10:10', 'latest_time': '2021-11-23T10:10:20', 'app': 'test_app',
            'fast_mode': fast_mode, 'polling': polling}
    kwargs_normalsearch = splunk.build_search_kwargs(args, polling)
    for field in args:
        if field == 'polling':
            assert 'exec_mode' in kwargs_normalsearch
            if polling:
                assert kwargs_normalsearch['exec_mode'] == 'normal'
            else:
                assert kwargs_normalsearch['exec_mode'] == 'blocking'
        elif field == 'fast_mode' and fast_mode:
            assert kwargs_normalsearch['adhoc_search_level'] == 'fast'
        else:
            assert field in kwargs_normalsearch


@pytest.mark.parametrize('polling,status', [
    (False, 'DONE'), (True, 'DONE'), (True, 'RUNNING')
])
def test_splunk_search_command(mocker, polling, status):
    """
    Given:
        A search query with args.

    When:
        Running the splunk_search_command with and without polling.

    Then:
        Ensure the result as expected in polling and in regular search.
    """
    mock_args = {
        "query": "query",
        "earliest_time": "2021-11-23T10:10:10",
        "latest_time": "2020-10-20T10:10:20",
        "app": "test_app",
        "fast_mode": "false",
        "polling": polling,
    }

    mocker.patch.object(ScheduledCommand, 'raise_error_if_not_supported')
    search_result = splunk.splunk_search_command(Service(status), mock_args)
    search_result = search_result if isinstance(search_result, CommandResults) else search_result[0]

    if search_result.scheduled_command:
        assert search_result.outputs['Status'] == status
        assert search_result.scheduled_command._args['sid'] == '123456'
    else:
        assert search_result.outputs['Splunk.Result'] == []
        assert search_result.readable_output == '### Splunk Search results for query:\n' \
                                                'sid: 123456\n**No entries.**\n'


@pytest.mark.parametrize(
    argnames='credentials',
    argvalues=[{'username': 'test', 'password': 'test'}, {'splunkToken': 'token', 'password': 'test'}]
)
def test_module_test(mocker, credentials):
    """
    Given:
        - Credentials for connecting Splunk

    When:
        - Run test-module command

    Then:
        - Validate the info method was called
    """
    # prepare
    mocker.patch.object(client.Service, 'info')
    mocker.patch.object(client.Service, 'login')
    service = client.Service(**credentials)
    # run

    splunk.test_module(service, {})

    # validate
    assert service.info.call_count == 1


@pytest.mark.parametrize(
    argnames='credentials',
    argvalues=[{'username': 'test', 'password': 'test'}, {'splunkToken': 'token', 'password': 'test'}]
)
def test_module__exception_raised(mocker, credentials):
    """
    Given:
        - AuthenticationError was occurred

    When:
        - Run test-module command

    Then:
        - Validate the expected message was returned
    """
    # prepare
    def exception_raiser():
        raise AuthenticationError

    mocker.patch.object(AuthenticationError, '__init__', return_value=None)
    mocker.patch.object(client.Service, 'info', side_effect=exception_raiser)
    mocker.patch.object(client.Service, 'login')

    return_error_mock = mocker.patch(RETURN_ERROR_TARGET)
    service = client.Service(**credentials)

    # run
    splunk.test_module(service, {})

    # validate
    assert return_error_mock.call_args[0][0] == 'Authentication error, please validate your credentials.'


def test_module_hec_url(mocker):
    """
    Given:
        - hec_url was is in params

    When:
        - Run test-module command

    Then:
        - Validate that the request.get was called with the expected args
    """
    # prepare
    mocker.patch.object(client.Service, 'info')
    mocker.patch.object(client.Service, 'login')
    mocker.patch.object(requests, 'get')

    service = client.Service(username='test', password='test')

    # run
    splunk.test_module(service, {'hec_url': 'test_hec_url'})

    # validate
    assert requests.get.call_args[0][0] == 'test_hec_url/services/collector/health'


def test_module_message_object(mocker):
    """
    Given:
        - query results with one message item.

    When:
        - Run test-module command.

    Then:
        - Validate the test_module run successfully and the info method was called once.
    """
    # prepare
    message = results.Message("DEBUG", "There's something in that variable...")
    mocker.patch('splunklib.results.JSONResultsReader', return_value=[message])
    service = mocker.patch('splunklib.client.connect', return_value=None)
    # run
    splunk.test_module(service, {'isFetch': True, 'fetchQuery': 'something'})

    # validate
    assert service.info.call_count == 1


def test_labels_with_non_str_values(mocker):
    """
    Given:
        - Raw response with values in _raw that stored as dict or list

    When:
        - Fetch incidents

    Then:
        - Validate the Labels created in the incident are well formatted to avoid server errors on json.Unmarshal
    """
    from SplunkPy import UserMappingObject
    # prepare
    raw = {
        "message": "Authentication of user via Radius",
        "actor_obj": {
            "id": "test",
            "type": "User",
            "alternateId": "test",
            "displayName": "test"
        },
        "actor_list": [{
            "id": "test",
            "type": "User",
            "alternateId": "test",
            "displayName": "test"
        }],
        "actor_tuple": ("id", "test"),
        "num_val": 100,
        "bool_val": False,
        "float_val": 100.0
    }
    mocked_response: list[results.Message | dict] = SAMPLE_RESPONSE.copy()
    mocked_response[1]['_raw'] = json.dumps(raw)
    mock_last_run = {'time': '2018-10-24T14:13:20'}
    mock_params = {'fetchQuery': "something", "parseNotableEventsRaw": True}
    mocker.patch.object(demisto, 'incidents')
    mocker.patch.object(demisto, 'setLastRun')
    mocker.patch('demistomock.getLastRun', return_value=mock_last_run)
    mocker.patch('demistomock.params', return_value=mock_params)
    mocker.patch('splunklib.results.JSONResultsReader', return_value=mocked_response)

    # run
    service = mocker.patch('splunklib.client.connect', return_value=None)
    mapper = UserMappingObject(service, False)
    splunk.fetch_incidents(service, mapper, comment_tag_to_splunk='comment_tag_to_splunk',
                           comment_tag_from_splunk='comment_tag_from_splunk')
    incidents = demisto.incidents.call_args[0][0]

    # validate
    assert demisto.incidents.call_count == 1
    assert len(incidents) == 1
    labels = incidents[0]["labels"]
    assert len(labels) >= 7
    assert all(isinstance(label['value'], str) for label in labels)


def test_empty_string_as_app_param_value(mocker):
    """
    Given:
        - A mock to demisto.params that contains an 'app' key with an empty string as its value

    When:
        - Run splunk.get_connection_args() function

    Then:
        - Validate that the value of the 'app' key in connection_args is '-'
    """
    # prepare
    mock_params = {'app': '', 'host': '111', 'port': '111'}

    # run
    connection_args = splunk.get_connection_args(mock_params)

    # validate
    assert connection_args.get('app') == '-'


OWNER_MAPPING = [{'xsoar_user': 'test_xsoar', 'splunk_user': 'test_splunk', 'wait': True},
                 {'xsoar_user': 'test_not_full', 'splunk_user': '', 'wait': True},
                 {'xsoar_user': '', 'splunk_user': 'test_not_full', 'wait': True}, ]

MAPPER_CASES_XSOAR_TO_SPLUNK = [
    ('', 'unassigned',
     'Could not find splunk user matching xsoar\'s . Consider adding it to the splunk_xsoar_users lookup.'),
    ('not_in_table', 'unassigned',
     'Could not find splunk user matching xsoar\'s not_in_table. Consider adding it to the splunk_xsoar_users lookup.')

]


@pytest.mark.parametrize('xsoar_name, expected_splunk, expected_msg', MAPPER_CASES_XSOAR_TO_SPLUNK)
def test_owner_mapping_mechanism_xsoar_to_splunk(mocker, xsoar_name, expected_splunk, expected_msg):
    """
    Given:
        - different xsoar values

    When:
        - fetching, or mirroring

    Then:
        - validates the splunk user is correct
    """
    def mocked_get_record(col, value_to_search):
        return filter(lambda x: x[col] == value_to_search, OWNER_MAPPING[:-1])

    service = mocker.patch('splunklib.client.connect', return_value=None)
    mapper = splunk.UserMappingObject(service, True, table_name='splunk_xsoar_users',
                                      xsoar_user_column_name='xsoar_user',
                                      splunk_user_column_name='splunk_user')
    mocker.patch.object(mapper, '_get_record', side_effect=mocked_get_record)
    error_mock = mocker.patch.object(demisto, 'error')
    s_user = mapper.get_splunk_user_by_xsoar(xsoar_name)
    assert s_user == expected_splunk
    if error_mock.called:
        assert error_mock.call_args[0][0] == expected_msg


MAPPER_CASES_SPLUNK_TO_XSOAR = [
    ('test_splunk', 'test_xsoar', None),
    ('test_not_full', '',
     "Xsoar user matching splunk's test_not_full is empty. Fix the record in splunk_xsoar_users lookup."),
    ('unassigned', '',
     "Could not find xsoar user matching splunk's unassigned. Consider adding it to the splunk_xsoar_users lookup."),
    ('not_in_table', '',
     "Could not find xsoar user matching splunk's not_in_table. Consider adding it to the splunk_xsoar_users lookup.")

]


@pytest.mark.parametrize('splunk_name, expected_xsoar, expected_msg', MAPPER_CASES_SPLUNK_TO_XSOAR)
def test_owner_mapping_mechanism_splunk_to_xsoar(mocker, splunk_name, expected_xsoar, expected_msg):
    """
    Given:
        - different xsoar values

    When:
        - fetching, or mirroring

    Then:
        - validates the splunk user is correct
    """
    def mocked_get_record(col, value_to_search):
        return filter(lambda x: x[col] == value_to_search, OWNER_MAPPING)

    service = mocker.patch('splunklib.client.connect', return_value=None)
    mapper = splunk.UserMappingObject(service, True, table_name='splunk_xsoar_users',
                                      xsoar_user_column_name='xsoar_user',
                                      splunk_user_column_name='splunk_user')
    mocker.patch.object(mapper, '_get_record', side_effect=mocked_get_record)
    error_mock = mocker.patch.object(demisto, 'error')
    s_user = mapper.get_xsoar_user_by_splunk(splunk_name)
    assert s_user == expected_xsoar
    if error_mock.called:
        assert error_mock.call_args[0][0] == expected_msg


COMMAND_CASES = [
    ({'xsoar_username': 'test_xsoar'},  # case normal single username was provided
     [{'SplunkUser': 'test_splunk', 'XsoarUser': 'test_xsoar'}]),
    ({'xsoar_username': 'test_xsoar, Non existing'},  # case normal multiple usernames were provided
     [{'SplunkUser': 'test_splunk', 'XsoarUser': 'test_xsoar'},
      {'SplunkUser': 'unassigned', 'XsoarUser': 'Non existing'}]),
    ({'xsoar_username': 'Non Existing,'},  # case normal&empty multiple usernames were provided
     [{'SplunkUser': 'unassigned', 'XsoarUser': 'Non Existing'},
      {'SplunkUser': 'Could not map splunk user, Check logs for more info.', 'XsoarUser': ''}]),
    ({'xsoar_username': ['test_xsoar', 'Non existing']},  # case normal&missing multiple usernames were provided
     [{'SplunkUser': 'test_splunk', 'XsoarUser': 'test_xsoar'},
      {'SplunkUser': 'unassigned', 'XsoarUser': 'Non existing'}]),
    ({'xsoar_username': ['test_xsoar', 'Non existing'], 'map_missing': False},
     # case normal & missing multiple usernames were provided without missing's mapping activated
     [{'SplunkUser': 'test_splunk', 'XsoarUser': 'test_xsoar'},
      {'SplunkUser': 'Could not map splunk user, Check logs for more info.', 'XsoarUser': 'Non existing'}]),
    ({'xsoar_username': 'Non Existing,', 'map_missing': False},  # case missing&empty multiple usernames were provided
     [{'SplunkUser': 'Could not map splunk user, Check logs for more info.', 'XsoarUser': 'Non Existing'},
      {'SplunkUser': 'Could not map splunk user, Check logs for more info.', 'XsoarUser': ''}]
     ),
]


@pytest.mark.parametrize('xsoar_names, expected_outputs', COMMAND_CASES)
def test_get_splunk_user_by_xsoar_command(mocker, xsoar_names, expected_outputs):
    """
    Given: a list of xsoar users
    When: trying to get splunk matching users
    Then: validates correctness of list
    """
    def mocked_get_record(col, value_to_search):
        return filter(lambda x: x[col] == value_to_search, OWNER_MAPPING[:-1])

    service = mocker.patch('splunklib.client.connect', return_value=None)

    mapper = splunk.UserMappingObject(service, True, table_name='splunk_xsoar_users',
                                      xsoar_user_column_name='xsoar_user',
                                      splunk_user_column_name='splunk_user')
    # Ignoring logging pytest error
    mocker.patch.object(demisto, 'error')
    mocker.patch.object(mapper, '_get_record', side_effect=mocked_get_record)
    res = mapper.get_splunk_user_by_xsoar_command(xsoar_names)
    assert res.outputs == expected_outputs


@pytest.mark.parametrize(argnames='username, expected_username, basic_auth', argvalues=[
    ('test_user', 'test_user', False),
    ('test@_basic', 'test', True)])
def test_basic_authentication_param(mocker, username, expected_username, basic_auth):
    """
    Given: - the username contain '@_basic' suffix
    When:  - connecting to Splunk server
    Then:  - validate the connection args was sent as expected

    """
    mocked_params = {
        'host': 'test_host',
        'port': '8089',
        'proxy': 'false',
        'authentication': {
            'identifier': username,
            'password': 'test_password'
        }
    }
    mocker.patch.object(client, 'connect')
    mocker.patch.object(demisto, 'params', return_value=mocked_params)
    mocker.patch.object(demisto, 'command', return_value='not_impl_command')

    with pytest.raises(NotImplementedError):
        splunk.main()

    assert client.connect.call_args[1]['username'] == expected_username
    assert ('basic' in client.connect.call_args[1]) == basic_auth


@pytest.mark.parametrize(
    'item, expected',
    [
        ({'message': 'Test message'}, False),
        (results.Message('INFO', 'Test message'), True)
    ]
)
def test_handle_message(item: dict | results.Message, expected: bool):
    """
    Tests that passing a results.Message object returns True
    """
    assert splunk.handle_message(item) is expected<|MERGE_RESOLUTION|>--- conflicted
+++ resolved
@@ -10,11 +10,7 @@
 from splunklib import client
 from splunklib import results
 import SplunkPy as splunk
-<<<<<<< HEAD
-
-=======
 from pytest_mock import MockerFixture
->>>>>>> 90cf3b88
 
 RETURN_ERROR_TARGET = 'SplunkPy.return_error'
 
@@ -1342,34 +1338,18 @@
 
     assert demisto.results.call_count == 1
     assert results == expected_results
-<<<<<<< HEAD
-=======
 
 
 def test_get_remote_data_command_with_message(mocker):
     """
     Test for the get_remote_data_command function with a message.
->>>>>>> 90cf3b88
 
     This test verifies that when the splunk-sdk returns a message, the function correctly logs the message
     using demisto.info().
 
-<<<<<<< HEAD
-def test_get_remote_data_command_with_message(mocker):
-    """
-    Test for the get_remote_data_command function with a message.
-
-    This test verifies that when the splunk-sdk returns a message, the function correctly logs the message
-    using demisto.info().
-
     Args:
         mocker: The mocker object for patching and mocking.
 
-=======
-    Args:
-        mocker: The mocker object for patching and mocking.
-
->>>>>>> 90cf3b88
     Returns:
         None
     """
@@ -1401,8 +1381,6 @@
     assert info_message == "Splunk-SDK message: test message"
 
 
-<<<<<<< HEAD
-=======
 def test_fetch_with_error_in_message(mocker):
     """
     Given - fetch result from Splunk return Error message
@@ -1422,7 +1400,6 @@
     assert 'Failed to fetch incidents, check the provided query in Splunk web search' in e.value.message
 
 
->>>>>>> 90cf3b88
 @pytest.mark.parametrize("notable_data, func_call_kwargs, expected_closure_data",
                          [({'status_label': 'New', 'event_id': 'id', 'status_end': 'false',
                             'comment': 'new comment from splunk', 'reviewer': 'admin',
