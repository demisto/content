--- conflicted
+++ resolved
@@ -1029,31 +1029,6 @@
     assert results == expected_results
 
 
-<<<<<<< HEAD
-@pytest.mark.parametrize("notable_data, func_call_kwargs, expected_closure_data",
-                         [({'status_label': 'New', 'event_id': 'id', 'status_end': 'false',
-                            'comment': 'new comment from splunk', 'reviewer': 'admin',
-                            'review_time': '1612881691.589575'},
-                           {'close_incident': True, 'close_end_statuses': False, 'close_extra_labels': []},
-                           None,
-                           )])
-def test_get_remote_data_command_add_comment(mocker, notable_data: dict,
-                                             func_call_kwargs: dict, expected_closure_data: dict):
-    """
-    Test case for get_remote_data_command with comment addition.
-    Given:
-        - notable data with new comment
-    When:
-        new comment added in splunk
-    Then:
-        - ensure the comment added as a new note
-        - ensure the event was updated
-
-    """
-    class Jobs:
-        def __init__(self):
-            self.oneshot = lambda x: notable_data
-=======
 def test_get_remote_data_command_with_message(mocker):
     """
     Test for the get_remote_data_command function with a message.
@@ -1076,36 +1051,11 @@
         def oneshot(self, _, output_mode: str):
             assert output_mode == splunk.OUTPUT_MODE_JSON
             return Message("test message")
->>>>>>> e3a463b3
 
     class Service:
         def __init__(self):
             self.jobs = Jobs()
 
-<<<<<<< HEAD
-    args = {'lastUpdate': '2021-02-09T16:41:30.589575+02:00', 'id': 'id'}
-    mocker.patch.object(demisto, 'params', return_value={'timezone': '0'})
-    mocker.patch.object(demisto, 'debug')
-    mocker.patch.object(demisto, 'info')
-    mocker.patch('SplunkPy.results.ResultsReader', return_value=[notable_data])
-    mocker.patch.object(demisto, 'results')
-
-    expected_comment_note = {'Type': 1, 'Contents': 'new comment from splunk',
-                             'ContentsFormat': 'text', 'Tags': ['from_splunk'], 'Note': True}
-    service = Service()
-    splunk.get_remote_data_command(service, args, mapper=splunk.UserMappingObject(service, False),
-                                   comment_tag_from_splunk='from_splunk', **func_call_kwargs)
-    results = demisto.results.call_args[0][0][0]
-    notable_data.update({'SplunkComments': [{'Comment': 'new comment from splunk',
-                        'Comment time': '1612881691.589575', 'Reviwer': 'admin'}]})
-    note_results = demisto.results.call_args[0][0][1]
-
-    expected_results = [notable_data][0]
-
-    assert demisto.results.call_count == 1
-    assert results == expected_results
-    assert note_results == expected_comment_note
-=======
     func_call_kwargs = {
         "args": {"lastUpdate": "2021-02-09T16:41:30.589575+02:00", "id": "id"},
         "close_incident": True,
@@ -1124,7 +1074,58 @@
     splunk.get_remote_data_command(Service(), **func_call_kwargs)
     (debug_message,) = debug_mock.call_args_list[1][0]
     assert debug_message == "Splunk-SDK message: test message"
->>>>>>> e3a463b3
+
+
+@pytest.mark.parametrize("notable_data, func_call_kwargs, expected_closure_data",
+                         [({'status_label': 'New', 'event_id': 'id', 'status_end': 'false',
+                            'comment': 'new comment from splunk', 'reviewer': 'admin',
+                            'review_time': '1612881691.589575'},
+                           {'close_incident': True, 'close_end_statuses': False, 'close_extra_labels': []},
+                           None,
+                           )])
+def test_get_remote_data_command_add_comment(mocker, notable_data: dict,
+                                             func_call_kwargs: dict, expected_closure_data: dict):
+    """
+    Test case for get_remote_data_command with comment addition.
+    Given:
+        - notable data with new comment
+    When:
+        new comment added in splunk
+    Then:
+        - ensure the comment added as a new note
+        - ensure the event was updated
+
+    """
+    class Jobs:
+        def __init__(self):
+            self.oneshot = lambda x: notable_data
+
+    class Service:
+        def __init__(self):
+            self.jobs = Jobs()
+
+    args = {'lastUpdate': '2021-02-09T16:41:30.589575+02:00', 'id': 'id'}
+    mocker.patch.object(demisto, 'params', return_value={'timezone': '0'})
+    mocker.patch.object(demisto, 'debug')
+    mocker.patch.object(demisto, 'info')
+    mocker.patch('SplunkPy.results.ResultsReader', return_value=[notable_data])
+    mocker.patch.object(demisto, 'results')
+
+    expected_comment_note = {'Type': 1, 'Contents': 'new comment from splunk',
+                             'ContentsFormat': 'text', 'Tags': ['from_splunk'], 'Note': True}
+    service = Service()
+    splunk.get_remote_data_command(service, args, mapper=splunk.UserMappingObject(service, False),
+                                   comment_tag_from_splunk='from_splunk', **func_call_kwargs)
+    results = demisto.results.call_args[0][0][0]
+    notable_data.update({'SplunkComments': [{'Comment': 'new comment from splunk',
+                        'Comment time': '1612881691.589575', 'Reviwer': 'admin'}]})
+    note_results = demisto.results.call_args[0][0][1]
+
+    expected_results = [notable_data][0]
+
+    assert demisto.results.call_count == 1
+    assert results == expected_results
+    assert note_results == expected_comment_note
 
 
 def test_get_modified_remote_data_command(mocker):
