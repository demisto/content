--- conflicted
+++ resolved
@@ -3,11 +3,8 @@
 import time
 import SplunkPy as splunk
 import demistomock as demisto
-<<<<<<< HEAD
 from CommonServerPython import *
 from datetime import timedelta, datetime
-=======
->>>>>>> 5842b508
 
 RETURN_ERROR_TARGET = 'SplunkPy.return_error'
 
@@ -474,7 +471,6 @@
     assert mapping_dict == EXPECTED_OUTPUT
 
 
-<<<<<<< HEAD
 def test_fetch_notables(mocker):
     mocker.patch.object(demisto, 'incidents')
     mocker.patch.object(demisto, 'setLastRun')
@@ -1356,111 +1352,11 @@
         'startDate': 'string', 'suffix': 'string', 'watchlist': 'string', 'work_city': 'string',
         'work_lat': 'string', 'work_long': 'string'
     }
-=======
-NOTABLE = {'rule_name': '', '': '', 'rule_title': '', 'security_domain': '', 'index': '', 'rule_description': '',
-           'risk_score': '', 'host': '', 'host_risk_object_type': '', 'dest_risk_object_type': '',
-           'dest_risk_score': '', 'splunk_server': '', '_sourcetype': '', '_indextime': '', '_time': '',
-           'src_risk_object_type': '', 'src_risk_score': '', '_raw': '', 'urgency': '', 'owner': '',
-           'info_min_time': '', 'info_max_time': '', 'comment': '', 'reviewer': '', 'rule_id': '', 'action': '',
-           'app': '', 'authentication_method': '', 'authentication_service': '', 'bugtraq': '', 'bytes': '',
-           'bytes_in': '', 'bytes_out': '', 'category': '', 'cert': '', 'change': '', 'change_type': '', 'command': '',
-           'comments': '', 'cookie': '', 'creation_time': '', 'cve': '', 'cvss': '', 'date': '', 'description': '',
-           'dest': '', 'dest_bunit': '', 'dest_category': '', 'dest_dns': '', 'dest_interface': '', 'dest_ip': '',
-           'dest_ip_range': '', 'dest_mac': '', 'dest_nt_domain': '', 'dest_nt_host': '', 'dest_port': '',
-           'dest_priority': '', 'dest_translated_ip': '', 'dest_translated_port': '', 'dest_type': '', 'dest_zone': '',
-           'direction': '', 'dlp_type': '', 'dns': '', 'duration': '', 'dvc': '', 'dvc_bunit': '', 'dvc_category': '',
-           'dvc_ip': '', 'dvc_mac': '', 'dvc_priority': '', 'dvc_zone': '', 'file_hash': '', 'file_name': '',
-           'file_path': '', 'file_size': '', 'http_content_type': '', 'http_method': '', 'http_referrer': '',
-           'http_referrer_domain': '', 'http_user_agent': '', 'icmp_code': '', 'icmp_type': '', 'id': '',
-           'ids_type': '', 'incident': '', 'ip': '', 'mac': '', 'message_id': '', 'message_info': '',
-           'message_priority': '', 'message_type': '', 'mitre_technique_id': '', 'msft': '', 'mskb': '', 'name': '',
-           'orig_dest': '', 'orig_recipient': '', 'orig_src': '', 'os': '', 'packets': '', 'packets_in': '',
-           'packets_out': '', 'parent_process': '', 'parent_process_id': '', 'parent_process_name': '',
-           'parent_process_path': '', 'password': '', 'payload': '', 'payload_type': '', 'priority': '', 'problem': '',
-           'process': '', 'process_hash': '', 'process_id': '', 'process_name': '', 'process_path': '',
-           'product_version': '', 'protocol': '', 'protocol_version': '', 'query': '', 'query_count': '',
-           'query_type': '', 'reason': '', 'recipient': '', 'recipient_count': '', 'recipient_domain': '',
-           'recipient_status': '', 'record_type': '', 'registry_hive': '', 'registry_key_name': '', 'registry_path': '',
-           'registry_value_data': '', 'registry_value_name': '', 'registry_value_text': '', 'registry_value_type': '',
-           'request_sent_time': '', 'request_payload': '', 'request_payload_type': '', 'response_code': '',
-           'response_payload_type': '', 'response_received_time': '', 'response_time': '', 'result': '',
-           'return_addr': '', 'rule': '', 'rule_action': '', 'sender': '', 'service': '', 'service_hash': '',
-           'service_id': '', 'service_name': '', 'service_path': '', 'session_id': '', 'sessions': '', 'severity': '',
-           'severity_id': '', 'sid': '', 'signature': '', 'signature_id': '', 'signature_version': '', 'site': '',
-           'size': '', 'source': '', 'sourcetype': '', 'src': '', 'src_bunit': '', 'src_category': '', 'src_dns': '',
-           'src_interface': '', 'src_ip': '', 'src_ip_range': '', 'src_mac': '', 'src_nt_domain': '', 'src_nt_host': '',
-           'src_port': '', 'src_priority': '', 'src_translated_ip': '', 'src_translated_port': '', 'src_type': '',
-           'src_user': '', 'src_user_bunit': '', 'src_user_category': '', 'src_user_domain': '', 'src_user_id': '',
-           'src_user_priority': '', 'src_user_role': '', 'src_user_type': '', 'src_zone': '', 'state': '', 'status': '',
-           'status_code': '', 'status_description': '', 'subject': '', 'tag': '', 'ticket_id': '', 'time': '',
-           'time_submitted': '', 'transport': '', 'transport_dest_port': '', 'type': '', 'uri': '', 'uri_path': '',
-           'uri_query': '', 'url': '', 'url_domain': '', 'url_length': '', 'user': '', 'user_agent': '',
-           'user_bunit': '', 'user_category': '', 'user_id': '', 'user_priority': '', 'user_role': '', 'user_type': '',
-           'vendor_account': '', 'vendor_product': '', 'vlan': '', 'xdelay': '', 'xref': ''}
-
-DRILLDOWN = {
-    'Drilldown': {'action': '', 'app': '', 'authentication_method': '', 'authentication_service': '', 'bugtraq': '',
-                  'bytes': '', 'bytes_in': '', 'bytes_out': '', 'category': '', 'cert': '', 'change': '',
-                  'change_type': '', 'command': '', 'comments': '', 'cookie': '', 'creation_time': '', 'cve': '',
-                  'cvss': '', 'date': '', 'description': '', 'dest': '', 'dest_bunit': '', 'dest_category': '',
-                  'dest_dns': '', 'dest_interface': '', 'dest_ip': '', 'dest_ip_range': '', 'dest_mac': '',
-                  'dest_nt_domain': '', 'dest_nt_host': '', 'dest_port': '', 'dest_priority': '',
-                  'dest_translated_ip': '', 'dest_translated_port': '', 'dest_type': '', 'dest_zone': '',
-                  'direction': '', 'dlp_type': '', 'dns': '', 'duration': '', 'dvc': '', 'dvc_bunit': '',
-                  'dvc_category': '', 'dvc_ip': '', 'dvc_mac': '', 'dvc_priority': '', 'dvc_zone': '',
-                  'file_hash': '', 'file_name': '', 'file_path': '', 'file_size': '', 'http_content_type': '',
-                  'http_method': '', 'http_referrer': '', 'http_referrer_domain': '', 'http_user_agent': '',
-                  'icmp_code': '', 'icmp_type': '', 'id': '', 'ids_type': '', 'incident': '', 'ip': '', 'mac': '',
-                  'message_id': '', 'message_info': '', 'message_priority': '', 'message_type': '',
-                  'mitre_technique_id': '', 'msft': '', 'mskb': '', 'name': '', 'orig_dest': '',
-                  'orig_recipient': '', 'orig_src': '', 'os': '', 'packets': '', 'packets_in': '',
-                  'packets_out': '', 'parent_process': '', 'parent_process_id': '', 'parent_process_name': '',
-                  'parent_process_path': '', 'password': '', 'payload': '', 'payload_type': '', 'priority': '',
-                  'problem': '', 'process': '', 'process_hash': '', 'process_id': '', 'process_name': '',
-                  'process_path': '', 'product_version': '', 'protocol': '', 'protocol_version': '', 'query': '',
-                  'query_count': '', 'query_type': '', 'reason': '', 'recipient': '', 'recipient_count': '',
-                  'recipient_domain': '', 'recipient_status': '', 'record_type': '', 'registry_hive': '',
-                  'registry_key_name': '', 'registry_path': '', 'registry_value_data': '',
-                  'registry_value_name': '', 'registry_value_text': '', 'registry_value_type': '',
-                  'request_payload': '', 'request_payload_type': '', 'request_sent_time': '', 'response_code': '',
-                  'response_payload_type': '', 'response_received_time': '', 'response_time': '', 'result': '',
-                  'return_addr': '', 'rule': '', 'rule_action': '', 'sender': '', 'service': '', 'service_hash': '',
-                  'service_id': '', 'service_name': '', 'service_path': '', 'session_id': '', 'sessions': '',
-                  'severity': '', 'severity_id': '', 'sid': '', 'signature': '', 'signature_id': '',
-                  'signature_version': '', 'site': '', 'size': '', 'source': '', 'sourcetype': '', 'src': '',
-                  'src_bunit': '', 'src_category': '', 'src_dns': '', 'src_interface': '', 'src_ip': '',
-                  'src_ip_range': '', 'src_mac': '', 'src_nt_domain': '', 'src_nt_host': '', 'src_port': '',
-                  'src_priority': '', 'src_translated_ip': '', 'src_translated_port': '', 'src_type': '',
-                  'src_user': '', 'src_user_bunit': '', 'src_user_category': '', 'src_user_domain': '',
-                  'src_user_id': '', 'src_user_priority': '', 'src_user_role': '', 'src_user_type': '',
-                  'src_zone': '', 'state': '', 'status': '', 'status_code': '', 'subject': '', 'tag': '',
-                  'ticket_id': '', 'time': '', 'time_submitted': '', 'transport': '', 'transport_dest_port': '',
-                  'type': '', 'uri': '', 'uri_path': '', 'uri_query': '', 'url': '', 'url_domain': '',
-                  'url_length': '', 'user': '', 'user_agent': '', 'user_bunit': '', 'user_category': '',
-                  'user_id': '', 'user_priority': '', 'user_role': '', 'user_type': '', 'vendor_account': '',
-                  'vendor_product': '', 'vlan': '', 'xdelay': '', 'xref': ''}
 }
 
-ASSET = {
-    'Asset': {'asset': '', 'asset_id': '', 'asset_tag': '', 'bunit': '', 'category': '', 'city': '', 'country': '',
-              'dns': '', 'ip': '', 'is_expected': '', 'lat': '', 'long': '', 'mac': '', 'nt_host': '', 'owner': '',
-              'pci_domain': '', 'priority': '', 'requires_av': ''}
-}
-
-IDENTITY = {
-    'Identity': {'bunit': '', 'category': '', 'email': '', 'endDate': '', 'first': '', 'identity': '',
-                 'identity_tag': '', 'last': '', 'managedBy': '', 'nick': '', 'phone': '', 'prefix': '',
-                 'priority': '', 'startDate': '', 'suffix': '', 'watchlist': '', 'work_city': '', 'work_lat': '',
-                 'work_long': ''}
->>>>>>> 5842b508
-}
-
 
 def test_get_cim_mapping_field_command(mocker):
-<<<<<<< HEAD
     """ Scenario: When the mapping is based on Splunk CIM. """
-=======
->>>>>>> 5842b508
     mocker.patch.object(demisto, 'results')
     splunk.get_cim_mapping_field_command()
     fields = demisto.results.call_args[0][0]
