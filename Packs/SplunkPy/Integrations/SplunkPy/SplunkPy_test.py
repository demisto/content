from copy import deepcopy
import pytest
from splunklib.binding import AuthenticationError

import SplunkPy as splunk
import splunklib.client as client
import demistomock as demisto
from CommonServerPython import *
from datetime import timedelta, datetime
from collections import namedtuple

RETURN_ERROR_TARGET = 'SplunkPy.return_error'

DICT_RAW_RESPONSE = '"1528755951, search_name="NG_SIEM_UC25- High number of hits against ' \
                    'unknown website from same subnet", action="allowed", dest="bb.bbb.bb.bbb , cc.ccc.ccc.cc , ' \
                    'xx.xx.xxx.xx , yyy.yy.yyy.yy , zz.zzz.zz.zzz , aa.aa.aaa.aaa", distinct_hosts="5", ' \
                    'first_3_octets="1.1.1", first_time="06/11/18 17:34:07 , 06/11/18 17:37:55 , 06/11/18 17:41:28 , ' \
                    '06/11/18 17:42:05 , 06/11/18 17:42:38", info_max_time="+Infinity", info_min_time="0.000", ' \
                    'src="xx.xx.xxx.xx , yyy.yy.yyy.yy , zz.zzz.zz.zzz , aa.aa.aaa.aaa", u_category="unknown", ' \
                    'user="xyz\\a1234 , xyz\\b5678 , xyz\\c91011 , xyz\\d121314 , unknown", website="2.2.2.2""'

LIST_RAW = 'Feb 13 09:02:55 1,2020/02/13 09:02:55,001606001116,THREAT,url,' \
           '1,2020/02/13 09:02:55,10.1.1.1,1.2.3.4,0.0.0.0,0.0.0.0,rule1,jordy,,web-browsing,vsys1,trust,untrust,' \
           'ethernet1/2,ethernet1/1,forwardAll,2020/02/13 09:02:55,59460,1,62889,80,0,0,0x208000,tcp,alert,' \
           '"ushship.com/xed/config.bin",(9999),not-resolved,informational,client-to-server,' \
           '0,0x0,1.1.22.22-5.6.7.8,United States,0,text/html'

RAW_WITH_MESSAGE = '{"@timestamp":"2019-10-15T13:30:08.578-04:00","message":"{"TimeStamp":"2019-10-15 13:30:08",' \
                   '"CATEGORY_1":"CONTACT","ASSOCIATEOID":"G2N2TJETBRAAX68V","HOST":' \
                   '"step-up-authentication-api.gslb.es.oneadp.com","SCOPE[4]":"PiSvcsProvider\/payroll","SCOPE[19]":' \
                   '"\/api\/events\/core\/v1\/user-status","CONTEXT":"\/smsstepup","FLOW":"API","X-REAL-IP":' \
                   '"2.2.2.2","PRODUCT_CODE":"WFNPortal","X-FORWARDED-PROTO":"http","ERROR_ID":"4008",' \
                   '"SCOPE[23]":"\/security\/notification-communication-response-value.accept","REQ_URL":' \
                   '"http:\/\/step-up-authentication-api.gslb.es.blabla.com\/smsstepup\/events\/core\/v1\/step-up-' \
                   'user-authorization-request.evaluate","SCOPE[35]":"autopay\/payroll\/v1\/cafeteria-plan-' \
                   'configurations\/{configurationItemID}","SCOPE_MATCHED":"Y","SCOPE[43]":"communication\/n' \
                   'otification-message-template.add","SCOPE[11]":"\/ISIJWSUserSecurity","SCOPE[27]":"autopay\/events' \
                   '\/payroll\/v1\/earning-configuration.add","ORGOID":"G2SY6MR3ATKA232T","SCOPE[8]":"\/' \
                   'ISIJWSAssociatesService","SCOPE[39]":"autopay\/payroll\/v1\/earning-configurations",' \
                   '"SETUP_SELF":"N","SCOPE[47]":"communication\/notification.publish","SCOPE[15]":"' \
                   '\/OrganizationSoftPurge","X-FORWARDED-HOST":"step-up-authentication-api.gslb.es.blabla.com",' \
                   '"ADP-MESSAGEID":"a1d57ed2-1fe6-4800-be7a-26cd89bhello","CNAME":"JRJG INC","CONTENT-LENGTH":' \
                   '"584","SCOPE[31]":"autopay\/events\/payroll\/v1\/earning-configuration.remove","CID":"BSTAR00044"' \
                   ',"ACTOR_UID":"ABinters@BSTAR00044","SECURE_API_MODE":"HTTPS_SECURE","X-REQUEST-ID":' \
                   '"2473a981bef27bc8444e510adc12234a","SCOPE[1]":"AVSSCP\/Docstash\/Download","SCOPE[18]":' \
                   '"\/api\/events\/core\/v1\/product-role.assign","BLOCK_SESSION":"Y","CONSUMER_ID":' \
                   '"ab2e715e-41c4-43d6-bff7-fc2d713hello","SCOPE[34]":"autopay\/payroll\/v1\/cafeteria-plan-' \
                   'configurations","SCOPE[46]":"communication\/notification-message-template.remove","MODULE":' \
                   '"STEPUP_API","SCOPE[9]":"\/ISIJWSClientService","SCOPE[10]":"\/ISIJWSJobsService","SCOPE[22]":' \
                   '"\/api\/person-account-registration","SCOPE[38]":"autopay\/payroll\/v1\/deposit-configurations",' \
                   '"SUBJECT_ORGOID":"G2SY6MR3ATKA232T","SCOPE[5]":"\/Associate","SCOPE[14]":"\/Organization",' \
                   '"SCOPE[26]":"WFNSvcsProvider\/payrollPi","EVENT_ID":"9ea87118-5679-5b0e-a67f-1abd8ccabcde",' \
                   '"SCOPE[30]":"autopay\/events\/payroll\/v1\/earning-configuration.payroll-accumulators.modify",' \
                   '"X-FORWARDED-PORT":"80","SCOPE[42]":"autopay\/payroll\/v1\/worker-employment-records","JTI":' \
                   '"867b6d06-47cf-40ab-8dd7-bd0d57babcde","X-DOMAIN":"secure.api.es.abc.com","SOR_CODE":' \
                   '"WFNPortal","SCOPE[29]":"autopay\/events\/payroll\/v1\/earning-configuration.configuration' \
                   '-tags.modify","SCOPE[2]":"AVSSCP\/Docstash\/Get","OUTPUT_TYPE":"FAIL","ERR_MSG":"BLOCK_SESSION",' \
                   '"TRANS_ID":"3AF-D30-7CTTCQ","SCOPE[45]":"communication\/notification-message-template.read",' \
                   '"USE_HISTORY":"Y","SCHEME":"http","SCOPE[13]":"\/ISIJWSUsersService","SCOPE[21]":"\/api\/person",' \
                   '"SCOPE[33]":"autopay\/events\/payroll\/v1\/worker-insurable-payments.modify","X-FORWARDED-FOR":' \
                   '"8.8.8.8, 10.10.10.10, 1.2.3.4, 5.6.7.8","SCOPE[17]":"\/api\/core\/v1\/organization",' \
                   '"SCOPE[25]":"\/step-up-user-authorization.initiate","SCOPE[6]":"\/Associate\/PIC","SCOPE[37]":' \
                   '"autopay\/payroll\/v1\/cafeteria-plan-configurations\/{configurationItemID}\/' \
                   'payroll-item-configurations\/{payrollItemID}","FLOW_TYPE":"REST","SCOPE[41]":' \
                   '"autopay\/payroll\/v1\/payroll-output","CONSUMERAPPOID":"WFNPortal","RESOURCE":' \
                   '"\/events\/core\/v1\/step-up-user-authorization-request.evaluate","USER-AGENT":' \
                   '"Apache-HttpClient\/4.5.5 (Java\/10.0.1)","SCOPE[3]":"AVSSCP\/Docstash\/List",' \
                   '"SUB_CATEGORY_1":"worker.businessCommunication.email.change","TIME":"9","X-SCHEME":' \
                   '"http","ADP-CONVERSATIONID":"stY46PpweABoT5JX04CZGCeBbX8=","SCOPE[12]":' \
                   '"\/ISIJWSUserSecurityService","SCOPE[24]":"\/step-up-user-authorization-request.evaluate",' \
                   '"SCOPE[32]":"autopay\/events\/payroll\/v1\/retro-pay-request.add","SCOPE[44]":' \
                   '"communication\/notification-message-template.change","ACTION":"POST","SCOPE[7]":' \
                   '"\/AssociateSoftPurge","SCOPE[16]":"\/api\/authentication","X-ORIGINAL-URI":' \
                   '"\/smsstepup\/events\/core\/v1\/step-up-user-authorization-request.evaluate","SCOPE[28]":' \
                   '"autopay\/events\/payroll\/v1\/earning-configuration.change","SCOPE[36]":' \
                   '"autopay\/payroll\/v1\/cafeteria-plan-configurations\/{configurationItemID}\/payroll-item' \
                   '-configurations","SESSION_ID":"f50be909-9e4f-408d-bf77-68499012bc35","SCOPE[20]":' \
                   '"\/api\/events\/core\/v1\/user.provision","SUBJECT_AOID":"G370XX6XYCABCDE",' \
                   '"X-ORIGINAL-FORWARDED-FOR":"1.1.1.1, 3.3.3.3, 4.4.4.4","SCOPE[40]":' \
                   '"autopay\/payroll\/v1\/employer-details"}","TXID":"3AF-D30-ABCDEF","ADP-MessageID":' \
                   '"a1d57ed2-1fe6-4800-be7a-26cd89bf686d","SESSIONID":"stY46PpweFToT5JX04CZGMeCvP8=","ORGOID":' \
                   '"G2SY6MR3ATKA232T","AOID":"G2N2TJETBRAAXAAA","MSGID":"a1d57ed2-1fe6-0000-be7a-26cd89bf686d"}'

SAMPLE_RESPONSE = [{
    '_bkt': 'notable~668~66D21DF4-F4FD-4886-A986-82E72ADCBFE9',
    '_cd': '668:17198',
    '_indextime': '1596545116',
    '_raw': '1596545116, search_name="Endpoint - Recurring Malware Infection - Rule", count="17", '
            'day_count="8", dest="ACME-workstation-012", info_max_time="1596545100.000000000", '
            'info_min_time="1595939700.000000000", info_search_time="1596545113.965466000", '
            'signature="Trojan.Gen.2"',
    '_serial': '50',
    '_si': ['ip-172-31-44-193', 'notable'],
    '_sourcetype': 'stash',
    '_time': '2020-08-04T05:45:16.000-07:00',
    'dest': 'ACME-workstation-012',
    'dest_asset_id': '028877d3c80cb9d87900eb4f9c9601ea993d9b63',
    'dest_asset_tag': ['cardholder', 'pci', 'americas'],
    'dest_bunit': 'americas',
    'dest_category': ['cardholder', 'pci'],
    'dest_city': 'Pleasanton',
    'dest_country': 'USA',
    'dest_ip': '192.168.3.12',
    'dest_is_expected': 'TRUE',
    'dest_lat': '37.694452',
    'dest_long': '-121.894461',
    'dest_nt_host': 'ACME-workstation-012',
    'dest_pci_domain': ['trust', 'cardholder'],
    'dest_priority': 'medium',
    'dest_requires_av': 'TRUE',
    'dest_risk_object_type': 'system',
    'dest_risk_score': '15680',
    'dest_should_timesync': 'TRUE',
    'dest_should_update': 'TRUE',
    'host': 'ip-172-31-44-193',
    'host_risk_object_type': 'system',
    'host_risk_score': '0',
    'index': 'notable',
    'linecount': '1',
    'priorities': 'medium',
    'priority': 'medium',
    'risk_score': '15680',
    'rule_description': 'Endpoint - Recurring Malware Infection - Rule',
    'rule_name': 'Endpoint - Recurring Malware Infection - Rule',
    'rule_title': 'Endpoint - Recurring Malware Infection - Rule',
    'security_domain': 'Endpoint - Recurring Malware Infection - Rule',
    'severity': 'unknown',
    'signature': 'Trojan.Gen.2',
    'source': 'Endpoint - Recurring Malware Infection - Rule',
    'sourcetype': 'stash',
    'splunk_server': 'ip-172-31-44-193',
    'urgency': 'low'
}]

EXPECTED = {
    "action": "allowed",
    "dest": "bb.bbb.bb.bbb , cc.ccc.ccc.cc , xx.xx.xxx.xx , yyy.yy.yyy.yy , zz.zzz.zz.zzz , aa.aa.aaa.aaa",
    "distinct_hosts": '5',
    "first_3_octets": "1.1.1",
    "first_time": "06/11/18 17:34:07 , 06/11/18 17:37:55 , 06/11/18 17:41:28 , 06/11/18 17:42:05 , 06/11/18 17:42:38",
    "info_max_time": "+Infinity",
    "info_min_time": '0.000',
    "search_name": "NG_SIEM_UC25- High number of hits against unknown website from same subnet",
    "src": "xx.xx.xxx.xx , yyy.yy.yyy.yy , zz.zzz.zz.zzz , aa.aa.aaa.aaa",
    "u_category": "unknown",
    "user": "xyz\\a1234 , xyz\\b5678 , xyz\\c91011 , xyz\\d121314 , unknown",
    "website": "2.2.2.2"
}

URL_TESTING_IN = '"url="https://test.com?key=val"'
URL_TESTING_OUT = {'url': 'https://test.com?key=val'}

# checking a case where the last character for each value was cut
RESPONSE = 'NAS-IP-Address=2.2.2.2, NAS-Port=50222, NAS-Identifier=de-wilm-251littl-idf3b-s2, NAS-Port-Type=' \
           'Ethernet, NAS-Port-Id=GigabitEthernet2/0/05'

POSITIVE = {
    "NAS-IP-Address": "2.2.2.2",
    "NAS-Identifier": "de-wilm-251littl-idf3b-s2",
    "NAS-Port": "50222",
    "NAS-Port-Id": "GigabitEthernet2/0/05",
    "NAS-Port-Type": "Ethernet"
}

# testing the ValueError and json sections
RAW_JSON = '{"Test": "success"}'
RAW_STANDARD = '"Test="success"'
RAW_JSON_AND_STANDARD_OUTPUT = {"Test": "success"}


class Jobs:
    def __init__(self, status):
        self.oneshot = None
        state = namedtuple('state', 'content')
        self.state = state(content={'dispatchState': str(status)})

    def __getitem__(self, arg):
        return 0

    def create(self, query, latest_time, app, earliest_time, exec_mode):
        return {'sid': '123456', 'resultCount': 0}


class Service:
    def __init__(self, status):
        self.jobs = Jobs(status)
        self.status = status

    def job(self, sid):
        return Jobs(self.status)


def test_raw_to_dict():
    actual_raw = DICT_RAW_RESPONSE
    response = splunk.rawToDict(actual_raw)
    list_response = splunk.rawToDict(LIST_RAW)
    raw_message = splunk.rawToDict(RAW_WITH_MESSAGE)
    empty = splunk.rawToDict('')
    url_test = splunk.rawToDict(URL_TESTING_IN)
    character_check = splunk.rawToDict(RESPONSE)

    assert EXPECTED == response
    assert {} == list_response
    assert raw_message.get('SCOPE[29]') == 'autopay\/events\/payroll\/v1\/earning-configuration.configuration-tags' \
                                           '.modify'
    assert isinstance(raw_message, dict)
    assert empty == {}
    assert URL_TESTING_OUT == url_test
    assert POSITIVE == character_check
    assert splunk.rawToDict(RAW_JSON) == RAW_JSON_AND_STANDARD_OUTPUT
    assert splunk.rawToDict(RAW_STANDARD) == RAW_JSON_AND_STANDARD_OUTPUT

    assert splunk.rawToDict('drilldown_search="key IN ("test1","test2")') == {'drilldown_search': 'key IN (test1,test2)'}


@pytest.mark.parametrize('text, output', [
    ('', ['']),
    ('"",', ['"",']),
    #   a value shouldn't do anything special
    ('woopwoop', ['woopwoop']),
    #  a normal key value without quotes
    ('abc=123', ['abc="123"']),
    #  add a comma at the end
    ('abc=123,', ['abc="123"']),
    #  a normal key value with quotes
    ('cbd="123"', ['cbd="123"']),
    #  check all wrapped with quotes removed
    ('"abc="123""', ['abc="123"']),
    #   we need to remove 111 at the start.
    ('111, cbd="123"', ['cbd="123"']),
    # Testing with/without quotes and/or spaces:
    ('abc=123,cbd=123', ['abc="123"', 'cbd="123"']),
    ('abc=123,cbd="123"', ['abc="123"', 'cbd="123"']),
    ('abc="123",cbd=123', ['abc="123"', 'cbd="123"']),
    ('abc="123",cbd="123"', ['abc="123"', 'cbd="123"']),
    ('abc=123, cbd=123', ['abc="123"', 'cbd="123"']),
    ('abc=123, cbd="123"', ['abc="123"', 'cbd="123"']),
    ('cbd="123", abc=123', ['abc="123"', 'cbd="123"']),
    ('cbd="123",abc=123', ['abc="123"', 'cbd="123"']),
    # Continue testing quotes with more values:
    ('xyz=321,cbd=123,abc=123', ['xyz="321"', 'abc="123"', 'cbd="123"']),
    ('xyz=321,cbd="123",abc=123', ['xyz="321"', 'abc="123"', 'cbd="123"']),
    ('xyz="321",cbd="123",abc=123', ['xyz="321"', 'abc="123"', 'cbd="123"']),
    ('xyz="321",cbd="123",abc="123"', ['xyz="321"', 'abc="123"', 'cbd="123"']),
    # Testing nested quotes (the main reason for quote_group):
    #   Try to remove the start 111.
    ('111, cbd="a="123""', ['cbd="a="123""']),
    ('cbd="a="123""', ['cbd="a="123""']),
    ('cbd="a="123", b=321"', ['cbd="a="123", b="321""']),
    ('cbd="a=123, b=321"', ['cbd="a="123", b="321""']),
    ('cbd="a=123, b="321""', ['cbd="a="123", b="321""']),
    ('cbd="a="123", b="321""', ['cbd="a="123", b="321""']),
    ('cbd="a=123, b=321"', ['cbd="a="123", b="321""']),
    ('xyz=123, cbd="a="123", b=321"', ['xyz="123"', 'cbd="a="123", b="321""']),
    ('xyz="123", cbd="a="123", b="321""', ['xyz="123"', 'cbd="a="123", b="321""']),
    ('xyz="123", cbd="a="123", b="321"", qqq=2', ['xyz="123"', 'cbd="a="123", b="321""', 'qqq="2"']),
    ('xyz="123", cbd="a="123", b="321"", qqq="2"', ['xyz="123"', 'cbd="a="123", b="321""', 'qqq="2"']),
])
def test_quote_group(text, output):
    assert sorted(splunk.quote_group(text)) == sorted(output)


data_test_replace_keys = [
    ({}, {}),
    ({'test': 'test'}, {'test': 'test'}),
    ({'test.': 'test.'}, {'test_': 'test.'}),
    ({'te.st': 'te.st'}, {'te_st': 'te.st'}),
    ({'te[st': 'te[st'}, {'te_st': 'te[st'}),
    ({'te]st': 'te]st'}, {'te_st': 'te]st'}),
    ({'te)st': 'te)st'}, {'te_st': 'te)st'}),
    ({'te(st': 'te(st'}, {'te_st': 'te(st'}),
    ('', ''),
    (None, None)
]


@pytest.mark.parametrize('dict_in, dict_out', data_test_replace_keys)
def test_replace_keys(dict_in, dict_out):
    out = splunk.replace_keys(deepcopy(dict_in))
    assert out == dict_out, 'replace_keys({}) got: {} instead: {}'.format(dict_in, out, dict_out)


def test_parse_time_to_minutes_no_error():
    splunk.FETCH_TIME = '3 hours'
    res = splunk.parse_time_to_minutes()
    assert res == 180


def test_parse_time_to_minutes_invalid_time_integer(mocker):
    return_error_mock = mocker.patch(RETURN_ERROR_TARGET)

    splunk.FETCH_TIME = 'abc hours'
    splunk.parse_time_to_minutes()
    err_msg = return_error_mock.call_args[0][0]
    assert err_msg == "Error: Invalid fetch time, need to be a positive integer with the time unit afterwards " \
                      "e.g '2 months, 4 days'."


def test_parse_time_to_minutes_invalid_time_unit(mocker):
    return_error_mock = mocker.patch(RETURN_ERROR_TARGET)

    splunk.FETCH_TIME = '3 hoursss'
    splunk.parse_time_to_minutes()
    err_msg = return_error_mock.call_args[0][0]
    assert err_msg == 'Error: Invalid time unit.'


SEARCH_RESULT = [
    {
        "But": {
            "This": "is"
        },
        "Very": "Unique"
    },
    {
        "Something": "regular",
        "But": {
            "This": "is"
        },
        "Very": "Unique"
    },
    {
        "Something": "natural",
        "But": {
            "This": "is a very very"
        },
        "Very": "Unique and awesome"
    }
]
REGULAR_ALL_CHOSEN_FIELDS = [
    "Something",
    "But",
    "Very"
]
REGULAR_CHOSEN_FIELDS_SUBSET = [
    "Something",
    "Very"
]
REGEX_CHOSEN_FIELDS_SUBSET = [
    "Some*",
    "Very"
]

NON_EXISTING_FIELDS = [
    "SDFAFSD",
    "ASBLFKDJK"
]


@pytest.mark.parametrize('search_result, chosen_fields, expected_result', [
    (SEARCH_RESULT, REGULAR_ALL_CHOSEN_FIELDS, REGULAR_ALL_CHOSEN_FIELDS),
    (SEARCH_RESULT, REGULAR_CHOSEN_FIELDS_SUBSET, REGULAR_CHOSEN_FIELDS_SUBSET),
    (SEARCH_RESULT, REGEX_CHOSEN_FIELDS_SUBSET, REGULAR_CHOSEN_FIELDS_SUBSET),
    (SEARCH_RESULT, NON_EXISTING_FIELDS, []),
])
def test_commands(search_result, chosen_fields, expected_result):
    from SplunkPy import update_headers_from_field_names
    headers = update_headers_from_field_names(search_result, chosen_fields)

    assert expected_result == headers


APPS = ['app']
STORES = ['store']
EMPTY_CASE = {}
STORE_WITHOUT_APP = {"kv_store_collection_name": "test"}
JUST_APP_NAME = {'app_name': 'app'}  # happens in splunk-kv-store-collections-list command
CREATE_COMMAND = {'app_name': 'app', 'kv_store_name': 'not_store'}
CORRECT = {'app_name': 'app', 'kv_store_collection_name': 'store'}
INCORRECT_STORE_NAME = {'app_name': 'app', 'kv_store_collection_name': 'not_store'}
data_test_check_error = [
    (EMPTY_CASE, 'app not found'),
    (STORE_WITHOUT_APP, 'app not found'),
    (JUST_APP_NAME, 'empty'),
    (CREATE_COMMAND, 'empty'),
    (CORRECT, 'empty'),
    (INCORRECT_STORE_NAME, 'KV Store not found'),
]


@pytest.mark.parametrize('args, out_error', data_test_check_error)
def test_check_error(args, out_error):
    class Service:
        def __init__(self):
            self.apps = APPS
            self.kvstore = STORES

    try:
        splunk.check_error(Service(), args)
        raise splunk.DemistoException('empty')
    except splunk.DemistoException as error:
        output = str(error)
    assert output == out_error, 'check_error(service, {})\n\treturns: {}\n\tinstead: {}'.format(args,
                                                                                                output, out_error)


EMPTY_CASE = {}
JUST_KEY = {"key": "key"}
WITH_ALL_PARAMS = {"key": "demisto", "value": "is awesome", "limit": 1, "query": "test"}
STANDARD_KEY_VAL = {"key": "demisto", "value": "is awesome"}
KEY_AND_LIMIT = {"key": "key", "limit": 1}
KEY_AND_QUERY = {"key": "key", "query": 'test_query'}
QUERY = {"query": 'test_query'}
QUERY_AND_VALUE = {"query": 'test_query', "value": "awesome"}
data_test_build_kv_store_query = [
    (EMPTY_CASE, str(EMPTY_CASE)),
    (JUST_KEY, str(EMPTY_CASE)),
    (STANDARD_KEY_VAL, '{"demisto": "is awesome"}'),
    (WITH_ALL_PARAMS, '{"demisto": "is awesome"}'),
    (KEY_AND_LIMIT, {"limit": 1}),
    (KEY_AND_QUERY, 'test_query'),
    (QUERY, 'test_query'),
    (QUERY_AND_VALUE, 'test_query'),
]


@pytest.mark.parametrize('args, expected_query', data_test_build_kv_store_query)
def test_build_kv_store_query(args, expected_query, mocker):
    mocker.patch('SplunkPy.get_key_type', return_value=None)
    output = splunk.build_kv_store_query(None, args)
    assert output == expected_query, 'build_kv_store_query({})\n\treturns: {}\n\tinstead: {}'.format(args, output,
                                                                                                     expected_query)


data_test_build_kv_store_query_with_key_val = [
    ({"key": "demisto", "value": "is awesome"}, str, '{"demisto": "is awesome"}'),
    ({"key": "demisto", "value": "1"}, int, '{"demisto": 1}'),
    ({"key": "demisto", "value": "True"}, bool, '{"demisto": true}'),
]


@pytest.mark.parametrize('args, _type, expected_query', data_test_build_kv_store_query_with_key_val)
def test_build_kv_store_query_with_key_val(args, _type, expected_query, mocker):
    mocker.patch('SplunkPy.get_key_type', return_value=_type)
    output = splunk.build_kv_store_query(None, args)
    assert output == expected_query, 'build_kv_store_query({})\n\treturns: {}\n\tinstead: {}'.format(args, output,
                                                                                                     expected_query)

    test_test_get_key_type = [
        ({'field.key': 'number'}, float),
        ({'field.key': 'string'}, str),
        ({'field.key': 'cidr'}, str),
        ({'field.key': 'boolean'}, bool),
        ({'field.key': 'empty'}, None),
        ({'field.key': 'time'}, str),
    ]

    @pytest.mark.parametrize('keys_and_types, expected_type', test_test_get_key_type)
    def test_get_key_type(keys_and_types, expected_type, mocker):
        mocker.patch('SplunkPy.get_keys_and_types', return_value=keys_and_types)

        output = splunk.get_key_type(None, 'key')
        assert output == expected_type, 'get_key_type(kv_store, key)\n\treturns: {}\n\tinstead: {}'.format(output,
                                                                                                           expected_type)


EMPTY_CASE = {}
WITHOUT_FIELD = {'empty': 'number'}
STRING_FIELD = {'field.test': 'string'}
NUMBER_FIELD = {'field.test': 'number'}
INDEX = {'index.test': 'string'}
MIXED = {'field.test': 'string', 'empty': 'field'}
data_test_get_keys_and_types = [
    (EMPTY_CASE, EMPTY_CASE),
    (WITHOUT_FIELD, EMPTY_CASE),
    (STRING_FIELD, {'field.test': 'string'}),
    (NUMBER_FIELD, {'field.test': 'number'}),
    (INDEX, {'index.test': 'string'}),
    (MIXED, {'field.test': 'string'}),
]


@pytest.mark.parametrize('raw_keys, expected_keys', data_test_get_keys_and_types)
def test_get_keys_and_types(raw_keys, expected_keys):
    class KVMock:
        def __init__(self):
            pass

        def content(self):
            return raw_keys

    output = splunk.get_keys_and_types(KVMock())
    assert output == expected_keys, 'get_keys_and_types(kv_store)\n\treturns: {}\n\tinstead: {}'.format(output,
                                                                                                        expected_keys)


START_OUTPUT = '#### configuration for {} store\n| field name | type |\n| --- | --- |'.format('name')
EMPTY_OUTPUT = ''
STANDARD_CASE = {'field.test': 'number'}
STANDARD_OUTPUT = '\n| field.test | number |'
data_test_get_kv_store_config = [
    ({}, EMPTY_OUTPUT),
    (STANDARD_CASE, STANDARD_OUTPUT)
]


@pytest.mark.parametrize('fields, expected_output', data_test_get_kv_store_config)
def test_get_kv_store_config(fields, expected_output, mocker):
    class Name:
        def __init__(self):
            self.name = 'name'

    mocker.patch('SplunkPy.get_keys_and_types', return_value=fields)
    output = splunk.get_kv_store_config(Name())
    expected_output = '{}{}'.format(START_OUTPUT, expected_output)
    assert output == expected_output


def test_fetch_incidents(mocker):
    mocker.patch.object(demisto, 'incidents')
    mocker.patch.object(demisto, 'setLastRun')
    mock_last_run = {'time': '2018-10-24T14:13:20'}
    mock_params = {'fetchQuery': "something"}
    mocker.patch('demistomock.getLastRun', return_value=mock_last_run)
    mocker.patch('demistomock.params', return_value=mock_params)
    service = mocker.patch('splunklib.client.connect', return_value=None)
    mocker.patch('splunklib.results.ResultsReader', return_value=SAMPLE_RESPONSE)
    splunk.fetch_incidents(service)
    incidents = demisto.incidents.call_args[0][0]
    assert demisto.incidents.call_count == 1
    assert len(incidents) == 1
    assert incidents[0]["name"] == "Endpoint - Recurring Malware Infection - Rule : Endpoint - " \
                                   "Recurring Malware Infection - Rule"


SPLUNK_RESULTS = [
    {
        "rawJSON":
            '{"source": "This is the alert type", "field_name1": "field_val1", "field_name2": "field_val2"}',
        "details": "Endpoint - High Or Critical Priority Host With Malware - Rule",
        "labels": [
            {
                "type": "security_domain",
                "value": "Endpoint - High Or Critical Priority Host With Malware - Rule"
            }
        ],
    }
]

EXPECTED_OUTPUT = {
    'This is the alert type': {
        "source": "This is the alert type",
        "field_name1": "field_val1",
        "field_name2": "field_val2"
    }

}


def test_create_mapping_dict():
    mapping_dict = splunk.create_mapping_dict(SPLUNK_RESULTS, type_field='source')
    assert mapping_dict == EXPECTED_OUTPUT


def test_fetch_notables(mocker):
    mocker.patch.object(demisto, 'incidents')
    mocker.patch.object(demisto, 'setLastRun')
    mock_last_run = {'time': '2018-10-24T14:13:20'}
    mock_params = {'fetchQuery': "something"}
    mocker.patch('demistomock.getLastRun', return_value=mock_last_run)
    mocker.patch('demistomock.params', return_value=mock_params)
    service = mocker.patch('splunklib.client.connect', return_value=None)
    mocker.patch('splunklib.results.ResultsReader', return_value=SAMPLE_RESPONSE)
    splunk.fetch_notables(service, enrich_notables=False)
    incidents = demisto.incidents.call_args[0][0]
    assert demisto.incidents.call_count == 1
    assert len(incidents) == 1
    assert incidents[0]["name"] == "Endpoint - Recurring Malware Infection - Rule : Endpoint - " \
                                   "Recurring Malware Infection - Rule"


""" ========== Enriching Fetch Mechanism Tests ========== """


@pytest.mark.parametrize('integration_context, output', [
    ({splunk.INCIDENTS: ['incident']}, ['incident']),
    ({splunk.INCIDENTS: []}, []),
    ({}, [])
])
def test_fetch_incidents_for_mapping(integration_context, output, mocker):
    """
    Scenario: When a user configures a mapper using Fetch from Instance when the enrichment mechanism is working,
     we save the ready incidents in the integration context.

    Given:
    - List of ready incidents
    - An empty list of incidents
    - An empty integration context object

    When:
    - fetch_incidents_for_mapping is called

    Then:
    - Return the expected result
    """
    mocker.patch.object(demisto, 'info')
    mocker.patch.object(demisto, 'incidents')
    splunk.fetch_incidents_for_mapping(integration_context)
    assert demisto.incidents.call_count == 1
    assert demisto.incidents.call_args[0][0] == output


def test_reset_enriching_fetch_mechanism(mocker):
    """
    Scenario: When a user is willing to reset the enriching fetch mechanism and start over.

    Given:
    - An integration context object with not empty Cache and incidents

    When:
    - reset_enriching_fetch_mechanism is called

    Then:
    - Check that the integration context does not contain this fields
    """
    integration_context = {
        splunk.CACHE: "cache_string",
        splunk.INCIDENTS: ['i1', 'i2'],
        'wow': 'wow'
    }
    mocker.patch('SplunkPy.get_integration_context', return_value=integration_context)
    mocker.patch('SplunkPy.set_integration_context')
    splunk.reset_enriching_fetch_mechanism()
    assert integration_context == {'wow': 'wow'}


@pytest.mark.parametrize('drilldown_creation_time, asset_creation_time, enrichment_timeout, output', [
    (datetime.utcnow().isoformat(), datetime.utcnow().isoformat(), 5, False),
    ((datetime.utcnow() - timedelta(minutes=6)).isoformat(), datetime.utcnow().isoformat(), 5, True)
])
def test_is_enrichment_exceeding_timeout(mocker, drilldown_creation_time, asset_creation_time, enrichment_timeout, output):
    """
    Scenario: When one of the notable's enrichments is exceeding the timeout, we want to create an incident we all
     the data gathered so far.

    Given:
    - Two enrichments that none of them exceeds the timeout.
    - An enrichment exceeding the timeout and one that does not exceeds the timeout.

    When:
    - is_enrichment_process_exceeding_timeout is called

    Then:
    - Return the expected result
    """
    mocker.patch.object(splunk, 'ENABLED_ENRICHMENTS', return_value=[splunk.DRILLDOWN_ENRICHMENT, splunk.ASSET_ENRICHMENT])
    notable = splunk.Notable({splunk.EVENT_ID: 'id'})
    notable.enrichments.append(splunk.Enrichment(splunk.DRILLDOWN_ENRICHMENT, creation_time=drilldown_creation_time))
    notable.enrichments.append(splunk.Enrichment(splunk.ASSET_ENRICHMENT, creation_time=asset_creation_time))
    assert notable.is_enrichment_process_exceeding_timeout(enrichment_timeout) is output


INCIDENT_1 = {'name': 'incident1', 'rawJSON': json.dumps({})}
INCIDENT_2 = {'name': 'incident2', 'rawJSON': json.dumps({})}


@pytest.mark.parametrize('integration_context, incidents, output', [
    ({}, [], []),
    ({}, [INCIDENT_1, INCIDENT_2], [INCIDENT_1, INCIDENT_2])
])
def test_store_incidents_for_mapping(integration_context, incidents, output):
    """
    Scenario: Store ready incidents in integration context, to be retrieved by a user configuring a mapper
     and selecting "Fetch from instance" when the enrichment mechanism is working.

    Given:
    - An empty list of incidents
    - A list of two incidents

    When:
    - store_incidents_for_mapping is called

    Then:
    - Return the expected result
    """
    splunk.store_incidents_for_mapping(incidents, integration_context)
    assert integration_context.get(splunk.INCIDENTS, []) == output


@pytest.mark.parametrize('notable_data, raw, status, earliest, latest', [
    ({}, {}, False, "", ""),
    ({"drilldown_earliest": "${}$".format(splunk.INFO_MIN_TIME),
      "drilldown_latest": "${}$".format(splunk.INFO_MAX_TIME)},
     {splunk.INFO_MIN_TIME: '1', splunk.INFO_MAX_TIME: '2'}, True, '1', '2'),
    ({"drilldown_earliest": '1', "drilldown_latest": '2', }, {}, True, '1', '2')
])
def test_get_drilldown_timeframe(notable_data, raw, status, earliest, latest, mocker):
    """
    Scenario: Trying to get the drilldown's timeframe from the notable's data

    Given:
    - An empty notable's data
    - An notable's data that the info of the timeframe is in the raw field
    - An notable's data that the info is in the data dict

    When:
    - get_drilldown_timeframe is called

    Then:
    - Return the expected result
    """
    mocker.patch.object(demisto, 'info')
    task_status, earliest_offset, latest_offset = splunk.get_drilldown_timeframe(notable_data, raw)
    assert task_status == status
    assert earliest_offset == earliest
    assert latest_offset == latest


@pytest.mark.parametrize('raw_field, notable_data, expected_field, expected_value', [
    ('field|s', {'field': '1'}, 'field', '1'),
    ('field', {'field': '1'}, 'field', '1'),
    ('field|s', {'_raw': 'field=1, value=2'}, 'field', '1'),
    ('x', {'y': '2'}, '', '')
])
def test_get_notable_field_and_value(raw_field, notable_data, expected_field, expected_value, mocker):
    """
    Scenario: When building the drilldown search query, we search for the field in the raw search query
     and search for its real name in the notable's data or in the notable's raw data.
     We also ignore Splunk advanced syntax such as "|s, |h, ..."

    Given:
    - A raw field that has the same name in the notable's data
    - A raw field that has "|s" as a suffix in the raw search query and its value is in the notable's data
    - A raw field that has "|s" as a suffix in the raw search query and its value is in the notable's raw data
    - A raw field that is not is the notable's data or in the notable's raw data

    When:
    - get_notable_field_and_value is called

    Then:
    - Return the expected result
    """
    mocker.patch.object(demisto, 'error')
    field, value = splunk.get_notable_field_and_value(raw_field, notable_data)
    assert field == expected_field
    assert value == expected_value


@pytest.mark.parametrize('notable_data, search, raw, expected_search', [
    ({'a': '1', '_raw': 'c=3'}, 'search a=$a|s$ c=$c$ suffix', {'c': '3'}, 'search a="1" c="3" suffix'),
    ({'a': ['1', '2'], 'b': '3'}, 'search a=$a|s$ b=$b|s$ suffix', {}, 'search (a="1" OR a="2") b="3" suffix'),
    ({'a': '1', '_raw': 'b=3', 'event_id': '123'}, 'search a=$a|s$ c=$c$ suffix', {'b': '3'}, ''),
])
def test_build_drilldown_search(notable_data, search, raw, expected_search, mocker):
    """
    Scenario: When building the drilldown search query, we replace every field in between "$" sign with its
     corresponding query part (key & value).

    Given:
    - A raw search query with fields both in the notable's data and in the notable's raw data
    - A raw search query with fields in the notable's data that has more than one value
    - A raw search query with fields that does not exist in the notable's data or in the notable's raw data

    When:
    - build_drilldown_search is called

    Then:
    - Return the expected result
    """
    mocker.patch.object(demisto, 'error')
    assert splunk.build_drilldown_search(notable_data, search, raw) == expected_search


@pytest.mark.parametrize('notable_data, prefix, fields, query_part', [
    ({'user': ['u1', 'u2']}, 'identity', ['user'], '(identity="u1" OR identity="u2")'),
    ({'_raw': '1233, user=u1'}, 'user', ['user'], 'user="u1"'),
    ({'user': ['u1', 'u2'], '_raw': '1321, src_user=u3'}, 'user', ['user', 'src_user'],
     '(user="u1" OR user="u2" OR user="u3")'),
    ({}, 'prefix', ['field'], '')
])
def test_get_fields_query_part(notable_data, prefix, fields, query_part):
    """
    Scenario: When building an enrichment search query, we search for values in the notable's data / notable's raw data
     and fill them in the raw search query to create a searchable query.

    Given:
    - One field with multiple values, values in the data
    - One field, value is in the raw data
    - Two fields with multiple values, values in both the data and the raw data
    - An empty notable data, field does not exists

    When:
    - get_fields_query_part is called

    Then:
    - Return the expected result
    """
    assert splunk.get_fields_query_part(notable_data, prefix, fields) == query_part


""" ========== Mirroring Mechanism Tests ========== """


@pytest.mark.parametrize('last_update, demisto_params, splunk_time_timestamp', [
    ('2021-02-22T18:39:47.753+00:00', {'timezone': '0'}, 1614019187.753),
    ('2021-02-22T18:39:47.753+02:00', {'timezone': '+120'}, 1614019187.753),
    ('2021-02-22T20:39:47.753+02:00', {'timezone': '0'}, 1614019187.753),
    ('2021-02-09T16:41:30.589575+02:00', {}, '')
])
def test_get_last_update_in_splunk_time(last_update, demisto_params, splunk_time_timestamp, mocker):
    """ Tests the conversion of the Demisto server time into timestamp in Splunk Server time

    Given:
        - The last update time in the Demisto server
        - The timezone in the Splunk Server
    When:
        Converting the time in the Demisto server into timestamp in Splunk Server time
    Then:
        - Conversion is correct
        - An Exception is raised in case that Splunk Server timezone is not specified in Demisto params

    """
    mocker.patch.object(demisto, 'params', return_value=demisto_params)
    if demisto_params:
        assert splunk.get_last_update_in_splunk_time(last_update) == splunk_time_timestamp
    else:
        error_msg = 'Cannot mirror incidents when timezone is not configured. Please enter the '
        'timezone of the Splunk server being used in the integration configuration.'
        with pytest.raises(Exception, match=error_msg):
            splunk.get_last_update_in_splunk_time(last_update)


def test_get_remote_data_command(mocker):
    updated_notable = {'status': '1', 'event_id': 'id'}

    class Jobs:
        def __init__(self):
            self.oneshot = lambda x: updated_notable

    class Service:
        def __init__(self):
            self.jobs = Jobs()

    args = {'lastUpdate': '2021-02-09T16:41:30.589575+02:00', 'id': 'id'}
    mocker.patch.object(demisto, 'params', return_value={'timezone': '0'})
    mocker.patch.object(demisto, 'debug')
    mocker.patch.object(demisto, 'info')
    mocker.patch('SplunkPy.results.ResultsReader', return_value=[updated_notable])
    mocker.patch.object(demisto, 'results')
    splunk.get_remote_data_command(Service(), args, close_incident=False)
    results = demisto.results.call_args[0][0]
    assert demisto.results.call_count == 1
<<<<<<< HEAD
    assert results == [{'status': '1'}]
=======
    assert results == [{'event_id': 'id', 'status': '1'}]
>>>>>>> d8c4f709


def test_get_remote_data_command_close_incident(mocker):
    updated_notable = {'status': '5', 'event_id': 'id'}

    class Jobs:
        def __init__(self):
            self.oneshot = lambda x: updated_notable

    class Service:
        def __init__(self):
            self.jobs = Jobs()

    args = {'lastUpdate': '2021-02-09T16:41:30.589575+02:00', 'id': 'id'}
    mocker.patch.object(demisto, 'params', return_value={'timezone': '0'})
    mocker.patch.object(demisto, 'debug')
    mocker.patch.object(demisto, 'info')
    mocker.patch('SplunkPy.results.ResultsReader', return_value=[updated_notable])
    mocker.patch.object(demisto, 'results')
    splunk.get_remote_data_command(Service(), args, close_incident=True)
    results = demisto.results.call_args[0][0]
    assert demisto.results.call_count == 1
    assert results == [
<<<<<<< HEAD
        {'status': '5'},
=======
        {'event_id': 'id', 'status': '5'},
>>>>>>> d8c4f709
        {
            'Type': EntryType.NOTE,
            'Contents': {
                'dbotIncidentClose': True,
                'closeReason': 'Notable event was closed on Splunk.'
            },
            'ContentsFormat': EntryFormat.JSON
        }]


def test_get_modified_remote_data_command(mocker):
    updated_incidet_review = {'rule_id': 'id'}

    class Jobs:
        def __init__(self):
            self.oneshot = lambda x: [updated_incidet_review]

    class Service:
        def __init__(self):
            self.jobs = Jobs()

    args = {'lastUpdate': '2021-02-09T16:41:30.589575+02:00'}
    mocker.patch.object(demisto, 'params', return_value={'timezone': '0'})
    mocker.patch.object(demisto, 'debug')
    mocker.patch('SplunkPy.results.ResultsReader', return_value=[updated_incidet_review])
    mocker.patch.object(demisto, 'results')
    splunk.get_modified_remote_data_command(Service(), args)
    results = demisto.results.call_args[0][0]['Contents']
    assert demisto.results.call_count == 1
    assert results == [updated_incidet_review['rule_id']]


def test_edit_notable_event__failed_to_update(mocker, requests_mock):
    """
    Given
    - notable event with id ID100

    When
    - updating the event with invalid owner 'dbot'
    - the service should return error string message 'ValueError: Invalid owner value.'

    Then
    - ensure the error message parsed correctly and returned to the user
    """
    test_base_url = 'https://test.url.com:8089/'
    test_token = 'token12345'
    test_args = {
        'eventIDs': 'ID100',
        'owner': 'dbot'
    }
    mocker.patch.object(demisto, 'results')

    requests_mock.post('{}services/notable_update'.format(test_base_url), json='ValueError: Invalid owner value.')

    splunk.splunk_edit_notable_event_command(
        base_url=test_base_url,
        token=test_token,
        auth_token=None,
        args=test_args
    )

    assert demisto.results.call_count == 1
    error_message = demisto.results.call_args[0][0]['Contents']
    assert error_message == 'Could not update notable events: ID100 : ValueError: Invalid owner value.'


@pytest.mark.parametrize('args, params, call_count, success', [
    ({'delta': {'status': '2'}, 'remoteId': '12345', 'status': 2, 'incidentChanged': True},
     {'host': 'ec.com', 'port': '8089', 'authentication': {'identifier': 'i', 'password': 'p'}}, 3, True),
    ({'delta': {'status': '2'}, 'remoteId': '12345', 'status': 2, 'incidentChanged': True},
     {'host': 'ec.com', 'port': '8089', 'authentication': {'identifier': 'i', 'password': 'p'}}, 2, False),
    ({'delta': {'status': '2'}, 'remoteId': '12345', 'status': 2, 'incidentChanged': True},
     {'host': 'ec.com', 'port': '8089', 'authentication': {'identifier': 'i', 'password': 'p'}, 'close_notable': True},
     4, True)
])
def test_update_remote_system(args, params, call_count, success, mocker, requests_mock):

    class Service:
        def __init__(self):
            self.token = 'fake_token'

    mocker.patch.object(demisto, 'info')
    mocker.patch.object(demisto, 'debug')
    base_url = 'https://' + params['host'] + ':' + params['port'] + '/'
    requests_mock.post(base_url + 'services/auth/login', json={'sessionKey': 'session_key'})
    requests_mock.post(base_url + 'services/notable_update', json={'success': success, 'message': 'wow'})
    if not success:
        mocker.patch.object(demisto, 'error')
    assert splunk.update_remote_system_command(args, params, Service(), None) == args['remoteId']
    assert demisto.debug.call_count == call_count
    if not success:
        assert demisto.error.call_count == 1


NOTABLE = {
    'rule_name': 'string', 'rule_title': 'string', 'security_domain': 'string', 'index': 'string',
    'rule_description': 'string', 'risk_score': 'string', 'host': 'string',
    'host_risk_object_type': 'string', 'dest_risk_object_type': 'string', 'dest_risk_score': 'string',
    'splunk_server': 'string', '_sourcetype': 'string', '_indextime': 'string', '_time': 'string',
    'src_risk_object_type': 'string', 'src_risk_score': 'string', '_raw': 'string', 'urgency': 'string',
    'owner': 'string', 'info_min_time': 'string', 'info_max_time': 'string', 'comment': 'string',
    'reviewer': 'string', 'rule_id': 'string', 'action': 'string', 'app': 'string',
    'authentication_method': 'string', 'authentication_service': 'string', 'bugtraq': 'string',
    'bytes': 'string', 'bytes_in': 'string', 'bytes_out': 'string', 'category': 'string', 'cert': 'string',
    'change': 'string', 'change_type': 'string', 'command': 'string', 'comments': 'string',
    'cookie': 'string', 'creation_time': 'string', 'cve': 'string', 'cvss': 'string', 'date': 'string',
    'description': 'string', 'dest': 'string', 'dest_bunit': 'string', 'dest_category': 'string',
    'dest_dns': 'string', 'dest_interface': 'string', 'dest_ip': 'string', 'dest_ip_range': 'string',
    'dest_mac': 'string', 'dest_nt_domain': 'string', 'dest_nt_host': 'string', 'dest_port': 'string',
    'dest_priority': 'string', 'dest_translated_ip': 'string', 'dest_translated_port': 'string',
    'dest_type': 'string', 'dest_zone': 'string', 'direction': 'string', 'dlp_type': 'string',
    'dns': 'string', 'duration': 'string', 'dvc': 'string', 'dvc_bunit': 'string', 'dvc_category': 'string',
    'dvc_ip': 'string', 'dvc_mac': 'string', 'dvc_priority': 'string', 'dvc_zone': 'string',
    'file_hash': 'string', 'file_name': 'string', 'file_path': 'string', 'file_size': 'string',
    'http_content_type': 'string', 'http_method': 'string', 'http_referrer': 'string',
    'http_referrer_domain': 'string', 'http_user_agent': 'string', 'icmp_code': 'string',
    'icmp_type': 'string', 'id': 'string', 'ids_type': 'string', 'incident': 'string', 'ip': 'string',
    'mac': 'string', 'message_id': 'string', 'message_info': 'string', 'message_priority': 'string',
    'message_type': 'string', 'mitre_technique_id': 'string', 'msft': 'string', 'mskb': 'string',
    'name': 'string', 'orig_dest': 'string', 'orig_recipient': 'string', 'orig_src': 'string',
    'os': 'string', 'packets': 'string', 'packets_in': 'string', 'packets_out': 'string',
    'parent_process': 'string', 'parent_process_id': 'string', 'parent_process_name': 'string',
    'parent_process_path': 'string', 'password': 'string', 'payload': 'string', 'payload_type': 'string',
    'priority': 'string', 'problem': 'string', 'process': 'string', 'process_hash': 'string',
    'process_id': 'string', 'process_name': 'string', 'process_path': 'string', 'product_version': 'string',
    'protocol': 'string', 'protocol_version': 'string', 'query': 'string', 'query_count': 'string',
    'query_type': 'string', 'reason': 'string', 'recipient': 'string', 'recipient_count': 'string',
    'recipient_domain': 'string', 'recipient_status': 'string', 'record_type': 'string',
    'registry_hive': 'string', 'registry_key_name': 'string', 'registry_path': 'string',
    'registry_value_data': 'string', 'registry_value_name': 'string', 'registry_value_text': 'string',
    'registry_value_type': 'string', 'request_sent_time': 'string', 'request_payload': 'string',
    'request_payload_type': 'string', 'response_code': 'string', 'response_payload_type': 'string',
    'response_received_time': 'string', 'response_time': 'string', 'result': 'string',
    'return_addr': 'string', 'rule': 'string', 'rule_action': 'string', 'sender': 'string',
    'service': 'string', 'service_hash': 'string', 'service_id': 'string', 'service_name': 'string',
    'service_path': 'string', 'session_id': 'string', 'sessions': 'string', 'severity': 'string',
    'severity_id': 'string', 'sid': 'string', 'signature': 'string', 'signature_id': 'string',
    'signature_version': 'string', 'site': 'string', 'size': 'string', 'source': 'string',
    'sourcetype': 'string', 'src': 'string', 'src_bunit': 'string', 'src_category': 'string',
    'src_dns': 'string', 'src_interface': 'string', 'src_ip': 'string', 'src_ip_range': 'string',
    'src_mac': 'string', 'src_nt_domain': 'string', 'src_nt_host': 'string', 'src_port': 'string',
    'src_priority': 'string', 'src_translated_ip': 'string', 'src_translated_port': 'string',
    'src_type': 'string', 'src_user': 'string', 'src_user_bunit': 'string', 'src_user_category': 'string',
    'src_user_domain': 'string', 'src_user_id': 'string', 'src_user_priority': 'string',
    'src_user_role': 'string', 'src_user_type': 'string', 'src_zone': 'string', 'state': 'string',
    'status': 'string', 'status_code': 'string', 'status_description': 'string', 'subject': 'string',
    'tag': 'string', 'ticket_id': 'string', 'time': 'string', 'time_submitted': 'string',
    'transport': 'string', 'transport_dest_port': 'string', 'type': 'string', 'uri': 'string',
    'uri_path': 'string', 'uri_query': 'string', 'url': 'string', 'url_domain': 'string',
    'url_length': 'string', 'user': 'string', 'user_agent': 'string', 'user_bunit': 'string',
    'user_category': 'string', 'user_id': 'string', 'user_priority': 'string', 'user_role': 'string',
    'user_type': 'string', 'vendor_account': 'string', 'vendor_product': 'string', 'vlan': 'string',
    'xdelay': 'string', 'xref': 'string'
}

DRILLDOWN = {
    'Drilldown': {
        'action': 'string', 'app': 'string', 'authentication_method': 'string',
        'authentication_service': 'string', 'bugtraq': 'string', 'bytes': 'string',
        'bytes_in': 'string', 'bytes_out': 'string', 'category': 'string', 'cert': 'string',
        'change': 'string', 'change_type': 'string', 'command': 'string', 'comments': 'string',
        'cookie': 'string', 'creation_time': 'string', 'cve': 'string', 'cvss': 'string',
        'date': 'string', 'description': 'string', 'dest': 'string', 'dest_bunit': 'string',
        'dest_category': 'string', 'dest_dns': 'string', 'dest_interface': 'string',
        'dest_ip': 'string', 'dest_ip_range': 'string', 'dest_mac': 'string',
        'dest_nt_domain': 'string', 'dest_nt_host': 'string', 'dest_port': 'string',
        'dest_priority': 'string', 'dest_translated_ip': 'string',
        'dest_translated_port': 'string', 'dest_type': 'string', 'dest_zone': 'string',
        'direction': 'string', 'dlp_type': 'string', 'dns': 'string', 'duration': 'string',
        'dvc': 'string', 'dvc_bunit': 'string', 'dvc_category': 'string', 'dvc_ip': 'string',
        'dvc_mac': 'string', 'dvc_priority': 'string', 'dvc_zone': 'string',
        'file_hash': 'string', 'file_name': 'string', 'file_path': 'string',
        'file_size': 'string', 'http_content_type': 'string', 'http_method': 'string',
        'http_referrer': 'string', 'http_referrer_domain': 'string', 'http_user_agent': 'string',
        'icmp_code': 'string', 'icmp_type': 'string', 'id': 'string', 'ids_type': 'string',
        'incident': 'string', 'ip': 'string', 'mac': 'string', 'message_id': 'string',
        'message_info': 'string', 'message_priority': 'string', 'message_type': 'string',
        'mitre_technique_id': 'string', 'msft': 'string', 'mskb': 'string', 'name': 'string',
        'orig_dest': 'string', 'orig_recipient': 'string', 'orig_src': 'string', 'os': 'string',
        'packets': 'string', 'packets_in': 'string', 'packets_out': 'string',
        'parent_process': 'string', 'parent_process_id': 'string',
        'parent_process_name': 'string', 'parent_process_path': 'string', 'password': 'string',
        'payload': 'string', 'payload_type': 'string', 'priority': 'string', 'problem': 'string',
        'process': 'string', 'process_hash': 'string', 'process_id': 'string',
        'process_name': 'string', 'process_path': 'string', 'product_version': 'string',
        'protocol': 'string', 'protocol_version': 'string', 'query': 'string',
        'query_count': 'string', 'query_type': 'string', 'reason': 'string',
        'recipient': 'string', 'recipient_count': 'string', 'recipient_domain': 'string',
        'recipient_status': 'string', 'record_type': 'string', 'registry_hive': 'string',
        'registry_key_name': 'string', 'registry_path': 'string',
        'registry_value_data': 'string', 'registry_value_name': 'string',
        'registry_value_text': 'string', 'registry_value_type': 'string',
        'request_payload': 'string', 'request_payload_type': 'string',
        'request_sent_time': 'string', 'response_code': 'string',
        'response_payload_type': 'string', 'response_received_time': 'string',
        'response_time': 'string', 'result': 'string', 'return_addr': 'string', 'rule': 'string',
        'rule_action': 'string', 'sender': 'string', 'service': 'string',
        'service_hash': 'string', 'service_id': 'string', 'service_name': 'string',
        'service_path': 'string', 'session_id': 'string', 'sessions': 'string',
        'severity': 'string', 'severity_id': 'string', 'sid': 'string', 'signature': 'string',
        'signature_id': 'string', 'signature_version': 'string', 'site': 'string',
        'size': 'string', 'source': 'string', 'sourcetype': 'string', 'src': 'string',
        'src_bunit': 'string', 'src_category': 'string', 'src_dns': 'string',
        'src_interface': 'string', 'src_ip': 'string', 'src_ip_range': 'string',
        'src_mac': 'string', 'src_nt_domain': 'string', 'src_nt_host': 'string',
        'src_port': 'string', 'src_priority': 'string', 'src_translated_ip': 'string',
        'src_translated_port': 'string', 'src_type': 'string', 'src_user': 'string',
        'src_user_bunit': 'string', 'src_user_category': 'string', 'src_user_domain': 'string',
        'src_user_id': 'string', 'src_user_priority': 'string', 'src_user_role': 'string',
        'src_user_type': 'string', 'src_zone': 'string', 'state': 'string', 'status': 'string',
        'status_code': 'string', 'subject': 'string', 'tag': 'string', 'ticket_id': 'string',
        'time': 'string', 'time_submitted': 'string', 'transport': 'string',
        'transport_dest_port': 'string', 'type': 'string', 'uri': 'string', 'uri_path': 'string',
        'uri_query': 'string', 'url': 'string', 'url_domain': 'string', 'url_length': 'string',
        'user': 'string', 'user_agent': 'string', 'user_bunit': 'string',
        'user_category': 'string', 'user_id': 'string', 'user_priority': 'string',
        'user_role': 'string', 'user_type': 'string', 'vendor_account': 'string',
        'vendor_product': 'string', 'vlan': 'string', 'xdelay': 'string', 'xref': 'string'
    }
}

ASSET = {
    'Asset': {
        'asset': 'string', 'asset_id': 'string', 'asset_tag': 'string', 'bunit': 'string',
        'category': 'string', 'city': 'string', 'country': 'string', 'dns': 'string',
        'ip': 'string', 'is_expected': 'string', 'lat': 'string', 'long': 'string', 'mac': 'string',
        'nt_host': 'string', 'owner': 'string', 'pci_domain': 'string', 'priority': 'string',
        'requires_av': 'string'
    }
}

IDENTITY = {
    'Identity': {
        'bunit': 'string', 'category': 'string', 'email': 'string', 'endDate': 'string', 'first': 'string',
        'identity': 'string', 'identity_tag': 'string', 'last': 'string', 'managedBy': 'string',
        'nick': 'string', 'phone': 'string', 'prefix': 'string', 'priority': 'string',
        'startDate': 'string', 'suffix': 'string', 'watchlist': 'string', 'work_city': 'string',
        'work_lat': 'string', 'work_long': 'string'
    }
}


def test_get_cim_mapping_field_command(mocker):
    """ Scenario: When the mapping is based on Splunk CIM. """
    mocker.patch.object(demisto, 'results')
    splunk.get_cim_mapping_field_command()
    fields = demisto.results.call_args[0][0]
    assert demisto.results.call_count == 1
    assert fields == {
        'Notable Data': NOTABLE,
        'Drilldown Data': DRILLDOWN,
        'Asset Data': ASSET,
        'Identity Data': IDENTITY
    }


def test_build_search_human_readable(mocker):
    """
    Given:
        table headers in query

    When:
        building a human readable table as part of splunk-search

    Then:
        Test headers are calculated correctly:
            * comma-separated, space-separated
            * support commas and spaces inside header values (if surrounded with parenthesis)
            * rename headers
    """
    func_patch = mocker.patch('SplunkPy.update_headers_from_field_names')
    results = [
        {'ID': 1, 'Header with space': 'h1', 'header3': 1, 'header_without_space': '1234',
         'old_header_1': '1', 'old_header_2': '2'},
        {'ID': 2, 'Header with space': 'h2', 'header3': 2, 'header_without_space': '1234',
         'old_header_1': '1', 'old_header_2': '2'},
    ]
    args = {
        'query': 'something | table ID "Header with space" header3 header_without_space '
                 'comma,separated "Single,Header,with,Commas" old_header_1 old_header_2 | something else'
                 ' | rename old_header_1 AS new_header_1 old_header_2 AS new_header_2'
    }
    expected_headers = ['ID', 'Header with space', 'header3', 'header_without_space',
                        'comma', 'separated', 'Single,Header,with,Commas', 'new_header_1', 'new_header_2']

    splunk.build_search_human_readable(args, results)
    headers = func_patch.call_args[0][1]
    assert headers == expected_headers


def test_build_search_human_readable_multi_table_in_query(mocker):
    """
    Given:
        multiple table headers in query

    When:
        building a human readable table as part of splunk-search

    Then:
        Test headers are calculated correctly:
            * all expected header exist without duplications
    """
    args = {"query": " table header_1, header_2 | stats state_1, state_2 | table header_1, header_2, header_3, header_4"}
    results = [
        {'header_1': 'val_1', 'header_2': 'val_2', 'header_3': 'val_3', 'header_4': 'val_4'},
    ]
    expected_headers_hr = "|header_1|header_2|header_3|header_4|\n|---|---|---|---|"
    hr = splunk.build_search_human_readable(args, results)
    assert expected_headers_hr in hr


@pytest.mark.parametrize('polling', [False, True])
def test_build_search_kwargs(polling):
    """
    Given:
        The splunk-search command args.

    When:
        Running the build_search_kwargs to build the search query kwargs.

    Then:
        Ensure the query kwargs as expected.

    """
    args = {'earliest_time': '2021-11-23T10:10:10', 'latest_time': '2021-11-23T10:10:20', 'app': 'test_app', 'polling': polling}
    kwargs_normalsearch = splunk.build_search_kwargs(args, polling)
    for field in args:
        if field == 'polling':
            assert 'exec_mode' in kwargs_normalsearch
            if polling:
                assert kwargs_normalsearch['exec_mode'] == 'normal'
            else:
                assert kwargs_normalsearch['exec_mode'] == 'blocking'
        else:
            assert field in kwargs_normalsearch


@pytest.mark.parametrize('polling,status', [
    (False, 'DONE'), (True, 'DONE'), (True, 'RUNNING')
])
def test_splunk_search_command(mocker, polling, status):
    """
    Given:
        A search query with args.

    When:
        Running the splunk_search_command with and without polling.

    Then:
        Ensure the result as expected in polling and in regular search.

    """

    mocker.patch.object(demisto, 'args', return_value={'query': 'query', 'earliest_time': '2021-11-23T10:10:10',
                                                       'latest_time': '2020-10-20T10:10:20', 'app': 'test_app',
                                                       'polling': polling})
    mocker.patch.object(ScheduledCommand, 'raise_error_if_not_supported')

    search_result = splunk.splunk_search_command(Service(status))

    if search_result.scheduled_command:
        assert search_result.outputs['Status'] == status
        assert search_result.scheduled_command._args['sid'] == '123456'
    else:
        assert search_result.outputs['Splunk.Result'] == []
        assert search_result.readable_output == '### Splunk Search results for query: query\n**No entries.**\n'


@pytest.mark.parametrize(
    argnames='credentials',
    argvalues=[{'username': 'test', 'password': 'test'}, {'splunkToken': 'token', 'password': 'test'}]
)
def test_module_test(mocker, credentials):
    """
    Given:
        - Credentials for connecting Splunk

    When:
        - Run test-module command

    Then:
        - Validate the info method was called
    """

    # prepare
    mocker.patch.object(client.Service, 'info')
    mocker.patch.object(client.Service, 'login')
    service = client.Service(**credentials)
    # run

    splunk.test_module(service)

    # validate
    assert service.info.call_count == 1


@pytest.mark.parametrize(
    argnames='credentials',
    argvalues=[{'username': 'test', 'password': 'test'}, {'splunkToken': 'token', 'password': 'test'}]
)
def test_module__exception_raised(mocker, credentials):
    """
    Given:
        - AuthenticationError was occurred

    When:
        - Run test-module command

    Then:
        - Validate the expected message was returned
    """

    # prepare
    def exception_raiser():
        raise AuthenticationError()

    mocker.patch.object(AuthenticationError, '__init__', return_value=None)
    mocker.patch.object(client.Service, 'info', side_effect=exception_raiser)
    mocker.patch.object(client.Service, 'login')

    return_error_mock = mocker.patch(RETURN_ERROR_TARGET)
    service = client.Service(**credentials)
    # run

    splunk.test_module(service)

    # validate
    assert return_error_mock.call_args[0][0] == 'Authentication error, please validate your credentials.'


def test_module_hec_url(mocker):
    """
    Given:
        - hec_url was is in params

    When:
        - Run test-module command

    Then:
        - Validate taht the request.get was called with the expected args
    """

    # prepare

    mocker.patch.object(demisto, 'params', return_value={'hec_url': 'test_hec_url'})
    mocker.patch.object(client.Service, 'info')
    mocker.patch.object(client.Service, 'login')
    mocker.patch.object(requests, 'get')

    service = client.Service(username='test', password='test')
    # run

    splunk.test_module(service)

    # validate
    assert requests.get.call_args[0][0] == 'test_hec_url/services/collector/health'


def test_labels_with_non_str_values(mocker):
    """
    Given:
        - Raw response with values in _raw that stored as dict or list

    When:
        - Fetch incidents

    Then:
        - Validate the Labels created in the incident are well formatted to avoid server errors on json.Unmarshal
    """

    # prepare
    raw = {
        "message": "Authentication of user via Radius",
        "actor_obj": {
            "id": "test",
            "type": "User",
            "alternateId": "test",
            "displayName": "test"
        },
        "actor_list": [{
            "id": "test",
            "type": "User",
            "alternateId": "test",
            "displayName": "test"
        }],
        "actor_tuple": ("id", "test"),
        "num_val": 100,
        "bool_val": False,
        "float_val": 100.0
    }
    mocked_response = SAMPLE_RESPONSE[0].copy()
    mocked_response['_raw'] = json.dumps(raw)
    mock_last_run = {'time': '2018-10-24T14:13:20'}
    mock_params = {'fetchQuery': "something", "parseNotableEventsRaw": True}
    mocker.patch.object(demisto, 'incidents')
    mocker.patch.object(demisto, 'setLastRun')
    mocker.patch('demistomock.getLastRun', return_value=mock_last_run)
    mocker.patch('demistomock.params', return_value=mock_params)
    mocker.patch('splunklib.results.ResultsReader', return_value=[mocked_response])

    # run
    service = mocker.patch('splunklib.client.connect', return_value=None)
    splunk.fetch_incidents(service)
    incidents = demisto.incidents.call_args[0][0]

    # validate
    assert demisto.incidents.call_count == 1
    assert len(incidents) == 1
    labels = incidents[0]["labels"]
    assert len(labels) >= 7
    assert all(isinstance(label['value'], str) for label in labels)


def test_empty_string_as_app_param_value(mocker):
    """
    Given:
        - A mock to demisto.params that contains an 'app' key with an empty string as its value

    When:
        - Run splunk.get_connection_args() function

    Then:
        - Validate that the value of the 'app' key in connection_args is '-'
    """

    # prepare
    mock_params = {'app': '', 'host': '111', 'port': '111'}
    mocker.patch('demistomock.params', return_value=mock_params)

    # run
    connection_args = splunk.get_connection_args()

    # validate
    assert connection_args.get('app') == '-'<|MERGE_RESOLUTION|>--- conflicted
+++ resolved
@@ -840,11 +840,7 @@
     splunk.get_remote_data_command(Service(), args, close_incident=False)
     results = demisto.results.call_args[0][0]
     assert demisto.results.call_count == 1
-<<<<<<< HEAD
-    assert results == [{'status': '1'}]
-=======
     assert results == [{'event_id': 'id', 'status': '1'}]
->>>>>>> d8c4f709
 
 
 def test_get_remote_data_command_close_incident(mocker):
@@ -868,11 +864,7 @@
     results = demisto.results.call_args[0][0]
     assert demisto.results.call_count == 1
     assert results == [
-<<<<<<< HEAD
-        {'status': '5'},
-=======
         {'event_id': 'id', 'status': '5'},
->>>>>>> d8c4f709
         {
             'Type': EntryType.NOTE,
             'Contents': {
