--- conflicted
+++ resolved
@@ -3,12 +3,8 @@
 import json
 import SplunkPy as splunk
 import demistomock as demisto
-<<<<<<< HEAD
+from CommonServerPython import *
 from datetime import timedelta, datetime
-=======
-from CommonServerPython import *
-
->>>>>>> 22b9a797
 
 RETURN_ERROR_TARGET = 'SplunkPy.return_error'
 
@@ -475,7 +471,6 @@
     assert mapping_dict == EXPECTED_OUTPUT
 
 
-<<<<<<< HEAD
 """ ========== Enriching Fetch Mechanism Tests ========== """
 
 
@@ -752,7 +747,7 @@
     """
     assert splunk.get_fields_query_part(notable_data, prefix, fields) == query_part
 
-=======
+
 """ ========== Mirroring Mechanism Tests ========== """
 
 
@@ -882,7 +877,6 @@
     assert demisto.info.call_count == call_count
     if not success:
         assert demisto.error.call_count == 1
->>>>>>> 22b9a797
 
 NOTABLE = {'rule_name': '', '': '', 'rule_title': '', 'security_domain': '', 'index': '', 'rule_description': '',
            'risk_score': '', 'host': '', 'host_risk_object_type': '', 'dest_risk_object_type': '',
