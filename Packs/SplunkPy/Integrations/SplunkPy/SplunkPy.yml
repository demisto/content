category: Analytics & SIEM
commonfields:
  id: SplunkPy
  version: -1
sectionOrder:
- Connect
- Collect
configuration:
- display: Server URL
  name: host
  required: true
  type: 0
  section: Connect
- display: Username
  name: authentication
  required: true
  type: 9
  section: Connect
- defaultvalue: '8089'
  display: Port
  name: port
  required: true
  type: 0
  section: Connect
  additionalinfo: The port in Splunk server which is open to the REST API calls.
- additionalinfo: The Splunk search query by which to fetch events. The default query fetches ES notable events. You can edit this query to fetch other types of events. Note, that to fetch ES notable events, make sure to include the \`notable\` macro in your query.
  defaultvalue: search `notable` | eval rule_name=if(isnull(rule_name),source,rule_name) | eval rule_title=if(isnull(rule_title),rule_name,rule_title) | `get_urgency` | `risk_correlation` | eval rule_description=if(isnull(rule_description),source,rule_description) | eval security_domain=if(isnull(security_domain),source,security_domain) | expandtoken
  display: Fetch events query
  name: fetchQuery
  type: 0
  required: false
- defaultvalue: '50'
  display: Fetch Limit (Max.- 200, Recommended less than 50)
  name: fetch_limit
  type: 0
  section: Collect
  required: false
- display: Fetch incidents
  name: isFetch
  type: 8
  section: Collect
  required: false
- display: Incident type
  name: incidentType
  type: 13
  section: Connect
  required: false
- defaultvalue: 'true'
  display: Use Splunk Clock Time For Fetch
  name: useSplunkTime
  type: 8
  section: Collect
  advanced: true
  required: false
  additionalinfo: Whether to use the Splunk clock time from the Splunk server for fetch, or not.
- defaultvalue: 'false'
  display: Parse Raw Part of Notable Events
  name: parseNotableEventsRaw
  type: 8
  section: Collect
  advanced: true
  required: false
  additionalinfo: Whether to parse the raw part of the Notables, or not.
- defaultvalue: 'false'
  display: Replace with Underscore in Incident Fields
  name: replaceKeys
  type: 8
  section: Collect
  advanced: true
  required: false
  additionalinfo: Whether to replace special characters to underscore when parsing the raw data of the Notables, or not.
- display: Timezone of the Splunk server, in minutes. For example, if GMT is gmt +3, set timezone to +180. For UTC, set the timezone to 0. This is relevant only for fetching and mirroring notable events. It must be specified when mirroring is enabled.
  name: timezone
  type: 0
  section: Collect
  advanced: true
  required: false
- additionalinfo: The amount of time to go back when performing the first fetch, or when creating a mapping using the Select Schema option.
  defaultvalue: 10 minutes
  display: First fetch timestamp (<number> <time unit>, e.g., 12 hours, 7 days, 3 months, 1 year)
  name: fetch_time
  type: 0
  section: Collect
  required: false
- display: Extract Fields - CSV fields that will be parsed out of _raw notable events
  name: extractFields
  type: 12
  section: Collect
  advanced: true
  required: false
- additionalinfo: Used only for mapping with the Select Schema option. The name of the field that contains the type of the event or alert. The default value is "source", which is a good option for notable events. However, you may choose any custom field.
  defaultvalue: source
  display: Event Type Field
  name: type_field
  type: 0
  section: Collect
  advanced: true
  required: false
- additionalinfo: If selected, when creating a mapper using the `Select Schema` feature (supported from Cortex XSOAR V6.0), the Splunk CIM field will be pulled. See https://docs.splunk.com/Documentation/CIM/4.18.0/User/Overview for more information.
  defaultvalue: 'false'
  display: Use CIM Schemas for Mapping
  name: use_cim
  type: 8
  section: Collect
  advanced: true
  required: false
- additionalinfo: 'Choose the direction to mirror the incident: Incoming (from Splunk to Cortex XSOAR), Outgoing (from Cortex XSOAR to Splunk), or Incoming and Outgoing (from/to Cortex XSOAR and Splunk).'
  defaultvalue: None
  display: Incident Mirroring Direction
  name: mirror_direction
  options:
  - None
  - Incoming
  - Outgoing
  - Incoming And Outgoing
  type: 15
  section: Collect
  hidden:
  - marketplacev2
  required: false
- additionalinfo: When selected, closing the Splunk notable event with a "Closed" status will close the Cortex XSOAR incident.
  defaultvalue: 'false'
  display: Close Mirrored Cortex XSOAR Incidents (Incoming Mirroring)
  name: close_incident
  type: 8
  section: Collect
  advanced: true
  hidden:
  - marketplacev2
  required: false
- display: Additional Splunk status labels to close on mirror (Incoming Mirroring)
  name: close_extra_labels
  type: 0
  section: Collect
  additionalinfo: "A comma-separated list of Splunk status labels to mirror as closed Cortex XSOAR incident (Example: Resolved,False-Positive)."
  required: false
- additionalinfo: When selected, Splunk Notable Events with a status that is marked as "End Status" will close the Cortex XSOAR incident.
  defaultvalue: 'false'
  display: Enable Splunk statuses marked as "End Status" to close on mirror (Incoming Mirroring)
  name: close_end_status_statuses
  type: 8
  section: Collect
  advanced: true
  required: false
- display: Close Mirrored Splunk Notable Events (Outgoing Mirroring)
  name: close_notable
  type: 8
  section: Collect
  advanced: true
  hidden:
  - marketplacev2
  additionalinfo: When selected, closing the Cortex XSOAR incident  will close the Notable Event in Splunk.
  defaultvalue: 'false'
  required: false
- display: Trust any certificate (not secure)
  name: unsecure
  type: 8
  section: Connect
  advanced: true
  required: false
- name: proxy
  type: 8
  section: Connect
  advanced: true
  display: Use system proxy settings
  required: false
- display: 'The app context of the namespace'
  name: app
  type: 0
  section: Collect
  advanced: true
  required: false
- name: cred_hec_token
  type: 9
  section: Collect
  advanced: true
  displaypassword: HEC Token (HTTP Event Collector)
  hiddenusername: true
  required: false
- display: 'HEC Token (HTTP Event Collector)'
  name: hec_token
  type: 4
  section: Collect
  advanced: true
  hidden: true
  required: false
- display: 'HEC BASE URL (e.g: https://localhost:8088 or https://example.splunkcloud.com/).'
  name: hec_url
  type: 0
  section: Collect
  advanced: true
  required: false
- display: 'Enrichment Types'
  name: enabled_enrichments
  type: 16
  section: Collect
  advanced: true
  additionalinfo: Enrichment types to enrich each fetched notable. If none are selected, the integration will fetch notables as usual (without enrichment). Multiple drilldown searches enrichment is supported from Enterprise Security v7.2.0. For more info about enrichment types see the integration additional info.
  options:
  - Drilldown
  - Asset
  - Identity
  required: false
- additionalinfo: CSV of the Splunk lookup tables from which to take the Asset enrichment data.
  defaultvalue: asset_lookup_by_str,asset_lookup_by_cidr
  display: Asset enrichment lookup tables
  name: asset_enrich_lookup_tables
  type: 0
  required: false
  section: Collect
- additionalinfo: CSV of the Splunk lookup tables from which to take the Identity enrichment data.
  defaultvalue: identity_lookup_expanded
  display: Identity enrichment lookup tables
  name: identity_enrich_lookup_tables
  type: 0
  required: false
  section: Collect
- display: 'Enrichment Timeout (Minutes)'
  name: enrichment_timeout
  type: 0
  section: Collect
  advanced: true
  additionalinfo: When the selected timeout was reached, notable events that were not enriched will be saved without the enrichment.
  defaultvalue: '5'
  required: false
- additionalinfo: The limit of how many events to retrieve per each one of the enrichment types (Drilldown, Asset, and Identity). In a case of multiple drilldown enrichments the limit will apply for each drilldown search query. To retrieve all events, enter "0" (not recommended).
  display: 'Number of Events Per Enrichment Type'
  name: num_enrichment_events
  type: 0
  section: Collect
  advanced: true
  defaultvalue: '20'
  required: false
- display: 'Advanced: Extensive logging (for debugging purposes). Do not use this option unless advised otherwise.'
  name: extensive_logs
  type: 8
  section: Collect
  advanced: true
  required: false
- defaultvalue: '15'
  display: 'Advanced: Fetch backwards window for the events occurrence time (minutes)'
  name: occurrence_look_behind
  type: 0
  section: Collect
  advanced: true
  additionalinfo: The fetch time range will be at least the size specified here. This will support events that have a gap between their occurrence time and their index time in Splunk. To decide how long the backwards window should be, you need to determine the average time between them both in your Splunk environment.
  required: false
- additionalinfo: A comma-separated list of fields, which together are a unique identifier for the events to fetch in order to avoid fetching duplicates incidents.
  display: 'Advanced: Unique ID fields'
  name: unique_id_fields
  type: 0
  section: Collect
  advanced: true
  required: false
- defaultvalue: 'false'
  display: Enable user mapping
  name: userMapping
  type: 8
  section: Collect
  advanced: true
  required: false
  additionalinfo: Whether to enable the user mapping between Cortex XSOAR and Splunk, or not. For more information see https://xsoar.pan.dev/docs/reference/integrations/splunk-py#configure-user-mapping-between-splunk-and-cortex-xsoar
- defaultvalue: 'splunk_xsoar_users'
  display: Users Lookup table name
  name: user_map_lookup_name
  type: 0
  section: Connect
  advanced: true
  additionalinfo: The name of the lookup table in Splunk, containing the username's mapping data.
  required: false
- defaultvalue: 'xsoar_username'
  display: XSOAR user key
  name: xsoar_user_field
  type: 0
  section: Connect
  advanced: true
  additionalinfo: The name of the lookup column containing the Cortex XSOAR username.
  required: false
- defaultvalue: 'splunk_username'
  display: SPLUNK user key
  name: splunk_user_field
  type: 0
  section: Connect
  advanced: true
  additionalinfo: The name of the lookup table containing the Splunk username.
  required: false
- defaultvalue: '1'
  display: Incidents Fetch Interval
  name: incidentFetchInterval
  type: 19
  section: Collect
  advanced: true
  required: false
- display: Comment tag from Splunk
  name: comment_tag_from_splunk
  defaultvalue: FROM SPLUNK
  type: 0
  required: false
  additionalinfo: Add this tag to an entry to mirror it as a comment from Splunk.
- display: Comment tag to Splunk
  name: comment_tag_to_splunk
  defaultvalue: FROM XSOAR
  type: 0
  required: false
  additionalinfo: Add this tag to an entry to mirror it as a comment to Splunk.
description: Runs queries on Splunk servers.
display: SplunkPy
name: SplunkPy
script:
  commands:
  - arguments:
    - default: true
      description: ID of the search for which to return results.
      name: sid
      required: true
    - defaultValue: '100'
      description: The maximum number of returned results per search. To retrieve all results, enter "0" (not recommended).
      name: limit
    description: Returns the results of a previous Splunk search. You can use this command in conjunction with the splunk-job-create command.
    name: splunk-results
  - arguments:
    - default: true
      description: 'The Splunk search language string to execute. For example: "index=* | head 3". '
      name: query
      required: true
    - description: 'Specifies the earliest time in the time range to search. The time string can be a UTC time (with fractional seconds), a relative time specifier (to now), or a formatted time string. Default is 1 week ago, in the format "-7d". You can also specify time in the format: 2014-06-19T12:00:00.000-07:00.'
      name: earliest_time
    - description: 'Specifies the latest time in the time range to search. The time string can be a UTC time (with fractional seconds), a relative time specifier (to now), or a formatted time string. For example: "2014-06-19T12:00:00.000-07:00" or "-3d" (for 3 days ago).'
      name: latest_time
    - description: Maximum number of events to return. Default is 100. If "0", all results are returned.
      name: event_limit
    - defaultValue: '25000'
      description: The maximum number of returned results to process at a time. For example, if 100 results are returned, and you specify a batch_limit of 10, the results will be processed 10 at a time over 10 iterations. This does not effect the search or the context and outputs returned. In some cases, specifying a batch_size enhances search performance. If you think that the search execution is suboptimal, we recommend trying several batch_size values to determine which works best for your search. Default is 25,000.
      name: batch_limit
    - auto: PREDEFINED
      defaultValue: 'true'
      description: 'Determines whether the results will be entered into the context. Possible values: "true" and "false".'
      name: update_context
      predefined:
      - 'true'
      - 'false'
    - description: A string that contains the application namespace in which to restrict searches.
      name: app
    - auto: PREDEFINED
      description: Use XSOAR built-in polling to retrieve the result when it's ready.
      name: polling
      predefined:
      - 'true'
      - 'false'
    - defaultValue: '30'
      description: Interval in seconds between each poll.
      name: interval_in_seconds
    - description: The job sid.
      name: sid
    - auto: PREDEFINED
      defaultValue: 'false'
      description: The Fast mode prioritizes the performance of the search and does not return nonessential field or event data. This means that the search returns what is essential and required if fast_mode equals 'true'.
      name: fast_mode
      predefined:
      - 'true'
      - 'false'
    description: Searches Splunk for events. For human readable output, the table command is supported in the query argument. For example, `query=" * | table field1 field2 field3"` will generate a table with field1, field2, and field3 as headers.
    name: splunk-search
    polling: true
    outputs:
    - contextPath: Splunk.Result
      description: The results of the Splunk search. The results are a JSON array, in which each item is a Splunk event.
      type: Unknown
    - contextPath: Splunk.JobStatus.SID
      description: ID of the job.
      type: String
    - contextPath: Splunk.JobStatus.Status
      description: Status of the job.
      type: String
    - contextPath: Splunk.JobStatus.TotalResults
      description: The number of events that were returned by the job.
      type: String
  - arguments:
    - description: Splunk index in which to push data. Run the splunk-get-indexes command to get all indexes.
      name: index
      required: true
    - default: true
      description: The new event data to push. Can be any string.
      name: data
      required: true
    - description: Event source type.
      name: sourcetype
      required: true
    - description: Event host. Can be "Local" or "120.0.0.1".
      name: host
      required: true
    description: Creates a new event in Splunk.
    name: splunk-submit-event
  - description: Prints all Splunk index names.
    name: splunk-get-indexes
    arguments: []
  - arguments:
    - description: A comma-separated list of event IDs of notable events.
      name: eventIDs
      required: true
    - description: A Splunk user to assign to the notable events.
      name: owner
    - description: Comment to add to the notable events.
      name: comment
    - auto: PREDEFINED
      description: 'Notable event urgency. Possible values: "critical", "high", "medium", "low", and "informational".'
      name: urgency
      predefined:
      - critical
      - high
      - medium
      - low
      - informational
    - description: Notable event status. 0 - Unassigned, 1 - Assigned, 2 - In Progress, 3 - Pending, 4 - Resolved, 5 - Closed.
      name: status
    - name: disposition
      auto: PREDEFINED
      predefined:
      - True Positive - Suspicious Activity
      - Benign Positive - Suspicious But Expected
      - False Positive - Incorrect Analytic Logic
      - False Positive - Inaccurate Data
      - Other
      - Undetermined
      description: Disposition of the notable. If the more options exist on the server, specifying the disposition as `disposition:#` will work in place of choosing one of the default values from the list.
    description: Updates existing notable events in Splunk ES.
    execution: true
    name: splunk-notable-event-edit
  - arguments:
    - description: The Splunk search language string to execute. For example :"index=* | head 3".
      name: query
      required: true
    - description: A string that contains the application namespace in which to restrict searches.
      name: app
    description: Creates a new search job in Splunk.
    name: splunk-job-create
    outputs:
    - contextPath: Splunk.Job
      description: The SID of the created job.
      type: Unknown
  - arguments:
    - default: true
      defaultValue: ${Splunk.Result._raw}
      description: The raw data of the Splunk event (string).
      name: raw
    description: Parses the raw part of the event.
    name: splunk-parse-raw
    outputs:
    - contextPath: Splunk.Raw.Parsed
      description: The raw event data (parsed).
      type: unknown
  - arguments:
    - description: |-
        Event payload key-value pair.
        String example: "event": "Access log test message".
      name: event
      required: true
    - description: Fields for indexing that do not occur in the event payload itself. Accepts multiple, comma-separated, fields.
      name: fields
    - description: The index name.
      name: index
    - description: The hostname.
      name: host
    - description: User-defined event source type.
      name: source_type
    - description: User-defined event source.
      name: source
    - description: Epoch-formatted time.
      name: time
    - description: A channel identifier (ID) where to send the request, must be a Globally Unique Identifier (GUID). If the indexer acknowledgment is turned on, a channel is required.
      name: request_channel
    description: Sends events to an HTTP Event Collector using the Splunk platform JSON event protocol.
    name: splunk-submit-event-hec
  - arguments:
    - description: ID of the job for which to get the status.
      name: sid
      required: true
    description: Returns the status of a job.
    name: splunk-job-status
    outputs:
    - contextPath: Splunk.JobStatus.SID
      description: ID of the job.
      type: String
    - contextPath: Splunk.JobStatus.Status
      description: Status of the job.
      type: String
  - arguments:
    - description: The name of the KV store collection.
      name: kv_store_name
      required: true
    - default: true
      defaultValue: search
      description: The name of the Splunk application in which to create the KV store. The default is "search".
      name: app_name
      required: true
    description: Creates a new KV store table.
    name: splunk-kv-store-collection-create
  - arguments:
    - description: The name of the KV store collection.
      name: kv_store_collection_name
      required: true
    - description: |
        The list of names and value types used to define the KV store collection scheme, e.g., id=number, name=string, address=string.
      isArray: true
      name: kv_store_fields
      required: true
    - default: true
      defaultValue: search
      description: The name of the Splunk application that contains the KV store collection. The default is "search".
      name: app_name
      required: true
    description: Configures the KV store fields.
    name: splunk-kv-store-collection-config
  - arguments:
    - description: The name of the KV store collection.
      name: kv_store_collection_name
      required: true
    - description: |
        A comma-delimited list of the fields supported by the collection, e.g., _key,id,name,address. If no value is specified, the KV Store collection configuration will be used.
      name: supported_fields
    - default: true
      defaultValue: search
      description: The name of the Splunk application that contains the KV store collection.
      name: app_name
      required: true
    description: Creates the KV store collection transform.
    name: splunk-kv-store-collection-create-transform
  - arguments:
    - description: 'The data to add to the KV store collection, according to the collection JSON format, e.g., [{"name": "Splunk HQ", "id": 456, "address": { "street": "340 Brannan Street", "city": "San Francisco", "state": "CA", "zip": "121212"}}, {"name": "Splunk HQ", "id": 123, "address": { "street": "250 Brannan Street", "city": "San Francisco", "state": "CA", "zip": "94107"}}].'
      name: kv_store_data
      required: true
    - description: The name of the KV store collection.
      name: kv_store_collection_name
      required: true
    - description: The path to the indicator value in kv_store_data.
      name: indicator_path
    - default: true
      defaultValue: search
      description: The name of the Splunk application that contains the KV store collection. The default is "search".
      name: app_name
      required: true
    description: Adds objects to a KV store utilizing the batch-save API.
    name: splunk-kv-store-collection-add-entries
  - arguments:
    - default: true
      defaultValue: search
      description: The name of the Splunk application in which to create the KV store. The default is "search".
      name: app_name
      required: true
    description: Lists all collections for the specified application.
    name: splunk-kv-store-collections-list
    outputs:
    - contextPath: Splunk.CollectionList
      description: List of collections.
      type: String
  - arguments:
    - default: true
      defaultValue: search
      description: The name of the Splunk application that contains the KV store collection. The default is "search".
      name: app_name
      required: true
    - description: A comma-separated list of KV store collections.
      isArray: true
      name: kv_store_collection_name
      required: true
    - defaultValue: '50'
      description: Maximum number of records to return. The default is 50.
      name: limit
    description: Lists all data within a specific KV store collection or collections.
    name: splunk-kv-store-collection-data-list
    outputs:
    - contextPath: Splunk.KVstoreData
      description: An array of collection names. Each collection name will have an array of values, e.g., Splunk.KVstoreData.<collection_name> is a list of the data in the collection.
      type: Unknown
  - arguments:
    - default: true
      defaultValue: search
      description: The name of the Splunk application that contains the KV store collection. For example, "search".
      name: app_name
      required: true
    - description: A comma-separated list of KV store collections.
      isArray: true
      name: kv_store_collection_name
      required: true
    description: Deletes all data within the specified KV store collection or collections.
    name: splunk-kv-store-collection-data-delete
  - arguments:
    - default: true
      defaultValue: search
      description: The name of the Splunk application that contains the KV store. The default is "store".
      name: app_name
      required: true
    - description: A comma-separated list of KV stores.
      isArray: true
      name: kv_store_name
      required: true
    description: Deletes the specified KV stores.
    name: splunk-kv-store-collection-delete
  - arguments:
    - default: true
      defaultValue: search
      description: The name of the Splunk application that contains the KV store collection. The default is "search".
      name: app_name
      required: true
    - description: The name of the KV store collection.
      name: kv_store_collection_name
      required: true
    - description: The key name to search in the store. If the query argument is used, this argument will be ignored.
      name: key
    - description: The value to search in the store. If the query argument is used, this argument will be ignored.
      name: value
    - description: 'Complex query to search in the store with operators such as "and", "or", "not", etc. For more information, see the Splunk documentation: https://docs.splunk.com/Documentation/Splunk/8.0.3/RESTREF/RESTkvstore.'
      name: query
    description: Searches for specific objects in a store. The search can be a basic key-value pair or a full query.
    name: splunk-kv-store-collection-search-entry
    outputs:
    - contextPath: Splunk.KVstoreData
      description: An array of collection names. Each collection name will have an array of values, e.g., Splunk.KVstoreData.<collection_name> is a list of the data in the collection.
      type: Unknown
  - arguments:
    - default: true
      defaultValue: search
      description: The name of the Splunk application that contains the KV store collection. The default is "search".
      name: app_name
      required: true
    - description: The name of the KV store collection.
      name: kv_store_collection_name
      required: true
    - description: The path to the indicator value in kv_store_data.
      name: indicator_path
    - description: The key name to search in the store. If the query argument is used, this argument will be ignored.
      name: key
    - description: The value to search in the store. If the query argument is used, this argument will be ignored.
      name: value
    - description: |-
        Complex query to search in the store with operators such as "and", "or", "not", etc.
        For more information, see the Splunk documentation: https://docs.splunk.com/Documentation/Splunk/8.0.3/RESTREF/RESTkvstore.
      name: query
    description: Deletes the specified object in store. The search can be a basic key-value pair or a full query.
    name: splunk-kv-store-collection-delete-entry
  - description: Query Splunk to retrieve a list of sample alerts by alert type. Used for mapping fetched incidents through the Get Schema option.
    name: get-mapping-fields
    arguments: []
  - arguments:
    - description: The remote event ID.
      name: id
      required: true
    - defaultValue: '0'
      description: ISO format date with timezone, e.g., 2021-02-09T16:41:30.589575+02:00. The incident is only updated if it was modified after the last update time.
      name: lastUpdate
    description: Gets data from a notable event. This method does not update the current incident, and should be used for debugging purposes.
    name: get-remote-data
  - arguments:
    - description: ISO format date with timezone, e.g., 2021-02-09T16:41:30.589575+02:00. The incident is only returned if it was modified after the last update time.
      name: lastUpdate
    description: Gets the list of notable events that were modified since the last update. This command should be used for debugging purposes, and is available from Cortex XSOAR version 6.1.
    name: get-modified-remote-data
  - description: Resets the enrichment mechanism of fetched notables.
    name: splunk-reset-enriching-fetch-mechanism
    arguments: []
  - arguments:
    - default: true
      description: Cortex XSOAR username to match in Splunk's usernames records.
      isArray: true
      name: xsoar_username
      required: true
    description: Returns the Splunk's username matching the given Cortex XSOAR's username.
    name: splunk-get-username-by-xsoar-user
    outputs:
    - contextPath: Splunk.UserMapping.XsoarUser
      description: Cortex XSOAR user mapping.
      type: String
    - contextPath: Splunk.UserMapping.SplunkUser
      description: Splunk user mapping.
      type: String
<<<<<<< HEAD
  dockerimage: demisto/splunksdk-py3:1.0.0.115017
=======
  dockerimage: demisto/splunksdk-py3:1.0.0.115556
>>>>>>> 734baada
  isfetch: true
  ismappable: true
  isremotesyncin: true
  isremotesyncout: true
  script: ''
  subtype: python3
  type: python
tests:
- SplunkPySearch_Test_default_handler
- SplunkPy-Test-V2_default_handler
- Splunk-Test_default_handler
- SplunkPy_KV_commands_default_handler
- SplunkPy parse-raw - Test
- Splunk-Test_requests_handler
- SplunkPy_KV_commands_requests_handler
- SplunkPy-Test-V2_requests_handler
- SplunkPySearch_Test_requests_handler
fromversion: 5.0.0<|MERGE_RESOLUTION|>--- conflicted
+++ resolved
@@ -673,11 +673,7 @@
     - contextPath: Splunk.UserMapping.SplunkUser
       description: Splunk user mapping.
       type: String
-<<<<<<< HEAD
-  dockerimage: demisto/splunksdk-py3:1.0.0.115017
-=======
   dockerimage: demisto/splunksdk-py3:1.0.0.115556
->>>>>>> 734baada
   isfetch: true
   ismappable: true
   isremotesyncin: true
