category: Analytics & SIEM
commonfields:
  id: SplunkPy
  version: -1
configuration:
- display: Host - ip (x.x.x.x)
  name: host
  required: true
  type: 0
- display: Username
  name: authentication
  required: true
  type: 9
- defaultvalue: '8089'
  display: Port
  name: port
  required: true
  type: 0
- defaultvalue: search index=notable | eval rule_name=if(isnull(rule_name),source,rule_name) | eval rule_title=if(isnull(rule_title),rule_name,rule_title) | `get_urgency` | `risk_correlation` | eval rule_description=if(isnull(rule_description),source,rule_description) | eval security_domain=if(isnull(security_domain),source,security_domain)
  display: Fetch notable events ES query
  name: fetchQuery
  required: false
  type: 0
- defaultvalue: '50'
  display: Fetch Limit (Max.- 200, Recommended less than 50)
  name: fetch_limit
  required: false
  type: 0
- display: Fetch incidents
  name: isFetch
  required: false
  type: 8
- display: Incident type
  name: incidentType
  required: false
  type: 13
- display: Use system proxy settings
  name: proxy
  required: false
  type: 8
- display: Timezone of the Splunk server, in minutes. For example, GMT is gmt +3, set +180 (set only if different than Demisto server). Relevant only for fetching notable events.
  name: timezone
  required: false
  type: 0
- defaultvalue: 'false'
  display: Parse Raw part of notable events
  name: parseNotableEventsRaw
  required: false
  type: 8
- defaultvalue: false
  display: Replace with Underscore in Incident Fields
  name: replaceKeys
  required: false
  type: 8
- display: Extract Fields - CSV fields that will be parsed out of _raw notable events
  name: extractFields
  required: false
  type: 12
- defaultvalue: 'true'
  display: Use Splunk Clock Time For Fetch
  name: useSplunkTime
  required: false
  type: 8
- display: Trust any certificate (not secure)
  name: unsecure
  required: false
  type: 8
- defaultvalue: earliest_time
  display: Earliest time to fetch (the name of the Splunk field whose value defines the query's earliest time to fetch)
  name: earliest_fetch_time_fieldname
  required: false
  type: 0
- defaultvalue: latest_time
  display: Latest time to fetch (the name of the Splunk field whose value defines the query's latest time to fetch)
  name: latest_fetch_time_fieldname
  required: false
  type: 0
- display: The app context of the namespace
  name: app
  required: false
  type: 0
- display: HEC Token (HTTP Event Collector)
  name: hec_token
  required: false
  type: 4
- display: 'HEC URL (e.g: https://localhost:8088).'
  name: hec_url
  required: false
  type: 0
<<<<<<< HEAD
- additionalinfo: How far back in time to go when performing the first fetch or when
    creating a mapping with the Select Schema option.
  defaultvalue: 10 minutes
  display: First fetch timestamp (<number> <time unit>, e.g., 12 hours, 7 days, 3
    months, 1 year)
=======
- defaultvalue: 10 minutes
  display: First fetch timestamp (<number> <time unit>, e.g., 12 hours, 7 days, 3 months, 1 year)
>>>>>>> 1f7151a7
  hidden: false
  name: fetch_time
  required: false
  type: 0
- display: Use Python requests handler
  name: use_requests_handler
  required: false
  type: 8
- additionalinfo: Used only for Mapping with the Select Schema option. The name of
    the field that contains the type of the event or alert. The default value is "source"
    which is a good option for Notable Events, however you may choose any custom field
    that suits the need.
  defaultvalue: source
  display: Event Type Field
  hidden: false
  name: type_field
  required: false
  type: 0
description: Run queries on Splunk servers.
display: SplunkPy
name: SplunkPy
script:
  commands:
  - arguments:
    - default: true
      description: ID of the search for which to return results.
      isArray: false
      name: sid
      required: true
      secret: false
    deprecated: false
    description: Returns the results of a previous Splunk search. You can use this command in conjunction with the splunk-job-create command.
    execution: false
    name: splunk-results
  - arguments:
    - default: true
      description: 'The Splunk search language string to execute. For example: "index=* | head 3". '
      isArray: false
      name: query
      required: true
      secret: false
    - default: false
      description: 'Specifies the earliest time in the time range to search. The time string can be a UTC time (with fractional seconds), a relative time specifier (to now), or a formatted time string. Default is 1 week ago, in the format "-7d". You can also specify time in the format: 2014-06-19T12:00:00.000-07:00"'
      isArray: false
      name: earliest_time
      required: false
      secret: false
    - default: false
      description: ' Specifies the latest time in the time range to search. The time string can be a UTC time (with fractional seconds), a relative time specifier (to now), or a formatted time string. For example: "2014-06-19T12:00:00.000-07:00" or "-3d" (for time 3 days before now)'
      isArray: false
      name: latest_time
      required: false
      secret: false
    - default: false
      description: Maximum number of events to return. Default is 100. If "0", all results are returned.
      isArray: false
      name: event_limit
      required: false
      secret: false
    - default: false
      defaultValue: '25000'
      description: The maximum number of returned results to  process at a time. For example, if 100 results are returned, and you specify a batch_limit of 10, the results will be processed 10 at a time over 10 iterations. This does not effect the search or the context and outputs returned. In some cases, specifying a batch_size enhances search performance. If you think that the search execution is suboptimal, we recommend trying several batch_size values to determine which works best for your search. Default is 25,000.
      isArray: false
      name: batch_limit
      required: false
      secret: false
    - auto: PREDEFINED
      default: false
      defaultValue: 'true'
      description: Determines whether the results will be entered into the context.
      isArray: false
      name: update_context
      predefined:
      - 'true'
      - 'false'
      required: false
      secret: false
    - default: false
      description: A string that contains the application namespace in which to restrict searches.
      isArray: false
      name: app
      required: false
      secret: false
    deprecated: false
    description: Searches Splunk for events.
    execution: false
    name: splunk-search
    outputs:
    - contextPath: Splunk.Result
      description: The results of the Splunk search. The results are a JSON array, in which each item is a Splunk event.
      type: Unknown
  - arguments:
    - default: false
      description: Splunk index to which to push data. Run the splunk-get-indexes command to get all indexes.
      isArray: false
      name: index
      required: true
      secret: false
    - default: true
      description: The new event data to push, can be any string.
      isArray: false
      name: data
      required: true
      secret: false
    - default: false
      description: Event source type.
      isArray: false
      name: sourcetype
      required: true
      secret: false
    - default: false
      description: Event host. Can be "Local" or "120.0.0.1".
      isArray: false
      name: host
      required: true
      secret: false
    deprecated: false
    description: Creates a new event in Splunk.
    execution: false
    name: splunk-submit-event
  - deprecated: false
    description: Prints all Splunk index names.
    execution: false
    name: splunk-get-indexes
  - arguments:
    - default: false
      description: A comma-separated list of event IDs of notable events.
      isArray: false
      name: eventIDs
      required: true
      secret: false
    - default: false
      description: A Splunk user to assign to the notable event.
      isArray: false
      name: owner
      required: false
      secret: false
    - default: false
      description: Comment to add to the notable event.
      isArray: false
      name: comment
      required: false
      secret: false
    - auto: PREDEFINED
      default: false
      description: Notable event urgency.
      isArray: false
      name: urgency
      predefined:
      - critical
      - high
      - medium
      - low
      - informational
      required: false
      secret: false
    - default: false
      description: Notable event status. 0 - Unassigned, 1 - Assigned, 2 - In Progress, 3 - Pending, 4 - Resolved, 5 - Closed.
      isArray: false
      name: status
      required: false
      secret: false
    deprecated: false
    description: Update an existing Notable event in Splunk ES
    execution: true
    name: splunk-notable-event-edit
  - arguments:
    - default: false
      description: The Splunk search language string to execute. For example :"index=* | head 3".
      isArray: false
      name: query
      required: true
      secret: false
    - default: false
      description: A string that contains the application namespace in which to restrict searches.
      isArray: false
      name: app
      required: false
      secret: false
    deprecated: false
    description: Creates a new search job in Splunk.
    execution: false
    name: splunk-job-create
    outputs:
    - contextPath: Splunk.Job
      description: The SID of the created job.
      type: Unknown
  - arguments:
    - default: true
      defaultValue: ${Splunk.Result._raw}
      description: The raw data of the Splunk event (string).
      isArray: false
      name: raw
      required: false
      secret: false
    deprecated: false
    description: Parses the raw part of the event.
    execution: false
    name: splunk-parse-raw
    outputs:
    - contextPath: Splunk.Raw.Parsed
      description: The raw event data (parsed).
      type: unknown
  - arguments:
    - default: false
      description: |-
        Event payload key-value.
        String example: "event": "Access log test message."
      isArray: false
      name: event
      required: true
      secret: false
    - default: false
      description: Fields for indexing that do not occur in the event payload itself. Accepts multiple comma separated fields.
      isArray: false
      name: fields
      required: false
      secret: false
    - default: false
      description: The index name.
      isArray: false
      name: index
      required: false
      secret: false
    - default: false
      description: The hostname.
      isArray: false
      name: host
      required: false
      secret: false
    - default: false
      description: User-defined event source type.
      isArray: false
      name: source_type
      required: false
      secret: false
    - default: false
      description: User-defined event source.
      isArray: false
      name: source
      required: false
      secret: false
    - default: false
      description: Epoch-formatted time
      isArray: false
      name: time
      required: false
      secret: false
    deprecated: false
    description: Sends events to an HTTP Event Collector using the Splunk platform JSON event protocol.
    execution: false
    name: splunk-submit-event-hec
  - arguments:
    - default: false
      description: ID of the job for which to get the status.
      isArray: false
      name: sid
      required: true
      secret: false
    deprecated: false
    description: Returns the status of a job.
    execution: false
    name: splunk-job-status
    outputs:
    - contextPath: Splunk.JobStatus.SID
      description: ID of the job.
      type: String
    - contextPath: Splunk.JobStatus.Status
      description: Status of the job.
      type: String
  - arguments:
    - default: false
      description: The name of the KV store collection.
      isArray: false
      name: kv_store_name
      required: true
      secret: false
    - default: true
      defaultValue: search
      description: The name of the Splunk application in which to create the KV store. The default is "search".
      isArray: false
      name: app_name
      required: true
      secret: false
    deprecated: false
    description: Creates a new KV store table.
    execution: false
    name: splunk-kv-store-collection-create
  - arguments:
    - default: false
      description: The name of the KV store collection.
      isArray: false
      name: kv_store_collection_name
      required: true
      secret: false
    - default: false
      description: |
        The list of names and value types to define the KV store collection scheme, e.g., id=number, name=string, address=string.
      isArray: true
      name: kv_store_fields
      required: true
      secret: false
    - default: true
      defaultValue: search
      description: The name of the Splunk application that contains the KV store collection. The default is "search".
      isArray: false
      name: app_name
      required: true
      secret: false
    deprecated: false
    description: Configures the KV store fields.
    execution: false
    name: splunk-kv-store-collection-config
  - arguments:
    - default: false
      description: 'The data to add to the KV store collection, according to the collection JSON format, e.g., {"name": "Splunk HQ", "id": 123, "address": { "street": "250 Brannan Street", "city": "San Francisco", "state": "CA", "zip": "94107"}}'
      isArray: false
      name: kv_store_data
      required: true
      secret: false
    - default: false
      description: The name of the KV store collection.
      isArray: false
      name: kv_store_collection_name
      required: true
      secret: false
    - default: false
      description: The path to the indicator value in kv_store_data.
      isArray: false
      name: indicator_path
      required: false
      secret: false
    - default: true
      defaultValue: search
      description: The name of the Splunk application that contains the KV store collection. The default is "search".
      isArray: false
      name: app_name
      required: true
      secret: false
    deprecated: false
    description: Adds objects to a KV store utilizing the batch-save API.
    execution: false
    name: splunk-kv-store-collection-add-entries
  - arguments:
    - default: true
      defaultValue: search
      description: The name of the Splunk application in which to create the KV store. The default is "search".
      isArray: false
      name: app_name
      required: true
      secret: false
    deprecated: false
    description: Lists all collections for the specified application.
    execution: false
    name: splunk-kv-store-collections-list
    outputs:
    - contextPath: Splunk.CollectionList
      description: List of collections.
      type: String
  - arguments:
    - default: true
      defaultValue: search
      description: The name of the Splunk application that contains the KV store collection. The default is "search".
      isArray: false
      name: app_name
      required: true
      secret: false
    - default: false
      description: A comma-separated list of KV store collections.
      isArray: true
      name: kv_store_collection_name
      required: true
      secret: false
    - default: true
      defaultValue: '50'
      description: Maximum number of records to return. The default is 50.
      isArray: false
      name: limit
      required: false
      secret: false
    deprecated: false
    description: Lists all data within a specific KV store collection or collections.
    execution: false
    name: splunk-kv-store-collection-data-list
    outputs:
    - contextPath: Splunk.KVstoreData
      description: An array of collection names. Each collection name will have an array of values, e.g., Splunk.KVstoreData.<colletion_name> is a list of the data in the collection).
      type: Unknown
  - arguments:
    - default: true
      defaultValue: search
      description: The name of the Splunk application that contains the KV store collection. in for example "search"
      isArray: false
      name: app_name
      required: true
      secret: false
    - default: false
      description: A comma-separated list of KV store collections.
      isArray: true
      name: kv_store_collection_name
      required: true
      secret: false
    deprecated: false
    description: Deletes all data within the specified KV store collection or collections.
    execution: false
    name: splunk-kv-store-collection-data-delete
  - arguments:
    - default: true
      defaultValue: search
      description: The name of the Splunk application that contains the KV store. The default is "store".
      isArray: false
      name: app_name
      required: true
      secret: false
    - default: false
      description: A comma-separated list of KV stores.
      isArray: true
      name: kv_store_name
      required: true
      secret: false
    deprecated: false
    description: Deletes the specified KV store.
    execution: false
    name: splunk-kv-store-collection-delete
  - arguments:
    - default: true
      defaultValue: search
      description: The name of the Splunk application that contains the KV store collection. The default is "search".
      isArray: false
      name: app_name
      required: true
      secret: false
    - default: false
      description: The name of the KV store collection
      isArray: false
      name: kv_store_collection_name
      required: true
      secret: false
    - default: false
      description: The key name to search in the store. If the query argument is used, this argument will be ignored.
      isArray: false
      name: key
      required: false
      secret: false
    - default: false
      description: The value to search in the store. If the query argument is used, this argument will be ignored.
      isArray: false
      name: value
      required: false
      secret: false
    - default: false
      description: |-
        Complex query to search in the store with operators such as "and", "or", "not", etc. For more information see the Splunk documentation: https://docs.splunk.com/Documentation/Splunk/8.0.3/RESTREF/RESTkvstore
      isArray: false
      name: query
      required: false
      secret: false
    deprecated: false
    description: Searches for specific objects in a store. Search can be basic key value or a full query.
    execution: false
    name: splunk-kv-store-collection-search-entry
    outputs:
    - contextPath: Splunk.KVstoreData
      description: An array of collection names. Each collection name will have an array of values, e.g., Splunk.KVstoreData.<colletion_name> is a list of the data in the collection).
      type: Unknown
  - arguments:
    - default: true
      defaultValue: search
      description: The name of the Splunk application that contains the KV store collection. The deafult is "search".
      isArray: false
      name: app_name
      required: true
      secret: false
    - default: false
      description: The name of the KV store collection.
      isArray: false
      name: kv_store_collection_name
      required: true
      secret: false
    - default: false
      description: The path to the indicator value in kv_store_data.
      isArray: false
      name: indicator_path
      required: false
      secret: false
    - default: false
      description: The key name to search in the store. If the query argument is used, this argument will be ignored.
      isArray: false
      name: key
      required: false
      secret: false
    - default: false
      description: The value to search in the store. If the query argument is used, this argument will be ignored.
      isArray: false
      name: value
      required: false
      secret: false
    - default: false
      description: |-
        Complex query to search in the store with operators such as "and", "or", "not", etc.
        For more information see the Splunk documentation: https://docs.splunk.com/Documentation/Splunk/8.0.3/RESTREF/RESTkvstore
      isArray: false
      name: query
      required: false
      secret: false
    deprecated: false
    description: Deletes the specified object in store. Search can be basic key value or a full query.
    execution: false
    name: splunk-kv-store-collection-delete-entry
<<<<<<< HEAD
  - deprecated: false
    description: Query Splunk to retrieve a list of sample alerts by alert type. Used
      for Mapping fetched incidents through the Get Schema option.
    execution: false
    name: get-mapping-fields
  dockerimage45: demisto/splunksdk:1.0
=======
>>>>>>> 1f7151a7
  dockerimage: demisto/splunksdk:1.0.0.11270
  feed: false
  isfetch: true
  longRunning: false
  longRunningPort: false
  ismappable: true
  runonce: false
  script: '-'
  subtype: python2
  type: python
tests:
- SplunkPy-Test-V2
- SplunkPy KV commands
- SplunkPy parse-raw - Test
defaultclassifier: SplunkPy
defaultmapperin: SplunkPy-mapper
fromversion: 5.0.0<|MERGE_RESOLUTION|>--- conflicted
+++ resolved
@@ -87,16 +87,11 @@
   name: hec_url
   required: false
   type: 0
-<<<<<<< HEAD
 - additionalinfo: How far back in time to go when performing the first fetch or when
     creating a mapping with the Select Schema option.
   defaultvalue: 10 minutes
   display: First fetch timestamp (<number> <time unit>, e.g., 12 hours, 7 days, 3
     months, 1 year)
-=======
-- defaultvalue: 10 minutes
-  display: First fetch timestamp (<number> <time unit>, e.g., 12 hours, 7 days, 3 months, 1 year)
->>>>>>> 1f7151a7
   hidden: false
   name: fetch_time
   required: false
@@ -606,15 +601,12 @@
     description: Deletes the specified object in store. Search can be basic key value or a full query.
     execution: false
     name: splunk-kv-store-collection-delete-entry
-<<<<<<< HEAD
   - deprecated: false
     description: Query Splunk to retrieve a list of sample alerts by alert type. Used
       for Mapping fetched incidents through the Get Schema option.
     execution: false
     name: get-mapping-fields
   dockerimage45: demisto/splunksdk:1.0
-=======
->>>>>>> 1f7151a7
   dockerimage: demisto/splunksdk:1.0.0.11270
   feed: false
   isfetch: true
