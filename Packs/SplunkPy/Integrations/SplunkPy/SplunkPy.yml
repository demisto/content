--- conflicted
+++ resolved
@@ -601,14 +601,11 @@
     description: Deletes the specified object in store. Search can be basic key value or a full query.
     execution: false
     name: splunk-kv-store-collection-delete-entry
-<<<<<<< HEAD
   - deprecated: false
     description: Query Splunk to retrieve a list of sample alerts by alert type. Used
       for Mapping fetched incidents through the Get Schema option.
     execution: false
     name: get-mapping-fields
-=======
->>>>>>> 11b45991
   dockerimage: demisto/splunksdk:1.0.0.11989
   feed: false
   isfetch: true
