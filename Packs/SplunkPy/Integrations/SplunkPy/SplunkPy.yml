--- conflicted
+++ resolved
@@ -592,11 +592,7 @@
     - contextPath: Splunk.UserMapping.SplunkUser
       description: Splunk user mapping.
       type: String
-<<<<<<< HEAD
-  dockerimage: demisto/splunksdk-py3:1.0.0.61535
-=======
   dockerimage: demisto/splunksdk-py3:1.0.0.63759
->>>>>>> d2c3991f
   isfetch: true
   ismappable: true
   isremotesyncin: true
