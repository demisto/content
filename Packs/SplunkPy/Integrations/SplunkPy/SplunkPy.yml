--- conflicted
+++ resolved
@@ -626,11 +626,7 @@
     - contextPath: Splunk.UserMapping.SplunkUser
       description: Splunk user mapping.
       type: String
-<<<<<<< HEAD
-  dockerimage: demisto/splunksdk-py3:1.0.0.60414
-=======
   dockerimage: demisto/splunksdk-py3:1.0.0.62919
->>>>>>> a56da0f6
   isfetch: true
   ismappable: true
   isremotesyncin: true
