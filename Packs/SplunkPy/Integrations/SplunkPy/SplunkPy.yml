--- conflicted
+++ resolved
@@ -701,8 +701,6 @@
     - contextPath: Splunk.UserMapping.SplunkUser
       description: Splunk user mapping.
       type: String
-<<<<<<< HEAD
-=======
   - arguments:
     - description: Comma-separated list of job IDs to share.
       isArray: true
@@ -713,7 +711,6 @@
       name: ttl
     description: Change job settings to share its results to all Splunk users, and change its TTL.
     name: splunk-job-share
->>>>>>> 1165d1df
   dockerimage: demisto/splunksdk-py3:1.0.0.4887903
   isfetch: true
   ismappable: true
