category: Analytics & SIEM
commonfields:
  id: SplunkPy
  version: -1
configuration:
- display: Host - IP (x.x.x.x)
  name: host
  required: true
  type: 0
  section: Connect
- display: Username
  name: authentication
  required: true
  type: 9
  section: Connect
- defaultvalue: '8089'
  display: Port
  name: port
  required: true
  type: 0
  section: Connect
- additionalinfo: The Splunk search query by which to fetch events. The default query fetches ES notable events. You can edit this query to fetch other types of events. Note, that to fetch ES notable events, make sure to include the \`notable\` macro in your query.
  defaultvalue: search `notable` | eval rule_name=if(isnull(rule_name),source,rule_name) | eval rule_title=if(isnull(rule_title),rule_name,rule_title) | `get_urgency` | `risk_correlation` | eval rule_description=if(isnull(rule_description),source,rule_description) | eval security_domain=if(isnull(security_domain),source,security_domain) | expandtoken
  display: Fetch events query
  name: fetchQuery
  required: false
  type: 0
- defaultvalue: '50'
  display: Fetch Limit (Max.- 200, Recommended less than 50)
  name: fetch_limit
  required: false
  type: 0
  section: Collect
- display: Fetch incidents
  name: isFetch
  required: false
  type: 8
  section: Collect
- display: Incident type
  name: incidentType
  required: false
  type: 13
  section: Connect
- defaultvalue: 'true'
  display: Use Splunk Clock Time For Fetch
  name: useSplunkTime
  required: false
  type: 8
  section: Collect
  advanced: true
- defaultvalue: 'false'
  display: Parse Raw Part of Notable Events
  name: parseNotableEventsRaw
  required: false
  type: 8
  section: Collect
  advanced: true
- defaultvalue: 'false'
  display: Replace with Underscore in Incident Fields
  name: replaceKeys
  required: false
  type: 8
  section: Collect
  advanced: true
- display: Timezone of the Splunk server, in minutes. For example, if GMT is gmt +3, set timezone to +180. For UTC, set the timezone to 0. (Set only if the Splunk server is different than the Cortex XSOAR server.) Relevant only for fetching and mirroring notable events.
  name: timezone
  required: false
  type: 0
  section: Collect
  advanced: true
- additionalinfo: The amount of time to go back when performing the first fetch, or when creating a mapping using the Select Schema option.
  defaultvalue: 10 minutes
  display: First fetch timestamp (<number> <time unit>, e.g., 12 hours, 7 days, 3 months, 1 year)
  name: fetch_time
  required: false
  type: 0
  section: Collect
- display: Extract Fields - CSV fields that will be parsed out of _raw notable events
  name: extractFields
  required: false
  type: 12
  section: Collect
  advanced: true
- additionalinfo: Used only for mapping with the Select Schema option. The name of the field that contains the type of the event or alert. The default value is "source", which is a good option for notable events. However, you may choose any custom field.
  defaultvalue: source
  display: Event Type Field
  name: type_field
  required: false
  type: 0
  section: Collect
  advanced: true
- additionalinfo: If selected, when creating a mapper using the `Select Schema` feature (supported from Cortex XSOAR V6.0), the Splunk CIM field will be pulled. See https://docs.splunk.com/Documentation/CIM/4.18.0/User/Overview for more information.
  defaultvalue: 'false'
  display: Use CIM Schemas for Mapping
  name: use_cim
  required: false
  type: 8
  section: Collect
  advanced: true
- additionalinfo: 'Choose the direction to mirror the incident: Incoming (from Splunk to Cortex XSOAR), Outgoing (from Cortex XSOAR to Splunk), or Incoming and Outgoing (from/to Cortex XSOAR and Splunk).'
  defaultvalue: None
  display: Incident Mirroring Direction
  name: mirror_direction
  options:
  - None
  - Incoming
  - Outgoing
  - Incoming And Outgoing
  required: false
  type: 15
  section: Collect
<<<<<<< HEAD
=======
  hidden:
  - marketplacev2
>>>>>>> 22954cb5
- additionalinfo: When selected, closing the Splunk notable event with a "Closed" status will close the Cortex XSOAR incident.
  defaultvalue: 'false'
  display: Close Mirrored Cortex XSOAR Incidents (Incoming Mirroring)
  name: close_incident
  required: false
  type: 8
  section: Collect
  advanced: true
<<<<<<< HEAD
=======
  hidden:
  - marketplacev2
>>>>>>> 22954cb5
- display: Additional Splunk status labels to close on mirror (Incoming Mirroring)
  name: close_extra_labels
  required: false
  type: 0
  section: Collect
  additionalinfo: "A comma-separated list of Splunk status labels to mirror as closed Cortex XSOAR incident (Example: Resolved,False-Positive)."
- additionalinfo: When selected, Splunk Notable Events with a status that is marked as "End Status" will close the Cortex XSOAR incident.
  defaultvalue: 'false'
  display: Enable Splunk statuses marked as "End Status" to close on mirror (Incoming Mirroring)
  name: close_end_status_statuses
  required: false
  type: 8
  section: Collect
  advanced: true
- display: Close Mirrored Splunk Notable Events (Outgoing Mirroring)
  name: close_notable
  required: false
  type: 8
  section: Collect
  advanced: true
<<<<<<< HEAD
=======
  hidden:
  - marketplacev2
>>>>>>> 22954cb5
  additionalinfo: When selected, closing the Cortex XSOAR incident  will close the Notable Event in Splunk.
  defaultvalue: 'false'
- display: Trust any certificate (not secure)
  name: unsecure
  required: false
  type: 8
  section: Connect
  advanced: true
- name: proxy
  required: false
  type: 8
  section: Connect
  advanced: true
  display: Use system proxy settings
- display: 'The app context of the namespace'
  name: app
  required: false
  type: 0
  section: Collect
  advanced: true
- name: cred_hec_token
  required: false
  type: 9
  section: Collect
  advanced: true
  displaypassword: HEC Token (HTTP Event Collector)
  hiddenusername: true
  display: ""
- display: 'HEC Token (HTTP Event Collector)'
  name: hec_token
  required: false
  type: 4
  section: Collect
  advanced: true
  hidden: true
- display: 'HEC BASE URL (e.g: https://localhost:8088 or https://example.splunkcloud.com/).'
  name: hec_url
  required: false
  type: 0
  section: Collect
  advanced: true
- display: 'Enrichment Types'
  name: enabled_enrichments
  required: false
  type: 16
  section: Collect
  advanced: true
  additionalinfo: Enrichment types to enrich each fetched notable. If none are selected, the integration will fetch notables as usual (without enrichment). For more info about enrichment types see the integration additional info.
  options:
  - Drilldown
  - Asset
  - Identity
- display: 'Enrichment Timeout (Minutes)'
  name: enrichment_timeout
  required: false
  type: 0
  section: Collect
  advanced: true
  additionalinfo: When the selected timeout was reached, notable events that were not enriched will be saved without the enrichment.
  defaultvalue: '5'
- additionalinfo: The limit of how many events to retrieve per each one of the enrichment types (Drilldown, Asset, and Identity). To retrieve all events, enter "0" (not recommended).
  display: 'Number of Events Per Enrichment Type'
  name: num_enrichment_events
  required: false
  type: 0
  section: Collect
  advanced: true
  defaultvalue: '20'
- display: 'Advanced: Extensive logging (for debugging purposes). Do not use this option unless advised otherwise.'
  name: extensive_logs
  required: false
  type: 8
  section: Collect
  advanced: true
- defaultvalue: '15'
  display: 'Advanced: Fetch backwards window for the events occurrence time (minutes)'
  name: occurrence_look_behind
  required: false
  type: 0
  section: Collect
  advanced: true
  additionalinfo: The fetch time range will be at least the size specified here. This will support events that have a gap between their occurrence time and their index time in Splunk. To decide how long the backwards window should be, you need to determine the average time between them both in your Splunk environment.
- additionalinfo: A comma-separated list of fields, which together are a unique identifier for the events to fetch in order to avoid fetching duplicates incidents.
  display: 'Advanced: Unique ID fields'
  name: unique_id_fields
  required: false
  type: 0
  section: Collect
  advanced: true
- defaultvalue: 'false'
  display: Enable user mapping
  name: userMapping
  required: false
  type: 8
  section: Collect
  advanced: true
- defaultvalue: 'splunk_xsoar_users'
  display: Users Lookup table name
  name: user_map_lookup_name
  required: false
  type: 0
  section: Connect
  advanced: true
  additionalinfo: The name of the lookup table in Splunk, containing the username's mapping data.
- defaultvalue: 'xsoar_username'
  display: XSOAR user key
  name: xsoar_user_field
  required: false
  type: 0
  section: Connect
  advanced: true
  additionalinfo: The name of the lookup column containing the Cortex XSOAR username.
- defaultvalue: 'splunk_username'
  display: SPLUNK user key
  name: splunk_user_field
  required: false
  type: 0
  section: Connect
  advanced: true
  additionalinfo: The name of the lookup table containing the Splunk username.
- defaultvalue: '1'
  display: Incidents Fetch Interval
  name: incidentFetchInterval
  required: false
  type: 19
  section: Collect
  advanced: true
description: Runs queries on Splunk servers.
display: SplunkPy
name: SplunkPy
script:
  commands:
  - arguments:
    - default: true
      description: ID of the search for which to return results.
      name: sid
      required: true
    - defaultValue: '100'
      description: The maximum number of returned results per search. To retrieve all results, enter "0" (not recommended).
      name: limit
    description: Returns the results of a previous Splunk search. You can use this command in conjunction with the splunk-job-create command.
    name: splunk-results
  - arguments:
    - default: true
      description: 'The Splunk search language string to execute. For example: "index=* | head 3". '
      name: query
      required: true
    - description: 'Specifies the earliest time in the time range to search. The time string can be a UTC time (with fractional seconds), a relative time specifier (to now), or a formatted time string. Default is 1 week ago, in the format "-7d". You can also specify time in the format: 2014-06-19T12:00:00.000-07:00.'
      name: earliest_time
    - description: 'Specifies the latest time in the time range to search. The time string can be a UTC time (with fractional seconds), a relative time specifier (to now), or a formatted time string. For example: "2014-06-19T12:00:00.000-07:00" or "-3d" (for 3 days ago).'
      name: latest_time
    - description: Maximum number of events to return. Default is 100. If "0", all results are returned.
      name: event_limit
    - defaultValue: '25000'
      description: The maximum number of returned results to process at a time. For example, if 100 results are returned, and you specify a batch_limit of 10, the results will be processed 10 at a time over 10 iterations. This does not effect the search or the context and outputs returned. In some cases, specifying a batch_size enhances search performance. If you think that the search execution is suboptimal, we recommend trying several batch_size values to determine which works best for your search. Default is 25,000.
      name: batch_limit
    - auto: PREDEFINED
      defaultValue: 'true'
      description: 'Determines whether the results will be entered into the context. Possible values: "true" and "false".'
      name: update_context
      predefined:
      - 'true'
      - 'false'
    - description: A string that contains the application namespace in which to restrict searches.
      name: app
    - auto: PREDEFINED
      description: Use XSOAR built-in polling to retrieve the result when it's ready.
      name: polling
      predefined:
      - 'true'
      - 'false'
    - defaultValue: '30'
      description: Interval in seconds between each poll.
      name: interval_in_seconds
    - description: The job sid.
      name: sid
    - auto: PREDEFINED
      defaultValue: 'false'
      description: The Fast mode prioritizes the performance of the search and does not return nonessential field or event data. This means that the search returns what is essential and required if fast_mode equals 'true'.
      name: fast_mode
      predefined:
      - 'true'
      - 'false'
    description: Searches Splunk for events. For human readable output, the table command is supported in the query argument. For example, `query=" * | table field1 field2 field3"` will generate a table with field1, field2, and field3 as headers.
    name: splunk-search
    polling: true
    outputs:
    - contextPath: Splunk.Result
      description: The results of the Splunk search. The results are a JSON array, in which each item is a Splunk event.
      type: Unknown
    - contextPath: Splunk.JobStatus.SID
      description: ID of the job.
      type: String
    - contextPath: Splunk.JobStatus.Status
      description: Status of the job.
      type: String
    - contextPath: Splunk.JobStatus.TotalResults
      description: The number of events that were returned by the job.
      type: String
  - arguments:
    - description: Splunk index in which to push data. Run the splunk-get-indexes command to get all indexes.
      name: index
      required: true
    - default: true
      description: The new event data to push. Can be any string.
      name: data
      required: true
    - description: Event source type.
      name: sourcetype
      required: true
    - description: Event host. Can be "Local" or "120.0.0.1".
      name: host
      required: true
    description: Creates a new event in Splunk.
    name: splunk-submit-event
  - description: Prints all Splunk index names.
    name: splunk-get-indexes
    arguments: []
  - arguments:
    - description: A comma-separated list of event IDs of notable events.
      name: eventIDs
      required: true
    - description: A Splunk user to assign to the notable events.
      name: owner
    - description: Comment to add to the notable events.
      name: comment
    - auto: PREDEFINED
      description: 'Notable event urgency. Possible values: "critical", "high", "medium", "low", and "informational".'
      name: urgency
      predefined:
      - critical
      - high
      - medium
      - low
      - informational
    - description: Notable event status. 0 - Unassigned, 1 - Assigned, 2 - In Progress, 3 - Pending, 4 - Resolved, 5 - Closed.
      name: status
    - name: disposition
      auto: PREDEFINED
      predefined:
      - True Positive - Suspicious Activity
      - Benign Positive - Suspicious But Expected
      - False Positive - Incorrect Analytic Logic
      - False Positive - Inaccurate Data
      - Other
      - Undetermined
      description: Disposition of the notable. If the more options exist on the server, specifying the disposition as `disposition:#` will work in place of choosing one of the default values from the list.
    description: Updates existing notable events in Splunk ES.
    execution: true
    name: splunk-notable-event-edit
  - arguments:
    - description: The Splunk search language string to execute. For example :"index=* | head 3".
      name: query
      required: true
    - description: A string that contains the application namespace in which to restrict searches.
      name: app
    description: Creates a new search job in Splunk.
    name: splunk-job-create
    outputs:
    - contextPath: Splunk.Job
      description: The SID of the created job.
      type: Unknown
  - arguments:
    - default: true
      defaultValue: ${Splunk.Result._raw}
      description: The raw data of the Splunk event (string).
      name: raw
    description: Parses the raw part of the event.
    name: splunk-parse-raw
    outputs:
    - contextPath: Splunk.Raw.Parsed
      description: The raw event data (parsed).
      type: unknown
  - arguments:
    - description: |-
        Event payload key-value pair.
        String example: "event": "Access log test message."
      name: event
      required: true
    - description: Fields for indexing that do not occur in the event payload itself. Accepts multiple, comma-separated, fields.
      name: fields
    - description: The index name.
      name: index
    - description: The hostname.
      name: host
    - description: User-defined event source type.
      name: source_type
    - description: User-defined event source.
      name: source
    - description: Epoch-formatted time.
      name: time
    description: Sends events to an HTTP Event Collector using the Splunk platform JSON event protocol.
    name: splunk-submit-event-hec
  - arguments:
    - description: ID of the job for which to get the status.
      name: sid
      required: true
    description: Returns the status of a job.
    name: splunk-job-status
    outputs:
    - contextPath: Splunk.JobStatus.SID
      description: ID of the job.
      type: String
    - contextPath: Splunk.JobStatus.Status
      description: Status of the job.
      type: String
  - arguments:
    - description: The name of the KV store collection.
      name: kv_store_name
      required: true
    - default: true
      defaultValue: search
      description: The name of the Splunk application in which to create the KV store. The default is "search".
      name: app_name
      required: true
    description: Creates a new KV store table.
    name: splunk-kv-store-collection-create
  - arguments:
    - description: The name of the KV store collection.
      name: kv_store_collection_name
      required: true
    - description: |
        The list of names and value types used to define the KV store collection scheme, e.g., id=number, name=string, address=string.
      isArray: true
      name: kv_store_fields
      required: true
    - default: true
      defaultValue: search
      description: The name of the Splunk application that contains the KV store collection. The default is "search".
      name: app_name
      required: true
    description: Configures the KV store fields.
    name: splunk-kv-store-collection-config
  - arguments:
    - description: 'The data to add to the KV store collection, according to the collection JSON format, e.g., [{"name": "Splunk HQ", "id": 456, "address": { "street": "340 Brannan Street", "city": "San Francisco", "state": "CA", "zip": "121212"}}, {"name": "Splunk HQ", "id": 123, "address": { "street": "250 Brannan Street", "city": "San Francisco", "state": "CA", "zip": "94107"}}]'
      name: kv_store_data
      required: true
    - description: The name of the KV store collection.
      name: kv_store_collection_name
      required: true
    - description: The path to the indicator value in kv_store_data.
      name: indicator_path
    - default: true
      defaultValue: search
      description: The name of the Splunk application that contains the KV store collection. The default is "search".
      name: app_name
      required: true
    description: Adds objects to a KV store utilizing the batch-save API.
    name: splunk-kv-store-collection-add-entries
  - arguments:
    - default: true
      defaultValue: search
      description: The name of the Splunk application in which to create the KV store. The default is "search".
      name: app_name
      required: true
    description: Lists all collections for the specified application.
    name: splunk-kv-store-collections-list
    outputs:
    - contextPath: Splunk.CollectionList
      description: List of collections.
      type: String
  - arguments:
    - default: true
      defaultValue: search
      description: The name of the Splunk application that contains the KV store collection. The default is "search".
      name: app_name
      required: true
    - description: A comma-separated list of KV store collections.
      isArray: true
      name: kv_store_collection_name
      required: true
    - defaultValue: '50'
      description: Maximum number of records to return. The default is 50.
      name: limit
    description: Lists all data within a specific KV store collection or collections.
    name: splunk-kv-store-collection-data-list
    outputs:
    - contextPath: Splunk.KVstoreData
      description: An array of collection names. Each collection name will have an array of values, e.g., Splunk.KVstoreData.<collection_name> is a list of the data in the collection).
      type: Unknown
  - arguments:
    - default: true
      defaultValue: search
      description: The name of the Splunk application that contains the KV store collection. For example, "search".
      name: app_name
      required: true
    - description: A comma-separated list of KV store collections.
      isArray: true
      name: kv_store_collection_name
      required: true
    description: Deletes all data within the specified KV store collection or collections.
    name: splunk-kv-store-collection-data-delete
  - arguments:
    - default: true
      defaultValue: search
      description: The name of the Splunk application that contains the KV store. The default is "store".
      name: app_name
      required: true
    - description: A comma-separated list of KV stores.
      isArray: true
      name: kv_store_name
      required: true
    description: Deletes the specified KV stores.
    name: splunk-kv-store-collection-delete
  - arguments:
    - default: true
      defaultValue: search
      description: The name of the Splunk application that contains the KV store collection. The default is "search".
      name: app_name
      required: true
    - description: The name of the KV store collection.
      name: kv_store_collection_name
      required: true
    - description: The key name to search in the store. If the query argument is used, this argument will be ignored.
      name: key
    - description: The value to search in the store. If the query argument is used, this argument will be ignored.
      name: value
    - description: 'Complex query to search in the store with operators such as "and", "or", "not", etc. For more information, see the Splunk documentation: https://docs.splunk.com/Documentation/Splunk/8.0.3/RESTREF/RESTkvstore.'
      name: query
    description: Searches for specific objects in a store. The search can be a basic key-value pair or a full query.
    name: splunk-kv-store-collection-search-entry
    outputs:
    - contextPath: Splunk.KVstoreData
      description: An array of collection names. Each collection name will have an array of values, e.g., Splunk.KVstoreData.<collection_name> is a list of the data in the collection).
      type: Unknown
  - arguments:
    - default: true
      defaultValue: search
      description: The name of the Splunk application that contains the KV store collection. The default is "search".
      name: app_name
      required: true
    - description: The name of the KV store collection.
      name: kv_store_collection_name
      required: true
    - description: The path to the indicator value in kv_store_data.
      name: indicator_path
    - description: The key name to search in the store. If the query argument is used, this argument will be ignored.
      name: key
    - description: The value to search in the store. If the query argument is used, this argument will be ignored.
      name: value
    - description: |-
        Complex query to search in the store with operators such as "and", "or", "not", etc.
        For more information, see the Splunk documentation: https://docs.splunk.com/Documentation/Splunk/8.0.3/RESTREF/RESTkvstore.
      name: query
    description: Deletes the specified object in store. The search can be a basic key-value pair or a full query.
    name: splunk-kv-store-collection-delete-entry
  - description: Query Splunk to retrieve a list of sample alerts by alert type. Used for mapping fetched incidents through the Get Schema option.
    name: get-mapping-fields
    arguments: []
  - arguments:
    - description: The remote event ID.
      name: id
      required: true
    - defaultValue: '0'
      description: ISO format date with timezone, e.g., 2021-02-09T16:41:30.589575+02:00. The incident is only updated if it was modified after the last update time.
      name: lastUpdate
    description: Gets data from a notable event. This method does not update the current incident, and should be used for debugging purposes.
    name: get-remote-data
  - arguments:
    - description: ISO format date with timezone, e.g., 2021-02-09T16:41:30.589575+02:00. The incident is only returned if it was modified after the last update time.
      name: lastUpdate
    description: Gets the list of notable events that were modified since the last update. This command should be used for debugging purposes, and is available from Cortex XSOAR version 6.1.
    name: get-modified-remote-data
  - description: Resets the enrichment mechanism of fetched notables.
    name: splunk-reset-enriching-fetch-mechanism
    arguments: []
  - arguments:
    - default: true
      description: Cortex XSOAR username to match in Splunk's usernames records.
      isArray: true
      name: xsoar_username
      required: true
    description: Returns the Splunk's username matching the given Cortex XSOAR's username.
    name: splunk-get-username-by-xsoar-user
    outputs:
    - contextPath: Splunk.UserMapping.XsoarUser
      description: Cortex XSOAR user mapping.
      type: String
    - contextPath: Splunk.UserMapping.SplunkUser
      description: Splunk user mapping.
      type: String
  dockerimage: demisto/splunksdk-py3:1.0.0.57580
  isfetch: true
  ismappable: true
  isremotesyncin: true
  isremotesyncout: true
  runonce: false
  script: ''
  subtype: python3
  type: python
tests:
- SplunkPySearch_Test_default_handler
- SplunkPy-Test-V2_default_handler
- Splunk-Test_default_handler
- SplunkPy_KV_commands_default_handler
- SplunkPy parse-raw - Test
fromversion: 5.0.0<|MERGE_RESOLUTION|>--- conflicted
+++ resolved
@@ -109,11 +109,8 @@
   required: false
   type: 15
   section: Collect
-<<<<<<< HEAD
-=======
   hidden:
   - marketplacev2
->>>>>>> 22954cb5
 - additionalinfo: When selected, closing the Splunk notable event with a "Closed" status will close the Cortex XSOAR incident.
   defaultvalue: 'false'
   display: Close Mirrored Cortex XSOAR Incidents (Incoming Mirroring)
@@ -122,11 +119,8 @@
   type: 8
   section: Collect
   advanced: true
-<<<<<<< HEAD
-=======
   hidden:
   - marketplacev2
->>>>>>> 22954cb5
 - display: Additional Splunk status labels to close on mirror (Incoming Mirroring)
   name: close_extra_labels
   required: false
@@ -147,11 +141,8 @@
   type: 8
   section: Collect
   advanced: true
-<<<<<<< HEAD
-=======
   hidden:
   - marketplacev2
->>>>>>> 22954cb5
   additionalinfo: When selected, closing the Cortex XSOAR incident  will close the Notable Event in Splunk.
   defaultvalue: 'false'
 - display: Trust any certificate (not secure)
