--- conflicted
+++ resolved
@@ -16,11 +16,7 @@
   name: port
   required: true
   type: 0
-<<<<<<< HEAD
 - defaultvalue: search `notable` | eval rule_name=if(isnull(rule_name),source,rule_name) | eval rule_title=if(isnull(rule_title),rule_name,rule_title) | `get_urgency` | `risk_correlation` | eval rule_description=if(isnull(rule_description),source,rule_description) | eval security_domain=if(isnull(security_domain),source,security_domain)
-=======
-- defaultvalue: search index=notable | eval rule_name=if(isnull(rule_name),source,rule_name) | eval rule_title=if(isnull(rule_title),rule_name,rule_title) | `get_urgency` | `risk_correlation` | eval rule_description=if(isnull(rule_description),source,rule_description) | eval security_domain=if(isnull(security_domain),source,security_domain)
->>>>>>> 5842b508
   display: Fetch notable events ES query
   name: fetchQuery
   required: false
@@ -44,13 +40,6 @@
   name: useSplunkTime
   required: false
   type: 8
-<<<<<<< HEAD
-=======
-- display: Timezone of the Splunk server, in minutes. For example, GMT is gmt +3, set +180 (set only if different than Demisto server). Relevant only for fetching notable events.
-  name: timezone
-  required: false
-  type: 0
->>>>>>> 5842b508
 - defaultvalue: 'false'
   display: Parse Raw part of notable events
   name: parseNotableEventsRaw
@@ -144,19 +133,8 @@
   name: unsecure
   required: false
   type: 8
-<<<<<<< HEAD
 - display: Use system proxy settings
   name: proxy
-=======
-- defaultvalue: earliest_time
-  display: Earliest time to fetch (the name of the Splunk field whose value defines the query's earliest time to fetch)
-  name: earliest_fetch_time_fieldname
-  required: false
-  type: 0
-- defaultvalue: latest_time
-  display: Latest time to fetch (the name of the Splunk field whose value defines the query's latest time to fetch)
-  name: latest_fetch_time_fieldname
->>>>>>> 5842b508
   required: false
   type: 8
 - display: The app context of the namespace
@@ -188,7 +166,6 @@
   name: enrichment_timeout
   defaultvalue: "5"
   type: 0
-<<<<<<< HEAD
   required: false
   additionalinfo: When the selected timeout was reached, notable events that were not enriched will be saved without the enrichment.
 - display: Number of Events Per Enrichment Type
@@ -201,14 +178,6 @@
   name: extensive_logs
   required: false
   type: 8
-=======
-- defaultvalue: 'false'
-  display: Use CIM Schemas for Mapping
-  name: use_cim
-  required: false
-  type: 8
-  additionalinfo: If selected, when creating a mapper using the `Select Schema` feature (Supported from XSOAR V6.0), Splunk CIM field will be pulled. See https://docs.splunk.com/Documentation/CIM/4.18.0/User/Overview for more info. 
->>>>>>> 5842b508
 description: Run queries on Splunk servers.
 display: SplunkPy
 name: SplunkPy
