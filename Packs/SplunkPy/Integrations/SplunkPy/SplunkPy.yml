--- conflicted
+++ resolved
@@ -111,7 +111,6 @@
   name: type_field
   required: false
   type: 0
-<<<<<<< HEAD
 - display: Enrichment Types
   name: enabled_enrichments
   type: 16
@@ -133,14 +132,12 @@
   type: 0
   required: false
   additionalinfo: The limit of how many events to retrieve per each one of the enrichment types (Drilldown, Asset & Identity)
-=======
 - defaultvalue: 'false'
   display: Use CIM Schemas for Mapping
   name: use_cim
   required: false
   type: 8
   additionalinfo: If selected, when creating a mapper using the `Select Schema` feature (Supported from XSOAR V6.0), Splunk CIM field will be pulled. See https://docs.splunk.com/Documentation/CIM/4.18.0/User/Overview for more info. 
->>>>>>> d14ea952
 description: Run queries on Splunk servers.
 display: SplunkPy
 name: SplunkPy
@@ -644,14 +641,10 @@
       for Mapping fetched incidents through the Get Schema option.
     execution: false
     name: get-mapping-fields
-<<<<<<< HEAD
   - name: splunk-reset-enriching-fetch-mechanism
     arguments: []
     description: Resets the enrichment mechanism of fetched notables.
   dockerimage: demisto/splunksdk:1.0.0.11989
-=======
-  dockerimage: demisto/splunksdk:1.0.0.15975
->>>>>>> d14ea952
   feed: false
   isfetch: true
   longRunning: false
