category: Analytics & SIEM
commonfields:
  id: SplunkPy
  version: -1
sectionOrder:
- Connect
- Collect
configuration:
- display: Host - IP (x.x.x.x)
  name: host
  required: true
  type: 0
  section: Connect
- display: Username
  name: authentication
  required: true
  type: 9
  section: Connect
- defaultvalue: '8089'
  display: Port
  name: port
  required: true
  type: 0
  section: Connect
- additionalinfo: The Splunk search query by which to fetch events. The default query fetches ES notable events. You can edit this query to fetch other types of events. Note, that to fetch ES notable events, make sure to include the \`notable\` macro in your query.
  defaultvalue: search `notable` | eval rule_name=if(isnull(rule_name),source,rule_name) | eval rule_title=if(isnull(rule_title),rule_name,rule_title) | `get_urgency` | `risk_correlation` | eval rule_description=if(isnull(rule_description),source,rule_description) | eval security_domain=if(isnull(security_domain),source,security_domain) | expandtoken
  display: Fetch events query
  name: fetchQuery
  type: 0
  required: false
- defaultvalue: '50'
  display: Fetch Limit (Max.- 200, Recommended less than 50)
  name: fetch_limit
  type: 0
  section: Collect
  required: false
- display: Fetch incidents
  name: isFetch
  type: 8
  section: Collect
  required: false
- display: Incident type
  name: incidentType
  type: 13
  section: Connect
  required: false
- defaultvalue: 'true'
  display: Use Splunk Clock Time For Fetch
  name: useSplunkTime
  type: 8
  section: Collect
  advanced: true
  required: false
- defaultvalue: 'false'
  display: Parse Raw Part of Notable Events
  name: parseNotableEventsRaw
  type: 8
  section: Collect
  advanced: true
  required: false
- defaultvalue: 'false'
  display: Replace with Underscore in Incident Fields
  name: replaceKeys
  type: 8
  section: Collect
  advanced: true
  required: false
- display: Timezone of the Splunk server, in minutes. For example, if GMT is gmt +3, set timezone to +180. For UTC, set the timezone to 0. This is relevant only for fetching and mirroring notable events. It must be specified when mirroring is enabled.
  name: timezone
  type: 0
  section: Collect
  advanced: true
  required: false
- additionalinfo: The amount of time to go back when performing the first fetch, or when creating a mapping using the Select Schema option.
  defaultvalue: 10 minutes
  display: First fetch timestamp (<number> <time unit>, e.g., 12 hours, 7 days, 3 months, 1 year)
  name: fetch_time
  type: 0
  section: Collect
  required: false
- display: Extract Fields - CSV fields that will be parsed out of _raw notable events
  name: extractFields
  type: 12
  section: Collect
  advanced: true
  required: false
- additionalinfo: Used only for mapping with the Select Schema option. The name of the field that contains the type of the event or alert. The default value is "source", which is a good option for notable events. However, you may choose any custom field.
  defaultvalue: source
  display: Event Type Field
  name: type_field
  type: 0
  section: Collect
  advanced: true
  required: false
- additionalinfo: If selected, when creating a mapper using the `Select Schema` feature (supported from Cortex XSOAR V6.0), the Splunk CIM field will be pulled. See https://docs.splunk.com/Documentation/CIM/4.18.0/User/Overview for more information.
  defaultvalue: 'false'
  display: Use CIM Schemas for Mapping
  name: use_cim
  type: 8
  section: Collect
  advanced: true
  required: false
- additionalinfo: 'Choose the direction to mirror the incident: Incoming (from Splunk to Cortex XSOAR), Outgoing (from Cortex XSOAR to Splunk), or Incoming and Outgoing (from/to Cortex XSOAR and Splunk).'
  defaultvalue: None
  display: Incident Mirroring Direction
  name: mirror_direction
  options:
  - None
  - Incoming
  - Outgoing
  - Incoming And Outgoing
  type: 15
  section: Collect
  hidden:
  - marketplacev2
  required: false
- additionalinfo: When selected, closing the Splunk notable event with a "Closed" status will close the Cortex XSOAR incident.
  defaultvalue: 'false'
  display: Close Mirrored Cortex XSOAR Incidents (Incoming Mirroring)
  name: close_incident
  type: 8
  section: Collect
  advanced: true
  hidden:
  - marketplacev2
  required: false
- display: Additional Splunk status labels to close on mirror (Incoming Mirroring)
  name: close_extra_labels
  type: 0
  section: Collect
  additionalinfo: "A comma-separated list of Splunk status labels to mirror as closed Cortex XSOAR incident (Example: Resolved,False-Positive)."
  required: false
- additionalinfo: When selected, Splunk Notable Events with a status that is marked as "End Status" will close the Cortex XSOAR incident.
  defaultvalue: 'false'
  display: Enable Splunk statuses marked as "End Status" to close on mirror (Incoming Mirroring)
  name: close_end_status_statuses
  type: 8
  section: Collect
  advanced: true
  required: false
- display: Close Mirrored Splunk Notable Events (Outgoing Mirroring)
  name: close_notable
  type: 8
  section: Collect
  advanced: true
  hidden:
  - marketplacev2
  additionalinfo: When selected, closing the Cortex XSOAR incident  will close the Notable Event in Splunk.
  defaultvalue: 'false'
  required: false
- display: Trust any certificate (not secure)
  name: unsecure
  type: 8
  section: Connect
  advanced: true
  required: false
- name: proxy
  type: 8
  section: Connect
  advanced: true
  display: Use system proxy settings
  required: false
- display: 'The app context of the namespace'
  name: app
  type: 0
  section: Collect
  advanced: true
  required: false
- name: cred_hec_token
  type: 9
  section: Collect
  advanced: true
  displaypassword: HEC Token (HTTP Event Collector)
  hiddenusername: true
  required: false
- display: 'HEC Token (HTTP Event Collector)'
  name: hec_token
  type: 4
  section: Collect
  advanced: true
  hidden: true
  required: false
- display: 'HEC BASE URL (e.g: https://localhost:8088 or https://example.splunkcloud.com/).'
  name: hec_url
  type: 0
  section: Collect
  advanced: true
  required: false
- display: 'Enrichment Types'
  name: enabled_enrichments
  type: 16
  section: Collect
  advanced: true
  additionalinfo: Enrichment types to enrich each fetched notable. If none are selected, the integration will fetch notables as usual (without enrichment). For more info about enrichment types see the integration additional info.
  options:
  - Drilldown
  - Asset
  - Identity
  required: false
- display: 'Enrichment Timeout (Minutes)'
  name: enrichment_timeout
  type: 0
  section: Collect
  advanced: true
  additionalinfo: When the selected timeout was reached, notable events that were not enriched will be saved without the enrichment.
  defaultvalue: '5'
  required: false
- additionalinfo: The limit of how many events to retrieve per each one of the enrichment types (Drilldown, Asset, and Identity). To retrieve all events, enter "0" (not recommended).
  display: 'Number of Events Per Enrichment Type'
  name: num_enrichment_events
  type: 0
  section: Collect
  advanced: true
  defaultvalue: '20'
  required: false
- display: 'Advanced: Extensive logging (for debugging purposes). Do not use this option unless advised otherwise.'
  name: extensive_logs
  type: 8
  section: Collect
  advanced: true
  required: false
- defaultvalue: '15'
  display: 'Advanced: Fetch backwards window for the events occurrence time (minutes)'
  name: occurrence_look_behind
  type: 0
  section: Collect
  advanced: true
  additionalinfo: The fetch time range will be at least the size specified here. This will support events that have a gap between their occurrence time and their index time in Splunk. To decide how long the backwards window should be, you need to determine the average time between them both in your Splunk environment.
  required: false
- additionalinfo: A comma-separated list of fields, which together are a unique identifier for the events to fetch in order to avoid fetching duplicates incidents.
  display: 'Advanced: Unique ID fields'
  name: unique_id_fields
  type: 0
  section: Collect
  advanced: true
  required: false
- defaultvalue: 'false'
  display: Enable user mapping
  name: userMapping
  type: 8
  section: Collect
  advanced: true
  required: false
- defaultvalue: 'splunk_xsoar_users'
  display: Users Lookup table name
  name: user_map_lookup_name
  type: 0
  section: Connect
  advanced: true
  additionalinfo: The name of the lookup table in Splunk, containing the username's mapping data.
  required: false
- defaultvalue: 'xsoar_username'
  display: XSOAR user key
  name: xsoar_user_field
  type: 0
  section: Connect
  advanced: true
  additionalinfo: The name of the lookup column containing the Cortex XSOAR username.
  required: false
- defaultvalue: 'splunk_username'
  display: SPLUNK user key
  name: splunk_user_field
  type: 0
  section: Connect
  advanced: true
  additionalinfo: The name of the lookup table containing the Splunk username.
  required: false
- defaultvalue: '1'
  display: Incidents Fetch Interval
  name: incidentFetchInterval
  type: 19
  section: Collect
  advanced: true
  required: false
- display: Comment tag from Splunk
  name: comment_tag_from_splunk
  defaultvalue: FROM SPLUNK
  type: 0
  required: false
  additionalinfo: Add this tag to an entry to mirror it as a comment from Splunk.
- display: Comment tag to Splunk
  name: comment_tag_to_splunk
  defaultvalue: FROM XSOAR
  type: 0
  required: false
  additionalinfo: Add this tag to an entry to mirror it as a comment to Splunk.
description: Runs queries on Splunk servers.
display: SplunkPy
name: SplunkPy
script:
  commands:
  - arguments:
    - default: true
      description: ID of the search for which to return results.
      name: sid
      required: true
    - defaultValue: '100'
      description: The maximum number of returned results per search. To retrieve all results, enter "0" (not recommended).
      name: limit
    description: Returns the results of a previous Splunk search. You can use this command in conjunction with the splunk-job-create command.
    name: splunk-results
  - arguments:
    - default: true
      description: 'The Splunk search language string to execute. For example: "index=* | head 3". '
      name: query
      required: true
    - description: 'Specifies the earliest time in the time range to search. The time string can be a UTC time (with fractional seconds), a relative time specifier (to now), or a formatted time string. Default is 1 week ago, in the format "-7d". You can also specify time in the format: 2014-06-19T12:00:00.000-07:00.'
      name: earliest_time
    - description: 'Specifies the latest time in the time range to search. The time string can be a UTC time (with fractional seconds), a relative time specifier (to now), or a formatted time string. For example: "2014-06-19T12:00:00.000-07:00" or "-3d" (for 3 days ago).'
      name: latest_time
    - description: Maximum number of events to return. Default is 100. If "0", all results are returned.
      name: event_limit
    - defaultValue: '25000'
      description: The maximum number of returned results to process at a time. For example, if 100 results are returned, and you specify a batch_limit of 10, the results will be processed 10 at a time over 10 iterations. This does not effect the search or the context and outputs returned. In some cases, specifying a batch_size enhances search performance. If you think that the search execution is suboptimal, we recommend trying several batch_size values to determine which works best for your search. Default is 25,000.
      name: batch_limit
    - auto: PREDEFINED
      defaultValue: 'true'
      description: 'Determines whether the results will be entered into the context. Possible values: "true" and "false".'
      name: update_context
      predefined:
      - 'true'
      - 'false'
    - description: A string that contains the application namespace in which to restrict searches.
      name: app
    - auto: PREDEFINED
      description: Use XSOAR built-in polling to retrieve the result when it's ready.
      name: polling
      predefined:
      - 'true'
      - 'false'
    - defaultValue: '30'
      description: Interval in seconds between each poll.
      name: interval_in_seconds
    - description: The job sid.
      name: sid
    - auto: PREDEFINED
      defaultValue: 'false'
      description: The Fast mode prioritizes the performance of the search and does not return nonessential field or event data. This means that the search returns what is essential and required if fast_mode equals 'true'.
      name: fast_mode
      predefined:
      - 'true'
      - 'false'
    description: Searches Splunk for events. For human readable output, the table command is supported in the query argument. For example, `query=" * | table field1 field2 field3"` will generate a table with field1, field2, and field3 as headers.
    name: splunk-search
    polling: true
    outputs:
    - contextPath: Splunk.Result
      description: The results of the Splunk search. The results are a JSON array, in which each item is a Splunk event.
      type: Unknown
    - contextPath: Splunk.JobStatus.SID
      description: ID of the job.
      type: String
    - contextPath: Splunk.JobStatus.Status
      description: Status of the job.
      type: String
    - contextPath: Splunk.JobStatus.TotalResults
      description: The number of events that were returned by the job.
      type: String
  - arguments:
    - description: Splunk index in which to push data. Run the splunk-get-indexes command to get all indexes.
      name: index
      required: true
    - default: true
      description: The new event data to push. Can be any string.
      name: data
      required: true
    - description: Event source type.
      name: sourcetype
      required: true
    - description: Event host. Can be "Local" or "120.0.0.1".
      name: host
      required: true
    description: Creates a new event in Splunk.
    name: splunk-submit-event
  - description: Prints all Splunk index names.
    name: splunk-get-indexes
    arguments: []
  - arguments:
    - description: A comma-separated list of event IDs of notable events.
      name: eventIDs
      required: true
    - description: A Splunk user to assign to the notable events.
      name: owner
    - description: Comment to add to the notable events.
      name: comment
    - auto: PREDEFINED
      description: 'Notable event urgency. Possible values: "critical", "high", "medium", "low", and "informational".'
      name: urgency
      predefined:
      - critical
      - high
      - medium
      - low
      - informational
    - description: Notable event status. 0 - Unassigned, 1 - Assigned, 2 - In Progress, 3 - Pending, 4 - Resolved, 5 - Closed.
      name: status
    - name: disposition
      auto: PREDEFINED
      predefined:
      - True Positive - Suspicious Activity
      - Benign Positive - Suspicious But Expected
      - False Positive - Incorrect Analytic Logic
      - False Positive - Inaccurate Data
      - Other
      - Undetermined
      description: Disposition of the notable. If the more options exist on the server, specifying the disposition as `disposition:#` will work in place of choosing one of the default values from the list.
    description: Updates existing notable events in Splunk ES.
    execution: true
    name: splunk-notable-event-edit
  - arguments:
    - description: The Splunk search language string to execute. For example :"index=* | head 3".
      name: query
      required: true
    - description: A string that contains the application namespace in which to restrict searches.
      name: app
    description: Creates a new search job in Splunk.
    name: splunk-job-create
    outputs:
    - contextPath: Splunk.Job
      description: The SID of the created job.
      type: Unknown
  - arguments:
    - default: true
      defaultValue: ${Splunk.Result._raw}
      description: The raw data of the Splunk event (string).
      name: raw
    description: Parses the raw part of the event.
    name: splunk-parse-raw
    outputs:
    - contextPath: Splunk.Raw.Parsed
      description: The raw event data (parsed).
      type: unknown
  - arguments:
    - description: |-
        Event payload key-value pair.
        String example: "event": "Access log test message."
      name: event
      required: true
    - description: Fields for indexing that do not occur in the event payload itself. Accepts multiple, comma-separated, fields.
      name: fields
    - description: The index name.
      name: index
    - description: The hostname.
      name: host
    - description: User-defined event source type.
      name: source_type
    - description: User-defined event source.
      name: source
    - description: Epoch-formatted time.
      name: time
    description: Sends events to an HTTP Event Collector using the Splunk platform JSON event protocol.
    name: splunk-submit-event-hec
  - arguments:
    - description: ID of the job for which to get the status.
      name: sid
      required: true
    description: Returns the status of a job.
    name: splunk-job-status
    outputs:
    - contextPath: Splunk.JobStatus.SID
      description: ID of the job.
      type: String
    - contextPath: Splunk.JobStatus.Status
      description: Status of the job.
      type: String
  - arguments:
    - description: The name of the KV store collection.
      name: kv_store_name
      required: true
    - default: true
      defaultValue: search
      description: The name of the Splunk application in which to create the KV store. The default is "search".
      name: app_name
      required: true
    description: Creates a new KV store table.
    name: splunk-kv-store-collection-create
  - arguments:
    - description: The name of the KV store collection.
      name: kv_store_collection_name
      required: true
    - description: |
        The list of names and value types used to define the KV store collection scheme, e.g., id=number, name=string, address=string.
      isArray: true
      name: kv_store_fields
      required: true
    - default: true
      defaultValue: search
      description: The name of the Splunk application that contains the KV store collection. The default is "search".
      name: app_name
      required: true
    description: Configures the KV store fields.
    name: splunk-kv-store-collection-config
  - arguments:
    - description: The name of the KV store collection.
      name: kv_store_collection_name
      required: true
    - description: |
        A comma-delimited list of the fields supported by the collection, e.g., _key,id,name,address. If no value is specified, the KV Store collection configuration will be used.
      name: supported_fields
    - default: true
      defaultValue: search
      description: The name of the Splunk application that contains the KV store collection. 
      name: app_name
      required: true
    description: Creates the KV store collection transform.
    name: splunk-kv-store-collection-create-transform
  - arguments:
    - description: 'The data to add to the KV store collection, according to the collection JSON format, e.g., [{"name": "Splunk HQ", "id": 456, "address": { "street": "340 Brannan Street", "city": "San Francisco", "state": "CA", "zip": "121212"}}, {"name": "Splunk HQ", "id": 123, "address": { "street": "250 Brannan Street", "city": "San Francisco", "state": "CA", "zip": "94107"}}]'
      name: kv_store_data
      required: true
    - description: The name of the KV store collection.
      name: kv_store_collection_name
      required: true
    - description: The path to the indicator value in kv_store_data.
      name: indicator_path
    - default: true
      defaultValue: search
      description: The name of the Splunk application that contains the KV store collection. The default is "search".
      name: app_name
      required: true
    description: Adds objects to a KV store utilizing the batch-save API.
    name: splunk-kv-store-collection-add-entries
  - arguments:
    - default: true
      defaultValue: search
      description: The name of the Splunk application in which to create the KV store. The default is "search".
      name: app_name
      required: true
    description: Lists all collections for the specified application.
    name: splunk-kv-store-collections-list
    outputs:
    - contextPath: Splunk.CollectionList
      description: List of collections.
      type: String
  - arguments:
    - default: true
      defaultValue: search
      description: The name of the Splunk application that contains the KV store collection. The default is "search".
      name: app_name
      required: true
    - description: A comma-separated list of KV store collections.
      isArray: true
      name: kv_store_collection_name
      required: true
    - defaultValue: '50'
      description: Maximum number of records to return. The default is 50.
      name: limit
    description: Lists all data within a specific KV store collection or collections.
    name: splunk-kv-store-collection-data-list
    outputs:
    - contextPath: Splunk.KVstoreData
      description: An array of collection names. Each collection name will have an array of values, e.g., Splunk.KVstoreData.<collection_name> is a list of the data in the collection).
      type: Unknown
  - arguments:
    - default: true
      defaultValue: search
      description: The name of the Splunk application that contains the KV store collection. For example, "search".
      name: app_name
      required: true
    - description: A comma-separated list of KV store collections.
      isArray: true
      name: kv_store_collection_name
      required: true
    description: Deletes all data within the specified KV store collection or collections.
    name: splunk-kv-store-collection-data-delete
  - arguments:
    - default: true
      defaultValue: search
      description: The name of the Splunk application that contains the KV store. The default is "store".
      name: app_name
      required: true
    - description: A comma-separated list of KV stores.
      isArray: true
      name: kv_store_name
      required: true
    description: Deletes the specified KV stores.
    name: splunk-kv-store-collection-delete
  - arguments:
    - default: true
      defaultValue: search
      description: The name of the Splunk application that contains the KV store collection. The default is "search".
      name: app_name
      required: true
    - description: The name of the KV store collection.
      name: kv_store_collection_name
      required: true
    - description: The key name to search in the store. If the query argument is used, this argument will be ignored.
      name: key
    - description: The value to search in the store. If the query argument is used, this argument will be ignored.
      name: value
    - description: 'Complex query to search in the store with operators such as "and", "or", "not", etc. For more information, see the Splunk documentation: https://docs.splunk.com/Documentation/Splunk/8.0.3/RESTREF/RESTkvstore.'
      name: query
    description: Searches for specific objects in a store. The search can be a basic key-value pair or a full query.
    name: splunk-kv-store-collection-search-entry
    outputs:
    - contextPath: Splunk.KVstoreData
      description: An array of collection names. Each collection name will have an array of values, e.g., Splunk.KVstoreData.<collection_name> is a list of the data in the collection).
      type: Unknown
  - arguments:
    - default: true
      defaultValue: search
      description: The name of the Splunk application that contains the KV store collection. The default is "search".
      name: app_name
      required: true
    - description: The name of the KV store collection.
      name: kv_store_collection_name
      required: true
    - description: The path to the indicator value in kv_store_data.
      name: indicator_path
    - description: The key name to search in the store. If the query argument is used, this argument will be ignored.
      name: key
    - description: The value to search in the store. If the query argument is used, this argument will be ignored.
      name: value
    - description: |-
        Complex query to search in the store with operators such as "and", "or", "not", etc.
        For more information, see the Splunk documentation: https://docs.splunk.com/Documentation/Splunk/8.0.3/RESTREF/RESTkvstore.
      name: query
    description: Deletes the specified object in store. The search can be a basic key-value pair or a full query.
    name: splunk-kv-store-collection-delete-entry
  - description: Query Splunk to retrieve a list of sample alerts by alert type. Used for mapping fetched incidents through the Get Schema option.
    name: get-mapping-fields
    arguments: []
  - arguments:
    - description: The remote event ID.
      name: id
      required: true
    - defaultValue: '0'
      description: ISO format date with timezone, e.g., 2021-02-09T16:41:30.589575+02:00. The incident is only updated if it was modified after the last update time.
      name: lastUpdate
    description: Gets data from a notable event. This method does not update the current incident, and should be used for debugging purposes.
    name: get-remote-data
  - arguments:
    - description: ISO format date with timezone, e.g., 2021-02-09T16:41:30.589575+02:00. The incident is only returned if it was modified after the last update time.
      name: lastUpdate
    description: Gets the list of notable events that were modified since the last update. This command should be used for debugging purposes, and is available from Cortex XSOAR version 6.1.
    name: get-modified-remote-data
  - description: Resets the enrichment mechanism of fetched notables.
    name: splunk-reset-enriching-fetch-mechanism
    arguments: []
  - arguments:
    - default: true
      description: Cortex XSOAR username to match in Splunk's usernames records.
      isArray: true
      name: xsoar_username
      required: true
    description: Returns the Splunk's username matching the given Cortex XSOAR's username.
    name: splunk-get-username-by-xsoar-user
    outputs:
    - contextPath: Splunk.UserMapping.XsoarUser
      description: Cortex XSOAR user mapping.
      type: String
    - contextPath: Splunk.UserMapping.SplunkUser
      description: Splunk user mapping.
      type: String
<<<<<<< HEAD
  dockerimage: demisto/splunksdk-py3:1.0.0.68083
=======
  dockerimage: demisto/splunksdk-py3:1.0.0.69225
>>>>>>> 96de15c7
  isfetch: true
  ismappable: true
  isremotesyncin: true
  isremotesyncout: true
  script: ''
  subtype: python3
  type: python
tests:
- SplunkPySearch_Test_default_handler
- SplunkPy-Test-V2_default_handler
- Splunk-Test_default_handler
- SplunkPy_KV_commands_default_handler
- SplunkPy parse-raw - Test
fromversion: 5.0.0<|MERGE_RESOLUTION|>--- conflicted
+++ resolved
@@ -652,11 +652,7 @@
     - contextPath: Splunk.UserMapping.SplunkUser
       description: Splunk user mapping.
       type: String
-<<<<<<< HEAD
-  dockerimage: demisto/splunksdk-py3:1.0.0.68083
-=======
   dockerimage: demisto/splunksdk-py3:1.0.0.69225
->>>>>>> 96de15c7
   isfetch: true
   ismappable: true
   isremotesyncin: true
