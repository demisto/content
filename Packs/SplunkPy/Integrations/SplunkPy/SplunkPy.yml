--- conflicted
+++ resolved
@@ -652,11 +652,7 @@
     - contextPath: Splunk.UserMapping.SplunkUser
       description: Splunk user mapping.
       type: String
-<<<<<<< HEAD
-  dockerimage: demisto/splunksdk-py3:1.0.0.80777
-=======
   dockerimage: demisto/splunksdk-py3:1.0.0.82768
->>>>>>> 51ee7d33
   isfetch: true
   ismappable: true
   isremotesyncin: true
