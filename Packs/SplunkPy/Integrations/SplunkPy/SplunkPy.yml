category: Analytics & SIEM
commonfields:
  id: SplunkPy
  version: -1
sectionOrder:
- Connect
- Collect
configuration:
- display: Host - IP (x.x.x.x)
  name: host
  required: true
  type: 0
  section: Connect
- display: Username
  name: authentication
  required: true
  type: 9
  section: Connect
- defaultvalue: '8089'
  display: Port
  name: port
  required: true
  type: 0
  section: Connect
<<<<<<< HEAD
- additionalinfo: The Splunk search query by which to fetch events. The default query
    fetches ES notable events. You can edit this query to fetch other types of events.
    Note, that to fetch ES noatable events, make sure to include the \`notable\` macro
    in your query.
  defaultvalue: search `notable` | eval rule_name=if(isnull(rule_name),source,rule_name)
    | eval rule_title=if(isnull(rule_title),rule_name,rule_title) | `get_urgency`
    | `risk_correlation` | eval rule_description=if(isnull(rule_description),source,rule_description)
    | eval security_domain=if(isnull(security_domain),source,security_domain) | expandtoken
=======
- additionalinfo: The Splunk search query by which to fetch events. The default query fetches ES notable events. You can edit this query to fetch other types of events. Note, that to fetch ES noatable events, make sure to include the \`notable\` macro in your query.
  defaultvalue: search `notable` | eval rule_name=if(isnull(rule_name),source,rule_name) | eval rule_title=if(isnull(rule_title),rule_name,rule_title) | `get_urgency` | `risk_correlation` | eval rule_description=if(isnull(rule_description),source,rule_description) | eval security_domain=if(isnull(security_domain),source,security_domain) | expandtoken
>>>>>>> fead04a0
  display: Fetch events query
  name: fetchQuery
  required: false
  type: 0
- defaultvalue: '50'
  display: Fetch Limit (Max.- 200, Recommended less than 50)
  name: fetch_limit
  required: false
  type: 0
  section: Collect
- display: Fetch incidents
  name: isFetch
  required: false
  type: 8
  section: Collect
- display: Incident type
  name: incidentType
  required: false
  type: 13
  section: Connect
- defaultvalue: 'true'
  display: Use Splunk Clock Time For Fetch
  name: useSplunkTime
  required: false
  type: 8
  section: Collect
  advanced: true
- defaultvalue: 'false'
  display: Parse Raw Part of Notable Events
  name: parseNotableEventsRaw
  required: false
  type: 8
  section: Collect
  advanced: true
- defaultvalue: 'false'
  display: Replace with Underscore in Incident Fields
  name: replaceKeys
  required: false
  type: 8
  section: Collect
  advanced: true
<<<<<<< HEAD
- display: Timezone of the Splunk server, in minutes. For example, if GMT is gmt +3,
    set timezone to +180. For UTC, set the timezone to 0. (Set only if the Splunk
    server is different than the Cortex XSOAR server.) Relevant only for fetching
    and mirroring notable events.
=======
- display: Timezone of the Splunk server, in minutes. For example, if GMT is gmt +3, set timezone to +180. For UTC, set the timezone to 0. (Set only if the Splunk server is different than the Cortex XSOAR server.) Relevant only for fetching and mirroring notable events.
>>>>>>> fead04a0
  name: timezone
  required: false
  type: 0
  section: Collect
  advanced: true
<<<<<<< HEAD
- additionalinfo: The amount of time to go back when performing the first fetch, or
    when creating a mapping using the Select Schema option.
=======
- additionalinfo: The amount of time to go back when performing the first fetch, or when creating a mapping using the Select Schema option.
>>>>>>> fead04a0
  defaultvalue: 10 minutes
  display: First fetch timestamp (<number> <time unit>, e.g., 12 hours, 7 days, 3
    months, 1 year)
  hidden: false
  name: fetch_time
  required: false
  type: 0
  section: Collect
- display: Extract Fields - CSV fields that will be parsed out of _raw notable events
  name: extractFields
  required: false
  type: 12
  section: Collect
  advanced: true
<<<<<<< HEAD
- additionalinfo: Used only for mapping with the Select Schema option. The name of
    the field that contains the type of the event or alert. The default value is "source",
    which is a good option for notable events. However, you may choose any custom
    field.
=======
- additionalinfo: Used only for mapping with the Select Schema option. The name of the field that contains the type of the event or alert. The default value is "source", which is a good option for notable events. However, you may choose any custom field.
>>>>>>> fead04a0
  defaultvalue: source
  display: Event Type Field
  hidden: false
  name: type_field
  required: false
  type: 0
  section: Collect
  advanced: true
<<<<<<< HEAD
- additionalinfo: If selected, when creating a mapper using the `Select Schema` feature
    (supported from Cortex XSOAR V6.0), the Splunk CIM field will be pulled. See https://docs.splunk.com/Documentation/CIM/4.18.0/User/Overview
    for more information.
=======
- additionalinfo: If selected, when creating a mapper using the `Select Schema` feature (supported from Cortex XSOAR V6.0), the Splunk CIM field will be pulled. See https://docs.splunk.com/Documentation/CIM/4.18.0/User/Overview for more information.
>>>>>>> fead04a0
  defaultvalue: 'false'
  display: Use CIM Schemas for Mapping
  name: use_cim
  required: false
  type: 8
  section: Collect
  advanced: true
<<<<<<< HEAD
- additionalinfo: 'Choose the direction to mirror the incident: Incoming (from Splunk
    to XSOAR), Outgoing (from XSOAR to Splunk), or Incoming and Outgoing (from/to
    XSOAR and Splunk).'
=======
- additionalinfo: 'Choose the direction to mirror the incident: Incoming (from Splunk to XSOAR), Outgoing (from XSOAR to Splunk), or Incoming and Outgoing (from/to XSOAR and Splunk).'
>>>>>>> fead04a0
  defaultvalue: None
  display: Incident Mirroring Direction
  hidden: false
  name: mirror_direction
  options:
  - None
  - Incoming
  - Outgoing
  - Incoming And Outgoing
  required: false
  type: 15
  section: Collect
<<<<<<< HEAD
- additionalinfo: When selected, closing the Splunk notable event is mirrored in Cortex
    XSOAR.
=======
- additionalinfo: When selected, closing the Splunk notable event is mirrored in Cortex XSOAR.
>>>>>>> fead04a0
  defaultvalue: 'false'
  display: Close Mirrored XSOAR Incident
  hidden: false
  name: close_incident
  required: false
  type: 8
  section: Collect
  advanced: true
<<<<<<< HEAD
- additionalinfo: When selected, closing the Cortex XSOAR incident is mirrored in
    Splunk.
=======
- additionalinfo: When selected, closing the Cortex XSOAR incident is mirrored in Splunk.
>>>>>>> fead04a0
  defaultvalue: 'false'
  display: Close Mirrored Splunk Notable Event
  hidden: false
  name: close_notable
  required: false
  type: 8
  section: Collect
  advanced: true
- display: Trust any certificate (not secure)
  name: unsecure
  required: false
  type: 8
  section: Connect
  advanced: true
- display: Use system proxy settings
  name: proxy
  required: false
  type: 8
  section: Connect
  advanced: true
- display: The app context of the namespace
  name: app
  required: false
  type: 0
  section: Collect
  advanced: true
- display: HEC Token (HTTP Event Collector)
  name: hec_token
  required: false
  type: 4
  section: Collect
  advanced: true
- display: 'HEC BASE URL (e.g: https://localhost:8088 or https://example.splunkcloud.com/).'
  name: hec_url
  required: false
  type: 0
  section: Collect
  advanced: true
- display: Use Python requests handler
  name: use_requests_handler
  required: false
  type: 8
  section: Collect
  advanced: true
<<<<<<< HEAD
- additionalinfo: Enrichment types to enrich each fetched notable. If none are selected,
    the integration will fetch notables as usual (without enrichment). For more info
    about enrichment types see the integration additional info.
=======
- additionalinfo: Enrichment types to enrich each fetched notable. If none are selected, the integration will fetch notables as usual (without enrichment). For more info about enrichment types see the integration additional info.
>>>>>>> fead04a0
  display: Enrichment Types
  name: enabled_enrichments
  options:
  - Drilldown
  - Asset
  - Identity
  required: false
  type: 16
  section: Collect
  advanced: true
<<<<<<< HEAD
- additionalinfo: When the selected timeout was reached, notable events that were
    not enriched will be saved without the enrichment.
=======
- additionalinfo: When the selected timeout was reached, notable events that were not enriched will be saved without the enrichment.
>>>>>>> fead04a0
  defaultvalue: '5'
  display: Enrichment Timeout (Minutes)
  name: enrichment_timeout
  required: false
  type: 0
  section: Collect
  advanced: true
<<<<<<< HEAD
- additionalinfo: The limit of how many events to retrieve per each one of the enrichment
    types (Drilldown, Asset, and Identity). To retrieve all events, enter "0" (not
    recommended).
=======
- additionalinfo: The limit of how many events to retrieve per each one of the enrichment types (Drilldown, Asset, and Identity). To retrieve all events, enter "0" (not recommended).
>>>>>>> fead04a0
  defaultvalue: '20'
  display: Number of Events Per Enrichment Type
  name: num_enrichment_events
  required: false
  type: 0
  section: Collect
  advanced: true
<<<<<<< HEAD
- display: 'Advanced: Extensive logging (for debugging purposes) - Please do not use
    this option unless advised otherwise.'
=======
- display: 'Advanced: Extensive logging (for debugging purposes) - Please do not use this option unless advised otherwise.'
>>>>>>> fead04a0
  name: extensive_logs
  required: false
  type: 8
  section: Collect
  advanced: true
<<<<<<< HEAD
- additionalinfo: The fetch time range will be at least of the size specified here.
    This will support events that have a gap between their occurrence time and their
    index time in Splunk. To decide how long the backwards window should be, you need
    to analyze what is the average time between them both on your splunk envorinment.
=======
- additionalinfo: The fetch time range will be at least of the size specified here. This will support events that have a gap between their occurrence time and their index time in Splunk. To decide how long the backwards window should be, you need to analyze what is the average time between them both on your splunk envorinment.
>>>>>>> fead04a0
  defaultvalue: '15'
  display: 'Advanced: Fetch backwards window for the events occurrence time (minutes)'
  name: occurrence_look_behind
  required: false
  type: 0
  section: Collect
  advanced: true
<<<<<<< HEAD
- additionalinfo: Use this parameter to specify a list of comma separated fields,
    which together are a unique identifier for the events you wish to fetch.
=======
- additionalinfo: Use this parameter to specify a list of comma separated fields, which together are a unique identifier for the events you wish to fetch.
>>>>>>> fead04a0
  display: 'Advanced: Unique ID fields'
  name: unique_id_fields
  required: false
  type: 0
  section: Collect
  advanced: true
- defaultvalue: 'false'
  display: Enable user mapping
  name: userMapping
  required: false
  type: 8
<<<<<<< HEAD
- additionalinfo: The name of the lookup table in splunk, containing the username's
    mapping data.
=======
  section: Collect
  advanced: true
- additionalinfo: The name of the lookup table in splunk, containing the username's mapping data.
>>>>>>> fead04a0
  defaultvalue: splunk_xsoar_users
  display: Users Lookup table name
  name: user_map_lookup_name
  required: false
  type: 0
  section: Connect
  advanced: true
- additionalinfo: The name of the lookup column containing the xsoar username.
  defaultvalue: xsoar_username
  display: XSOAR user key
  name: xsoar_user_field
  required: false
  type: 0
  section: Connect
  advanced: true
- additionalinfo: The name of the lookup table containing the Splunk username.
  defaultvalue: splunk_username
  display: SPLUNK user key
  name: splunk_user_field
  required: false
  type: 0
  section: Connect
  advanced: true
<<<<<<< HEAD
=======
- defaultvalue: '1'
  display: Incidents Fetch Interval
  name: incidentFetchInterval
  required: false
  type: 19
  section: Collect
  advanced: true
>>>>>>> fead04a0
description: Runs queries on Splunk servers.
display: SplunkPy
name: SplunkPy
script:
  commands:
  - arguments:
    - default: true
      description: ID of the search for which to return results.
      isArray: false
      name: sid
      required: true
      secret: false
    - default: false
      defaultValue: '100'
      description: The maximum number of returned results per search. To retrieve
        all results, enter "0" (not recommended).
      isArray: false
      name: limit
      required: false
      secret: false
    deprecated: false
    description: Returns the results of a previous Splunk search. You can use this
      command in conjunction with the splunk-job-create command.
    execution: false
    name: splunk-results
  - arguments:
    - default: true
      description: 'The Splunk search language string to execute. For example: "index=*
        | head 3". '
      isArray: false
      name: query
      required: true
      secret: false
    - default: false
      description: 'Specifies the earliest time in the time range to search. The time
        string can be a UTC time (with fractional seconds), a relative time specifier
        (to now), or a formatted time string. Default is 1 week ago, in the format
        "-7d". You can also specify time in the format: 2014-06-19T12:00:00.000-07:00.'
      isArray: false
      name: earliest_time
      required: false
      secret: false
    - default: false
      description: 'Specifies the latest time in the time range to search. The time
        string can be a UTC time (with fractional seconds), a relative time specifier
        (to now), or a formatted time string. For example: "2014-06-19T12:00:00.000-07:00"
        or "-3d" (for 3 days ago).'
      isArray: false
      name: latest_time
      required: false
      secret: false
    - default: false
      description: Maximum number of events to return. Default is 100. If "0", all
        results are returned.
      isArray: false
      name: event_limit
      required: false
      secret: false
    - default: false
      defaultValue: '25000'
      description: The maximum number of returned results to process at a time. For
        example, if 100 results are returned, and you specify a batch_limit of 10,
        the results will be processed 10 at a time over 10 iterations. This does not
        effect the search or the context and outputs returned. In some cases, specifying
        a batch_size enhances search performance. If you think that the search execution
        is suboptimal, we recommend trying several batch_size values to determine
        which works best for your search. Default is 25,000.
      isArray: false
      name: batch_limit
      required: false
      secret: false
    - auto: PREDEFINED
      default: false
      defaultValue: 'true'
      description: 'Determines whether the results will be entered into the context.
        Possible values: "true" and "false".'
      isArray: false
      name: update_context
      predefined:
      - 'true'
      - 'false'
      required: false
      secret: false
    - default: false
      description: A string that contains the application namespace in which to restrict
        searches.
      isArray: false
      name: app
      required: false
      secret: false
    - auto: PREDEFINED
      default: false
      description: Use XSOAR built-in polling to retrieve the result when it's ready.
      isArray: false
      name: polling
      predefined:
      - 'true'
      - 'false'
      required: false
      secret: false
    - default: false
      defaultValue: '30'
      description: Interval in seconds between each poll.
      isArray: false
      name: interval_in_seconds
      required: false
      secret: false
    - default: false
      description: The job sid.
      isArray: false
      name: sid
      required: false
      secret: false
    deprecated: false
    description: Searches Splunk for events.
    execution: false
    name: splunk-search
    polling: true
    outputs:
    - contextPath: Splunk.Result
      description: The results of the Splunk search. The results are a JSON array,
        in which each item is a Splunk event.
      type: Unknown
    - contextPath: Splunk.JobStatus
      description: The search status.
      type: String
  - arguments:
    - default: false
      description: Splunk index in which to push data. Run the splunk-get-indexes
        command to get all indexes.
      isArray: false
      name: index
      required: true
      secret: false
    - default: true
      description: The new event data to push. Can be any string.
      isArray: false
      name: data
      required: true
      secret: false
    - default: false
      description: Event source type.
      isArray: false
      name: sourcetype
      required: true
      secret: false
    - default: false
      description: Event host. Can be "Local" or "120.0.0.1".
      isArray: false
      name: host
      required: true
      secret: false
    deprecated: false
    description: Creates a new event in Splunk.
    execution: false
    name: splunk-submit-event
  - deprecated: false
    description: Prints all Splunk index names.
    execution: false
    name: splunk-get-indexes
  - arguments:
    - default: false
      description: A comma-separated list of event IDs of notable events.
      isArray: false
      name: eventIDs
      required: true
      secret: false
    - default: false
      description: A Splunk user to assign to the notable events.
      isArray: false
      name: owner
      required: false
      secret: false
    - default: false
      description: Comment to add to the notable events.
      isArray: false
      name: comment
      required: false
      secret: false
    - auto: PREDEFINED
      default: false
      description: 'Notable event urgency. Possible values: "critical", "high", "medium",
        "low", and "informational".'
      isArray: false
      name: urgency
      predefined:
      - critical
      - high
      - medium
      - low
      - informational
      required: false
      secret: false
    - default: false
      description: Notable event status. 0 - Unassigned, 1 - Assigned, 2 - In Progress,
        3 - Pending, 4 - Resolved, 5 - Closed.
      isArray: false
      name: status
      required: false
      secret: false
    deprecated: false
    description: Updates existing notable events in Splunk ES.
    execution: true
    name: splunk-notable-event-edit
  - arguments:
    - default: false
      description: The Splunk search language string to execute. For example :"index=*
        | head 3".
      isArray: false
      name: query
      required: true
      secret: false
    - default: false
      description: A string that contains the application namespace in which to restrict
        searches.
      isArray: false
      name: app
      required: false
      secret: false
    deprecated: false
    description: Creates a new search job in Splunk.
    execution: false
    name: splunk-job-create
    outputs:
    - contextPath: Splunk.Job
      description: The SID of the created job.
      type: Unknown
  - arguments:
    - default: true
      defaultValue: ${Splunk.Result._raw}
      description: The raw data of the Splunk event (string).
      isArray: false
      name: raw
      required: false
      secret: false
    deprecated: false
    description: Parses the raw part of the event.
    execution: false
    name: splunk-parse-raw
    outputs:
    - contextPath: Splunk.Raw.Parsed
      description: The raw event data (parsed).
      type: unknown
  - arguments:
    - default: false
      description: |-
        Event payload key-value pair.
        String example: "event": "Access log test message."
      isArray: false
      name: event
      required: true
      secret: false
    - default: false
      description: Fields for indexing that do not occur in the event payload itself.
        Accepts multiple, comma-separated, fields.
      isArray: false
      name: fields
      required: false
      secret: false
    - default: false
      description: The index name.
      isArray: false
      name: index
      required: false
      secret: false
    - default: false
      description: The hostname.
      isArray: false
      name: host
      required: false
      secret: false
    - default: false
      description: User-defined event source type.
      isArray: false
      name: source_type
      required: false
      secret: false
    - default: false
      description: User-defined event source.
      isArray: false
      name: source
      required: false
      secret: false
    - default: false
      description: Epoch-formatted time.
      isArray: false
      name: time
      required: false
      secret: false
    deprecated: false
    description: Sends events to an HTTP Event Collector using the Splunk platform
      JSON event protocol.
    execution: false
    name: splunk-submit-event-hec
  - arguments:
    - default: false
      description: ID of the job for which to get the status.
      isArray: false
      name: sid
      required: true
      secret: false
    deprecated: false
    description: Returns the status of a job.
    execution: false
    name: splunk-job-status
    outputs:
    - contextPath: Splunk.JobStatus.SID
      description: ID of the job.
      type: String
    - contextPath: Splunk.JobStatus.Status
      description: Status of the job.
      type: String
  - arguments:
    - default: false
      description: The name of the KV store collection.
      isArray: false
      name: kv_store_name
      required: true
      secret: false
    - default: true
      defaultValue: search
      description: The name of the Splunk application in which to create the KV store.
        The default is "search".
      isArray: false
      name: app_name
      required: true
      secret: false
    deprecated: false
    description: Creates a new KV store table.
    execution: false
    name: splunk-kv-store-collection-create
  - arguments:
    - default: false
      description: The name of the KV store collection.
      isArray: false
      name: kv_store_collection_name
      required: true
      secret: false
    - default: false
      description: |
        The list of names and value types used to define the KV store collection scheme, e.g., id=number, name=string, address=string.
      isArray: true
      name: kv_store_fields
      required: true
      secret: false
    - default: true
      defaultValue: search
      description: The name of the Splunk application that contains the KV store collection.
        The default is "search".
      isArray: false
      name: app_name
      required: true
      secret: false
    deprecated: false
    description: Configures the KV store fields.
    execution: false
    name: splunk-kv-store-collection-config
  - arguments:
    - default: false
      description: 'The data to add to the KV store collection, according to the collection
        JSON format, e.g., [{"name": "Splunk HQ", "id": 456, "address": { "street":
        "340 Brannan Street", "city": "San Francisco", "state": "CA", "zip": "121212"}},
        {"name": "Splunk HQ", "id": 123, "address": { "street": "250 Brannan Street",
        "city": "San Francisco", "state": "CA", "zip": "94107"}}]'
      isArray: false
      name: kv_store_data
      required: true
      secret: false
    - default: false
      description: The name of the KV store collection.
      isArray: false
      name: kv_store_collection_name
      required: true
      secret: false
    - default: false
      description: The path to the indicator value in kv_store_data.
      isArray: false
      name: indicator_path
      required: false
      secret: false
    - default: true
      defaultValue: search
      description: The name of the Splunk application that contains the KV store collection.
        The default is "search".
      isArray: false
      name: app_name
      required: true
      secret: false
    deprecated: false
    description: Adds objects to a KV store utilizing the batch-save API.
    execution: false
    name: splunk-kv-store-collection-add-entries
  - arguments:
    - default: true
      defaultValue: search
      description: The name of the Splunk application in which to create the KV store.
        The default is "search".
      isArray: false
      name: app_name
      required: true
      secret: false
    deprecated: false
    description: Lists all collections for the specified application.
    execution: false
    name: splunk-kv-store-collections-list
    outputs:
    - contextPath: Splunk.CollectionList
      description: List of collections.
      type: String
  - arguments:
    - default: true
      defaultValue: search
      description: The name of the Splunk application that contains the KV store collection.
        The default is "search".
      isArray: false
      name: app_name
      required: true
      secret: false
    - default: false
      description: A comma-separated list of KV store collections.
      isArray: true
      name: kv_store_collection_name
      required: true
      secret: false
    - default: false
      defaultValue: '50'
      description: Maximum number of records to return. The default is 50.
      isArray: false
      name: limit
      required: false
      secret: false
    deprecated: false
    description: Lists all data within a specific KV store collection or collections.
    execution: false
    name: splunk-kv-store-collection-data-list
    outputs:
    - contextPath: Splunk.KVstoreData
      description: An array of collection names. Each collection name will have an
        array of values, e.g., Splunk.KVstoreData.<colletion_name> is a list of the
        data in the collection).
      type: Unknown
  - arguments:
    - default: true
      defaultValue: search
      description: The name of the Splunk application that contains the KV store collection.
        For example, "search".
      isArray: false
      name: app_name
      required: true
      secret: false
    - default: false
      description: A comma-separated list of KV store collections.
      isArray: true
      name: kv_store_collection_name
      required: true
      secret: false
    deprecated: false
    description: Deletes all data within the specified KV store collection or collections.
    execution: false
    name: splunk-kv-store-collection-data-delete
  - arguments:
    - default: true
      defaultValue: search
      description: The name of the Splunk application that contains the KV store.
        The default is "store".
      isArray: false
      name: app_name
      required: true
      secret: false
    - default: false
      description: A comma-separated list of KV stores.
      isArray: true
      name: kv_store_name
      required: true
      secret: false
    deprecated: false
    description: Deletes the specified KV stores.
    execution: false
    name: splunk-kv-store-collection-delete
  - arguments:
    - default: true
      defaultValue: search
      description: The name of the Splunk application that contains the KV store collection.
        The default is "search".
      isArray: false
      name: app_name
      required: true
      secret: false
    - default: false
      description: The name of the KV store collection.
      isArray: false
      name: kv_store_collection_name
      required: true
      secret: false
    - default: false
      description: The key name to search in the store. If the query argument is used,
        this argument will be ignored.
      isArray: false
      name: key
      required: false
      secret: false
    - default: false
      description: The value to search in the store. If the query argument is used,
        this argument will be ignored.
      isArray: false
      name: value
      required: false
      secret: false
    - default: false
      description: 'Complex query to search in the store with operators such as "and",
        "or", "not", etc. For more information, see the Splunk documentation: https://docs.splunk.com/Documentation/Splunk/8.0.3/RESTREF/RESTkvstore.'
      isArray: false
      name: query
      required: false
      secret: false
    deprecated: false
    description: Searches for specific objects in a store. The search can be a basic
      key-value pair or a full query.
    execution: false
    name: splunk-kv-store-collection-search-entry
    outputs:
    - contextPath: Splunk.KVstoreData
      description: An array of collection names. Each collection name will have an
        array of values, e.g., Splunk.KVstoreData.<collection_name> is a list of the
        data in the collection).
      type: Unknown
  - arguments:
    - default: true
      defaultValue: search
      description: The name of the Splunk application that contains the KV store collection.
        The default is "search".
      isArray: false
      name: app_name
      required: true
      secret: false
    - default: false
      description: The name of the KV store collection.
      isArray: false
      name: kv_store_collection_name
      required: true
      secret: false
    - default: false
      description: The path to the indicator value in kv_store_data.
      isArray: false
      name: indicator_path
      required: false
      secret: false
    - default: false
      description: The key name to search in the store. If the query argument is used,
        this argument will be ignored.
      isArray: false
      name: key
      required: false
      secret: false
    - default: false
      description: The value to search in the store. If the query argument is used,
        this argument will be ignored.
      isArray: false
      name: value
      required: false
      secret: false
    - default: false
      description: |-
        Complex query to search in the store with operators such as "and", "or", "not", etc.
        For more information, see the Splunk documentation: https://docs.splunk.com/Documentation/Splunk/8.0.3/RESTREF/RESTkvstore.
      isArray: false
      name: query
      required: false
      secret: false
    deprecated: false
    description: Deletes the specified object in store. The search can be a basic
      key-value pair or a full query.
    execution: false
    name: splunk-kv-store-collection-delete-entry
  - deprecated: false
    description: Query Splunk to retrieve a list of sample alerts by alert type. Used
      for mapping fetched incidents through the Get Schema option.
    execution: false
    name: get-mapping-fields
  - arguments:
    - default: false
      description: The remote event ID.
      isArray: false
      name: id
      required: true
      secret: false
    - default: false
      defaultValue: '0'
      description: ISO format date with timezone, e.g. 2021-02-09T16:41:30.589575+02:00.
        The incident is only updated if it was modified after the last update time.
      isArray: false
      name: lastUpdate
      required: false
      secret: false
    deprecated: false
    description: Gets data from a notable event. This method does not update the current
      incident, and should be used for debugging purposes.
    execution: false
    name: get-remote-data
  - arguments:
    - default: false
      description: ISO format date with timezone, e.g. 2021-02-09T16:41:30.589575+02:00.
        The incident is only returned if it was modified after the last update time.
      isArray: false
      name: lastUpdate
      required: false
      secret: false
    deprecated: false
    description: Gets the list of notable events that were modified since the last
      update. This command should be used for debugging purposes, and is available
      from Cortex XSOAR version 6.1.
    execution: false
    name: get-modified-remote-data
  - deprecated: false
    description: Resets the enrichment mechanism of fetched notables.
    execution: false
    name: splunk-reset-enriching-fetch-mechanism
  - arguments:
    - default: true
      description: Xsoar username to match in splunk's usernames records.
      isArray: true
      name: xsoar_username
      required: true
      secret: false
    deprecated: false
    description: Returns the Splunk's username matching the given Xsoar's username.
    execution: false
    name: splunk-get-username-by-xsoar-user
    outputs:
    - contextPath: Splunk.UserMapping.XsoarUser
      description: xsoar user mapping.
      type: String
    - contextPath: Splunk.UserMapping.SplunkUser
      description: splunk user mapping.
      type: String
  dockerimage: demisto/splunksdk:1.0.0.33029
  feed: false
  isfetch: true
  longRunning: false
  longRunningPort: false
  ismappable: true
  isremotesyncin: true
  isremotesyncout: true
  runonce: false
  script: '-'
  subtype: python2
  type: python
tests:
- SplunkPySearch_Test_default_handler
- SplunkPySearch_Test_requests_handler
- SplunkPy-Test-V2_default_handler
- SplunkPy-Test-V2_requests_handler
- Splunk-Test_default_handler
- Splunk-Test_requests_handler
- SplunkPy_KV_commands_default_handler
- SplunkPy_KV_commands_requests_handler
- SplunkPy parse-raw - Test
defaultmapperin: SplunkPy-mapper
defaultclassifier: SplunkPy
defaultmapperout: Splunk - Notable Generic Outgoing Mapper
fromversion: 5.0.0<|MERGE_RESOLUTION|>--- conflicted
+++ resolved
@@ -22,19 +22,8 @@
   required: true
   type: 0
   section: Connect
-<<<<<<< HEAD
-- additionalinfo: The Splunk search query by which to fetch events. The default query
-    fetches ES notable events. You can edit this query to fetch other types of events.
-    Note, that to fetch ES noatable events, make sure to include the \`notable\` macro
-    in your query.
-  defaultvalue: search `notable` | eval rule_name=if(isnull(rule_name),source,rule_name)
-    | eval rule_title=if(isnull(rule_title),rule_name,rule_title) | `get_urgency`
-    | `risk_correlation` | eval rule_description=if(isnull(rule_description),source,rule_description)
-    | eval security_domain=if(isnull(security_domain),source,security_domain) | expandtoken
-=======
 - additionalinfo: The Splunk search query by which to fetch events. The default query fetches ES notable events. You can edit this query to fetch other types of events. Note, that to fetch ES noatable events, make sure to include the \`notable\` macro in your query.
   defaultvalue: search `notable` | eval rule_name=if(isnull(rule_name),source,rule_name) | eval rule_title=if(isnull(rule_title),rule_name,rule_title) | `get_urgency` | `risk_correlation` | eval rule_description=if(isnull(rule_description),source,rule_description) | eval security_domain=if(isnull(security_domain),source,security_domain) | expandtoken
->>>>>>> fead04a0
   display: Fetch events query
   name: fetchQuery
   required: false
@@ -76,29 +65,15 @@
   type: 8
   section: Collect
   advanced: true
-<<<<<<< HEAD
-- display: Timezone of the Splunk server, in minutes. For example, if GMT is gmt +3,
-    set timezone to +180. For UTC, set the timezone to 0. (Set only if the Splunk
-    server is different than the Cortex XSOAR server.) Relevant only for fetching
-    and mirroring notable events.
-=======
 - display: Timezone of the Splunk server, in minutes. For example, if GMT is gmt +3, set timezone to +180. For UTC, set the timezone to 0. (Set only if the Splunk server is different than the Cortex XSOAR server.) Relevant only for fetching and mirroring notable events.
->>>>>>> fead04a0
   name: timezone
   required: false
   type: 0
   section: Collect
   advanced: true
-<<<<<<< HEAD
-- additionalinfo: The amount of time to go back when performing the first fetch, or
-    when creating a mapping using the Select Schema option.
-=======
 - additionalinfo: The amount of time to go back when performing the first fetch, or when creating a mapping using the Select Schema option.
->>>>>>> fead04a0
   defaultvalue: 10 minutes
-  display: First fetch timestamp (<number> <time unit>, e.g., 12 hours, 7 days, 3
-    months, 1 year)
-  hidden: false
+  display: First fetch timestamp (<number> <time unit>, e.g., 12 hours, 7 days, 3 months, 1 year)
   name: fetch_time
   required: false
   type: 0
@@ -109,29 +84,15 @@
   type: 12
   section: Collect
   advanced: true
-<<<<<<< HEAD
-- additionalinfo: Used only for mapping with the Select Schema option. The name of
-    the field that contains the type of the event or alert. The default value is "source",
-    which is a good option for notable events. However, you may choose any custom
-    field.
-=======
 - additionalinfo: Used only for mapping with the Select Schema option. The name of the field that contains the type of the event or alert. The default value is "source", which is a good option for notable events. However, you may choose any custom field.
->>>>>>> fead04a0
   defaultvalue: source
   display: Event Type Field
-  hidden: false
   name: type_field
   required: false
   type: 0
   section: Collect
   advanced: true
-<<<<<<< HEAD
-- additionalinfo: If selected, when creating a mapper using the `Select Schema` feature
-    (supported from Cortex XSOAR V6.0), the Splunk CIM field will be pulled. See https://docs.splunk.com/Documentation/CIM/4.18.0/User/Overview
-    for more information.
-=======
 - additionalinfo: If selected, when creating a mapper using the `Select Schema` feature (supported from Cortex XSOAR V6.0), the Splunk CIM field will be pulled. See https://docs.splunk.com/Documentation/CIM/4.18.0/User/Overview for more information.
->>>>>>> fead04a0
   defaultvalue: 'false'
   display: Use CIM Schemas for Mapping
   name: use_cim
@@ -139,16 +100,9 @@
   type: 8
   section: Collect
   advanced: true
-<<<<<<< HEAD
-- additionalinfo: 'Choose the direction to mirror the incident: Incoming (from Splunk
-    to XSOAR), Outgoing (from XSOAR to Splunk), or Incoming and Outgoing (from/to
-    XSOAR and Splunk).'
-=======
 - additionalinfo: 'Choose the direction to mirror the incident: Incoming (from Splunk to XSOAR), Outgoing (from XSOAR to Splunk), or Incoming and Outgoing (from/to XSOAR and Splunk).'
->>>>>>> fead04a0
   defaultvalue: None
   display: Incident Mirroring Direction
-  hidden: false
   name: mirror_direction
   options:
   - None
@@ -158,29 +112,17 @@
   required: false
   type: 15
   section: Collect
-<<<<<<< HEAD
-- additionalinfo: When selected, closing the Splunk notable event is mirrored in Cortex
-    XSOAR.
-=======
 - additionalinfo: When selected, closing the Splunk notable event is mirrored in Cortex XSOAR.
->>>>>>> fead04a0
   defaultvalue: 'false'
   display: Close Mirrored XSOAR Incident
-  hidden: false
   name: close_incident
   required: false
   type: 8
   section: Collect
   advanced: true
-<<<<<<< HEAD
-- additionalinfo: When selected, closing the Cortex XSOAR incident is mirrored in
-    Splunk.
-=======
 - additionalinfo: When selected, closing the Cortex XSOAR incident is mirrored in Splunk.
->>>>>>> fead04a0
   defaultvalue: 'false'
   display: Close Mirrored Splunk Notable Event
-  hidden: false
   name: close_notable
   required: false
   type: 8
@@ -222,13 +164,7 @@
   type: 8
   section: Collect
   advanced: true
-<<<<<<< HEAD
-- additionalinfo: Enrichment types to enrich each fetched notable. If none are selected,
-    the integration will fetch notables as usual (without enrichment). For more info
-    about enrichment types see the integration additional info.
-=======
 - additionalinfo: Enrichment types to enrich each fetched notable. If none are selected, the integration will fetch notables as usual (without enrichment). For more info about enrichment types see the integration additional info.
->>>>>>> fead04a0
   display: Enrichment Types
   name: enabled_enrichments
   options:
@@ -239,12 +175,7 @@
   type: 16
   section: Collect
   advanced: true
-<<<<<<< HEAD
-- additionalinfo: When the selected timeout was reached, notable events that were
-    not enriched will be saved without the enrichment.
-=======
 - additionalinfo: When the selected timeout was reached, notable events that were not enriched will be saved without the enrichment.
->>>>>>> fead04a0
   defaultvalue: '5'
   display: Enrichment Timeout (Minutes)
   name: enrichment_timeout
@@ -252,13 +183,7 @@
   type: 0
   section: Collect
   advanced: true
-<<<<<<< HEAD
-- additionalinfo: The limit of how many events to retrieve per each one of the enrichment
-    types (Drilldown, Asset, and Identity). To retrieve all events, enter "0" (not
-    recommended).
-=======
 - additionalinfo: The limit of how many events to retrieve per each one of the enrichment types (Drilldown, Asset, and Identity). To retrieve all events, enter "0" (not recommended).
->>>>>>> fead04a0
   defaultvalue: '20'
   display: Number of Events Per Enrichment Type
   name: num_enrichment_events
@@ -266,25 +191,13 @@
   type: 0
   section: Collect
   advanced: true
-<<<<<<< HEAD
-- display: 'Advanced: Extensive logging (for debugging purposes) - Please do not use
-    this option unless advised otherwise.'
-=======
 - display: 'Advanced: Extensive logging (for debugging purposes) - Please do not use this option unless advised otherwise.'
->>>>>>> fead04a0
   name: extensive_logs
   required: false
   type: 8
   section: Collect
   advanced: true
-<<<<<<< HEAD
-- additionalinfo: The fetch time range will be at least of the size specified here.
-    This will support events that have a gap between their occurrence time and their
-    index time in Splunk. To decide how long the backwards window should be, you need
-    to analyze what is the average time between them both on your splunk envorinment.
-=======
 - additionalinfo: The fetch time range will be at least of the size specified here. This will support events that have a gap between their occurrence time and their index time in Splunk. To decide how long the backwards window should be, you need to analyze what is the average time between them both on your splunk envorinment.
->>>>>>> fead04a0
   defaultvalue: '15'
   display: 'Advanced: Fetch backwards window for the events occurrence time (minutes)'
   name: occurrence_look_behind
@@ -292,12 +205,7 @@
   type: 0
   section: Collect
   advanced: true
-<<<<<<< HEAD
-- additionalinfo: Use this parameter to specify a list of comma separated fields,
-    which together are a unique identifier for the events you wish to fetch.
-=======
 - additionalinfo: Use this parameter to specify a list of comma separated fields, which together are a unique identifier for the events you wish to fetch.
->>>>>>> fead04a0
   display: 'Advanced: Unique ID fields'
   name: unique_id_fields
   required: false
@@ -309,14 +217,9 @@
   name: userMapping
   required: false
   type: 8
-<<<<<<< HEAD
-- additionalinfo: The name of the lookup table in splunk, containing the username's
-    mapping data.
-=======
   section: Collect
   advanced: true
 - additionalinfo: The name of the lookup table in splunk, containing the username's mapping data.
->>>>>>> fead04a0
   defaultvalue: splunk_xsoar_users
   display: Users Lookup table name
   name: user_map_lookup_name
@@ -340,8 +243,6 @@
   type: 0
   section: Connect
   advanced: true
-<<<<<<< HEAD
-=======
 - defaultvalue: '1'
   display: Incidents Fetch Interval
   name: incidentFetchInterval
@@ -349,7 +250,6 @@
   type: 19
   section: Collect
   advanced: true
->>>>>>> fead04a0
 description: Runs queries on Splunk servers.
 display: SplunkPy
 name: SplunkPy
@@ -358,182 +258,86 @@
   - arguments:
     - default: true
       description: ID of the search for which to return results.
-      isArray: false
       name: sid
       required: true
-      secret: false
-    - default: false
-      defaultValue: '100'
-      description: The maximum number of returned results per search. To retrieve
-        all results, enter "0" (not recommended).
-      isArray: false
+    - defaultValue: '100'
+      description: The maximum number of returned results per search. To retrieve all results, enter "0" (not recommended).
       name: limit
-      required: false
-      secret: false
-    deprecated: false
-    description: Returns the results of a previous Splunk search. You can use this
-      command in conjunction with the splunk-job-create command.
-    execution: false
+    description: Returns the results of a previous Splunk search. You can use this command in conjunction with the splunk-job-create command.
     name: splunk-results
   - arguments:
     - default: true
-      description: 'The Splunk search language string to execute. For example: "index=*
-        | head 3". '
-      isArray: false
+      description: 'The Splunk search language string to execute. For example: "index=* | head 3". '
       name: query
       required: true
-      secret: false
-    - default: false
-      description: 'Specifies the earliest time in the time range to search. The time
-        string can be a UTC time (with fractional seconds), a relative time specifier
-        (to now), or a formatted time string. Default is 1 week ago, in the format
-        "-7d". You can also specify time in the format: 2014-06-19T12:00:00.000-07:00.'
-      isArray: false
+    - description: 'Specifies the earliest time in the time range to search. The time string can be a UTC time (with fractional seconds), a relative time specifier (to now), or a formatted time string. Default is 1 week ago, in the format "-7d". You can also specify time in the format: 2014-06-19T12:00:00.000-07:00.'
       name: earliest_time
-      required: false
-      secret: false
-    - default: false
-      description: 'Specifies the latest time in the time range to search. The time
-        string can be a UTC time (with fractional seconds), a relative time specifier
-        (to now), or a formatted time string. For example: "2014-06-19T12:00:00.000-07:00"
-        or "-3d" (for 3 days ago).'
-      isArray: false
+    - description: 'Specifies the latest time in the time range to search. The time string can be a UTC time (with fractional seconds), a relative time specifier (to now), or a formatted time string. For example: "2014-06-19T12:00:00.000-07:00" or "-3d" (for 3 days ago).'
       name: latest_time
-      required: false
-      secret: false
-    - default: false
-      description: Maximum number of events to return. Default is 100. If "0", all
-        results are returned.
-      isArray: false
+    - description: Maximum number of events to return. Default is 100. If "0", all results are returned.
       name: event_limit
-      required: false
-      secret: false
-    - default: false
-      defaultValue: '25000'
-      description: The maximum number of returned results to process at a time. For
-        example, if 100 results are returned, and you specify a batch_limit of 10,
-        the results will be processed 10 at a time over 10 iterations. This does not
-        effect the search or the context and outputs returned. In some cases, specifying
-        a batch_size enhances search performance. If you think that the search execution
-        is suboptimal, we recommend trying several batch_size values to determine
-        which works best for your search. Default is 25,000.
-      isArray: false
+    - defaultValue: '25000'
+      description: The maximum number of returned results to process at a time. For example, if 100 results are returned, and you specify a batch_limit of 10, the results will be processed 10 at a time over 10 iterations. This does not effect the search or the context and outputs returned. In some cases, specifying a batch_size enhances search performance. If you think that the search execution is suboptimal, we recommend trying several batch_size values to determine which works best for your search. Default is 25,000.
       name: batch_limit
-      required: false
-      secret: false
     - auto: PREDEFINED
-      default: false
       defaultValue: 'true'
-      description: 'Determines whether the results will be entered into the context.
-        Possible values: "true" and "false".'
-      isArray: false
+      description: 'Determines whether the results will be entered into the context. Possible values: "true" and "false".'
       name: update_context
       predefined:
       - 'true'
       - 'false'
-      required: false
-      secret: false
-    - default: false
-      description: A string that contains the application namespace in which to restrict
-        searches.
-      isArray: false
+    - description: A string that contains the application namespace in which to restrict searches.
       name: app
-      required: false
-      secret: false
     - auto: PREDEFINED
-      default: false
       description: Use XSOAR built-in polling to retrieve the result when it's ready.
-      isArray: false
       name: polling
       predefined:
       - 'true'
       - 'false'
-      required: false
-      secret: false
-    - default: false
-      defaultValue: '30'
+    - defaultValue: '30'
       description: Interval in seconds between each poll.
-      isArray: false
       name: interval_in_seconds
-      required: false
-      secret: false
-    - default: false
-      description: The job sid.
-      isArray: false
+    - description: The job sid.
       name: sid
-      required: false
-      secret: false
-    deprecated: false
     description: Searches Splunk for events.
-    execution: false
     name: splunk-search
     polling: true
     outputs:
     - contextPath: Splunk.Result
-      description: The results of the Splunk search. The results are a JSON array,
-        in which each item is a Splunk event.
+      description: The results of the Splunk search. The results are a JSON array, in which each item is a Splunk event.
       type: Unknown
     - contextPath: Splunk.JobStatus
       description: The search status.
       type: String
   - arguments:
-    - default: false
-      description: Splunk index in which to push data. Run the splunk-get-indexes
-        command to get all indexes.
-      isArray: false
+    - description: Splunk index in which to push data. Run the splunk-get-indexes command to get all indexes.
       name: index
       required: true
-      secret: false
     - default: true
       description: The new event data to push. Can be any string.
-      isArray: false
       name: data
       required: true
-      secret: false
-    - default: false
-      description: Event source type.
-      isArray: false
+    - description: Event source type.
       name: sourcetype
       required: true
-      secret: false
-    - default: false
-      description: Event host. Can be "Local" or "120.0.0.1".
-      isArray: false
+    - description: Event host. Can be "Local" or "120.0.0.1".
       name: host
       required: true
-      secret: false
-    deprecated: false
     description: Creates a new event in Splunk.
-    execution: false
     name: splunk-submit-event
-  - deprecated: false
-    description: Prints all Splunk index names.
-    execution: false
+  - description: Prints all Splunk index names.
     name: splunk-get-indexes
-  - arguments:
-    - default: false
-      description: A comma-separated list of event IDs of notable events.
-      isArray: false
+    arguments: []
+  - arguments:
+    - description: A comma-separated list of event IDs of notable events.
       name: eventIDs
       required: true
-      secret: false
-    - default: false
-      description: A Splunk user to assign to the notable events.
-      isArray: false
+    - description: A Splunk user to assign to the notable events.
       name: owner
-      required: false
-      secret: false
-    - default: false
-      description: Comment to add to the notable events.
-      isArray: false
+    - description: Comment to add to the notable events.
       name: comment
-      required: false
-      secret: false
     - auto: PREDEFINED
-      default: false
-      description: 'Notable event urgency. Possible values: "critical", "high", "medium",
-        "low", and "informational".'
-      isArray: false
+      description: 'Notable event urgency. Possible values: "critical", "high", "medium", "low", and "informational".'
       name: urgency
       predefined:
       - critical
@@ -541,37 +345,18 @@
       - medium
       - low
       - informational
-      required: false
-      secret: false
-    - default: false
-      description: Notable event status. 0 - Unassigned, 1 - Assigned, 2 - In Progress,
-        3 - Pending, 4 - Resolved, 5 - Closed.
-      isArray: false
+    - description: Notable event status. 0 - Unassigned, 1 - Assigned, 2 - In Progress, 3 - Pending, 4 - Resolved, 5 - Closed.
       name: status
-      required: false
-      secret: false
-    deprecated: false
     description: Updates existing notable events in Splunk ES.
     execution: true
     name: splunk-notable-event-edit
   - arguments:
-    - default: false
-      description: The Splunk search language string to execute. For example :"index=*
-        | head 3".
-      isArray: false
+    - description: The Splunk search language string to execute. For example :"index=* | head 3".
       name: query
       required: true
-      secret: false
-    - default: false
-      description: A string that contains the application namespace in which to restrict
-        searches.
-      isArray: false
+    - description: A string that contains the application namespace in which to restrict searches.
       name: app
-      required: false
-      secret: false
-    deprecated: false
     description: Creates a new search job in Splunk.
-    execution: false
     name: splunk-job-create
     outputs:
     - contextPath: Splunk.Job
@@ -581,79 +366,38 @@
     - default: true
       defaultValue: ${Splunk.Result._raw}
       description: The raw data of the Splunk event (string).
-      isArray: false
       name: raw
-      required: false
-      secret: false
-    deprecated: false
     description: Parses the raw part of the event.
-    execution: false
     name: splunk-parse-raw
     outputs:
     - contextPath: Splunk.Raw.Parsed
       description: The raw event data (parsed).
       type: unknown
   - arguments:
-    - default: false
-      description: |-
+    - description: |-
         Event payload key-value pair.
         String example: "event": "Access log test message."
-      isArray: false
       name: event
       required: true
-      secret: false
-    - default: false
-      description: Fields for indexing that do not occur in the event payload itself.
-        Accepts multiple, comma-separated, fields.
-      isArray: false
+    - description: Fields for indexing that do not occur in the event payload itself. Accepts multiple, comma-separated, fields.
       name: fields
-      required: false
-      secret: false
-    - default: false
-      description: The index name.
-      isArray: false
+    - description: The index name.
       name: index
-      required: false
-      secret: false
-    - default: false
-      description: The hostname.
-      isArray: false
+    - description: The hostname.
       name: host
-      required: false
-      secret: false
-    - default: false
-      description: User-defined event source type.
-      isArray: false
+    - description: User-defined event source type.
       name: source_type
-      required: false
-      secret: false
-    - default: false
-      description: User-defined event source.
-      isArray: false
+    - description: User-defined event source.
       name: source
-      required: false
-      secret: false
-    - default: false
-      description: Epoch-formatted time.
-      isArray: false
+    - description: Epoch-formatted time.
       name: time
-      required: false
-      secret: false
-    deprecated: false
-    description: Sends events to an HTTP Event Collector using the Splunk platform
-      JSON event protocol.
-    execution: false
+    description: Sends events to an HTTP Event Collector using the Splunk platform JSON event protocol.
     name: splunk-submit-event-hec
   - arguments:
-    - default: false
-      description: ID of the job for which to get the status.
-      isArray: false
+    - description: ID of the job for which to get the status.
       name: sid
       required: true
-      secret: false
-    deprecated: false
     description: Returns the status of a job.
-    execution: false
     name: splunk-job-status
     outputs:
     - contextPath: Splunk.JobStatus.SID
@@ -663,97 +407,55 @@
       description: Status of the job.
       type: String
   - arguments:
-    - default: false
-      description: The name of the KV store collection.
-      isArray: false
+    - description: The name of the KV store collection.
       name: kv_store_name
       required: true
-      secret: false
-    - default: true
-      defaultValue: search
-      description: The name of the Splunk application in which to create the KV store.
-        The default is "search".
-      isArray: false
-      name: app_name
-      required: true
-      secret: false
-    deprecated: false
+    - default: true
+      defaultValue: search
+      description: The name of the Splunk application in which to create the KV store. The default is "search".
+      name: app_name
+      required: true
     description: Creates a new KV store table.
-    execution: false
     name: splunk-kv-store-collection-create
   - arguments:
-    - default: false
-      description: The name of the KV store collection.
-      isArray: false
+    - description: The name of the KV store collection.
       name: kv_store_collection_name
       required: true
-      secret: false
-    - default: false
-      description: |
+    - description: |
         The list of names and value types used to define the KV store collection scheme, e.g., id=number, name=string, address=string.
       isArray: true
       name: kv_store_fields
       required: true
-      secret: false
-    - default: true
-      defaultValue: search
-      description: The name of the Splunk application that contains the KV store collection.
-        The default is "search".
-      isArray: false
-      name: app_name
-      required: true
-      secret: false
-    deprecated: false
+    - default: true
+      defaultValue: search
+      description: The name of the Splunk application that contains the KV store collection. The default is "search".
+      name: app_name
+      required: true
     description: Configures the KV store fields.
-    execution: false
     name: splunk-kv-store-collection-config
   - arguments:
-    - default: false
-      description: 'The data to add to the KV store collection, according to the collection
-        JSON format, e.g., [{"name": "Splunk HQ", "id": 456, "address": { "street":
-        "340 Brannan Street", "city": "San Francisco", "state": "CA", "zip": "121212"}},
-        {"name": "Splunk HQ", "id": 123, "address": { "street": "250 Brannan Street",
-        "city": "San Francisco", "state": "CA", "zip": "94107"}}]'
-      isArray: false
+    - description: 'The data to add to the KV store collection, according to the collection JSON format, e.g., [{"name": "Splunk HQ", "id": 456, "address": { "street": "340 Brannan Street", "city": "San Francisco", "state": "CA", "zip": "121212"}}, {"name": "Splunk HQ", "id": 123, "address": { "street": "250 Brannan Street", "city": "San Francisco", "state": "CA", "zip": "94107"}}]'
       name: kv_store_data
       required: true
-      secret: false
-    - default: false
-      description: The name of the KV store collection.
-      isArray: false
+    - description: The name of the KV store collection.
       name: kv_store_collection_name
       required: true
-      secret: false
-    - default: false
-      description: The path to the indicator value in kv_store_data.
-      isArray: false
+    - description: The path to the indicator value in kv_store_data.
       name: indicator_path
-      required: false
-      secret: false
-    - default: true
-      defaultValue: search
-      description: The name of the Splunk application that contains the KV store collection.
-        The default is "search".
-      isArray: false
-      name: app_name
-      required: true
-      secret: false
-    deprecated: false
+    - default: true
+      defaultValue: search
+      description: The name of the Splunk application that contains the KV store collection. The default is "search".
+      name: app_name
+      required: true
     description: Adds objects to a KV store utilizing the batch-save API.
-    execution: false
     name: splunk-kv-store-collection-add-entries
   - arguments:
     - default: true
       defaultValue: search
-      description: The name of the Splunk application in which to create the KV store.
-        The default is "search".
-      isArray: false
-      name: app_name
-      required: true
-      secret: false
-    deprecated: false
+      description: The name of the Splunk application in which to create the KV store. The default is "search".
+      name: app_name
+      required: true
     description: Lists all collections for the specified application.
-    execution: false
     name: splunk-kv-store-collections-list
     outputs:
     - contextPath: Splunk.CollectionList
@@ -762,221 +464,115 @@
   - arguments:
     - default: true
       defaultValue: search
-      description: The name of the Splunk application that contains the KV store collection.
-        The default is "search".
-      isArray: false
-      name: app_name
-      required: true
-      secret: false
-    - default: false
-      description: A comma-separated list of KV store collections.
+      description: The name of the Splunk application that contains the KV store collection. The default is "search".
+      name: app_name
+      required: true
+    - description: A comma-separated list of KV store collections.
       isArray: true
       name: kv_store_collection_name
       required: true
-      secret: false
-    - default: false
-      defaultValue: '50'
+    - defaultValue: '50'
       description: Maximum number of records to return. The default is 50.
-      isArray: false
       name: limit
-      required: false
-      secret: false
-    deprecated: false
     description: Lists all data within a specific KV store collection or collections.
-    execution: false
     name: splunk-kv-store-collection-data-list
     outputs:
     - contextPath: Splunk.KVstoreData
-      description: An array of collection names. Each collection name will have an
-        array of values, e.g., Splunk.KVstoreData.<colletion_name> is a list of the
-        data in the collection).
+      description: An array of collection names. Each collection name will have an array of values, e.g., Splunk.KVstoreData.<colletion_name> is a list of the data in the collection).
       type: Unknown
   - arguments:
     - default: true
       defaultValue: search
-      description: The name of the Splunk application that contains the KV store collection.
-        For example, "search".
-      isArray: false
-      name: app_name
-      required: true
-      secret: false
-    - default: false
-      description: A comma-separated list of KV store collections.
+      description: The name of the Splunk application that contains the KV store collection. For example, "search".
+      name: app_name
+      required: true
+    - description: A comma-separated list of KV store collections.
       isArray: true
       name: kv_store_collection_name
       required: true
-      secret: false
-    deprecated: false
     description: Deletes all data within the specified KV store collection or collections.
-    execution: false
     name: splunk-kv-store-collection-data-delete
   - arguments:
     - default: true
       defaultValue: search
-      description: The name of the Splunk application that contains the KV store.
-        The default is "store".
-      isArray: false
-      name: app_name
-      required: true
-      secret: false
-    - default: false
-      description: A comma-separated list of KV stores.
+      description: The name of the Splunk application that contains the KV store. The default is "store".
+      name: app_name
+      required: true
+    - description: A comma-separated list of KV stores.
       isArray: true
       name: kv_store_name
       required: true
-      secret: false
-    deprecated: false
     description: Deletes the specified KV stores.
-    execution: false
     name: splunk-kv-store-collection-delete
   - arguments:
     - default: true
       defaultValue: search
-      description: The name of the Splunk application that contains the KV store collection.
-        The default is "search".
-      isArray: false
-      name: app_name
-      required: true
-      secret: false
-    - default: false
-      description: The name of the KV store collection.
-      isArray: false
+      description: The name of the Splunk application that contains the KV store collection. The default is "search".
+      name: app_name
+      required: true
+    - description: The name of the KV store collection.
       name: kv_store_collection_name
       required: true
-      secret: false
-    - default: false
-      description: The key name to search in the store. If the query argument is used,
-        this argument will be ignored.
-      isArray: false
+    - description: The key name to search in the store. If the query argument is used, this argument will be ignored.
       name: key
-      required: false
-      secret: false
-    - default: false
-      description: The value to search in the store. If the query argument is used,
-        this argument will be ignored.
-      isArray: false
+    - description: The value to search in the store. If the query argument is used, this argument will be ignored.
       name: value
-      required: false
-      secret: false
-    - default: false
-      description: 'Complex query to search in the store with operators such as "and",
-        "or", "not", etc. For more information, see the Splunk documentation: https://docs.splunk.com/Documentation/Splunk/8.0.3/RESTREF/RESTkvstore.'
-      isArray: false
+    - description: 'Complex query to search in the store with operators such as "and", "or", "not", etc. For more information, see the Splunk documentation: https://docs.splunk.com/Documentation/Splunk/8.0.3/RESTREF/RESTkvstore.'
       name: query
-      required: false
-      secret: false
-    deprecated: false
-    description: Searches for specific objects in a store. The search can be a basic
-      key-value pair or a full query.
-    execution: false
+    description: Searches for specific objects in a store. The search can be a basic key-value pair or a full query.
     name: splunk-kv-store-collection-search-entry
     outputs:
     - contextPath: Splunk.KVstoreData
-      description: An array of collection names. Each collection name will have an
-        array of values, e.g., Splunk.KVstoreData.<collection_name> is a list of the
-        data in the collection).
+      description: An array of collection names. Each collection name will have an array of values, e.g., Splunk.KVstoreData.<collection_name> is a list of the data in the collection).
       type: Unknown
   - arguments:
     - default: true
       defaultValue: search
-      description: The name of the Splunk application that contains the KV store collection.
-        The default is "search".
-      isArray: false
-      name: app_name
-      required: true
-      secret: false
-    - default: false
-      description: The name of the KV store collection.
-      isArray: false
+      description: The name of the Splunk application that contains the KV store collection. The default is "search".
+      name: app_name
+      required: true
+    - description: The name of the KV store collection.
       name: kv_store_collection_name
       required: true
-      secret: false
-    - default: false
-      description: The path to the indicator value in kv_store_data.
-      isArray: false
+    - description: The path to the indicator value in kv_store_data.
       name: indicator_path
-      required: false
-      secret: false
-    - default: false
-      description: The key name to search in the store. If the query argument is used,
-        this argument will be ignored.
-      isArray: false
+    - description: The key name to search in the store. If the query argument is used, this argument will be ignored.
       name: key
-      required: false
-      secret: false
-    - default: false
-      description: The value to search in the store. If the query argument is used,
-        this argument will be ignored.
-      isArray: false
+    - description: The value to search in the store. If the query argument is used, this argument will be ignored.
       name: value
-      required: false
-      secret: false
-    - default: false
-      description: |-
+    - description: |-
         Complex query to search in the store with operators such as "and", "or", "not", etc.
         For more information, see the Splunk documentation: https://docs.splunk.com/Documentation/Splunk/8.0.3/RESTREF/RESTkvstore.
-      isArray: false
       name: query
-      required: false
-      secret: false
-    deprecated: false
-    description: Deletes the specified object in store. The search can be a basic
-      key-value pair or a full query.
-    execution: false
+    description: Deletes the specified object in store. The search can be a basic key-value pair or a full query.
     name: splunk-kv-store-collection-delete-entry
-  - deprecated: false
-    description: Query Splunk to retrieve a list of sample alerts by alert type. Used
-      for mapping fetched incidents through the Get Schema option.
-    execution: false
+  - description: Query Splunk to retrieve a list of sample alerts by alert type. Used for mapping fetched incidents through the Get Schema option.
     name: get-mapping-fields
-  - arguments:
-    - default: false
-      description: The remote event ID.
-      isArray: false
+    arguments: []
+  - arguments:
+    - description: The remote event ID.
       name: id
       required: true
-      secret: false
-    - default: false
-      defaultValue: '0'
-      description: ISO format date with timezone, e.g. 2021-02-09T16:41:30.589575+02:00.
-        The incident is only updated if it was modified after the last update time.
-      isArray: false
+    - defaultValue: '0'
+      description: ISO format date with timezone, e.g. 2021-02-09T16:41:30.589575+02:00. The incident is only updated if it was modified after the last update time.
       name: lastUpdate
-      required: false
-      secret: false
-    deprecated: false
-    description: Gets data from a notable event. This method does not update the current
-      incident, and should be used for debugging purposes.
-    execution: false
+    description: Gets data from a notable event. This method does not update the current incident, and should be used for debugging purposes.
     name: get-remote-data
   - arguments:
-    - default: false
-      description: ISO format date with timezone, e.g. 2021-02-09T16:41:30.589575+02:00.
-        The incident is only returned if it was modified after the last update time.
-      isArray: false
+    - description: ISO format date with timezone, e.g. 2021-02-09T16:41:30.589575+02:00. The incident is only returned if it was modified after the last update time.
       name: lastUpdate
-      required: false
-      secret: false
-    deprecated: false
-    description: Gets the list of notable events that were modified since the last
-      update. This command should be used for debugging purposes, and is available
-      from Cortex XSOAR version 6.1.
-    execution: false
+    description: Gets the list of notable events that were modified since the last update. This command should be used for debugging purposes, and is available from Cortex XSOAR version 6.1.
     name: get-modified-remote-data
-  - deprecated: false
-    description: Resets the enrichment mechanism of fetched notables.
-    execution: false
+  - description: Resets the enrichment mechanism of fetched notables.
     name: splunk-reset-enriching-fetch-mechanism
+    arguments: []
   - arguments:
     - default: true
       description: Xsoar username to match in splunk's usernames records.
       isArray: true
       name: xsoar_username
       required: true
-      secret: false
-    deprecated: false
     description: Returns the Splunk's username matching the given Xsoar's username.
-    execution: false
     name: splunk-get-username-by-xsoar-user
     outputs:
     - contextPath: Splunk.UserMapping.XsoarUser
@@ -986,15 +582,12 @@
       description: splunk user mapping.
       type: String
   dockerimage: demisto/splunksdk:1.0.0.33029
-  feed: false
   isfetch: true
-  longRunning: false
-  longRunningPort: false
   ismappable: true
   isremotesyncin: true
   isremotesyncout: true
   runonce: false
-  script: '-'
+  script: ''
   subtype: python2
   type: python
 tests:
@@ -1007,7 +600,4 @@
 - SplunkPy_KV_commands_default_handler
 - SplunkPy_KV_commands_requests_handler
 - SplunkPy parse-raw - Test
-defaultmapperin: SplunkPy-mapper
-defaultclassifier: SplunkPy
-defaultmapperout: Splunk - Notable Generic Outgoing Mapper
 fromversion: 5.0.0