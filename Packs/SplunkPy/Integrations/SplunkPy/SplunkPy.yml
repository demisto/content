--- conflicted
+++ resolved
@@ -651,11 +651,7 @@
     - contextPath: Splunk.UserMapping.SplunkUser
       description: Splunk user mapping.
       type: String
-<<<<<<< HEAD
   dockerimage: demisto/splunksdk-py3:1.0.0.76115
-=======
-  dockerimage: demisto/splunksdk-py3:1.0.0.73687
->>>>>>> 3af5b345
   isfetch: true
   ismappable: true
   isremotesyncin: true
