category: Analytics & SIEM
commonfields:
  id: SplunkPy
  version: -1
sectionOrder:
- Connect
- Collect
configuration:
- display: Host - IP (x.x.x.x)
  name: host
  required: true
  type: 0
  section: Connect
- display: Username
  name: authentication
  required: true
  type: 9
  section: Connect
- defaultvalue: '8089'
  display: Port
  name: port
  required: true
  type: 0
  section: Connect
  additionalinfo: The port in Splunk server which is open to the REST API calls.
- additionalinfo: The Splunk search query by which to fetch events. The default query fetches ES notable events. You can edit this query to fetch other types of events. Note, that to fetch ES notable events, make sure to include the \`notable\` macro in your query.
  defaultvalue: search `notable` | eval rule_name=if(isnull(rule_name),source,rule_name) | eval rule_title=if(isnull(rule_title),rule_name,rule_title) | `get_urgency` | `risk_correlation` | eval rule_description=if(isnull(rule_description),source,rule_description) | eval security_domain=if(isnull(security_domain),source,security_domain) | expandtoken
  display: Fetch events query
  name: fetchQuery
  type: 0
  required: false
- defaultvalue: '50'
  display: Fetch Limit (Max.- 200, Recommended less than 50)
  name: fetch_limit
  type: 0
  section: Collect
  required: false
- display: Fetch incidents
  name: isFetch
  type: 8
  section: Collect
  required: false
- display: Incident type
  name: incidentType
  type: 13
  section: Connect
  required: false
- defaultvalue: 'true'
  display: Use Splunk Clock Time For Fetch
  name: useSplunkTime
  type: 8
  section: Collect
  advanced: true
  required: false
<<<<<<< HEAD
=======
  additionalinfo: Whether to use the Splunk clock time from the Splunk server for fetch, or not.
>>>>>>> 90cf3b88
- defaultvalue: 'false'
  display: Parse Raw Part of Notable Events
  name: parseNotableEventsRaw
  type: 8
  section: Collect
  advanced: true
  required: false
<<<<<<< HEAD
=======
  additionalinfo: Whether to parse the raw part of the Notables, or not.
>>>>>>> 90cf3b88
- defaultvalue: 'false'
  display: Replace with Underscore in Incident Fields
  name: replaceKeys
  type: 8
  section: Collect
  advanced: true
  required: false
<<<<<<< HEAD
=======
  additionalinfo: Whether to replace special characters to underscore when parsing the raw data of the Notables, or not.
>>>>>>> 90cf3b88
- display: Timezone of the Splunk server, in minutes. For example, if GMT is gmt +3, set timezone to +180. For UTC, set the timezone to 0. This is relevant only for fetching and mirroring notable events. It must be specified when mirroring is enabled.
  name: timezone
  type: 0
  section: Collect
  advanced: true
  required: false
- additionalinfo: The amount of time to go back when performing the first fetch, or when creating a mapping using the Select Schema option.
  defaultvalue: 10 minutes
  display: First fetch timestamp (<number> <time unit>, e.g., 12 hours, 7 days, 3 months, 1 year)
  name: fetch_time
  type: 0
  section: Collect
  required: false
- display: Extract Fields - CSV fields that will be parsed out of _raw notable events
  name: extractFields
  type: 12
  section: Collect
  advanced: true
  required: false
- additionalinfo: Used only for mapping with the Select Schema option. The name of the field that contains the type of the event or alert. The default value is "source", which is a good option for notable events. However, you may choose any custom field.
  defaultvalue: source
  display: Event Type Field
  name: type_field
  type: 0
  section: Collect
  advanced: true
  required: false
- additionalinfo: If selected, when creating a mapper using the `Select Schema` feature (supported from Cortex XSOAR V6.0), the Splunk CIM field will be pulled. See https://docs.splunk.com/Documentation/CIM/4.18.0/User/Overview for more information.
  defaultvalue: 'false'
  display: Use CIM Schemas for Mapping
  name: use_cim
  type: 8
  section: Collect
  advanced: true
  required: false
- additionalinfo: 'Choose the direction to mirror the incident: Incoming (from Splunk to Cortex XSOAR), Outgoing (from Cortex XSOAR to Splunk), or Incoming and Outgoing (from/to Cortex XSOAR and Splunk).'
  defaultvalue: None
  display: Incident Mirroring Direction
  name: mirror_direction
  options:
  - None
  - Incoming
  - Outgoing
  - Incoming And Outgoing
  type: 15
  section: Collect
  hidden:
  - marketplacev2
  required: false
- additionalinfo: When selected, closing the Splunk notable event with a "Closed" status will close the Cortex XSOAR incident.
  defaultvalue: 'false'
  display: Close Mirrored Cortex XSOAR Incidents (Incoming Mirroring)
  name: close_incident
  type: 8
  section: Collect
  advanced: true
  hidden:
  - marketplacev2
  required: false
- display: Additional Splunk status labels to close on mirror (Incoming Mirroring)
  name: close_extra_labels
  type: 0
  section: Collect
  additionalinfo: "A comma-separated list of Splunk status labels to mirror as closed Cortex XSOAR incident (Example: Resolved,False-Positive)."
  required: false
- additionalinfo: When selected, Splunk Notable Events with a status that is marked as "End Status" will close the Cortex XSOAR incident.
  defaultvalue: 'false'
  display: Enable Splunk statuses marked as "End Status" to close on mirror (Incoming Mirroring)
  name: close_end_status_statuses
  type: 8
  section: Collect
  advanced: true
  required: false
- display: Close Mirrored Splunk Notable Events (Outgoing Mirroring)
  name: close_notable
  type: 8
  section: Collect
  advanced: true
  hidden:
  - marketplacev2
  additionalinfo: When selected, closing the Cortex XSOAR incident  will close the Notable Event in Splunk.
  defaultvalue: 'false'
  required: false
- display: Trust any certificate (not secure)
  name: unsecure
  type: 8
  section: Connect
  advanced: true
  required: false
- name: proxy
  type: 8
  section: Connect
  advanced: true
  display: Use system proxy settings
  required: false
- display: 'The app context of the namespace'
  name: app
  type: 0
  section: Collect
  advanced: true
  required: false
- name: cred_hec_token
  type: 9
  section: Collect
  advanced: true
  displaypassword: HEC Token (HTTP Event Collector)
  hiddenusername: true
  required: false
- display: 'HEC Token (HTTP Event Collector)'
  name: hec_token
  type: 4
  section: Collect
  advanced: true
  hidden: true
  required: false
- display: 'HEC BASE URL (e.g: https://localhost:8088 or https://example.splunkcloud.com/).'
  name: hec_url
  type: 0
  section: Collect
  advanced: true
  required: false
- display: 'Enrichment Types'
  name: enabled_enrichments
  type: 16
  section: Collect
  advanced: true
  additionalinfo: Enrichment types to enrich each fetched notable. If none are selected, the integration will fetch notables as usual (without enrichment). For more info about enrichment types see the integration additional info.
  options:
  - Drilldown
  - Asset
  - Identity
  required: false
<<<<<<< HEAD
=======
- additionalinfo: CSV of the Splunk lookup tables from which to take the Asset enrichment data.
  defaultvalue: asset_lookup_by_str,asset_lookup_by_cidr
  display: Asset enrichment lookup tables
  name: asset_enrich_lookup_tables
  type: 0
  required: false
  section: Collect
- additionalinfo: CSV of the Splunk lookup tables from which to take the Identity enrichment data.
  defaultvalue: identity_lookup_expanded
  display: Identity enrichment lookup tables
  name: identity_enrich_lookup_tables
  type: 0
  required: false
  section: Collect
>>>>>>> 90cf3b88
- display: 'Enrichment Timeout (Minutes)'
  name: enrichment_timeout
  type: 0
  section: Collect
  advanced: true
  additionalinfo: When the selected timeout was reached, notable events that were not enriched will be saved without the enrichment.
  defaultvalue: '5'
  required: false
- additionalinfo: The limit of how many events to retrieve per each one of the enrichment types (Drilldown, Asset, and Identity). To retrieve all events, enter "0" (not recommended).
  display: 'Number of Events Per Enrichment Type'
  name: num_enrichment_events
  type: 0
  section: Collect
  advanced: true
  defaultvalue: '20'
  required: false
- display: 'Advanced: Extensive logging (for debugging purposes). Do not use this option unless advised otherwise.'
  name: extensive_logs
  type: 8
  section: Collect
  advanced: true
  required: false
- defaultvalue: '15'
  display: 'Advanced: Fetch backwards window for the events occurrence time (minutes)'
  name: occurrence_look_behind
  type: 0
  section: Collect
  advanced: true
  additionalinfo: The fetch time range will be at least the size specified here. This will support events that have a gap between their occurrence time and their index time in Splunk. To decide how long the backwards window should be, you need to determine the average time between them both in your Splunk environment.
  required: false
- additionalinfo: A comma-separated list of fields, which together are a unique identifier for the events to fetch in order to avoid fetching duplicates incidents.
  display: 'Advanced: Unique ID fields'
  name: unique_id_fields
  type: 0
  section: Collect
  advanced: true
  required: false
- defaultvalue: 'false'
  display: Enable user mapping
  name: userMapping
  type: 8
  section: Collect
  advanced: true
  required: false
<<<<<<< HEAD
=======
  additionalinfo: Whether to enable the user mapping between Cortex XSOAR and Splunk, or not. For more information see https://xsoar.pan.dev/docs/reference/integrations/splunk-py#configure-user-mapping-between-splunk-and-cortex-xsoar
>>>>>>> 90cf3b88
- defaultvalue: 'splunk_xsoar_users'
  display: Users Lookup table name
  name: user_map_lookup_name
  type: 0
  section: Connect
  advanced: true
  additionalinfo: The name of the lookup table in Splunk, containing the username's mapping data.
  required: false
- defaultvalue: 'xsoar_username'
  display: XSOAR user key
  name: xsoar_user_field
  type: 0
  section: Connect
  advanced: true
  additionalinfo: The name of the lookup column containing the Cortex XSOAR username.
  required: false
- defaultvalue: 'splunk_username'
  display: SPLUNK user key
  name: splunk_user_field
  type: 0
  section: Connect
  advanced: true
  additionalinfo: The name of the lookup table containing the Splunk username.
  required: false
- defaultvalue: '1'
  display: Incidents Fetch Interval
  name: incidentFetchInterval
  type: 19
  section: Collect
  advanced: true
  required: false
- display: Comment tag from Splunk
  name: comment_tag_from_splunk
  defaultvalue: FROM SPLUNK
  type: 0
  required: false
  additionalinfo: Add this tag to an entry to mirror it as a comment from Splunk.
- display: Comment tag to Splunk
  name: comment_tag_to_splunk
  defaultvalue: FROM XSOAR
  type: 0
  required: false
  additionalinfo: Add this tag to an entry to mirror it as a comment to Splunk.
description: Runs queries on Splunk servers.
display: SplunkPy
name: SplunkPy
script:
  commands:
  - arguments:
    - default: true
      description: ID of the search for which to return results.
      name: sid
      required: true
    - defaultValue: '100'
      description: The maximum number of returned results per search. To retrieve all results, enter "0" (not recommended).
      name: limit
    description: Returns the results of a previous Splunk search. You can use this command in conjunction with the splunk-job-create command.
    name: splunk-results
  - arguments:
    - default: true
      description: 'The Splunk search language string to execute. For example: "index=* | head 3". '
      name: query
      required: true
    - description: 'Specifies the earliest time in the time range to search. The time string can be a UTC time (with fractional seconds), a relative time specifier (to now), or a formatted time string. Default is 1 week ago, in the format "-7d". You can also specify time in the format: 2014-06-19T12:00:00.000-07:00.'
      name: earliest_time
    - description: 'Specifies the latest time in the time range to search. The time string can be a UTC time (with fractional seconds), a relative time specifier (to now), or a formatted time string. For example: "2014-06-19T12:00:00.000-07:00" or "-3d" (for 3 days ago).'
      name: latest_time
    - description: Maximum number of events to return. Default is 100. If "0", all results are returned.
      name: event_limit
    - defaultValue: '25000'
      description: The maximum number of returned results to process at a time. For example, if 100 results are returned, and you specify a batch_limit of 10, the results will be processed 10 at a time over 10 iterations. This does not effect the search or the context and outputs returned. In some cases, specifying a batch_size enhances search performance. If you think that the search execution is suboptimal, we recommend trying several batch_size values to determine which works best for your search. Default is 25,000.
      name: batch_limit
    - auto: PREDEFINED
      defaultValue: 'true'
      description: 'Determines whether the results will be entered into the context. Possible values: "true" and "false".'
      name: update_context
      predefined:
      - 'true'
      - 'false'
    - description: A string that contains the application namespace in which to restrict searches.
      name: app
    - auto: PREDEFINED
      description: Use XSOAR built-in polling to retrieve the result when it's ready.
      name: polling
      predefined:
      - 'true'
      - 'false'
    - defaultValue: '30'
      description: Interval in seconds between each poll.
      name: interval_in_seconds
    - description: The job sid.
      name: sid
    - auto: PREDEFINED
      defaultValue: 'false'
      description: The Fast mode prioritizes the performance of the search and does not return nonessential field or event data. This means that the search returns what is essential and required if fast_mode equals 'true'.
      name: fast_mode
      predefined:
      - 'true'
      - 'false'
    description: Searches Splunk for events. For human readable output, the table command is supported in the query argument. For example, `query=" * | table field1 field2 field3"` will generate a table with field1, field2, and field3 as headers.
    name: splunk-search
    polling: true
    outputs:
    - contextPath: Splunk.Result
      description: The results of the Splunk search. The results are a JSON array, in which each item is a Splunk event.
      type: Unknown
    - contextPath: Splunk.JobStatus.SID
      description: ID of the job.
      type: String
    - contextPath: Splunk.JobStatus.Status
      description: Status of the job.
      type: String
    - contextPath: Splunk.JobStatus.TotalResults
      description: The number of events that were returned by the job.
      type: String
  - arguments:
    - description: Splunk index in which to push data. Run the splunk-get-indexes command to get all indexes.
      name: index
      required: true
    - default: true
      description: The new event data to push. Can be any string.
      name: data
      required: true
    - description: Event source type.
      name: sourcetype
      required: true
    - description: Event host. Can be "Local" or "120.0.0.1".
      name: host
      required: true
    description: Creates a new event in Splunk.
    name: splunk-submit-event
  - description: Prints all Splunk index names.
    name: splunk-get-indexes
    arguments: []
  - arguments:
    - description: A comma-separated list of event IDs of notable events.
      name: eventIDs
      required: true
    - description: A Splunk user to assign to the notable events.
      name: owner
    - description: Comment to add to the notable events.
      name: comment
    - auto: PREDEFINED
      description: 'Notable event urgency. Possible values: "critical", "high", "medium", "low", and "informational".'
      name: urgency
      predefined:
      - critical
      - high
      - medium
      - low
      - informational
    - description: Notable event status. 0 - Unassigned, 1 - Assigned, 2 - In Progress, 3 - Pending, 4 - Resolved, 5 - Closed.
      name: status
    - name: disposition
      auto: PREDEFINED
      predefined:
      - True Positive - Suspicious Activity
      - Benign Positive - Suspicious But Expected
      - False Positive - Incorrect Analytic Logic
      - False Positive - Inaccurate Data
      - Other
      - Undetermined
      description: Disposition of the notable. If the more options exist on the server, specifying the disposition as `disposition:#` will work in place of choosing one of the default values from the list.
    description: Updates existing notable events in Splunk ES.
    execution: true
    name: splunk-notable-event-edit
  - arguments:
    - description: The Splunk search language string to execute. For example :"index=* | head 3".
      name: query
      required: true
    - description: A string that contains the application namespace in which to restrict searches.
      name: app
    description: Creates a new search job in Splunk.
    name: splunk-job-create
    outputs:
    - contextPath: Splunk.Job
      description: The SID of the created job.
      type: Unknown
  - arguments:
    - default: true
      defaultValue: ${Splunk.Result._raw}
      description: The raw data of the Splunk event (string).
      name: raw
    description: Parses the raw part of the event.
    name: splunk-parse-raw
    outputs:
    - contextPath: Splunk.Raw.Parsed
      description: The raw event data (parsed).
      type: unknown
  - arguments:
    - description: |-
        Event payload key-value pair.
        String example: "event": "Access log test message".
      name: event
      required: true
    - description: Fields for indexing that do not occur in the event payload itself. Accepts multiple, comma-separated, fields.
      name: fields
    - description: The index name.
      name: index
    - description: The hostname.
      name: host
    - description: User-defined event source type.
      name: source_type
    - description: User-defined event source.
      name: source
    - description: Epoch-formatted time.
      name: time
    - description: A channel identifier (ID) where to send the request, must be a Globally Unique Identifier (GUID). If the indexer acknowledgment is turned on, a channel is required.
      name: request_channel
    description: Sends events to an HTTP Event Collector using the Splunk platform JSON event protocol.
    name: splunk-submit-event-hec
  - arguments:
    - description: ID of the job for which to get the status.
      name: sid
      required: true
    description: Returns the status of a job.
    name: splunk-job-status
    outputs:
    - contextPath: Splunk.JobStatus.SID
      description: ID of the job.
      type: String
    - contextPath: Splunk.JobStatus.Status
      description: Status of the job.
      type: String
  - arguments:
    - description: The name of the KV store collection.
      name: kv_store_name
      required: true
    - default: true
      defaultValue: search
      description: The name of the Splunk application in which to create the KV store. The default is "search".
      name: app_name
      required: true
    description: Creates a new KV store table.
    name: splunk-kv-store-collection-create
  - arguments:
    - description: The name of the KV store collection.
      name: kv_store_collection_name
      required: true
    - description: |
        The list of names and value types used to define the KV store collection scheme, e.g., id=number, name=string, address=string.
      isArray: true
      name: kv_store_fields
      required: true
    - default: true
      defaultValue: search
      description: The name of the Splunk application that contains the KV store collection. The default is "search".
      name: app_name
      required: true
    description: Configures the KV store fields.
    name: splunk-kv-store-collection-config
  - arguments:
    - description: The name of the KV store collection.
      name: kv_store_collection_name
      required: true
    - description: |
        A comma-delimited list of the fields supported by the collection, e.g., _key,id,name,address. If no value is specified, the KV Store collection configuration will be used.
      name: supported_fields
    - default: true
      defaultValue: search
      description: The name of the Splunk application that contains the KV store collection.
      name: app_name
      required: true
    description: Creates the KV store collection transform.
    name: splunk-kv-store-collection-create-transform
  - arguments:
    - description: 'The data to add to the KV store collection, according to the collection JSON format, e.g., [{"name": "Splunk HQ", "id": 456, "address": { "street": "340 Brannan Street", "city": "San Francisco", "state": "CA", "zip": "121212"}}, {"name": "Splunk HQ", "id": 123, "address": { "street": "250 Brannan Street", "city": "San Francisco", "state": "CA", "zip": "94107"}}].'
      name: kv_store_data
      required: true
    - description: The name of the KV store collection.
      name: kv_store_collection_name
      required: true
    - description: The path to the indicator value in kv_store_data.
      name: indicator_path
    - default: true
      defaultValue: search
      description: The name of the Splunk application that contains the KV store collection. The default is "search".
      name: app_name
      required: true
    description: Adds objects to a KV store utilizing the batch-save API.
    name: splunk-kv-store-collection-add-entries
  - arguments:
    - default: true
      defaultValue: search
      description: The name of the Splunk application in which to create the KV store. The default is "search".
      name: app_name
      required: true
    description: Lists all collections for the specified application.
    name: splunk-kv-store-collections-list
    outputs:
    - contextPath: Splunk.CollectionList
      description: List of collections.
      type: String
  - arguments:
    - default: true
      defaultValue: search
      description: The name of the Splunk application that contains the KV store collection. The default is "search".
      name: app_name
      required: true
    - description: A comma-separated list of KV store collections.
      isArray: true
      name: kv_store_collection_name
      required: true
    - defaultValue: '50'
      description: Maximum number of records to return. The default is 50.
      name: limit
    description: Lists all data within a specific KV store collection or collections.
    name: splunk-kv-store-collection-data-list
    outputs:
    - contextPath: Splunk.KVstoreData
      description: An array of collection names. Each collection name will have an array of values, e.g., Splunk.KVstoreData.<collection_name> is a list of the data in the collection.
      type: Unknown
  - arguments:
    - default: true
      defaultValue: search
      description: The name of the Splunk application that contains the KV store collection. For example, "search".
      name: app_name
      required: true
    - description: A comma-separated list of KV store collections.
      isArray: true
      name: kv_store_collection_name
      required: true
    description: Deletes all data within the specified KV store collection or collections.
    name: splunk-kv-store-collection-data-delete
  - arguments:
    - default: true
      defaultValue: search
      description: The name of the Splunk application that contains the KV store. The default is "store".
      name: app_name
      required: true
    - description: A comma-separated list of KV stores.
      isArray: true
      name: kv_store_name
      required: true
    description: Deletes the specified KV stores.
    name: splunk-kv-store-collection-delete
  - arguments:
    - default: true
      defaultValue: search
      description: The name of the Splunk application that contains the KV store collection. The default is "search".
      name: app_name
      required: true
    - description: The name of the KV store collection.
      name: kv_store_collection_name
      required: true
    - description: The key name to search in the store. If the query argument is used, this argument will be ignored.
      name: key
    - description: The value to search in the store. If the query argument is used, this argument will be ignored.
      name: value
    - description: 'Complex query to search in the store with operators such as "and", "or", "not", etc. For more information, see the Splunk documentation: https://docs.splunk.com/Documentation/Splunk/8.0.3/RESTREF/RESTkvstore.'
      name: query
    description: Searches for specific objects in a store. The search can be a basic key-value pair or a full query.
    name: splunk-kv-store-collection-search-entry
    outputs:
    - contextPath: Splunk.KVstoreData
      description: An array of collection names. Each collection name will have an array of values, e.g., Splunk.KVstoreData.<collection_name> is a list of the data in the collection.
      type: Unknown
  - arguments:
    - default: true
      defaultValue: search
      description: The name of the Splunk application that contains the KV store collection. The default is "search".
      name: app_name
      required: true
    - description: The name of the KV store collection.
      name: kv_store_collection_name
      required: true
    - description: The path to the indicator value in kv_store_data.
      name: indicator_path
    - description: The key name to search in the store. If the query argument is used, this argument will be ignored.
      name: key
    - description: The value to search in the store. If the query argument is used, this argument will be ignored.
      name: value
    - description: |-
        Complex query to search in the store with operators such as "and", "or", "not", etc.
        For more information, see the Splunk documentation: https://docs.splunk.com/Documentation/Splunk/8.0.3/RESTREF/RESTkvstore.
      name: query
    description: Deletes the specified object in store. The search can be a basic key-value pair or a full query.
    name: splunk-kv-store-collection-delete-entry
  - description: Query Splunk to retrieve a list of sample alerts by alert type. Used for mapping fetched incidents through the Get Schema option.
    name: get-mapping-fields
    arguments: []
  - arguments:
    - description: The remote event ID.
      name: id
      required: true
    - defaultValue: '0'
      description: ISO format date with timezone, e.g., 2021-02-09T16:41:30.589575+02:00. The incident is only updated if it was modified after the last update time.
      name: lastUpdate
    description: Gets data from a notable event. This method does not update the current incident, and should be used for debugging purposes.
    name: get-remote-data
  - arguments:
    - description: ISO format date with timezone, e.g., 2021-02-09T16:41:30.589575+02:00. The incident is only returned if it was modified after the last update time.
      name: lastUpdate
    description: Gets the list of notable events that were modified since the last update. This command should be used for debugging purposes, and is available from Cortex XSOAR version 6.1.
    name: get-modified-remote-data
  - description: Resets the enrichment mechanism of fetched notables.
    name: splunk-reset-enriching-fetch-mechanism
    arguments: []
  - arguments:
    - default: true
      description: Cortex XSOAR username to match in Splunk's usernames records.
      isArray: true
      name: xsoar_username
      required: true
    description: Returns the Splunk's username matching the given Cortex XSOAR's username.
    name: splunk-get-username-by-xsoar-user
    outputs:
    - contextPath: Splunk.UserMapping.XsoarUser
      description: Cortex XSOAR user mapping.
      type: String
    - contextPath: Splunk.UserMapping.SplunkUser
      description: Splunk user mapping.
      type: String
<<<<<<< HEAD
  dockerimage: demisto/splunksdk-py3:1.0.0.79379
=======
  dockerimage: demisto/splunksdk-py3:1.0.0.91477
>>>>>>> 90cf3b88
  isfetch: true
  ismappable: true
  isremotesyncin: true
  isremotesyncout: true
  script: ''
  subtype: python3
  type: python
tests:
- SplunkPySearch_Test_default_handler
- SplunkPy-Test-V2_default_handler
- Splunk-Test_default_handler
- SplunkPy_KV_commands_default_handler
- SplunkPy parse-raw - Test
fromversion: 5.0.0<|MERGE_RESOLUTION|>--- conflicted
+++ resolved
@@ -52,10 +52,7 @@
   section: Collect
   advanced: true
   required: false
-<<<<<<< HEAD
-=======
   additionalinfo: Whether to use the Splunk clock time from the Splunk server for fetch, or not.
->>>>>>> 90cf3b88
 - defaultvalue: 'false'
   display: Parse Raw Part of Notable Events
   name: parseNotableEventsRaw
@@ -63,10 +60,7 @@
   section: Collect
   advanced: true
   required: false
-<<<<<<< HEAD
-=======
   additionalinfo: Whether to parse the raw part of the Notables, or not.
->>>>>>> 90cf3b88
 - defaultvalue: 'false'
   display: Replace with Underscore in Incident Fields
   name: replaceKeys
@@ -74,10 +68,7 @@
   section: Collect
   advanced: true
   required: false
-<<<<<<< HEAD
-=======
   additionalinfo: Whether to replace special characters to underscore when parsing the raw data of the Notables, or not.
->>>>>>> 90cf3b88
 - display: Timezone of the Splunk server, in minutes. For example, if GMT is gmt +3, set timezone to +180. For UTC, set the timezone to 0. This is relevant only for fetching and mirroring notable events. It must be specified when mirroring is enabled.
   name: timezone
   type: 0
@@ -210,8 +201,6 @@
   - Asset
   - Identity
   required: false
-<<<<<<< HEAD
-=======
 - additionalinfo: CSV of the Splunk lookup tables from which to take the Asset enrichment data.
   defaultvalue: asset_lookup_by_str,asset_lookup_by_cidr
   display: Asset enrichment lookup tables
@@ -226,7 +215,6 @@
   type: 0
   required: false
   section: Collect
->>>>>>> 90cf3b88
 - display: 'Enrichment Timeout (Minutes)'
   name: enrichment_timeout
   type: 0
@@ -271,10 +259,7 @@
   section: Collect
   advanced: true
   required: false
-<<<<<<< HEAD
-=======
   additionalinfo: Whether to enable the user mapping between Cortex XSOAR and Splunk, or not. For more information see https://xsoar.pan.dev/docs/reference/integrations/splunk-py#configure-user-mapping-between-splunk-and-cortex-xsoar
->>>>>>> 90cf3b88
 - defaultvalue: 'splunk_xsoar_users'
   display: Users Lookup table name
   name: user_map_lookup_name
@@ -688,11 +673,7 @@
     - contextPath: Splunk.UserMapping.SplunkUser
       description: Splunk user mapping.
       type: String
-<<<<<<< HEAD
-  dockerimage: demisto/splunksdk-py3:1.0.0.79379
-=======
   dockerimage: demisto/splunksdk-py3:1.0.0.91477
->>>>>>> 90cf3b88
   isfetch: true
   ismappable: true
   isremotesyncin: true
