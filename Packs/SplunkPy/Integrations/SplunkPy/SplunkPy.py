--- conflicted
+++ resolved
@@ -1817,13 +1817,8 @@
         status_cmd_result.scheduled_command = scheduled_command
         status_cmd_result.readable_output = 'Job is still running, it may take a little while...'
         return status_cmd_result
-<<<<<<< HEAD
     elif status.lower() == 'done' and polling is True:
-        # Get the job by his SID.
-=======
-    else:
         # Get the job by its SID.
->>>>>>> bc9cbb9b
         search_job = service.job(job_sid)
 
     num_of_results_from_query = search_job["resultCount"]
