--- conflicted
+++ resolved
@@ -12,11 +12,7 @@
 from splunklib import client
 from splunklib import results
 from splunklib.data import Record
-<<<<<<< HEAD
 from CommonServerPython import *  # noqa: F401
-=======
-import urllib3
->>>>>>> 5731debd
 from splunklib.binding import AuthenticationError, HTTPError, namespace
 
 
