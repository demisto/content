--- conflicted
+++ resolved
@@ -2622,11 +2622,7 @@
         splunk_parse_raw_command()
         sys.exit(0)
     service = None
-<<<<<<< HEAD
-    proxy = argToBoolean(params.get('proxy', True))
-=======
     proxy = argToBoolean(params.get('proxy', False))
->>>>>>> e8df18a0
 
     connection_args = get_connection_args()
 
