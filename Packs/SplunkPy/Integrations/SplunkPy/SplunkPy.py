--- conflicted
+++ resolved
@@ -2621,11 +2621,7 @@
         splunk_parse_raw_command()
         sys.exit(0)
     service = None
-<<<<<<< HEAD
-    proxy = argToBoolean(params.get('proxy', True))
-=======
     proxy = argToBoolean(params.get('proxy', False))
->>>>>>> 22954cb5
 
     connection_args = get_connection_args()
 
