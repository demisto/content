--- conflicted
+++ resolved
@@ -1078,11 +1078,7 @@
             # The drilldown_searches are a list of searches data stored as json strings:
             return parse_drilldown_searches(drilldown_search)
         else:
-<<<<<<< HEAD
-            # The drilldown_searches are a json string of dict/list search data.
-=======
             # The drilldown_searches are a dict/list of the search data in a JSON string representation.
->>>>>>> 59354799
             return parse_drilldown_searches([drilldown_search])
     return []
 
