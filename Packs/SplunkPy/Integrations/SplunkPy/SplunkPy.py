import demistomock as demisto  # noqa: F401
from CommonServerPython import *  # noqa: F401
import hashlib
import io
import json
import re
from datetime import datetime, timedelta
import dateparser
import pytz
import requests

from splunklib import client
from splunklib import results
from splunklib.data import Record
from splunklib.binding import AuthenticationError, HTTPError, namespace


OUTPUT_MODE_JSON = 'json'  # type of response from splunk-sdk query (json/csv/xml)
# Define utf8 as default encoding
params = demisto.params()
SPLUNK_TIME_FORMAT = "%Y-%m-%dT%H:%M:%S"
DEFAULT_ASSET_ENRICH_TABLES = 'asset_lookup_by_str,asset_lookup_by_cidr'
DEFAULT_IDENTITY_ENRICH_TABLE = 'identity_lookup_expanded'
VERIFY_CERTIFICATE = not bool(params.get('unsecure'))
FETCH_LIMIT = int(params.get('fetch_limit')) if params.get('fetch_limit') else 50
FETCH_LIMIT = max(min(200, FETCH_LIMIT), 1)
MIRROR_LIMIT = 1000
PROBLEMATIC_CHARACTERS = ['.', '(', ')', '[', ']']
REPLACE_WITH = '_'
REPLACE_FLAG = params.get('replaceKeys', False)
FETCH_TIME = params.get('fetch_time')
PROXIES = handle_proxy()
TIME_UNIT_TO_MINUTES = {'minute': 1, 'hour': 60, 'day': 24 * 60, 'week': 7 * 24 * 60, 'month': 30 * 24 * 60,
                        'year': 365 * 24 * 60}
DEFAULT_DISPOSITIONS = {
    'True Positive - Suspicious Activity': 'disposition:1',
    'Benign Positive - Suspicious But Expected': 'disposition:2',
    'False Positive - Incorrect Analytic Logic': 'disposition:3',
    'False Positive - Inaccurate Data': 'disposition:4',
    'Other': 'disposition:5',
    'Undetermined': 'disposition:6'
}

# =========== Mirroring Mechanism Globals ===========
MIRROR_DIRECTION = {
    'None': None,
    'Incoming': 'In',
    'Outgoing': 'Out',
    'Incoming And Outgoing': 'Both'
}
OUTGOING_MIRRORED_FIELDS = ['comment', 'status', 'owner', 'urgency', 'reviewer', 'disposition']

# =========== Enrichment Mechanism Globals ===========
ENABLED_ENRICHMENTS = params.get('enabled_enrichments', [])

DRILLDOWN_ENRICHMENT = 'Drilldown'
ASSET_ENRICHMENT = 'Asset'
IDENTITY_ENRICHMENT = 'Identity'
SUBMITTED_NOTABLES = 'submitted_notables'
EVENT_ID = 'event_id'
JOB_CREATION_TIME_FORMAT = '%Y-%m-%dT%H:%M:%S.%f'
NOT_YET_SUBMITTED_NOTABLES = 'not_yet_submitted_notables'
INFO_MIN_TIME = "info_min_time"
INFO_MAX_TIME = "info_max_time"
INCIDENTS = 'incidents'
DUMMY = 'dummy'
NOTABLE = 'notable'
ENRICHMENTS = 'enrichments'
MAX_HANDLE_NOTABLES = 20
MAX_SUBMIT_NOTABLES = 30
CACHE = 'cache'
STATUS = 'status'
DATA = 'data'
TYPE = 'type'
ID = 'id'
CREATION_TIME = 'creation_time'
INCIDENT_CREATED = 'incident_created'

DRILLDOWN_REGEX = r'([^\s\$]+)=(\$[^\$]+\$)|(\$[^\$]+\$)'

ENRICHMENT_TYPE_TO_ENRICHMENT_STATUS = {
    DRILLDOWN_ENRICHMENT: 'successful_drilldown_enrichment',
    ASSET_ENRICHMENT: 'successful_asset_enrichment',
    IDENTITY_ENRICHMENT: 'successful_identity_enrichment'
}
COMMENT_MIRRORED_FROM_XSOAR = 'Mirrored from Cortex XSOAR'

# =========== Not Missing Events Mechanism Globals ===========
CUSTOM_ID = 'custom_id'
OCCURRED = 'occurred'
INDEX_TIME = 'index_time'
TIME_IS_MISSING = 'time_is_missing'


# =========== Enrich User Mechanism ============
class UserMappingObject:
    def __init__(
        self, service: client.Service,
        should_map_user: bool,
        table_name: str = 'splunk_xsoar_users',
        xsoar_user_column_name: str = 'xsoar_user',
        splunk_user_column_name: str = 'splunk_user'
    ):
        self.service = service
        self.should_map = should_map_user
        self.table_name = table_name
        self.xsoar_user_column_name = xsoar_user_column_name
        self.splunk_user_column_name = splunk_user_column_name

    def _get_record(self, col: str, value_to_search: str):
        """ Gets the records with the value found in the relevant column. """
        kvstore: client.KVStoreCollection = self.service.kvstore[self.table_name]
        return kvstore.data.query(query=json.dumps({col: value_to_search}))

    def get_xsoar_user_by_splunk(self, splunk_user):

        record = list(self._get_record(self.splunk_user_column_name, splunk_user))

        if not record:

            demisto.error(
                "Could not find xsoar user matching splunk's {splunk_user}. "
                "Consider adding it to the {table_name} lookup.".format(
                    splunk_user=splunk_user, table_name=self.table_name))
            return ''

        # assuming username is unique, so only one record is returned.
        xsoar_user = record[0].get(self.xsoar_user_column_name)

        if not xsoar_user:
            demisto.error(
                "Xsoar user matching splunk's {splunk_user} is empty. Fix the record in {table_name} lookup.".format(
                    splunk_user=splunk_user, table_name=self.table_name))
            return ''

        return xsoar_user

    def get_splunk_user_by_xsoar(self, xsoar_user, map_missing=True):

        record = list(self._get_record(self.xsoar_user_column_name, xsoar_user))

        if not record:
            demisto.error(
                f"Could not find splunk user matching xsoar's {xsoar_user}. Consider adding it to the {self.table_name} lookup.")
            return 'unassigned' if map_missing else None

        # assuming username is unique, so only one record is returned.
        splunk_user = record[0].get(self.splunk_user_column_name)

        if not splunk_user:
            demisto.error(
                f"Splunk user matching Xsoar's {xsoar_user} is empty. Fix the record in {self.table_name} lookup.")
            return 'unassigned' if map_missing else None

        return splunk_user

    def get_splunk_user_by_xsoar_command(self, args):
        xsoar_users = argToList(args.get('xsoar_username'))
        map_missing = argToBoolean(args.get('map_missing', True))

        outputs = []
        for user in xsoar_users:
            splunk_user = self.get_splunk_user_by_xsoar(user, map_missing=map_missing) if user else None
            outputs.append(
                {'XsoarUser': user,
                 'SplunkUser': splunk_user or 'Could not map splunk user, Check logs for more info.'})

        return CommandResults(
            outputs=outputs,
            outputs_prefix='Splunk.UserMapping',
            readable_output=tableToMarkdown('Xsoar-Splunk Username Mapping', outputs,
                                            headers=['XsoarUser', 'SplunkUser'])
        )


# =========== Regular Fetch Mechanism ===========
def splunk_time_to_datetime(incident_ocurred_time):
    incident_time_without_timezone = incident_ocurred_time.split('.')[0]
    return datetime.strptime(incident_time_without_timezone, SPLUNK_TIME_FORMAT)


def get_latest_incident_time(incidents):
    def get_incident_time_datetime(incident):
        incident_time = incident["occurred"]
        incident_time_datetime = splunk_time_to_datetime(incident_time)
        return incident_time_datetime

    latest_incident = max(incidents, key=get_incident_time_datetime)
    return latest_incident["occurred"]


def get_next_start_time(latests_incident_fetched_time, latest_time, were_new_incidents_found=True):
    if not were_new_incidents_found:
        return latest_time
    latest_incident_datetime = splunk_time_to_datetime(latests_incident_fetched_time)
    return latest_incident_datetime.strftime(SPLUNK_TIME_FORMAT)


def create_incident_custom_id(incident: dict[str, Any]):
    """This is used to create a custom incident ID, when fetching events that are **NOT** notables.

    Args:
        incident (dict[str, Any]): An incident created from a fetched event.

    Returns:
        str: The custom incident ID.
    """
    incident_raw_data = json.loads(incident["rawJSON"])
    fields_to_add = ['_cd', 'index', '_time', '_indextime', '_raw']
    fields_supplied_by_user = demisto.params().get('unique_id_fields', '')
    fields_supplied_by_user = fields_supplied_by_user or ""
    fields_to_add.extend(fields_supplied_by_user.split(','))

    incident_custom_id = '___'
    for field_name in fields_to_add:
        if field_name in incident_raw_data:
            incident_custom_id += f'{field_name}___{incident_raw_data[field_name]}'
        elif field_name in incident:
            incident_custom_id += f'{field_name}___{incident[field_name]}'

    extensive_log(f'[SplunkPy] ID after all fields were added: {incident_custom_id}')

    unique_id = hashlib.md5(incident_custom_id.encode('utf-8')).hexdigest()  # nosec  # guardrails-disable-line
    extensive_log(f'[SplunkPy] Found incident ID is: {unique_id}')
    return unique_id


def extensive_log(message):
    if demisto.params().get('extensive_logs', False):
        demisto.debug(message)


def remove_old_incident_ids(last_run_fetched_ids, current_epoch_time, occurred_look_behind):
    """Remove all the IDs of all the incidents that were found more than twice the look behind time frame,
    to stop our IDs dict from becoming too large.

    Args:
        last_run_fetched_ids (list): All the event IDs that weren't out of date in the last run + all the new event IDs
        from newly fetched events in this run.
        current_epoch_time (int): The current time in epoch.
        occurred_look_behind (int): The max look behind time (parameter, as defined by the user).

    Returns:
        new_last_run_fetched_ids (list): The updated list of IDs, without old IDs.
    """
    new_last_run_fetched_ids = {}
    for inc_id, addition_time in list(last_run_fetched_ids.items()):
        max_look_behind_in_seconds = occurred_look_behind * 60
        deletion_threshold_in_seconds = max_look_behind_in_seconds * 2
        if current_epoch_time - addition_time < deletion_threshold_in_seconds:
            new_last_run_fetched_ids[inc_id] = addition_time

    return new_last_run_fetched_ids


def enforce_look_behind_time(last_run_time, now, look_behind_time):
    """ Verifies that the start time of the fetch is at X minutes before
    the end time, X being the number of minutes specified in the look_behind parameter.
    The reason this is needed is to ensure that events that have a significant difference
    between their index time and occurrence time in Splunk are still fetched and are not missed.

    Args:
        last_run_time (str): The current start time of the fetch.
        now (str): The current end time of the fetch.
        look_behind_time (int): The minimal difference (in minutes) that should be enforced between
                                the start time and end time.

    Returns:
        last_run (str): The new start time for the fetch.
    """
    last_run_datetime = datetime.strptime(last_run_time, SPLUNK_TIME_FORMAT)
    now_datetime = datetime.strptime(now, SPLUNK_TIME_FORMAT)
    if now_datetime - last_run_datetime < timedelta(minutes=look_behind_time):
        time_before_given_look_behind_datetime = now_datetime - timedelta(minutes=look_behind_time)
        return datetime.strftime(
            time_before_given_look_behind_datetime, SPLUNK_TIME_FORMAT
        )
    return last_run_time


def get_fetch_start_times(params, service, last_run_earliest_time, occurence_time_look_behind):
    current_time_for_fetch = datetime.utcnow()
    if timezone_ := params.get('timezone'):
        current_time_for_fetch = current_time_for_fetch + timedelta(minutes=int(timezone_))

    now = current_time_for_fetch.strftime(SPLUNK_TIME_FORMAT)
    if params.get('useSplunkTime'):
        now = get_current_splunk_time(service)
        current_time_in_splunk = datetime.strptime(now, SPLUNK_TIME_FORMAT)
        current_time_for_fetch = current_time_in_splunk

    if not last_run_earliest_time:
        fetch_time_in_minutes = parse_time_to_minutes()
        start_time_for_fetch = current_time_for_fetch - timedelta(minutes=fetch_time_in_minutes)
        last_run_earliest_time = start_time_for_fetch.strftime(SPLUNK_TIME_FORMAT)
        extensive_log(f'[SplunkPy] SplunkPy last run is None. Last run earliest time is: {last_run_earliest_time}')

    occured_start_time = enforce_look_behind_time(last_run_earliest_time, now, occurence_time_look_behind)

    return occured_start_time, now


def build_fetch_kwargs(params, occured_start_time, latest_time, search_offset):
    occurred_start_time_fieldname = params.get("earliest_occurrence_time_fieldname", "earliest_time")
    occurred_end_time_fieldname = params.get("latest_occurrence_time_fieldname", "latest_time")

    extensive_log(f'[SplunkPy] occurred_start_time_fieldname: {occurred_start_time_fieldname}')
    extensive_log(f'[SplunkPy] occured_start_time: {occured_start_time}')

    return {
        occurred_start_time_fieldname: occured_start_time,
        occurred_end_time_fieldname: latest_time,
        "count": FETCH_LIMIT,
        'offset': search_offset,
        "output_mode": OUTPUT_MODE_JSON,
    }


def build_fetch_query(params):
    fetch_query = params['fetchQuery']

    if (extract_fields := params.get('extractFields')):
        for field in extract_fields.split(','):
            field_trimmed = field.strip()
            fetch_query = f'{fetch_query} | eval {field_trimmed}={field_trimmed}'

    return fetch_query


def fetch_notables(service: client.Service, mapper: UserMappingObject, comment_tag_to_splunk: str, comment_tag_from_splunk: str,
                   cache_object: "Cache" = None, enrich_notables=False):
    last_run_data = demisto.getLastRun()
    params = demisto.params()
    if not last_run_data:
        extensive_log('[SplunkPy] SplunkPy first run')

    last_run_earliest_time = last_run_data and last_run_data.get('time')
    last_run_latest_time = last_run_data and last_run_data.get('latest_time')
    extensive_log(f'[SplunkPy] SplunkPy last run is:\n {last_run_data}')

    search_offset = last_run_data.get('offset', 0)

    occurred_look_behind = int(params.get('occurrence_look_behind', 15) or 15)
    extensive_log(f'[SplunkPy] occurrence look behind is: {occurred_look_behind}')

    occured_start_time, now = get_fetch_start_times(params, service, last_run_earliest_time, occurred_look_behind)

    # if last_run_latest_time is not None it's mean we are in a batch fetch iteration with offset
    latest_time = last_run_latest_time or now
    kwargs_oneshot = build_fetch_kwargs(params, occured_start_time, latest_time, search_offset)
    fetch_query = build_fetch_query(params)
    last_run_fetched_ids = last_run_data.get('found_incidents_ids', {})
    if late_indexed_pagination := last_run_data.get('late_indexed_pagination'):
        # This is for handling the case when events get indexed late, and inserted in pages
        # that we have already went through
        window = f'{kwargs_oneshot.get("earliest_time")}-{kwargs_oneshot.get("latest_time")}'
        demisto.debug(f'[SplunkPy] additional fetch for the window {window} to check for late indexed incidents')
        if last_run_fetched_ids:
            ids_to_exclude = [f'"{fetched_id}"' for fetched_id in last_run_fetched_ids]
            exclude_id_where = f'where not event_id in ({",".join(ids_to_exclude)})'
            fetch_query = f'{fetch_query} | {exclude_id_where}'
            kwargs_oneshot['offset'] = 0

    demisto.debug(f'[SplunkPy] fetch query = {fetch_query}')
    demisto.debug(f'[SplunkPy] oneshot query args = {kwargs_oneshot}')
    oneshotsearch_results = service.jobs.oneshot(fetch_query, **kwargs_oneshot)
    reader = results.JSONResultsReader(oneshotsearch_results)

    incidents = []
    notables = []
    incident_ids_to_add = []
    num_of_dropped = 0
    for item in reader:
        if handle_message(item):
            continue
        extensive_log(f'[SplunkPy] Incident data before parsing to notable: {item}')
        notable_incident = Notable(data=item)
        inc = notable_incident.to_incident(mapper, comment_tag_to_splunk, comment_tag_from_splunk)
        extensive_log(f'[SplunkPy] Incident data after parsing to notable: {inc}')
        custom_inc_id = create_incident_custom_id(inc)
        incident_id = notable_incident.id or custom_inc_id

        if incident_id not in last_run_fetched_ids and custom_inc_id not in last_run_fetched_ids:
            incident_ids_to_add.append(incident_id)
            incidents.append(inc)
            notables.append(notable_incident)
            extensive_log(f'[SplunkPy] - Fetched incident {incident_id} to be created.')
        else:
            num_of_dropped += 1
            extensive_log(f'[SplunkPy] - Dropped incident {incident_id} due to duplication.')

    current_epoch_time = int(time.time())
    extensive_log(f'[SplunkPy] Size of last_run_fetched_ids before adding new IDs: {len(last_run_fetched_ids)}')
    for incident_id in incident_ids_to_add:
        last_run_fetched_ids[incident_id] = current_epoch_time
    extensive_log(f'[SplunkPy] Size of last_run_fetched_ids after adding new IDs: {len(last_run_fetched_ids)}')
    last_run_fetched_ids = remove_old_incident_ids(last_run_fetched_ids, current_epoch_time, occurred_look_behind)
    extensive_log('[SplunkPy] Size of last_run_fetched_ids after '
                  f'removing old IDs: {len(last_run_fetched_ids)}')
    extensive_log(f'[SplunkPy] SplunkPy - incidents fetched on last run = {last_run_fetched_ids}')

    demisto.debug(f'SplunkPy - total number of new incidents found is: {len(incidents)}')
    demisto.debug(f'SplunkPy - total number of dropped incidents is: {num_of_dropped}')

    if not enrich_notables or not cache_object:
        demisto.incidents(incidents)
    else:
        cache_object.not_yet_submitted_notables += notables
        if DUMMY not in last_run_data:
            # we add dummy data to the last run to differentiate between the fetch-incidents triggered to the
            # fetch-incidents running as part of "Pull from instance" in Classification & Mapping, as we don't
            # want to add data to the integration context (which will ruin the logic of the cache object)
            last_run_data.update({DUMMY: DUMMY})

    # We didn't get any new incidents or got less than limit,
    # so the next run's earliest time will be the latest_time from this iteration
    if (len(incidents) + num_of_dropped) < FETCH_LIMIT:
        demisto.debug(f'[SplunkPy] Number of fetched incidents = {len(incidents)}, dropped = {num_of_dropped}. Sum is less'
                      f' than {FETCH_LIMIT=}. Starting new fetch')
        next_run_earliest_time = latest_time
        new_last_run = {
            'time': next_run_earliest_time,
            'latest_time': None,
            'offset': 0,
            'found_incidents_ids': last_run_fetched_ids
        }
    # we get limit notables from splunk
    # we should fetch the entire queue with offset - so set the offset, time and latest_time for the next run
    else:
        demisto.debug(f'[SplunkPy] Number of fetched incidents = {len(incidents)}, dropped = {num_of_dropped}. Sum is'
                      f' equal/greater than {FETCH_LIMIT=}. Continue pagination')
        new_last_run = {
            'time': occured_start_time,
            'latest_time': latest_time,
            'offset': search_offset + FETCH_LIMIT,
            'found_incidents_ids': last_run_fetched_ids
        }
    new_last_run['late_indexed_pagination'] = False
    # Need to fetch again this "window" to be sure no "late" indexed events are missed
    if num_of_dropped >= FETCH_LIMIT and '`notable`' in fetch_query:
        demisto.debug('Need to fetch this "window" again to make sure no "late" indexed events are missed')
        new_last_run['late_indexed_pagination'] = True
    # If we are in the process of checking late indexed events, and len(fetch_incidents) == FETCH_LIMIT,
    # that means we need to continue the process of checking late indexed events
    if len(incidents) == FETCH_LIMIT and late_indexed_pagination:
        demisto.debug(f'Number of valid incidents equals {FETCH_LIMIT=}, and current fetch checked for late indexed events.'
                      ' Continue checking for late events')
        new_last_run['late_indexed_pagination'] = True
    demisto.debug(f'SplunkPy set last run - {new_last_run["time"]=}, {new_last_run["latest_time"]=}, {new_last_run["offset"]=}'
                  f', late_indexed_pagination={new_last_run.get("late_indexed_pagination")}')

    last_run_data.update(new_last_run)
    demisto.setLastRun(last_run_data)


def fetch_incidents(service: client.Service, mapper: UserMappingObject, comment_tag_to_splunk: str, comment_tag_from_splunk: str):
    if ENABLED_ENRICHMENTS:
        integration_context = get_integration_context()
        if not demisto.getLastRun() and integration_context:
            # In "Pull from instance" in Classification & Mapping the last run object is empty, integration context
            # will not be empty because of the enrichment mechanism. In regular enriched fetch, we use dummy data
            # in the last run object to avoid entering this case
            demisto.debug('running fetch_incidents_for_mapping')

            fetch_incidents_for_mapping(integration_context)
        else:
            demisto.debug('running run_enrichment_mechanism')
            run_enrichment_mechanism(service, integration_context, mapper, comment_tag_to_splunk, comment_tag_from_splunk)
    else:
        demisto.debug('enrichments not enabled running fetch_notables')

        fetch_notables(service=service, enrich_notables=False, mapper=mapper, comment_tag_to_splunk=comment_tag_to_splunk,
                       comment_tag_from_splunk=comment_tag_from_splunk)


# =========== Regular Fetch Mechanism ===========


# =========== Enriching Fetch Mechanism ===========

class Enrichment:
    """ A class to represent an Enrichment. Each notable has 3 possible enrichments: Drilldown, Asset & Identity

    Attributes:
        type (str): The enrichment type. Possible values are: Drilldown, Asset & Identity.
        id (str): The enrichment's job id in Splunk server.
        data (list): The enrichment's data list (events retrieved from the job's search).
        creation_time (str): The enrichment's creation time in ISO format.
        status (str): The enrichment's status.
    """
    FAILED = 'Enrichment failed'
    EXCEEDED_TIMEOUT = 'Enrichment exceed the given timeout'
    IN_PROGRESS = 'Enrichment is in progress'
    SUCCESSFUL = 'Enrichment successfully handled'
    HANDLED = (EXCEEDED_TIMEOUT, FAILED, SUCCESSFUL)

    def __init__(self, enrichment_type, status=None, enrichment_id=None, data=None, creation_time=None):
        self.type = enrichment_type
        self.id = enrichment_id
        self.data = data or []
        self.creation_time = creation_time if creation_time else datetime.utcnow().isoformat()
        self.status = status or Enrichment.IN_PROGRESS

    @classmethod
    def from_job(cls, enrichment_type, job: client.Job):
        """ Creates an Enrichment object from Splunk Job object

        Args:
            enrichment_type (str): The enrichment type
            job (splunklib.client.Job): The corresponding Splunk Job

        Returns:
            The created enrichment (Enrichment)
        """
        if job:
            return cls(enrichment_type=enrichment_type, enrichment_id=job["sid"])
        else:
            return cls(enrichment_type=enrichment_type, status=Enrichment.FAILED)

    @classmethod
    def from_json(cls, enrichment_dict):
        """ Deserialization method.

        Args:
            enrichment_dict (dict): The enrichment dict in JSON format.

        Returns:
            An instance of the Enrichment class constructed from JSON representation.
        """
        return cls(
            enrichment_type=enrichment_dict.get(TYPE),
            data=enrichment_dict.get(DATA),
            status=enrichment_dict.get(STATUS),
            enrichment_id=enrichment_dict.get(ID),
            creation_time=enrichment_dict.get(CREATION_TIME)
        )


class Notable:
    """ A class to represent a notable.

    Attributes:
        data (dict): The notable data.
        id (str): The notable's id.
        enrichments (list): The list of all enrichments that needs to handle.
        incident_created (bool): Whether an incident created or not.
        occurred (str): The occurred time of the notable.
        custom_id (str): The custom ID of the notable (used in the fetch function).
        time_is_missing (bool): Whether the `_time` field has an empty value or not.
        index_time (str): The time the notable have been indexed.
    """

    def __init__(self, data, enrichments=None, notable_id=None, occurred=None, custom_id=None, index_time=None,
                 time_is_missing=None, incident_created=None):
        self.data = data
        self.id = notable_id or self.get_id()
        self.enrichments = enrichments or []
        self.incident_created = incident_created or False
        self.time_is_missing = time_is_missing or False
        self.index_time = index_time or self.data.get('_indextime')
        self.occurred = occurred or self.get_occurred()
        self.custom_id = custom_id or self.create_custom_id()

    def get_id(self):
        if EVENT_ID in self.data:
            return self.data[EVENT_ID]
        if ENABLED_ENRICHMENTS:
            raise Exception('When using the enrichment mechanism, an event_id field is needed, and thus, '
                            'one must use a fetch query of the following format: search `notable` .......\n'
                            'Please re-edit the fetchQuery parameter in the integration configuration, reset '
                            'the fetch mechanism using the splunk-reset-enriching-fetch-mechanism command and '
                            'run the fetch again.')
        else:
            return None

    @staticmethod
    def create_incident(notable_data, occurred, mapper: UserMappingObject, comment_tag_to_splunk: str,
                        comment_tag_from_splunk: str):
        rule_title, rule_name = '', ''
        params = demisto.params()
        if demisto.get(notable_data, 'rule_title'):
            rule_title = notable_data['rule_title']
        if demisto.get(notable_data, 'rule_name'):
            rule_name = notable_data['rule_name']
        incident: dict[str, Any] = {"name": f"{rule_title} : {rule_name}"}
        if demisto.get(notable_data, 'urgency'):
            incident["severity"] = severity_to_level(notable_data['urgency'])
        if demisto.get(notable_data, 'rule_description'):
            incident["details"] = notable_data["rule_description"]
        if (
            notable_data.get("owner")
            and mapper.should_map
            and (owner := mapper.get_xsoar_user_by_splunk(notable_data["owner"]))
        ):
            incident["owner"] = owner

        incident["occurred"] = occurred
        notable_data = parse_notable(notable_data)
        notable_data.update({
            'mirror_instance': demisto.integrationInstance(),
            'mirror_direction': MIRROR_DIRECTION.get(params.get('mirror_direction')),
            'mirror_tags': [comment_tag_from_splunk, comment_tag_to_splunk]
        })
        comment_entries = []
        labels = []
        if params.get('parseNotableEventsRaw'):
            for key, value in rawToDict(notable_data['_raw']).items():
                if not isinstance(value, str):
                    value = convert_to_str(value)
                labels.append({'type': key, 'value': value})
        if demisto.get(notable_data, 'security_domain'):
            labels.append({'type': 'security_domain', 'value': notable_data["security_domain"]})
        if demisto.get(notable_data, 'comment'):
            comments = argToList(notable_data.get('comment', []))
            demisto.debug(f"data to update comment= {comments}")
            for comment in comments:
                # Creating a comment
                comment_entries.append({
                    'Comment': comment})
        labels.append({'type': 'SplunkComments', 'value': str(comment_entries)})
        incident['labels'] = labels
        incident['dbotMirrorId'] = notable_data.get(EVENT_ID)
        notable_data['SplunkComments'] = comment_entries
        incident["rawJSON"] = json.dumps(notable_data)
        incident['SplunkComments'] = comment_entries

        return incident

    def to_incident(self, mapper: UserMappingObject, comment_tag_to_splunk: str, comment_tag_from_splunk: str):
        """ Gathers all data from all notable's enrichments and return an incident """
        self.incident_created = True

        for e in self.enrichments:
            self.data[e.type] = e.data
            self.data[ENRICHMENT_TYPE_TO_ENRICHMENT_STATUS[e.type]] = e.status == Enrichment.SUCCESSFUL

        return self.create_incident(self.data, self.occurred, mapper=mapper, comment_tag_to_splunk=comment_tag_to_splunk,
                                    comment_tag_from_splunk=comment_tag_from_splunk)

    def submitted(self) -> bool:
        """ Returns an indicator on whether any of the notable's enrichments was submitted or not """
        return any(enrichment.status == Enrichment.IN_PROGRESS for enrichment in self.enrichments) and len(
            self.enrichments) == len(ENABLED_ENRICHMENTS)

    def failed_to_submit(self):
        """ Returns an indicator on whether all notable's enrichments were failed to submit or not """
        return all(enrichment.status == Enrichment.FAILED for enrichment in self.enrichments) and len(
            self.enrichments) == len(ENABLED_ENRICHMENTS)

    def handled(self):
        """ Returns an indicator on whether all notable's enrichments were handled or not """
        return all(enrichment.status in Enrichment.HANDLED for enrichment in self.enrichments) or any(
            enrichment.status == Enrichment.EXCEEDED_TIMEOUT for enrichment in self.enrichments)

    def get_submitted_enrichments(self):
        """ Returns indicators on whether each enrichment was submitted/failed or not initiated """
        submitted_drilldown, submitted_asset, submitted_identity = False, False, False

        for enrichment in self.enrichments:
            if enrichment.type == DRILLDOWN_ENRICHMENT:
                submitted_drilldown = True
            elif enrichment.type == ASSET_ENRICHMENT:
                submitted_asset = True
            elif enrichment.type == IDENTITY_ENRICHMENT:
                submitted_identity = True

        return submitted_drilldown, submitted_asset, submitted_identity

    def get_occurred(self):
        """ Returns the occurred time, if not exists in data, returns the current fetch time """
        if '_time' in self.data:
            notable_occurred = self.data['_time']
        else:
            # Use-cases where fetching non-notables from Splunk
            notable_occurred = datetime.now().strftime('%Y-%m-%dT%H:%M:%S.0+00:00')
            self.time_is_missing = True
            demisto.debug(f'\n\n occurred time in else: {notable_occurred} \n\n')

        return notable_occurred

    def create_custom_id(self):
        """ Generates a custom ID for a given notable """
        if self.id:
            return self.id

        notable_raw_data = self.data.get('_raw', '')
        raw_hash = hashlib.md5(notable_raw_data.encode('utf-8')).hexdigest()  # nosec  # guardrails-disable-line

        if self.time_is_missing and self.index_time:
            notable_custom_id = f'{self.index_time}_{raw_hash}'  # index_time stays in epoch to differentiate
            demisto.debug('Creating notable custom id using the index time')
        else:
            notable_custom_id = f'{self.occurred}_{raw_hash}'

        return notable_custom_id

    def is_enrichment_process_exceeding_timeout(self, enrichment_timeout):
        """ Checks whether an enrichment process has exceeded timeout or not

        Args:
            enrichment_timeout (int): The timeout for the enrichment process

        Returns (bool): True if the enrichment process exceeded the given timeout, False otherwise
        """
        now = datetime.utcnow()
        exceeding_timeout = False

        for enrichment in self.enrichments:
            if enrichment.status == Enrichment.IN_PROGRESS:
                creation_time_datetime = datetime.strptime(enrichment.creation_time, JOB_CREATION_TIME_FORMAT)
                if now - creation_time_datetime > timedelta(minutes=enrichment_timeout):
                    exceeding_timeout = True
                    enrichment.status = Enrichment.EXCEEDED_TIMEOUT

        return exceeding_timeout

    @classmethod
    def from_json(cls, notable_dict):
        """ Deserialization method.

        Args:
            notable_dict: The notable dict in JSON format.

        Returns:
            An instance of the Enrichment class constructed from JSON representation.
        """
        return cls(
            data=notable_dict.get(DATA),
            enrichments=list(map(Enrichment.from_json, notable_dict.get(ENRICHMENTS))),
            notable_id=notable_dict.get(ID),
            custom_id=notable_dict.get(CUSTOM_ID),
            occurred=notable_dict.get(OCCURRED),
            time_is_missing=notable_dict.get(TIME_IS_MISSING),
            index_time=notable_dict.get(INDEX_TIME),
            incident_created=notable_dict.get(INCIDENT_CREATED)
        )


class Cache:
    """ A class to represent the cache for the enriching fetch mechanism.

    Attributes:
        not_yet_submitted_notables (list): The list of all notables that were fetched but not yet submitted.
        submitted_notables (list): The list of all submitted notables that needs to be handled.
    """

    def __init__(self, not_yet_submitted_notables=None, submitted_notables=None):
        self.not_yet_submitted_notables = not_yet_submitted_notables or []
        self.submitted_notables = submitted_notables or []

    def done_submitting(self):
        return not self.not_yet_submitted_notables

    def done_handling(self):
        return not self.submitted_notables

    def organize(self):
        """ This function is designated to handle unexpected behaviors in the enrichment mechanism.
         E.g. Connection error, instance disabling, etc...
         It re-organizes the cache object to the correct state of the mechanism when the exception was caught.
         If there are notables that were handled but the mechanism didn't create an incident for them, it returns them.
         This function is called in each "end" of execution of the enrichment mechanism.

        Returns:
            handled_not_created_incident (list): The list of all notables that have been handled but not created an
             incident.
        """
        not_yet_submitted, submitted, handled_not_created_incident = [], [], []

        for notable in self.not_yet_submitted_notables:
            if notable.submitted():
                if notable not in self.submitted_notables:
                    submitted.append(notable)
            elif notable.failed_to_submit():
                if not notable.incident_created:
                    handled_not_created_incident.append(notable)
            else:
                not_yet_submitted.append(notable)

        for notable in self.submitted_notables:
            if notable.handled():
                if not notable.incident_created:
                    handled_not_created_incident.append(notable)
            else:
                submitted.append(notable)

        self.not_yet_submitted_notables = not_yet_submitted
        self.submitted_notables = submitted

        return handled_not_created_incident

    @classmethod
    def from_json(cls, cache_dict):
        """ Deserialization method.

        Args:
            cache_dict: The cache dict in JSON format.

        Returns:
            An instance of the Cache class constructed from JSON representation.
        """
        return cls(
            not_yet_submitted_notables=list(map(Notable.from_json, cache_dict.get(NOT_YET_SUBMITTED_NOTABLES, []))),
            submitted_notables=list(map(Notable.from_json, cache_dict.get(SUBMITTED_NOTABLES, [])))
        )

    @classmethod
    def load_from_integration_context(cls, integration_context):
        return Cache.from_json(json.loads(integration_context.get(CACHE, "{}")))

    def dump_to_integration_context(self, integration_context):
        integration_context[CACHE] = json.dumps(self, default=lambda obj: obj.__dict__)
        set_integration_context(integration_context)


def get_fields_query_part(notable_data, prefix, fields, raw_dict=None, add_backslash=False):
    """ Given the fields to search for in the notables and the prefix, creates the query part for splunk search.
    For example: if fields are ["user"], and the value of the "user" fields in the notable is ["u1", "u2"], and the
    prefix is "identity", the function returns: (identity="u1" OR identity="u2")

    Args:
        notable_data (dict): The notable.
        prefix (str): The prefix to attach to each value returned in the query.
        fields (list): The fields to search in the notable for.
        raw_dict (dict): The raw dict
        add_backslash (bool): For users that contains single backslash, we add one more

    Returns: The query part
    """
    if not raw_dict:
        raw_dict = rawToDict(notable_data.get('_raw', ''))
    raw_list: list = []
    for field in fields:
        raw_list += argToList(notable_data.get(field, "")) + argToList(raw_dict.get(field, ""))
    if add_backslash:
        raw_list = [item.replace('\\', '\\\\') for item in raw_list]
    raw_list = [f"""{prefix}="{item.strip('"')}\"""" for item in raw_list]

    if not raw_list:
        return ""
    elif len(raw_list) == 1:
        return raw_list[0]
    else:
        return f'({" OR ".join(raw_list)})'


def get_notable_field_and_value(raw_field, notable_data, raw=None):
    """ Gets the value by the name of the raw_field. We don't search for equivalence because raw field
    can be "threat_match_field|s" while the field is "threat_match_field".

    Args:
        raw_field (str): The raw field
        notable_data (dict): The notable data
        raw (dict): The raw dict

    Returns: The value in the notable which is associated with raw_field

    """
    if not raw:
        raw = rawToDict(notable_data.get('_raw', ''))
    for field in notable_data:
        if field in raw_field:
            return field, notable_data[field]
    for field in raw:
        if field in raw_field:
            return field, raw[field]
    demisto.error(f'Failed building drilldown search query. field {raw_field} was not found in the notable.')
    return "", ""


def build_drilldown_search(notable_data, search, raw_dict):
    """ Replaces all needed fields in a drilldown search query

    Args:
        notable_data (dict): The notable data
        search (str): The drilldown search query
        raw_dict (dict): The raw dict

    Returns (str): A searchable drilldown search query
    """
    searchable_search: list = []
    start = 0

    for match in re.finditer(DRILLDOWN_REGEX, search):
        groups = match.groups()
        prefix = groups[0]
        raw_field = (groups[1] or groups[2]).strip('$')
        field, replacement = get_notable_field_and_value(raw_field, notable_data, raw_dict)
        if not field and not replacement:
            return ""
        if prefix:
            replacement = get_fields_query_part(notable_data, prefix, [field], raw_dict)
        end = match.start()
        searchable_search.extend((search[start:end], str(replacement)))
        start = match.end()
    searchable_search.append(search[start:])  # Handling the tail of the query

    return ''.join(searchable_search)


def get_drilldown_timeframe(notable_data, raw):
    """ Sets the drilldown search timeframe data.

    Args:
        notable_data (dict): The notable
        raw (dict): The raw dict

    Returns:
        task_status: True if the timeframe was retrieved successfully, False otherwise.
        earliest_offset: The earliest time to query from.
        latest_offset: The latest time to query to.
    """
    task_status = True
    earliest_offset = notable_data.get("drilldown_earliest", "")
    latest_offset = notable_data.get("drilldown_latest", "")
    info_min_time = raw.get(INFO_MIN_TIME, "")
    info_max_time = raw.get(INFO_MAX_TIME, "")

    if not earliest_offset or earliest_offset == f"${INFO_MIN_TIME}$":
        if info_min_time:
            earliest_offset = info_min_time
        else:
            demisto.debug("Failed retrieving info min time")
            task_status = False
    if not latest_offset or latest_offset == f"${INFO_MAX_TIME}$":
        if info_max_time:
            latest_offset = info_max_time
        else:
            demisto.debug("Failed retrieving info max time")
            task_status = False

    return task_status, earliest_offset, latest_offset


def drilldown_enrichment(service: client.Service, notable_data, num_enrichment_events):
    """ Performs a drilldown enrichment.

    Args:
        service (splunklib.client.Service): Splunk service object.
        notable_data (dict): The notable data
        num_enrichment_events (int): The maximal number of events to return per enrichment type.

    Returns: The Splunk Job
    """
    job = None
    if search := notable_data.get("drilldown_search", ""):
        raw_dict = rawToDict(notable_data.get("_raw", ""))
        if searchable_query := build_drilldown_search(
            notable_data, search, raw_dict
        ):
            status, earliest_offset, latest_offset = get_drilldown_timeframe(notable_data, raw_dict)
            if status:
                kwargs = {"max_count": num_enrichment_events, "exec_mode": "normal"}
                if latest_offset:
                    kwargs['latest_time'] = latest_offset
                if earliest_offset:
                    kwargs['earliest_time'] = earliest_offset
                query = build_search_query({"query": searchable_query})
                demisto.debug(f"Drilldown query for notable {notable_data[EVENT_ID]}: {query}")
                try:
                    job = service.jobs.create(query, **kwargs)
                except Exception as e:
                    demisto.error(f"Caught an exception in drilldown_enrichment function: {str(e)}")
            else:
                demisto.debug(f'Failed getting the drilldown timeframe for notable {notable_data[EVENT_ID]}')
        else:
            demisto.debug(
                f"Couldn't build search query for notable {notable_data[EVENT_ID]} with the following drilldown search {search}"
            )
    else:
        demisto.debug(f"drill-down was not configured for notable {notable_data[EVENT_ID]}")

    return job


def identity_enrichment(service: client.Service, notable_data, num_enrichment_events) -> client.Job:
    """ Performs an identity enrichment.

    Args:
        service (splunklib.client.Service): Splunk service object
        notable_data (dict): The notable data
        num_enrichment_events (int): The maximal number of events to return per enrichment type.

    Returns: The Splunk Job
    """
    job = None
    error_msg = f"Failed submitting identity enrichment request to Splunk for notable {notable_data[EVENT_ID]}"
    if users := get_fields_query_part(
        notable_data=notable_data,
        prefix="identity",
        fields=["user", "src_user"],
        add_backslash=True,
    ):
<<<<<<< HEAD
        kwargs = {"max_count": num_enrichment_events, "exec_mode": "normal"}
        query = f'| inputlookup identity_lookup_expanded where {users}'
=======
        tables = argToList(demisto.params().get('identity_enrich_lookup_tables', DEFAULT_IDENTITY_ENRICH_TABLE))
        query = ''
        for table in tables:
            query += f'| inputlookup {table} where {users}'
>>>>>>> 194a8164
        demisto.debug(f"Identity query for notable {notable_data[EVENT_ID]}: {query}")
        try:
            kwargs = {"max_count": num_enrichment_events, "exec_mode": "normal"}
            job = service.jobs.create(query, **kwargs)
        except Exception as e:
            demisto.error(f"Caught an exception in drilldown_enrichment function: {str(e)}")
    else:
        demisto.debug(f'No users were found in notable. {error_msg}')

    return job


def asset_enrichment(service: client.Service, notable_data, num_enrichment_events) -> client.Job:
    """ Performs an asset enrichment.

    Args:
        service (splunklib.client.Service): Splunk service object
        notable_data (dict): The notable data
        num_enrichment_events (int): The maximal number of events to return per enrichment type.

    Returns: The Splunk Job
    """
    job = None
    error_msg = f"Failed submitting asset enrichment request to Splunk for notable {notable_data[EVENT_ID]}"
    if assets := get_fields_query_part(
        notable_data=notable_data,
        prefix="asset",
        fields=["src", "dest", "src_ip", "dst_ip"],
    ):
<<<<<<< HEAD
        kwargs = {"max_count": num_enrichment_events, "exec_mode": "normal"}
        query = f'| inputlookup append=T asset_lookup_by_str where {assets} \
                | inputlookup append=t asset_lookup_by_cidr where {assets} \
                | rename _key as asset_id \
                | stats values(*) as * by asset_id'

=======
        tables = argToList(demisto.params().get('asset_enrich_lookup_tables', DEFAULT_ASSET_ENRICH_TABLES))

        query = ''
        for table in tables:
            query += f'| inputlookup append=T {table} where {assets}'
        query += '| rename _key as asset_id | stats values(*) as * by asset_id'

>>>>>>> 194a8164
        demisto.debug(f"Asset query for notable {notable_data[EVENT_ID]}: {query}")
        try:
            kwargs = {"max_count": num_enrichment_events, "exec_mode": "normal"}
            job = service.jobs.create(query, **kwargs)
        except Exception as e:
            demisto.error(f"Caught an exception in asset_enrichment function: {str(e)}")
    else:
        demisto.debug(f'No assets were found in notable. {error_msg}')

    return job


def handle_submitted_notables(service: client.Service, incidents, cache_object: Cache, mapper: UserMappingObject,
                              comment_tag_to_splunk: str,
                              comment_tag_from_splunk: str):
    """ Handles submitted notables. For each submitted notable, tries to retrieve its results, if results aren't ready,
     it moves to the next submitted notable.

    Args:
        service (splunklib.client.Service): Splunk service object.
        incidents (list): The incident to be submitted at the end of the run.
        cache_object (Cache): The enrichment mechanism cache object
    """
    handled_notables = []
    if not (enrichment_timeout := arg_to_number(str(demisto.params().get('enrichment_timeout', '5')))):
        enrichment_timeout = 5
    notables = cache_object.submitted_notables
    total = len(notables)
    demisto.debug(f"Trying to handle {len(notables[:MAX_HANDLE_NOTABLES])}/{total} open enrichments")

    for notable in notables[:MAX_HANDLE_NOTABLES]:
        if handle_submitted_notable(
            service, notable, enrichment_timeout
        ):
            incidents.append(notable.to_incident(mapper, comment_tag_to_splunk, comment_tag_from_splunk))
            handled_notables.append(notable)

    cache_object.submitted_notables = [n for n in notables if n not in handled_notables]

    if handled_notables:
        demisto.debug(f"Handled {len(handled_notables)}/{total} notables.")


def handle_submitted_notable(service: client.Service, notable: Notable, enrichment_timeout: int) -> bool:
    """ Handles submitted notable. If enrichment process timeout has reached, creates an incident.

    Args:
        service (splunklib.client.Service): Splunk service object
        notable (Notable): The notable
        enrichment_timeout (int): The timeout for the enrichment process

    Returns:
        notable_status (str): The status of the notable
    """
    task_status = False

    if not notable.is_enrichment_process_exceeding_timeout(enrichment_timeout):
        demisto.debug(f"Trying to handle open enrichment {notable.id}")
        for enrichment in notable.enrichments:
            if enrichment.status == Enrichment.IN_PROGRESS:
                try:
                    job = client.Job(service=service, sid=enrichment.id)
                    if job.is_done():
                        demisto.debug(f'Handling {enrichment.type=} for notable {notable.id}')
                        for item in results.JSONResultsReader(job.results(output_mode=OUTPUT_MODE_JSON)):
                            if handle_message(item):
                                continue
                            enrichment.data.append(item)
                        enrichment.status = Enrichment.SUCCESSFUL
                        demisto.debug(f'{notable.id} {enrichment.type} status is successful. {len(enrichment.data)=}')
                    else:
                        demisto.debug(f'Enrichment {enrichment.type} for notable {notable.id} is still not done')
                except Exception as e:

                    demisto.error(
                        f"Caught an exception while retrieving {enrichment.type}\
                        enrichment results for notable {notable.id}: {str(e)}"
                    )
                    enrichment.status = Enrichment.FAILED

        if notable.handled():
            task_status = True
            demisto.debug(f"Handled open enrichment for notable {notable.id}.")
        else:
            demisto.debug(f"Did not finish handling open enrichment for notable {notable.id}")

    else:
        task_status = True
        demisto.debug(
            f"Open enrichment {notable.id} has exceeded the enrichment timeout of {enrichment_timeout}.\
            Submitting the notable without the enrichment."
        )

    return task_status


def submit_notables(service: client.Service, incidents: list, cache_object: Cache, mapper: UserMappingObject,
                    comment_tag_to_splunk: str, comment_tag_from_splunk: str):
    """ Submits fetched notables to Splunk for an enrichment.

    Args:
        service (splunklib.client.Service): Splunk service object
        incidents (list): The incident to be submitted at the end of the run.
        cache_object (Cache): The enrichment mechanism cache object
    """
    failed_notables, submitted_notables = [], []
    num_enrichment_events = arg_to_number(str(demisto.params().get('num_enrichment_events', '20')))
    notables = cache_object.not_yet_submitted_notables
    total = len(notables)
    if notables:
        demisto.debug(f'Enriching {len(notables[:MAX_SUBMIT_NOTABLES])}/{total} fetched notables')

    for notable in notables[:MAX_SUBMIT_NOTABLES]:
        if submit_notable(
            service, notable, num_enrichment_events
        ):
            cache_object.submitted_notables.append(notable)
            submitted_notables.append(notable)
            demisto.debug(f'Submitted enrichment request to Splunk for notable {notable.id}')
        else:
            incidents.append(notable.to_incident(mapper, comment_tag_to_splunk, comment_tag_from_splunk))
            failed_notables.append(notable)
            demisto.debug(f'Created incident from notable {notable.id} as each enrichment submission failed')

    cache_object.not_yet_submitted_notables = [n for n in notables if n not in submitted_notables + failed_notables]

    if submitted_notables:
        demisto.debug(f'Submitted {len(submitted_notables)}/{total} notables successfully.')

    if failed_notables:
        demisto.debug(
            f'The following {len(failed_notables)} notables failed the enrichment process: \
            {[notable.id for notable in failed_notables]}, \
            creating incidents without enrichment.'
        )


def submit_notable(service: client.Service, notable: Notable, num_enrichment_events) -> bool:
    """ Submits fetched notable to Splunk for an Enrichment. Three enrichments possible: Drilldown, Asset & Identity.
     If all enrichment type executions were unsuccessful, creates a regular incident, Otherwise updates the
     integration context for the next fetch to handle the submitted notable.

    Args:
        service (splunklib.client.Service): Splunk service object
        notable (Notable): The notable.
        num_enrichment_events (int): The maximal number of events to return per enrichment type.

    Returns:
        task_status (bool): True if any of the enrichment's succeeded to be submitted to Splunk, False otherwise
    """
    submitted_drilldown, submitted_asset, submitted_identity = notable.get_submitted_enrichments()

    if DRILLDOWN_ENRICHMENT in ENABLED_ENRICHMENTS and not submitted_drilldown:
        job = drilldown_enrichment(service, notable.data, num_enrichment_events)
        notable.enrichments.append(Enrichment.from_job(DRILLDOWN_ENRICHMENT, job))
    if ASSET_ENRICHMENT in ENABLED_ENRICHMENTS and not submitted_asset:
        job = asset_enrichment(service, notable.data, num_enrichment_events)
        notable.enrichments.append(Enrichment.from_job(ASSET_ENRICHMENT, job))
    if IDENTITY_ENRICHMENT in ENABLED_ENRICHMENTS and not submitted_identity:
        job = identity_enrichment(service, notable.data, num_enrichment_events)
        notable.enrichments.append(Enrichment.from_job(IDENTITY_ENRICHMENT, job))

    return notable.submitted()


def run_enrichment_mechanism(service: client.Service, integration_context, mapper: UserMappingObject,
                             comment_tag_to_splunk, comment_tag_from_splunk):
    """ Execute the enriching fetch mechanism
    1. We first handle submitted notables that have not been handled in the last fetch run
    2. If we finished handling and submitting all fetched notables, we fetch new notables
    3. After we finish to fetch new notables or if we have left notables that have not been submitted, we submit
       them for an enrichment to Splunk
    4. Finally and in case of an Exception, we store the current cache object state in the integration context

    Args:
        service (splunklib.client.Service): Splunk service object.
        integration_context (dict): The integration context
    """
    incidents: list = []
    cache_object = Cache.load_from_integration_context(integration_context)

    try:
        handle_submitted_notables(service, incidents, cache_object, mapper, comment_tag_to_splunk, comment_tag_from_splunk)
        if cache_object.done_submitting() and cache_object.done_handling():
            fetch_notables(service=service, cache_object=cache_object, enrich_notables=True, mapper=mapper,
                           comment_tag_to_splunk=comment_tag_to_splunk,
                           comment_tag_from_splunk=comment_tag_from_splunk)
        submit_notables(service, incidents, cache_object, mapper, comment_tag_to_splunk, comment_tag_from_splunk)

    except Exception as e:
        err = f'Caught an exception while executing the enriching fetch mechanism. Additional Info: {str(e)}'
        demisto.error(err)
        # we throw exception only if there is no incident to create
        if not incidents:
            raise e

    finally:
        store_incidents_for_mapping(incidents, integration_context)
        handled_but_not_created_incidents = cache_object.organize()
        cache_object.dump_to_integration_context(integration_context)
        incidents += [notable.to_incident(mapper, comment_tag_to_splunk, comment_tag_from_splunk)
                      for notable in handled_but_not_created_incidents]
        demisto.incidents(incidents)


def store_incidents_for_mapping(incidents, integration_context):
    """ Stores ready incidents in integration context to allow the mapping to pull the incidents from the instance.
    We store at most 20 incidents.

    Args:
        incidents (list): The incidents
        integration_context (dict): The integration context
    """
    if incidents:
        integration_context[INCIDENTS] = incidents[:20]


def fetch_incidents_for_mapping(integration_context):
    """ Gets the stored incidents to the "Pull from instance" in Classification & Mapping (In case of enriched fetch)

    Args:
        integration_context (dict): The integration context
    """
    incidents = integration_context.get(INCIDENTS, [])
    demisto.debug(
        f'Retrieving {len(incidents)} incidents for "Pull from instance" in Classification & Mapping.')
    demisto.incidents(incidents)


def reset_enriching_fetch_mechanism():
    """ Resets all the fields regarding the enriching fetch mechanism & the last run object """

    integration_context = get_integration_context()
    for field in (INCIDENTS, CACHE):
        if field in integration_context:
            del integration_context[field]
    set_integration_context(integration_context)
    demisto.setLastRun({})
    return_results("Enriching fetch mechanism was reset successfully.")


# =========== Enriching Fetch Mechanism ===========


# =========== Mirroring Mechanism ===========

def get_last_update_in_splunk_time(last_update):
    """ Transforms the time to the corresponding time on the Splunk server

    Args:
        last_update (str): The time to be transformed, E.g 2021-02-09T16:41:30.589575+02:00

    Returns (int): The corresponding timestamp on the Splunk server
    """
    last_update_utc_datetime = dateparser.parse(last_update, settings={'TIMEZONE': 'UTC'})
    if not last_update_utc_datetime:
        raise Exception(f'Could not parse the last update time: {last_update}')
    params = demisto.params()

    try:
        splunk_timezone = int(params['timezone'])
    except (KeyError, ValueError, TypeError) as e:
        raise Exception(
            'Cannot mirror incidents when timezone is not configured. Please enter the '
            'timezone of the Splunk server being used in the integration configuration.'
        ) from e

    dt = last_update_utc_datetime + timedelta(minutes=splunk_timezone)
    return (dt - datetime(1970, 1, 1, tzinfo=pytz.utc)).total_seconds()


def get_comments_data(service: client.Service, notable_id: str, comment_tag_from_splunk: str, last_update_splunk_timestamp):
    """get notable comments data and add new entries if needed
    Args:
        comment_tag_from_splunk (str): _description_
    """
    notes = []
    search = '|`incident_review` ' \
             '| eval last_modified_timestamp=_time ' \
             f'| where rule_id="{notable_id}" ' \
             f'| where last_modified_timestamp>{last_update_splunk_timestamp} ' \
             '| fields - time ' \

    demisto.debug(f'Performing get-comments-data command with query: {search}')

    for item in results.JSONResultsReader(service.jobs.oneshot(search, output_mode=OUTPUT_MODE_JSON)):
        demisto.debug(f'item: {item}')
        if handle_message(item):
            continue
        updated_notable = parse_notable(item, to_dict=True)
        demisto.debug(f'updated_notable: {updated_notable}')
        comment = updated_notable.get('comment', '')
        if comment and COMMENT_MIRRORED_FROM_XSOAR not in comment:
            # Creating a note
            notes.append({
                'Type': EntryType.NOTE,
                'Contents': comment,
                'ContentsFormat': EntryFormat.TEXT,
                'Tags': [comment_tag_from_splunk],  # The list of tags to add to the entry
                'Note': True,
            })
            demisto.debug(f'Update new comment-{comment}')
    demisto.debug(f'notes={notes}')
    return notes


def get_remote_data_command(service: client.Service, args: dict,
                            close_incident: bool, close_end_statuses: bool, close_extra_labels: list[str], mapper,
                            comment_tag_from_splunk: str):
    """ get-remote-data command: Returns an updated notable and error entry (if needed)

    Args:
        service (splunklib.client.Service): Splunk service object
        args (dict): The command arguments
        close_incident (bool): Indicates whether to close the corresponding XSOAR incident if the notable
            has been closed on Splunk's end.
        close_end_statuses (bool): Specifies whether "End Status" statuses on Splunk should be closed when mirroring.
        close_extra_labels (list[str]): A list of additional Splunk status labels to close during mirroring.

    Returns:
        GetRemoteDataResponse: The Response containing the update notable to mirror and the entries
    """
    entries = []
    updated_notable = {}
    remote_args = GetRemoteDataArgs(args)
    last_update_splunk_timestamp = get_last_update_in_splunk_time(remote_args.last_update)
    notable_id = remote_args.remote_incident_id
    search = '|`incident_review` ' \
             '| eval last_modified_timestamp=_time ' \
             f'| where rule_id="{notable_id}" ' \
             f'| where last_modified_timestamp>{last_update_splunk_timestamp} ' \
             '| fields - time ' \
             '| map search=" search `notable_by_id($rule_id$)`"'

    demisto.debug(f'Performing get-remote-data command with query: {search}')

    for item in results.JSONResultsReader(service.jobs.oneshot(search, output_mode=OUTPUT_MODE_JSON)):
        if handle_message(item):
            continue
        updated_notable = parse_notable(item, to_dict=True)
    if updated_notable.get('owner'):
        demisto.debug("owner field was found, changing according to mapping.")
        updated_notable["owner"] = mapper.get_xsoar_user_by_splunk(
            updated_notable.get("owner")) if mapper.should_map else updated_notable.get("owner")
    if close_incident and updated_notable.get('status_label'):
        status_label = updated_notable['status_label']

        if status_label == "Closed" or (status_label in close_extra_labels) \
                or (close_end_statuses and argToBoolean(updated_notable.get('status_end', 'false'))):
            demisto.info(f'Closing incident related to notable {notable_id} with status_label: {status_label}')
            entries.append({
                'Type': EntryType.NOTE,
                'Contents': {
                    'dbotIncidentClose': True,
                    'closeReason': f'Notable event was closed on Splunk with status \"{status_label}\".'
                },
                'ContentsFormat': EntryFormat.JSON
            })

    else:
        demisto.debug('"status_label" key could not be found on the returned data, '
                      f'skipping closure mirror for notable {notable_id}.')
    if updated_notable.get('comment'):
        comment_entries = []
        comments = argToList(updated_notable.get('comment'))
        for comment in comments:
            comment_entries.append({
                'Comment': comment,
            })
        new_notes = get_comments_data(service, notable_id, comment_tag_from_splunk, last_update_splunk_timestamp)
        demisto.debug(f"new_notes: {new_notes}")
        entries.extend(new_notes)
        if comment_entries:
            updated_notable['SplunkComments'] = comment_entries
    demisto.debug(f'Updated notable {notable_id}')
    return_results(GetRemoteDataResponse(mirrored_object=updated_notable, entries=entries))


def get_modified_remote_data_command(service: client.Service, args):
    """ Gets the list of all notables ids that have change since a given time

    Args:
        service (splunklib.client.Service): Splunk service object
        args (dict): The command argumens

    Returns:
        GetModifiedRemoteDataResponse: The response containing the list of ids of notables changed
    """
    modified_notable_ids: list = []
    remote_args = GetModifiedRemoteDataArgs(args)
    last_update_splunk_timestamp = get_last_update_in_splunk_time(remote_args.last_update)
    search = '|`incident_review` ' \
             '| eval last_modified_timestamp=_time ' \
             f'| where last_modified_timestamp>{last_update_splunk_timestamp} ' \
             '| fields rule_id ' \
             '| dedup rule_id'
    demisto.debug(f'Performing get-modified-remote-data command with query: {search}')

    modified_notable_ids.extend(
        item['rule_id']
        for item in results.JSONResultsReader(
            service.jobs.oneshot(
                search, count=MIRROR_LIMIT, output_mode=OUTPUT_MODE_JSON
            )
        )
        if not handle_message(item)
    )
    if len(modified_notable_ids) >= MIRROR_LIMIT:
        demisto.info(f'Warning: More than {MIRROR_LIMIT} notables have been modified since the last update.')
    return_results(GetModifiedRemoteDataResponse(modified_incident_ids=modified_notable_ids))


def update_remote_system_command(args, params, service: client.Service, auth_token, mapper, comment_tag_to_splunk):
    """ Pushes changes in XSOAR incident into the corresponding notable event in Splunk Server.

    Args:
        args (dict): Demisto args
        params (dict): Demisto params
        service (splunklib.client.Service): Splunk service object
        auth_token (str) - The authentication token to use
        comment_tag_to_splunk (str) - tag of comment from xsaor

    Returns:
        notable_id (str): The notable id
    """
    parsed_args = UpdateRemoteSystemArgs(args)
    delta = parsed_args.delta
    notable_id = parsed_args.remote_incident_id
    entries = parsed_args.entries
    base_url = 'https://' + params['host'] + ':' + params['port'] + '/'
    demisto.debug(f"mirroring args: entries:{parsed_args.entries} delta:{parsed_args.delta}")
    if parsed_args.incident_changed and delta:
        demisto.debug(
            f'Got the following delta keys {list(delta.keys())} to update incident corresponding to notable {notable_id}'
        )

        changed_data: dict[str, Any] = {field: None for field in OUTGOING_MIRRORED_FIELDS}
        for field in delta:
            if field == 'owner' and params.get('userMapping', False):
                new_owner = mapper.get_splunk_user_by_xsoar(delta["owner"]) if mapper.should_map else None
                if new_owner:
                    changed_data['owner'] = new_owner
                else:
                    demisto.error('New owner was not found while userMapping is enabled.')
            elif field in OUTGOING_MIRRORED_FIELDS:
                changed_data[field] = delta[field]

        # Close notable if relevant
        if parsed_args.inc_status == IncidentStatus.DONE and params.get('close_notable'):
            demisto.debug(f'Closing notable {notable_id}')
            changed_data['status'] = '5'

        if any(changed_data.values()):
            demisto.debug(f'Sending update request to Splunk for notable {notable_id}, data: {changed_data}')
            try:
                session_key = None if auth_token else get_auth_session_key(service)
                response_info = update_notable_events(
                    baseurl=base_url, comment=changed_data['comment'], status=changed_data['status'],
                    urgency=changed_data['urgency'], owner=changed_data['owner'], eventIDs=[notable_id],
                    disposition=changed_data.get('disposition'), auth_token=auth_token, sessionKey=session_key
                )
                if 'success' not in response_info or not response_info['success']:
                    demisto.error(f'Failed updating notable {notable_id}: {str(response_info)}')
                else:
                    demisto.debug(
                        f"update-remote-system for notable {notable_id}: {response_info.get('message')}"
                    )

            except Exception as e:
                demisto.error(
                    f'Error in Splunk outgoing mirror for incident corresponding to notable {notable_id}. Error message: {str(e)}'
                )
        else:
            demisto.debug(f"Didn't find changed data to update incident corresponding to notable {notable_id}")

    else:
        demisto.debug(f'Incident corresponding to notable {notable_id} was not changed.')

    if entries:
        for entry in entries:
            entry_tags = entry.get('tags', [])
            demisto.debug(f'Got the entry tags: {entry_tags}')
            if comment_tag_to_splunk in entry_tags:
                demisto.debug('Add new comment')
                comment_body = f'{entry.get("contents", "")}\n {COMMENT_MIRRORED_FROM_XSOAR}'
                try:
                    session_key = get_auth_session_key(service) if not auth_token else None
                    response_info = update_notable_events(
                        baseurl=base_url, comment=comment_body, auth_token=auth_token, sessionKey=session_key,
                        eventIDs=[notable_id])
                    if 'success' not in response_info or not response_info['success']:
                        demisto.error(f'Failed updating notable {notable_id}: {str(response_info)}')
                    else:
                        demisto.debug('update-remote-system for notable {}: {}'
                                      .format(notable_id, response_info.get('message')))
                except Exception as e:
                    demisto.error('Error in Splunk outgoing mirror for incident corresponding to notable {}. '
                                  'Error message: {}'.format(notable_id, str(e)))
    return notable_id


# =========== Mirroring Mechanism ===========


# =========== Mapping Mechanism ===========

def create_mapping_dict(total_parsed_results, type_field):
    """
    Create a {'field_name': 'fields_properties'} dict to be used as mapping schemas.
    Args:
        total_parsed_results: list. the results from the splunk search query
        type_field: str. the field that represents the type of the event or alert.
    """
    types_map = {}
    for result in total_parsed_results:
        raw_json = json.loads(result.get('rawJSON', "{}"))
        if event_type_name := raw_json.get(type_field, ''):
            types_map[event_type_name] = raw_json

    return types_map


def get_mapping_fields_command(service: client.Service, mapper, params: dict, comment_tag_to_splunk: str,
                               comment_tag_from_splunk: str):
    # Create the query to get unique objects
    # The logic is identical to the 'fetch_incidents' command
    type_field = params.get('type_field', 'source')
    total_parsed_results = []
    search_offset = demisto.getLastRun().get('offset', 0)

    current_time_for_fetch = datetime.utcnow()

    if (timezone_ := params.get('timezone')):
        current_time_for_fetch = current_time_for_fetch + timedelta(minutes=int(timezone_))

    now = current_time_for_fetch.strftime(SPLUNK_TIME_FORMAT)
    if params.get('useSplunkTime'):
        now = get_current_splunk_time(service)
        current_time_in_splunk = datetime.strptime(now, SPLUNK_TIME_FORMAT)
        current_time_for_fetch = current_time_in_splunk

    fetch_time_in_minutes = parse_time_to_minutes()
    start_time_for_fetch = current_time_for_fetch - timedelta(minutes=fetch_time_in_minutes)
    last_run = start_time_for_fetch.strftime(SPLUNK_TIME_FORMAT)

    kwargs_oneshot = {
        'earliest_time': last_run,
        'latest_time': now,
        'count': FETCH_LIMIT,
        'offset': search_offset,
        'output_mode': OUTPUT_MODE_JSON,
    }

    searchquery_oneshot = params['fetchQuery']

    if (extractFields := params.get('extractFields')):
        for field in extractFields.split(','):
            field_trimmed = field.strip()
            searchquery_oneshot = (
                f'{searchquery_oneshot} | eval {field_trimmed}={field_trimmed}'
            )

    searchquery_oneshot = f'{searchquery_oneshot} | dedup {type_field}'
    oneshotsearch_results = service.jobs.oneshot(searchquery_oneshot, **kwargs_oneshot)
    reader = results.JSONResultsReader(oneshotsearch_results)
    for item in reader:
        if isinstance(item, dict):
            notable = Notable(data=item)
            total_parsed_results.append(notable.to_incident(mapper, comment_tag_to_splunk, comment_tag_from_splunk))
        elif handle_message(item):
            continue

    types_map = create_mapping_dict(total_parsed_results, type_field)
    return types_map


def get_cim_mapping_field_command():
    notable = {
        'rule_name': 'string', 'rule_title': 'string', 'security_domain': 'string', 'index': 'string',
        'rule_description': 'string', 'risk_score': 'string', 'host': 'string',
        'host_risk_object_type': 'string', 'dest_risk_object_type': 'string', 'dest_risk_score': 'string',
        'splunk_server': 'string', '_sourcetype': 'string', '_indextime': 'string', '_time': 'string',
        'src_risk_object_type': 'string', 'src_risk_score': 'string', '_raw': 'string', 'urgency': 'string',
        'owner': 'string', 'info_min_time': 'string', 'info_max_time': 'string', 'comment': 'string',
        'reviewer': 'string', 'rule_id': 'string', 'action': 'string', 'app': 'string',
        'authentication_method': 'string', 'authentication_service': 'string', 'bugtraq': 'string',
        'bytes': 'string', 'bytes_in': 'string', 'bytes_out': 'string', 'category': 'string', 'cert': 'string',
        'change': 'string', 'change_type': 'string', 'command': 'string', 'comments': 'string',
        'cookie': 'string', 'creation_time': 'string', 'cve': 'string', 'cvss': 'string', 'date': 'string',
        'description': 'string', 'dest': 'string', 'dest_bunit': 'string', 'dest_category': 'string',
        'dest_dns': 'string', 'dest_interface': 'string', 'dest_ip': 'string', 'dest_ip_range': 'string',
        'dest_mac': 'string', 'dest_nt_domain': 'string', 'dest_nt_host': 'string', 'dest_port': 'string',
        'dest_priority': 'string', 'dest_translated_ip': 'string', 'dest_translated_port': 'string',
        'dest_type': 'string', 'dest_zone': 'string', 'direction': 'string', 'dlp_type': 'string',
        'dns': 'string', 'duration': 'string', 'dvc': 'string', 'dvc_bunit': 'string', 'dvc_category': 'string',
        'dvc_ip': 'string', 'dvc_mac': 'string', 'dvc_priority': 'string', 'dvc_zone': 'string',
        'file_hash': 'string', 'file_name': 'string', 'file_path': 'string', 'file_size': 'string',
        'http_content_type': 'string', 'http_method': 'string', 'http_referrer': 'string',
        'http_referrer_domain': 'string', 'http_user_agent': 'string', 'icmp_code': 'string',
        'icmp_type': 'string', 'id': 'string', 'ids_type': 'string', 'incident': 'string', 'ip': 'string',
        'mac': 'string', 'message_id': 'string', 'message_info': 'string', 'message_priority': 'string',
        'message_type': 'string', 'mitre_technique_id': 'string', 'msft': 'string', 'mskb': 'string',
        'name': 'string', 'orig_dest': 'string', 'orig_recipient': 'string', 'orig_src': 'string',
        'os': 'string', 'packets': 'string', 'packets_in': 'string', 'packets_out': 'string',
        'parent_process': 'string', 'parent_process_id': 'string', 'parent_process_name': 'string',
        'parent_process_path': 'string', 'password': 'string', 'payload': 'string', 'payload_type': 'string',
        'priority': 'string', 'problem': 'string', 'process': 'string', 'process_hash': 'string',
        'process_id': 'string', 'process_name': 'string', 'process_path': 'string', 'product_version': 'string',
        'protocol': 'string', 'protocol_version': 'string', 'query': 'string', 'query_count': 'string',
        'query_type': 'string', 'reason': 'string', 'recipient': 'string', 'recipient_count': 'string',
        'recipient_domain': 'string', 'recipient_status': 'string', 'record_type': 'string',
        'registry_hive': 'string', 'registry_key_name': 'string', 'registry_path': 'string',
        'registry_value_data': 'string', 'registry_value_name': 'string', 'registry_value_text': 'string',
        'registry_value_type': 'string', 'request_sent_time': 'string', 'request_payload': 'string',
        'request_payload_type': 'string', 'response_code': 'string', 'response_payload_type': 'string',
        'response_received_time': 'string', 'response_time': 'string', 'result': 'string',
        'return_addr': 'string', 'rule': 'string', 'rule_action': 'string', 'sender': 'string',
        'service': 'string', 'service_hash': 'string', 'service_id': 'string', 'service_name': 'string',
        'service_path': 'string', 'session_id': 'string', 'sessions': 'string', 'severity': 'string',
        'severity_id': 'string', 'sid': 'string', 'signature': 'string', 'signature_id': 'string',
        'signature_version': 'string', 'site': 'string', 'size': 'string', 'source': 'string',
        'sourcetype': 'string', 'src': 'string', 'src_bunit': 'string', 'src_category': 'string',
        'src_dns': 'string', 'src_interface': 'string', 'src_ip': 'string', 'src_ip_range': 'string',
        'src_mac': 'string', 'src_nt_domain': 'string', 'src_nt_host': 'string', 'src_port': 'string',
        'src_priority': 'string', 'src_translated_ip': 'string', 'src_translated_port': 'string',
        'src_type': 'string', 'src_user': 'string', 'src_user_bunit': 'string', 'src_user_category': 'string',
        'src_user_domain': 'string', 'src_user_id': 'string', 'src_user_priority': 'string',
        'src_user_role': 'string', 'src_user_type': 'string', 'src_zone': 'string', 'state': 'string',
        'status': 'string', 'status_code': 'string', 'status_description': 'string', 'subject': 'string',
        'tag': 'string', 'ticket_id': 'string', 'time': 'string', 'time_submitted': 'string',
        'transport': 'string', 'transport_dest_port': 'string', 'type': 'string', 'uri': 'string',
        'uri_path': 'string', 'uri_query': 'string', 'url': 'string', 'url_domain': 'string',
        'url_length': 'string', 'user': 'string', 'user_agent': 'string', 'user_bunit': 'string',
        'user_category': 'string', 'user_id': 'string', 'user_priority': 'string', 'user_role': 'string',
        'user_type': 'string', 'vendor_account': 'string', 'vendor_product': 'string', 'vlan': 'string',
        'xdelay': 'string', 'xref': 'string'
    }

    drilldown = {
        'Drilldown': {
            'action': 'string', 'app': 'string', 'authentication_method': 'string',
            'authentication_service': 'string', 'bugtraq': 'string', 'bytes': 'string',
            'bytes_in': 'string', 'bytes_out': 'string', 'category': 'string', 'cert': 'string',
            'change': 'string', 'change_type': 'string', 'command': 'string', 'comments': 'string',
            'cookie': 'string', 'creation_time': 'string', 'cve': 'string', 'cvss': 'string',
            'date': 'string', 'description': 'string', 'dest': 'string', 'dest_bunit': 'string',
            'dest_category': 'string', 'dest_dns': 'string', 'dest_interface': 'string',
            'dest_ip': 'string', 'dest_ip_range': 'string', 'dest_mac': 'string',
            'dest_nt_domain': 'string', 'dest_nt_host': 'string', 'dest_port': 'string',
            'dest_priority': 'string', 'dest_translated_ip': 'string',
            'dest_translated_port': 'string', 'dest_type': 'string', 'dest_zone': 'string',
            'direction': 'string', 'dlp_type': 'string', 'dns': 'string', 'duration': 'string',
            'dvc': 'string', 'dvc_bunit': 'string', 'dvc_category': 'string', 'dvc_ip': 'string',
            'dvc_mac': 'string', 'dvc_priority': 'string', 'dvc_zone': 'string',
            'file_hash': 'string', 'file_name': 'string', 'file_path': 'string',
            'file_size': 'string', 'http_content_type': 'string', 'http_method': 'string',
            'http_referrer': 'string', 'http_referrer_domain': 'string', 'http_user_agent': 'string',
            'icmp_code': 'string', 'icmp_type': 'string', 'id': 'string', 'ids_type': 'string',
            'incident': 'string', 'ip': 'string', 'mac': 'string', 'message_id': 'string',
            'message_info': 'string', 'message_priority': 'string', 'message_type': 'string',
            'mitre_technique_id': 'string', 'msft': 'string', 'mskb': 'string', 'name': 'string',
            'orig_dest': 'string', 'orig_recipient': 'string', 'orig_src': 'string', 'os': 'string',
            'packets': 'string', 'packets_in': 'string', 'packets_out': 'string',
            'parent_process': 'string', 'parent_process_id': 'string',
            'parent_process_name': 'string', 'parent_process_path': 'string', 'password': 'string',
            'payload': 'string', 'payload_type': 'string', 'priority': 'string', 'problem': 'string',
            'process': 'string', 'process_hash': 'string', 'process_id': 'string',
            'process_name': 'string', 'process_path': 'string', 'product_version': 'string',
            'protocol': 'string', 'protocol_version': 'string', 'query': 'string',
            'query_count': 'string', 'query_type': 'string', 'reason': 'string',
            'recipient': 'string', 'recipient_count': 'string', 'recipient_domain': 'string',
            'recipient_status': 'string', 'record_type': 'string', 'registry_hive': 'string',
            'registry_key_name': 'string', 'registry_path': 'string',
            'registry_value_data': 'string', 'registry_value_name': 'string',
            'registry_value_text': 'string', 'registry_value_type': 'string',
            'request_payload': 'string', 'request_payload_type': 'string',
            'request_sent_time': 'string', 'response_code': 'string',
            'response_payload_type': 'string', 'response_received_time': 'string',
            'response_time': 'string', 'result': 'string', 'return_addr': 'string', 'rule': 'string',
            'rule_action': 'string', 'sender': 'string', 'service': 'string',
            'service_hash': 'string', 'service_id': 'string', 'service_name': 'string',
            'service_path': 'string', 'session_id': 'string', 'sessions': 'string',
            'severity': 'string', 'severity_id': 'string', 'sid': 'string', 'signature': 'string',
            'signature_id': 'string', 'signature_version': 'string', 'site': 'string',
            'size': 'string', 'source': 'string', 'sourcetype': 'string', 'src': 'string',
            'src_bunit': 'string', 'src_category': 'string', 'src_dns': 'string',
            'src_interface': 'string', 'src_ip': 'string', 'src_ip_range': 'string',
            'src_mac': 'string', 'src_nt_domain': 'string', 'src_nt_host': 'string',
            'src_port': 'string', 'src_priority': 'string', 'src_translated_ip': 'string',
            'src_translated_port': 'string', 'src_type': 'string', 'src_user': 'string',
            'src_user_bunit': 'string', 'src_user_category': 'string', 'src_user_domain': 'string',
            'src_user_id': 'string', 'src_user_priority': 'string', 'src_user_role': 'string',
            'src_user_type': 'string', 'src_zone': 'string', 'state': 'string', 'status': 'string',
            'status_code': 'string', 'subject': 'string', 'tag': 'string', 'ticket_id': 'string',
            'time': 'string', 'time_submitted': 'string', 'transport': 'string',
            'transport_dest_port': 'string', 'type': 'string', 'uri': 'string', 'uri_path': 'string',
            'uri_query': 'string', 'url': 'string', 'url_domain': 'string', 'url_length': 'string',
            'user': 'string', 'user_agent': 'string', 'user_bunit': 'string',
            'user_category': 'string', 'user_id': 'string', 'user_priority': 'string',
            'user_role': 'string', 'user_type': 'string', 'vendor_account': 'string',
            'vendor_product': 'string', 'vlan': 'string', 'xdelay': 'string', 'xref': 'string'
        }
    }

    asset = {
        'Asset': {
            'asset': 'string', 'asset_id': 'string', 'asset_tag': 'string', 'bunit': 'string',
            'category': 'string', 'city': 'string', 'country': 'string', 'dns': 'string',
            'ip': 'string', 'is_expected': 'string', 'lat': 'string', 'long': 'string', 'mac': 'string',
            'nt_host': 'string', 'owner': 'string', 'pci_domain': 'string', 'priority': 'string',
            'requires_av': 'string'
        }
    }

    identity = {
        'Identity': {
            'bunit': 'string', 'category': 'string', 'email': 'string', 'endDate': 'string', 'first': 'string',
            'identity': 'string', 'identity_tag': 'string', 'last': 'string', 'managedBy': 'string',
            'nick': 'string', 'phone': 'string', 'prefix': 'string', 'priority': 'string',
            'startDate': 'string', 'suffix': 'string', 'watchlist': 'string', 'work_city': 'string',
            'work_lat': 'string', 'work_long': 'string'
        }
    }

    return {
        'Notable Data': notable,
        'Drilldown Data': drilldown,
        'Asset Data': asset,
        'Identity Data': identity
    }


# =========== Mapping Mechanism ===========


# =========== Integration Functions & Classes ===========

class ResponseReaderWrapper(io.RawIOBase):
    """ This class was supplied as a solution for a bug in Splunk causing the search to run slowly."""

    def __init__(self, responseReader):
        self.responseReader = responseReader

    def readable(self):
        return True

    def close(self):
        self.responseReader.close()

    def read(self, n):
        return self.responseReader.read(n)

    def readinto(self, b):
        sz = len(b)
        data = self.responseReader.read(sz)
        for idx, ch in enumerate(data):
            b[idx] = ch

        return len(data)


def get_current_splunk_time(splunk_service: client.Service):
    t = datetime.utcnow() - timedelta(days=3)
    time = t.strftime(SPLUNK_TIME_FORMAT)
    kwargs_oneshot = {'count': 1, 'earliest_time': time, 'output_mode': OUTPUT_MODE_JSON, }
    searchquery_oneshot = '| gentimes start=-1 | eval clock = strftime(time(), "%Y-%m-%dT%H:%M:%S")' \
                          ' | sort 1 -_time | table clock'

    oneshotsearch_results = splunk_service.jobs.oneshot(searchquery_oneshot, **kwargs_oneshot)

    reader = results.JSONResultsReader(oneshotsearch_results)
    for item in reader:
        if isinstance(item, dict):
            return item["clock"]
        if handle_message(item):
            continue

    raise ValueError('Error: Could not fetch Splunk time')


def quote_group(text):
    """ A function that splits groups of key value pairs.
        Taking into consideration key values pairs with nested quotes.
    """

    def clean(t):
        return t.strip().rstrip(',')

    # Return strings that aren't key-valued, as is.
    if len(text.strip()) < 3 or "=" not in text:
        return [text]

    # Remove prefix & suffix wrapping quotes if present around all the text
    # For example a text could be:
    # "a="123"", we want it to be: a="123"
    text = re.sub(r'^\"([\s\S]+\")\"$', r'\1', text)

    # Some of the texts don't end with a comma so we add it to make sure
    # everything acts the same.
    if not text.rstrip().endswith(","):
        text = text.rstrip()
        text += ","

    # Fix elements that aren't key=value (`111, a="123"` => `a="123"`)
    # (^) - start of text
    # ([^=]+), - everything without equal sign and a comma at the end
    #   ('111,' above)
    text = re.sub(r"(^)([^=]+),", ",", text).lstrip(",")

    # Wrap all key values without a quote (`a=123` => `a="123"`)
    # Key part: ([^\"\,]+?=)
    #   asdf=123, here it will match 'asdf'.
    #
    # Value part: ([^\"]+?)
    #   every string without a quote or doesn't start the text.
    #   For example: asdf=123, here it will match '123'.
    #
    # End value part: (,|\")
    #   we need to decide when to end the value, in our case
    #   with a comma. We also check for quotes for this case:
    #   a="b=nested_value_without_a_wrapping_quote", as we want to
    #   wrap 'nested_value_without_a_wrapping_quote' with quotes.
    text = re.sub(r'([^\"\,]+?=)([^\"]+?)(,|\")', r'\1"\2"\3', text)

    # The basic idea here is to check that every key value ends with a `",`
    # Assuming that there are even number of quotes before
    # (some values can have deep nested quotes).
    quote_counter = 0
    rindex = 0
    lindex = 0
    groups = []
    while rindex < len(text):

        # For every quote we increment the quote counter
        # (to preserve context on the opening/closed quotes)
        if text[rindex] == '"':
            quote_counter += 1

        # A quote group ends when `",` is encountered.
        is_end_keypair = rindex > 1 and text[rindex - 1] + text[rindex] == '",'

        # If the quote_counter isn't even we shouldn't close the group,
        # for example: a="b="1",c="3""                * *
        # I'll space for readability:   a = " b = " 1 " , c ...
        #                               0 1 2 3 4 5 6 7 8 9
        # quote_counter is even:            F     T   F   T
        # On index 7 & 8 we find a potential quote closing, but as you can
        # see it isn't a valid group (because of nesting) we need to check
        # the quote counter for an even number => a closing match.
        is_even_number_of_quotes = quote_counter % 2 == 0

        # We check both conditions to find a group
        if is_end_keypair and is_even_number_of_quotes:
            # Clean the match group and append to groups
            groups.append(clean(text[lindex:rindex]))

            # Incrementing the indexes to start searching for the next group.
            lindex = rindex + 1
            rindex += 1
            quote_counter = 0

        # Continue to walk the string until we find a quote again.
        rindex += 1

    # Sometimes there aren't any quotes in the string so we can just append it
    if not groups:
        groups.append(clean(text))

    return groups


def rawToDict(raw):
    result: dict[str, str] = {}
    try:
        result = json.loads(raw)
    except ValueError:
        if '"message"' in raw:
            raw = raw.replace('"', '').strip('{').strip('}')
            key_val_arr = raw.split(",")
            for key_val in key_val_arr:
                single_key_val = key_val.split(":", 1)
                if len(single_key_val) <= 1:
                    single_key_val = key_val.split("=", 1)
                if len(single_key_val) > 1:
                    val = single_key_val[1]
                    key = single_key_val[0].strip()

                    result[key] = f"{result[key]},{val}" if key in tuple(result.keys()) else val
        else:
            # search for the pattern: `key="value", `
            # (the double quotes are optional)
            # we append `, ` to the end of the string to catch the last value
            groups = quote_group(raw)
            for g in groups:
                key_value = g.replace('"', '').strip()
                if key_value == '':
                    continue

                if '=' in key_value:
                    key_and_val = key_value.split('=', 1)
                    result[key_and_val[0]] = key_and_val[1]

    if REPLACE_FLAG:
        result = replace_keys(result)
    return result


# Converts to an str
def convert_to_str(obj):
    return obj.encode('utf-8') if isinstance(obj, str) else str(obj)


def update_notable_events(baseurl, comment, status=None, urgency=None, owner=None, eventIDs=None,
                          disposition=None, searchID=None, auth_token=None, sessionKey=None):
    """
    Update some notable events.

    Arguments:
    comment -- A description of the change or some information about the notable events
    status -- A status (only required if you are changing the status of the event)
    urgency -- An urgency (only required if you are changing the urgency of the event)
    owner -- A nowner (only required if reassigning the event)
    eventIDs -- A list of notable event IDs (must be provided if a search ID is not provided)
    searchID -- An ID of a search. All of the events associated with this search will be modified
     unless a list of eventIDs are provided that limit the scope to a sub-set of the results.
    auth_token - The authentication token to use
    sessionKey -- The session key to use
    """

    # Make sure that the session ID was provided
    if not sessionKey and not auth_token:
        raise Exception("A session_key/auth_token was not provided")

    # Make sure that rule IDs and/or a search ID is provided
    if eventIDs is None and searchID is None:
        raise Exception("Either eventIDs of a searchID must be provided (or both)")

    # These the arguments to the REST handler
    args = {'comment': comment}

    if status is not None:
        args['status'] = status

    if urgency is not None:
        args['urgency'] = urgency

    if owner is not None:
        args['newOwner'] = owner

    # Provide the list of event IDs that you want to change:
    if eventIDs is not None:
        args['ruleUIDs'] = eventIDs

    if disposition:
        args['disposition'] = disposition

    # If you want to manipulate the notable events returned by a search then include the search ID
    if searchID is not None:
        args['searchID'] = searchID

    auth_header = (
        {"Authorization": f"Bearer {auth_token}"} if auth_token else {"Authorization": sessionKey}
    )

    args['output_mode'] = OUTPUT_MODE_JSON

    mod_notables = requests.post(
        f'{baseurl}services/notable_update',
        data=args,
        headers=auth_header,
        verify=VERIFY_CERTIFICATE,
    )

    return mod_notables.json()


def severity_to_level(severity: str | None) -> int | float:
    match severity:
        case 'informational':
            return 0.5
        case 'critical':
            return 4
        case 'high':
            return 3
        case 'medium':
            return 2
        case _:
            return 1


def parse_notable(notable, to_dict=False):
    """ Parses the notable

    Args:
        notable (OrderedDict): The notable
        to_dict (bool): Whether to cast the notable to dict or not.

    Returns (OrderedDict or dict): The parsed notable
    """
    notable = replace_keys(notable) if REPLACE_FLAG else notable
    for key, val in list(notable.items()):
        # if notable event raw fields were sent in double quotes (e.g. "DNS Destination") and the field does not exist
        # in the event, then splunk returns the field with the key as value (e.g. ("DNS Destination", "DNS Destination")
        # so we go over the fields, and check if the key equals the value and set the value to be empty string
        if key == val:
            demisto.debug(
                f'Found notable event raw field [{key}] with key that equals the value - replacing the value with empty string'
            )
            notable[key] = ''
    return dict(notable) if to_dict else notable


def requests_handler(url, message, **kwargs):
    method = message['method'].lower()
    data = message.get('body', '') if method == 'post' else None
    headers = dict(message.get('headers', []))
    try:
        response = requests.request(
            method,
            url,
            data=data,
            headers=headers,
            verify=VERIFY_CERTIFICATE,
            **kwargs
        )
    except requests.exceptions.HTTPError as e:
        # Propagate HTTP errors via the returned response message
        response = e.response
        demisto.debug(f'Got exception while using requests handler - {str(e)}')
    return {
        'status': response.status_code,
        'reason': response.reason,
        'headers': list(response.headers.items()),
        'body': io.BytesIO(response.content)
    }


def build_search_kwargs(args, polling=False):
    t = datetime.utcnow() - timedelta(days=7)
    time_str = t.strftime(SPLUNK_TIME_FORMAT)

    kwargs_normalsearch: dict[str, Any] = {
        "earliest_time": time_str,
    }
    if demisto.get(args, 'earliest_time'):
        kwargs_normalsearch['earliest_time'] = args['earliest_time']
    if demisto.get(args, 'latest_time'):
        kwargs_normalsearch['latest_time'] = args['latest_time']
    if demisto.get(args, 'app'):
        kwargs_normalsearch['app'] = args['app']
    if argToBoolean(demisto.get(args, 'fast_mode')):
        kwargs_normalsearch['adhoc_search_level'] = "fast"
    kwargs_normalsearch['exec_mode'] = "normal" if polling else "blocking"
    return kwargs_normalsearch


def build_search_query(args):
    query = args['query']
    if not query.startswith('search') and not query.startswith('Search') and not query.startswith('|'):
        query = f'search {query}'
    return query


def create_entry_context(args: dict, parsed_search_results, dbot_scores, status_res, job_id):
    ec = {}
    dbot_ec = {}
    number_of_results = len(parsed_search_results)

    if args.get('update_context', "true") == "true":
        ec['Splunk.Result'] = parsed_search_results
        if len(dbot_scores) > 0:
            dbot_ec['DBotScore'] = dbot_scores
        if status_res:
            ec['Splunk.JobStatus(val.SID && val.SID === obj.SID)'] = {
                **status_res.outputs, 'TotalResults': number_of_results}
    if job_id and not status_res:
        status = 'DONE' if (number_of_results > 0) else 'NO RESULTS'
        ec['Splunk.JobStatus(val.SID && val.SID === obj.SID)'] = [{'SID': job_id,
                                                                   'TotalResults': number_of_results,
                                                                   'Status': status}]
    return ec, dbot_ec


def schedule_polling_command(command: str, args: dict, interval_in_secs: int) -> ScheduledCommand:
    """
    Returns a ScheduledCommand object which contain the needed arguments for schedule the polling command.
    """
    return ScheduledCommand(
        command=command,
        next_run_in_seconds=interval_in_secs,
        args=args,
        timeout_in_seconds=600
    )


def build_search_human_readable(args: dict, parsed_search_results, sid) -> str:
    headers = ""
    if parsed_search_results and len(parsed_search_results) > 0:
        if not isinstance(parsed_search_results[0], dict):
            headers = "results"
        else:
            query = args.get('query', '')
            table_args = re.findall(' table (?P<table>[^|]*)', query)
            rename_args = re.findall(' rename (?P<rename>[^|]*)', query)

            chosen_fields: list = []
            for arg_string in table_args:
                chosen_fields.extend(
                    field.strip('"')
                    for field in re.findall(
                        r'((?:".*?")|(?:[^\s,]+))', arg_string
                    )
                    if field
                )
            rename_dict = {}
            for arg_string in rename_args:
                for field in re.findall(r'((?:".*?")|(?:[^\s,]+))( AS )((?:".*?")|(?:[^\s,]+))', arg_string):
                    if field:
                        rename_dict[field[0].strip('"')] = field[-1].strip('"')

            # replace renamed fields
            chosen_fields = [rename_dict.get(field, field) for field in chosen_fields]

            headers = update_headers_from_field_names(parsed_search_results, chosen_fields)

    query = args['query'].replace('`', r'\`')
    hr_headline = 'Splunk Search results for query:\n'
    if sid:
        hr_headline += f'sid: {str(sid)}'
    return tableToMarkdown(hr_headline, parsed_search_results, headers)


def update_headers_from_field_names(search_result, chosen_fields):

    headers: list = []
    search_result_keys: set = set().union(*(list(d.keys()) for d in search_result))
    for field in chosen_fields:
        if field[-1] == '*':
            temp_field = field.replace('*', '.*')
            headers.extend(key for key in search_result_keys if re.search(temp_field, key))
        elif field in search_result_keys:
            headers.append(field)

    return headers


def get_current_results_batch(search_job: client.Job, batch_size: int, results_offset: int):
    current_batch_kwargs = {
        "count": batch_size,
        "offset": results_offset,
        'output_mode': OUTPUT_MODE_JSON,
    }

    return search_job.results(**current_batch_kwargs)


def parse_batch_of_results(current_batch_of_results, max_results_to_add, app):
    parsed_batch_results = []
    batch_dbot_scores = []
    results_reader = results.JSONResultsReader(io.BufferedReader(ResponseReaderWrapper(current_batch_of_results)))
    for item in results_reader:
        if handle_message(item):
            continue

        elif isinstance(item, dict):
            if demisto.get(item, 'host'):
                batch_dbot_scores.append({'Indicator': item['host'], 'Type': 'hostname',
                                          'Vendor': 'Splunk', 'Score': 0, 'isTypedIndicator': True})
            if app:
                item['app'] = app
            # Normal events are returned as dicts
            parsed_batch_results.append(item)

        if len(parsed_batch_results) >= max_results_to_add:
            break
    return parsed_batch_results, batch_dbot_scores


def splunk_search_command(service: client.Service, args: dict) -> CommandResults | list[CommandResults]:
    query = build_search_query(args)
    polling = argToBoolean(args.get("polling", False))
    search_kwargs = build_search_kwargs(args, polling)
    job_sid = args.get("sid")
    search_job = None
    interval_in_secs = int(args.get('interval_in_seconds', 30))
    if not job_sid or not polling:
        # create a new job to search the query.
        search_job = service.jobs.create(query, **search_kwargs)
        job_sid = search_job["sid"]
        args['sid'] = job_sid
    status_cmd_result: CommandResults | None = None
    if polling:
        status_cmd_result = splunk_job_status(service, args)
        assert status_cmd_result  # if polling is true, status_cmd_result should not be None
        status = status_cmd_result.outputs['Status']  # type: ignore[index]
        if status.lower() != 'done':
            # Job is still running, schedule the next run of the command.
            scheduled_command = schedule_polling_command("splunk-search", args, interval_in_secs)
            status_cmd_result.scheduled_command = scheduled_command
            status_cmd_result.readable_output = 'Job is still running, it may take a little while...'
            return status_cmd_result
        else:
            # Get the job by its SID.
            search_job = service.job(job_sid)
    num_of_results_from_query = search_job["resultCount"] if search_job else None

    results_limit = float(args.get("event_limit", 100))
    if results_limit == 0.0:
        # In Splunk, a result limit of 0 means no limit.
        results_limit = float("inf")
    batch_size = int(args.get("batch_limit", 25000))

    results_offset = 0
    total_parsed_results: list[dict[str, Any]] = []
    dbot_scores: list[dict[str, Any]] = []

    while len(total_parsed_results) < int(num_of_results_from_query) and len(total_parsed_results) < results_limit:
        current_batch_of_results = get_current_results_batch(search_job, batch_size, results_offset)
        max_results_to_add = results_limit - len(total_parsed_results)
        parsed_batch_results, batch_dbot_scores = parse_batch_of_results(current_batch_of_results, max_results_to_add,
                                                                         search_kwargs.get('app', ''))
        total_parsed_results.extend(parsed_batch_results)
        dbot_scores.extend(batch_dbot_scores)

        results_offset += batch_size
    entry_context_splunk_search, entry_context_dbot_score = create_entry_context(
        args, total_parsed_results, dbot_scores, status_cmd_result, str(job_sid))
    human_readable = build_search_human_readable(args, total_parsed_results, str(job_sid))
    results = [CommandResults(
        outputs=entry_context_splunk_search,
        raw_response=total_parsed_results,
        readable_output=human_readable
    )]
    dbot_table_headers = ['Indicator', 'Type', 'Vendor', 'Score', 'isTypedIndicator']
    if entry_context_dbot_score:
        results.append(CommandResults(
            outputs=entry_context_dbot_score,
            readable_output=tableToMarkdown("DBot Score", entry_context_dbot_score['DBotScore'], headers=dbot_table_headers)))
    return results


def splunk_job_create_command(service: client.Service, args: dict):
    query = args['query']
    app = args.get('app', '')
    if not query.startswith('search'):
        query = f'search {query}'
    search_kwargs = {
        "exec_mode": "normal",
        "app": app
    }
    search_job = service.jobs.create(query, **search_kwargs)

    return_results(CommandResults(
        outputs_prefix='Splunk',
        readable_output=f"Splunk Job created with SID: {search_job.sid}",
        outputs={'Job': search_job.sid}
    ))


def splunk_results_command(service: client.Service, args: dict):
    res = []
    sid = args.get('sid', '')
    limit = int(args.get('limit', '100'))
    try:
        job = service.job(sid)
    except HTTPError as error:
        msg = error.message if hasattr(error, 'message') else str(error)
        if error.status == 404:
            return f"Found no job for sid: {sid}"
        else:
            return_error(msg, error)
    else:
        for result in results.JSONResultsReader(job.results(count=limit, output_mode=OUTPUT_MODE_JSON)):
            if isinstance(result, results.Message):
                res.append({"Splunk message": json.dumps(result.message)})
            elif isinstance(result, dict):
                # Normal events are returned as dicts
                res.append(result)
        return_results(CommandResults(
            raw_response=json.dumps(res),
            content_format=EntryFormat.JSON,
        ))


def parse_time_to_minutes():
    """
    Calculate how much time to fetch back in minutes
    Returns (int): Time to fetch back in minutes
    """
    number_of_times, time_unit = FETCH_TIME.split(' ')
    if str(number_of_times).isdigit():
        number_of_times = int(number_of_times)
    else:
        return_error("Error: Invalid fetch time, need to be a positive integer with the time unit afterwards"
                     " e.g '2 months, 4 days'.")
    # If the user input contains a plural of a time unit, for example 'hours', we remove the 's' as it doesn't
    # impact the minutes in that time unit
    if time_unit[-1] == 's':
        time_unit = time_unit[:-1]
    if time_unit_value_in_minutes := TIME_UNIT_TO_MINUTES.get(
        time_unit.lower()
    ):
        return number_of_times * time_unit_value_in_minutes

    return_error('Error: Invalid time unit.')
    return None


def splunk_get_indexes_command(service: client.Service):
    indexes = service.indexes
    indexesNames = []
    for index in indexes:
        index_json = {'name': index.name, 'count': index["totalEventCount"]}
        indexesNames.append(index_json)
    return_results(CommandResults(
        content_format=EntryFormat.JSON,
        raw_response=json.dumps(indexesNames),
        readable_output=tableToMarkdown("Splunk Indexes names", indexesNames, '')
    ))


def splunk_submit_event_command(service: client.Service, args: dict):
    try:
        index = service.indexes[args['index']]
    except KeyError:
        return_error(f'Found no Splunk index: {args["index"]}')

    else:
        data = args['data']
        data_formatted = data.encode('utf8')
        r = index.submit(data_formatted, sourcetype=args['sourcetype'], host=args['host'])
        return_results(f'Event was created in Splunk index: {r.name}')


def splunk_submit_event_hec(
    hec_token: str | None,
    baseurl: str,
    event: str | None,
    fields: str | None,
    host: str | None,
    index: str | None,
    source_type: str | None,
    source: str | None,
    time_: str | None
):
    if hec_token is None:
        raise Exception('The HEC Token was not provided')

    parsed_fields = None
    if fields:
        try:
            parsed_fields = json.loads(fields)
        except Exception:
            parsed_fields = {'fields': fields}

    args = assign_params(
        event=event,
        host=host,
        fields=parsed_fields,
        index=index,
        sourcetype=source_type,
        source=source,
        time=time_
    )

    headers = {
        'Authorization': f'Splunk {hec_token}',
        'Content-Type': 'application/json'
    }

    return requests.post(
        f'{baseurl}/services/collector/event',
        data=json.dumps(args),
        headers=headers,
        verify=VERIFY_CERTIFICATE,
    )


def splunk_submit_event_hec_command(params: dict, args: dict):
    hec_token = params.get('cred_hec_token', {}).get('password') or params.get('hec_token')
    baseurl = params.get('hec_url')
    if baseurl is None:
        raise Exception('The HEC URL was not provided.')

    event = args.get('event')
    host = args.get('host')
    fields = args.get('fields')
    index = args.get('index')
    source_type = args.get('source_type')
    source = args.get('source')
    time_ = args.get('time')

    response_info = splunk_submit_event_hec(hec_token, baseurl, event, fields, host, index, source_type, source, time_)

    if 'Success' not in response_info.text:
        return_error(f"Could not send event to Splunk {response_info.text}")
    else:
        return_results('The event was sent successfully to Splunk.')


def splunk_edit_notable_event_command(base_url: str, token: str, auth_token: str | None, args: dict) -> None:
    session_key = None if auth_token else token

    event_ids = None
    if args.get('eventIDs'):
        event_ids_str = args['eventIDs']
        event_ids = event_ids_str.split(",")

    status = int(args['status']) if args.get('status') else None
    # Map the label to the disposition id
    disposition = args.get('disposition', '')
    if disposition and disposition in DEFAULT_DISPOSITIONS:
        disposition = DEFAULT_DISPOSITIONS[disposition]

    response_info = update_notable_events(baseurl=base_url,
                                          comment=args.get('comment'), status=status,
                                          urgency=args.get('urgency'),
                                          owner=args.get('owner'), eventIDs=event_ids,
                                          disposition=disposition,
                                          auth_token=auth_token, sessionKey=session_key)

    if 'success' not in response_info or not response_info['success']:
        return_error(f'Could not update notable events: {args.get("eventIDs", "")}: {str(response_info)}')
    else:
        return_results(f'Splunk ES Notable events: {response_info.get("message")}')


def splunk_job_status(service: client.Service, args: dict) -> CommandResults | None:
    sid = args.get('sid')
    try:
        job = service.job(sid)
    except HTTPError as error:
        if str(error) == 'HTTP 404 Not Found -- Unknown sid.':
            return CommandResults(readable_output=f"Not found job for SID: {sid}")
        else:
            return_error(error)  # pylint: disable=no-member
        return None
    else:
        status = job.state.content.get('dispatchState')
        entry_context = {
            'SID': sid,
            'Status': status
        }
        human_readable = tableToMarkdown('Splunk Job Status', entry_context)
        return CommandResults(
            outputs=entry_context,
            readable_output=human_readable,
            outputs_prefix="Splunk.JobStatus",
            outputs_key_field="SID"
        )


def splunk_parse_raw_command(args: dict):
    raw = args.get('raw', '')
    rawDict = rawToDict(raw)
    return_results(CommandResults(
        outputs_prefix='Splunk.Raw.Parsed',
        raw_response=json.dumps(rawDict),
        outputs=rawDict,
        content_format=EntryFormat.JSON
    ))


def test_module(service: client.Service, params: dict) -> None:
    try:
        # validate connection
        service.info()
    except AuthenticationError:
        return_error('Authentication error, please validate your credentials.')

    # validate fetch
    if params.get('isFetch'):
        t = datetime.utcnow() - timedelta(hours=1)
        time = t.strftime(SPLUNK_TIME_FORMAT)
        kwargs = {'count': 1, 'earliest_time': time, 'output_mode': OUTPUT_MODE_JSON}
        query = params['fetchQuery']
        try:
            if MIRROR_DIRECTION.get(params.get('mirror_direction', '')) and not params.get('timezone'):
                return_error('Cannot mirror incidents when timezone is not configured. Please enter the '
                             'timezone of the Splunk server being used in the integration configuration.')

            for item in results.JSONResultsReader(service.jobs.oneshot(query, **kwargs)):
                if isinstance(item, results.Message):
                    continue

                if EVENT_ID not in item:
                    if MIRROR_DIRECTION.get(params.get('mirror_direction', '')):
                        return_error('Cannot mirror incidents if fetch query does not use the `notable` macro.')
                    if ENABLED_ENRICHMENTS:
                        return_error('When using the enrichment mechanism, an event_id field is needed, and thus, '
                                     'one must use a fetch query of the following format: search `notable` .......\n'
                                     'Please re-edit the fetchQuery parameter in the integration configuration, reset '
                                     'the fetch mechanism using the splunk-reset-enriching-fetch-mechanism command and '
                                     'run the fetch again.')

        except HTTPError as error:
            return_error(str(error))
    if params.get('hec_url'):
        headers = {
            'Content-Type': 'application/json'
        }
        try:
            requests.get(params.get('hec_url', '') + '/services/collector/health', headers=headers,
                         verify=VERIFY_CERTIFICATE)
        except Exception as e:
            return_error("Could not connect to HEC server. Make sure URL and token are correct.", e)


def replace_keys(data):
    if not isinstance(data, dict):
        return data
    for key in list(data.keys()):
        value = data.pop(key)
        for character in PROBLEMATIC_CHARACTERS:
            key = key.replace(character, REPLACE_WITH)

        data[key] = value
    return data


def kv_store_collection_create(service: client.Service, args: dict) -> CommandResults:
    try:
        service.kvstore.create(args['kv_store_name'])
    except HTTPError as error:
        if error.status == 409 and error.reason == 'Conflict':
            raise DemistoException(
                f"KV store collection {service.namespace['app']} already exists.",
            ) from error
        raise

    return CommandResults(
        readable_output=f"KV store collection {service.namespace['app']} created successfully",
    )


def kv_store_collection_config(service: client.Service, args: dict) -> CommandResults:
    app = service.namespace['app']
    kv_store_collection_name = args['kv_store_collection_name']
    kv_store_fields = args['kv_store_fields'].split(',')
    for key_val in kv_store_fields:
        try:
            _key, val = key_val.split('=', 1)
        except ValueError:
            return_error(f'error when trying to parse {key_val} you possibly forgot to add the field type.')
        else:
            if _key.startswith('index.'):
                service.kvstore[kv_store_collection_name].update_index(_key.replace('index.', ''), val)
            else:
                service.kvstore[kv_store_collection_name].update_field(_key.replace('field.', ''), val)
    return CommandResults(
        readable_output=f"KV store collection {app} configured successfully"
    )


def kv_store_collection_create_transform(service: client.Service, args: dict) -> CommandResults:
    collection_name = args['kv_store_collection_name']
    fields = args.get('supported_fields')
    if not fields:
        kv_store = service.kvstore[collection_name]
        default_keys = get_keys_and_types(kv_store).keys()
        if not default_keys:
            raise DemistoException('Please provide supported_fields or run first splunk-kv-store-collection-config')
        default_keys = (key.replace('field.', '').replace('index.', '') for key in default_keys)
        fields = f"_key,{','.join(default_keys)}"

    transforms = service.confs["transforms"]
    params = {
        "external_type": "kvstore",
        "collection": collection_name,
        "namespace": service.namespace,
        "fields_list": fields
    }
    transforms.create(name=collection_name, **params)
    return CommandResults(
        readable_output=f"KV store collection transforms {collection_name} created successfully"
    )


def batch_kv_upload(kv_data_service_client: client.KVStoreCollectionData, json_data: str) -> dict:
    if json_data.startswith('[') and json_data.endswith(']'):
        record: Record = kv_data_service_client._post(
            'batch_save', headers=client.KVStoreCollectionData.JSON_HEADER, body=json_data.encode('utf-8'))
        return dict(record.items())
    elif json_data.startswith('{') and json_data.endswith('}'):
        return kv_data_service_client.insert(json_data.encode('utf-8'))
    else:
        raise DemistoException('kv_store_data argument should be in json format. '
                               '(e.g. {"key": "value"} or [{"key": "value"}, {"key": "value"}]')


def kv_store_collection_add_entries(service: client.Service, args: dict) -> None:
    kv_store_data = args.get('kv_store_data', '')
    kv_store_collection_name = args['kv_store_collection_name']
    indicator_path = args.get('indicator_path')
    batch_kv_upload(service.kvstore[kv_store_collection_name].data, kv_store_data)
    indicators_timeline = None
    if indicator_path:
        kv_store_data = json.loads(kv_store_data)
        indicators = extract_indicator(indicator_path,
                                       kv_store_data if isinstance(kv_store_data, list) else [kv_store_data])
        indicators_timeline = IndicatorsTimeline(
            indicators=indicators,
            category='Integration Update',
            message=f'Indicator added to {kv_store_collection_name} store in Splunk'
        )
    return_results(CommandResults(
        readable_output=f"Data added to {kv_store_collection_name}",
        indicators_timeline=indicators_timeline
    ))


def kv_store_collections_list(service: client.Service) -> None:
    app_name = service.namespace['app']
    names = [x.name for x in service.kvstore.iter()]
    readable_output = "list of collection names {}\n| name |\n| --- |\n|{}|".format(app_name, '|\n|'.join(names))
    return_results(CommandResults(
        outputs_prefix='Splunk.CollectionList',
        outputs=names,
        readable_output=readable_output,
        raw_response=names
    ))


def kv_store_collection_data_delete(service: client.Service, args: dict) -> None:
    kv_store_collection_name = args['kv_store_collection_name'].split(',')
    for store in kv_store_collection_name:
        service.kvstore[store].data.delete()
    return_results(f"The values of the {args['kv_store_collection_name']} were deleted successfully")


def kv_store_collection_delete(service: client.Service, args: dict) -> CommandResults:
    kv_store_names = args['kv_store_name']
    for store in kv_store_names.split(','):
        service.kvstore[store].delete()
    return CommandResults(readable_output=f'The following KV store {kv_store_names} were deleted successfully.')


def build_kv_store_query(kv_store: client.KVStoreCollection, args: dict):
    if 'key' in args and 'value' in args:
        _type = get_key_type(kv_store, args['key'])
        args['value'] = _type(args['value']) if _type else args['value']
        return json.dumps({args['key']: args['value']})
    elif 'limit' in args:
        return {'limit': args['limit']}
    else:
        return args.get('query', '{}')


def kv_store_collection_data(service: client.Service, args: dict) -> None:
    stores = args['kv_store_collection_name'].split(',')

    for i, store_res in enumerate(get_store_data(service)):
        store = service.kvstore[stores[i]]

        if store_res:
            readable_output = tableToMarkdown(name=f"list of collection values {store.name}",
                                              t=store_res)
            return_results(
                CommandResults(
                    outputs_prefix='Splunk.KVstoreData',
                    outputs={store.name: store_res},
                    readable_output=readable_output,
                    raw_response=store_res
                )
            )
        else:
            return_results(get_kv_store_config(store))


def kv_store_collection_delete_entry(service: client.Service, args: dict) -> None:
    store_name = args['kv_store_collection_name']
    indicator_path = args.get('indicator_path')
    store: client.KVStoreCollection = service.kvstore[store_name]
    query = build_kv_store_query(store, args)
    store_res = next(get_store_data(service))
    indicators = extract_indicator(indicator_path, store_res) if indicator_path else []
    store.data.delete(query=query)
    indicators_timeline = IndicatorsTimeline(
        indicators=indicators,
        category='Integration Update',
        message=f'Indicator deleted from {store_name} store in Splunk'
    ) if indicators else None
    return_results(CommandResults(
        readable_output=f'The values of the {store_name} were deleted successfully',
        indicators_timeline=indicators_timeline
    ))


def check_error(service: client.Service, args: dict) -> None:
    app = args.get('app_name')
    store_name = args.get('kv_store_collection_name')
    if app not in service.apps:
        raise DemistoException('app not found')
    elif store_name and store_name not in service.kvstore:
        raise DemistoException('KV Store not found')


def get_key_type(kv_store: client.KVStoreCollection, _key: str):
    keys_and_types = get_keys_and_types(kv_store)
    types = {
        'number': float,
        'string': str,
        'cidr': str,
        'boolean': bool,
        'time': str
    }
    index = f'index.{_key}'
    field = f'field.{_key}'
    val_type = keys_and_types.get(field) or keys_and_types.get(index) or ''
    return types.get(val_type)


def get_keys_and_types(kv_store: client.KVStoreCollection) -> dict[str, str]:
    keys = kv_store.content()
    for key_name in list(keys.keys()):
        if not (key_name.startswith(("field.", "index."))):
            del keys[key_name]
    return keys


def get_kv_store_config(kv_store: client.KVStoreCollection) -> str:
    keys = get_keys_and_types(kv_store)
    readable = [f'#### configuration for {kv_store.name} store',
                '| field name | type |',
                '| --- | --- |']
    readable.extend(f'| {_key} | {val} |' for _key, val in keys.items())
    return '\n'.join(readable)


def get_auth_session_key(service: client.Service) -> str:
    """
    Get the session key or token for POST request based on whether the Splunk basic auth are true or not
    """
    return service and service.basic and service._auth_headers[0][1] or service.token


def extract_indicator(indicator_path: str, _dict_objects: list[dict]) -> list[str]:
    indicators = []
    indicator_paths = indicator_path.split('.')
    for indicator_obj in _dict_objects:
        indicator = ''
        for path in indicator_paths:
            indicator = indicator_obj.get(path, {})
        indicators.append(str(indicator))
    return indicators


def get_store_data(service: client.Service):
    args = demisto.args()
    stores = args['kv_store_collection_name'].split(',')

    for store in stores:
        kvstore: client.KVStoreCollection = service.kvstore[store]
        query = build_kv_store_query(kvstore, args)
        if isinstance(query, str):
            query = {'query': query}
        yield kvstore.data.query(**query)


def get_connection_args(params: dict) -> dict:
    """
    This function gets the connection arguments: host, port, app, and verify.

    Returns: connection args
    """
    app = params.get('app', '-')
    return {
        'host': params['host'],
        'port': params['port'],
        'app': app or "-",
        'verify': VERIFY_CERTIFICATE,
    }


def handle_message(item: results.Message | dict) -> bool:
    """Checks if the response from JSONResultsReader is a message object.
        The message can be info etc.
        such as: "the test table is empty"

    Args:
        item (results.Message | dict): The item to be checked. It can be either a `results.Message`
            object or a dictionary.

    Returns:
        bool: Returns `True` if the item is an instance of `results.Message`, `False` otherwise.

    """
    if isinstance(item, results.Message):
        demisto.info(f"Splunk-SDK message: {item.message}")
        return True
    return False


def main():  # pragma: no cover
    command = demisto.command()
    params = demisto.params()
    args = demisto.args()

    if command == 'splunk-parse-raw':
        splunk_parse_raw_command(args)
        sys.exit(0)
    service = None
    proxy = argToBoolean(params.get('proxy', False))

    connection_args = get_connection_args(params)

    base_url = 'https://' + params['host'] + ':' + params['port'] + '/'
    auth_token = None
    username = params['authentication']['identifier']
    password = params['authentication']['password']
    if username == '_token':
        connection_args['splunkToken'] = password
        auth_token = password
    else:
        if '@_basic' in username:
            username = username.split('@_basic')[0]
            connection_args['basic'] = True
        connection_args['username'] = username
        connection_args['password'] = password
        connection_args['autologin'] = True

    if proxy:
        handle_proxy()

    comment_tag_to_splunk = params.get('comment_tag_to_splunk', 'FROM XSOAR')
    comment_tag_from_splunk = params.get('comment_tag_from_splunk', 'FROM SPLUNK')
    if comment_tag_to_splunk == comment_tag_from_splunk:
        raise DemistoException('Comment Tag to Splunk and Comment Tag '
                               'from Splunk cannot have the same value.')

    connection_args['handler'] = requests_handler

    if (service := client.connect(**connection_args)) is None:
        demisto.error("Could not connect to SplunkPy")

    mapper = UserMappingObject(service, params.get('userMapping'), params.get('user_map_lookup_name'),
                               params.get('xsoar_user_field'), params.get('splunk_user_field'))

    # The command command holds the command sent from the user.
    if command == 'test-module':
        test_module(service, params)
        return_results('ok')
    elif command == 'splunk-reset-enriching-fetch-mechanism':
        reset_enriching_fetch_mechanism()
    elif command == 'splunk-search':
        return_results(splunk_search_command(service, args))
    elif command == 'splunk-job-create':
        splunk_job_create_command(service, args)
    elif command == 'splunk-results':
        splunk_results_command(service, args)
    elif command == 'splunk-get-indexes':
        splunk_get_indexes_command(service)
    elif command == 'fetch-incidents':
        demisto.info('########### FETCH #############')
        fetch_incidents(service, mapper, comment_tag_to_splunk, comment_tag_from_splunk)
    elif command == 'splunk-submit-event':
        splunk_submit_event_command(service, args)
    elif command == 'splunk-notable-event-edit':
        token = get_auth_session_key(service)
        splunk_edit_notable_event_command(base_url, token, auth_token, args)
    elif command == 'splunk-submit-event-hec':
        splunk_submit_event_hec_command(params, args)
    elif command == 'splunk-job-status':
        return_results(splunk_job_status(service, args))
    elif command.startswith('splunk-kv-') and service is not None:
        app = args.get('app_name', 'search')
        service.namespace = namespace(app=app, owner='nobody', sharing='app')
        check_error(service, args)

        if command == 'splunk-kv-store-collection-create':
            return_results(kv_store_collection_create(service, args))
        elif command == 'splunk-kv-store-collection-config':
            return_results(kv_store_collection_config(service, args))
        elif command == 'splunk-kv-store-collection-create-transform':
            return_results(kv_store_collection_create_transform(service, args))
        elif command == 'splunk-kv-store-collection-delete':
            return_results(kv_store_collection_delete(service, args))
        elif command == 'splunk-kv-store-collections-list':
            kv_store_collections_list(service)
        elif command == 'splunk-kv-store-collection-add-entries':
            kv_store_collection_add_entries(service, args)
        elif command in ['splunk-kv-store-collection-data-list',
                         'splunk-kv-store-collection-search-entry']:
            kv_store_collection_data(service, args)
        elif command == 'splunk-kv-store-collection-data-delete':
            kv_store_collection_data_delete(service, args)
        elif command == 'splunk-kv-store-collection-delete-entry':
            kv_store_collection_delete_entry(service, args)

    elif command == 'get-mapping-fields':
        if argToBoolean(params.get('use_cim', False)):
            return_results(get_cim_mapping_field_command())
        else:
            return_results(get_mapping_fields_command(service, mapper, params, comment_tag_to_splunk, comment_tag_from_splunk))
    elif command == 'get-remote-data':
        demisto.info('########### MIRROR IN #############')
        get_remote_data_command(service=service, args=args,
                                close_incident=params.get('close_incident'),
                                close_end_statuses=params.get('close_end_status_statuses'),
                                close_extra_labels=argToList(params.get('close_extra_labels', '')),
                                mapper=mapper,
                                comment_tag_from_splunk=comment_tag_from_splunk)
    elif command == 'get-modified-remote-data':
        get_modified_remote_data_command(service, args)
    elif command == 'update-remote-system':
        demisto.info('########### MIRROR OUT #############')
        return_results(update_remote_system_command(args, params, service, auth_token, mapper, comment_tag_to_splunk))
    elif command == 'splunk-get-username-by-xsoar-user':
        return_results(mapper.get_splunk_user_by_xsoar_command(args))
    else:
        raise NotImplementedError(f'Command not implemented: {command}')


if __name__ in ['__main__', '__builtin__', 'builtins']:
    main()<|MERGE_RESOLUTION|>--- conflicted
+++ resolved
@@ -991,15 +991,10 @@
         fields=["user", "src_user"],
         add_backslash=True,
     ):
-<<<<<<< HEAD
-        kwargs = {"max_count": num_enrichment_events, "exec_mode": "normal"}
-        query = f'| inputlookup identity_lookup_expanded where {users}'
-=======
         tables = argToList(demisto.params().get('identity_enrich_lookup_tables', DEFAULT_IDENTITY_ENRICH_TABLE))
         query = ''
         for table in tables:
             query += f'| inputlookup {table} where {users}'
->>>>>>> 194a8164
         demisto.debug(f"Identity query for notable {notable_data[EVENT_ID]}: {query}")
         try:
             kwargs = {"max_count": num_enrichment_events, "exec_mode": "normal"}
@@ -1029,14 +1024,6 @@
         prefix="asset",
         fields=["src", "dest", "src_ip", "dst_ip"],
     ):
-<<<<<<< HEAD
-        kwargs = {"max_count": num_enrichment_events, "exec_mode": "normal"}
-        query = f'| inputlookup append=T asset_lookup_by_str where {assets} \
-                | inputlookup append=t asset_lookup_by_cidr where {assets} \
-                | rename _key as asset_id \
-                | stats values(*) as * by asset_id'
-
-=======
         tables = argToList(demisto.params().get('asset_enrich_lookup_tables', DEFAULT_ASSET_ENRICH_TABLES))
 
         query = ''
@@ -1044,7 +1031,6 @@
             query += f'| inputlookup append=T {table} where {assets}'
         query += '| rename _key as asset_id | stats values(*) as * by asset_id'
 
->>>>>>> 194a8164
         demisto.debug(f"Asset query for notable {notable_data[EVENT_ID]}: {query}")
         try:
             kwargs = {"max_count": num_enrichment_events, "exec_mode": "normal"}
