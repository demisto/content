--- conflicted
+++ resolved
@@ -13,10 +13,7 @@
 import urllib3
 import io
 import re
-<<<<<<< HEAD
 import pickle
-=======
->>>>>>> d14ea952
 
 urllib3.disable_warnings(urllib3.exceptions.InsecureRequestWarning)
 
@@ -1211,611 +1208,6 @@
     demisto.results(types_map)
 
 
-<<<<<<< HEAD
-def enrich_fetched_notables(service, enabled_enrichments, incidents, num_enrichment_events, cache_object):
-    """ Enriches fetched notables.
-
-    Args:
-        service (splunklib.client.Service): Splunk service object
-        enabled_enrichments (list): The list of all enabled enrichments.
-        Possible values are: Drilldown, Asset & Identity.
-        incidents (list): The incident to be submitted at the end of the run.
-        num_enrichment_events (int): The maximal number of events to return per enrichment type.
-        cache_object (dict): The enrichment mechanism cache object
-
-    """
-    not_yet_enriched_notables = cache_object.get(NOT_YET_ENRICHED_NOTABLES, [])
-    demisto.info('Enriching {} fetched notables'.format(len(not_yet_enriched_notables[:MAX_SUBMIT_ENRICHMENTS])))
-
-    for notable in not_yet_enriched_notables[:MAX_SUBMIT_ENRICHMENTS]:
-        enrich_fetched_notable(service, notable, enabled_enrichments, num_enrichment_events, incidents, cache_object)
-
-    # Collect metadata and remove notables that were handled
-    enriched_notables, not_yet_enriched_notables, failed_notables = differentiate_notables(not_yet_enriched_notables)
-    cache_object[NOT_YET_ENRICHED_NOTABLES] = not_yet_enriched_notables
-
-    if enriched_notables:
-        if not_yet_enriched_notables:
-            demisto.info('Enriched {} notables successfully. {} left to enrich.'.format(
-                len(enriched_notables), len(not_yet_enriched_notables)))
-        else:
-            demisto.info('Enriched {} notables successfully. No notables left to enrich.'.format(
-                len(enriched_notables)))
-
-    if failed_notables:
-        demisto.info('The following {} notables failed the enrichment process: {}, creating incidents without '
-                     'enrichment.'.format(len(failed_notables), [notable.id for notable in failed_notables]))
-
-
-def differentiate_notables(notables):
-    """ Differentiates the notables list by their status
-
-    Args:
-        notables (list): The list of notables
-
-    Returns:
-        enriched_notables (list): The list of notables that were enriched
-        not_yet_enriched_notables (list): The list of notables that were not yet enriched
-        failed_notables (list): The list of notables that failed to enrich
-
-    """
-    enriched_notables, not_yet_enriched_notables, failed_notables = [], [], []
-
-    for notable in notables:
-        if notable.status == NotableStatus.ENRICHED:
-            enriched_notables.append(notable)
-        elif notable.status == NotableStatus.NOT_YET_ENRICHED:
-            not_yet_enriched_notables.append(notable)
-        elif notable.status == NotableStatus.CREATED_INCIDENT_ENRICH_FAILURE:
-            failed_notables.append(notable)
-
-    return enriched_notables, not_yet_enriched_notables, failed_notables
-
-
-def enrich_fetched_notable(service, notable, enabled_enrichments, num_enrichment_events, incidents, cache_object):
-    """ Enriches fetched notable. Three enrichments possible: Drilldown, Asset & Identity.
-    If all enrichment type executions were unsuccessful, creates a regular incident, Otherwise updates the
-    integration context for the next fetch to handle the open enrichment.
-
-    Args:
-        service (splunklib.client.Service): Splunk service object
-        enabled_enrichments (list): The list of all enabled enrichments.
-        Possible values are: Drilldown, Asset & Identity.
-        incidents (list): The incident to be submitted at the end of the run.
-        num_enrichment_events (int): The maximal number of events to return per enrichment type.
-        notable (Notable): The notable.
-        cache_object (dict): The enrichment mechanism cache object
-
-    """
-    notable.data.update({enrichment_type: [] for enrichment_type in enabled_enrichments})
-    enrichment = Enrichment(notable, enabled_enrichments)
-
-    if DRILLDOWN_ENRICHMENT in enabled_enrichments:
-        splunk_job = drilldown_enrichment(service, enrichment.notable.data, num_enrichment_events)
-        maintain_enrichment_metadata(enrichment, splunk_job, DRILLDOWN_ENRICHMENT)
-    if ASSET_ENRICHMENT in enabled_enrichments:
-        splunk_job = asset_enrichment(service, enrichment.notable.data, num_enrichment_events)
-        maintain_enrichment_metadata(enrichment, splunk_job, ASSET_ENRICHMENT)
-    if IDENTITY_ENRICHMENT in enabled_enrichments:
-        splunk_job = identity_enrichment(service, enrichment.notable.data, num_enrichment_events)
-        maintain_enrichment_metadata(enrichment, splunk_job, IDENTITY_ENRICHMENT)
-
-    if any(job.status == JobStatus.IN_PROGRESS for job in enrichment.jobs):
-        enrichment.status = EnrichmentStatus.DONE_ENRICHING
-        notable.status = NotableStatus.ENRICHED
-        enrichments = cache_object.get(ENRICHMENTS, [])
-        enrichments.append(enrichment)
-        cache_object[ENRICHMENTS] = enrichments  # assignment for fetch fetch
-        demisto.info('Submitted enrichment request to Splunk for enrichment {}'.format(enrichment.id))
-    else:
-        enrichment.status = EnrichmentStatus.CREATED_INCIDENT_ENRICH_FAILURE
-        notable.status = NotableStatus.CREATED_INCIDENT_ENRICH_FAILURE
-        notable.data[SUCCESSFUL_ENRICHMENT] = False
-        incidents.append(notable_to_incident(notable.data))
-
-
-def maintain_enrichment_metadata(enrichment, splunk_job, job_type):
-    """ Updates the enrichment metadata
-
-    Args:
-        enrichment (Enrichment): The enrichment
-        splunk_job (client.splunklib.Job): The Splunk Job
-        job_type: The job type
-
-    """
-    if job_type == DRILLDOWN_ENRICHMENT:
-        if splunk_job:
-            enrichment.drilldown_job.init_creation_time()
-            enrichment.drilldown_job.id = splunk_job["sid"]
-        else:
-            enrichment.drilldown_job.status = JobStatus.FAILED
-            enrichment.notable.data[SUCCESSFUL_DRILLDOWN_ENRICHMENT] = False
-    elif job_type == ASSET_ENRICHMENT:
-        if splunk_job:
-            enrichment.asset_job.init_creation_time()
-            enrichment.asset_job.id = splunk_job["sid"]
-        else:
-            enrichment.asset_job.status = JobStatus.FAILED
-            enrichment.notable.data[SUCCESSFUL_ASSET_ENRICHMENT] = False
-    elif job_type == IDENTITY_ENRICHMENT:
-        if splunk_job:
-            enrichment.identity_job.init_creation_time()
-            enrichment.identity_job.id = splunk_job["sid"]
-        else:
-            enrichment.identity_job.status = JobStatus.FAILED
-            enrichment.notable.data[SUCCESSFUL_IDENTITY_ENRICHMENT] = False
-
-
-def get_fields_query_part(notable_data, prefix, fields, raw_dict=None):
-    """ Given the fields to search for in the notables and the prefix, creates the query part for splunk search.
-    For example: if fields are ["user"], and the value of the "user" fields in the notable is ["u1", "u2"], and the
-    prefix is "identity", the function returns: (identity="u1" OR identity="u2")
-
-    Args:
-        notable_data (dict): The notable.
-        prefix (str): The prefix to attach to each value retruned in the query.
-        fields (list): The fields to search in the notable for.
-        raw_dict (dict): The raw dict
-
-    Returns: The query part
-
-    """
-    if not raw_dict:
-        raw_dict = rawToDict(notable_data.get('_raw', ''))
-    raw_list = []
-    for field in fields:
-        raw_list += argToList(notable_data.get(field, "")) + argToList(raw_dict.get(field, ""))
-    raw_list = ['{}="{}"'.format(prefix, item.strip('"')) for item in raw_list]
-
-    if not raw_list:
-        return ""
-    elif len(raw_list) == 1:
-        return raw_list[0]
-    else:
-        return "({})".format(" OR ".join(raw_list))
-
-
-def drilldown_enrichment(service, notable_data, num_enrichment_events):
-    """ Performs a drilldown enrichment.
-
-    Args:
-        service (splunklib.client.Service): Splunk service object.
-        notable_data (dict): The notable data
-        num_enrichment_events (int): The maximal number of events to return per enrichment type.
-
-    Returns (bool): True if the drill-down enrichment was successful, False otherwise
-
-    """
-    splunk_job = None
-    search = notable_data.get("drilldown_search", "")
-
-    if search:
-        raw_dict = rawToDict(notable_data.get("_raw", ""))
-        search = build_drilldown_search(notable_data, search, raw_dict)
-        status, earliest_offset, latest_offset = get_drilldown_timeframe(notable_data, raw_dict)
-        if status:
-            search += " earliest={} latest={}".format(earliest_offset, latest_offset)
-            kwargs = {"count": num_enrichment_events, "exec_mode": "normal"}
-            query = build_search_query({"query": search})
-            demisto.debug("Drilldown query for notable {}: {}".format(notable_data[EVENT_ID], query))
-            try:
-                splunk_job = service.jobs.create(query, **kwargs)
-            except Exception as e:
-                err = str(e)
-                demisto.error("Caught an exception in drilldown_enrichment function. Additional Info: {}".format(err))
-                raise e
-        else:
-            demisto.error('Failed getting the drilldown timeframe for notable {}'.format(notable_data[EVENT_ID]))
-    else:
-        demisto.error("drill-down was not configured for notable {}".format(notable_data[EVENT_ID]))
-
-    return splunk_job
-
-
-def build_drilldown_search(notable_data, search, raw_dict):
-    """ Replaces all needed fields in a drilldown search query
-
-    Args:
-        notable_data (dict): The notable data
-        search (str): The drilldown search query
-        raw_dict (dict): The raw dict
-
-    Returns (str): A searchable drilldown search query
-
-    """
-    searchable_search = []
-    start = 0
-
-    for match in re.finditer(DRILLDOWN_REGEX, search):
-        groups = match.groups()
-        prefix = groups[0]
-        raw_field = (groups[1] or groups[2]).strip('$')
-        field, replacement = get_notable_field_and_value(raw_field, notable_data, raw_dict)
-        if prefix:
-            replacement = get_fields_query_part(notable_data, prefix, [field], raw_dict)
-        end = match.start()
-        searchable_search.append(search[start:end])
-        searchable_search.append(str(replacement))
-        start = match.end()
-    searchable_search.append(search[start:])  # Handling the tail of the query
-
-    return ''.join(searchable_search)
-
-
-def get_notable_field_and_value(raw_field, notable_data, raw=None):
-    """ Gets the value by the name of the raw_field. We don't search for equivalence because raw field
-    can be "threat_match_field|s" while the field is "threat_match_field".
-
-    Args:
-        raw_field (str): The raw field
-        notable_data (dict): The notable data
-        raw (dict): The raw dict
-
-    Returns: The value in the notable which is associated with raw_field
-
-    """
-    if not raw:
-        raw = rawToDict(notable_data.get('_raw', ''))
-    for field in notable_data:
-        if field in raw_field:
-            return field, notable_data[field]
-    for field in raw:
-        if field in raw_field:
-            return field, raw[field]
-    raise Exception('Failed building drilldown search query. field {} was not found in the notable.'.format(raw_field))
-
-
-def get_drilldown_timeframe(notable_data, raw):
-    """ Sets the drilldown search timeframe data.
-
-    Args:
-        notable_data (dict): The notable
-        raw (dict): The raw dict
-
-    Returns:
-        task_status: True if the timeframe was retrieved successfully, False otherwise.
-        earliest_offset: The earliest time to query from.
-        latest_offset: The latest time to query to.
-
-    """
-    task_status = True
-    earliest_offset = notable_data.get("drilldown_earliest", "")
-    latest_offset = notable_data.get("drilldown_latest", "")
-    info_min_time = raw.get(INFO_MIN_TIME, "")
-    info_max_time = raw.get(INFO_MAX_TIME, "")
-
-    if not earliest_offset or earliest_offset == "${}$".format(INFO_MIN_TIME):
-        if info_min_time:
-            earliest_offset = info_min_time
-        else:
-            demisto.info("Failed retrieving info min time")
-            task_status = False
-    if not latest_offset or latest_offset == "${}$".format(INFO_MAX_TIME):
-        if info_max_time:
-            latest_offset = info_max_time
-        else:
-            demisto.info("Failed retrieving info max time")
-            task_status = False
-
-    return task_status, earliest_offset, latest_offset
-
-
-def identity_enrichment(service, notable_data, num_enrichment_events):
-    """ Performs an identity enrichment.
-
-    Args:
-        service (splunklib.client.Service): Splunk service object
-        notable_data (dict): The notable data
-        num_enrichment_events (int): The maximal number of events to return per enrichment type.
-
-    Returns: True if the identity enrichment was successful, False otherwise
-
-    """
-    splunk_job = None
-    error_msg = "Failed submitting identity enrichment request to Splunk for notable {}".format(notable_data[EVENT_ID])
-    users = get_fields_query_part(notable_data=notable_data, prefix="identity", fields=["user", "src_user"])
-
-    if users:
-        kwargs = {"count": num_enrichment_events, "exec_mode": "normal"}
-        query = '| inputlookup identity_lookup_expanded where {}'.format(users)
-        demisto.debug("Identity query for notable {}: {}".format(notable_data[EVENT_ID], query))
-        try:
-            splunk_job = service.jobs.create(query, **kwargs)
-        except Exception as e:
-            demisto.error("Caught an exception in drilldown_enrichment function. Additional Info: {}".format(str(e)))
-            raise e
-    else:
-        demisto.error('No users were found in notable. {}'.format(error_msg))
-
-    return splunk_job
-
-
-def asset_enrichment(service, notable_data, num_enrichment_events):
-    """ Performs an asset enrichment.
-
-    Args:
-        service (splunklib.client.Service): Splunk service object
-        notable_data (dict): The notable data
-        num_enrichment_events (int): The maximal number of events to return per enrichment type.
-
-    Returns: True if the asset enrichment was successful, False otherwise
-
-    """
-    splunk_job = None
-    error_msg = "Failed submitting asset enrichment request to Splunk for notable {}".format(notable_data[EVENT_ID])
-    assets = get_fields_query_part(
-        notable_data=notable_data, prefix="asset", fields=["src", "dest", "src_ip", "dst_ip"]
-    )
-
-    if assets:
-        kwargs = {"count": num_enrichment_events, "exec_mode": "normal"}
-        query = '| inputlookup append=T asset_lookup_by_str where {} | inputlookup append=t asset_lookup_by_cidr ' \
-                'where {} | rename _key as asset_id | stats values(*) as * by asset_id'.format(assets, assets)
-        demisto.debug("Asset query for notable {}: {}".format(notable_data[EVENT_ID], query))
-        try:
-            splunk_job = service.jobs.create(query, **kwargs)
-        except Exception as e:
-            demisto.error("Caught an exception in asset_enrichment function. Additional Info: {}".format(str(e)))
-            raise e
-    else:
-        demisto.error('No assets were found in notable. {}'.format(error_msg))
-
-    return splunk_job
-
-
-def handle_open_enrichments(service, enrichment_timeout, incidents, cache_object):
-    """ Handles open enrichments. For each open enrichment, tries to retrieve its results, if results aren't ready,
-    it moves to the next open enrichment.
-
-    Args:
-        service (splunklib.client.Service): Splunk service object.
-        enrichment_timeout (int): The timeout for the enrichment process.
-        incidents (list): The incident to be submitted at the end of the run.
-        Possible values are: Drilldown, Asset & Identity.
-        cache_object (dict): The enrichment mechanism cache object
-
-    Returns (bool): True if we finished handling all open enrichments, False otherwise
-
-    """
-    done_handling = False
-    open_enrichments = cache_object.get(ENRICHMENTS, [])
-    demisto.info("Trying to handle {} open enrichments".format(len(open_enrichments[:MAX_HANDLE_ENRICHMENTS])))
-
-    for open_enrichment in open_enrichments[:MAX_HANDLE_ENRICHMENTS]:
-        enrichment_status = handle_open_enrichment(service, open_enrichment, enrichment_timeout)
-        if enrichment_status in EnrichmentStatus.HANDLED_STATUS:
-            incident = notable_to_incident(open_enrichment.notable.data)
-            incidents.append(incident)
-
-    handled_enrichments, open_enrichments = differentiate_enrichments(open_enrichments)
-    cache_object[ENRICHMENTS] = open_enrichments
-
-    if not open_enrichments:
-        demisto.info("Handled {} enrichments. No open enrichments left to handle.".format(len(handled_enrichments)))
-        handle_last_run(cache_object)
-        done_handling = True
-    else:
-        demisto.info("Handled {} enrichments. {} left to handle.".format(
-            len(handled_enrichments), len(open_enrichments)))
-
-    return done_handling
-
-
-def differentiate_enrichments(enrichments):
-    """ Differentiates the enrichments list by their status
-
-    Args:
-        enrichments (list): The list of enrichments
-
-    Returns:
-        handled_enrichments (list): The list of handled enrichments
-        open_enrichments (list): The list of open enrichments not yet handled
-
-    """
-    handled_enrichments, open_enrichments = [], []
-
-    for enrichment in enrichments:
-        if enrichment.status in EnrichmentStatus.HANDLED_STATUS:
-            handled_enrichments.append(enrichment)
-        else:
-            open_enrichments.append(enrichment)
-
-    return handled_enrichments, open_enrichments
-
-
-def store_incidents_for_mapping(incidents, integration_context):
-    """ Stores ready incidents in integration context to allow the mapping to pull the incidents from the instance.
-    We store at most 20 incidents.
-
-    Args:
-        incidents (list): The incidents
-        integration_context (dict): The integration context
-
-    """
-    if incidents:
-        integration_context[INCIDENTS] = incidents[:20]
-
-
-def handle_last_run(cache_object):
-    """ Handles the last run by the same logic as in regular fetch
-
-    Args:
-        cache_object (dict): The enrichment mechanism cache object
-
-    """
-
-    # first handle check (happens in first fetch)
-    if {LAST_RUN_OVER_FETCH, LAST_RUN_REGULAR_FETCH, NUM_FETCHED_NOTABLES}.issubset(cache_object.keys()):
-        last_run = demisto.getLastRun()
-        if cache_object[NUM_FETCHED_NOTABLES] < FETCH_LIMIT:
-            last_run.update(cache_object[LAST_RUN_REGULAR_FETCH])
-        else:
-            last_run.update(cache_object[LAST_RUN_OVER_FETCH])
-        demisto.setLastRun(last_run)
-
-
-def handle_open_enrichment(service, open_enrichment, enrichment_timeout):
-    """ Handles open enrichment. If enrichment timeout has reached, creates an incident.
-
-    Args:
-        service (splunklib.client.Service): Splunk service object
-        open_enrichment (Enrichment): The open enrichment
-        enrichment_timeout (int): The timeout for the enrichment process
-        Possible values are: Drilldown, Asset & Identity.
-
-    Returns:
-        enrichment_status (str): The status of the enrichment
-
-    """
-    eid = open_enrichment.id
-
-    if not is_enrichment_exceeding_timeout(open_enrichment, enrichment_timeout):
-        demisto.info("Trying to handle open enrichment {}".format(eid))
-        notable_data = open_enrichment.notable.data
-        for job in open_enrichment.jobs:
-            splunk_job = client.Job(service=service, sid=job.id)
-            if job.status == JobStatus.IN_PROGRESS and splunk_job.is_ready():
-                demisto.debug('Handling open {} job for enrichment {}'.format(job.type, eid))
-                handle_ready_enrichment_results(job.type, splunk_job, notable_data, eid)
-                job.status = JobStatus.SUCCESSFUL
-
-        if all(job.status != JobStatus.IN_PROGRESS for job in open_enrichment.jobs):
-            open_enrichment.status = EnrichmentStatus.DONE_HANDLING
-            notable_data[SUCCESSFUL_ENRICHMENT] = all(j.status == JobStatus.SUCCESSFUL for j in open_enrichment.jobs)
-            if notable_data[SUCCESSFUL_ENRICHMENT]:
-                demisto.info("Handled open enrichment {} successfully.".format(eid))
-        else:
-            demisto.info("Did not finish handling open enrichment {}".format(eid))
-    else:
-        open_enrichment.status = EnrichmentStatus.EXCEEDED_TIMEOUT
-        open_enrichment.notable.data[SUCCESSFUL_ENRICHMENT] = False
-        demisto.info("Open enrichment {} has exceeded the enrichment timeout of {}. Submitting the notable without "
-                     "the enrichment.".format(eid, enrichment_timeout))
-
-    return open_enrichment.status
-
-
-def handle_ready_enrichment_results(job_type, splunk_job, notable_data, eid):
-    """ Handles the retrieval of results from a Splunk Job
-
-    Args:
-        job_type (str): The type of the job
-        splunk_job (splunklib.client.Job): The Splunk Job corresponding object
-        notable_data (dict): The notable to enrich
-        eid (str): The enrichment ID
-
-    """
-    results_reader = results.ResultsReader(splunk_job.results())
-    notable_data[job_type] = []
-    for item in results_reader:
-        notable_data[job_type].append(item)
-    notable_data[JOB_TYPE_TO_ENRICHMENT_STATUS[job_type]] = True
-    demisto.debug("{} results for {} enrichment {}".format(len(notable_data[job_type]), job_type, eid))
-
-
-def is_enrichment_exceeding_timeout(enrichment, enrichment_timeout):
-    """ Checks whether an enrichment has exceeded timeout or not
-
-    Args:
-        enrichment (Enrichment): The enrichment
-        enrichment_timeout (int): The timeout for the enrichment process
-
-    Returns (bool): True if the enrichment exceeded the given timeout, False otherwise
-
-    """
-    earliest_job_datetime = min(
-        datetime.strptime(job.creation_time, JOB_CREATION_TIME_FORAMT)
-        for job in enrichment.jobs if job.status == JobStatus.IN_PROGRESS
-    )
-    return datetime.utcnow() - earliest_job_datetime > timedelta(minutes=enrichment_timeout)
-
-
-def reset_enriching_fetch_mechanism():
-    """ Resets all the fields regarding the enriching fetch mechanism & the last run object """
-
-    integration_context = get_integration_context()
-    for field in (INCIDENTS, CACHE):
-        if field in integration_context:
-            del integration_context[field]
-    set_integration_context(integration_context)
-    demisto.setLastRun({})
-    demisto.results("Enriching fetch mechanism was reset successfully.")
-
-
-def fetch_incidents(service, enabled_enrichments, enrichment_timeout, num_enrichment_events):
-    if enabled_enrichments:
-        integration_context = get_integration_context()
-        if not demisto.getLastRun() and integration_context:
-            # In "Pull from instance" in Classification & Mapping the last run object is empty, integration context
-            # will not be empty because of the enrichment mechanism. In regular enriched fetch, we use dummy data
-            # in the last run object to avoid entering this case
-            fetch_incidents_for_mapping(integration_context)
-        else:
-            run_enrichment_mechanism(
-                service, enrichment_timeout, enabled_enrichments, integration_context, num_enrichment_events
-            )
-    else:
-        fetch_notables(service=service, enrich_notables=False)
-
-
-def run_enrichment_mechanism(service, enrichment_timeout, enabled_enrichments, integration_context,
-                             num_enrichment_events):
-    """ Execute the enriching fetch mechanism
-
-    Args:
-        service (splunklib.client.Service): Splunk service object.
-        enrichment_timeout (int): The timeout for the enrichment process.
-        enabled_enrichments (list): The list of all enabled enrichments.
-        Possible values are: Drilldown, Asset & Identity.
-        integration_context (dict): The integration context
-        num_enrichment_events (int): The maximal number of events to return per enrichment type.
-
-    """
-    incidents = []
-    cache_object = pickle.loads(integration_context.get(CACHE)) if CACHE in integration_context else {}
-
-    try:
-        done_handling = handle_open_enrichments(service, enrichment_timeout, incidents, cache_object)
-        done_enriching = is_done_enriching(cache_object)
-        if done_handling and done_enriching:
-            fetch_notables(service=service, cache_object=cache_object, enrich_notables=True)
-        enrich_fetched_notables(service, enabled_enrichments, incidents, num_enrichment_events, cache_object)
-
-    except Exception as e:
-        err = 'Caught an excpetion while executing the enriching fetch mechanism. Additional Info: {}'.format(str(e))
-        demisto.error(err)
-        raise e
-
-    finally:
-        store_incidents_for_mapping(incidents, integration_context)
-        integration_context[CACHE] = pickle.dumps(cache_object)
-        set_integration_context(integration_context)  # Saving the integration context for the next run
-        demisto.incidents(incidents)
-
-
-def is_done_enriching(cache_object):
-    """ Indicates whether we've finished to submit all fetched notables to enrichment or not
-
-    Args:
-        cache_object (dict): The enrichment mechanism cache object
-
-    Returns (bool): True if we finished, False otherwise
-
-    """
-    return not cache_object.get(NOT_YET_ENRICHED_NOTABLES, [])
-
-
-def fetch_incidents_for_mapping(integration_context):
-    """ Gets the stored incidents to the "Pull from instance" in Classification & Mapping (In case of enriched fetch)
-
-    Args:
-        integration_context (dict): The integration context
-
-    """
-    incidents = integration_context.get(INCIDENTS, [])
-    demisto.info('Retrieving {} incidents for "Pull from instance" in Classification & Mapping.'.format(len(incidents)))
-    demisto.incidents(incidents)
-=======
 def get_cim_mapping_field_command():
     notable = {'rule_name': '', '': '', 'rule_title': '', 'security_domain': '', 'index': '', 'rule_description': '',
                'risk_score': '', 'host': '', 'host_risk_object_type': '', 'dest_risk_object_type': '',
@@ -1924,7 +1316,611 @@
     }
 
     demisto.results(fields)
->>>>>>> d14ea952
+
+
+def enrich_fetched_notables(service, enabled_enrichments, incidents, num_enrichment_events, cache_object):
+    """ Enriches fetched notables.
+
+    Args:
+        service (splunklib.client.Service): Splunk service object
+        enabled_enrichments (list): The list of all enabled enrichments.
+        Possible values are: Drilldown, Asset & Identity.
+        incidents (list): The incident to be submitted at the end of the run.
+        num_enrichment_events (int): The maximal number of events to return per enrichment type.
+        cache_object (dict): The enrichment mechanism cache object
+
+    """
+    not_yet_enriched_notables = cache_object.get(NOT_YET_ENRICHED_NOTABLES, [])
+    demisto.info('Enriching {} fetched notables'.format(len(not_yet_enriched_notables[:MAX_SUBMIT_ENRICHMENTS])))
+
+    for notable in not_yet_enriched_notables[:MAX_SUBMIT_ENRICHMENTS]:
+        enrich_fetched_notable(service, notable, enabled_enrichments, num_enrichment_events, incidents, cache_object)
+
+    # Collect metadata and remove notables that were handled
+    enriched_notables, not_yet_enriched_notables, failed_notables = differentiate_notables(not_yet_enriched_notables)
+    cache_object[NOT_YET_ENRICHED_NOTABLES] = not_yet_enriched_notables
+
+    if enriched_notables:
+        if not_yet_enriched_notables:
+            demisto.info('Enriched {} notables successfully. {} left to enrich.'.format(
+                len(enriched_notables), len(not_yet_enriched_notables)))
+        else:
+            demisto.info('Enriched {} notables successfully. No notables left to enrich.'.format(
+                len(enriched_notables)))
+
+    if failed_notables:
+        demisto.info('The following {} notables failed the enrichment process: {}, creating incidents without '
+                     'enrichment.'.format(len(failed_notables), [notable.id for notable in failed_notables]))
+
+
+def differentiate_notables(notables):
+    """ Differentiates the notables list by their status
+
+    Args:
+        notables (list): The list of notables
+
+    Returns:
+        enriched_notables (list): The list of notables that were enriched
+        not_yet_enriched_notables (list): The list of notables that were not yet enriched
+        failed_notables (list): The list of notables that failed to enrich
+
+    """
+    enriched_notables, not_yet_enriched_notables, failed_notables = [], [], []
+
+    for notable in notables:
+        if notable.status == NotableStatus.ENRICHED:
+            enriched_notables.append(notable)
+        elif notable.status == NotableStatus.NOT_YET_ENRICHED:
+            not_yet_enriched_notables.append(notable)
+        elif notable.status == NotableStatus.CREATED_INCIDENT_ENRICH_FAILURE:
+            failed_notables.append(notable)
+
+    return enriched_notables, not_yet_enriched_notables, failed_notables
+
+
+def enrich_fetched_notable(service, notable, enabled_enrichments, num_enrichment_events, incidents, cache_object):
+    """ Enriches fetched notable. Three enrichments possible: Drilldown, Asset & Identity.
+    If all enrichment type executions were unsuccessful, creates a regular incident, Otherwise updates the
+    integration context for the next fetch to handle the open enrichment.
+
+    Args:
+        service (splunklib.client.Service): Splunk service object
+        enabled_enrichments (list): The list of all enabled enrichments.
+        Possible values are: Drilldown, Asset & Identity.
+        incidents (list): The incident to be submitted at the end of the run.
+        num_enrichment_events (int): The maximal number of events to return per enrichment type.
+        notable (Notable): The notable.
+        cache_object (dict): The enrichment mechanism cache object
+
+    """
+    notable.data.update({enrichment_type: [] for enrichment_type in enabled_enrichments})
+    enrichment = Enrichment(notable, enabled_enrichments)
+
+    if DRILLDOWN_ENRICHMENT in enabled_enrichments:
+        splunk_job = drilldown_enrichment(service, enrichment.notable.data, num_enrichment_events)
+        maintain_enrichment_metadata(enrichment, splunk_job, DRILLDOWN_ENRICHMENT)
+    if ASSET_ENRICHMENT in enabled_enrichments:
+        splunk_job = asset_enrichment(service, enrichment.notable.data, num_enrichment_events)
+        maintain_enrichment_metadata(enrichment, splunk_job, ASSET_ENRICHMENT)
+    if IDENTITY_ENRICHMENT in enabled_enrichments:
+        splunk_job = identity_enrichment(service, enrichment.notable.data, num_enrichment_events)
+        maintain_enrichment_metadata(enrichment, splunk_job, IDENTITY_ENRICHMENT)
+
+    if any(job.status == JobStatus.IN_PROGRESS for job in enrichment.jobs):
+        enrichment.status = EnrichmentStatus.DONE_ENRICHING
+        notable.status = NotableStatus.ENRICHED
+        enrichments = cache_object.get(ENRICHMENTS, [])
+        enrichments.append(enrichment)
+        cache_object[ENRICHMENTS] = enrichments  # assignment for fetch fetch
+        demisto.info('Submitted enrichment request to Splunk for enrichment {}'.format(enrichment.id))
+    else:
+        enrichment.status = EnrichmentStatus.CREATED_INCIDENT_ENRICH_FAILURE
+        notable.status = NotableStatus.CREATED_INCIDENT_ENRICH_FAILURE
+        notable.data[SUCCESSFUL_ENRICHMENT] = False
+        incidents.append(notable_to_incident(notable.data))
+
+
+def maintain_enrichment_metadata(enrichment, splunk_job, job_type):
+    """ Updates the enrichment metadata
+
+    Args:
+        enrichment (Enrichment): The enrichment
+        splunk_job (client.splunklib.Job): The Splunk Job
+        job_type: The job type
+
+    """
+    if job_type == DRILLDOWN_ENRICHMENT:
+        if splunk_job:
+            enrichment.drilldown_job.init_creation_time()
+            enrichment.drilldown_job.id = splunk_job["sid"]
+        else:
+            enrichment.drilldown_job.status = JobStatus.FAILED
+            enrichment.notable.data[SUCCESSFUL_DRILLDOWN_ENRICHMENT] = False
+    elif job_type == ASSET_ENRICHMENT:
+        if splunk_job:
+            enrichment.asset_job.init_creation_time()
+            enrichment.asset_job.id = splunk_job["sid"]
+        else:
+            enrichment.asset_job.status = JobStatus.FAILED
+            enrichment.notable.data[SUCCESSFUL_ASSET_ENRICHMENT] = False
+    elif job_type == IDENTITY_ENRICHMENT:
+        if splunk_job:
+            enrichment.identity_job.init_creation_time()
+            enrichment.identity_job.id = splunk_job["sid"]
+        else:
+            enrichment.identity_job.status = JobStatus.FAILED
+            enrichment.notable.data[SUCCESSFUL_IDENTITY_ENRICHMENT] = False
+
+
+def get_fields_query_part(notable_data, prefix, fields, raw_dict=None):
+    """ Given the fields to search for in the notables and the prefix, creates the query part for splunk search.
+    For example: if fields are ["user"], and the value of the "user" fields in the notable is ["u1", "u2"], and the
+    prefix is "identity", the function returns: (identity="u1" OR identity="u2")
+
+    Args:
+        notable_data (dict): The notable.
+        prefix (str): The prefix to attach to each value retruned in the query.
+        fields (list): The fields to search in the notable for.
+        raw_dict (dict): The raw dict
+
+    Returns: The query part
+
+    """
+    if not raw_dict:
+        raw_dict = rawToDict(notable_data.get('_raw', ''))
+    raw_list = []
+    for field in fields:
+        raw_list += argToList(notable_data.get(field, "")) + argToList(raw_dict.get(field, ""))
+    raw_list = ['{}="{}"'.format(prefix, item.strip('"')) for item in raw_list]
+
+    if not raw_list:
+        return ""
+    elif len(raw_list) == 1:
+        return raw_list[0]
+    else:
+        return "({})".format(" OR ".join(raw_list))
+
+
+def drilldown_enrichment(service, notable_data, num_enrichment_events):
+    """ Performs a drilldown enrichment.
+
+    Args:
+        service (splunklib.client.Service): Splunk service object.
+        notable_data (dict): The notable data
+        num_enrichment_events (int): The maximal number of events to return per enrichment type.
+
+    Returns (bool): True if the drill-down enrichment was successful, False otherwise
+
+    """
+    splunk_job = None
+    search = notable_data.get("drilldown_search", "")
+
+    if search:
+        raw_dict = rawToDict(notable_data.get("_raw", ""))
+        search = build_drilldown_search(notable_data, search, raw_dict)
+        status, earliest_offset, latest_offset = get_drilldown_timeframe(notable_data, raw_dict)
+        if status:
+            search += " earliest={} latest={}".format(earliest_offset, latest_offset)
+            kwargs = {"count": num_enrichment_events, "exec_mode": "normal"}
+            query = build_search_query({"query": search})
+            demisto.debug("Drilldown query for notable {}: {}".format(notable_data[EVENT_ID], query))
+            try:
+                splunk_job = service.jobs.create(query, **kwargs)
+            except Exception as e:
+                err = str(e)
+                demisto.error("Caught an exception in drilldown_enrichment function. Additional Info: {}".format(err))
+                raise e
+        else:
+            demisto.error('Failed getting the drilldown timeframe for notable {}'.format(notable_data[EVENT_ID]))
+    else:
+        demisto.error("drill-down was not configured for notable {}".format(notable_data[EVENT_ID]))
+
+    return splunk_job
+
+
+def build_drilldown_search(notable_data, search, raw_dict):
+    """ Replaces all needed fields in a drilldown search query
+
+    Args:
+        notable_data (dict): The notable data
+        search (str): The drilldown search query
+        raw_dict (dict): The raw dict
+
+    Returns (str): A searchable drilldown search query
+
+    """
+    searchable_search = []
+    start = 0
+
+    for match in re.finditer(DRILLDOWN_REGEX, search):
+        groups = match.groups()
+        prefix = groups[0]
+        raw_field = (groups[1] or groups[2]).strip('$')
+        field, replacement = get_notable_field_and_value(raw_field, notable_data, raw_dict)
+        if prefix:
+            replacement = get_fields_query_part(notable_data, prefix, [field], raw_dict)
+        end = match.start()
+        searchable_search.append(search[start:end])
+        searchable_search.append(str(replacement))
+        start = match.end()
+    searchable_search.append(search[start:])  # Handling the tail of the query
+
+    return ''.join(searchable_search)
+
+
+def get_notable_field_and_value(raw_field, notable_data, raw=None):
+    """ Gets the value by the name of the raw_field. We don't search for equivalence because raw field
+    can be "threat_match_field|s" while the field is "threat_match_field".
+
+    Args:
+        raw_field (str): The raw field
+        notable_data (dict): The notable data
+        raw (dict): The raw dict
+
+    Returns: The value in the notable which is associated with raw_field
+
+    """
+    if not raw:
+        raw = rawToDict(notable_data.get('_raw', ''))
+    for field in notable_data:
+        if field in raw_field:
+            return field, notable_data[field]
+    for field in raw:
+        if field in raw_field:
+            return field, raw[field]
+    raise Exception('Failed building drilldown search query. field {} was not found in the notable.'.format(raw_field))
+
+
+def get_drilldown_timeframe(notable_data, raw):
+    """ Sets the drilldown search timeframe data.
+
+    Args:
+        notable_data (dict): The notable
+        raw (dict): The raw dict
+
+    Returns:
+        task_status: True if the timeframe was retrieved successfully, False otherwise.
+        earliest_offset: The earliest time to query from.
+        latest_offset: The latest time to query to.
+
+    """
+    task_status = True
+    earliest_offset = notable_data.get("drilldown_earliest", "")
+    latest_offset = notable_data.get("drilldown_latest", "")
+    info_min_time = raw.get(INFO_MIN_TIME, "")
+    info_max_time = raw.get(INFO_MAX_TIME, "")
+
+    if not earliest_offset or earliest_offset == "${}$".format(INFO_MIN_TIME):
+        if info_min_time:
+            earliest_offset = info_min_time
+        else:
+            demisto.info("Failed retrieving info min time")
+            task_status = False
+    if not latest_offset or latest_offset == "${}$".format(INFO_MAX_TIME):
+        if info_max_time:
+            latest_offset = info_max_time
+        else:
+            demisto.info("Failed retrieving info max time")
+            task_status = False
+
+    return task_status, earliest_offset, latest_offset
+
+
+def identity_enrichment(service, notable_data, num_enrichment_events):
+    """ Performs an identity enrichment.
+
+    Args:
+        service (splunklib.client.Service): Splunk service object
+        notable_data (dict): The notable data
+        num_enrichment_events (int): The maximal number of events to return per enrichment type.
+
+    Returns: True if the identity enrichment was successful, False otherwise
+
+    """
+    splunk_job = None
+    error_msg = "Failed submitting identity enrichment request to Splunk for notable {}".format(notable_data[EVENT_ID])
+    users = get_fields_query_part(notable_data=notable_data, prefix="identity", fields=["user", "src_user"])
+
+    if users:
+        kwargs = {"count": num_enrichment_events, "exec_mode": "normal"}
+        query = '| inputlookup identity_lookup_expanded where {}'.format(users)
+        demisto.debug("Identity query for notable {}: {}".format(notable_data[EVENT_ID], query))
+        try:
+            splunk_job = service.jobs.create(query, **kwargs)
+        except Exception as e:
+            demisto.error("Caught an exception in drilldown_enrichment function. Additional Info: {}".format(str(e)))
+            raise e
+    else:
+        demisto.error('No users were found in notable. {}'.format(error_msg))
+
+    return splunk_job
+
+
+def asset_enrichment(service, notable_data, num_enrichment_events):
+    """ Performs an asset enrichment.
+
+    Args:
+        service (splunklib.client.Service): Splunk service object
+        notable_data (dict): The notable data
+        num_enrichment_events (int): The maximal number of events to return per enrichment type.
+
+    Returns: True if the asset enrichment was successful, False otherwise
+
+    """
+    splunk_job = None
+    error_msg = "Failed submitting asset enrichment request to Splunk for notable {}".format(notable_data[EVENT_ID])
+    assets = get_fields_query_part(
+        notable_data=notable_data, prefix="asset", fields=["src", "dest", "src_ip", "dst_ip"]
+    )
+
+    if assets:
+        kwargs = {"count": num_enrichment_events, "exec_mode": "normal"}
+        query = '| inputlookup append=T asset_lookup_by_str where {} | inputlookup append=t asset_lookup_by_cidr ' \
+                'where {} | rename _key as asset_id | stats values(*) as * by asset_id'.format(assets, assets)
+        demisto.debug("Asset query for notable {}: {}".format(notable_data[EVENT_ID], query))
+        try:
+            splunk_job = service.jobs.create(query, **kwargs)
+        except Exception as e:
+            demisto.error("Caught an exception in asset_enrichment function. Additional Info: {}".format(str(e)))
+            raise e
+    else:
+        demisto.error('No assets were found in notable. {}'.format(error_msg))
+
+    return splunk_job
+
+
+def handle_open_enrichments(service, enrichment_timeout, incidents, cache_object):
+    """ Handles open enrichments. For each open enrichment, tries to retrieve its results, if results aren't ready,
+    it moves to the next open enrichment.
+
+    Args:
+        service (splunklib.client.Service): Splunk service object.
+        enrichment_timeout (int): The timeout for the enrichment process.
+        incidents (list): The incident to be submitted at the end of the run.
+        Possible values are: Drilldown, Asset & Identity.
+        cache_object (dict): The enrichment mechanism cache object
+
+    Returns (bool): True if we finished handling all open enrichments, False otherwise
+
+    """
+    done_handling = False
+    open_enrichments = cache_object.get(ENRICHMENTS, [])
+    demisto.info("Trying to handle {} open enrichments".format(len(open_enrichments[:MAX_HANDLE_ENRICHMENTS])))
+
+    for open_enrichment in open_enrichments[:MAX_HANDLE_ENRICHMENTS]:
+        enrichment_status = handle_open_enrichment(service, open_enrichment, enrichment_timeout)
+        if enrichment_status in EnrichmentStatus.HANDLED_STATUS:
+            incident = notable_to_incident(open_enrichment.notable.data)
+            incidents.append(incident)
+
+    handled_enrichments, open_enrichments = differentiate_enrichments(open_enrichments)
+    cache_object[ENRICHMENTS] = open_enrichments
+
+    if not open_enrichments:
+        demisto.info("Handled {} enrichments. No open enrichments left to handle.".format(len(handled_enrichments)))
+        handle_last_run(cache_object)
+        done_handling = True
+    else:
+        demisto.info("Handled {} enrichments. {} left to handle.".format(
+            len(handled_enrichments), len(open_enrichments)))
+
+    return done_handling
+
+
+def differentiate_enrichments(enrichments):
+    """ Differentiates the enrichments list by their status
+
+    Args:
+        enrichments (list): The list of enrichments
+
+    Returns:
+        handled_enrichments (list): The list of handled enrichments
+        open_enrichments (list): The list of open enrichments not yet handled
+
+    """
+    handled_enrichments, open_enrichments = [], []
+
+    for enrichment in enrichments:
+        if enrichment.status in EnrichmentStatus.HANDLED_STATUS:
+            handled_enrichments.append(enrichment)
+        else:
+            open_enrichments.append(enrichment)
+
+    return handled_enrichments, open_enrichments
+
+
+def store_incidents_for_mapping(incidents, integration_context):
+    """ Stores ready incidents in integration context to allow the mapping to pull the incidents from the instance.
+    We store at most 20 incidents.
+
+    Args:
+        incidents (list): The incidents
+        integration_context (dict): The integration context
+
+    """
+    if incidents:
+        integration_context[INCIDENTS] = incidents[:20]
+
+
+def handle_last_run(cache_object):
+    """ Handles the last run by the same logic as in regular fetch
+
+    Args:
+        cache_object (dict): The enrichment mechanism cache object
+
+    """
+
+    # first handle check (happens in first fetch)
+    if {LAST_RUN_OVER_FETCH, LAST_RUN_REGULAR_FETCH, NUM_FETCHED_NOTABLES}.issubset(cache_object.keys()):
+        last_run = demisto.getLastRun()
+        if cache_object[NUM_FETCHED_NOTABLES] < FETCH_LIMIT:
+            last_run.update(cache_object[LAST_RUN_REGULAR_FETCH])
+        else:
+            last_run.update(cache_object[LAST_RUN_OVER_FETCH])
+        demisto.setLastRun(last_run)
+
+
+def handle_open_enrichment(service, open_enrichment, enrichment_timeout):
+    """ Handles open enrichment. If enrichment timeout has reached, creates an incident.
+
+    Args:
+        service (splunklib.client.Service): Splunk service object
+        open_enrichment (Enrichment): The open enrichment
+        enrichment_timeout (int): The timeout for the enrichment process
+        Possible values are: Drilldown, Asset & Identity.
+
+    Returns:
+        enrichment_status (str): The status of the enrichment
+
+    """
+    eid = open_enrichment.id
+
+    if not is_enrichment_exceeding_timeout(open_enrichment, enrichment_timeout):
+        demisto.info("Trying to handle open enrichment {}".format(eid))
+        notable_data = open_enrichment.notable.data
+        for job in open_enrichment.jobs:
+            splunk_job = client.Job(service=service, sid=job.id)
+            if job.status == JobStatus.IN_PROGRESS and splunk_job.is_ready():
+                demisto.debug('Handling open {} job for enrichment {}'.format(job.type, eid))
+                handle_ready_enrichment_results(job.type, splunk_job, notable_data, eid)
+                job.status = JobStatus.SUCCESSFUL
+
+        if all(job.status != JobStatus.IN_PROGRESS for job in open_enrichment.jobs):
+            open_enrichment.status = EnrichmentStatus.DONE_HANDLING
+            notable_data[SUCCESSFUL_ENRICHMENT] = all(j.status == JobStatus.SUCCESSFUL for j in open_enrichment.jobs)
+            if notable_data[SUCCESSFUL_ENRICHMENT]:
+                demisto.info("Handled open enrichment {} successfully.".format(eid))
+        else:
+            demisto.info("Did not finish handling open enrichment {}".format(eid))
+    else:
+        open_enrichment.status = EnrichmentStatus.EXCEEDED_TIMEOUT
+        open_enrichment.notable.data[SUCCESSFUL_ENRICHMENT] = False
+        demisto.info("Open enrichment {} has exceeded the enrichment timeout of {}. Submitting the notable without "
+                     "the enrichment.".format(eid, enrichment_timeout))
+
+    return open_enrichment.status
+
+
+def handle_ready_enrichment_results(job_type, splunk_job, notable_data, eid):
+    """ Handles the retrieval of results from a Splunk Job
+
+    Args:
+        job_type (str): The type of the job
+        splunk_job (splunklib.client.Job): The Splunk Job corresponding object
+        notable_data (dict): The notable to enrich
+        eid (str): The enrichment ID
+
+    """
+    results_reader = results.ResultsReader(splunk_job.results())
+    notable_data[job_type] = []
+    for item in results_reader:
+        notable_data[job_type].append(item)
+    notable_data[JOB_TYPE_TO_ENRICHMENT_STATUS[job_type]] = True
+    demisto.debug("{} results for {} enrichment {}".format(len(notable_data[job_type]), job_type, eid))
+
+
+def is_enrichment_exceeding_timeout(enrichment, enrichment_timeout):
+    """ Checks whether an enrichment has exceeded timeout or not
+
+    Args:
+        enrichment (Enrichment): The enrichment
+        enrichment_timeout (int): The timeout for the enrichment process
+
+    Returns (bool): True if the enrichment exceeded the given timeout, False otherwise
+
+    """
+    earliest_job_datetime = min(
+        datetime.strptime(job.creation_time, JOB_CREATION_TIME_FORAMT)
+        for job in enrichment.jobs if job.status == JobStatus.IN_PROGRESS
+    )
+    return datetime.utcnow() - earliest_job_datetime > timedelta(minutes=enrichment_timeout)
+
+
+def reset_enriching_fetch_mechanism():
+    """ Resets all the fields regarding the enriching fetch mechanism & the last run object """
+
+    integration_context = get_integration_context()
+    for field in (INCIDENTS, CACHE):
+        if field in integration_context:
+            del integration_context[field]
+    set_integration_context(integration_context)
+    demisto.setLastRun({})
+    demisto.results("Enriching fetch mechanism was reset successfully.")
+
+
+def fetch_incidents(service, enabled_enrichments, enrichment_timeout, num_enrichment_events):
+    if enabled_enrichments:
+        integration_context = get_integration_context()
+        if not demisto.getLastRun() and integration_context:
+            # In "Pull from instance" in Classification & Mapping the last run object is empty, integration context
+            # will not be empty because of the enrichment mechanism. In regular enriched fetch, we use dummy data
+            # in the last run object to avoid entering this case
+            fetch_incidents_for_mapping(integration_context)
+        else:
+            run_enrichment_mechanism(
+                service, enrichment_timeout, enabled_enrichments, integration_context, num_enrichment_events
+            )
+    else:
+        fetch_notables(service=service, enrich_notables=False)
+
+
+def run_enrichment_mechanism(service, enrichment_timeout, enabled_enrichments, integration_context,
+                             num_enrichment_events):
+    """ Execute the enriching fetch mechanism
+
+    Args:
+        service (splunklib.client.Service): Splunk service object.
+        enrichment_timeout (int): The timeout for the enrichment process.
+        enabled_enrichments (list): The list of all enabled enrichments.
+        Possible values are: Drilldown, Asset & Identity.
+        integration_context (dict): The integration context
+        num_enrichment_events (int): The maximal number of events to return per enrichment type.
+
+    """
+    incidents = []
+    cache_object = pickle.loads(integration_context.get(CACHE)) if CACHE in integration_context else {}
+
+    try:
+        done_handling = handle_open_enrichments(service, enrichment_timeout, incidents, cache_object)
+        done_enriching = is_done_enriching(cache_object)
+        if done_handling and done_enriching:
+            fetch_notables(service=service, cache_object=cache_object, enrich_notables=True)
+        enrich_fetched_notables(service, enabled_enrichments, incidents, num_enrichment_events, cache_object)
+
+    except Exception as e:
+        err = 'Caught an excpetion while executing the enriching fetch mechanism. Additional Info: {}'.format(str(e))
+        demisto.error(err)
+        raise e
+
+    finally:
+        store_incidents_for_mapping(incidents, integration_context)
+        integration_context[CACHE] = pickle.dumps(cache_object)
+        set_integration_context(integration_context)  # Saving the integration context for the next run
+        demisto.incidents(incidents)
+
+
+def is_done_enriching(cache_object):
+    """ Indicates whether we've finished to submit all fetched notables to enrichment or not
+
+    Args:
+        cache_object (dict): The enrichment mechanism cache object
+
+    Returns (bool): True if we finished, False otherwise
+
+    """
+    return not cache_object.get(NOT_YET_ENRICHED_NOTABLES, [])
+
+
+def fetch_incidents_for_mapping(integration_context):
+    """ Gets the stored incidents to the "Pull from instance" in Classification & Mapping (In case of enriched fetch)
+
+    Args:
+        integration_context (dict): The integration context
+
+    """
+    incidents = integration_context.get(INCIDENTS, [])
+    demisto.info('Retrieving {} incidents for "Pull from instance" in Classification & Mapping.'.format(len(incidents)))
+    demisto.incidents(incidents)
 
 
 def main():
