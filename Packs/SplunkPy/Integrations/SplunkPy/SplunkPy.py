--- conflicted
+++ resolved
@@ -1841,46 +1841,11 @@
         demisto.results('The event was sent successfully to Splunk.')
 
 
-<<<<<<< HEAD
-def get_session_key(proxy, params, base_url):
-    """
-
-    Args:
-        proxy (bool): Use system proxy settings or not
-        params (dict): Demisto params
-        base_url (str): The base URL for the request
-
-    Returns:
-        session_key (str): The Splunk session key
-
-    """
-    if not proxy:
-        os.environ["HTTPS_PROXY"] = ""
-        os.environ["HTTP_PROXY"] = ""
-        os.environ["https_proxy"] = ""
-        os.environ["http_proxy"] = ""
-    username = params['authentication']['identifier']
-    password = params['authentication']['password']
-    auth_req = requests.post(base_url + 'services/auth/login',
-                             data={'username': username, 'password': password, 'output_mode': 'json'},
-                             verify=VERIFY_CERTIFICATE)
-
-    session_key = auth_req.json()['sessionKey']
-    return session_key
-
-
-def splunk_edit_notable_event_command(proxy):
-    params = demisto.params()
-    base_url = 'https://' + params['host'] + ':' + params['port'] + '/'
-    sessionKey = get_session_key(proxy, params, base_url)
-
-=======
 def splunk_edit_notable_event_command(service, auth_token):
     params = demisto.params()
     base_url = 'https://' + params['host'] + ':' + params['port'] + '/'
     sessionKey = service.token if not auth_token else None
 
->>>>>>> db1cb175
     eventIDs = None
     if demisto.get(demisto.args(), 'eventIDs'):
         eventIDsStr = demisto.args()['eventIDs']
@@ -1889,11 +1854,7 @@
     if demisto.get(demisto.args(), 'status'):
         status = int(demisto.args()['status'])
 
-<<<<<<< HEAD
-    response_info = updateNotableEvents(sessionKey=sessionKey, baseurl=base_url,
-=======
     response_info = updateNotableEvents(baseurl=base_url,
->>>>>>> db1cb175
                                         comment=demisto.get(demisto.args(), 'comment'), status=status,
                                         urgency=demisto.get(demisto.args(), 'urgency'),
                                         owner=demisto.get(demisto.args(), 'owner'), eventIDs=eventIDs,
@@ -1902,8 +1863,8 @@
         demisto.results({'ContentsFormat': formats['text'], 'Type': entryTypes['error'],
                          'Contents': "Could not update notable "
                                      "events: " + demisto.args()['eventIDs'] + ' : ' + str(response_info)})
-    else:
-        demisto.results('Splunk ES Notable events: ' + response_info.get('message'))
+
+    demisto.results('Splunk ES Notable events: ' + response_info.get('message'))
 
 
 def splunk_job_status(service):
@@ -2224,15 +2185,9 @@
         fetch_incidents(service)
     elif command == 'splunk-submit-event':
         splunk_submit_event_command(service)
-<<<<<<< HEAD
     elif command == 'splunk-notable-event-edit':
-        splunk_edit_notable_event_command(proxy)
+        splunk_edit_notable_event_command(service, auth_token)
     elif command == 'splunk-submit-event-hec':
-=======
-    if demisto.command() == 'splunk-notable-event-edit':
-        splunk_edit_notable_event_command(service, auth_token)
-    if demisto.command() == 'splunk-submit-event-hec':
->>>>>>> db1cb175
         splunk_submit_event_hec_command()
     elif command == 'splunk-job-status':
         splunk_job_status(service)
