--- conflicted
+++ resolved
@@ -192,13 +192,10 @@
         return latest_time
     latest_incident_datetime = splunk_time_to_datetime(latests_incident_fetched_time)
     return latest_incident_datetime.strftime(SPLUNK_TIME_FORMAT)
-<<<<<<< HEAD
-=======
 
 
 def create_incident_custom_id(incident: dict[str, Any]):
     """This is used to create a custom incident ID, when fetching events that are **NOT** notables.
->>>>>>> 51ee7d33
 
     Args:
         incident (dict[str, Any]): An incident created from a fetched event.
@@ -316,17 +313,10 @@
         "output_mode": OUTPUT_MODE_JSON,
     }
 
-<<<<<<< HEAD
 
 def build_fetch_query(params):
     fetch_query = params['fetchQuery']
 
-=======
-
-def build_fetch_query(params):
-    fetch_query = params['fetchQuery']
-
->>>>>>> 51ee7d33
     if (extract_fields := params.get('extractFields')):
         for field in extract_fields.split(','):
             field_trimmed = field.strip()
@@ -341,41 +331,17 @@
     params = demisto.params()
     if not last_run_data:
         extensive_log('[SplunkPy] SplunkPy first run')
-<<<<<<< HEAD
 
     last_run_earliest_time = last_run_data and last_run_data.get('time')
     last_run_latest_time = last_run_data and last_run_data.get('latest_time')
     extensive_log(f'[SplunkPy] SplunkPy last run is:\n {last_run_data}')
-=======
->>>>>>> 51ee7d33
-
-    last_run_earliest_time = last_run_data and last_run_data.get('time')
-    last_run_latest_time = last_run_data and last_run_data.get('latest_time')
-    extensive_log(f'[SplunkPy] SplunkPy last run is:\n {last_run_data}')
-
-<<<<<<< HEAD
+
+    search_offset = last_run_data.get('offset', 0)
+
     occurred_look_behind = int(params.get('occurrence_look_behind', 15) or 15)
     extensive_log(f'[SplunkPy] occurrence look behind is: {occurred_look_behind}')
 
     occured_start_time, now = get_fetch_start_times(params, service, last_run_earliest_time, occurred_look_behind)
-
-    # if last_run_latest_time is not None it's mean we are in a batch fetch iteration with offset
-    latest_time = last_run_latest_time or now
-    kwargs_oneshot = build_fetch_kwargs(params, occured_start_time, latest_time, search_offset)
-    fetch_query = build_fetch_query(params)
-
-    demisto.debug(f'[SplunkPy] fetch query = {fetch_query}')
-    demisto.debug(f'[SplunkPy] oneshot query args = {kwargs_oneshot}')
-    oneshotsearch_results = service.jobs.oneshot(fetch_query, **kwargs_oneshot)
-    reader = results.JSONResultsReader(oneshotsearch_results)
-=======
-    search_offset = last_run_data.get('offset', 0)
-
-    occurred_look_behind = int(params.get('occurrence_look_behind', 15) or 15)
-    extensive_log(f'[SplunkPy] occurrence look behind is: {occurred_look_behind}')
-
-    occured_start_time, now = get_fetch_start_times(params, service, last_run_earliest_time, occurred_look_behind)
->>>>>>> 51ee7d33
 
     # if last_run_latest_time is not None it's mean we are in a batch fetch iteration with offset
     latest_time = last_run_latest_time or now
@@ -409,28 +375,17 @@
         notable_incident = Notable(data=item)
         inc = notable_incident.to_incident(mapper, comment_tag_to_splunk, comment_tag_from_splunk)
         extensive_log(f'[SplunkPy] Incident data after parsing to notable: {inc}')
-<<<<<<< HEAD
-        incident_id = create_incident_custom_id(inc)
-=======
         custom_inc_id = create_incident_custom_id(inc)
         incident_id = notable_incident.id or custom_inc_id
->>>>>>> 51ee7d33
 
         if incident_id not in last_run_fetched_ids and custom_inc_id not in last_run_fetched_ids:
             incident_ids_to_add.append(incident_id)
             incidents.append(inc)
             notables.append(notable_incident)
-<<<<<<< HEAD
-            extensive_log(f'[SplunkPy] - Fetched incident {item.get("event_id", incident_id)} to be created.')
-        else:
-            num_of_dropped += 1
-            extensive_log(f'[SplunkPy] - Dropped incident {item.get("event_id", incident_id)} due to duplication.')
-=======
             extensive_log(f'[SplunkPy] - Fetched incident {incident_id} to be created.')
         else:
             num_of_dropped += 1
             extensive_log(f'[SplunkPy] - Dropped incident {incident_id} due to duplication.')
->>>>>>> 51ee7d33
 
     current_epoch_time = int(time.time())
     extensive_log(f'[SplunkPy] Size of last_run_fetched_ids before adding new IDs: {len(last_run_fetched_ids)}')
@@ -455,18 +410,11 @@
             # want to add data to the integration context (which will ruin the logic of the cache object)
             last_run_data.update({DUMMY: DUMMY})
 
-<<<<<<< HEAD
-    # we didn't get any new incident or get less then limit
-    # so the next run earliest time will be the latest_time from this iteration
-    # should also set when num_of_dropped == FETCH_LIMIT
-    if not incidents or (len(incidents) + num_of_dropped) < FETCH_LIMIT:
-=======
     # We didn't get any new incidents or got less than limit,
     # so the next run's earliest time will be the latest_time from this iteration
     if (len(incidents) + num_of_dropped) < FETCH_LIMIT:
         demisto.debug(f'[SplunkPy] Number of fetched incidents = {len(incidents)}, dropped = {num_of_dropped}. Sum is less'
                       f' than {FETCH_LIMIT=}. Starting new fetch')
->>>>>>> 51ee7d33
         next_run_earliest_time = latest_time
         new_last_run = {
             'time': next_run_earliest_time,
@@ -474,27 +422,17 @@
             'offset': 0,
             'found_incidents_ids': last_run_fetched_ids
         }
-<<<<<<< HEAD
-
-    # we get limit notables from splunk
-    # we should fetch the entire queue with offset - so set the offset, time and latest_time for the next run
-    else:
-=======
     # we get limit notables from splunk
     # we should fetch the entire queue with offset - so set the offset, time and latest_time for the next run
     else:
         demisto.debug(f'[SplunkPy] Number of fetched incidents = {len(incidents)}, dropped = {num_of_dropped}. Sum is'
                       f' equal/greater than {FETCH_LIMIT=}. Continue pagination')
->>>>>>> 51ee7d33
         new_last_run = {
             'time': occured_start_time,
             'latest_time': latest_time,
             'offset': search_offset + FETCH_LIMIT,
             'found_incidents_ids': last_run_fetched_ids
         }
-<<<<<<< HEAD
-    demisto.debug(f'SplunkPy - {new_last_run["time"]=}, {new_last_run["latest_time"]=}, {new_last_run["offset"]=}')
-=======
     new_last_run['late_indexed_pagination'] = False
     # Need to fetch again this "window" to be sure no "late" indexed events are missed
     if num_of_dropped >= FETCH_LIMIT and '`notable`' in fetch_query:
@@ -508,7 +446,6 @@
         new_last_run['late_indexed_pagination'] = True
     demisto.debug(f'SplunkPy set last run - {new_last_run["time"]=}, {new_last_run["latest_time"]=}, {new_last_run["offset"]=}'
                   f', late_indexed_pagination={new_last_run.get("late_indexed_pagination")}')
->>>>>>> 51ee7d33
 
     last_run_data.update(new_last_run)
     demisto.setLastRun(last_run_data)
@@ -2754,13 +2691,8 @@
             )
         else:
             return_results(get_kv_store_config(store))
-<<<<<<< HEAD
-
-
-=======
-
-
->>>>>>> 51ee7d33
+
+
 def kv_store_collection_delete_entry(service: client.Service, args: dict) -> None:
     store_name = args['kv_store_collection_name']
     indicator_path = args.get('indicator_path')
