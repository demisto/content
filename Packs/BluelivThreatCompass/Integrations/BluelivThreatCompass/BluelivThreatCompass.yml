--- conflicted
+++ resolved
@@ -83,24 +83,14 @@
 script:
   commands:
   - arguments:
-<<<<<<< HEAD
-    - description: 'Minimum date to recover resources. Formats: yyyy-mm-dd or yyyy-mm-ddThh:mm:ss'
-      name: startDate
-    - description: 'Maximum date to recover resources. Formats: yyyy-mm-dd or yyyy-mm-ddThh:mm:ss'
-=======
     - description: 'Minimum date to recover resources. Formats: yyyy-mm-dd or yyyy-mm-ddThh:mm:ss.'
       name: startDate
     - description: 'Maximum date to recover resources. Formats: yyyy-mm-dd or yyyy-mm-ddThh:mm:ss.'
->>>>>>> 9d6c5180
       name: finalDate
     - description: Results page to get. For each page, there are {limit} resources.
       name: page
     - defaultValue: '100'
-<<<<<<< HEAD
-      description: Maximum number of resources to recover
-=======
       description: Maximum number of resources to recover.
->>>>>>> 9d6c5180
       name: limit
     description: Recovers all resources from the module.
     name: blueliv-resource-all
@@ -109,15 +99,6 @@
       description: List object of recovered resources.
       type: Unknown
   - arguments:
-<<<<<<< HEAD
-    - description: Keywords to search in resources text
-      name: search
-    - description: 'Comma-separated list of any combination of status: NOT_AVAILABLE, NOT_IMPORTANT, NOT_PROCESSABLE, POSITIVE, NEGATIVE, INFORMATIVE, IMPORTANT'
-      name: status
-    - description: 'Minimum date to recover resources. Formats: yyyy-mm-dd or yyyy-mm-ddThh:mm:ss'
-      name: startDate
-    - description: 'Maximum date to recover resources. Formats: yyyy-mm-dd or yyyy-mm-ddThh:mm:ss'
-=======
     - description: Keywords to search in resources text.
       name: search
     - description: 'Comma-separated list of any combination of status: NOT_AVAILABLE, NOT_IMPORTANT, NOT_PROCESSABLE, POSITIVE, NEGATIVE, INFORMATIVE, IMPORTANT.'
@@ -125,7 +106,6 @@
     - description: 'Minimum date to recover resources. Formats: yyyy-mm-dd or yyyy-mm-ddThh:mm:ss.'
       name: startDate
     - description: 'Maximum date to recover resources. Formats: yyyy-mm-dd or yyyy-mm-ddThh:mm:ss.'
->>>>>>> 9d6c5180
       name: finalDate
     - auto: PREDEFINED
       defaultValue: Both
@@ -135,11 +115,7 @@
       - Read
       - Unread
       - Both
-<<<<<<< HEAD
-    - description: Maximum number of resources to recover
-=======
     - description: Maximum number of resources to recover.
->>>>>>> 9d6c5180
       name: limit
     - description: Results page to get. For each page, there are {limit} resources.
       name: page
@@ -150,28 +126,17 @@
       description: List object of recovered resources.
       type: Unknown
   - arguments:
-<<<<<<< HEAD
-    - description: Resource ID
-      name: id
-      required: true
-    description: Recovers all the information of a given resource
-=======
     - description: Resource ID.
       name: id
       required: true
     description: Recovers all the information of a given resource.
->>>>>>> 9d6c5180
     name: blueliv-resource-search-by-id
     outputs:
     - contextPath: BluelivThreatCompass
       description: Object with the information of the recovered resource.
       type: Unknown
   - arguments:
-<<<<<<< HEAD
-    - description: Resource ID
-=======
-    - description: Resource ID.
->>>>>>> 9d6c5180
+    - description: Resource ID.
       name: id
       required: true
     - auto: PREDEFINED
@@ -208,11 +173,7 @@
     description: Marks the result as read or not read.
     name: blueliv-resource-set-read-status
   - arguments:
-<<<<<<< HEAD
-    - description: Resource ID
-=======
-    - description: Resource ID.
->>>>>>> 9d6c5180
+    - description: Resource ID.
       name: id
       required: true
     - auto: PREDEFINED
@@ -283,11 +244,7 @@
     - contextPath: BluelivThreatCompass.Label.TextColor
       description: Hexadecimal color of the label text in the GUI.
       type: String
-<<<<<<< HEAD
-  dockerimage: demisto/python3:3.10.12.63474
-=======
   dockerimage: demisto/python3:3.10.13.84405
->>>>>>> 9d6c5180
   isfetch: true
   runonce: false
   script: '-'
