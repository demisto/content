{
    "name": "Blueliv ThreatCompass",
    "description": "Blueliv ThreatCompass systematically looks for information about companies,products, people, brands, logos, assets, technology and other information, depending on your needs. Blueliv ThreatCompass allows you to monitor and track all this information to keep your data, your organization and its employees safe",
    "support": "community",
<<<<<<< HEAD
    "currentVersion": "1.0.11",
=======
    "currentVersion": "1.0.12",
>>>>>>> 5cfcc708
    "author": "Oriol Campderrós",
    "url": "https://live.paloaltonetworks.com/t5/cortex-xsoar-discussions/bd-p/Cortex_XSOAR_Discussions",
    "email": "",
    "created": "2020-07-10T06:21:15Z",
    "categories": [
        "Data Enrichment & Threat Intelligence"
    ],
    "tags": [],
    "useCases": [],
    "keywords": [],
    "marketplaces": [
        "xsoar",
        "marketplacev2"
    ]
}<|MERGE_RESOLUTION|>--- conflicted
+++ resolved
@@ -2,11 +2,7 @@
     "name": "Blueliv ThreatCompass",
     "description": "Blueliv ThreatCompass systematically looks for information about companies,products, people, brands, logos, assets, technology and other information, depending on your needs. Blueliv ThreatCompass allows you to monitor and track all this information to keep your data, your organization and its employees safe",
     "support": "community",
-<<<<<<< HEAD
-    "currentVersion": "1.0.11",
-=======
     "currentVersion": "1.0.12",
->>>>>>> 5cfcc708
     "author": "Oriol Campderrós",
     "url": "https://live.paloaltonetworks.com/t5/cortex-xsoar-discussions/bd-p/Cortex_XSOAR_Discussions",
     "email": "",
