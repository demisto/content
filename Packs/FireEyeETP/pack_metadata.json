{
    "name": "Trellix Email Security - Cloud",
    "description": "Trellix Email Security - Cloud (Formerly FireEye ETP) is a cloud-based platform that protects against advanced email attacks.",
    "support": "xsoar",
<<<<<<< HEAD
    "currentVersion": "2.1.0",
=======
    "currentVersion": "2.0.11",
>>>>>>> f60d3da7
    "author": "Cortex XSOAR",
    "url": "https://www.paloaltonetworks.com/cortex",
    "email": "",
    "created": "2020-04-14T00:00:00Z",
    "categories": [
        "Network Security"
    ],
    "tags": [],
    "useCases": [],
    "keywords": [
        "FireEye ETP"
    ],
    "marketplaces": [
        "xsoar",
        "marketplacev2",
        "platform"
    ],
    "defaultDataSource": "FireEye ETP Event Collector",
    "supportedModules": [
        "X1",
        "X3",
        "X5",
        "ENT_PLUS",
        "agentix",
        "xsiam"
    ]
}<|MERGE_RESOLUTION|>--- conflicted
+++ resolved
@@ -2,11 +2,7 @@
     "name": "Trellix Email Security - Cloud",
     "description": "Trellix Email Security - Cloud (Formerly FireEye ETP) is a cloud-based platform that protects against advanced email attacks.",
     "support": "xsoar",
-<<<<<<< HEAD
     "currentVersion": "2.1.0",
-=======
-    "currentVersion": "2.0.11",
->>>>>>> f60d3da7
     "author": "Cortex XSOAR",
     "url": "https://www.paloaltonetworks.com/cortex",
     "email": "",
