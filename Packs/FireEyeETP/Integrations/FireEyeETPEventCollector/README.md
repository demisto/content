--- conflicted
+++ resolved
@@ -1,12 +1,6 @@
 Use this integration to fetch email security incidents from FireEye ETP as XSIAM events.
 
-<<<<<<< HEAD
-<~XSIAM>
-This is the default integration for this content pack when configured by the Data Onboarder.
-</~XSIAM>
-=======
 This is the default integration for this content pack when configured by the Data Onboarder in Cortex XSIAM.
->>>>>>> 35d850ab
 
 ## Configure FireEye ETP Event Collector on Cortex XSOAR
 
