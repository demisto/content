category: Utilities
sectionOrder:
- Connect
- Collect
commonfields:
  id: Orca
  version: -1
configuration:
- displaypassword: API Token
  hiddenusername: true
  name: api_token
  required: true
  type: 9
  section: Connect
- display: API Host
  name: api_host
  type: 0
  defaultvalue: api.orcasecurity.io
  section: Connect
  required: false
- defaultvalue: 7 days
  display: First fetch timestamp (<number> <time unit>, e.g., 12 hours, 7 days)
  name: first_fetch
  type: 0
  section: Collect
  required: false
- display: Incident type
  name: incidentType
  type: 13
  section: Connect
  required: false
- display: Fetch incidents
  name: isFetch
  type: 8
  section: Collect
  required: false
- defaultvalue: '200'
  display: Max fetch
  name: max_fetch
  type: 0
  additionalinfo: The number of objects to process. Maximum value is 500
  section: Collect
  required: false
- display: Trust any certificate (not secure)
  name: insecure
  type: 8
  section: Connect
  advanced: true
  required: false
- display: Use system proxy settings
  name: proxy
  type: 8
  section: Connect
  advanced: true
  required: false
- display: Also Fetch informational alerts
  name: fetch_informational
  type: 8
  section: Collect
  advanced: true
  required: false
- additionalinfo: If this checked, all existing alerts will be fetched
  display: Pull Existing Alerts
  name: pull_existing_alerts
  type: 8
  section: Collect
  advanced: true
  required: false
description: Agentless, Workload-Deep, Context-Aware Security and Compliance for AWS, Azure, and GCP.
display: Orca
name: Orca
script:
  commands:
  - arguments:
    - description: Type of alert to get
      name: alert_type
      predefined:
      - ''
    - description: Get alerts of a specific asset
      name: asset_unique_id
    description: Get the alerts on cloud assets
    name: orca-get-alerts
    outputs:
    - contextPath: Orca.Manager.Alerts
      description: All alerts
      type: String
  - arguments:
    - description: Asset unique id
      name: asset_unique_id
      required: true
    description: Get Description of An asset
    name: orca-get-asset
    outputs:
    - contextPath: Orca.Manager.Asset
      description: Asset description
      type: String
  - name: orca-set-alert-severity
    description: Change severity for the alert
    arguments:
    - name: alert_id
      description: Alert id
      required: true
    - name: score
      description: The Orca Score to set. Valid range 1.0 to 10.
      required: true
    outputs:
    - contextPath: Orca.Alert
      description: Changed alert.
      type: string
  - name: orca-get-alert-event-log
    arguments:
    - name: alert_id
      required: true
      description: Alert id
    - name: limit
      description: Limit of the event logs
      defaultValue: "20"
    - name: start_at_index
      description: Start at index
      defaultValue: "0"
    - name: type
      auto: PREDEFINED
      predefined:
      - comment
      - set_status
      - score_override
      - dismiss
      - snooze
      - jira_link
      - jira_add_vulnerabilities
      - jira_change_log_event
      - reset_fim_baseline
      - verification_scan_status
      - automation_rule_action
      - azure_devops_work_item_link
      - azure_devops_work_item_unlink
      - alert_timeline_api_event
      - service_now_incident_link
      - service_now_incident_unlink
      - service_now_si_incident_link
      - service_now_si_incident_unlink
      description: Type of the event logs
    outputs:
    - contextPath: Orca.Manager.EventLog
      description: Alert Event Log
    description: Get alert event log
  - name: orca-set-alert-status
    arguments:
    - name: alert_id
      required: true
      description: Alert id
    - name: status
      auto: PREDEFINED
      predefined:
      - in_progress
      - dismiss
      - dismissed
      - open
      - close
      - closed
      description: Alert status
    outputs:
    - contextPath: Orca.Alert
      description: Changed alert.
      type: string
    description: Get alert event log
  - name: orca-verify-alert
    arguments:
    - name: alert_id
      required: true
      description: Alert id
    outputs:
    - contextPath: Orca.Alert
      description: Set Verify Alert result
    description: Trigger verify alert
  - name: orca-download-malicious-file
    arguments:
    - name: alert_id
      required: true
      description: Alert id
    outputs:
    - contextPath: InfoFile.Name
      description: FileName
      type: string
    - contextPath: InfoFile.EntryID
      description: The EntryID of the report
      type: string
    - contextPath: InfoFile.Size
      description: File Size
      type: number
    - contextPath: InfoFile.Type
      description: File type e.g. "PE"
      type: string
    - contextPath: InfoFile.Info
      description: Basic information of the file
      type: string
    description: Downloads a capture file from CS Enterprise.
<<<<<<< HEAD
  dockerimage: demisto/python3:3.10.12.63474
=======
  dockerimage: demisto/python3:3.10.14.90585
>>>>>>> 90cf3b88
  isfetch: true
  runonce: false
  script: '-'
  subtype: python3
  type: python
tests:
- No tests
fromversion: 6.0.0<|MERGE_RESOLUTION|>--- conflicted
+++ resolved
@@ -195,11 +195,7 @@
       description: Basic information of the file
       type: string
     description: Downloads a capture file from CS Enterprise.
-<<<<<<< HEAD
-  dockerimage: demisto/python3:3.10.12.63474
-=======
   dockerimage: demisto/python3:3.10.14.90585
->>>>>>> 90cf3b88
   isfetch: true
   runonce: false
   script: '-'
