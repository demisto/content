--- conflicted
+++ resolved
@@ -2,11 +2,7 @@
     "name": "Orca",
     "description": "Integrate with Orca security for bidirectional incident management and fetching of asset information. \n",
     "support": "partner",
-<<<<<<< HEAD
-    "currentVersion": "2.2.1",
-=======
     "currentVersion": "2.2.2",
->>>>>>> a56da0f6
     "author": "Orca Security",
     "url": "https://orca.security/",
     "email": "support@orca.security",
