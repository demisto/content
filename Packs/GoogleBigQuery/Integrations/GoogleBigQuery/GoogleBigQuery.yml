--- conflicted
+++ resolved
@@ -75,11 +75,7 @@
       description: The table rows the given query returned.
       type: Unknown
     description: Performs a query on BigQuery.
-<<<<<<< HEAD
-  dockerimage: demisto/bigquery:1.0.0.27342
-=======
   dockerimage: demisto/bigquery:1.0.0.27966
->>>>>>> d8c4f709
   subtype: python3
   runonce: false
 fromversion: 5.0.0