category: Data Enrichment & Threat Intelligence
commonfields:
  id: AzureFeed
  version: -1
configuration:
- defaultvalue: 'true'
  display: Fetch indicators
  name: feed
  type: 8
  required: false
- additionalinfo: Indicators from this integration instance will be marked with this reputation
  defaultvalue: Good
  display: Indicator Reputation
  name: feedReputation
  options:
  - None
  - Good
  - Suspicious
  - Bad
  type: 18
  required: false
- additionalinfo: Reliability of the source providing the intelligence data
  defaultvalue: A - Completely reliable
  display: Source Reliability
  name: feedReliability
  options:
  - A - Completely reliable
  - B - Usually reliable
  - C - Fairly reliable
  - D - Not usually reliable
  - E - Unreliable
  - F - Reliability cannot be judged
  required: true
  type: 15
- additionalinfo: The Traffic Light Protocol (TLP) designation to apply to indicators fetched from the feed
  display: Traffic Light Protocol Color
  name: tlp_color
  options:
  - RED
  - AMBER
  - GREEN
  - WHITE
  type: 15
  required: false
- defaultvalue: indicatorType
  display: ''
  name: feedExpirationPolicy
  options:
  - never
  - interval
  - indicatorType
  - suddenDeath
  type: 17
  required: false
- defaultvalue: '20160'
  display: ''
  name: feedExpirationInterval
  type: 1
  required: false
- defaultvalue: '5'
  display: Feed Fetch Interval
  name: feedFetchInterval
  type: 19
  required: false
- additionalinfo: When selected, the exclusion list is ignored for indicators from this feed. This means that if an indicator from this feed is on the exclusion list, the indicator might still be added to the system.
  display: Bypass exclusion list
  name: feedBypassExclusionList
  type: 8
  defaultvalue: "true"
  required: false
- defaultvalue: All
  display: Regions
  name: regions
  options:
  - All
  - australiacentral
  - australiacentral2
  - australiaeast
  - australiasoutheast
  - brazilse
  - brazilsouth
  - canadacentral
  - canadaeast
  - centralfrance
  - centralindia
  - centralus
  - centraluseuap
  - eastasia
  - eastus
  - eastus2
  - eastus2euap
  - germanyn
  - germanywc
  - japaneast
  - japanwest
  - koreacentral
  - koreasouth
  - northcentralus
  - northeurope
  - norwaye
  - norwayw
  - southafricanorth
  - southafricawest
  - southcentralus
  - southeastasia
  - southfrance
  - southindia
  - switzerlandn
  - switzerlandw
  - uaecentral
  - uaenorth
  - uknorth
  - uksouth
  - uksouth2
  - ukwest
  - westcentralus
  - westeurope
  - westindia
  - westus
  - westus2
  required: true
  type: 16
- defaultvalue: All
  display: Services
  name: services
  options:
  - All
  - ActionGroup
  - ApplicationInsightsAvailability
  - AzureAD
  - AzureAdvancedThreatProtection
  - AzureApiManagement
  - AzureAppConfiguration
  - AzureAppService
  - AzureAppServiceManagement
  - AzureArcInfrastructure
  - AzureAttestation
  - AzureAutomation
  - AzureBackup
  - AzureBotService
  - AzureCognitiveSearch
  - AzureConnectors
  - AzureContainerRegistry
  - AzureCosmosDB
  - AzureDataExplorerManagement
  - AzureDatabricks
  - AzureDataLake
  - AzureDevOps
  - AzureDevSpaces
  - AzureDigitalTwins
  - AzureEventGrid
  - AzureEventHub
  - AzureFrontDoor
  - AzureIdentity
  - AzureInformationProtection
  - AzureIoTHub
  - AzureKeyVault
  - AzureMachineLearning
  - AzureMonitor
  - AzureOpenDatasets
  - AzurePortal
  - AzureResourceManager
  - AzureSecurityCenter
  - AzureSignalR
  - AzureSiteRecovery
  - AzureSphereSecureService_Prod
  - AzureSQL
  - AzureStack
  - AzureServiceBus
  - AzureStorage
  - AzureTrafficManager
  - AzureUpdateDelivery
  - BatchNodeManagement
  - CognitiveServicesManagement
  - DataFactory
  - Dynamics365ForMarketingEmail
  - EOPExtPublished
  - GatewayManager
  - HDInsight
  - MicrosoftAzureFluidRelay
  - MicrosoftCloudAppSecurity
  - MicrosoftContainerRegistry
  - M365ManagementActivityApi
  - M365ManagementActivityApiWebhook
  - LogicApps
  - OneDsCollector
  - PowerBI
  - PowerPlatformInfra
  - PowerQueryOnline
  - SCCservice
  - ServiceFabric
  - SqlManagement
  - StorageSyncService
  - WindowsAdminCenter
  - WindowsVirtualDesktop
  required: true
  type: 16
- additionalinfo: Supports CSV values.
  display: Tags
  name: feedTags
  type: 0
  required: false
- display: Trust any certificate (not secure)
  name: insecure
  type: 8
  required: false
- display: Use system proxy settings
  name: proxy
  type: 8
  required: false
- defaultvalue: '20'
  display: Request Timeout
  name: polling_timeout
  type: 0
  required: false
description: Azure.CloudIPs Feed Integration.
display: Azure Feed
name: AzureFeed
script:
  commands:
  - arguments:
    - defaultValue: '10'
      description: The maximum number of indicators to return. The default value is 10.
      name: limit
    description: Gets indicators from the feed.
    name: azure-get-indicators
<<<<<<< HEAD
  dockerimage: demisto/python3:3.10.12.63474
=======
  dockerimage: demisto/python3:3.10.13.86272
>>>>>>> 90cf3b88
  feed: true
  runonce: false
  script: '-'
  subtype: python3
  type: python
tests:
- AzureFeed - Test
fromversion: 5.5.0<|MERGE_RESOLUTION|>--- conflicted
+++ resolved
@@ -224,11 +224,7 @@
       name: limit
     description: Gets indicators from the feed.
     name: azure-get-indicators
-<<<<<<< HEAD
-  dockerimage: demisto/python3:3.10.12.63474
-=======
   dockerimage: demisto/python3:3.10.13.86272
->>>>>>> 90cf3b88
   feed: true
   runonce: false
   script: '-'
