category: Deception & Breach Simulation
commonfields:
  id: cymulate_v2
  version: -1
configuration:
- displaypassword: API token
  name: credentials
  type: 9
  hiddenusername: true
  required: false
- defaultvalue: https://api.app.cymulate.com/v1/
  display: Base URL
  name: base_url
  type: 0
  required: false
- display: Fetch incidents
  name: isFetch
  type: 8
  required: false
- additionalinfo: Choose one or more categories to fetch.
  display: Fetch category
  name: fetchCategory
  options:
  - web-gateway
  - exfiltration
  - email-gateway
  - endpoint-security
  - waf
  - kill-chain
  - immediate-threats
  - phishing-awareness
  - lateral-movement
  type: 16
  required: false
- display: Incident type
  name: incidentType
  type: 13
  required: false
- defaultvalue: 7 days
  display: First fetch timestamp (<number> <time unit>, e.g., 12 hours, 7 days)
  name: first_fetch
  type: 0
  required: false
- additionalinfo: Maximal number of incidents to fetch. Max value can be no grater than 35.
  defaultvalue: '35'
  display: Max Fetch
  name: max_fetch
  type: 0
  required: false
- display: Trust any certificate (not secure)
  name: insecure
  type: 8
  required: false
- display: Use system proxy settings
  name: proxy
  type: 8
  required: false
- display: API token (Deprecated)
  name: api_key
  type: 4
  hidden: true
  required: false
description: Multi-Vector Cyber Attack, Breach and Attack Simulation.
display: Cymulate v2
name: cymulate_v2
script:
  commands:
  - description: Retrieve the exfiltration template list.
    name: cymulate-exfiltration-template-list
    outputs:
    - contextPath: Cymulate.Exfiltration.Template.id
      description: Template ID.
      type: String
    - contextPath: Cymulate.Exfiltration.Template.name
      description: Template name.
      type: String
  - arguments:
    - description: The ID of the template to run the exfiltration Assessment with. Can be retrieved using Cymulate's UI, or using cymulate-exfiltration-template-list command.
      name: template_id
      required: true
    - description: agent name to run simulation attacks.
      name: agent_name
      required: true
<<<<<<< HEAD
    - description: agent profile name to run simulation attacks.
      name: agent_profile_name
      required: false
=======
>>>>>>> 9650b2ec
    - auto: PREDEFINED
      description: whether to schedule the automated assessment periodically.
      name: schedule
      predefined:
      - 'true'
      - 'false'
      required: true
    - auto: PREDEFINED
      description: 'Loop size of the scheduled agent. For example: to run the agent only once, use the value ''one-time''.'
      name: schedule_loop
      predefined:
      - one-time
      - daily
      - weekly
      - monthly
      required: true
    description: Create a new exfiltration assessment.
    name: cymulate-exfiltration-start
    outputs:
    - contextPath: Cymulate.Exfiltration.id
      description: New exfiltration assessment creation ID.
      type: String
    - contextPath: Cymulate.Exfiltration.success
      description: New exfiltration assessment creation success status.
      type: Boolean
  - description: Stop a running exfiltration assessment.
    name: cymulate-exfiltration-stop
    outputs:
    - contextPath: Cymulate.Exfiltration.data
      description: New exfiltration assessment stopping data.
      type: String
    - contextPath: Cymulate.Exfiltration.success
      description: New exfiltration assessment stopping success status.
      type: Boolean
  - arguments:
    - description: Assessment ID.
      isArray: true
      name: assessment_id
      required: true
    description: Get exfiltration assessment status.
    name: cymulate-exfiltration-status
    outputs:
    - contextPath: Cymulate.Exfiltration.id
      description: New exfiltration assessment stop ID.
      type: String
    - contextPath: Cymulate.Exfiltration.inProgress
      description: Whether the assessment is in progress.
      type: Boolean
    - contextPath: Cymulate.Exfiltration.progress
      description: Percentage of the progress of the assessment.
      type: Number
    - contextPath: Cymulate.Exfiltration.categories
      description: Categories.
      type: String
  - description: Retrieve the email gateway template list.
    name: cymulate-email-gateway-template-list
    outputs:
    - contextPath: Cymulate.EmailGateway.Template.id
      description: Template ID.
      type: String
    - contextPath: Cymulate.EmailGateway.Template.name
      description: Template name.
      type: String
  - arguments:
    - description: The ID of the template to run the email gateway assessment with. Can be retrieved using Cymulate's UI, or using cymulate-email-gateway-template-list command.
      name: template_id
      required: true
    - description: agent email.
      name: agent_email
      required: true
    - auto: PREDEFINED
      description: whether to schedule the automated assessment periodically.
      name: schedule
      predefined:
      - 'true'
      - 'false'
      required: true
    - auto: PREDEFINED
      description: 'Loop size of the scheduled agent. For example: to run the agent only once, use the value ''one-time''.'
      name: schedule_loop
      predefined:
      - one-time
      - daily
      - weekly
      - monthly
      required: true
    description: Create a new email gateway assessment.
    name: cymulate-email-gateway-start
    outputs:
    - contextPath: Cymulate.EmailGateway.id
      description: New email gateway assessment creation ID.
      type: String
    - contextPath: Cymulate.EmailGateway.success
      description: New email gateway assessment creation success status.
      type: Boolean
  - description: Stop a running exfiltration assessment.
    name: cymulate-email-gateway-stop
    outputs:
    - contextPath: Cymulate.EmailGateway.data
      description: Email gateway assessment stopping data.
      type: String
    - contextPath: Cymulate.EmailGateway.success
      description: Email gateway assessment stopping success status.
      type: Boolean
  - arguments:
    - description: Assessment ID.
      isArray: true
      name: assessment_id
      required: true
    description: Get the email gateway assessment status.
    name: cymulate-email-gateway-status
    outputs:
    - contextPath: Cymulate.EmailGateway.id
      description: Email gateway assessment ID.
      type: String
    - contextPath: Cymulate.EmailGateway.success
      description: Whether the assessment was successful.
      type: Boolean
    - contextPath: Cymulate.EmailGateway.inProgress
      description: Whether the assessment is in progress.
      type: Boolean
    - contextPath: Cymulate.EmailGateway.progress
      description: Percentage of the progress of the assessment.
      type: Number
    - contextPath: Cymulate.EmailGateway.addresses
      description: Addresses connected to the assessment.
      type: String
  - description: Retrieve the endpoint security template list.
    name: cymulate-endpoint-security-template-list
    outputs:
    - contextPath: Cymulate.EndpointSecurity.Template.id
      description: Template ID.
      type: String
    - contextPath: Cymulate.EndpointSecurity.Template.name
      description: Template name.
      type: String
  - arguments:
    - description: The ID of the template to run the endpoint security assessment with. Can be retrieved using Cymulate's UI, or using cymulate-endpoint-security-template-list command.
      name: template_id
      required: true
    - description: agent name.
      name: agent_name
      required: true
<<<<<<< HEAD
    - description: agent profile name.
      name: agent_profile_name
      required: false
=======
>>>>>>> 9650b2ec
    - auto: PREDEFINED
      description: whether to schedule the automated assessment periodically.
      name: schedule
      predefined:
      - 'true'
      - 'false'
      required: true
    - auto: PREDEFINED
      description: 'Loop size of the scheduled agent. For example: to run the agent only once, use the value ''one-time''.'
      name: schedule_loop
      predefined:
      - one-time
      - daily
      - weekly
      - monthly
      required: true
    description: Create a new endpoint security assessment.
    name: cymulate-endpoint-security-start
    outputs:
    - contextPath: Cymulate.EndpointSecurity.id
      description: New endpoint security assessment creation ID.
      type: String
    - contextPath: Cymulate.EndpointSecurity.success
      description: New endpoint security assessment creation success status.
      type: Boolean
  - description: Stop a running endpoint security assessment.
    name: cymulate-endpoint-security-stop
    outputs:
    - contextPath: Cymulate.EndpointSecurity.data
      description: Endpoint security assessment stopping data.
      type: String
    - contextPath: Cymulate.EndpointSecurity.success
      description: Endpoint Security assessment stopping success status.
      type: Boolean
  - arguments:
    - description: Assessment ID.
      isArray: true
      name: assessment_id
      required: true
    description: Get the endpoint security assessment status.
    name: cymulate-endpoint-security-status
    outputs:
    - contextPath: Cymulate.EndpointSecurity.id
      description: Endpoint security assessment ID.
      type: String
    - contextPath: Cymulate.EndpointSecurity.inProgress
      description: Whether the assessment is in progress.
      type: Boolean
    - contextPath: Cymulate.EndpointSecurity.progress
      description: Percentage of the progress of the assessment.
      type: Number
    - contextPath: Cymulate.EndpointSecurity.categories
      description: Assessment categories.
      type: String
  - description: Retrieve the WAF template list.
    name: cymulate-waf-template-list
    outputs:
    - contextPath: Cymulate.WAF.Template.id
      description: Template ID.
      type: String
    - contextPath: Cymulate.WAF.Template.name
      description: Template name.
      type: String
  - arguments:
    - description: The ID of the template to run the WAF assessment with. Can be retrieved using Cymulate's UI, or using cymulate-waf-template-list command.
      name: template_id
      required: true
    - description: Websites to run the assessment on. Can be a single website URL or a list of URLs.
      isArray: true
      name: sites
      required: true
    - auto: PREDEFINED
      description: whether to schedule the automated assessment periodically.
      name: schedule
      predefined:
      - 'true'
      - 'false'
      required: true
    - auto: PREDEFINED
      description: 'Loop size of the scheduled agent. For example: to run the agent only once, use the value ''one-time''.'
      name: schedule_loop
      predefined:
      - one-time
      - daily
      - weekly
      - monthly
      required: true
    description: Create a new web application firewall assessment.
    name: cymulate-waf-start
    outputs:
    - contextPath: Cymulate.WAF.id
      description: Web application firewall assessment creation ID.
      type: String
    - contextPath: Cymulate.WAF.success
      description: Web application firewall assessment creation success status.
      type: Boolean
  - description: Stop a running web application firewall assessment.
    name: cymulate-waf-stop
    outputs:
    - contextPath: Cymulate.WAF.data
      description: Web application firewall assessment stopping data.
      type: String
    - contextPath: Cymulate.WAF.success
      description: Web application firewall assessment stopping success status.
      type: Boolean
  - arguments:
    - description: Assessment ID.
      isArray: true
      name: assessment_id
      required: true
    description: Get the web application firewall assessment status.
    name: cymulate-waf-status
    outputs:
    - contextPath: Cymulate.WAF.id
      description: Web application firewall assessment ID.
      type: String
    - contextPath: Cymulate.WAF.inProgress
      description: Whether the assessment is in progress.
      type: Boolean
    - contextPath: Cymulate.WAF.progress
      description: Percentage of the progress of the assessment.
      type: Number
    - contextPath: Cymulate.WAF.categories
      description: Assessment categories.
      type: String
  - arguments:
    - description: Browsing address
      name: browsing_address
<<<<<<< HEAD
    - description: Browsing Agent profile name to run the assessment with.
      name: browsing_address_profile_name
=======
>>>>>>> 9650b2ec
    - description: Agent email address.
      name: mail_address
    - description: EDR address
      name: edr_address
<<<<<<< HEAD
    - description: EDR Agent profile name to run the assessment with.
      name: edr_address_profile_name
=======
>>>>>>> 9650b2ec
    - description: The ID of the template to run the immediate threat assessment with. Can be retrieved using Cymulate's UI.
      name: template_id
      required: true
    description: Create a new immediate threats assessment.
    name: cymulate-immediate-threat-start
    outputs:
    - contextPath: Cymulate.ImmediateThreats.id
      description: Immediate threats assessment creation ID.
      type: String
    - contextPath: Cymulate.ImmediateThreats.success
      description: New exfiltration assessment creation success status.
      type: String
  - description: Stop a running immediate threats assessment.
    name: cymulate-immediate-threat-stop
    outputs:
    - contextPath: Cymulate.ImmediateThreats.data
      description: Immediate threats assessment stopping data.
      type: String
    - contextPath: Cymulate.ImmediateThreats.success
      description: Immediate threats assessment stopping success status.
      type: String
  - arguments:
    - description: Assessment ID.
      isArray: true
      name: assessment_id
      required: true
    description: Get immediate threats assessment status.
    name: cymulate-immediate-threat-status
    outputs:
    - contextPath: Cymulate.ImmediateThreats.id
      description: Web application firewall assessment ID.
      type: String
    - contextPath: Cymulate.ImmediateThreats.categories
      description: Assessment categories.
      type: String
    - contextPath: Cymulate.ImmediateThreats.inProgress
      description: Whether the assessment is in progress.
      type: Boolean
    - contextPath: Cymulate.ImmediateThreats.progress
      description: Percentage of the progress of the assessment.
      type: Number
  - description: Get a list of contact groups.
    name: cymulate-phishing-awareness-contacts-group-list
    outputs:
    - contextPath: Cymulate.Phishing.Groups.id
      description: The ID of the phishing content group.
      type: String
    - contextPath: Cymulate.Phishing.Groups.name
      description: Name of the phishing content group.
      type: String
    - contextPath: Cymulate.Phishing.Groups.client
      description: The client of the phishing content group.
      type: String
    - contextPath: Cymulate.Phishing.Groups.canDelete
      description: Whether this group can be deleted.
      type: Boolean
  - arguments:
    - description: The name of the new group to create.
      isArray: true
      name: group_name
      required: true
    description: Create new contacts group.
    name: cymulate-phishing-awareness-contacts-group-create
    outputs:
    - contextPath: Cymulate.Phishing.Groups.success
      description: Whether the creation of the new group was successful.
      type: Boolean
    - contextPath: Cymulate.Phishing.Groups.id
      description: The ID of the new phishing content group.
      type: String
  - arguments:
    - description: Group ID.
      isArray: true
      name: group_id
      required: true
    description: Get contacts group using a group ID.
    name: cymulate-phishing-awareness-contacts-get
    outputs:
    - contextPath: Cymulate.Phishing.Groups.id
      description: The ID of the phishing content group.
      type: String
    - contextPath: Cymulate.Phishing.Groups.name
      description: Name of the phishing content group.
      type: String
    - contextPath: Cymulate.Phishing.Groups.client
      description: The client of the phishing content group.
      type: String
    - contextPath: Cymulate.Phishing.Groups.canDelete
      description: Whether this group can be deleted.
      type: Boolean
  - description: Retrieve lateral movement template list.
    name: cymulate-lateral-movement-template-list
    outputs:
    - contextPath: Cymulate.LateralMovement.Template.id
      description: Template ID.
      type: String
    - contextPath: Cymulate.LateralMovement.Template.name
      description: Template name.
      type: String
  - arguments:
    - description: Agent name to run the assessment with.
      name: agent_name
      required: true
<<<<<<< HEAD
    - description: Agent profile name to run the assessment with.
      name: agent_profile_name
      required: false
=======
>>>>>>> 9650b2ec
    - description: The ID of the template to run the lateral movement with. Can be retrieved using Cymulate's UI, or using cymulate-lateral-movement-template-list command.
      name: template_id
      required: true
    - auto: PREDEFINED
      defaultValue: 'false'
      description: Whether to upload the result to Cymulate.
      name: upload_to_cymulate
      predefined:
      - 'true'
      - 'false'
      required: true
    - auto: PREDEFINED
      description: Whether to schedule the automated assessment periodically.
      name: schedule
      predefined:
      - 'true'
      - 'false'
      required: true
    - auto: PREDEFINED
      description: 'Loop size of the scheduled agent. For example: to run the agent only once, use the value ''one-time''.'
      name: schedule_loop
      predefined:
      - one-time
      - daily
      - weekly
      - monthly
      required: true
    description: Create a new lateral movement assessment.
    name: cymulate-lateral-movement-start
    outputs:
    - contextPath: Cymulate.LateralMovement.id
      description: Lateral movement assessment creation ID.
      type: String
    - contextPath: Cymulate.LateralMovement.success
      description: Lateral Movement assessment creation success status.
      type: Boolean
  - description: Stop a running lateral movement assessment.
    name: cymulate-lateral-movement-stop
    outputs:
    - contextPath: Cymulate.LateralMovement.data
      description: Lateral movement assessment stopping data.
      type: String
    - contextPath: Cymulate.LateralMovement.success
      description: New Lateral movement assessment creation success status.
      type: Boolean
  - arguments:
    - description: Assessment ID.
      name: assessment_id
      required: true
    description: Get lateral movement assessment status.
    name: cymulate-lateral-movement-status
    outputs:
    - contextPath: Cymulate.LateralMovement.id
      description: Lateral movement assessment ID.
      type: String
    - contextPath: Cymulate.LateralMovement.inProgress
      description: Indicates whether the assessment is in progress.
      type: Boolean
  - description: Retrieve all agents.
    name: cymulate-agent-list
    outputs:
    - contextPath: Cymulate.Agent.agentAddress
      description: The agent's address.
      type: String
    - contextPath: Cymulate.Agent.agentMethod
      description: The agent's methods.
      type: String
    - contextPath: Cymulate.Agent.agentName
      description: Agent name.
      type: String
    - contextPath: Cymulate.Agent.comment
      description: Comments.
      type: String
  - arguments:
    - auto: PREDEFINED
      description: Module to retrieve events to.
      name: module
      predefined:
      - web-gateway
      - exfiltration
      - email-gateway
      - endpoint-security
      - waf
      - kill-chain
      - immediate-threats
      - phishing-awareness
      - lateral-movement
      required: true
    - description: Attack ID. Can be retrieved using cymulate-simulations-id-list command.
      name: attack_id
      required: true
    description: Retrieve a list of all simulations by ID.
    name: cymulate-simulations-list
    outputs:
    - contextPath: Cymulate.Simulations.Attack_Type
      description: Attack payload
      type: String
    - contextPath: Cymulate.Simulations.Classification
      description: Attack classification.
      type: String
    - contextPath: Cymulate.Simulations.Content_Type
      description: Content type.
      type: String
    - contextPath: Cymulate.Simulations.Module
      description: Event's module.
      type: String
    - contextPath: Cymulate.Simulations.Phrase
      description: Attack description.
      type: String
    - contextPath: Cymulate.Simulations.Phrase_Title
      description: Attack name.
      type: String
    - contextPath: Cymulate.Simulations.Status
      description: Attack status
      type: String
    - contextPath: Cymulate.Simulations.PrevStatus
      description: Attack Previous status
      type: String
    - contextPath: Cymulate.Simulations.Risk
      description: Attack risk level.
      type: String
    - contextPath: Cymulate.Simulations.Source
      description: Attack Source
      type: String
    - contextPath: Cymulate.Simulations.User
      description: User committed the attack ot was attacked.
      type: String
    - contextPath: Cymulate.Simulations.Attack_Vector
      description: Attack vector
      type: String
    - contextPath: Cymulate.Simulations.Source_Email_Address
      description: Source email address.
      type: String
    - contextPath: Cymulate.Simulations.Md5
      description: MD5 attached to the attack.
      type: String
    - contextPath: Cymulate.Simulations.Sha256
      description: Sha256 attached to the attack.
      type: String
    - contextPath: Cymulate.Simulations.Sha1
      description: Sha1 attached to the attack.
      type: String
    - contextPath: Cymulate.Simulations.Mitigation
      description: Mitigation details.
      type: String
    - contextPath: Cymulate.Simulations.Mitigation_Details
      description: Mitigation details.
      type: String
    - contextPath: Cymulate.Simulations.Description
      description: Attack description
      type: String
    - contextPath: Cymulate.Simulations.Id
      description: Attack ID.
      type: String
  - arguments:
    - auto: PREDEFINED
      description: Module to retrieve simulations IDs to.
      name: module
      predefined:
      - web-gateway
      - exfiltration
      - email-gateway
      - endpoint-security
      - waf
      - kill-chain
      - immediate-threats
      - phishing-awareness
      - lateral-movement
      required: true
    - description: 'From which date to fetch data. Format: YYYY-MM-DD, for example: March 1st 2021 should be written: 2021-03-01.'
      name: from_date
      required: true
    - description: 'End date to fetch data. Format: YYYY-MM-DD, for example: March 1st 2021 should be written: 2021-03-01. If no argument is given, default is now.'
      name: to_date
    description: Retrieve a list of all simulations IDs.
    name: cymulate-simulations-id-list
    outputs:
    - contextPath: Cymulate.Simulations.ID
      description: Attack ID.
      type: String
    - contextPath: Cymulate.Simulations.Timestamp
      description: Attack timestamp
      type: String
    - contextPath: Cymulate.Simulations.Agent
      description: Agent connected to the attack.
      type: String
    - contextPath: Cymulate.Simulations.Template
      description: Attack template.
      type: String
  dockerimage: demisto/python3:3.10.12.63474
  isfetch: true
  runonce: false
  script: '-'
  subtype: python3
  type: python
tests:
- No tests (auto formatted)
fromversion: 6.0.0<|MERGE_RESOLUTION|>--- conflicted
+++ resolved
@@ -81,12 +81,9 @@
     - description: agent name to run simulation attacks.
       name: agent_name
       required: true
-<<<<<<< HEAD
     - description: agent profile name to run simulation attacks.
       name: agent_profile_name
       required: false
-=======
->>>>>>> 9650b2ec
     - auto: PREDEFINED
       description: whether to schedule the automated assessment periodically.
       name: schedule
@@ -230,12 +227,9 @@
     - description: agent name.
       name: agent_name
       required: true
-<<<<<<< HEAD
     - description: agent profile name.
       name: agent_profile_name
       required: false
-=======
->>>>>>> 9650b2ec
     - auto: PREDEFINED
       description: whether to schedule the automated assessment periodically.
       name: schedule
@@ -364,20 +358,14 @@
   - arguments:
     - description: Browsing address
       name: browsing_address
-<<<<<<< HEAD
     - description: Browsing Agent profile name to run the assessment with.
       name: browsing_address_profile_name
-=======
->>>>>>> 9650b2ec
     - description: Agent email address.
       name: mail_address
     - description: EDR address
       name: edr_address
-<<<<<<< HEAD
     - description: EDR Agent profile name to run the assessment with.
       name: edr_address_profile_name
-=======
->>>>>>> 9650b2ec
     - description: The ID of the template to run the immediate threat assessment with. Can be retrieved using Cymulate's UI.
       name: template_id
       required: true
@@ -481,12 +469,9 @@
     - description: Agent name to run the assessment with.
       name: agent_name
       required: true
-<<<<<<< HEAD
     - description: Agent profile name to run the assessment with.
       name: agent_profile_name
       required: false
-=======
->>>>>>> 9650b2ec
     - description: The ID of the template to run the lateral movement with. Can be retrieved using Cymulate's UI, or using cymulate-lateral-movement-template-list command.
       name: template_id
       required: true
