from CommonServerPython import *

''' IMPORTS '''
<<<<<<< HEAD
=======
import urllib3
>>>>>>> f9a171bd
import dateparser
from datetime import datetime, timedelta
import enum

# disable insecure warnings
<<<<<<< HEAD
import urllib3
urllib3.disable_warnings()

=======
urllib3.disable_warnings()
>>>>>>> f9a171bd

''' CONSTANTS '''
DATE_FORMAT = "%Y-%m-%dT%H:%M:%SZ"
BASE_URL = 'https://api.cymulate.com/v1/'
DEFAULT_LIMIT = 20

""" Helper functions """


def get_now():
    """ A wrapper function of datetime.now
    helps handle tests

    Returns:
        datetime: time right now
    """
    return datetime.now()


def ts_add_minutes(ts, minutes):
    return (datetime.strptime(ts, DATE_FORMAT) + timedelta(minutes=minutes)).strftime(DATE_FORMAT)


class CymulateModuleTypeEnum(enum.Enum):
    """
       Enum class of module types of cymulate attacks
    """

    APT = '1',
    IMMEDIATE_THREATS = '2',
    HOPPER = '3',
    PHISHING = '4',
    WAF = '5',
    DLP = '6',
    BROWSING = '7',
    EDR = '8',
    MITRE = '9',
    MAIL = '10'

    def __str__(self):
        return str(self.name)


class Client(BaseClient):
    """
    Client will implement the service API, and should not contain any Demisto logic.
    Should only do requests and return data.
    """

    def general_api_query(self, route):
        """
        initiates a general cymulate api http request
        """
        data = self._http_request(
            method='GET',
            verify=False,
            url_suffix=route
        )

        return data.get('result')

    def test_api(self):
        """
        send a test call to api
        """

        results = self._http_request(
            method='GET',
            url_suffix='user/modules'
        )

        return results

    def get_attack_info(self, module_type, from_date):
        """ Get Threats Results ID's by Module Type.
        Args:
            module_type (CymulateModuleTypeEnum): module_type enum
            from_date (dateparser.time): the time which retrieve incidents greater than, if it's None - return all

        Returns:
            JSON - https results struct of { 'success' : true/false, 'data' : [{'Id' : '', 'Name' : '',
            'Timestamp : '', 'InProgress: ''}...] }
        """

        get_ids_route = ''

        if module_type == CymulateModuleTypeEnum.APT:
            get_ids_route = 'apt/ids'
        elif module_type == CymulateModuleTypeEnum.IMMEDIATE_THREATS:
            get_ids_route = 'immediate-threats/ids'
        elif module_type == CymulateModuleTypeEnum.HOPPER:
            get_ids_route = 'hopper/ids'
        elif module_type == CymulateModuleTypeEnum.PHISHING:
            get_ids_route = 'phishing/ids'
        elif module_type == CymulateModuleTypeEnum.WAF:
            get_ids_route = 'waf/ids'
        elif module_type == CymulateModuleTypeEnum.DLP:
            get_ids_route = 'dlp/ids'
        elif module_type == CymulateModuleTypeEnum.BROWSING:
            get_ids_route = 'browsing/ids'
        elif module_type == CymulateModuleTypeEnum.EDR:
            get_ids_route = 'edr/ids'
        elif module_type == CymulateModuleTypeEnum.MITRE:
            get_ids_route = 'mitre/ids'
        elif module_type == CymulateModuleTypeEnum.MAIL:
            get_ids_route = 'mail/ids'

        demisto.debug("url of get ids: {0}?from={1}".format(get_ids_route, from_date))

        results = self._http_request(
            method='GET',
            url_suffix=get_ids_route,
            params={'from': from_date}
        )

        return results['data']

    def get_attack_technical_info(self, module_type, incident_id):
        """ Get technical Data about incident.
        Args:
            module_type (CymulateModuleTypeEnum): module_type enum
            incident_id (string): The incident id

        Returns:
            JSON - https results struct of { 'success' : true/false, 'data' : [{'Id' : '', 'Name' : '',
            'Timestamp : '', 'InProgress: ''}...] }
        """

        technical_route = ''

        if module_type == CymulateModuleTypeEnum.APT:
            technical_route = 'apt/attack/technical'
        elif module_type == CymulateModuleTypeEnum.IMMEDIATE_THREATS:
            technical_route = 'immediate-threats/attack/technical'
        elif module_type == CymulateModuleTypeEnum.HOPPER:
            technical_route = 'hopper/attack/technical'
        elif module_type == CymulateModuleTypeEnum.PHISHING:
            technical_route = 'phishing/attack/technical'
        elif module_type == CymulateModuleTypeEnum.WAF:
            technical_route = 'waf/attack/technical'
        elif module_type == CymulateModuleTypeEnum.DLP:
            technical_route = 'dlp/attack/technical'
        elif module_type == CymulateModuleTypeEnum.BROWSING:
            technical_route = 'browsing/attack/technical'
        elif module_type == CymulateModuleTypeEnum.EDR:
            technical_route = 'edr/attack/technical'
        elif module_type == CymulateModuleTypeEnum.MITRE:
            technical_route = 'mitre/attack/technical'
        elif module_type == CymulateModuleTypeEnum.MAIL:
            technical_route = 'mail/attack/technical'

        results = self._http_request(
            method='GET',
            url_suffix=technical_route + "/" + incident_id,
        )

        return results['data']


def cymulate_test(client, is_fetch):
    """
    Returning 'ok' indicates that the integration works like it is supposed to. Connection to the service is successful.

    Args:
        client: cymulate client
        is_fetch (bool): indicate if test also 'fetch' function
    Returns:
        'ok' if test passed, anything else will fail the test.
    """

    results = client.test_api()
    fetch_test = True

    # If 'is_fetch' selected - check also 'fetch_incidents'
    if is_fetch:
        next_run, incidents, remain_incidents = fetch_incidents(
            client=client,
            module_type=CymulateModuleTypeEnum.IMMEDIATE_THREATS,
            last_run={'last_fetch': '2020-12-02T16:32:37'},
            first_fetch_time={},
            only_penatrated=False,
            limit=20,
            integration_context=None)

        fetch_test = (next_run == {'last_fetch': '2020-12-02T16:32:37'})

    if results['success'] and fetch_test:
        return demisto.results('ok')
    else:
        return None


def fetch_incidents(client, module_type, last_run, first_fetch_time, only_penatrated,
                    limit=DEFAULT_LIMIT, integration_context=None):
    """
    This function will execute each interval (default is 1 minute).

    Args:
        client (Client): Cymulate client
        module_type (CymulateModuleTypeEnum): module_type enum
        last_run (dateparser.time): The greatest incident created_time we fetched from last fetch
        first_fetch_time (dateparser.time): If last_run is None then fetch all incidents since first_fetch_time
        only_penatrated (boolean): Indicate if fetch only 'penatrated' incidents or all incidents
        limit: (integer): The limit of the incidents to retrieve
        integration_context: The integration's context that store on demisto side

    Returns:
        next_run: This will be last_run in the next fetch-incidents
        incidents: Incidents that will be created in Demisto
    """

    # Check if there are remained incidents saved in context
    if integration_context:
        remained_incidents = integration_context.get("incidents")
        # return incidents if exists in context.
        if remained_incidents and len(remained_incidents) > 0:
            demisto.debug("there is remaines incidents and return them")
            return last_run, remained_incidents[:limit], remained_incidents[limit:]

    # Get the last fetch time, if exists
    start_query_time = last_run.get("last_fetch")

    # Handle first time fetch
    if not start_query_time:
        start_query_time, _ = parse_date_range(first_fetch_time, date_format=DATE_FORMAT, utc=True)
        start_query_time = ts_add_minutes(start_query_time, 2)

    incidents = []
    # Get the incident from server
    items = client.get_attack_info(module_type, start_query_time)

    for item in items:
        if not item['InProgress']:
            technical_data = client.get_attack_technical_info(module_type, item['Id'])
            incident_created_time = dateparser.parse(item['Timestamp'])

            for incident in technical_data:
                # Manual add attack_id for mapping issue
                incident['Attack_ID'] = item['Id']

                if not only_penatrated or incident['Status'] == 'Penetrated':
                    assert incident_created_time is not None
                    incident_data = {
                        'name': item['Name'],
                        'occurred': incident_created_time.strftime(DATE_FORMAT),
                        'rawJSON': json.dumps(incident)
                    }

                    incidents.append(incident_data)

    if len(items) > 0 and len(incidents) > 0:
        demisto.debug("length of items is big than 0")
        last_incident_ts = incidents[len(incidents) - 1]['occurred']
        next_run_ts = (datetime.strptime(last_incident_ts, DATE_FORMAT) + timedelta(seconds=1)).strftime(DATE_FORMAT)
    else:
        demisto.debug("length of items is 0")
        next_run_ts = start_query_time

    next_run = {"last_fetch": next_run_ts}

    demisto.debug("start_query_time:{0}".format(start_query_time))
    demisto.debug("len(items):{0}".format(len(items)))
    demisto.debug("len(incidents):{0}".format(len(incidents)))
    demisto.debug("next_run:{0}".format(next_run))

    return next_run, incidents[:limit], incidents[limit:]


def cymulate_get_incident_info(client, attack_id):
    """
    This function return technical info about incident

    Args:
        client (Client): Cymulate client
        attack_id (String): The attack id

    Returns:
        Incident contained details technical data
    """

    # Get module_type
    module_type = CymulateModuleTypeEnum[demisto.args().get('module_type')]

    # Execute command on API
    technical_data = client.get_attack_technical_info(module_type, attack_id)

    return technical_data


def main():
    """
        PARSE AND VALIDATE INTEGRATION PARAMS
    """
    session_token = demisto.params()['x-token']
    header = {"x-token": session_token}

    # How many time before the first fetch to retrieve incidents
    fetch_time = demisto.params().get('fetch_time', '3 days').strip()

    # Get the module type
    module_type = demisto.params().get('module_type', CymulateModuleTypeEnum.IMMEDIATE_THREATS)

    # Fetch only 'penatrated'
    only_penatrated = demisto.params().get('onlyPenatrated', True)

    # Flag if use server proxy
    use_proxy = demisto.params().get('useProxy', False)

    # Flag if use server 'verification'
    insecure = demisto.params().get('insecure', False)

    # Flag if 'is_fetch'
    is_fetch = demisto.params().get('isFetch', False)

    # Amount limit of returned incidents
    fetch_limit = 25

    LOG(f'Command being called is: {demisto.command()}')
    demisto.debug("MAIN CALL , PARAMS session_token:{0} module_type:{1} only_penatrated:{2} use_proxy:{3} insecure:{4}"
                  " is_fetch:{5}".format(session_token, module_type, only_penatrated, use_proxy, insecure, is_fetch))

    try:
        client = Client(
            base_url=BASE_URL,
            headers=header,
            verify=insecure,
            proxy=use_proxy)

        if demisto.command() == 'test-module':
            demisto.debug("******###CYMULATE-LOGS-START-TEST_MODULE!!!*******")

            # This is the call made when pressing the integration Test button.
            cymulate_test(client=client, is_fetch=is_fetch)

            demisto.debug("******###CYMULATE-LOGS-END-TEST_MODULE!!!*******")

        elif demisto.command() == 'fetch-incidents':
            demisto.debug("******###CYMULATE-LOGS-START-FETCH_INCIDENTS!!!*******")

            # Get the context
            integration_context = demisto.getIntegrationContext()
            demisto.debug("initial integration_context:{0}".format(integration_context))
            demisto.debug("initial last_run:{0}".format(demisto.getLastRun()))

            # Set and define the fetch incidents command to run after activated via integration settings.
            next_run, incidents, remained_incidents = fetch_incidents(
                client=client,
                module_type=module_type,
                last_run=demisto.getLastRun(),
                first_fetch_time=fetch_time,
                only_penatrated=only_penatrated,
                limit=fetch_limit,
                integration_context=integration_context)

            demisto.debug("updated next_run:{0}".format(next_run))
            demisto.debug("return incidents:{0}".format(incidents))
            demisto.debug("return remained_incidents:{0}".format(remained_incidents))

            # Store next_run, incidents, remained incidents into integration
            demisto.setLastRun(next_run)
            demisto.incidents(incidents)

            # Store integration context
            integration_context['incidents'] = remained_incidents
            demisto.setIntegrationContext(integration_context)
            demisto.debug("updated integration_context:{0}".format(integration_context))

            demisto.debug("******###CYMULATE-LOGS-END-FETCH_INCIDENTS!!!*******")

        elif demisto.command() == 'cymulate-get-incident-info':
            demisto.debug("******###CYMULATE-LOGS-START-GET_INCIDENT_INFO!!!*******")

            # Get incident's parent id
            attack_id = demisto.args().get('attack_id')

            # Get incident_id
            incident_id = demisto.args().get('incident_id', None)

            demisto.debug("PARAMS attack_id:{0} incident_id:{1}".format(attack_id, incident_id))

            # Get technical data from server
            technical_data = cymulate_get_incident_info(
                client=client,
                attack_id=attack_id
            )

            demisto.debug("API RESULT technical_data_length:{0} technical_data:{1}".
                          format(len(technical_data), technical_data))

            if technical_data and len(technical_data) > 0:

                parsed_technical_data = []

                for incident in technical_data:
                    if incident_id is None or incident_id == incident['ID']:
                        parsed_technical_data.append({
                            'ID': incident['ID'],
                            'Attack_ID': attack_id,
                            'Name': incident['Name'],
                            'Status': incident['Status'],
                            'Attack_Type': incident['Attack_Type'],
                            'Attack_Vector': incident['Attack_Vector'],
                            'Timestamp': incident['Timestamp'],
                            'Attack_Payload': incident['Attack_Payload'],
                            'Md5': incident['Md5'],
                            'Mitigation': incident['Mitigation'],
                            'Module': incident['Module'],
                            'Penetration_Vector': incident['Penetration_Vector'],
                            'Sha1': incident['Sha1'],
                            'Sha256': incident['Sha256']
                        })

                # Convert to human reading format
                cymulate_output = tableToMarkdown('Cymulate Results', parsed_technical_data, ['ID', 'Attack_ID',
                                                                                              'Name',
                                                                                              'Status', 'Attack_Type',
                                                                                              'Attack_Vector',
                                                                                              'Timestamp',
                                                                                              'Attack_Payload',
                                                                                              'Md5',
                                                                                              'Mitigation',
                                                                                              'Module',
                                                                                              'Penetration_Vector',
                                                                                              'Sha1',
                                                                                              'Sha256'])
                outputs = {
                    "Cymulate.Incident(val.ID == obj.ID)": parsed_technical_data
                }

                demisto.debug("outputs results: {0}".format(outputs))

                # Return output to client
                return_outputs(
                    cymulate_output,
                    outputs,
                    technical_data  # raw response - the original response
                )
            else:
                # No Results format
                demisto.debug("NO Results")
                demisto.results('No results found.')

        demisto.debug("******###CYMULATE-LOGS-END-GET_INCIDENT_INFO!!!*******")

    # Log exceptions
    except Exception as e:
        return_error(f'Failed to execute {demisto.command()} command. Error: {str(e)}')


if __name__ == "__builtin__" or __name__ == "builtins":
    main()<|MERGE_RESOLUTION|>--- conflicted
+++ resolved
@@ -1,22 +1,13 @@
 from CommonServerPython import *
 
 ''' IMPORTS '''
-<<<<<<< HEAD
-=======
 import urllib3
->>>>>>> f9a171bd
 import dateparser
 from datetime import datetime, timedelta
 import enum
 
 # disable insecure warnings
-<<<<<<< HEAD
-import urllib3
 urllib3.disable_warnings()
-
-=======
-urllib3.disable_warnings()
->>>>>>> f9a171bd
 
 ''' CONSTANTS '''
 DATE_FORMAT = "%Y-%m-%dT%H:%M:%SZ"
