{
    "name": "ExtraHop Reveal(x)",
    "description": "Network detection and response. Complete visibility of network communications at enterprise scale, real-time threat detections backed by machine learning, and guided investigation workflows that simplify response.",
    "support": "partner",
<<<<<<< HEAD
    "currentVersion": "1.0.3",
=======
    "currentVersion": "1.0.4",
>>>>>>> 7a474918
    "author": "ExtraHop",
    "url": "",
    "email": "support@extrahop.com",
    "created": "2020-04-14T00:00:00Z",
    "categories": [
        "Network Security"
    ],
    "tags": [],
    "useCases": [],
    "keywords": [],
    "githubUser": [
        "Dan-at-Extrahop"
    ]
}<|MERGE_RESOLUTION|>--- conflicted
+++ resolved
@@ -2,11 +2,7 @@
     "name": "ExtraHop Reveal(x)",
     "description": "Network detection and response. Complete visibility of network communications at enterprise scale, real-time threat detections backed by machine learning, and guided investigation workflows that simplify response.",
     "support": "partner",
-<<<<<<< HEAD
-    "currentVersion": "1.0.3",
-=======
     "currentVersion": "1.0.4",
->>>>>>> 7a474918
     "author": "ExtraHop",
     "url": "",
     "email": "support@extrahop.com",
