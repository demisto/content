{
    "name": "ExtraHop Reveal(x)",
    "description": "Network detection and response. Complete visibility of network communications at enterprise scale, real-time threat detections backed by machine learning, and guided investigation workflows that simplify response.",
    "support": "partner",
    "currentVersion": "2.1.1",
    "author": "ExtraHop",
    "url": "",
    "email": "support@extrahop.com",
    "created": "2020-04-14T00:00:00Z",
    "categories": [
        "Network Security"
    ],
    "tags": [],
    "useCases": [],
    "keywords": [],
    "githubUser": [
        "Dan-at-Extrahop"
    ],
    "certification": "certified",
    "marketplaces": [
        "xsoar",
        "marketplacev2"
    ],
    "dependencies": {
        "CommonScripts": {
            "mandatory": true,
            "display_name": "Common Scripts"
        },
        "CoreAlertFields": {
            "mandatory": true,
            "display_name": "Core Alert Fields"
        },
        "CommonTypes": {
            "mandatory": true,
            "display_name": "Common Types"
        },
        "CommonPlaybooks": {
            "mandatory": true,
            "display_name": "Common Playbooks"
        },
        "CIRCL": {
            "mandatory": true,
            "display_name": "CIRCL"
        }
    },
    "displayedImages": [
        "CommonScripts",
        "CoreAlertFields",
        "CommonTypes",
<<<<<<< HEAD
        "CIRCL",
=======
>>>>>>> 44951ad0
        "CommonPlaybooks"
    ]
}<|MERGE_RESOLUTION|>--- conflicted
+++ resolved
@@ -47,10 +47,6 @@
         "CommonScripts",
         "CoreAlertFields",
         "CommonTypes",
-<<<<<<< HEAD
-        "CIRCL",
-=======
->>>>>>> 44951ad0
         "CommonPlaybooks"
     ]
 }