--- conflicted
+++ resolved
@@ -508,11 +508,7 @@
       - wsman_server
     - auto: PREDEFINED
       defaultValue: '='
-<<<<<<< HEAD
-      description: The compare method applied when matching the fields against their values. For example, to find devices with names that begin with 'SEA1' (set name=SEA1, operator=startswith)
-=======
       description: The compare method applied when matching the fields against their values. For example, to find devices with names that begin with 'SEA1' (set name=SEA1, operator=startswith).
->>>>>>> 9d6c5180
       name: operator
       predefined:
       - '>'
@@ -1230,11 +1226,7 @@
     - auto: PREDEFINED
       description: |-
         The aggregation period for metrics.
-<<<<<<< HEAD
-        Supported values: "auto", "1sec", "30sec", "5min", "1hr", "24hr"
-=======
         Supported values: "auto", "1sec", "30sec", "5min", "1hr", "24hr".
->>>>>>> 9d6c5180
       name: cycle
       predefined:
       - auto
@@ -1246,11 +1238,7 @@
       required: true
     - description: |-
         The beginning timestamp for the request. Return only metrics collected after this time. Time is expressed in milliseconds since the epoch. 0 indicates the time of the request. A negative value is evaluated relative to the current time. The default unit for a negative value is milliseconds, but other units can be specified with a unit suffix.
-<<<<<<< HEAD
-        For example, to request devices active in the last 30 minutes, specify the following parameter value: "-30m"
-=======
         For example, to request devices active in the last 30 minutes, specify the following parameter value: "-30m".
->>>>>>> 9d6c5180
       name: from_time
       required: true
     - description: The group of metrics that are searchable in the metric catalog.
@@ -1263,11 +1251,7 @@
     - auto: PREDEFINED
       description: |-
         Indicates the object type of unique identifiers specified in the object_ids property.
-<<<<<<< HEAD
-        Supported values: "network", "device", "application", "vlan", "device_group", "system"
-=======
         Supported values: "network", "device", "application", "vlan", "device_group", "system".
->>>>>>> 9d6c5180
       name: object_type
       predefined:
       - network
@@ -1279,11 +1263,7 @@
       required: true
     - description: |-
         The ending timestamp for the request. Return only metrics collected before this time. Time is expressed in milliseconds since the epoch. 0 indicates the time of the request. A negative value is evaluated relative to the current time. The default unit for a negative value is milliseconds, but other units can be specified with a unit suffix.
-<<<<<<< HEAD
-        For example, to request devices active in the last 30 minutes, specify the following parameter value: "-30m"
-=======
         For example, to request devices active in the last 30 minutes, specify the following parameter value: "-30m".
->>>>>>> 9d6c5180
       name: until_time
       required: true
     - description: "An array of metric specification objects. \nRefer to the ExtraHop REST API Guide at https://docs.extrahop.com/current/rest-api-guide/"
@@ -1311,11 +1291,7 @@
       description: The ID of the object.
       type: Number
     - contextPath: ExtraHop.Metrics.stats.time
-<<<<<<< HEAD
-      description: The time for which metrics were collected
-=======
       description: The time for which metrics were collected.
->>>>>>> 9d6c5180
       type: Number
     - contextPath: ExtraHop.Metrics.stats.duration
       description: The duration that metrics were collected.
@@ -1339,50 +1315,30 @@
         Returns detections that occurred after the specified date, expressed in milliseconds since the epoch. Detections that started before the specified date are returned if the detection was ongoing at that time.
 
         For eg:
-<<<<<<< HEAD
-        from=1673508360001
-=======
         from=1673508360001.
->>>>>>> 9d6c5180
       name: from
     - defaultValue: '200'
       description: |-
         Returns no more than the specified number of detections.
 
         For eg:
-<<<<<<< HEAD
-        limit=10
-=======
         limit=10.
->>>>>>> 9d6c5180
       name: limit
     - description: |-
         The number of detections to skip for pagination.
 
         For eg:
-<<<<<<< HEAD
-        offset=100
-      name: offset
-    - description: "Sorts returned detections by the specified fields. \nComma separated \"field\" \"direction\" is the accepted format.\nBy default, detections are sorted by most recent update time and then id in ascending order.\n\nFor eg:\nsort=\"end_time asc,id desc\""
-=======
         offset=100.
       name: offset
     - description: "Sorts returned detections by the specified fields. \nComma separated \"field\" \"direction\" is the accepted format.\nBy default, detections are sorted by most recent update time and then id in ascending order.\n\nFor eg:\nsort=\"end_time asc,id desc\"."
->>>>>>> 9d6c5180
       name: sort
     - description: |-
         Return detections that ended before the specified date, expressed in milliseconds since the epoch.
 
         For eg:
-<<<<<<< HEAD
-        until=1673509360001
-      name: until
-    - description: "Return detections that were modified on or after the specified date, expressed in milliseconds since the epoch.\n\nFor eg: 1675416916102 "
-=======
         until=1673509360001.
       name: until
     - description: "Return detections that were modified on or after the specified date, expressed in milliseconds since the epoch.\n\nFor eg: 1675416916102."
->>>>>>> 9d6c5180
       name: mod_time
     description: Get detections from ExtraHop Reveal(x).
     name: extrahop-detections-list
@@ -3310,11 +3266,7 @@
       description: Warning.
       type: String
     - contextPath: ExtraHop.Record.Source.xss
-<<<<<<< HEAD
-      description: Potential XSS
-=======
       description: Potential XSS.
->>>>>>> 9d6c5180
       type: String
   - arguments:
     - description: The name of the device. This searches for matches on all ExtraHop name fields (DHCP, DNS, NetBIOS, Cisco Discovery Protocol, etc).
@@ -3500,11 +3452,7 @@
       - wsman_server
     - auto: PREDEFINED
       defaultValue: "="
-<<<<<<< HEAD
-      description: The compare method applied when matching the fields against their values. For example, to find devices with names that begin with 'SEA1' (set name=SEA1, operator=startswith)
-=======
       description: The compare method applied when matching the fields against their values. For example, to find devices with names that begin with 'SEA1' (set name=SEA1, operator=startswith).
->>>>>>> 9d6c5180
       name: operator
       predefined:
       - '>'
@@ -3751,11 +3699,7 @@
       - '7200'
       - '14400'
       required: true
-<<<<<<< HEAD
-    - description: 'The severity level of the alert, which is displayed in the Alert History, email notifications, and SNMP traps. Supported values: 0, 1, 2, 3, 4, 5, 6, 7'
-=======
     - description: 'The severity level of the alert, which is displayed in the Alert History, email notifications, and SNMP traps. Supported values: 0, 1, 2, 3, 4, 5, 6, 7.'
->>>>>>> 9d6c5180
       name: severity
       required: true
     - auto: PREDEFINED
@@ -3780,11 +3724,7 @@
     - description: The statistic name for the alert. Only applicable to threshold alerts.
       name: stat_name
     - auto: PREDEFINED
-<<<<<<< HEAD
-      description: "The interval in which to evaluate the alert condition. Only applicable to threshold alerts. \nSupported values: \"none\", \"period\", \"1 sec\", \"1 min\", \"1 hr\""
-=======
       description: "The interval in which to evaluate the alert condition. Only applicable to threshold alerts. \nSupported values: \"none\", \"period\", \"1 sec\", \"1 min\", \"1 hr\"."
->>>>>>> 9d6c5180
       name: units
       predefined:
       - none
@@ -3794,11 +3734,7 @@
       - 1 hr
     - auto: PREDEFINED
       defaultValue: '30'
-<<<<<<< HEAD
-      description: "The length of the alert interval, expressed in seconds. Only applicable to threshold alerts. \nSupported values: 30, 60, 120, 300, 600, 900, 1200, 1800"
-=======
       description: "The length of the alert interval, expressed in seconds. Only applicable to threshold alerts. \nSupported values: 30, 60, 120, 300, 600, 900, 1200, 1800."
->>>>>>> 9d6c5180
       name: interval_length
       predefined:
       - '30'
@@ -3870,11 +3806,7 @@
       - '7200'
       - '14400'
       required: true
-<<<<<<< HEAD
-    - description: 'The severity level of the alert, which is displayed in the Alert History, email notifications, and SNMP traps. Supported values: 0, 1, 2, 3, 4, 5, 6, 7'
-=======
     - description: 'The severity level of the alert, which is displayed in the Alert History, email notifications, and SNMP traps. Supported values: 0, 1, 2, 3, 4, 5, 6, 7.'
->>>>>>> 9d6c5180
       name: severity
       required: true
     - auto: PREDEFINED
@@ -3899,11 +3831,7 @@
     - description: The statistic name for the alert. Only applicable to threshold alerts.
       name: stat_name
     - auto: PREDEFINED
-<<<<<<< HEAD
-      description: "The interval in which to evaluate the alert condition. Only applicable to threshold alerts. \nSupported values: \"none\", \"period\", \"1 sec\", \"1 min\", \"1 hr\""
-=======
       description: "The interval in which to evaluate the alert condition. Only applicable to threshold alerts. \nSupported values: \"none\", \"period\", \"1 sec\", \"1 min\", \"1 hr\"."
->>>>>>> 9d6c5180
       name: units
       predefined:
       - none
@@ -3913,11 +3841,7 @@
       - 1 hr
     - auto: PREDEFINED
       defaultValue: '30'
-<<<<<<< HEAD
-      description: "The length of the alert interval, expressed in seconds. Only applicable to threshold alerts. \nSupported values: 30, 60, 120, 300, 600, 900, 1200, 1800"
-=======
       description: "The length of the alert interval, expressed in seconds. Only applicable to threshold alerts. \nSupported values: 30, 60, 120, 300, 600, 900, 1200, 1800."
->>>>>>> 9d6c5180
       name: interval_length
       predefined:
       - '30'
@@ -4199,15 +4123,9 @@
       required: true
     - description: Owner of the incident.
       name: incident_owner
-<<<<<<< HEAD
-    - description: Status of the incident
-      name: incident_status
-    - description: Reason the incident was closed
-=======
     - description: Status of the incident.
       name: incident_status
     - description: Reason the incident was closed.
->>>>>>> 9d6c5180
       name: incident_close_reason
     deprecated: true
     description: Use extrahop-ticket-track instead. Link a Reveal(x) detection to a Demisto Investigation.
@@ -4618,11 +4536,7 @@
     deprecated: true
     description: Use extrahop-packets-search instead. Search for specific packets in Reveal(x).
     name: extrahop-search-packets
-<<<<<<< HEAD
-  dockerimage: demisto/python3:3.10.12.66339
-=======
   dockerimage: demisto/python3:3.10.13.84405
->>>>>>> 9d6c5180
   isfetch: true
   runonce: false
   script: '-'
