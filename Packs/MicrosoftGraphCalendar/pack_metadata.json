--- conflicted
+++ resolved
@@ -1,11 +1,7 @@
 {
     "name": "Microsoft Graph Calendar",
     "description": "Microsoft Graph Calendar enables you to create and manage different calendars and events\n  according to your requirements.",
-<<<<<<< HEAD
-    "currentVersion": "1.1.18",
-=======
     "currentVersion": "1.1.20",
->>>>>>> 90cf3b88
     "support": "xsoar",
     "author": "Cortex XSOAR",
     "url": "https://www.paloaltonetworks.com/cortex",
