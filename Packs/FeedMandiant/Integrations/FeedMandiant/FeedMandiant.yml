--- conflicted
+++ resolved
@@ -150,10 +150,7 @@
     name: feed-mandiant-get-indicators
   dockerimage: demisto/python3:3.10.11.56082
   feed: true
-<<<<<<< HEAD
-=======
   runonce: false
->>>>>>> 9ddafcfd
   script: '-'
   subtype: python3
   type: python
