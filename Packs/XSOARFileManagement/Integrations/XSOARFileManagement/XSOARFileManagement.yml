category: Utilities
commonfields:
  id: XSOAR File Management
  version: -1
configuration:
- additionalinfo: Make sure XSOAR config 'External Host Name' is set and let this field empty otherwise set the external ip of XSOAR. Using https://127.0.0.1 don't work.
  display: Server URL (e.g. https://example.net)
  name: url
  type: 0
- display: ""
  displaypassword: XSOAR Server API Key
  hiddenusername: true
  name: creds_apikey
  type: 9
- display: Trust any certificate (not secure)
  name: insecure
  type: 8
- display: Use system proxy settings
  name: proxy
  type: 8
description: This integration uses the XSOAR API to perform basic but essentials actions on files.
display: XSOAR File Management
name: XSOAR File Management
script:
  commands:
  - arguments:
    - description: Incident ID to upload the file. If empty, the current incident ID is taken
      name: incidentID
    - description: Non binary content of the file (if set let filePath and filePath empty)
      name: fileContent
    - description: Entry ID of the file to read (if set let filePath and fileContent empty)
      name: entryID
    - description: 'Path of the file to read ex: incident.attachment.path (if set let entryID and fileContent empty)'
      name: filePath
    - description: Name of the file. Mandatory if used with filePath and fileContent otherwise the name of the file will not change
      name: fileName
    - auto: PREDEFINED
      defaultValue: war room entry
      description: 'Where to upload the file - Available options are: - ''war room entry'': the file will be uploaded as war room entry. - ''incident attachment'': the file will be uploaded as incident attachment. - default are ''war room entry'''
      name: target
      predefined:
      - war room entry
      - incident attachment
    description: Copies a file from this incident to the specified incident. Usefull if you want to manipule file in the preprocessing
    name: file-management-upload-file-to-incident
  - arguments:
    - description: Entry ID of the file
      name: entryID
      required: true
    description: Delete the file from the incident and from the XSOAR server
    execution: true
    name: file-management-delete-file
  - arguments:
    - description: Entry ID of the file
      name: entryID
      required: true
    description: Check if entry ID exist
    name: file-management-check-file
    outputs:
    - description: Dictionary with EntryID as key and boolean if the file exists as value
      contextPath: IsFileExists
  - arguments:
    - description: File path of the file
      name: filePath
      required: true
    - description: ID of the incident to delete attachment
      name: incidentID
    - description: 'Name of the field (type attachment) you want to remove the attachment by default it''s the incident attachment (incident.attachment) field'
      name: fieldName
    description: Delete the attachment from the incident and from the XSOAR server
    execution: true
    name: file-management-delete-attachment
  - arguments:
    - description: Entry ID of the file to rename
      name: entryID
      required: true
    - description: New name for the file
      name: newFileName
      required: true
    description: 'Rename a file. Warning: use this only if necessary, it''s HEAVY to run, this will delete and recreate the file with another name !'
    name: file-management-rename-file
<<<<<<< HEAD
  dockerimage: demisto/python3:3.10.10.48392
=======
  dockerimage: demisto/python3:3.10.12.63474
  runonce: false
>>>>>>> ad185257
  script: ''
  subtype: python3
  type: python
fromversion: 6.0.0
tests:
- No tests (auto formatted)<|MERGE_RESOLUTION|>--- conflicted
+++ resolved
@@ -79,12 +79,8 @@
       required: true
     description: 'Rename a file. Warning: use this only if necessary, it''s HEAVY to run, this will delete and recreate the file with another name !'
     name: file-management-rename-file
-<<<<<<< HEAD
-  dockerimage: demisto/python3:3.10.10.48392
-=======
   dockerimage: demisto/python3:3.10.12.63474
   runonce: false
->>>>>>> ad185257
   script: ''
   subtype: python3
   type: python
