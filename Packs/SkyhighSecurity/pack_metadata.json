{
    "name": "Skyhigh Security SSE",
    "description": "Skyhigh Security is a cloud-based, multi-tenant service that enables Cloud Discovery and Risk Monitoring, Cloud Usage Analytics, Cloud Access and Control.",
    "support": "xsoar",
<<<<<<< HEAD
    "currentVersion": "1.0.12",
=======
    "currentVersion": "1.0.14",
>>>>>>> 5cfcc708
    "author": "Cortex XSOAR",
    "url": "https://www.paloaltonetworks.com/cortex",
    "itemPrefix": [
        "Skyhigh"
    ],
    "email": "",
    "categories": [
        "Network Security"
    ],
    "tags": [],
    "useCases": [],
    "keywords": [
        "cloud",
        "casb",
        "skyhigh"
    ],
    "marketplaces": [
        "xsoar",
        "marketplacev2"
    ]
}<|MERGE_RESOLUTION|>--- conflicted
+++ resolved
@@ -2,11 +2,7 @@
     "name": "Skyhigh Security SSE",
     "description": "Skyhigh Security is a cloud-based, multi-tenant service that enables Cloud Discovery and Risk Monitoring, Cloud Usage Analytics, Cloud Access and Control.",
     "support": "xsoar",
-<<<<<<< HEAD
-    "currentVersion": "1.0.12",
-=======
     "currentVersion": "1.0.14",
->>>>>>> 5cfcc708
     "author": "Cortex XSOAR",
     "url": "https://www.paloaltonetworks.com/cortex",
     "itemPrefix": [
