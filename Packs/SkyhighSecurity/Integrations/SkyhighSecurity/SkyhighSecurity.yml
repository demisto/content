category: Network Security
commonfields:
  id: Skyhigh Security
  version: -1
configuration:
- defaultvalue: https://www.myshn.net
  display: Base URL (e.g., https://www.myshn.net)
  name: url
  required: true
  type: 0
- additionalinfo: The username and password to use for the connection.
  display: Credentials
  name: credentials
  required: true
  type: 9
- display: Maximum number of incidents to fetch every time. Default is 50. Maximum is 500.
  defaultvalue: 50
  name: max_fetch
  type: 0
- display: First fetch in timestamp format (<number> <time unit>, e.g., 12 hours, 7 days). Default is 3 days.
  name: first_fetch
  type: 0
- display: Incident type
  name: incidentType
  type: 13
- display: Fetch incidents
  name: isFetch
  type: 8
- display: Trust any certificate (not secure)
  name: insecure
  type: 8
- display: Use system proxy settings
  name: proxy
  type: 8
description: Skyhigh Security is a cloud-based, multi-tenant service that enables Cloud Discovery and Risk Monitoring, Cloud Usage Analytics, Cloud Access and Control.
display: Skyhigh Security
name: Skyhigh Security
script:
  commands:
  - arguments:
    - description: Maximum number of items that will be returned within a single response. Maximum is 500. If the limit value exceeds the 500 maximum, it will not be flagged as an error but will also not increase results.
      name: limit
    - description: Pagination support for use with a large “limit” value.
      name: page
    - description: Pagination support for use with a large “limit” value. The maximum is 500.
      name: page_size
    - default: true
      defaultValue: 3 days
      description: For time arguments use the ISO-8601 standard - '%Y-%m-%dT%H:%M:%SZ' or relative time (last X days).
      name: start_time
    - description: For time arguments use the ISO-8601 standard - '%Y-%m-%dT%H:%M:%SZ' or relative time (last X days).
      name: end_time
    - description: The actor IDs of the incidents to retrieve.
      isArray: true
      name: actor_ids
    - description: The service names of the incidents to retrieve.
      isArray: true
      name: service_names
    - auto: PREDEFINED
      description: The type of the incidents to retrieve.
      isArray: true
      name: incident_types
      predefined:
      - Alert
      - Threat
    - auto: PREDEFINED
      description: The categories of the incidents to retrieve. When defining the categories argument. the incident_types argument is ignored.
      isArray: true
      name: categories
      predefined:
      - Access
      - Admin
      - Audit
      - CompromisedAccount
      - Data
      - InsiderThreat
      - Policy
      - PrivilegeAccess
      - Vulnerability
    description: Retrieves a list of incidents in ascending time modified order.
    name: skyhigh-security-incident-query
    outputs:
    - contextPath: SkyhighSecurity.Incident
      description: The incident's metadata.
      type: Unknown
  - arguments:
    - description: The incidents IDs that should be updated.
      isArray: true
      name: incident_ids
      required: true
    - auto: PREDEFINED
      description: The new status of the incidents.
      name: status
      predefined:
      - new
      - opened
      - false positive
      - resolved
      - suppressed
      - archived
      required: true
    description: |-
      Update status of single/multiple incidents.
      Note!
      For multiple IDs, a single status will be applied for all IDs
      e.g., 123, 456, 789 >> change status to >> closed.
    name: skyhigh-security-incident-status-update
  - arguments:
    - description: The anomaly ID from where to retrieve the activities. Only for incidents of type anomaly (ANO-123).
      name: anomaly_id
      required: true
    description: Fetches activities for a given anomaly ID.
    name: skyhigh-security-anomaly-activity-list
    outputs:
    - contextPath: SkyhighSecurity.AnomalyActivity.timeStamp
      description: The timestamp of the anomaly activity.
      type: String
    - contextPath: SkyhighSecurity.AnomalyActivity.actionName
      description: The action name.
      type: String
    - contextPath: SkyhighSecurity.AnomalyActivity.asnName
      description: The ASN name of an activity.
      type: String
    - contextPath: SkyhighSecurity.AnomalyActivity.city
      description: The city where the anomaly activity occurred.
      type: String
    - contextPath: SkyhighSecurity.AnomalyActivity.collabGroup
      description: The collaboration group for the anomaly activity.
      type: String
    - contextPath: SkyhighSecurity.AnomalyActivity.count
      description: The number of anomalies detected.
      type: Number
    - contextPath: SkyhighSecurity.AnomalyActivity.country
      description: The country of the anomaly activity.
      type: String
    - contextPath: SkyhighSecurity.AnomalyActivity.deviceManaged
      description: Whether the anomaly activity is managed by the device or not.
      type: Boolean
    - contextPath: SkyhighSecurity.AnomalyActivity.directory
      description: The directory of the anomaly activity.
      type: String
    - contextPath: SkyhighSecurity.AnomalyActivity.downloadBytes
      description: The number of bytes downloaded by the anomaly activity.
      type: Number
    - contextPath: SkyhighSecurity.AnomalyActivity.eventCount
      description: The number of anomalies detected.
      type: Number
    - contextPath: SkyhighSecurity.AnomalyActivity.fileFolderPath
      description: The file folder path for the anomaly activity.
      type: String
    - contextPath: SkyhighSecurity.AnomalyActivity.fileName
      description: The file name of the anomaly activity.
      type: String
    - contextPath: SkyhighSecurity.AnomalyActivity.fileSharingEnabled
      description: Whether the CASB file sharing is enabled or not.
      type: Boolean
    - contextPath: SkyhighSecurity.AnomalyActivity.fileSize
      description: The file size of the anomaly activity.
      type: Number
    - contextPath: SkyhighSecurity.AnomalyActivity.fileType
      description: The file type of the anomaly activity.
      type: String
    - contextPath: SkyhighSecurity.AnomalyActivity.geoOrgNameV1
      description: The geo organization name.
      type: String
    - contextPath: SkyhighSecurity.AnomalyActivity.httpMethod
      description: The HTTP method used by the anomaly activity.
      type: String
    - contextPath: SkyhighSecurity.AnomalyActivity.instanceId
      description: The instance ID for the anomaly activity.
      type: String
    - contextPath: SkyhighSecurity.AnomalyActivity.isSourceTrusted
      description: Whether the anomaly activity source is trusted or not.
      type: Boolean
    - contextPath: SkyhighSecurity.AnomalyActivity.networkType
      description: The network type for the anomaly.
      type: String
    - contextPath: SkyhighSecurity.AnomalyActivity.objectType
      description: The object type for the anomaly activity.
      type: String
    - contextPath: SkyhighSecurity.AnomalyActivity.operation
      description: The operation type.
      type: String
    - contextPath: SkyhighSecurity.AnomalyActivity.proxyDescription
      description: The proxy description for the anomaly activity.
      type: String
    - contextPath: SkyhighSecurity.AnomalyActivity.proxyType
      description: The proxy type for the anomaly activity.
      type: String
    - contextPath: SkyhighSecurity.AnomalyActivity.region
      description: The Region where the anomaly activity occurred.
      type: String
    - contextPath: SkyhighSecurity.AnomalyActivity.serviceName
      description: The name of the service.
      type: String
    - contextPath: SkyhighSecurity.AnomalyActivity.siteUrl
      description: The URL of the CASB's site.
      type: String
    - contextPath: SkyhighSecurity.AnomalyActivity.sourceIP
      description: The IP address of the source IP.
      type: IP
    - contextPath: SkyhighSecurity.AnomalyActivity.sourceIdentifier
      description: The source identifier for the anomaly activity.
      type: String
    - contextPath: SkyhighSecurity.AnomalyActivity.targetId
      description: The target ID for the anomaly activity.
      type: String
    - contextPath: SkyhighSecurity.AnomalyActivity.targetType
      description: The anomaly activity type.
      type: String
    - contextPath: SkyhighSecurity.AnomalyActivity.tenantId
      description: The tenant ID for the anomaly activity.
      type: Number
    - contextPath: SkyhighSecurity.AnomalyActivity.threatCategory
      description: The threat category for the anomaly activity.
      type: String
    - contextPath: SkyhighSecurity.AnomalyActivity.trustEntity
      description: The trust entity for the anomaly activity.
      type: String
    - contextPath: SkyhighSecurity.AnomalyActivity.trustReason
      description: The trust reason of the anomaly activity.
      type: String
    - contextPath: SkyhighSecurity.AnomalyActivity.uploadBytes
      description: The number of bytes uploaded.
      type: Number
    - contextPath: SkyhighSecurity.AnomalyActivity.url
      description: The URL of the anomaly activity.
      type: String
    - contextPath: SkyhighSecurity.AnomalyActivity.user
      description: The user who triggered the anomaly.
      type: String
  - arguments:
    - description: Maximum number of policies that will be returned within a single response. Default is 50.
      name: limit
    - description: Pagination support for use with a large “limit” value.
      name: page
    - description: Pagination support for use with a large “limit” value.
      name: page_size
    - description: The name of the policies to retrieve.
      isArray: true
      name: name
    description: List existing policy dictionaries.
    name: skyhigh-security-policy-dictionary-list
    outputs:
    - contextPath: SkyhighSecurity.Dictionaries.ID
      description: The ID for the dictionary.
      type: Number
    - contextPath: SkyhighSecurity.Dictionaries.LastModified
      description: The date the dictionary was last modified.
      type: String
    - contextPath: SkyhighSecurity.Dictionaries.Name
      description: The name of the dictionary.
      type: String
  - arguments:
    - description: The dictionary where to set the policy.
      name: dictionary_id
      required: true
    - description: A name for the new key-value which will be added in the dictionary.
      name: name
      required: true
    - description: The value to be set in the dictionary for the given key-name. Multiple values can be separated by commas.
      name: content
      required: true
    description: Adds new content to an existing policy dictionary.
    name: skyhigh-security-policy-dictionary-update
<<<<<<< HEAD
  dockerimage: demisto/python3:3.10.11.61265
=======
  dockerimage: demisto/python3:3.10.12.63474
  feed: false
>>>>>>> d7aea52b
  isfetch: true
  script: '-'
  subtype: python3
  type: python
defaultclassifier: Skyhigh Security Incident
defaultmapperin: Skyhigh Security Incoming Mapper
tests:
- No tests (auto formatted)
fromversion: 6.5.0<|MERGE_RESOLUTION|>--- conflicted
+++ resolved
@@ -263,12 +263,8 @@
       required: true
     description: Adds new content to an existing policy dictionary.
     name: skyhigh-security-policy-dictionary-update
-<<<<<<< HEAD
-  dockerimage: demisto/python3:3.10.11.61265
-=======
   dockerimage: demisto/python3:3.10.12.63474
   feed: false
->>>>>>> d7aea52b
   isfetch: true
   script: '-'
   subtype: python3
