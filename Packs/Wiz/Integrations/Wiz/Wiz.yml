category: Utilities
commonfields:
  id: Wiz
  version: -1
defaultmapperin: Wiz Mapper
configuration:
- name: incidentType
  display: Incident type
  defaultvalue: Wiz Issue
  type: 13
- display: Service Account ID
  name: credentials
  type: 9
  required: true
- display: Authentication Endpoint
  name: auth_endpoint
  type: 0
- display: API Endpoint
  name: api_endpoint
  required: true
  type: 0
  defaultvalue: https://api.us1.app.wiz.io/graphql
- defaultvalue: 7 days
  display: First fetch timestamp (<number> <time unit>, e.g., 12 hours, 7 days)
  name: first_fetch
  type: 0
- defaultvalue: '200'
  display: Max Issues to Fetch
  name: max_fetch
  type: 0
- display: Use system proxy settings
  name: proxy
  type: 8
- display: Fetch incidents
  name: isFetch
  type: 8
description: Agentless cloud security.
display: Wiz
name: Wiz
script:
  commands:
  - arguments:
    - description: Type of Issue to get
      name: issue_type
      predefined:
      - ACCESS_ROLE
      - ACCESS_ROLE_BINDING
      - ACCESS_ROLE_PERMISSION
      - API_GATEWAY
      - APPLICATION
      - AUTHENTICATION_CONFIGURATION
      - BACKUP_SERVICE
      - BUCKET
      - CDN
      - CERTIFICATE
      - CICD_SERVICE
      - CLOUD_LOG_CONFIGURATION
      - CLOUD_ORGANIZATION
      - COMPUTE_INSTANCE_GROUP
      - CONFIG_MAP
      - CONTAINER
      - CONTAINER_GROUP
      - CONTAINER_IMAGE
      - CONTAINER_REGISTRY
      - CONTAINER_SERVICE
      - DAEMON_SET
      - DATABASE
      - DATA_WORKLOAD
      - DB_SERVER
      - DEPLOYMENT
      - DNS_RECORD
      - DNS_ZONE
      - DOMAIN
      - EMAIL_SERVICE
      - ENCRYPTION_KEY
      - ENDPOINT
      - FILE_SYSTEM_SERVICE
      - FIREWALL
      - GATEWAY
      - GOVERNANCE_POLICY
      - GOVERNANCE_POLICY_GROUP
      - HOSTED_APPLICATION
      - IAM_BINDING
      - IP_RANGE
      - KUBERNETES_CLUSTER
      - KUBERNETES_CRON_JOB
      - KUBERNETES_INGRESS
      - KUBERNETES_INGRESS_CONTROLLER
      - KUBERNETES_JOB
      - KUBERNETES_NETWORK_POLICY
      - KUBERNETES_NODE
      - KUBERNETES_PERSISTENT_VOLUME
      - KUBERNETES_PERSISTENT_VOLUME_CLAIM
      - KUBERNETES_POD_SECURITY_POLICY
      - KUBERNETES_SERVICE
      - KUBERNETES_STORAGE_CLASS
      - KUBERNETES_VOLUME
      - LOAD_BALANCER
      - MANAGED_CERTIFICATE
      - MANAGEMENT_SERVICE
      - NETWORK_ADDRESS
      - NETWORK_INTERFACE
      - NETWORK_ROUTING_RULE
      - NETWORK_SECURITY_RULE
      - PEERING
      - POD
      - PORT_RANGE
      - PRIVATE_ENDPOINT
      - PROXY
      - PROXY_RULE
      - RAW_ACCESS_POLICY
      - REGISTERED_DOMAIN
      - REPLICA_SET
      - RESOURCE_GROUP
      - SEARCH_INDEX
      - SECRET
      - SECRET_CONTAINER
      - SERVERLESS
      - SERVERLESS_PACKAGE
      - SERVICE_ACCOUNT
      - STORAGE_ACCOUNT
      - SUBNET
      - SUBSCRIPTION
      - SWITCH
      - USER_ACCOUNT
      - VIRTUAL_DESKTOP
      - VIRTUAL_MACHINE
      - VIRTUAL_MACHINE_IMAGE
      - VIRTUAL_NETWORK
      - VOLUME
      - WEB_SERVICE
      - DATA_WORKFLOW
      auto: PREDEFINED
    - description: Get Issues of a specific resource
      name: resource_id
    - name: severity
      auto: PREDEFINED
      predefined:
      - CRITICAL
      - HIGH
      - MEDIUM
      - LOW
      - INFORMATIONAL
      description: Get Issues of a specific severity and above
    description: Get the Issues on cloud resources
    name: wiz-get-issues
    outputs:
    - contextPath: Wiz.Manager.Issues.entitySnapshot
      description: All resource details
      type: String
    - contextPath: Wiz.Manager.Issues.createdAt
      description: Issue created at
      type: String
    - contextPath: Wiz.Manager.Issues.id
      description: Wiz Issue ID
      type: String
    - contextPath: Wiz.Manager.Issues.control
      description: Control details, that created this Issue
      type: String
    - contextPath: Wiz.Manager.Issues.severity
      description: Wiz Issue severity
      type: String
    - contextPath: Wiz.Manager.Issues.status
      description: Wiz Issue status (open, resolved, rejected)
      type: String
    - contextPath: Wiz.Manager.Issues.note
      description: Wiz Issue note
      type: String
  - arguments:
    - description: resource external id
      name: resource_id
      required: true
    description: Get details of a resource
    name: wiz-get-resource
    outputs:
    - contextPath: Wiz.Manager.Resource.id
      description: Resource ID in Wiz
      type: String
    - contextPath: Wiz.Manager.Resource.name
      description: Resource name
      type: String
    - contextPath: Wiz.Manager.Resource.properties
      description: Resource properties
      type: String
    - contextPath: Wiz.Manager.Resource.publicExposures
      description: Calculated public exposure for resource
      type: String
    - contextPath: Wiz.Manager.Resource.type
      description: Resource type
      type: String
    - contextPath: Wiz.Manager.Resource.userMetadata
      description: User metadata for the resource
      type: String
  - name: wiz-reject-issue
    description: Reject a Wiz Issue
    arguments:
    - name: issue_id
      required: true
      description: issue id
    - name: reject_reason
      description: rejection reason
      required: true
      auto: PREDEFINED
      predefined:
      - WONT_FIX
      - EXCEPTION
      - FALSE_POSITIVE
    - name: reject_note
      description: rejection note
      required: true
  - name: wiz-reopen-issue
    description: Reject a Wiz Issue
    arguments:
    - name: issue_id
      description: issue id
      required: true
    - name: reopen_note
      description: reopen note
  - name: wiz-issue-in-progress
    description: Set a Wiz Issue to in progress
    arguments:
    - name: issue_id
      description: issue id
      required: true
  - name: wiz-set-issue-note
    description: Set a note on a Wiz Issue
    arguments:
    - name: issue_id
      description: issue id
      required: true
    - name: note
      description: note
      required: true
  - name: wiz-clear-issue-note
    description: Clear a note from a Wiz Issue
    arguments:
    - name: issue_id
      description: issue id
      required: true
  - name: wiz-set-issue-due-date
    description: Set a due date on a Wiz Issue
    arguments:
    - name: issue_id
      description: issue id
      required: true
    - name: due_at
      description: due at date. Format needs to be YYYY-MM-DD
  - name: wiz-clear-issue-due-date
    description: Clear a due date on a Wiz Issue
    arguments:
    - name: issue_id
      description: issue id
      required: true
  - name: wiz-get-issue-evidence
    description: Get the Wiz Issue evidence
    arguments:
    - name: issue_id
      description: issue id
      required: true
  - name: wiz-get-project-team
    description: Get the Project Owners and Security Champions details
    arguments:
    - name: project_name
      description: project name
      required: true
  - name: wiz-rescan-machine-disk
    description: Rescan a VM disk in Wiz
    arguments:
    - name: vm_id
      description: vm cloud provider id
      required: true
<<<<<<< HEAD
  dockerimage: demisto/python3:3.10.11.61265
=======
  dockerimage: demisto/python3:3.10.12.63474
  feed: false
>>>>>>> 004e751d
  isfetch: true
  script: '-'
  subtype: python3
  type: python
tests:
- No tests
fromversion: 6.0.0<|MERGE_RESOLUTION|>--- conflicted
+++ resolved
@@ -269,12 +269,7 @@
     - name: vm_id
       description: vm cloud provider id
       required: true
-<<<<<<< HEAD
-  dockerimage: demisto/python3:3.10.11.61265
-=======
   dockerimage: demisto/python3:3.10.12.63474
-  feed: false
->>>>>>> 004e751d
   isfetch: true
   script: '-'
   subtype: python3
