{
    "name": "Digital Shadows SearchLight",
    "description": "Digital Shadows monitors and manages an organization's digital risk across the open, deep, and dark web.",
    "support": "partner",
<<<<<<< HEAD
    "currentVersion": "1.0.2",
=======
    "currentVersion": "1.0.3",
>>>>>>> d8c4f709
    "author": "Digital Shadows",
    "url": "https://www.digitalshadows.com/",
    "email": "info@digitalshadows.com",
    "created": "2020-04-14T00:00:00Z",
    "categories": [
        "Data Enrichment & Threat Intelligence"
    ],
    "tags": [
        "Dark Web",
        "Security",
        "Security Analytics",
        "Threat Intelligence",
        "MITRE ATT&CK"
    ],
    "useCases": [
        "Asset Management",
        "Malware",
        "Phishing",
        "Ransomware",
        "SANS",
        "Threat Intelligence Management",
        "Vulnerability Management",
        "Network Security"
    ],
    "keywords": [
        "DigitalShadows",
        "Digital Shadows",
        "DS",
        "Threat Intelligence",
        "xdr",
        "Dark web",
        "Deep web",
        "enrichment",
        "photon",
        "exposed credentials",
        "impersonating domains",
        "vulnerable service",
        "threat actors"
    ],
    "githubUser": [
        "ds-jdcockrill",
        "rossbowerman"
    ],
    "devEmail": [
        "jamie.cockrill@digitalshadows.com",
        "integrations@digitalshadows.com"
    ],
    "certification": "certified",
    "marketplaces": [
        "xsoar",
        "marketplacev2"
    ],
    "dependencies": {
        "CommonScripts": {
            "mandatory": true,
            "display_name": "Common Scripts"
<<<<<<< HEAD
        }
    },
    "displayedImages": [
        "CommonScripts"
=======
        },
        "CoreAlertFields": {
            "mandatory": true,
            "display_name": "Core Alert Fields"
        },
        "CommonTypes": {
            "mandatory": true,
            "display_name": "Common Types"
        },
        "Phishing": {
            "mandatory": true,
            "display_name": "Phishing"
        }
    },
    "displayedImages": [
        "CommonScripts",
        "CoreAlertFields",
        "CommonTypes",
        "Phishing"
    ],
    "itemPrefix": [
        "DS",
        "Digital Shadows",
        "SearchLight"
>>>>>>> d8c4f709
    ]
}<|MERGE_RESOLUTION|>--- conflicted
+++ resolved
@@ -2,11 +2,7 @@
     "name": "Digital Shadows SearchLight",
     "description": "Digital Shadows monitors and manages an organization's digital risk across the open, deep, and dark web.",
     "support": "partner",
-<<<<<<< HEAD
-    "currentVersion": "1.0.2",
-=======
     "currentVersion": "1.0.3",
->>>>>>> d8c4f709
     "author": "Digital Shadows",
     "url": "https://www.digitalshadows.com/",
     "email": "info@digitalshadows.com",
@@ -63,12 +59,6 @@
         "CommonScripts": {
             "mandatory": true,
             "display_name": "Common Scripts"
-<<<<<<< HEAD
-        }
-    },
-    "displayedImages": [
-        "CommonScripts"
-=======
         },
         "CoreAlertFields": {
             "mandatory": true,
@@ -93,6 +83,5 @@
         "DS",
         "Digital Shadows",
         "SearchLight"
->>>>>>> d8c4f709
     ]
 }