--- conflicted
+++ resolved
@@ -250,12 +250,8 @@
       type: number
     description: Fetches all connections from the CNM
   isfetch: true
-<<<<<<< HEAD
-  dockerimage: demisto/python3:3.10.9.40422
-=======
   runonce: false
   dockerimage: demisto/python3:3.10.12.63474
->>>>>>> ad185257
 tests:
 - SCADAfence_test
 fromversion: 5.0.0