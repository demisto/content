--- conflicted
+++ resolved
@@ -3,11 +3,7 @@
     "description": "Deprecated. No available replacement.",
     "serverMinVersion": "5.5.0",
     "support": "xsoar",
-<<<<<<< HEAD
-    "currentVersion": "1.0.40",
-=======
     "currentVersion": "1.0.41",
->>>>>>> 6f77591c
     "author": "Cortex XSOAR",
     "url": "https://www.paloaltonetworks.com/cortex",
     "email": "",
