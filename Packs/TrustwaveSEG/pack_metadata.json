{
    "name": "TrustwaveSEG",
    "description": "Trustwave SEG is a secure messaging solution that protects businesses and users from email-borne threats, including phishing, blended threats, and spam. Trustwave Secure Email Gateway also delivers improved policy enforcement and data leakage prevention.",
    "support": "xsoar",
<<<<<<< HEAD
    "currentVersion": "1.0.7",
=======
    "currentVersion": "1.0.8",
>>>>>>> 90cf3b88
    "author": "Cortex XSOAR",
    "url": "https://www.paloaltonetworks.com/cortex",
    "email": "",
    "created": "2021-05-05T17:00:00Z",
    "categories": [
        "Network Security"
    ],
    "tags": [],
    "useCases": [],
    "keywords": [],
    "dependencies": {
        "CommonScripts": {
            "mandatory": true,
            "display_name": "Common Scripts"
        },
        "CommonPlaybooks": {
            "mandatory": true,
            "display_name": "Common Playbooks"
        }
    },
    "marketplaces": [
        "xsoar",
        "marketplacev2"
    ]
}<|MERGE_RESOLUTION|>--- conflicted
+++ resolved
@@ -2,11 +2,7 @@
     "name": "TrustwaveSEG",
     "description": "Trustwave SEG is a secure messaging solution that protects businesses and users from email-borne threats, including phishing, blended threats, and spam. Trustwave Secure Email Gateway also delivers improved policy enforcement and data leakage prevention.",
     "support": "xsoar",
-<<<<<<< HEAD
-    "currentVersion": "1.0.7",
-=======
     "currentVersion": "1.0.8",
->>>>>>> 90cf3b88
     "author": "Cortex XSOAR",
     "url": "https://www.paloaltonetworks.com/cortex",
     "email": "",
