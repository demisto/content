--- conflicted
+++ resolved
@@ -644,11 +644,7 @@
       required: true
     description: Forwards a message to Spiderlabs as spam.
     name: trustwave-seg-spiderlabs-forward-quarantine-message-as-spam
-<<<<<<< HEAD
-  dockerimage: demisto/python3:3.10.12.63474
-=======
   dockerimage: demisto/python3:3.10.13.86272
->>>>>>> 90cf3b88
   runonce: false
   script: '-'
   subtype: python3
