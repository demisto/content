category: Network Security
commonfields:
  id: PicusNG
  version: -1
configuration:
- display: Picus Manager URL
  name: picus_server
  required: true
  type: 0
- display: Trust any certificate (not secure)
  name: insecure
  type: 8
- display: Use system proxy settings
  name: proxy
  type: 8
- display: Picus Refresh Token
  name: picus_apikey
  required: true
  type: 4
description: Picus - The Complete Security Control Validation NG Platform
display: Picus Security
name: PicusNG
script:
  commands:
  - description: This command returns the simulation agent list with agent name, id, status, agent type and platform information as in Picus platform > Agents.
    name: picus-get-agent-list
  - arguments:
    - description: Agent id
      name: id
      required: true
    description: This command returns agent name, status, agent type, platform and also mitigation devices and attack modules using the agent ID.
    name: picus-get-agent-detail
  - arguments:
    - description: ID of the agent
      name: agent_id
      required: true
    - defaultValue: this simulation created with cortex app
      description: Description of the simulation
      name: description
    - description: Name of the simulation
      name: name
      required: true
    - auto: PREDEFINED
      description: Schedule now state
      name: schedule_now
      predefined:
      - 'True'
      - 'False'
      required: true
    - description: Id of the template
      name: template_id
      required: true
    description: |-
      This command creates and runs a simulation as requested; scheduled or instant.
      You can create a simulation by giving your simulation a name and adding the template ID, agent ID.
    name: picus-create-simulation
  - arguments:
    - description: Pagination value
      name: offset
    - description: Pagination value
      name: limit
    description: This command returns template list that contains template name, id, description, content type, category as in Picus Platform> Threat Templates.
    name: picus-get-template-list
  - description: This command returns the agent name, id, status, agent installation information and the token expiration information.
    name: picus-get-integration-agent-list
  - arguments:
    - description: Pagination value
      name: offset
    - description: Pagination value
      name: limit
    description: This command returns the list of you latest simulation result overview as in Picus Platform > Simulations tab. Latest simulation run results are included.
    name: picus-get-simulation-list
    outputs:
    - contextPath: Picus.simulationlist.simulation_id
      description: ID of the simulation
      type: Number
  - arguments:
    - description: Simulation ID
      name: id
      required: true
    description: This command runs the existing simulation using the Simulation ID.
    name: picus-simulate-now
  - arguments:
    - description: Simulation ID
      name: id
      required: true
    description: This command returns the information about a specific simulation.
    name: picus-get-simulation-detail
  - arguments:
    - description: Simulation ID
      name: id
      required: true
    description: This command returns detailed information about simulation results including Prevention and Detection result details for the latest simulation run.
    name: picus-get-latest-simulation-result
    outputs:
    - contextPath: Picus.latestSimulationResult.simulation_run_id
      description: Simulation Run ID
      type: String
    - contextPath: Picus.latestSimulationResult.simulation_id
      description: Simulation ID
      type: String
    - contextPath: Picus.latestSimulationResult.status
      description: Simulation Status
      type: String
  - arguments:
    - description: Simulation ID
      name: id
      required: true
    - description: Simulation Run ID
      name: run_id
      required: true
    description: This command returns detailed information about simulation results including Prevention and Detection result details for a specific simulation run with run id.
    name: picus-get-simulation-result
  - arguments:
    - description: Simulation ID
      name: id
      required: true
    - description: Simulation Run ID
      name: run_id
      required: true
    - description: Pagination value
      name: limit
    - description: Pagination value
      name: offset
    description: This command returns simulation result based on threats. Threat result includes threat id and name, prevention result and action count.
    name: picus-get-simulation-threats
    outputs:
    - contextPath: Picus.SimulationThreats
      description: Threat list of simulation
      type: String
  - arguments:
    - description: Simulation ID
      name: id
      required: true
    - description: Simulation Run ID
      name: run_id
      required: true
    - description: Threat ID list ("111,222,333,...") or single threat ID can be given.
      name: threat_ids
      required: true
    - description: Pagination value
      name: limit
    - description: Pagination value
      name: offset
    description: This command returns simulation result based on action list using threat ID, simulation ID and simulation run ID.
    name: picus-get-simulation-actions
    outputs:
    - contextPath: Picus.SimulationActions
      description: Action Results(ID and result combination)
      type: String
  - arguments:
    - description: Simulation ID list ("111,222,333,...") or single simulation ID can be given.
      name: ids
    description: This command returns mitigation device information as obtained under Picus platform > Mitigation > Vendor Based Mitigations. Vendor based mitigation devices can be fetched using this command.
    name: picus-get-mitigation-devices
  - arguments:
    - description: Mitigation Device ID
      name: device_id
      required: true
    - description: Action ID list ("111,222,333,...") or single action ID can be given.
      name: action_ids
      required: true
    description: This command returns action based signature suggestions.
    name: picus-get-signature-list
  - arguments:
    - description: Simulation Agent ID
      name: agent_id
      required: true
    - description: 'Device ID '
      name: device_id
    - description: Simulation ID
      name: simulation_id
      required: true
    description: Set parameter on playbook. (This command is only used on playbook)
    name: picus-set-paramPB
    outputs:
    - contextPath: Picus.param.agent_id
      description: Agent ID
      type: String
    - contextPath: Picus.param.device_id
      description: Device ID
      type: String
    - contextPath: Picus.param.simulation_id
      description: Simulation ID
      type: String
  - arguments:
    - description: Threat id and result combine. Used for playbook.
      name: threatinfo
      required: true
    description: Filter insecure attacks on playbook. (This command is only used on playbook)
    name: picus-filter-insecure-attacks
    outputs:
    - contextPath: Picus.filterinsecure
      description: Insecure Attack List
      type: String
<<<<<<< HEAD
  dockerimage: demisto/python3:3.10.11.61265
=======
  dockerimage: demisto/python3:3.10.12.63474
  feed: false
  isfetch: false
  longRunning: false
  longRunningPort: false
  runonce: false
>>>>>>> d7aea52b
  script: '-'
  subtype: python3
  type: python
tests:
- No tests (auto formatted)
fromversion: 6.5.0<|MERGE_RESOLUTION|>--- conflicted
+++ resolved
@@ -193,16 +193,12 @@
     - contextPath: Picus.filterinsecure
       description: Insecure Attack List
       type: String
-<<<<<<< HEAD
-  dockerimage: demisto/python3:3.10.11.61265
-=======
   dockerimage: demisto/python3:3.10.12.63474
   feed: false
   isfetch: false
   longRunning: false
   longRunningPort: false
   runonce: false
->>>>>>> d7aea52b
   script: '-'
   subtype: python3
   type: python
