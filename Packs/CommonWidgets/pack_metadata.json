{
    "name": "Common Widgets",
    "description": "Frequently used widgets pack.",
    "support": "xsoar",
<<<<<<< HEAD
    "currentVersion": "1.2.38",
=======
    "currentVersion": "1.2.45",
>>>>>>> 5cfcc708
    "author": "Cortex XSOAR",
    "url": "https://www.paloaltonetworks.com/cortex",
    "email": "",
    "created": "2020-05-31T14:22:25Z",
    "categories": [
        "Utilities"
    ],
    "tags": [
        "Core"
    ],
    "useCases": [],
    "keywords": [],
    "dependencies": {},
    "marketplaces": [
        "xsoar"
    ]
}<|MERGE_RESOLUTION|>--- conflicted
+++ resolved
@@ -2,11 +2,7 @@
     "name": "Common Widgets",
     "description": "Frequently used widgets pack.",
     "support": "xsoar",
-<<<<<<< HEAD
-    "currentVersion": "1.2.38",
-=======
     "currentVersion": "1.2.45",
->>>>>>> 5cfcc708
     "author": "Cortex XSOAR",
     "url": "https://www.paloaltonetworks.com/cortex",
     "email": "",
