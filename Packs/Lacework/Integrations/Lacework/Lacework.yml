category: Analytics & SIEM
commonfields:
  id: Lacework
  version: -1
configuration:
- display: 'Lacework Account Name (i.e. Sub-Domain of the URL: <ACCOUNT>.lacework.net)'
  name: lacework_account
  required: true
  type: 0
- display: Lacework Sub-Account Name (If Required)
  name: lacework_subaccount
  type: 0
- display: Lacework API Key
  name: lacework_api_key
  required: true
  type: 4
- display: Lacework API Secret
  name: lacework_api_secret
  required: true
  type: 4
- defaultvalue: high
  display: Lacework Alert Severity Threshold
  name: lacework_event_severity
  options:
  - critical
  - high
  - medium
  - low
  - informational
  required: true
  type: 15
- display: Fetch incidents
  name: isFetch
  type: 8
- display: Incident type
  name: incidentType
  type: 13
- defaultvalue: '7'
  display: Lacework Alert History to Import (in days)
  name: lacework_event_history
  options:
  - '1'
  - '2'
  - '3'
  - '4'
  - '5'
  - '6'
  - '7'
  type: 15
description: Lacework provides end-to-end cloud security automation for AWS, Azure, and GCP with a comprehensive view of risks across cloud workloads and containers.
display: Lacework
name: Lacework
script:
  commands:
  - arguments:
    - description: The Lacework Alert ID to be retrieved.
      name: alert_id
      required: true
    - auto: PREDEFINED
      defaultValue: Details
      description: The scope of data to retrieve from Lacework for the specified Alert ID
      name: scope
      predefined:
      - Details
      - Investigation
      - Events
      - RelatedAlerts
      - Integrations
      - Timeline
    description: Fetch details for a specific Alert in Lacework.
    name: lw-get-alert-details
    outputs:
    - contextPath: Lacework.Alert.startTime
      description: The start time of the alert.
      type: Date
    - contextPath: Lacework.Alert.endTime
      description: The end time of the alert.
      type: Date
    - contextPath: Lacework.Alert.alertType
      description: The type of the alert.
      type: String
    - contextPath: Lacework.Alert.alertName
      description: The name of the alert.
      type: String
    - contextPath: Lacework.Alert.alertId
      description: The ID of the alert.
      type: String
    - contextPath: Lacework.Alert.severity
      description: The severity of the alert.
      type: String
    - contextPath: Lacework.Alert.status
      description: The status of the alert.
      type: String
    - contextPath: Lacework.Alert.alertInfo.description
      description: The alert description provides why the potential threat occurred.
      type: String
    - contextPath: Lacework.Alert.alertInfo.subject
      description: The alert subject. In some cases, the alert subject can be the same as the alert name.
      type: String
    - contextPath: Lacework.Alert.entityMap
      description: The entity map for the alert.
      type: Unknown
  - arguments:
    - description: The AWS Account ID to use when fetching compliance data.
      name: account_id
      required: true
    - auto: PREDEFINED
      defaultValue: AWS_CIS_S3
      description: The Report Type to fetch from Lacework.
      name: report_type
      predefined:
      - AWS_CIS_S3
      - HIPAA
      - ISO_2700
      - NIST_800-53_Rev4
      - NIST_800-171_Rev2
      - PCI
      - SOC
    - description: Setting the 'rec_id' will filter compliance results for the specified Recommendation ID.
      name: rec_id
    description: Fetch the latest AWS compliance data from Lacework.
    name: lw-get-aws-compliance-assessment
    outputs:
    - contextPath: Lacework.Compliance.reportType
      description: The Type of the compliance report.
      type: String
    - contextPath: Lacework.Compliance.reportTitle
      description: The Title of the compliance report.
      type: String
    - contextPath: Lacework.Compliance.recommendations.SUPPRESSIONS
      description: The suppressions for the current recommendation.
      type: String
    - contextPath: Lacework.Compliance.recommendations.INFO_LINK
      description: The URL to the compliance violation information.
      type: String
    - contextPath: Lacework.Compliance.recommendations.ASSESSED_RESOURCE_COUNT
      description: The number of assessed resources for the violation.
      type: Number
    - contextPath: Lacework.Compliance.recommendations.STATUS
      description: The status of the recommendation.
      type: String
    - contextPath: Lacework.Compliance.recommendations.REC_ID
      description: The ID of the recommendation.
      type: String
    - contextPath: Lacework.Compliance.recommendations.CATEGORY
      description: The category of the recommendation
      type: String
    - contextPath: Lacework.Compliance.recommendations.SERVICE
      description: The service associated with the recommendation.
      type: String
    - contextPath: Lacework.Compliance.recommendations.TITLE
      description: The title of the recommendation.
      type: String
    - contextPath: Lacework.Compliance.recommendations.VIOLATIONS.region
      description: The region of the violating resource.
      type: String
    - contextPath: Lacework.Compliance.recommendations.VIOLATIONS.reasons
      description: The reason for the violation.
      type: String
    - contextPath: Lacework.Compliance.recommendations.VIOLATIONS.resource
      description: The resource causing the violation.
      type: String
    - contextPath: Lacework.Compliance.recommendations.RESOURCE_COUNT
      description: The number of resources associated with the compliance failure.
      type: Number
    - contextPath: Lacework.Compliance.recommendations.SEVERITY
      description: The severity of the compliance failure.
      type: Number
    - contextPath: Lacework.Compliance.summary.NUM_RECOMMENDATIONS
      description: The number of recommendations contained in the report.
      type: Number
    - contextPath: Lacework.Compliance.summary.NUM_SEVERITY_2_NON_COMPLIANCE
      description: The number of Severity 2 compliance violations.
      type: Number
    - contextPath: Lacework.Compliance.summary.NUM_SEVERITY_4_NON_COMPLIANCE
      description: The number of Severity 4 compliance violations.
      type: Number
    - contextPath: Lacework.Compliance.summary.NUM_SEVERITY_1_NON_COMPLIANCE
      description: The number of severity 1 compliance violations.
      type: Number
    - contextPath: Lacework.Compliance.summary.NUM_COMPLIANT
      description: The number of compliant resources.
      type: Number
    - contextPath: Lacework.Compliance.summary.NUM_SEVERITY_3_NON_COMPLIANCE
      description: The number of severity 3 compliance violations.
      type: Number
    - contextPath: Lacework.Compliance.summary.ASSESSED_RESOURCE_COUNT
      description: The number of assessed resources.
      type: Number
    - contextPath: Lacework.Compliance.summary.NUM_SUPPRESSED
      description: The number of suppressed alerts.
      type: Number
    - contextPath: Lacework.Compliance.summary.NUM_SEVERITY_5_NON_COMPLIANCE
      description: The number of severity 5 compliance violations.
      type: Number
    - contextPath: Lacework.Compliance.summary.NUM_NOT_COMPLIANT
      description: The number of resources not in compliance.
      type: Number
    - contextPath: Lacework.Compliance.summary.VIOLATED_RESOURCE_COUNT
      description: The number of resources violating compliance.
      type: Number
    - contextPath: Lacework.Compliance.summary.SUPPRESSED_RESOURCE_COUNT
      description: The number of resources with suppressed violations.
      type: Number
    - contextPath: Lacework.Compliance.accountId
      description: The AWS account ID.
      type: String
    - contextPath: Lacework.Compliance.accountAlias
      description: The AWS account alias.
      type: String
    - contextPath: Lacework.Compliance.tenantId
      description: The Azure tenant ID.
      type: String
    - contextPath: Lacework.Compliance.tenantName
      description: The Azure tenant name.
      type: String
    - contextPath: Lacework.Compliance.subscriptionId
      description: The Azure subscription ID.
      type: String
    - contextPath: Lacework.Compliance.subscriptionName
      description: The Azure subscription name.
      type: String
    - contextPath: Lacework.Compliance.projectId
      description: The GCP project ID.
      type: String
    - contextPath: Lacework.Compliance.projectName
      description: The GCP project name.
      type: String
    - contextPath: Lacework.Compliance.organizationId
      description: The GCP organization ID.
      type: String
    - contextPath: Lacework.Compliance.organizationName
      description: The GCP organization name.
      type: String
    - contextPath: Lacework.Compliance.reportTime
      description: The time the report completed.
      type: String
  - arguments:
    - description: The Azure Tenant ID to use when fetching compliance data.
      name: tenant_id
      required: true
    - description: The Azure Subscription ID to use when fetching compliance data.
      name: subscription_id
      required: true
    - auto: PREDEFINED
      defaultValue: AZURE_CIS
      description: The Report Type to fetch from Lacework.
      name: report_type
      predefined:
      - AZURE_CIS
      - AZURE_PCI
      - AZURE_SOC
    - description: Setting the 'rec_id' will filter compliance results for the specified Recommendation ID.
      name: rec_id
    description: Fetch the latest Azure compliance data from Lacework.
    name: lw-get-azure-compliance-assessment
    outputs:
    - contextPath: Lacework.Compliance.reportType
      description: The Type of the compliance report.
      type: String
    - contextPath: Lacework.Compliance.reportTitle
      description: The Title of the compliance report.
      type: String
    - contextPath: Lacework.Compliance.recommendations.SUPPRESSIONS
      description: The suppressions for the current recommendation.
      type: String
    - contextPath: Lacework.Compliance.recommendations.INFO_LINK
      description: The URL to the compliance violation information.
      type: String
    - contextPath: Lacework.Compliance.recommendations.ASSESSED_RESOURCE_COUNT
      description: The number of assessed resources for the violation.
      type: Number
    - contextPath: Lacework.Compliance.recommendations.STATUS
      description: The status of the recommendation.
      type: String
    - contextPath: Lacework.Compliance.recommendations.REC_ID
      description: The ID of the recommendation.
      type: String
    - contextPath: Lacework.Compliance.recommendations.CATEGORY
      description: The category of the recommendation
      type: String
    - contextPath: Lacework.Compliance.recommendations.SERVICE
      description: The service associated with the recommendation.
      type: String
    - contextPath: Lacework.Compliance.recommendations.TITLE
      description: The title of the recommendation.
      type: String
    - contextPath: Lacework.Compliance.recommendations.VIOLATIONS.region
      description: The region of the violating resource.
      type: String
    - contextPath: Lacework.Compliance.recommendations.VIOLATIONS.reasons
      description: The reason for the violation.
      type: String
    - contextPath: Lacework.Compliance.recommendations.VIOLATIONS.resource
      description: The resource causing the violation.
      type: String
    - contextPath: Lacework.Compliance.recommendations.RESOURCE_COUNT
      description: The number of resources associated with the compliance failure.
      type: Number
    - contextPath: Lacework.Compliance.recommendations.SEVERITY
      description: The severity of the compliance failure.
      type: Number
    - contextPath: Lacework.Compliance.summary.NUM_RECOMMENDATIONS
      description: The number of recommendations contained in the report.
      type: Number
    - contextPath: Lacework.Compliance.summary.NUM_SEVERITY_2_NON_COMPLIANCE
      description: The number of Severity 2 compliance violations.
      type: Number
    - contextPath: Lacework.Compliance.summary.NUM_SEVERITY_4_NON_COMPLIANCE
      description: The number of Severity 4 compliance violations.
      type: Number
    - contextPath: Lacework.Compliance.summary.NUM_SEVERITY_1_NON_COMPLIANCE
      description: The number of severity 1 compliance violations.
      type: Number
    - contextPath: Lacework.Compliance.summary.NUM_COMPLIANT
      description: The number of compliant resources.
      type: Number
    - contextPath: Lacework.Compliance.summary.NUM_SEVERITY_3_NON_COMPLIANCE
      description: The number of severity 3 compliance violations.
      type: Number
    - contextPath: Lacework.Compliance.summary.ASSESSED_RESOURCE_COUNT
      description: The number of assessed resources.
      type: Number
    - contextPath: Lacework.Compliance.summary.NUM_SUPPRESSED
      description: The number of suppressed alerts.
      type: Number
    - contextPath: Lacework.Compliance.summary.NUM_SEVERITY_5_NON_COMPLIANCE
      description: The number of severity 5 compliance violations.
      type: Number
    - contextPath: Lacework.Compliance.summary.NUM_NOT_COMPLIANT
      description: The number of resources not in compliance.
      type: Number
    - contextPath: Lacework.Compliance.summary.VIOLATED_RESOURCE_COUNT
      description: The number of resources violating compliance.
      type: Number
    - contextPath: Lacework.Compliance.summary.SUPPRESSED_RESOURCE_COUNT
      description: The number of resources with suppressed violations.
      type: Number
    - contextPath: Lacework.Compliance.accountId
      description: The AWS account ID.
      type: String
    - contextPath: Lacework.Compliance.accountAlias
      description: The AWS account alias.
      type: String
    - contextPath: Lacework.Compliance.tenantId
      description: The Azure tenant ID.
      type: String
    - contextPath: Lacework.Compliance.tenantName
      description: The Azure tenant name.
      type: String
    - contextPath: Lacework.Compliance.subscriptionId
      description: The Azure subscription ID.
      type: String
    - contextPath: Lacework.Compliance.subscriptionName
      description: The Azure subscription name.
      type: String
    - contextPath: Lacework.Compliance.projectId
      description: The GCP project ID.
      type: String
    - contextPath: Lacework.Compliance.projectName
      description: The GCP project name.
      type: String
    - contextPath: Lacework.Compliance.organizationId
      description: The GCP organization ID.
      type: String
    - contextPath: Lacework.Compliance.organizationName
      description: The GCP organization name.
      type: String
    - contextPath: Lacework.Compliance.reportTime
      description: The time the report completed.
      type: String
  - arguments:
    - description: The GCP Project ID to use when fetching compliance data.
      name: project_id
      required: true
    - auto: PREDEFINED
      defaultValue: GCP_CIS
      description: The Report Type to fetch from Lacework.
      name: report_type
      predefined:
      - GCP_CIS
      - GCP_PCI
      - GCP_SOC
    - description: Setting the 'rec_id' will filter compliance results for the specified Recommendation ID.
      name: rec_id
    description: Fetch the latest GCP compliance data from Lacework.
    name: lw-get-gcp-compliance-assessment
    outputs:
    - contextPath: Lacework.Compliance.reportType
      description: The Type of the compliance report.
      type: String
    - contextPath: Lacework.Compliance.reportTitle
      description: The Title of the compliance report.
      type: String
    - contextPath: Lacework.Compliance.recommendations.SUPPRESSIONS
      description: The suppressions for the current recommendation.
      type: String
    - contextPath: Lacework.Compliance.recommendations.INFO_LINK
      description: The URL to the compliance violation information.
      type: String
    - contextPath: Lacework.Compliance.recommendations.ASSESSED_RESOURCE_COUNT
      description: The number of assessed resources for the violation.
      type: Number
    - contextPath: Lacework.Compliance.recommendations.STATUS
      description: The status of the recommendation.
      type: String
    - contextPath: Lacework.Compliance.recommendations.REC_ID
      description: The ID of the recommendation.
      type: String
    - contextPath: Lacework.Compliance.recommendations.CATEGORY
      description: The category of the recommendation
      type: String
    - contextPath: Lacework.Compliance.recommendations.SERVICE
      description: The service associated with the recommendation.
      type: String
    - contextPath: Lacework.Compliance.recommendations.TITLE
      description: The title of the recommendation.
      type: String
    - contextPath: Lacework.Compliance.recommendations.VIOLATIONS.region
      description: The region of the violating resource.
      type: String
    - contextPath: Lacework.Compliance.recommendations.VIOLATIONS.reasons
      description: The reason for the violation.
      type: String
    - contextPath: Lacework.Compliance.recommendations.VIOLATIONS.resource
      description: The resource causing the violation.
      type: String
    - contextPath: Lacework.Compliance.recommendations.RESOURCE_COUNT
      description: The number of resources associated with the compliance failure.
      type: Number
    - contextPath: Lacework.Compliance.recommendations.SEVERITY
      description: The severity of the compliance failure.
      type: Number
    - contextPath: Lacework.Compliance.summary.NUM_RECOMMENDATIONS
      description: The number of recommendations contained in the report.
      type: Number
    - contextPath: Lacework.Compliance.summary.NUM_SEVERITY_2_NON_COMPLIANCE
      description: The number of Severity 2 compliance violations.
      type: Number
    - contextPath: Lacework.Compliance.summary.NUM_SEVERITY_4_NON_COMPLIANCE
      description: The number of Severity 4 compliance violations.
      type: Number
    - contextPath: Lacework.Compliance.summary.NUM_SEVERITY_1_NON_COMPLIANCE
      description: The number of severity 1 compliance violations.
      type: Number
    - contextPath: Lacework.Compliance.summary.NUM_COMPLIANT
      description: The number of compliant resources.
      type: Number
    - contextPath: Lacework.Compliance.summary.NUM_SEVERITY_3_NON_COMPLIANCE
      description: The number of severity 3 compliance violations.
      type: Number
    - contextPath: Lacework.Compliance.summary.ASSESSED_RESOURCE_COUNT
      description: The number of assessed resources.
      type: Number
    - contextPath: Lacework.Compliance.summary.NUM_SUPPRESSED
      description: The number of suppressed alerts.
      type: Number
    - contextPath: Lacework.Compliance.summary.NUM_SEVERITY_5_NON_COMPLIANCE
      description: The number of severity 5 compliance violations.
      type: Number
    - contextPath: Lacework.Compliance.summary.NUM_NOT_COMPLIANT
      description: The number of resources not in compliance.
      type: Number
    - contextPath: Lacework.Compliance.summary.VIOLATED_RESOURCE_COUNT
      description: The number of resources violating compliance.
      type: Number
    - contextPath: Lacework.Compliance.summary.SUPPRESSED_RESOURCE_COUNT
      description: The number of resources with suppressed violations.
      type: Number
    - contextPath: Lacework.Compliance.accountId
      description: The AWS account ID.
      type: String
    - contextPath: Lacework.Compliance.accountAlias
      description: The AWS account alias.
      type: String
    - contextPath: Lacework.Compliance.tenantId
      description: The Azure tenant ID.
      type: String
    - contextPath: Lacework.Compliance.tenantName
      description: The Azure tenant name.
      type: String
    - contextPath: Lacework.Compliance.subscriptionId
      description: The Azure subscription ID.
      type: String
    - contextPath: Lacework.Compliance.subscriptionName
      description: The Azure subscription name.
      type: String
    - contextPath: Lacework.Compliance.projectId
      description: The GCP project ID.
      type: String
    - contextPath: Lacework.Compliance.projectName
      description: The GCP project name.
      type: String
    - contextPath: Lacework.Compliance.organizationId
      description: The GCP organization ID.
      type: String
    - contextPath: Lacework.Compliance.organizationName
      description: The GCP organization name.
      type: String
    - contextPath: Lacework.Compliance.reportTime
      description: The time the report completed.
      type: String
  - arguments:
    - description: The GCP Organization ID to use when fetching projects data.
      name: organization_id
      required: true
    description: Fetch a list of GCP projects that are under an organization.
    name: lw-get-gcp-projects-by-organization
    outputs:
    - contextPath: Lacework.GCP.organization
      description: The GCP Organization.
      type: String
    - contextPath: Lacework.GCP.projects
      description: The GCP Projects associated to the Organization.
      type: String
  - arguments:
    - description: The primary ID that is used to fetch the report; for example, AWS Account ID or Azure Tenant ID.
      name: primary_query_id
    - description: The secondary ID that is used to fetch the report; for example, GCP Project ID or Azure Subscription ID.
      name: secondary_query_id
    - description: The report definition's name that is used when generating the report.
      name: report_name
    - auto: PREDEFINED
      defaultValue: LW_AWS_SEC_ADD_1_0
      description: The report's notification type; for example, AZURE_NIST_CSF.
      name: report_type
      predefined:
      - AZURE_CIS
      - AZURE_CIS_131
      - AZURE_SOC
      - AZURE_SOC_Rev2
      - AZURE_PCI
      - AZURE_PCI_Rev2
      - AZURE_ISO_27001
      - AZURE_NIST_CSF
      - AZURE_NIST_800_53_REV5
      - AZURE_NIST_800_171_REV2
      - AZURE_HIPAA
      - AWS_CIS_S3
      - NIST_800-53_Rev4
      - NIST_800-171_Rev2
      - ISO_2700
      - HIPAA
      - SOC
      - AWS_SOC_Rev2
      - GCP_HIPAA
      - PCI
      - GCP_CIS
      - GCP_SOC
      - GCP_CIS12
      - GCP_K8S
      - GCP_PCI_Rev2
      - GCP_SOC_Rev2
      - GCP_HIPAA_Rev2
      - GCP_ISO_27001
      - GCP_NIST_CSF
      - GCP_NIST_800_53_REV4
      - GCP_NIST_800_171_REV2
      - GCP_PCI
      - AWS_CIS_14
      - GCP_CIS13
      - AWS_CMMC_1.02
      - AWS_HIPAA
      - AWS_ISO_27001:2013
      - AWS_NIST_CSF
      - AWS_NIST_800-171_rev2
      - AWS_NIST_800-53_rev5
      - AWS_PCI_DSS_3.2.1
      - AWS_SOC_2
      - LW_AWS_SEC_ADD_1_0
    - defaultValue: Default
      description: The template's name that is used for the report; for example, Default.
      name: template_name
      required: true
    - description: Setting the 'rec_id' will filter compliance results for the specified Recommendation ID.
      name: rec_id
    description: Fetch a specified compliance report from Lacework.
    name: lw-get-compliance-report
    outputs:
    - contextPath: Lacework.Compliance.reportType
      description: The Type of the compliance report.
      type: String
    - contextPath: Lacework.Compliance.reportTitle
      description: The Title of the compliance report.
      type: String
    - contextPath: Lacework.Compliance.recommendations.SUPPRESSIONS
      description: The suppressions for the current recommendation.
      type: String
    - contextPath: Lacework.Compliance.recommendations.INFO_LINK
      description: The URL to the compliance violation information.
      type: String
    - contextPath: Lacework.Compliance.recommendations.ASSESSED_RESOURCE_COUNT
      description: The number of assessed resources for the violation.
      type: Number
    - contextPath: Lacework.Compliance.recommendations.STATUS
      description: The status of the recommendation.
      type: String
    - contextPath: Lacework.Compliance.recommendations.REC_ID
      description: The ID of the recommendation.
      type: String
    - contextPath: Lacework.Compliance.recommendations.CATEGORY
      description: The category of the recommendation
      type: String
    - contextPath: Lacework.Compliance.recommendations.SERVICE
      description: The service associated with the recommendation.
      type: String
    - contextPath: Lacework.Compliance.recommendations.TITLE
      description: The title of the recommendation.
      type: String
    - contextPath: Lacework.Compliance.recommendations.VIOLATIONS.region
      description: The region of the violating resource.
      type: String
    - contextPath: Lacework.Compliance.recommendations.VIOLATIONS.reasons
      description: The reason for the violation.
      type: String
    - contextPath: Lacework.Compliance.recommendations.VIOLATIONS.resource
      description: The resource causing the violation.
      type: String
    - contextPath: Lacework.Compliance.recommendations.RESOURCE_COUNT
      description: The number of resources associated with the compliance failure.
      type: Number
    - contextPath: Lacework.Compliance.recommendations.SEVERITY
      description: The severity of the compliance failure.
      type: Number
    - contextPath: Lacework.Compliance.summary.NUM_RECOMMENDATIONS
      description: The number of recommendations contained in the report.
      type: Number
    - contextPath: Lacework.Compliance.summary.NUM_SEVERITY_2_NON_COMPLIANCE
      description: The number of Severity 2 compliance violations.
      type: Number
    - contextPath: Lacework.Compliance.summary.NUM_SEVERITY_4_NON_COMPLIANCE
      description: The number of Severity 4 compliance violations.
      type: Number
    - contextPath: Lacework.Compliance.summary.NUM_SEVERITY_1_NON_COMPLIANCE
      description: The number of severity 1 compliance violations.
      type: Number
    - contextPath: Lacework.Compliance.summary.NUM_COMPLIANT
      description: The number of compliant resources.
      type: Number
    - contextPath: Lacework.Compliance.summary.NUM_SEVERITY_3_NON_COMPLIANCE
      description: The number of severity 3 compliance violations.
      type: Number
    - contextPath: Lacework.Compliance.summary.ASSESSED_RESOURCE_COUNT
      description: The number of assessed resources.
      type: Number
    - contextPath: Lacework.Compliance.summary.NUM_SUPPRESSED
      description: The number of suppressed alerts.
      type: Number
    - contextPath: Lacework.Compliance.summary.NUM_SEVERITY_5_NON_COMPLIANCE
      description: The number of severity 5 compliance violations.
      type: Number
    - contextPath: Lacework.Compliance.summary.NUM_NOT_COMPLIANT
      description: The number of resources not in compliance.
      type: Number
    - contextPath: Lacework.Compliance.summary.VIOLATED_RESOURCE_COUNT
      description: The number of resources violating compliance.
      type: Number
    - contextPath: Lacework.Compliance.summary.SUPPRESSED_RESOURCE_COUNT
      description: The number of resources with suppressed violations.
      type: Number
    - contextPath: Lacework.Compliance.accountId
      description: The AWS account ID.
      type: String
    - contextPath: Lacework.Compliance.accountAlias
      description: The AWS account alias.
      type: String
    - contextPath: Lacework.Compliance.tenantId
      description: The Azure tenant ID.
      type: String
    - contextPath: Lacework.Compliance.tenantName
      description: The Azure tenant name.
      type: String
    - contextPath: Lacework.Compliance.subscriptionId
      description: The Azure subscription ID.
      type: String
    - contextPath: Lacework.Compliance.subscriptionName
      description: The Azure subscription name.
      type: String
    - contextPath: Lacework.Compliance.projectId
      description: The GCP project ID.
      type: String
    - contextPath: Lacework.Compliance.projectName
      description: The GCP project name.
      type: String
    - contextPath: Lacework.Compliance.organizationId
      description: The GCP organization ID.
      type: String
    - contextPath: Lacework.Compliance.organizationName
      description: The GCP organization name.
      type: String
    - contextPath: Lacework.Compliance.reportTime
      description: The time the report completed.
      type: String
  - arguments:
    - description: A "%Y-%m-%dT%H:%M:%SZ" structured timestamp to begin from. (ex. "2020-01-01T01:10:00Z")
      name: start_time
    - description: A "%Y-%m-%dT%H:%M:%SZ" structured timestamp to end at. (ex. "2020-01-01T01:10:00Z")
      name: end_time
    - description: An array of objects to add information to refine your search results.
      name: filters
    - description: An array of strings to specify which top-level fields of the response schema you want to receive.
      name: returns
    - description: An integer representing a limit on the number or results to return.
      name: limit
    description: Fetch container vulnerability information from Lacework.
    name: lw-get-container-vulnerabilities
    outputs:
    - contextPath: Lacework.Vulnerability.Container.evalCtx.exception_props
      description: The exception properties that were applied in the evaluation
      type: String
    - contextPath: Lacework.Vulnerability.Container.evalCtx.image_info
      description: The image information for the container scanned in the evaluation
      type: Date
    - contextPath: Lacework.Vulnerability.Container.evalCtx.integration_props
      description: The properties of the integration that performed the evaluation
      type: String
    - contextPath: Lacework.Vulnerability.Container.evalCtx.is_reeval
      description: A boolean representing whether the evaluation was a re-evaluation
      type: Boolean
    - contextPath: Lacework.Vulnerability.Container.evalCtx.request_source
      description: The source of the evaluation request
      type: String
    - contextPath: Lacework.Vulnerability.Container.evalCtx.scan_batch_id
      description: The scan batch ID for the evaluation
      type: String
    - contextPath: Lacework.Vulnerability.Container.evalCtx.scan_request_props
      description: The scan request properties for the evaluation
      type: String
    - contextPath: Lacework.Vulnerability.Container.evalCtx.vuln_batch_id
      description: The vulnerability batch ID for the evaluation
      type: String
    - contextPath: Lacework.Vulnerability.Container.evalCtx.vuln_created_time
      description: The time at which the vulnerability was created
      type: Date
    - contextPath: Lacework.Vulnerability.Container.featureKey.name
      description: The name of the package identified in the evaluation
      type: String
    - contextPath: Lacework.Vulnerability.Container.featureKey.namespace
      description: The namespace of the package identified in the evaluation
      type: String
    - contextPath: Lacework.Vulnerability.Container.featureKey.version
      description: The version of the package identified in the evaluation
      type: String
    - contextPath: Lacework.Vulnerability.Container.featureProps.feed
      description: The type of data feed used in the evaluation
      type: String
    - contextPath: Lacework.Vulnerability.Container.featureProps.introduced_in
      description: The Dockerfile command which introduced the vulnerability
      type: String
    - contextPath: Lacework.Vulnerability.Container.featureProps.layer
      description: The SHA256 hash of the layer which introduced the vulnerability
      type: String
    - contextPath: Lacework.Vulnerability.Container.featureProps.src
      description: The path within the container identifying the source of the vulnerability data
      type: String
    - contextPath: Lacework.Vulnerability.Container.featureProps.version_format
      description: The format of the version data for the vulnerable package
      type: String
    - contextPath: Lacework.Vulnerability.Container.fixInfo.fix_available
      description: An integer representing whether a fix is available for the vulnerability
      type: Number
    - contextPath: Lacework.Vulnerability.Container.fixInfo.fixed_version
      description: The version in which the vulnerability is fixed for the CVE and package
      type: String
    - contextPath: Lacework.Vulnerability.Container.imageId
      description: The image ID of the container identified in the evaluation
      type: String
    - contextPath: Lacework.Vulnerability.Container.severity
      description: The severity of the vulnerability identified in the evaluation
      type: String
    - contextPath: Lacework.Vulnerability.Container.startTime
      description: The start time for the vulnerability evaluation
      type: Date
    - contextPath: Lacework.Vulnerability.Container.status
      description: The status of the vulnerability identified in the evaluation
      type: String
    - contextPath: Lacework.Vulnerability.Container.vulnId
      description: The vulnerability ID (CVE, ALAS, etc.)
      type: String
    - contextPath: Lacework.Vulnerability.Container.vulnHash
      description: A unique hash of all data contained in the vulnerability
      type: String
  - arguments:
    - description: A "%Y-%m-%dT%H:%M:%SZ" structured timestamp to begin from. (ex. "2020-01-01T01:10:00Z")
      name: start_time
    - description: A "%Y-%m-%dT%H:%M:%SZ" structured timestamp to end at. (ex. "2020-01-01T01:10:00Z")
      name: end_time
    - description: An array of objects to add information to refine your search results.
      name: filters
    - description: An array of strings to specify which top-level fields of the response schema you want to receive.
      name: returns
    - description: An integer representing a limit on the number or results to return.
      name: limit
    description: Fetch host vulnerability information from Lacework.
    name: lw-get-host-vulnerabilities
    outputs:
    - contextPath: Lacework.Vulnerability.Host.cveProps.description
      description: The CVE Properties description
      type: String
    - contextPath: Lacework.Vulnerability.Host.cveProps.link
      description: The CVE Properties description URL
      type: String
    - contextPath: Lacework.Vulnerability.Host.endTime
      description: The end time for the vulnerability evaluation period
      type: Date
    - contextPath: Lacework.Vulnerability.Host.evalCtx.exception_props.status
      description: The status of any exception properties for the evaluation
      type: String
    - contextPath: Lacework.Vulnerability.Host.evalCtx.hostname
      description: The hostname of the host assessed in the evaluation
      type: String
    - contextPath: Lacework.Vulnerability.Host.evalCtx.mc_eval_guid
      description: The GUID for the evaluation
      type: String
    - contextPath: Lacework.Vulnerability.Host.featureKey.name
      description: The name of the package identified in the evaluation
      type: String
    - contextPath: Lacework.Vulnerability.Host.featureKey.namespace
      description: The namespace of the package identified in the evaluation
      type: String
    - contextPath: Lacework.Vulnerability.Host.featureKey.package_active
      description: An integer representing whether the package is Active on the host
      type: Number
    - contextPath: Lacework.Vulnerability.Host.featureKey.version_installed
      description: The version of the package identified in the evaluation
      type: String
    - contextPath: Lacework.Vulnerability.Host.fixInfo.fix_available
      description: An integer representing whether a fix is available for the vulnerability
      type: String
    - contextPath: Lacework.Vulnerability.Host.fixInfo.fixed_version
      description: The version in which the vulnerability is fixed for the CVE and package
      type: String
    - contextPath: Lacework.Vulnerability.Host.machineTags
      description: A string representing the machine tags in key/value pairs
      type: String
    - contextPath: Lacework.Vulnerability.Host.mid
      description: The machine ID for the host identified in the evaluation
      type: String
    - contextPath: Lacework.Vulnerability.Host.severity
      description: The severity of the vulnerability identified in the evaluation
      type: String
    - contextPath: Lacework.Vulnerability.Host.startTime
      description: The start time for the vulnerability evaluation period
      type: Date
    - contextPath: Lacework.Vulnerability.Host.status
      description: The status of the vulnerability identified in the evaluation
      type: String
    - contextPath: Lacework.Vulnerability.Host.vulnId
      description: The vulnerability ID (CVE, ALAS, etc.)
      type: String
    - contextPath: Lacework.Vulnerability.Host.vulnHash
      description: A unique hash of all data contained in the vulnerability
      type: String
  dockerimage: demisto/lacework:1.0.0.47313
  isfetch: true
<<<<<<< HEAD
=======
  runonce: false
>>>>>>> 9ddafcfd
  script: '-'
  subtype: python3
  type: python
tests:
- No Tests
defaultmapperin: Lacework - Incoming Mapper
defaultclassifier: Lacework - Classifier
fromversion: 5.0.0<|MERGE_RESOLUTION|>--- conflicted
+++ resolved
@@ -853,10 +853,7 @@
       type: String
   dockerimage: demisto/lacework:1.0.0.47313
   isfetch: true
-<<<<<<< HEAD
-=======
   runonce: false
->>>>>>> 9ddafcfd
   script: '-'
   subtype: python3
   type: python
