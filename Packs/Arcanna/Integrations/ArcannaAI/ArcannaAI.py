--- conflicted
+++ resolved
@@ -7,12 +7,7 @@
 import urllib3
 import traceback
 import requests
-<<<<<<< HEAD
-import time
-from typing import Any, Dict
-=======
 from typing import Any
->>>>>>> fa181cc7
 
 # Disable insecure warnings
 urllib3.disable_warnings()
@@ -114,20 +109,10 @@
 def export_event(client: Client, default_job_id: int, args: Dict[str, Any]) -> CommandResults:
     job_id = args.get("job_id", default_job_id)
     event_id = args.get("event_id")
-
-<<<<<<< HEAD
     result = client.export_event(job_id=job_id, event_id=event_id)
     headers = ["arcanna_event", "status", "ingest_timestamp","event_id", "error_message"]
     readable_output = tableToMarkdown(name="Arcanna Event", headers=headers, t=result)
-=======
-def post_event(client: Client, args: dict[str, Any]) -> CommandResults:
-    title = args.get("title")
-
-    job_id = args.get("job_id", None)
-    if not job_id:
-        job_id = client.get_default_job_id()
->>>>>>> fa181cc7
-
+    
     outputs = {
         'Arcanna.Event(val.job_id && val.job_id === obj.job_id)': createContext(result)
     }
@@ -139,23 +124,14 @@
     )
 
 
-<<<<<<< HEAD
+
+
 def trigger_training(client: Client, default_job_id: int, args: Dict[str, Any]) -> CommandResults:
     job_id = args.get("job_id", default_job_id)
     username = args.get("username", None)
     result = client.trigger_training(job_id=job_id, username=username)
     headers = ["result", "error_message"]
     readable_output = tableToMarkdown(name="Arcanna Training", headers=headers, t=result)
-=======
-def get_event_status(client: Client, args: dict[str, Any]) -> CommandResults:
-    job_id = args.get("job_id", None)
-    if not job_id:
-        job_id = client.get_default_job_id()
-    event_id = args.get("event_id")
-    response = client.get_event_status(job_id, event_id)
-    readable_output = f'## {response}'
->>>>>>> fa181cc7
-
     outputs = {
         'Arcanna.Training(val.job_id && val.job_id === obj.job_id)': createContext(result)
     }
@@ -166,7 +142,7 @@
         raw_response=result
     )
 
-<<<<<<< HEAD
+
 def get_decision_set(client: Client, default_job_id: int, args: Dict[str, Any]) -> CommandResults:
     job_id = args.get("job_id", default_job_id)
     result = client.get_decision_set(job_id=job_id)
@@ -178,12 +154,7 @@
     outputs = {
         'Arcanna.Event(val.job_id && val.job_id === obj.job_id)': createContext(outcome)
     }
-=======
-
-def get_feedback_field(params: dict[str, Any]) -> CommandResults:
-    response = params.get("closing_reason_field")
-    readable_output = f' ## Get feedback returned results: {response}'
->>>>>>> fa181cc7
+
 
     return CommandResults(
         readable_output=readable_output,
@@ -209,15 +180,8 @@
     severity = args.get("severity", 0)
     id_value = args.get("id_value", "")
 
-<<<<<<< HEAD
     payload = map_to_arcanna_raw_event(job_id, raw_payload, severity, title)
     result = client.send_raw_event(job_id=job_id, payload=payload, id_value=id_value)
-=======
-def set_default_job_id(client: Client, args: dict[str, Any]) -> CommandResults:
-    job_id = args.get("job_id")
-    client.set_default_job_id(job_id)
-    return get_default_job_id(client)
->>>>>>> fa181cc7
 
     
     headers = ["event_id", "ingest_timestamp", "status", "error_message","job_id"]
@@ -233,15 +197,10 @@
         raw_response=result
     )
 
-<<<<<<< HEAD
+
 def get_event_status(client: Client, default_job_id: int, args: Dict[str, Any]) -> CommandResults:
     job_id = args.get("job_id", default_job_id)
-=======
-def send_event_feedback(client: Client, feature_mapping_field: str, args: dict[str, Any]) -> CommandResults:
-    job_id = args.get("job_id", None)
-    if not job_id:
-        job_id = client.get_default_job_id()
->>>>>>> fa181cc7
+
     event_id = args.get("event_id")
     result = client.get_event_status(job_id, event_id)
     
@@ -266,7 +225,6 @@
     }
     return body
 
-<<<<<<< HEAD
 def send_event_feedback(client: Client, default_job_id: int, args: Dict[str, Any]) -> CommandResults:
     job_id = args.get("job_id", default_job_id)
     event_id = args.get("event_id")
@@ -283,26 +241,6 @@
     
     headers = ["feedback_status", "status", "details"]
     readable_output = tableToMarkdown(name="Arcanna Event", headers=headers, t=result)
-=======
-def send_bulk_events(client: Client, feature_mapping_field: str, args: dict[str, Any]) -> CommandResults:
-    job_id = args.get("job_id")
-    events = argToList(args.get("events"))
-    mappings = parse_mappings(feature_mapping_field)
-    mapped_events = []
-    for event in events:
-        closing_status = event.get("closingReason")
-        closing_notes = event.get("closeNotes")
-        closing_user = event.get("closeUser")
-        arcanna_label = mappings.get(closing_status)
-        title = event.get("name")
-        severity = event.get("severity")
-
-        body = client.map_to_arcanna_raw_event(job_id, event, severity, title)
-        body["label"] = client.map_to_arcanna_label(arcanna_label, closing_notes, closing_user)
-
-        mapped_events.append(body)
->>>>>>> fa181cc7
-
     outputs = {
         'Arcanna.Event(val.job_id && val.job_id === obj.job_id)': createContext(result)
     }
