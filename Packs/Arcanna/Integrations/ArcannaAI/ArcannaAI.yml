--- conflicted
+++ resolved
@@ -45,7 +45,7 @@
 defaultMapperOut: 'null'
 defaultclassifier: 'null'
 description: Arcanna integration for using the power of AI in SOC
-display: Arcanna.AI (Partner Contribution)
+display: Arcanna.AI
 name: Arcanna.AI
 script:
   commands:
@@ -173,7 +173,6 @@
     - contextPath: Arcanna.Default_Job_Id
       description: Arcanna default job id
       type: Unknown
-<<<<<<< HEAD
   - arguments:
     - default: false
       description: Arcanna job id
@@ -240,10 +239,7 @@
     description: Returns the Feedback field set on integration
     execution: false
     name: arcanna-get-feedback-field
-  dockerimage: demisto/python3:3.9.5.21272
-=======
   dockerimage: demisto/python3:3.9.6.22912
->>>>>>> 169ba5e8
   feed: false
   isfetch: false
   longRunning: false
