--- conflicted
+++ resolved
@@ -108,15 +108,11 @@
     - contextPath: PhishUp.Evaluation
       description: returns "Phish" if any response has "Phish" result
       type: String
-<<<<<<< HEAD
-  dockerimage: demisto/python3:3.10.11.57890
-=======
   dockerimage: demisto/python3:3.10.12.63474
   feed: false
   isfetch: false
   longRunning: false
   longRunningPort: false
->>>>>>> c6375ee7
   runonce: false
   script: '-'
   subtype: python3
