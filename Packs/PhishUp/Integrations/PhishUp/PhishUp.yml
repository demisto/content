category: Data Enrichment & Threat Intelligence
commonfields:
  id: 6437c006-1d86-4cdc-89d5-23305f207e3a
  version: -1
configuration:
- additionalinfo: PhishUp Api Key
  displaypassword: API Key
  hiddenusername: true
  name: credentials
  required: true
  type: 9
- display: Incident type
  name: incidentType
  type: 13
  required: false
- display: Trust any certificate (not secure)
  name: insecure
  type: 8
  required: false
- display: Use system proxy settings
  name: proxy
  type: 8
  required: false
- additionalinfo: If there is any Phishing activity in mail, what should PhishUp do?
  defaultvalue: Nothing
  display: PhishUp Playbook Actions
  name: phishup-playbook-action
  options:
  - Nothing
  - ' Delete Mail'
  - ' Move to SPAM'
  required: true
  type: 15
- additionalinfo: Reliability of the source providing the intelligence data.
  defaultvalue: B - Usually reliable
  display: Source Reliability
  name: integrationReliability
  options:
  - A+ - 3rd party enrichment
  - A - Completely reliable
  - B - Usually reliable
  - C - Fairly reliable
  - D - Not usually reliable
  - E - Unreliable
  - F - Reliability cannot be judged
  type: 15
  required: false
- defaultvalue: indicatorType
  name: feedExpirationPolicy
  display: ''
  options:
  - never
  - interval
  - indicatorType
  - suddenDeath
  type: 17
  required: false
- defaultvalue: '20160'
  name: feedExpirationInterval
  display: ''
  type: 1
  required: false
<<<<<<< HEAD
description: PhishUp prevents phishing attacks, protects your staff and your brand with AI
=======
description: PhishUp prevents phishing attacks, protects your staff and your brand with AI.
>>>>>>> 5cfcc708
display: PhishUp
name: 6437c006-1d86-4cdc-89d5-23305f207e3a
script:
  commands:
  - arguments:
    - default: true
      description: Url for PhishUp Reputation Investigation.
      isArray: true
      name: url
      required: true
<<<<<<< HEAD
    description: Url for PhishUp Reputation Investigation
=======
    description: Url for PhishUp Reputation Investigation.
>>>>>>> 5cfcc708
    name: url
    outputs:
    - contextPath: PhishUp.Url
      description: Incoming URL.
      type: String
    - contextPath: PhishUp.Result
      description: response types "Clean", "Phish", "Error".
      type: String
    - contextPath: PhishUp.Score
      description: Phishup Engine Url Score.
      type: Number
    - contextPath: DBotScore.Indicator
      description: The indicator that was tested.
      type: String
    - contextPath: DBotScore.Type
      description: The indicator type.
      type: String
    - contextPath: DBotScore.Vendor
      description: The vendor used to calculate the score.
      type: String
    - contextPath: DBotScore.Score
      description: The actual score.
      type: Number
    - contextPath: URL.Data
      description: The URL.
      type: String
<<<<<<< HEAD
  - description: Get chosen action from PhishUp instance
=======
  - description: Get chosen action from PhishUp instance.
>>>>>>> 5cfcc708
    name: phishup-get-chosen-action
    outputs:
    - contextPath: PhishUp.Action
      description: Chosen action from PhishUp instance.
      type: String
  - arguments:
<<<<<<< HEAD
    - description: takes investigate-url command result
      isArray: true
      name: URLs
    description: Evaluation PhishUp URLs Response
=======
    - description: takes investigate-url command result.
      isArray: true
      name: URLs
    description: Evaluation PhishUp URLs Response.
>>>>>>> 5cfcc708
    name: phishup-evaluate-response
    outputs:
    - contextPath: PhishUp.Evaluation
      description: returns "Phish" if any response has "Phish" result.
      type: String
<<<<<<< HEAD
  dockerimage: demisto/python3:3.10.12.67728
=======
  dockerimage: demisto/python3:3.10.13.84405
>>>>>>> 5cfcc708
  runonce: false
  script: '-'
  subtype: python3
  type: python
tests:
- No tests (auto formatted)
fromversion: 6.0.0<|MERGE_RESOLUTION|>--- conflicted
+++ resolved
@@ -60,11 +60,7 @@
   display: ''
   type: 1
   required: false
-<<<<<<< HEAD
-description: PhishUp prevents phishing attacks, protects your staff and your brand with AI
-=======
 description: PhishUp prevents phishing attacks, protects your staff and your brand with AI.
->>>>>>> 5cfcc708
 display: PhishUp
 name: 6437c006-1d86-4cdc-89d5-23305f207e3a
 script:
@@ -75,11 +71,7 @@
       isArray: true
       name: url
       required: true
-<<<<<<< HEAD
-    description: Url for PhishUp Reputation Investigation
-=======
     description: Url for PhishUp Reputation Investigation.
->>>>>>> 5cfcc708
     name: url
     outputs:
     - contextPath: PhishUp.Url
@@ -106,38 +98,23 @@
     - contextPath: URL.Data
       description: The URL.
       type: String
-<<<<<<< HEAD
-  - description: Get chosen action from PhishUp instance
-=======
   - description: Get chosen action from PhishUp instance.
->>>>>>> 5cfcc708
     name: phishup-get-chosen-action
     outputs:
     - contextPath: PhishUp.Action
       description: Chosen action from PhishUp instance.
       type: String
   - arguments:
-<<<<<<< HEAD
-    - description: takes investigate-url command result
-      isArray: true
-      name: URLs
-    description: Evaluation PhishUp URLs Response
-=======
     - description: takes investigate-url command result.
       isArray: true
       name: URLs
     description: Evaluation PhishUp URLs Response.
->>>>>>> 5cfcc708
     name: phishup-evaluate-response
     outputs:
     - contextPath: PhishUp.Evaluation
       description: returns "Phish" if any response has "Phish" result.
       type: String
-<<<<<<< HEAD
-  dockerimage: demisto/python3:3.10.12.67728
-=======
   dockerimage: demisto/python3:3.10.13.84405
->>>>>>> 5cfcc708
   runonce: false
   script: '-'
   subtype: python3
