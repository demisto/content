category: Data Enrichment & Threat Intelligence
commonfields:
  id: PassiveTotal v2
  version: -1
configuration:
- defaultvalue: https://api.passivetotal.org
  display: API URL
  name: url
  required: true
  type: 0
- display: Username
  name: username
  required: true
  type: 0
- display: API Secret
  name: secret
  required: true
  type: 4
- display: Trust any certificate (not secure)
  name: insecure
  type: 8
  required: false
- display: Use system proxy settings
  name: proxy
  type: 8
  required: false
- additionalinfo: All the PassiveTotal API calls would timeout if the response is not returned within the configured time interval. Default is 20.
  defaultvalue: '20'
  display: HTTP(S) Request Timeout (in seconds)
  name: request_timeout
  type: 0
  required: false
- additionalinfo: Reliability of the source providing the intelligence data.
  defaultvalue: B - Usually reliable
  display: Source Reliability
  name: integrationReliability
  options:
  - A+ - 3rd party enrichment
  - A - Completely reliable
  - B - Usually reliable
  - C - Fairly reliable
  - D - Not usually reliable
  - E - Unreliable
  - F - Reliability cannot be judged
  type: 15
  required: false
- defaultvalue: indicatorType
  name: feedExpirationPolicy
  display: ''
  options:
  - never
  - interval
  - indicatorType
  - suddenDeath
  type: 17
  required: false
- defaultvalue: '20160'
  name: feedExpirationInterval
  display: ''
  type: 1
  required: false
description: Analyze and understand threat infrastructure from a variety of sources-passive DNS, active DNS, WHOIS, SSL certificates and more-without devoting resources to time-intensive manual threat research and analysis.
display: PassiveTotal v2
name: PassiveTotal v2
script:
  commands:
  - arguments:
    - description: Query value to use in your request.
      name: query
      required: true
    - auto: PREDEFINED
      description: 'WHOIS field to execute the search on: domain, email, name, organization, address, phone, nameserver.'
      name: field
      predefined:
      - domain
      - email
      - name
      - organization
      - address
      - phone
      - nameserver
      required: true
    description: Gets WHOIS information records based on field matching queries.
    name: pt-whois-search
    outputs:
    - contextPath: Domain.Name
      description: 'The domain name, for example: ''google.com''.'
      type: String
    - contextPath: Domain.WHOIS.CreationDate
      description: The date that the domain was created.
      type: Date
    - contextPath: Domain.WHOIS.UpdatedDate
      description: The date that the domain was last updated.
      type: Date
    - contextPath: Domain.WHOIS.ExpirationDate
      description: The expiration date of the domain.
      type: Date
    - contextPath: Domain.WHOIS.NameServers
      description: Name servers of the domain.
      type: String
    - contextPath: Domain.Organization
      description: The organization of the domain.
      type: String
    - contextPath: Domain.Admin.Email
      description: The email address of the domain administrator.
      type: String
    - contextPath: Domain.Admin.Name
      description: The name of the domain administrator.
      type: String
    - contextPath: Domain.Admin.Phone
      description: The phone number of the domain administrator.
      type: String
    - contextPath: Domain.Admin.Country
      description: The country of the domain administrator.
      type: String
    - contextPath: Domain.Registrant.Email
      description: The email address of the registrant.
      type: String
    - contextPath: Domain.Registrant.Name
      description: The name of the registrant.
      type: String
    - contextPath: Domain.Registrant.Phone
      description: The phone number for receiving abuse reports.
      type: String
    - contextPath: Domain.Registrant.Country
      description: The country of the registrant.
      type: String
    - contextPath: Domain.WHOIS.Admin.Email
      description: The email address of the domain administrator.
      type: String
    - contextPath: Domain.WHOIS.Admin.Name
      description: The name of the domain administrator.
      type: String
    - contextPath: Domain.WHOIS.Admin.Phone
      description: The phone number of the domain administrator.
      type: String
    - contextPath: Domain.WHOIS.Admin.Country
      description: The country of the domain administrator.
      type: String
    - contextPath: Domain.WHOIS.Registrar.Name
      description: 'The name of the registrar, for example: ''GoDaddy''.'
      type: String
    - contextPath: Domain.WHOIS.Registrant.Email
      description: The email address of the registrant.
      type: String
    - contextPath: Domain.WHOIS.Registrant.Name
      description: The name of the registrant.
      type: String
    - contextPath: Domain.WHOIS.Registrant.Phone
      description: The phone number for receiving abuse reports.
      type: String
    - contextPath: Domain.WHOIS.Registrant.Country
      description: The country of the registrant.
      type: String
    - contextPath: PassiveTotal.WHOIS.domain
      description: 'The domain name, for example: ''google.com''.'
      type: String
    - contextPath: PassiveTotal.WHOIS.registrar
      description: The name of the registrar of the domain.
      type: String
    - contextPath: PassiveTotal.WHOIS.whoisServer
      description: WHOIS server name where the details of domain registrations belong.
      type: String
    - contextPath: PassiveTotal.WHOIS.registered
      description: The date that the domain was registered.
      type: Date
    - contextPath: PassiveTotal.WHOIS.expiresAt
      description: The expiration date of the domain.
      type: Date
    - contextPath: PassiveTotal.WHOIS.registryUpdatedAt
      description: The date when registry was last updated.
      type: Date
    - contextPath: PassiveTotal.WHOIS.lastLoadedAt
      description: Last loaded date of WHOIS database.
      type: Date
    - contextPath: PassiveTotal.WHOIS.nameServers
      description: Name servers of the domain.
      type: String
    - contextPath: PassiveTotal.WHOIS.organization
      description: The organization of the domain.
      type: String
    - contextPath: PassiveTotal.WHOIS.name
      description: Name of the domain.
      type: String
    - contextPath: PassiveTotal.WHOIS.telephone
      description: Telephone number fetched from whois details of the domain.
      type: String
    - contextPath: PassiveTotal.WHOIS.contactEmail
      description: Contact Email address of the domain owner.
      type: String
    - contextPath: PassiveTotal.WHOIS.registrantEmail
      description: The name of the domain registrant.
      type: String
    - contextPath: PassiveTotal.WHOIS.registrantFax
      description: The fax number of the domain registrant.
      type: String
    - contextPath: PassiveTotal.WHOIS.registrantName
      description: The name of the domain registrant.
      type: String
    - contextPath: PassiveTotal.WHOIS.registrantOrganization
      description: The organizations of the domain registrant.
      type: String
    - contextPath: PassiveTotal.WHOIS.registrantStreet
      description: The street of the domain registrant.
      type: String
    - contextPath: PassiveTotal.WHOIS.registrantCity
      description: The city of the domain registrant.
      type: String
    - contextPath: PassiveTotal.WHOIS.registrantState
      description: The state of the domain registrant.
      type: String
    - contextPath: PassiveTotal.WHOIS.registrantPostalCode
      description: The postal code of the domain registrant.
      type: String
    - contextPath: PassiveTotal.WHOIS.registrantCountry
      description: The country of the domain registrant.
      type: String
    - contextPath: PassiveTotal.WHOIS.registrantTelephone
      description: The telephone number of the domain registrant.
      type: String
    - contextPath: PassiveTotal.WHOIS.adminEmail
      description: The email address of the domain administrator.
      type: String
    - contextPath: PassiveTotal.WHOIS.adminFax
      description: The fax number of the domain administrator.
      type: String
    - contextPath: PassiveTotal.WHOIS.adminName
      description: The name of the domain administrator.
      type: String
    - contextPath: PassiveTotal.WHOIS.adminOrganization
      description: The organizations of the domain administrator.
      type: String
    - contextPath: PassiveTotal.WHOIS.adminStreet
      description: The street of the domain administrator.
      type: String
    - contextPath: PassiveTotal.WHOIS.adminCity
      description: The city of the domain administrator.
      type: String
    - contextPath: PassiveTotal.WHOIS.adminState
      description: The state of the domain administrator.
      type: String
    - contextPath: PassiveTotal.WHOIS.adminPostalCode
      description: The postal code of the domain administrator.
      type: String
    - contextPath: PassiveTotal.WHOIS.adminCountry
      description: The country of the domain administrator.
      type: String
    - contextPath: PassiveTotal.WHOIS.adminTelephone
      description: The telephone number of the domain administrator.
      type: String
    - contextPath: PassiveTotal.WHOIS.billingEmail
      description: The email address of the domain billing.
      type: String
    - contextPath: PassiveTotal.WHOIS.billingFax
      description: The fax number of the domain billing.
      type: String
    - contextPath: PassiveTotal.WHOIS.billingName
      description: The name of the domain billing.
      type: String
    - contextPath: PassiveTotal.WHOIS.billingOrganization
      description: The organizations of the domain billing.
      type: String
    - contextPath: PassiveTotal.WHOIS.billingStreet
      description: The street of the domain billing.
      type: String
    - contextPath: PassiveTotal.WHOIS.billingCity
      description: The city of the domain billing.
      type: String
    - contextPath: PassiveTotal.WHOIS.billingState
      description: The state of the domain billing.
      type: String
    - contextPath: PassiveTotal.WHOIS.billingPostalCode
      description: The postal code of the domain billing.
      type: String
    - contextPath: PassiveTotal.WHOIS.billingCountry
      description: The country of the domain billing.
      type: String
    - contextPath: PassiveTotal.WHOIS.billingTelephone
      description: The telephone number of the domain billing.
      type: String
    - contextPath: PassiveTotal.WHOIS.techEmail
      description: The email address of the domain tech.
      type: String
    - contextPath: PassiveTotal.WHOIS.techFax
      description: The fax number of the domain tech.
      type: String
    - contextPath: PassiveTotal.WHOIS.techName
      description: The name of the domain tech.
      type: String
    - contextPath: PassiveTotal.WHOIS.techOrganization
      description: The organizations of domain tech.
      type: String
    - contextPath: PassiveTotal.WHOIS.techStreet
      description: The street of the domain tech.
      type: String
    - contextPath: PassiveTotal.WHOIS.techCity
      description: The city of the domain tech.
      type: String
    - contextPath: PassiveTotal.WHOIS.techState
      description: The state of the domain tech.
      type: String
    - contextPath: PassiveTotal.WHOIS.techPostalCode
      description: The postal code of the domain tech.
      type: String
    - contextPath: PassiveTotal.WHOIS.techCountry
      description: The country of the domain tech.
      type: String
    - contextPath: PassiveTotal.WHOIS.techTelephone
      description: The telephone number of the domain tech.
      type: String
  - arguments:
<<<<<<< HEAD
    - description: 'Query value to use in the request. For example: riskiq.com, 1.1.1.1'
=======
    - description: 'Query value to use in the request. For example: riskiq.com, 1.1.1.1.'
>>>>>>> 9d6c5180
      name: query
      required: true
    - auto: PREDEFINED
      defaultValue: 'false'
      description: |-
        Whether to return historical results.
        Valid values: true, false.
      name: history
      predefined:
      - 'true'
      - 'false'
    description: Gets WHOIS information records based on queries.
    name: pt-get-whois
    outputs:
    - contextPath: PassiveTotal.WHOIS.domain
      description: 'The domain name. For example: ''google.com''.'
      type: String
    - contextPath: PassiveTotal.WHOIS.registrar
      description: The name of the registrar of the domain.
      type: String
    - contextPath: PassiveTotal.WHOIS.whoisServer
      description: WHOIS server name where the details of domain registrations belong.
      type: String
    - contextPath: PassiveTotal.WHOIS.registered
      description: The date that the domain was registered.
      type: Date
    - contextPath: PassiveTotal.WHOIS.expiresAt
      description: The expiration date of the domain.
      type: Date
    - contextPath: PassiveTotal.WHOIS.registryUpdatedAt
      description: The date when the registry was last updated.
      type: Date
    - contextPath: PassiveTotal.WHOIS.lastLoadedAt
      description: Last loaded date of WHOIS database.
      type: Date
    - contextPath: PassiveTotal.WHOIS.nameServers
      description: Name servers of the domain.
      type: String
    - contextPath: PassiveTotal.WHOIS.organization
      description: The organization of the domain.
      type: String
    - contextPath: PassiveTotal.WHOIS.name
      description: Name of the domain.
      type: String
    - contextPath: PassiveTotal.WHOIS.telephone
      description: Telephone number fetched from whois details of the domain.
      type: String
    - contextPath: PassiveTotal.WHOIS.contactEmail
      description: Contact Email address of the domain owner.
      type: String
    - contextPath: PassiveTotal.WHOIS.registrantEmail
      description: The email address of the domain registrant.
      type: String
    - contextPath: PassiveTotal.WHOIS.registrantFax
      description: The fax number of the domain registrant.
      type: String
    - contextPath: PassiveTotal.WHOIS.registrantName
      description: The name of the domain registrant.
      type: String
    - contextPath: PassiveTotal.WHOIS.registrantOrganization
      description: The organizations of the domain registrant.
      type: String
    - contextPath: PassiveTotal.WHOIS.registrantStreet
      description: The street of the domain registrant.
      type: String
    - contextPath: PassiveTotal.WHOIS.registrantCity
      description: The city of the domain registrant.
      type: String
    - contextPath: PassiveTotal.WHOIS.registrantState
      description: The state of the domain registrant.
      type: String
    - contextPath: PassiveTotal.WHOIS.registrantPostalCode
      description: The postal code of the domain registrant.
      type: String
    - contextPath: PassiveTotal.WHOIS.registrantCountry
      description: The country of the domain registrant.
      type: String
    - contextPath: PassiveTotal.WHOIS.registrantTelephone
      description: The telephone number of the domain registrant.
      type: String
    - contextPath: PassiveTotal.WHOIS.adminEmail
      description: The email address of the domain administrator.
      type: String
    - contextPath: PassiveTotal.WHOIS.adminFax
      description: The fax number of the domain administrator.
      type: String
    - contextPath: PassiveTotal.WHOIS.adminName
      description: The name of the domain administrator.
      type: String
    - contextPath: PassiveTotal.WHOIS.adminOrganization
      description: The organizations of the domain administrator.
      type: String
    - contextPath: PassiveTotal.WHOIS.adminStreet
      description: The street of the domain administrator.
      type: String
    - contextPath: PassiveTotal.WHOIS.adminCity
      description: The city of the domain administrator.
      type: String
    - contextPath: PassiveTotal.WHOIS.adminState
      description: The state of the domain administrator.
      type: String
    - contextPath: PassiveTotal.WHOIS.adminPostalCode
      description: The postal code of the domain administrator.
      type: String
    - contextPath: PassiveTotal.WHOIS.adminCountry
      description: The country of the domain administrator.
      type: String
    - contextPath: PassiveTotal.WHOIS.adminTelephone
      description: The telephone number of the domain administrator.
      type: String
    - contextPath: PassiveTotal.WHOIS.billingEmail
      description: The email address of the domain billing.
      type: String
    - contextPath: PassiveTotal.WHOIS.billingFax
      description: The fax number of the domain billing.
      type: String
    - contextPath: PassiveTotal.WHOIS.billingName
      description: The name of the domain billing.
      type: String
    - contextPath: PassiveTotal.WHOIS.billingOrganization
      description: The organizations of the domain billing.
      type: String
    - contextPath: PassiveTotal.WHOIS.billingStreet
      description: The street of the domain billing.
      type: String
    - contextPath: PassiveTotal.WHOIS.billingCity
      description: The city of the domain billing.
      type: String
    - contextPath: PassiveTotal.WHOIS.billingState
      description: The state of the domain billing.
      type: String
    - contextPath: PassiveTotal.WHOIS.billingPostalCode
      description: The postal code of the domain billing.
      type: String
    - contextPath: PassiveTotal.WHOIS.billingCountry
      description: The country of the domain billing.
      type: String
    - contextPath: PassiveTotal.WHOIS.billingTelephone
      description: The telephone number of the domain billing.
      type: String
    - contextPath: PassiveTotal.WHOIS.techEmail
      description: The email address of the domain tech.
      type: String
    - contextPath: PassiveTotal.WHOIS.techFax
      description: The fax number of the domain tech.
      type: String
    - contextPath: PassiveTotal.WHOIS.techName
      description: The name of the domain tech.
      type: String
    - contextPath: PassiveTotal.WHOIS.techOrganization
      description: The organizations of domain tech.
      type: String
    - contextPath: PassiveTotal.WHOIS.techStreet
      description: The street of the domain tech.
      type: String
    - contextPath: PassiveTotal.WHOIS.techCity
      description: The city of the domain tech.
      type: String
    - contextPath: PassiveTotal.WHOIS.techState
      description: The state of the domain tech.
      type: String
    - contextPath: PassiveTotal.WHOIS.techPostalCode
      description: The postal code of the domain tech.
      type: String
    - contextPath: PassiveTotal.WHOIS.techCountry
      description: The country of the domain tech.
      type: String
    - contextPath: PassiveTotal.WHOIS.techTelephone
      description: The telephone number of the domain tech.
      type: String
  - arguments:
    - default: true
      description: Domain or IP address you want to search components for.
      name: query
      required: true
    - description: Filter for records whose last seen is after this datetime. It accepts "yyyy-mm-dd hh:mm:ss" or "yyyy-mm-dd" format.
      name: start
    - description: Filter for records whose first seen is before this datetime. It accepts "yyyy-mm-dd hh:mm:ss" or "yyyy-mm-dd" format.
      name: end
    description: Retrieves the host attribute components for a domain or IP address. Maximum 2000 records are fetched.
    name: pt-get-components
    outputs:
    - contextPath: Domain.Name
      description: 'The domain name, for example: "google.com".'
      type: String
    - contextPath: DBotScore.Indicator
      description: The indicator that was tested.
      type: String
    - contextPath: DBotScore.Type
      description: The indicator type.
      type: String
    - contextPath: DBotScore.Vendor
      description: The vendor used to calculate the score.
      type: String
    - contextPath: DBotScore.Score
      description: The actual score.
      type: Number
    - contextPath: IP.Address
      description: The IP Address of the component.
      type: String
    - contextPath: PassiveTotal.Component.firstSeen
      description: The date and time when the component was first observed.
      type: Date
    - contextPath: PassiveTotal.Component.lastSeen
      description: The date and time when the component was most recently observed.
      type: Date
    - contextPath: PassiveTotal.Component.version
      description: The current version of component.
      type: String
    - contextPath: PassiveTotal.Component.category
      description: The category under which the component falls.
      type: String
    - contextPath: PassiveTotal.Component.label
      description: The value of the component.
      type: String
    - contextPath: PassiveTotal.Component.hostname
      description: The hostname of the component.
      type: String
    - contextPath: PassiveTotal.Component.address
      description: The IP address of the component.
      type: String
  - arguments:
    - default: true
      description: Domain or IP address you want to search trackers for.
      name: query
      required: true
    - description: Filter for records whose last seen is after this datetime. It accepts "yyyy-mm-dd hh:mm:ss" or "yyyy-mm-dd" format.
      name: start
    - description: Filter for records whose first seen is before this datetime. It accepts "yyyy-mm-dd hh:mm:ss" or "yyyy-mm-dd" format.
      name: end
    description: Retrieves the host attribute trackers for a domain or IP address. Maximum 2000 records are fetched.
    name: pt-get-trackers
    outputs:
    - contextPath: Domain.Name
      description: 'The domain name, for example: "google.com".'
      type: String
    - contextPath: DBotScore.Indicator
      description: The indicator that was tested.
      type: String
    - contextPath: DBotScore.Type
      description: The indicator type.
      type: String
    - contextPath: DBotScore.Vendor
      description: The vendor used to calculate the score.
      type: String
    - contextPath: DBotScore.Score
      description: The actual score.
      type: Number
    - contextPath: IP.Address
      description: The IP Address of the component.
      type: String
    - contextPath: PassiveTotal.Tracker.firstSeen
      description: The date and time when the tracker was first observed.
      type: Date
    - contextPath: PassiveTotal.Tracker.lastSeen
      description: The date and time when the tracker was most recently observed.
      type: Date
    - contextPath: PassiveTotal.Tracker.attributeValue
      description: The value of the tracker.
      type: String
    - contextPath: PassiveTotal.Tracker.attributeType
      description: The type under which the tracker falls.
      type: String
    - contextPath: PassiveTotal.Tracker.hostname
      description: The hostname of the tracker.
      type: String
    - contextPath: PassiveTotal.Tracker.address
      description: The IP address of the tracker.
      type: String
  - arguments:
    - default: true
      description: The domain or IP being queried.
      name: query
      required: true
    - description: Filter for records whose last seen is after this datetime. It accepts "yyyy-mm-dd hh:mm:ss" or "yyyy-mm-dd" format.
      name: start
    - description: Filter for records whose first seen is before this datetime. It accepts "yyyy-mm-dd hh:mm:ss" or "yyyy-mm-dd" format.
      name: end
    description: Retrieves the passive DNS results from active account sources.
    name: pt-get-pdns-details
    outputs:
    - contextPath: PassiveTotal.PDNS.resolve
      description: The host or ip address that indicates resolve in Passive DNS record.
      type: String
    - contextPath: PassiveTotal.PDNS.resolveType
      description: The type of the resolve. I.e domain, ip, host, etc.
      type: String
    - contextPath: PassiveTotal.PDNS.value
      description: The value of the Passive DNS record.
      type: String
    - contextPath: PassiveTotal.PDNS.source
      description: Source of the passive DNS records.
      type: String
    - contextPath: PassiveTotal.PDNS.firstSeen
      description: First seen timestamp of the passive DNS record.
      type: String
    - contextPath: PassiveTotal.PDNS.lastSeen
      description: Last seen timestamp of the passive DNS record.
      type: String
    - contextPath: PassiveTotal.PDNS.collected
      description: The date when a passive DNS record is collected.
      type: String
    - contextPath: PassiveTotal.PDNS.recordType
      description: The type of the passive DNS record. I.e CNAME, SOA, A, etc.
      type: String
    - contextPath: PassiveTotal.PDNS.recordHash
      description: The hash value of the passive DNS record.
      type: String
    - contextPath: Domain.Name
      description: 'The domain name, for example: ''google.com''.'
      type: String
    - contextPath: IP.Address
      description: The IP Address of the component.
      type: String
    - contextPath: DBotScore.Indicator
      description: The indicator that was tested.
      type: String
    - contextPath: DBotScore.Type
      description: The indicator type.
      type: String
    - contextPath: DBotScore.Vendor
      description: The vendor used to calculate the score.
      type: String
    - contextPath: DBotScore.Score
      description: The actual score.
      type: Number
  - arguments:
    - auto: PREDEFINED
<<<<<<< HEAD
      description: "Field by which to search. \n\nAllowed values: issuerSurname, subjectOrganizationName, issuerCountry, issuerOrganizationUnitName, fingerprint, subjectOrganizationUnitName, serialNumber, subjectEmailAddress, subjectCountry, issuerGivenName, subjectCommonName, issuerCommonName, issuerStateOrProvinceName, issuerProvince, subjectStateOrProvinceName, sha1, subjectStreetAddress, subjectSerialNumber, issuerOrganizationName, subjectSurname, subjectLocalityName, issuerStreetAddress, issuerLocalityName, subjectGivenName, subjectProvince, issuerSerialNumber, issuerEmailAddress"
=======
      description: "Field by which to search. \n\nAllowed values: issuerSurname, subjectOrganizationName, issuerCountry, issuerOrganizationUnitName, fingerprint, subjectOrganizationUnitName, serialNumber, subjectEmailAddress, subjectCountry, issuerGivenName, subjectCommonName, issuerCommonName, issuerStateOrProvinceName, issuerProvince, subjectStateOrProvinceName, sha1, subjectStreetAddress, subjectSerialNumber, issuerOrganizationName, subjectSurname, subjectLocalityName, issuerStreetAddress, issuerLocalityName, subjectGivenName, subjectProvince, issuerSerialNumber, issuerEmailAddress."
>>>>>>> 9d6c5180
      name: field
      predefined:
      - issuerSurname
      - subjectOrganizationName
      - issuerCountry
      - issuerOrganizationUnitName
      - fingerprint
      - subjectOrganizationUnitName
      - serialNumber
      - subjectEmailAddress
      - subjectCountry
      - issuerGivenName
      - subjectCommonName
      - issuerCommonName
      - issuerStateOrProvinceName
      - issuerProvince
      - subjectStateOrProvinceName
      - sha1
      - subjectStreetAddress
      - subjectSerialNumber
      - issuerOrganizationName
      - subjectSurname
      - subjectLocalityName
      - issuerStreetAddress
      - issuerLocalityName
      - subjectGivenName
      - subjectProvince
      - issuerSerialNumber
      - issuerEmailAddress
      required: true
    - description: Field value for which to search.
      name: query
      required: true
    description: Retrieves SSL certificates for a given field value.
    name: pt-ssl-cert-search
    outputs:
    - contextPath: PassiveTotal.SSL.firstSeen
      description: Epoch timestamp when SSL certificate identified by the system.
      type: Number
    - contextPath: PassiveTotal.SSL.lastSeen
      description: The last seen epoch timestamp of the SSL certificates.
      type: Number
    - contextPath: PassiveTotal.SSL.fingerprint
      description: 'A fingerprint detail from the SSL certificates. '
      type: String
    - contextPath: PassiveTotal.SSL.sslVersion
      description: A version of the certificate.
      type: Number
    - contextPath: PassiveTotal.SSL.expirationDate
      description: The expiry date of the certificate.
      type: String
    - contextPath: PassiveTotal.SSL.issueDate
      description: Issue date of the certificate.
      type: String
    - contextPath: PassiveTotal.SSL.sha1
      description: Sha1 of the certificate.
      type: String
    - contextPath: PassiveTotal.SSL.serialNumber
      description: A serial number of the certificate.
      type: String
    - contextPath: PassiveTotal.SSL.issuerCountry
      description: The country name of the certificate issuer.
      type: String
    - contextPath: PassiveTotal.SSL.issuerStateOrProvinceName
      description: The state or province name of the certificate issuer.
      type: String
    - contextPath: PassiveTotal.SSL.issuerCommonName
      description: The common name of the issuer.
      type: String
    - contextPath: PassiveTotal.SSL.issuerEmailAddress
      description: A contact email address of the certificate issuer.
      type: String
    - contextPath: PassiveTotal.SSL.issuerProvince
      description: A province of the certificate issuer.
      type: String
    - contextPath: PassiveTotal.SSL.issuerOrganizationUnitName
      description: An organization unit name of the certificate issuer.
      type: String
    - contextPath: PassiveTotal.SSL.issuerSurname
      description: The surname of the certificate issuer.
      type: String
    - contextPath: PassiveTotal.SSL.issuerStreetAddress
      description: Street address of the certificate issuer.
      type: String
    - contextPath: PassiveTotal.SSL.issuerLocalityName
      description: The locality of the certificate issuer.
      type: String
    - contextPath: PassiveTotal.SSL.issuerSerialNumber
      description: The serial number of the certificate issuer.
      type: String
    - contextPath: PassiveTotal.SSL.issuerOrganizationName
      description: An organization name of the certificate issuer.
      type: String
    - contextPath: PassiveTotal.SSL.issuerGivenName
      description: A given name of the certificate issuer.
      type: String
    - contextPath: PassiveTotal.SSL.subjectCommonName
      description: The common name of the subject.
      type: String
    - contextPath: PassiveTotal.SSL.subjectOrganizationName
      description: An organization name of the subject of the certificate.
      type: String
    - contextPath: PassiveTotal.SSL.subjectOrganizationUnitName
      description: An organization unit name of the subject of the certificate.
      type: String
    - contextPath: PassiveTotal.SSL.subjectGivenName
      description: The given name of the subject of the certificate.
      type: String
    - contextPath: PassiveTotal.SSL.subjectSurname
      description: The surname of the subject of the certificate.
      type: String
    - contextPath: PassiveTotal.SSL.subjectLocalityName
      description: The locality of the subject.
      type: String
    - contextPath: PassiveTotal.SSL.subjectEmailAddress
      description: A contact email address of the subject.
      type: String
    - contextPath: PassiveTotal.SSL.subjectProvince
      description: The province of the subject.
      type: String
    - contextPath: PassiveTotal.SSL.subjectStateOrProvinceName
      description: The state or province name of the subject.
      type: String
    - contextPath: PassiveTotal.SSL.subjectSerialNumber
      description: A serial number of the subject.
      type: String
    - contextPath: PassiveTotal.SSL.subjectStreetAddress
      description: The street address of the subject.
      type: String
    - contextPath: PassiveTotal.SSL.subjectCountry
      description: The country name of the subject from the certificate.
      type: String
    - contextPath: PassiveTotal.SSL.subjectAlternativeNames
      description: Alternative names of the subject from the certificate details.
      type: String
  - arguments:
    - description: Domain or IP address you want to search host-pairs for.
      name: query
      required: true
    - auto: PREDEFINED
      description: 'The direction of searching pair records for a given domain. Valid values: children, parents.'
      name: direction
      predefined:
      - children
      - parents
      required: true
    - description: Filter for records whose last seen is after this datetime. It accepts "yyyy-mm-dd hh:mm:ss" or "yyyy-mm-dd" format.
      name: start
    - description: Filter for records whose first seen is before this datetime. It accepts "yyyy-mm-dd hh:mm:ss" or "yyyy-mm-dd" format.
      name: end
    description: Retrieves the host attribute pairs related to a domain or IP address. Maximum 2000 records are fetched.
    name: pt-get-host-pairs
    outputs:
    - contextPath: PassiveTotal.HostPair.firstSeen
      description: The date and time when the host pair was first observed.
      type: Date
    - contextPath: PassiveTotal.HostPair.lastSeen
      description: The date and time when the host pair was most recently observed.
      type: Date
    - contextPath: PassiveTotal.HostPair.cause
      description: The cause of relation between parent and child.
      type: String
    - contextPath: PassiveTotal.HostPair.parent
      description: The hostname of the parent of the host pair.
      type: String
    - contextPath: PassiveTotal.HostPair.child
      description: The hostname of the child of the host pair.
      type: String
  - arguments:
    - default: true
      description: The domain to enrich.
      isArray: true
      name: domain
    description: Provides data enrichment for domains.
    name: domain
    outputs:
    - contextPath: DBotScore.Indicator
      description: The indicator that was tested.
      type: Unknown
    - contextPath: DBotScore.Type
      description: The indicator type.
      type: Unknown
    - contextPath: DBotScore.Vendor
      description: The vendor used to calculate the DBot score.
      type: Unknown
    - contextPath: DBotScore.Score
      description: The actual score.
      type: Number
    - contextPath: Domain.Name
      description: 'The domain name, for example: ''google.com''.'
      type: String
    - contextPath: Domain.WHOIS.CreationDate
      description: The date that the domain was created.
      type: Date
    - contextPath: Domain.WHOIS.UpdatedDate
      description: The date that the domain was last updated.
      type: Date
    - contextPath: Domain.WHOIS.ExpirationDate
      description: The expiration date of the domain.
      type: Date
    - contextPath: Domain.WHOIS.NameServers
      description: Name servers of the domain.
      type: String
    - contextPath: Domain.Organization
      description: The organization of the domain.
      type: String
    - contextPath: Domain.Admin.Email
      description: The email address of the domain administrator.
      type: String
    - contextPath: Domain.Admin.Name
      description: The name of the domain administrator.
      type: String
    - contextPath: Domain.Admin.Phone
      description: The phone number of the domain administrator.
      type: String
    - contextPath: Domain.Admin.Country
      description: The country of the domain administrator.
      type: String
    - contextPath: Domain.Registrant.Email
      description: The email address of the registrant.
      type: String
    - contextPath: Domain.Registrant.Name
      description: The name of the registrant.
      type: String
    - contextPath: Domain.Registrant.Phone
      description: The phone number for receiving abuse reports.
      type: String
    - contextPath: Domain.Registrant.Country
      description: The country of the registrant.
      type: String
    - contextPath: Domain.WHOIS.Admin.Email
      description: The email address of the domain administrator.
      type: String
    - contextPath: Domain.WHOIS.Admin.Name
      description: The name of the domain administrator.
      type: String
    - contextPath: Domain.WHOIS.Admin.Phone
      description: The phone number of the domain administrator.
      type: String
    - contextPath: Domain.WHOIS.Admin.Country
      description: The country of the domain administrator.
      type: String
    - contextPath: Domain.WHOIS.Registrar.Name
      description: 'The name of the registrar, for example: ''GoDaddy''.'
      type: String
    - contextPath: Domain.WHOIS.Registrant.Email
      description: The email address of the registrant.
      type: String
    - contextPath: Domain.WHOIS.Registrant.Name
      description: The name of the registrant.
      type: String
    - contextPath: Domain.WHOIS.Registrant.Phone
      description: The phone number for receiving abuse reports.
      type: String
    - contextPath: Domain.WHOIS.Registrant.Country
      description: The country of the registrant.
      type: String
    - contextPath: PassiveTotal.Domain.domain
      description: 'The domain name, for example: ''google.com''.'
      type: String
    - contextPath: PassiveTotal.Domain.registrar
      description: The name of the registrar of the domain.
      type: String
    - contextPath: PassiveTotal.Domain.whoisServer
      description: WHOIS server name where the details of domain registrations belong.
      type: String
    - contextPath: PassiveTotal.Domain.registered
      description: The date that the domain was registered.
      type: Date
    - contextPath: PassiveTotal.Domain.expiresAt
      description: The expiration date of the domain.
      type: Date
    - contextPath: PassiveTotal.Domain.registryUpdatedAt
      description: The date when registry was last updated.
      type: Date
    - contextPath: PassiveTotal.Domain.lastLoadedAt
      description: Last loaded date of WHOIS database.
      type: Date
    - contextPath: PassiveTotal.Domain.nameServers
      description: Name servers of the domain.
      type: String
    - contextPath: PassiveTotal.Domain.organization
      description: The organization of the domain.
      type: String
    - contextPath: PassiveTotal.Domain.name
      description: Name of the domain.
      type: String
    - contextPath: PassiveTotal.Domain.telephone
      description: Telephone number fetched from whois details of the domain.
      type: String
    - contextPath: PassiveTotal.Domain.contactEmail
      description: Contact Email address of the domain owner.
      type: String
    - contextPath: PassiveTotal.Domain.registrantEmail
      description: The name of the domain registrant.
      type: String
    - contextPath: PassiveTotal.Domain.registrantFax
      description: The fax number of the domain registrant.
      type: String
    - contextPath: PassiveTotal.Domain.registrantName
      description: The name of the domain registrant.
      type: String
    - contextPath: PassiveTotal.Domain.registrantOrganization
      description: The organizations of the domain registrant.
      type: String
    - contextPath: PassiveTotal.Domain.registrantStreet
      description: The street of the domain registrant.
      type: String
    - contextPath: PassiveTotal.Domain.registrantCity
      description: The city of the domain registrant.
      type: String
    - contextPath: PassiveTotal.Domain.registrantState
      description: The state of the domain registrant.
      type: String
    - contextPath: PassiveTotal.Domain.registrantPostalCode
      description: The postal code of the domain registrant.
      type: String
    - contextPath: PassiveTotal.Domain.registrantCountry
      description: The country of the domain registrant.
      type: String
    - contextPath: PassiveTotal.Domain.registrantTelephone
      description: The telephone number of the domain registrant.
      type: String
    - contextPath: PassiveTotal.Domain.adminEmail
      description: The email address of the domain administrator.
      type: String
    - contextPath: PassiveTotal.Domain.adminFax
      description: The fax number of the domain administrator.
      type: String
    - contextPath: PassiveTotal.Domain.adminName
      description: The name of the domain administrator.
      type: String
    - contextPath: PassiveTotal.Domain.adminOrganization
      description: The organizations of the domain administrator.
      type: String
    - contextPath: PassiveTotal.Domain.adminStreet
      description: The street of the domain administrator.
      type: String
    - contextPath: PassiveTotal.Domain.adminCity
      description: The city of the domain administrator.
      type: String
    - contextPath: PassiveTotal.Domain.adminState
      description: The state of the domain administrator.
      type: String
    - contextPath: PassiveTotal.Domain.adminPostalCode
      description: The postal code of the domain administrator.
      type: String
    - contextPath: PassiveTotal.Domain.adminCountry
      description: The country of the domain administrator.
      type: String
    - contextPath: PassiveTotal.Domain.adminTelephone
      description: The telephone number of the domain administrator.
      type: String
    - contextPath: PassiveTotal.Domain.billingEmail
      description: The email address of the domain billing.
      type: String
    - contextPath: PassiveTotal.Domain.billingFax
      description: The fax number of the domain billing.
      type: String
    - contextPath: PassiveTotal.Domain.billingName
      description: The name of the domain billing.
      type: String
    - contextPath: PassiveTotal.Domain.billingOrganization
      description: The organizations of the domain billing.
      type: String
    - contextPath: PassiveTotal.Domain.billingStreet
      description: The street of the domain billing.
      type: String
    - contextPath: PassiveTotal.Domain.billingCity
      description: The city of the domain billing.
      type: String
    - contextPath: PassiveTotal.Domain.billingState
      description: The state of the domain billing.
      type: String
    - contextPath: PassiveTotal.Domain.billingPostalCode
      description: The postal code of the domain billing.
      type: String
    - contextPath: PassiveTotal.Domain.billingCountry
      description: The country of the domain billing.
      type: String
    - contextPath: PassiveTotal.Domain.billingTelephone
      description: The telephone number of the domain billing.
      type: String
    - contextPath: PassiveTotal.Domain.techEmail
      description: The email address of the domain tech.
      type: String
    - contextPath: PassiveTotal.Domain.techFax
      description: The fax number of the domain tech.
      type: String
    - contextPath: PassiveTotal.Domain.techName
      description: The name of the domain tech.
      type: String
    - contextPath: PassiveTotal.Domain.techOrganization
      description: The organizations of domain tech.
      type: String
    - contextPath: PassiveTotal.Domain.techStreet
      description: The street of the domain tech.
      type: String
    - contextPath: PassiveTotal.Domain.techCity
      description: The city of the domain tech.
      type: String
    - contextPath: PassiveTotal.Domain.techState
      description: The state of the domain tech.
      type: String
    - contextPath: PassiveTotal.Domain.techPostalCode
      description: The postal code of the domain tech.
      type: String
    - contextPath: PassiveTotal.Domain.techCountry
      description: The country of the domain tech.
      type: String
    - contextPath: PassiveTotal.Domain.techTelephone
      description: The telephone number of the domain tech.
      type: String
    - contextPath: PassiveTotal.Domain.score
      description: Reputation score of the indicator.
      type: Number
    - contextPath: PassiveTotal.Domain.classification
<<<<<<< HEAD
      description: Reputation classification of the indicator. (Can be GOOD, SUSPICIOUS, MALICIOUS, or UNKNOWN)
=======
      description: Reputation classification of the indicator. (Can be GOOD, SUSPICIOUS, MALICIOUS, or UNKNOWN).
>>>>>>> 9d6c5180
      type: String
    - contextPath: PassiveTotal.Domain.rules.name
      description: Name of the rule that informed the reputation score of the indicator.
      type: String
    - contextPath: PassiveTotal.Domain.rules.description
      description: Description of the rule.
      type: String
    - contextPath: PassiveTotal.Domain.rules.severity
      description: Severity of the rule.
      type: Number
    - contextPath: PassiveTotal.Domain.rules.link
      description: Link to the rule.
      type: String
  - arguments:
<<<<<<< HEAD
    - description: 'Indicator value to search for in articles. For example: riskiq.com, 1.1.1.1'
      name: query
      required: true
    - description: 'Type of the indicator. For example: domain, ip, url'
=======
    - description: 'Indicator value to search for in articles. For example: riskiq.com, 1.1.1.1.'
      name: query
      required: true
    - description: 'Type of the indicator. For example: domain, ip, url.'
>>>>>>> 9d6c5180
      name: type
    description: Retrieves information related to articles for a specific indicator.
    name: pt-get-articles
    outputs:
    - contextPath: PassiveTotal.Article.guid
      description: The global unique ID of the article.
      type: String
    - contextPath: PassiveTotal.Article.title
      description: The title of the article.
      type: String
    - contextPath: PassiveTotal.Article.summary
      description: The summary of the article.
      type: String
    - contextPath: PassiveTotal.Article.type
      description: The type of an article.
      type: String
    - contextPath: PassiveTotal.Article.publishedDate
      description: The date and time on which the article was published.
      type: Date
    - contextPath: PassiveTotal.Article.link
      description: The link of the article for getting more details.
      type: String
    - contextPath: PassiveTotal.Article.categories
      description: An array of categories of the article.
      type: Unknown
    - contextPath: PassiveTotal.Article.tags
      description: An array of tags for the article.
      type: Unknown
    - contextPath: PassiveTotal.Article.indicators.type
      description: The type of the indicator.
      type: String
    - contextPath: PassiveTotal.Article.indicators.count
      description: Total number of indicators of a particular type.
      type: Number
    - contextPath: PassiveTotal.Article.indicators.values
      description: An array of values related to indicators.
      type: Unknown
    - contextPath: PassiveTotal.Article.indicators.source
      description: The source of the indicator.
      type: String
  - arguments:
    - default: true
      description: IP address for which the user wants to search services for.
      name: ip
      required: true
    description: Retrieves exposed services on the recently open ports for an IP address.
    name: pt-get-services
    outputs:
    - contextPath: PassiveTotal.Service.ip
      description: IP address of the service.
      type: String
    - contextPath: PassiveTotal.Service.portNumber
      description: Port number on which recent services were running or current services are running.
      type: Number
    - contextPath: PassiveTotal.Service.firstSeen
      description: The date and time when the service was started for the first time on the port.
      type: Date
    - contextPath: PassiveTotal.Service.lastSeen
      description: The date and time when the service was most recently used on the port.
      type: Date
    - contextPath: PassiveTotal.Service.lastScan
      description: The date and time when the system performed the last scan to check whether any service is running on the port or not.
      type: Date
    - contextPath: PassiveTotal.Service.count
      description: The total number of times service was used on the port.
      type: Number
    - contextPath: PassiveTotal.Service.status
      description: The status of the service.
      type: String
    - contextPath: PassiveTotal.Service.protocol
      description: The protocol used by the service.
      type: String
    - contextPath: PassiveTotal.Service.banners.banner
      description: The description of the banner generated as a result of scanning. Can be in HTML format.
      type: String
    - contextPath: PassiveTotal.Service.banners.scanType
      description: The type of scan when the banner was generated.
      type: String
    - contextPath: PassiveTotal.Service.banners.firstSeen
      description: The date and time when the scan started.
      type: Date
    - contextPath: PassiveTotal.Service.banners.lastSeen
      description: The date and time when the scan ended.
      type: Date
    - contextPath: PassiveTotal.Service.banners.count
      description: The total number of times the same label was generated while scanning.
      type: Number
    - contextPath: PassiveTotal.Service.currentServices.firstSeen
      description: The date and time when the current service started.
      type: Date
    - contextPath: PassiveTotal.Service.currentServices.lastSeen
      description: The date and time when the current service was most recently used.
      type: Date
    - contextPath: PassiveTotal.Service.currentServices.version
      description: The version of the current service.
      type: String
    - contextPath: PassiveTotal.Service.currentServices.category
      description: The category of the current service.
      type: String
    - contextPath: PassiveTotal.Service.currentServices.label
      description: The label of the current service.
      type: String
    - contextPath: PassiveTotal.Service.recentServices.firstSeen
      description: The date and time when the recent service started.
      type: Date
    - contextPath: PassiveTotal.Service.recentServices.lastSeen
      description: The date and time when the recent service was most recently used.
      type: Date
    - contextPath: PassiveTotal.Service.recentServices.version
      description: The version of the recent service.
      type: String
    - contextPath: PassiveTotal.Service.recentServices.category
      description: The category of the recent service.
      type: String
    - contextPath: PassiveTotal.Service.recentServices.label
      description: The label of the recent service.
      type: String
    - contextPath: PassiveTotal.Service.mostRecentSslCert.firstSeen
      description: The timestamp in epoch when the most recent SSL certificate was identified by the system.
      type: Date
    - contextPath: PassiveTotal.Service.mostRecentSslCert.lastSeen
      description: The timestamp in epoch when the most recent SSL certificate was last used.
      type: Date
    - contextPath: PassiveTotal.Service.mostRecentSslCert.fingerprint
      description: A fingerprint detail from the most recent SSL certificate.
      type: String
    - contextPath: PassiveTotal.Service.mostRecentSslCert.sslVersion
      description: The version of the most recent SSL certificate.
      type: String
    - contextPath: PassiveTotal.Service.mostRecentSslCert.expirationDate
      description: The expiry date and time  of the most recent SSL certificate in GMT.
      type: Date
    - contextPath: PassiveTotal.Service.mostRecentSslCert.issueDate
      description: The date and time in GMT when the most recent SSL certificate was issued.
      type: Date
    - contextPath: PassiveTotal.Service.mostRecentSslCert.sha1
      description: Sha1 of the most recent SSL certificate.
      type: String
    - contextPath: PassiveTotal.Service.mostRecentSslCert.serialNumber
      description: The serial Number of the most recent SSL certificate.
      type: String
    - contextPath: PassiveTotal.Service.mostRecentSslCert.subjectCountry
      description: The name of the Country of the subject of the most recent SSL certificate.
      type: String
    - contextPath: PassiveTotal.Service.mostRecentSslCert.issuerCommonName
      description: The common name of the issuer of most recent SSL certificate.
      type: String
    - contextPath: PassiveTotal.Service.mostRecentSslCert.issuerProvince
      description: The province of the issuer of the most recent SSL certificate.
      type: String
    - contextPath: PassiveTotal.Service.mostRecentSslCert.subjectStateOrProvinceName
      description: The state or province name of the subject of the most recent SSL certificate.
      type: String
    - contextPath: PassiveTotal.Service.mostRecentSslCert.subjectStreetAddress
      description: The street address of the subject of the most recent SSL certificate.
      type: String
    - contextPath: PassiveTotal.Service.mostRecentSslCert.issuerStateOrProvinceName
      description: The state or province name of the issuer of the most recent SSL certificate.
      type: String
    - contextPath: PassiveTotal.Service.mostRecentSslCert.subjectSurname
      description: The surname of the subject of the most recent SSL certificate.
      type: String
    - contextPath: PassiveTotal.Service.mostRecentSslCert.issuerCountry
      description: The country of the issuer of the most recent SSL certificate.
      type: String
    - contextPath: PassiveTotal.Service.mostRecentSslCert.subjectLocalityName
      description: The subject locality name of the most recent SSL certificate.
      type: String
    - contextPath: PassiveTotal.Service.mostRecentSslCert.subjectAlternativeNames
      description: List of alternative names of the subject of the most recent SSL certificate.
      type: String
    - contextPath: PassiveTotal.Service.mostRecentSslCert.issuerOrganizationUnitName
      description: The name organization unit of the issuer of the most recent SSL certificate.
      type: String
    - contextPath: PassiveTotal.Service.mostRecentSslCert.issuerOrganizationName
      description: The  organization name of the issuer of the most recent SSL certificate.
      type: String
    - contextPath: PassiveTotal.Service.mostRecentSslCert.subjectEmailAddress
      description: Email Address of the subject of the most recent SSL certificate.
      type: String
    - contextPath: PassiveTotal.Service.mostRecentSslCert.subjectOrganizationName
      description: The organization name of the subject of the most recent SSL certificate.
      type: String
    - contextPath: PassiveTotal.Service.mostRecentSslCert.issuerLocalityName
      description: The name of the locality of the issuer of the most recent SSL certificate.
      type: String
    - contextPath: PassiveTotal.Service.mostRecentSslCert.subjectCommonName
      description: Common name of the subject of the most recent SSL certificate.
      type: String
    - contextPath: PassiveTotal.Service.mostRecentSslCert.subjectProvince
      description: The province of the subject of the most recent SSL certificate.
      type: String
    - contextPath: PassiveTotal.Service.mostRecentSslCert.issuerGivenName
      description: The given name of the issuer of the most recent SSL certificate.
      type: String
    - contextPath: PassiveTotal.Service.mostRecentSslCert.subjectOrganizationUnitName
      description: Subject organization unit name of the most recent SSL certificate.
      type: String
    - contextPath: PassiveTotal.Service.mostRecentSslCert.issuerEmailAddress
      description: The email address of the issuer of the most recent SSL certificate.
      type: String
    - contextPath: PassiveTotal.Service.mostRecentSslCert.subjectGivenName
      description: Given name of the subject of the the most recent SSL certificate.
      type: String
    - contextPath: PassiveTotal.Service.mostRecentSslCert.subjectSerialNumber
      description: The serial number of the subject of the most recent SSL certificate.
      type: String
    - contextPath: PassiveTotal.Service.mostRecentSslCert.issuerStreetAddress
      description: The street Address of the issuer of the most recent SSL certificate.
      type: String
    - contextPath: PassiveTotal.Service.mostRecentSslCert.issuerSerialNumber
      description: The serial number of the issuer of the most recent SSL certificate.
      type: String
    - contextPath: PassiveTotal.Service.mostRecentSslCert.issuerSurname
      description: The surname of the issuer of the most recent SSL certificate.
      type: String
  - arguments:
    - auto: PREDEFINED
      description: |-
        Search cookies information by name or domain.
        Valid values:
        1. get addresses by cookie domain
        2. get addresses by cookie name
        3. get hosts by cookie domain
<<<<<<< HEAD
        4. get hosts by cookie name
=======
        4. get hosts by cookie name.
>>>>>>> 9d6c5180
      name: search_by
      predefined:
      - get addresses by cookie domain
      - get addresses by cookie name
      - get hosts by cookie domain
      - get hosts by cookie name
      required: true
    - description: Name or domain of cookie the user wants to search for.
      name: query
      required: true
    - defaultValue: '0'
      description: Page number for paging through results. Each page contains 2000 values.
      name: page
    - auto: PREDEFINED
      defaultValue: last seen
      description: 'Field to sort the results on. Valid values: last seen, first seen.'
      name: sort
      predefined:
      - last seen
      - first seen
    - auto: PREDEFINED
      defaultValue: desc
<<<<<<< HEAD
      description: 'Order to return the results in. Valid values: asc, desc'
=======
      description: 'Order to return the results in. Valid values: asc, desc.'
>>>>>>> 9d6c5180
      name: order
      predefined:
      - desc
      - asc
    description: Retrieves cookies addresses or hostname information based on cookie name or domain.
    name: pt-get-cookies
    outputs:
    - contextPath: PassiveTotal.Cookie.hostname
      description: The hostname/IP of the machine on which the cookie was found.
      type: String
    - contextPath: PassiveTotal.Cookie.cookieName
      description: The name of the cookie that was found on the host.
      type: String
    - contextPath: PassiveTotal.Cookie.cookieDomain
      description: The domain from which the cookie originated from.
      type: String
    - contextPath: PassiveTotal.Cookie.firstSeen
      description: The date and time when the cookie was first observed.
      type: Date
    - contextPath: PassiveTotal.Cookie.lastSeen
      description: The date and time when the cookie was most recently observed.
      type: Date
  - arguments:
<<<<<<< HEAD
    - description: 'The domain, host or IP address to be queried. For example: riskiq.com, 1.1.1.1'
=======
    - description: 'The domain, host or IP address to be queried. For example: riskiq.com, 1.1.1.1.'
>>>>>>> 9d6c5180
      name: query
      required: true
    description: Retrieves a summary data card associated with the given query.
    name: pt-get-data-card
    outputs:
    - contextPath: PassiveTotal.DataCard.type
      description: Type of the indicator.
      type: String
    - contextPath: PassiveTotal.DataCard.name
      description: Name of the indicator.
      type: String
    - contextPath: PassiveTotal.DataCard.link
      description: Link to the indicator.
      type: String
    - contextPath: PassiveTotal.DataCard.netblock
      description: Netblock associated with the indicator.
      type: String
    - contextPath: PassiveTotal.DataCard.os
      description: Operating system associated with the indicator.
      type: String
    - contextPath: PassiveTotal.DataCard.organization
      description: The organization of the indicator.
      type: String
    - contextPath: PassiveTotal.DataCard.asn
      description: Autonomous system number assigned to the indicator.
      type: String
    - contextPath: PassiveTotal.DataCard.hosting_provider
      description: Host provider of the indicator.
      type: String
    - contextPath: PassiveTotal.DataCard.data_summary.resolutions.count
      description: Number of resolutions attached to the indicator.
      type: Number
    - contextPath: PassiveTotal.DataCard.data_summary.resolutions.link
      description: Link of the resolutions attached to the indicator.
      type: String
    - contextPath: PassiveTotal.DataCard.data_summary.services.count
      description: Number of service records for the indicator.
      type: Number
    - contextPath: PassiveTotal.DataCard.data_summary.services.link
      description: Link to the service records of the indicator.
      type: String
    - contextPath: PassiveTotal.DataCard.data_summary.certificates.count
      description: Number of certificates for the given indicator.
      type: Number
    - contextPath: PassiveTotal.DataCard.data_summary.certificates.link
      description: Link to the certificates associated with the indicator.
      type: String
    - contextPath: PassiveTotal.DataCard.data_summary.hashes.count
      description: Number of hashes associated with the indicator.
      type: Number
    - contextPath: PassiveTotal.DataCard.data_summary.hashes.link
      description: Link to the hashes associated with the indicator.
      type: String
    - contextPath: PassiveTotal.DataCard.data_summary.projects.count
      description: Number of projects containing the indicator.
      type: Number
    - contextPath: PassiveTotal.DataCard.data_summary.projects.link
      description: Number of projects containing the indicator.
      type: String
    - contextPath: PassiveTotal.DataCard.data_summary.articles.count
      description: Number of articles referencing the indicator.
      type: Number
    - contextPath: PassiveTotal.DataCard.data_summary.articles.link
      description: Link to the articles referencing the indicator.
      type: String
    - contextPath: PassiveTotal.DataCard.data_summary.trackers.count
      description: Number of trackers associated with the indicator.
      type: Number
    - contextPath: PassiveTotal.DataCard.data_summary.trackers.link
      description: Link to the trackers associated with the indicator.
      type: String
    - contextPath: PassiveTotal.DataCard.data_summary.components.count
      description: Number of components associated with the indicator.
      type: Number
    - contextPath: PassiveTotal.DataCard.data_summary.components.link
      description: Link to the components associated with the indicator.
      type: String
    - contextPath: PassiveTotal.DataCard.data_summary.host_pairs.count
      description: Number of host pairs associated with the indicator.
      type: Number
    - contextPath: PassiveTotal.DataCard.data_summary.host_pairs.link
      description: Link to the host pairs associated with the indicator.
      type: String
    - contextPath: PassiveTotal.DataCard.data_summary.reverse_dns.count
      description: Number of DNS records for the indicator.
      type: Number
    - contextPath: PassiveTotal.DataCard.data_summary.reverse_dns.link
      description: Link to the DNS records of the indicator.
      type: String
    - contextPath: PassiveTotal.DataCard.data_summary.cookies.count
      description: Number of available cookie records for the indicator.
      type: Number
    - contextPath: PassiveTotal.DataCard.data_summary.cookies.link
      description: Link to the cookie records for the indicator.
      type: String
  - arguments:
<<<<<<< HEAD
    - description: 'The domain, host or IP address to be queried. For example: riskiq.com, 1.1.1.1'
=======
    - description: 'The domain, host or IP address to be queried. For example: riskiq.com, 1.1.1.1.'
>>>>>>> 9d6c5180
      name: query
      required: true
    description: Gets reputation for a given domain, host or IP.
    name: pt-get-reputation
    outputs:
    - contextPath: PassiveTotal.Reputation.query
      description: The value of the indicator.
      type: String
    - contextPath: PassiveTotal.Reputation.score
      description: Reputation score of the indicator.
      type: Number
    - contextPath: PassiveTotal.Reputation.classification
<<<<<<< HEAD
      description: Reputation classification of the indicator. (Can be GOOD, SUSPICIOUS, MALICIOUS, or UNKNOWN)
=======
      description: Reputation classification of the indicator. (Can be GOOD, SUSPICIOUS, MALICIOUS, or UNKNOWN).
>>>>>>> 9d6c5180
      type: String
    - contextPath: PassiveTotal.Reputation.rules.name
      description: Name of the rule that informed the reputation score of the indicator.
      type: String
    - contextPath: PassiveTotal.Reputation.rules.description
      description: Description of the rule.
      type: String
    - contextPath: PassiveTotal.Reputation.rules.severity
      description: Severity of the rule.
      type: Number
    - contextPath: PassiveTotal.Reputation.rules.link
      description: Link to the rule.
      type: String
  - arguments:
    - default: true
      description: The IP address to check.
      isArray: true
      name: ip
    description: Checks the reputation of an IP address.
    name: ip
    outputs:
    - contextPath: PassiveTotal.IP.query
      description: The value of the indicator.
      type: String
    - contextPath: PassiveTotal.IP.score
      description: Reputation score of the indicator.
      type: Number
    - contextPath: PassiveTotal.IP.classification
<<<<<<< HEAD
      description: Reputation classification of the indicator. (Can be GOOD, SUSPICIOUS, MALICIOUS, or UNKNOWN)
=======
      description: Reputation classification of the indicator. (Can be GOOD, SUSPICIOUS, MALICIOUS, or UNKNOWN).
>>>>>>> 9d6c5180
      type: String
    - contextPath: PassiveTotal.IP.rules.name
      description: Name of the rule that informed the reputation score of the indicator.
      type: String
    - contextPath: PassiveTotal.IP.rules.description
      description: Description of the rule.
      type: String
    - contextPath: PassiveTotal.IP.rules.severity
      description: Severity of the rule.
      type: Number
    - contextPath: PassiveTotal.IP.rules.link
      description: Link to the rule.
      type: String
    - contextPath: DBotScore.Indicator
      description: The indicator that was tested.
      type: String
    - contextPath: DBotScore.Score
      description: The reputation score.
      type: Number
    - contextPath: DBotScore.Type
      description: The indicator type.
      type: String
    - contextPath: DBotScore.Vendor
      description: The vendor used to calculate the score.
      type: String
    - contextPath: IP.Address
      description: The IP Address.
      type: String
  - arguments:
    - description: |-
        Specify the ID of the profile to retrieve the specific profile.

        Note: If 'id' argument is provided, all other arguments will be neglected.
      name: id
    - description: 'Filter the result based on title or aliases. '
      name: query
    - auto: PREDEFINED
      description: "Filter the results based on the profile type. \n\nPossible values: actor, tool, backdoor."
      name: type
      predefined:
      - actor
      - tool
      - backdoor
    - description: "Specify the indicator value to retrieve the profiles containing the given indicator.\n\nNote: To retrieve the list of indicators, execute the \"pt-list-intel-profile-indicators\" command. \nWhen both indicator_value and query are provided, higher priority will be given to indicator_value."
      name: indicator_value
    - auto: PREDEFINED
      description: "Filter the result based on the indicator source. \n\nPossible values: osint, riskiq.\n\nNote: Requires 'indicator_value' argument."
      name: source
      predefined:
      - osint
      - riskiq
    - auto: PREDEFINED
      description: "Filter the result based on the indicator category. \n\nPossible values: host, network.\n\nNote: Requires 'indicator_value' argument."
      name: category
      predefined:
      - host
      - network
    - defaultValue: '50'
      description: |-
        Maximum number of results to return per page.

        Note: The minimum value supported is 1 and maximum value supported is 1000.
      name: page_size
    description: Retrieves the list of all profiles.
    name: pt-list-intel-profiles
    outputs:
    - contextPath: PassiveTotal.IntelProfile.id
      description: ID of the intel profile.
      type: String
    - contextPath: PassiveTotal.IntelProfile.title
      description: Title of the intel profile.
      type: String
    - contextPath: PassiveTotal.IntelProfile.link
      description: Link to the intel profile.
      type: String
    - contextPath: PassiveTotal.IntelProfile.osintIndicatorsCount
      description: Count of the open source intelligence indicators referencing the intel profile.
      type: Number
    - contextPath: PassiveTotal.IntelProfile.riskIqIndicatorsCount
      description: Count of the riskiq indicators referencing the intel profile.
      type: Number
    - contextPath: PassiveTotal.IntelProfile.indicators
      description: Link to the indicators referencing the intel profile.
      type: String
    - contextPath: PassiveTotal.IntelProfile.aliases
      description: Aliases of the intel profile.
      type: String
    - contextPath: PassiveTotal.IntelProfile.tags.label
      description: Labels associated with the intel profile.
      type: String
    - contextPath: PassiveTotal.IntelProfile.tags.countryCode
      description: Country code of the tags associated with the intel profile.
      type: String
  - arguments:
    - description: |-
        Specify the ID of the profile to retrieve indicators for the specific profile.

        Note: To retrieve the list of profile IDs, execute the "pt-list-intel-profile" command.
      name: id
      required: true
    - auto: PREDEFINED
      description: "Filter the results based on the indicator type. \n\nPossible values: certificate_sha1, domain, email, hash_md5, hash_sha256, ip, pdb_path, soa_email, url, whois_email."
      name: type
      predefined:
      - certificate_sha1
      - domain
      - email
      - hash_md5
      - hash_sha256
      - ip
      - pdb_path
      - soa_email
      - url
      - whois_email
    - description: Specify the indicator value to retrieve the specific indicator.
      name: indicator_value
    - auto: PREDEFINED
      description: "Filter the result based on the indicator source. \n\nPossible values: osint, riskiq."
      name: source
      predefined:
      - osint
      - riskiq
    - auto: PREDEFINED
      description: "Filter the result based on the indicator category. \n\nPossible values: host, network."
      name: category
      predefined:
      - host
      - network
    - defaultValue: '0'
      description: |-
        Page number for paging through results.

        Note: The minimum value supported is 0 and maximum value supported is int32.
      name: page_number
    - defaultValue: '50'
      description: |-
        Maximum number of results to return per page.

        Note: The minimum value supported is 1 and maximum value supported is int32.
      name: page_size
    description: Retrieves the indicators for the given profile.
    name: pt-list-intel-profile-indicators
    outputs:
    - contextPath: PassiveTotal.IntelProfile.id
      description: Profile ID containing the indicator.
      type: String
    - contextPath: PassiveTotal.IntelProfile.indicator.id
      description: ID of the indicator.
      type: String
    - contextPath: PassiveTotal.IntelProfile.indicator.type
      description: Type of the indicator.
      type: String
    - contextPath: PassiveTotal.IntelProfile.indicator.value
      description: Value of the indicator.
      type: String
    - contextPath: PassiveTotal.IntelProfile.indicator.category
      description: Category of the indicator.
      type: String
    - contextPath: PassiveTotal.IntelProfile.indicator.firstSeen
      description: Date & time the record was first seen.
      type: String
    - contextPath: PassiveTotal.IntelProfile.indicator.lastSeen
      description: Date & time the record was most recently observed.
      type: String
    - contextPath: PassiveTotal.IntelProfile.indicator.osint
      description: Whether the indicator was published in open source intelligence articles.
      type: String
    - contextPath: PassiveTotal.IntelProfile.indicator.osintUrl
      description: Link to the osint source of the indicator.
      type: String
    - contextPath: PassiveTotal.IntelProfile.indicator.articleGuids
      description: List of RiskIQ OSINT article GUIDs associated with the indicator.
      type: String
  - arguments:
    - auto: PREDEFINED
      description: |-
        Filter the results based on the priority level specified.

        Possible values: high, medium, low.
      name: priority
      predefined:
      - high
      - medium
      - low
      required: true
    - defaultValue: '50'
      description: |-
        Maximum number of results to return per page.

        Note: The minimum value supported is 1 and maximum value supported is 1000.
      name: page_size
    description: Retrieves the attack surface insight  information of the individual's account.
    name: pt-list-my-attack-surface-insights
    outputs:
    - contextPath: PassiveTotal.Summary.Insight.name
      description: The command name.
      type: String
    - contextPath: PassiveTotal.Summary.Insight.activeInsightCount
      description: Total number of active insights.
      type: Number
    - contextPath: PassiveTotal.Summary.Insight.totalInsightCount
      description: Total number of insights.
      type: Number
    - contextPath: PassiveTotal.Summary.Insight.totalObservations
      description: Total number of observations.
      type: Number
    - contextPath: PassiveTotal.Insight.priorityLevel
      description: Priority level of insights.
      type: String
    - contextPath: PassiveTotal.Insight.insight.name
      description: Name of the insight.
      type: String
    - contextPath: PassiveTotal.Insight.insight.description
      description: Description of the insight.
      type: String
    - contextPath: PassiveTotal.Insight.insight.observationCount
      description: Number of observations for the given insight.
      type: Number
    - contextPath: PassiveTotal.Insight.insight.link
      description: Link to the insight.
      type: String
    - contextPath: PassiveTotal.Insight.insight.insightId
      description: ID of the third party insight.
      type: String
    - contextPath: PassiveTotal.Insight.insight.segmentBy
      description: Segment by of the insight.
      type: String
  - arguments:
    - defaultValue: '50'
      description: |-
        Maximum number of results to return per page.

        Note: The minimum value supported is 1 and maximum value supported is 1000.
      name: page_size
    description: Retrieves the attack surface information of the individual's account.
    name: pt-list-my-attack-surfaces
    outputs:
    - contextPath: PassiveTotal.AttackSurface.id
      description: ID of the attack surface.
      type: Number
    - contextPath: PassiveTotal.AttackSurface.name
      description: Name of the attack surface.
      type: String
    - contextPath: PassiveTotal.AttackSurface.priority.high.observationCount
      description: Total observations of high priority attack surface.
      type: Number
    - contextPath: PassiveTotal.AttackSurface.priority.high.link
      description: Link to the high priority attack surface.
      type: String
    - contextPath: PassiveTotal.AttackSurface.priority.medium.observationCount
      description: Total observations of medium priority attack surface.
      type: Number
    - contextPath: PassiveTotal.AttackSurface.priority.medium.link
      description: Link to the medium priority attack surface.
      type: String
    - contextPath: PassiveTotal.AttackSurface.priority.low.observationCount
      description: Total observations of low priority attack surface.
      type: Number
    - contextPath: PassiveTotal.AttackSurface.priority.low.link
      description: Link to the low priority attack surface.
      type: String
  - arguments:
    - description: Specify the vendor ID to retrieve the attack surface third party information.
      name: id
    - defaultValue: '0'
      description: |-
        Page number for paging through results.

        Note: The minimum value supported is 0 and maximum value supported is int32.
      name: page_number
    - defaultValue: '50'
      description: |-
        Maximum number of results to return per page.

        Note: The minimum value supported is 1 and maximum value supported is int32.
      name: page_size
    description: Retrieves the attack surface observations by severity level for the given third-party account.
    name: pt-list-third-party-attack-surface
    outputs:
    - contextPath: PassiveTotal.ThirdParty.id
      description: ID of the vendor.
      type: Number
    - contextPath: PassiveTotal.ThirdParty.name
      description: Name of the vendor.
      type: String
    - contextPath: PassiveTotal.ThirdParty.priority.high.observationCount
      description: Total observations of high priority attack surface.
      type: Number
    - contextPath: PassiveTotal.ThirdParty.priority.high.link
      description: Link to the high priority attack surface.
      type: String
    - contextPath: PassiveTotal.ThirdParty.priority.medium.observationCount
      description: Total observations of medium priority attack surface.
      type: Number
    - contextPath: PassiveTotal.ThirdParty.priority.medium.link
      description: Link to the medium priority attack surface.
      type: String
    - contextPath: PassiveTotal.ThirdParty.priority.low.observationCount
      description: Total observations of low priority attack surface.
      type: Number
    - contextPath: PassiveTotal.ThirdParty.priority.low.link
      description: Link to the low priority attack surface.
      type: String
    - contextPath: PassiveTotal.Summary.ThirdPartyASI.name
      description: The command name.
      type: String
    - contextPath: PassiveTotal.Summary.ThirdPartyASI.totalCount
      description: Total number of attack surfaces.
      type: Number
    - contextPath: PassiveTotal.Summary.ThirdPartyASI.totalPages
      description: Number of pages.
      type: Number
    - contextPath: PassiveTotal.Summary.ThirdPartyASI.nextPage
      description: Link to the next page.
      type: String
  - arguments:
    - description: |-
        Specify the vendor ID to retrieve the third-party insights information.

        Note: To retrieve the list of vendor IDs, execute the "pt-list-third-party-attack-surface" command.
      name: id
      required: true
    - auto: PREDEFINED
      description: |-
        Filter the results based on the priority level specified.

        Possible values: high, medium, low.
      name: priority
      predefined:
      - high
      - medium
      - low
      required: true
    - defaultValue: '50'
      description: |-
        Maximum number of results to return per page.

        Note: The minimum value supported is 1 and maximum value supported is 1000.
      name: page_size
    description: Retrieves the attack surface insight information of the given third-party account.
    name: pt-list-third-party-attack-surface-insights
    outputs:
    - contextPath: PassiveTotal.Summary.ThirdPartyInsight.activeInsightCount
      description: Total number of active third party insights.
      type: Number
    - contextPath: PassiveTotal.Summary.ThirdPartyInsight.totalInsightCount
      description: Total number of third party insights.
      type: Number
    - contextPath: PassiveTotal.Summary.ThirdPartyInsight.totalObservations
      description: Total number of third party observations.
      type: Number
    - contextPath: PassiveTotal.ThirdParty.id
      description: Vendor ID associated with the third party insights.
      type: Number
    - contextPath: PassiveTotal.ThirdParty.priorityLevel
      description: Priority level of third party insights.
      type: String
    - contextPath: PassiveTotal.ThirdParty.Insight.insight.name
      description: Name of the third party insight.
      type: String
    - contextPath: PassiveTotal.ThirdParty.Insight.insight.description
      description: Description of the third party insight.
      type: String
    - contextPath: PassiveTotal.ThirdParty.Insight.insight.observationCount
      description: Number of observations for the given third party insight.
      type: Number
    - contextPath: PassiveTotal.ThirdParty.Insight.insight.link
      description: Link to the third party insight.
      type: String
    - contextPath: PassiveTotal.ThirdParty.Insight.insight.insightId
      description: ID of the third party insight.
      type: String
    - contextPath: PassiveTotal.ThirdParty.Insight.insight.segmentBy
      description: Segment by of the third party insight.
      type: String
    - contextPath: PassiveTotal.Summary.ThirdPartyInsight.name
      description: The command name.
      type: String
  - arguments:
    - description: |-
        Specify the insight ID to retrieve the assets.

        Note: To retrieve the list of insight IDs, execute the "pt-list-my-attack-surface-insights" command.
      name: id
      required: true
    - description: |-
        Specify the segment_by to retrieve the assets.

        Note: To retrieve the list of segment by, execute the "pt-list-my-attack-surface-insights" command.
      name: segment_by
      required: true
    - defaultValue: '0'
      description: |-
        Page number for paging through results.

        Note: The minimum value supported is 0 and maximum value supported is int32.
      name: page_number
    - defaultValue: '50'
      description: |-
        Maximum number of results to return per page.

        Note: The minimum value supported is 1 and maximum value supported is int32.
      name: page_size
    description: Retrieves the attack surface asset information of the individual's account.
    name: pt-list-my-attack-surface-assets
    outputs:
    - contextPath: PassiveTotal.Summary.Asset.totalCount
      description: Total number of available assets.
      type: Number
    - contextPath: PassiveTotal.Summary.Asset.totalPages
      description: Number of pages.
      type: Number
    - contextPath: PassiveTotal.Summary.Asset.nextPage
      description: Link to the next page.
      type: String
    - contextPath: PassiveTotal.Asset.insightId
      description: Insight ID for which assets are retrieved.
      type: String
    - contextPath: PassiveTotal.Asset.segmentBy
      description: Segment by for which assets are retrieved.
      type: String
    - contextPath: PassiveTotal.Asset.asset.type
      description: Type of the asset.
      type: String
    - contextPath: PassiveTotal.Asset.asset.name
      description: Name of the asset.
      type: String
    - contextPath: PassiveTotal.Asset.asset.firstSeen
      description: Date & time the record was first seen.
      type: Date
    - contextPath: PassiveTotal.Asset.asset.lastSeen
      description: Date & time the record was most recently observed.
      type: Date
    - contextPath: PassiveTotal.Summary.Asset.name
      description: The command name.
      type: String
  - arguments:
    - defaultValue: '0'
      description: |-
        Page number for paging through results.

        Note: The minimum value supported is 0 and maximum value supported is int32.
      name: page_number
    - defaultValue: '50'
      description: |-
        Maximum number of results to return per page.

        Note: The minimum value supported is 1 and maximum value supported is int32.
      name: page_size
    description: Retrieves the attack surface vulnerable component information of the individual's account.
    name: pt-list-my-attack-surface-vulnerable-components
    outputs:
    - contextPath: PassiveTotal.Summary.VulnerableComponent.name
      description: The command name.
      type: String
    - contextPath: PassiveTotal.Summary.VulnerableComponent.totalCount
      description: Total number of available vulnerable components.
      type: Number
    - contextPath: PassiveTotal.Summary.VulnerableComponent.totalPages
      description: Number of pages.
      type: Number
    - contextPath: PassiveTotal.Summary.VulnerableComponent.nextPage
      description: Link to the next page.
      type: String
    - contextPath: PassiveTotal.VulnerableComponent.name
      description: Name of the vulnerable component.
      type: String
    - contextPath: PassiveTotal.VulnerableComponent.type
      description: Type of the vulnerable component.
      type: String
    - contextPath: PassiveTotal.VulnerableComponent.severity
      description: Severity of the vulnerable component.
      type: String
    - contextPath: PassiveTotal.VulnerableComponent.count
      description: Number of assets affected.
      type: Number
  - arguments:
    - defaultValue: '0'
      description: |-
        Page number for paging through results.

        Note: The minimum value supported is 0 and maximum value supported is int32.
      name: page_number
    - defaultValue: '50'
      description: |-
        Maximum number of results to return per page.

        Note: The minimum value supported is 1 and maximum value supported is int32.
      name: page_size
    description: Retrieves the attack surface vulnerability information of the individual's account.
    name: pt-list-my-attack-surface-vulnerabilities
    outputs:
    - contextPath: PassiveTotal.Vulnerability.cveId
      description: ID of the CVE.
      type: String
    - contextPath: PassiveTotal.Vulnerability.cwes.cweId
      description: CWE ID associated with the CVE.
      type: String
    - contextPath: PassiveTotal.Vulnerability.priorityScore
      description: Priority score of the CVE.
      type: Number
    - contextPath: PassiveTotal.Vulnerability.observationCount
      description: Number of observations of CVE.
      type: Number
    - contextPath: PassiveTotal.Vulnerability.cveLink
      description: Link to the CVE.
      type: String
    - contextPath: PassiveTotal.Summary.Vulnerability.name
      description: The command name.
      type: String
    - contextPath: PassiveTotal.Summary.Vulnerability.totalCount
      description: Total number of vulnerabilities.
      type: Number
    - contextPath: PassiveTotal.Summary.Vulnerability.totalPages
      description: Number of pages.
      type: Number
    - contextPath: PassiveTotal.Summary.Vulnerability.nextPage
      description: Link to the next page.
      type: String
  - arguments:
    - description: |-
        Specify the CVE ID to retrieve observations of that CVE.

        Note: To retrieve the list of CVE IDs, execute the "pt-list-my-attack-surface-vulnerabilities" command.
      name: cve_id
      required: true
    - defaultValue: '0'
      description: |-
        Page number for paging through results.

        Note: The minimum value supported is 0 and maximum value supported is int32.
      name: page_number
    - defaultValue: '50'
      description: |-
        Maximum number of results to return per page.

        Note: The minimum value supported is 1 and maximum value supported is int32.
      name: page_size
    description: Retrieves the attack surface vulnerability observation information of the individual's account.
    name: pt-list-my-attack-surface-observations
    outputs:
    - contextPath: PassiveTotal.Observation.asset.type
      description: Type of the asset.
      type: String
    - contextPath: PassiveTotal.Observation.asset.name
      description: Name of the asset.
      type: String
    - contextPath: PassiveTotal.Observation.asset.firstSeen
      description: Date & time the record was first seen.
      type: Date
    - contextPath: PassiveTotal.Observation.asset.lastSeen
      description: Date & time the record was most recently observed.
      type: Date
    - contextPath: PassiveTotal.Observation.cveId
      description: ID of the CVE.
      type: String
    - contextPath: PassiveTotal.Observation.cwe.cweId
      description: CWE ID associated with the CVE.
      type: String
    - contextPath: PassiveTotal.Summary.Observation.name
      description: The command name.
      type: String
    - contextPath: PassiveTotal.Summary.Observation.totalCount
      description: Total number of vulnerabilities.
      type: Number
    - contextPath: PassiveTotal.Summary.Observation.totalPages
      description: Number of pages.
      type: Number
    - contextPath: PassiveTotal.Summary.Observation.nextPage
      description: Link to the next page.
      type: String
  - arguments:
    - description: |-
        Specify the insight ID to retrieve the assets.

        Note: To retrieve the list of insight IDs, execute the "pt-list-third-party-attack-surface-insights" command.
      name: id
      required: true
    - description: |-
        Specify the vendor ID to retrieve the assets of a specific vendor.

        Note: To retrieve the list of vendor IDs, execute the "pt-list-third-party-attack-surface" command.
      name: vendor_id
      required: true
    - description: |-
        Specify the segment_by to retrieve the assets.

        Note: To retrieve the list of segment by, execute the "pt-list-third-party-attack-surface-insights" command.
      name: segment_by
      required: true
    - defaultValue: '0'
      description: |-
        Page number for paging through results.

        Note: The minimum value supported is 0 and maximum value supported is int32.
      name: page_number
    - defaultValue: '50'
      description: |-
        Maximum number of results to return per page.

        Note: The minimum value supported is 1 and maximum value supported is int32.
      name: page_size
    description: Retrieves the attack surface asset information of the given third-party account.
    name: pt-list-third-party-attack-surface-assets
    outputs:
    - contextPath: PassiveTotal.ThirdParty.id
      description: ID of the vendor.
      type: Number
    - contextPath: PassiveTotal.Summary.ThirdPartyInsightAsset.name
      description: The command name.
      type: String
    - contextPath: PassiveTotal.Summary.ThirdPartyInsightAsset.totalCount
      description: Total number of available assets.
      type: Number
    - contextPath: PassiveTotal.Summary.ThirdPartyInsightAsset.totalPages
      description: Number of pages.
      type: Number
    - contextPath: PassiveTotal.Summary.ThirdPartyInsightAsset.nextPage
      description: Link to the next page.
      type: String
    - contextPath: PassiveTotal.ThirdParty.InsightAsset.insightId
      description: Insight ID for which assets are retrieved.
      type: Number
    - contextPath: PassiveTotal.ThirdParty.InsightAsset.segmentBy
      description: Segment by for which assets are retrieved.
      type: String
    - contextPath: PassiveTotal.ThirdParty.InsightAsset.asset.type
      description: Type of the asset.
      type: String
    - contextPath: PassiveTotal.ThirdParty.InsightAsset.asset.name
      description: Name of the asset.
      type: String
    - contextPath: PassiveTotal.ThirdParty.InsightAsset.asset.firstSeen
      description: Date & time the record was first seen.
      type: Date
    - contextPath: PassiveTotal.ThirdParty.InsightAsset.asset.lastSeen
      description: Date & time the record was most recently observed.
      type: Date
  - arguments:
    - description: |-
        Specify the vendor ID to retrieve the vulnerable components for a particular vendor.

        Note: To retrieve the list of vendor IDs, execute the "pt-list-third-party-attack-surface" command.
      name: id
      required: true
    - defaultValue: '0'
      description: |-
        Page number for paging through results.

        Note: The minimum value supported is 0 and maximum value supported is int32.
      name: page_number
    - defaultValue: '50'
      description: |-
        Maximum number of results to return per page.

        Note: The minimum value supported is 1 and maximum value supported is int32.
      name: page_size
    description: Retrieves the attack surface vulnerable component information of the given third-party account.
    name: pt-list-third-party-attack-surface-vulnerable-components
    outputs:
    - contextPath: PassiveTotal.ThirdParty.id
      description: ID of the vendor.
      type: String
    - contextPath: PassiveTotal.Summary.ThirdPartyVulnerableComponent.name
      description: The command name.
      type: String
    - contextPath: PassiveTotal.Summary.ThirdPartyVulnerableComponent.totalCount
      description: Total number of available vulnerable components.
      type: Number
    - contextPath: PassiveTotal.Summary.ThirdPartyVulnerableComponent.totalPages
      description: Number of pages.
      type: Number
    - contextPath: PassiveTotal.Summary.ThirdPartyVulnerableComponent.nextPage
      description: Link to the next page.
      type: String
    - contextPath: PassiveTotal.ThirdParty.VulnerableComponent.name
      description: Name of the vulnerable component.
      type: String
    - contextPath: PassiveTotal.ThirdParty.VulnerableComponent.type
      description: Type of the vulnerable component.
      type: String
    - contextPath: PassiveTotal.ThirdParty.VulnerableComponent.severity
      description: Severity of the vulnerable component.
      type: String
    - contextPath: PassiveTotal.ThirdParty.VulnerableComponent.count
      description: Number of assets affected.
      type: Number
  - arguments:
    - description: |-
        Specify the vendor ID to retrieve the vulnerabilities for a particular vendor.

        Note: To retrieve the list of vendor IDs, execute the "pt-list-third-party-attack-surface" command.
      name: id
      required: true
    - defaultValue: '0'
      description: |-
        Page number for paging through results.

        Note: The minimum value supported is 0 and maximum value supported is int32.
      name: page_number
    - defaultValue: '50'
      description: |-
        Maximum number of results to return per page.

        Note: The minimum value supported is 1 and maximum value supported is int32.
      name: page_size
    description: Retrieves the attack surface vulnerability information of the given third-party account.
    name: pt-list-third-party-attack-surface-vulnerabilities
    outputs:
    - contextPath: PassiveTotal.ThirdParty.id
      description: ID of the vendor.
      type: Number
    - contextPath: PassiveTotal.ThirdParty.Vulnerability.cveId
      description: ID of the CVE.
      type: String
    - contextPath: PassiveTotal.ThirdParty.Vulnerability.cwes.cweId
      description: CWE ID associated with the CVE.
      type: String
    - contextPath: PassiveTotal.ThirdParty.Vulnerability.priorityScore
      description: Priority score of the CVE.
      type: Number
    - contextPath: PassiveTotal.ThirdParty.Vulnerability.observationCount
      description: Number of observations of CVE.
      type: Number
    - contextPath: PassiveTotal.ThirdParty.Vulnerability.cveLink
      description: Link to the CVE.
      type: String
    - contextPath: PassiveTotal.Summary.ThirdPartyVulnerability.name
      description: The command name.
      type: String
    - contextPath: PassiveTotal.Summary.ThirdPartyVulnerability.totalCount
      description: Total number of vulnerabilities.
      type: Number
    - contextPath: PassiveTotal.Summary.ThirdPartyVulnerability.totalPages
      description: Number of pages.
      type: Number
    - contextPath: PassiveTotal.Summary.ThirdPartyVulnerability.nextPage
      description: Link to the next page.
      type: String
  - arguments:
    - description: |-
        Specify the vendor ID to retrieve the vulnerability observations for a particular vendor.

        Note: To retrieve the list of vendor IDs, execute the "pt-list-third-party-attack-surface" command.
      name: id
      required: true
    - description: |-
        Specify the CVE ID to retrieve observations of the CVE.

        Note: To retrieve the list of CVE IDs, execute the "pt-list-third-party-attack-surface-vulnerabilities" command.
      name: cve_id
      required: true
    - defaultValue: '0'
      description: |-
        Page number for paging through results.

        Note: The minimum value supported is 0 and maximum value supported is int32.
      name: page_number
    - defaultValue: '50'
      description: |-
        Maximum number of results to return per page.

        Note: The minimum value supported is 1 and maximum value supported is int32.
      name: page_size
    description: Retrieves the attack surface vulnerability observation information of the given third-party account.
    name: pt-list-third-party-attack-surface-observations
    outputs:
    - contextPath: PassiveTotal.ThirdParty.id
      description: ID of the vendor.
      type: Number
    - contextPath: PassiveTotal.ThirdParty.Observation.asset.type
      description: Type of the asset.
      type: String
    - contextPath: PassiveTotal.ThirdParty.Observation.asset.name
      description: Name of the asset.
      type: String
    - contextPath: PassiveTotal.ThirdParty.Observation.asset.firstSeen
      description: Date & time the record was first seen.
      type: Date
    - contextPath: PassiveTotal.ThirdParty.Observation.asset.lastSeen
      description: Date & time the record was most recently observed.
      type: Date
    - contextPath: PassiveTotal.ThirdParty.Observation.cveId
      description: ID of the CVE.
      type: String
    - contextPath: PassiveTotal.ThirdParty.Observation.cwe.cweId
      description: CWE ID associated with the CVE.
      type: String
    - contextPath: PassiveTotal.Summary.ThirdPartyObservation.name
      description: The command name.
      type: String
    - contextPath: PassiveTotal.Summary.ThirdPartyObservation.totalCount
      description: Total number of observations.
      type: Number
    - contextPath: PassiveTotal.Summary.ThirdPartyObservation.totalPages
      description: Number of pages.
      type: Number
    - contextPath: PassiveTotal.Summary.ThirdPartyObservation.nextPage
      description: Link to the next page.
      type: String
<<<<<<< HEAD
  dockerimage: demisto/python3:3.10.12.67728
=======
  dockerimage: demisto/python3:3.10.13.84405
>>>>>>> 9d6c5180
  runonce: false
  script: '-'
  subtype: python3
  type: python
tests:
- No Tests- non-certified partner, test was moved to non circle folder.
fromversion: 5.0.0<|MERGE_RESOLUTION|>--- conflicted
+++ resolved
@@ -309,11 +309,7 @@
       description: The telephone number of the domain tech.
       type: String
   - arguments:
-<<<<<<< HEAD
-    - description: 'Query value to use in the request. For example: riskiq.com, 1.1.1.1'
-=======
     - description: 'Query value to use in the request. For example: riskiq.com, 1.1.1.1.'
->>>>>>> 9d6c5180
       name: query
       required: true
     - auto: PREDEFINED
@@ -642,11 +638,7 @@
       type: Number
   - arguments:
     - auto: PREDEFINED
-<<<<<<< HEAD
-      description: "Field by which to search. \n\nAllowed values: issuerSurname, subjectOrganizationName, issuerCountry, issuerOrganizationUnitName, fingerprint, subjectOrganizationUnitName, serialNumber, subjectEmailAddress, subjectCountry, issuerGivenName, subjectCommonName, issuerCommonName, issuerStateOrProvinceName, issuerProvince, subjectStateOrProvinceName, sha1, subjectStreetAddress, subjectSerialNumber, issuerOrganizationName, subjectSurname, subjectLocalityName, issuerStreetAddress, issuerLocalityName, subjectGivenName, subjectProvince, issuerSerialNumber, issuerEmailAddress"
-=======
       description: "Field by which to search. \n\nAllowed values: issuerSurname, subjectOrganizationName, issuerCountry, issuerOrganizationUnitName, fingerprint, subjectOrganizationUnitName, serialNumber, subjectEmailAddress, subjectCountry, issuerGivenName, subjectCommonName, issuerCommonName, issuerStateOrProvinceName, issuerProvince, subjectStateOrProvinceName, sha1, subjectStreetAddress, subjectSerialNumber, issuerOrganizationName, subjectSurname, subjectLocalityName, issuerStreetAddress, issuerLocalityName, subjectGivenName, subjectProvince, issuerSerialNumber, issuerEmailAddress."
->>>>>>> 9d6c5180
       name: field
       predefined:
       - issuerSurname
@@ -1064,11 +1056,7 @@
       description: Reputation score of the indicator.
       type: Number
     - contextPath: PassiveTotal.Domain.classification
-<<<<<<< HEAD
-      description: Reputation classification of the indicator. (Can be GOOD, SUSPICIOUS, MALICIOUS, or UNKNOWN)
-=======
       description: Reputation classification of the indicator. (Can be GOOD, SUSPICIOUS, MALICIOUS, or UNKNOWN).
->>>>>>> 9d6c5180
       type: String
     - contextPath: PassiveTotal.Domain.rules.name
       description: Name of the rule that informed the reputation score of the indicator.
@@ -1083,17 +1071,10 @@
       description: Link to the rule.
       type: String
   - arguments:
-<<<<<<< HEAD
-    - description: 'Indicator value to search for in articles. For example: riskiq.com, 1.1.1.1'
-      name: query
-      required: true
-    - description: 'Type of the indicator. For example: domain, ip, url'
-=======
     - description: 'Indicator value to search for in articles. For example: riskiq.com, 1.1.1.1.'
       name: query
       required: true
     - description: 'Type of the indicator. For example: domain, ip, url.'
->>>>>>> 9d6c5180
       name: type
     description: Retrieves information related to articles for a specific indicator.
     name: pt-get-articles
@@ -1318,11 +1299,7 @@
         1. get addresses by cookie domain
         2. get addresses by cookie name
         3. get hosts by cookie domain
-<<<<<<< HEAD
-        4. get hosts by cookie name
-=======
         4. get hosts by cookie name.
->>>>>>> 9d6c5180
       name: search_by
       predefined:
       - get addresses by cookie domain
@@ -1345,11 +1322,7 @@
       - first seen
     - auto: PREDEFINED
       defaultValue: desc
-<<<<<<< HEAD
-      description: 'Order to return the results in. Valid values: asc, desc'
-=======
       description: 'Order to return the results in. Valid values: asc, desc.'
->>>>>>> 9d6c5180
       name: order
       predefined:
       - desc
@@ -1373,11 +1346,7 @@
       description: The date and time when the cookie was most recently observed.
       type: Date
   - arguments:
-<<<<<<< HEAD
-    - description: 'The domain, host or IP address to be queried. For example: riskiq.com, 1.1.1.1'
-=======
     - description: 'The domain, host or IP address to be queried. For example: riskiq.com, 1.1.1.1.'
->>>>>>> 9d6c5180
       name: query
       required: true
     description: Retrieves a summary data card associated with the given query.
@@ -1474,11 +1443,7 @@
       description: Link to the cookie records for the indicator.
       type: String
   - arguments:
-<<<<<<< HEAD
-    - description: 'The domain, host or IP address to be queried. For example: riskiq.com, 1.1.1.1'
-=======
     - description: 'The domain, host or IP address to be queried. For example: riskiq.com, 1.1.1.1.'
->>>>>>> 9d6c5180
       name: query
       required: true
     description: Gets reputation for a given domain, host or IP.
@@ -1491,11 +1456,7 @@
       description: Reputation score of the indicator.
       type: Number
     - contextPath: PassiveTotal.Reputation.classification
-<<<<<<< HEAD
-      description: Reputation classification of the indicator. (Can be GOOD, SUSPICIOUS, MALICIOUS, or UNKNOWN)
-=======
       description: Reputation classification of the indicator. (Can be GOOD, SUSPICIOUS, MALICIOUS, or UNKNOWN).
->>>>>>> 9d6c5180
       type: String
     - contextPath: PassiveTotal.Reputation.rules.name
       description: Name of the rule that informed the reputation score of the indicator.
@@ -1524,11 +1485,7 @@
       description: Reputation score of the indicator.
       type: Number
     - contextPath: PassiveTotal.IP.classification
-<<<<<<< HEAD
-      description: Reputation classification of the indicator. (Can be GOOD, SUSPICIOUS, MALICIOUS, or UNKNOWN)
-=======
       description: Reputation classification of the indicator. (Can be GOOD, SUSPICIOUS, MALICIOUS, or UNKNOWN).
->>>>>>> 9d6c5180
       type: String
     - contextPath: PassiveTotal.IP.rules.name
       description: Name of the rule that informed the reputation score of the indicator.
@@ -2329,11 +2286,7 @@
     - contextPath: PassiveTotal.Summary.ThirdPartyObservation.nextPage
       description: Link to the next page.
       type: String
-<<<<<<< HEAD
-  dockerimage: demisto/python3:3.10.12.67728
-=======
   dockerimage: demisto/python3:3.10.13.84405
->>>>>>> 9d6c5180
   runonce: false
   script: '-'
   subtype: python3
