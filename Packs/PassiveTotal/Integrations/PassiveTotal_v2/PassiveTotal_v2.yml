--- conflicted
+++ resolved
@@ -1124,7 +1124,6 @@
     - contextPath: PassiveTotal.Domain.techTelephone
       description: The telephone number of the domain tech.
       type: String
-<<<<<<< HEAD
   - arguments:
     - default: false
       description: 'Indicator value to search for in articles. For example: riskiq.com,
@@ -1449,10 +1448,7 @@
     - contextPath: PassiveTotal.Cookie.lastSeen
       description: The date and time when the cookie was most recently observed.
       type: Date
-  dockerimage: demisto/python3:3.9.4.18682
-=======
   dockerimage: demisto/python3:3.9.5.20070
->>>>>>> 1c6a4b8c
   feed: false
   isfetch: false
   longRunning: false
