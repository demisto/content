category: Data Enrichment & Threat Intelligence
commonfields:
  id: PassiveTotal v2
  version: -1
configuration:
- defaultvalue: https://api.passivetotal.org
  display: API URL
  name: url
  required: true
  type: 0
- display: Username
  name: username
  required: true
  type: 0
- display: API Secret
  name: secret
  required: true
  type: 4
- display: Trust any certificate (not secure)
  name: insecure
  type: 8
- display: Use system proxy settings
  name: proxy
  type: 8
- additionalinfo: All the PassiveTotal API calls would timeout if the response is not returned within the configured time interval. Default is 20.
  defaultvalue: '20'
  display: HTTP(S) Request Timeout (in seconds)
  name: request_timeout
  type: 0
- additionalinfo: Reliability of the source providing the intelligence data.
  defaultvalue: B - Usually reliable
  display: Source Reliability
  name: integrationReliability
  options:
  - A+ - 3rd party enrichment
  - A - Completely reliable
  - B - Usually reliable
  - C - Fairly reliable
  - D - Not usually reliable
  - E - Unreliable
  - F - Reliability cannot be judged
  type: 15
- defaultvalue: indicatorType
  name: feedExpirationPolicy
  display: ''
  options:
  - never
  - interval
  - indicatorType
  - suddenDeath
  type: 17
- defaultvalue: '20160'
  name: feedExpirationInterval
  display: ''
  type: 1
description: Analyze and understand threat infrastructure from a variety of sources-passive DNS, active DNS, WHOIS, SSL certificates and more-without devoting resources to time-intensive manual threat research and analysis.
display: PassiveTotal v2
name: PassiveTotal v2
script:
  commands:
  - arguments:
    - description: Query value to use in your request.
      name: query
      required: true
    - auto: PREDEFINED
      description: 'WHOIS field to execute the search on: domain, email, name, organization, address, phone, nameserver.'
      name: field
      predefined:
      - domain
      - email
      - name
      - organization
      - address
      - phone
      - nameserver
      required: true
    description: Gets WHOIS information records based on field matching queries.
    name: pt-whois-search
    outputs:
    - contextPath: Domain.Name
      description: 'The domain name, for example: ''google.com''.'
      type: String
    - contextPath: Domain.WHOIS.CreationDate
      description: The date that the domain was created.
      type: Date
    - contextPath: Domain.WHOIS.UpdatedDate
      description: The date that the domain was last updated.
      type: Date
    - contextPath: Domain.WHOIS.ExpirationDate
      description: The expiration date of the domain.
      type: Date
    - contextPath: Domain.WHOIS.NameServers
      description: Name servers of the domain.
      type: String
    - contextPath: Domain.Organization
      description: The organization of the domain.
      type: String
    - contextPath: Domain.Admin.Email
      description: The email address of the domain administrator.
      type: String
    - contextPath: Domain.Admin.Name
      description: The name of the domain administrator.
      type: String
    - contextPath: Domain.Admin.Phone
      description: The phone number of the domain administrator.
      type: String
    - contextPath: Domain.Admin.Country
      description: The country of the domain administrator.
      type: String
    - contextPath: Domain.Registrant.Email
      description: The email address of the registrant.
      type: String
    - contextPath: Domain.Registrant.Name
      description: The name of the registrant.
      type: String
    - contextPath: Domain.Registrant.Phone
      description: The phone number for receiving abuse reports.
      type: String
    - contextPath: Domain.Registrant.Country
      description: The country of the registrant.
      type: String
    - contextPath: Domain.WHOIS.Admin.Email
      description: The email address of the domain administrator.
      type: String
    - contextPath: Domain.WHOIS.Admin.Name
      description: The name of the domain administrator.
      type: String
    - contextPath: Domain.WHOIS.Admin.Phone
      description: The phone number of the domain administrator.
      type: String
    - contextPath: Domain.WHOIS.Admin.Country
      description: The country of the domain administrator.
      type: String
    - contextPath: Domain.WHOIS.Registrar.Name
      description: 'The name of the registrar, for example: ''GoDaddy''.'
      type: String
    - contextPath: Domain.WHOIS.Registrant.Email
      description: The email address of the registrant.
      type: String
    - contextPath: Domain.WHOIS.Registrant.Name
      description: The name of the registrant.
      type: String
    - contextPath: Domain.WHOIS.Registrant.Phone
      description: The phone number for receiving abuse reports.
      type: String
    - contextPath: Domain.WHOIS.Registrant.Country
      description: The country of the registrant.
      type: String
    - contextPath: PassiveTotal.WHOIS.domain
      description: 'The domain name, for example: ''google.com''.'
      type: String
    - contextPath: PassiveTotal.WHOIS.registrar
      description: The name of the registrar of the domain
      type: String
    - contextPath: PassiveTotal.WHOIS.whoisServer
      description: WHOIS server name where the details of domain registrations belong
      type: String
    - contextPath: PassiveTotal.WHOIS.registered
      description: The date that the domain was registered.
      type: Date
    - contextPath: PassiveTotal.WHOIS.expiresAt
      description: The expiration date of the domain.
      type: Date
    - contextPath: PassiveTotal.WHOIS.registryUpdatedAt
      description: The date when registry was last updated.
      type: Date
    - contextPath: PassiveTotal.WHOIS.lastLoadedAt
      description: Last loaded date of WHOIS database.
      type: Date
    - contextPath: PassiveTotal.WHOIS.nameServers
      description: Name servers of the domain.
      type: String
    - contextPath: PassiveTotal.WHOIS.organization
      description: The organization of the domain.
      type: String
    - contextPath: PassiveTotal.WHOIS.name
      description: Name of the domain.
      type: String
    - contextPath: PassiveTotal.WHOIS.telephone
      description: Telephone number fetched from whois details of the domain.
      type: String
    - contextPath: PassiveTotal.WHOIS.contactEmail
      description: Contact Email address of the domain owner
      type: String
    - contextPath: PassiveTotal.WHOIS.registrantEmail
      description: The name of the domain registrant.
      type: String
    - contextPath: PassiveTotal.WHOIS.registrantFax
      description: The fax number of the domain registrant.
      type: String
    - contextPath: PassiveTotal.WHOIS.registrantName
      description: The name of the domain registrant.
      type: String
    - contextPath: PassiveTotal.WHOIS.registrantOrganization
      description: The organizations of the domain registrant.
      type: String
    - contextPath: PassiveTotal.WHOIS.registrantStreet
      description: The street of the domain registrant.
      type: String
    - contextPath: PassiveTotal.WHOIS.registrantCity
      description: The city of the domain registrant.
      type: String
    - contextPath: PassiveTotal.WHOIS.registrantState
      description: The state of the domain registrant.
      type: String
    - contextPath: PassiveTotal.WHOIS.registrantPostalCode
      description: The postal code of the domain registrant.
      type: String
    - contextPath: PassiveTotal.WHOIS.registrantCountry
      description: The country of the domain registrant.
      type: String
    - contextPath: PassiveTotal.WHOIS.registrantTelephone
      description: The telephone number of the domain registrant.
      type: String
    - contextPath: PassiveTotal.WHOIS.adminEmail
      description: The email address of the domain administrator.
      type: String
    - contextPath: PassiveTotal.WHOIS.adminFax
      description: The fax number of the domain administrator.
      type: String
    - contextPath: PassiveTotal.WHOIS.adminName
      description: The name of the domain administrator.
      type: String
    - contextPath: PassiveTotal.WHOIS.adminOrganization
      description: The organizations of the domain administrator.
      type: String
    - contextPath: PassiveTotal.WHOIS.adminStreet
      description: The street of the domain administrator.
      type: String
    - contextPath: PassiveTotal.WHOIS.adminCity
      description: The city of the domain administrator.
      type: String
    - contextPath: PassiveTotal.WHOIS.adminState
      description: The state of the domain administrator.
      type: String
    - contextPath: PassiveTotal.WHOIS.adminPostalCode
      description: The postal code of the domain administrator.
      type: String
    - contextPath: PassiveTotal.WHOIS.adminCountry
      description: The country of the domain administrator.
      type: String
    - contextPath: PassiveTotal.WHOIS.adminTelephone
      description: The telephone number of the domain administrator.
      type: String
    - contextPath: PassiveTotal.WHOIS.billingEmail
      description: The email address of the domain billing.
      type: String
    - contextPath: PassiveTotal.WHOIS.billingFax
      description: The fax number of the domain billing.
      type: String
    - contextPath: PassiveTotal.WHOIS.billingName
      description: The name of the domain billing.
      type: String
    - contextPath: PassiveTotal.WHOIS.billingOrganization
      description: The organizations of the domain billing.
      type: String
    - contextPath: PassiveTotal.WHOIS.billingStreet
      description: The street of the domain billing.
      type: String
    - contextPath: PassiveTotal.WHOIS.billingCity
      description: The city of the domain billing.
      type: String
    - contextPath: PassiveTotal.WHOIS.billingState
      description: The state of the domain billing.
      type: String
    - contextPath: PassiveTotal.WHOIS.billingPostalCode
      description: The postal code of the domain billing.
      type: String
    - contextPath: PassiveTotal.WHOIS.billingCountry
      description: The country of the domain billing.
      type: String
    - contextPath: PassiveTotal.WHOIS.billingTelephone
      description: The telephone number of the domain billing.
      type: String
    - contextPath: PassiveTotal.WHOIS.techEmail
      description: The email address of the domain tech.
      type: String
    - contextPath: PassiveTotal.WHOIS.techFax
      description: The fax number of the domain tech.
      type: String
    - contextPath: PassiveTotal.WHOIS.techName
      description: The name of the domain tech.
      type: String
    - contextPath: PassiveTotal.WHOIS.techOrganization
      description: The organizations of domain tech.
      type: String
    - contextPath: PassiveTotal.WHOIS.techStreet
      description: The street of the domain tech.
      type: String
    - contextPath: PassiveTotal.WHOIS.techCity
      description: The city of the domain tech.
      type: String
    - contextPath: PassiveTotal.WHOIS.techState
      description: The state of the domain tech.
      type: String
    - contextPath: PassiveTotal.WHOIS.techPostalCode
      description: The postal code of the domain tech.
      type: String
    - contextPath: PassiveTotal.WHOIS.techCountry
      description: The country of the domain tech.
      type: String
    - contextPath: PassiveTotal.WHOIS.techTelephone
      description: The telephone number of the domain tech.
      type: String
  - arguments:
    - description: 'Query value to use in the request. For example: riskiq.com, 1.1.1.1'
      name: query
      required: true
    - auto: PREDEFINED
      defaultValue: 'false'
      description: |-
        Whether to return historical results.
        Valid values: true, false.
      name: history
      predefined:
      - 'true'
      - 'false'
    description: Gets WHOIS information records based on queries.
    name: pt-get-whois
    outputs:
    - contextPath: PassiveTotal.WHOIS.domain
      description: 'The domain name. For example: ''google.com''.'
      type: String
    - contextPath: PassiveTotal.WHOIS.registrar
      description: The name of the registrar of the domain.
      type: String
    - contextPath: PassiveTotal.WHOIS.whoisServer
      description: WHOIS server name where the details of domain registrations belong.
      type: String
    - contextPath: PassiveTotal.WHOIS.registered
      description: The date that the domain was registered.
      type: Date
    - contextPath: PassiveTotal.WHOIS.expiresAt
      description: The expiration date of the domain.
      type: Date
    - contextPath: PassiveTotal.WHOIS.registryUpdatedAt
      description: The date when the registry was last updated.
      type: Date
    - contextPath: PassiveTotal.WHOIS.lastLoadedAt
      description: Last loaded date of WHOIS database.
      type: Date
    - contextPath: PassiveTotal.WHOIS.nameServers
      description: Name servers of the domain.
      type: String
    - contextPath: PassiveTotal.WHOIS.organization
      description: The organization of the domain.
      type: String
    - contextPath: PassiveTotal.WHOIS.name
      description: Name of the domain.
      type: String
    - contextPath: PassiveTotal.WHOIS.telephone
      description: Telephone number fetched from whois details of the domain.
      type: String
    - contextPath: PassiveTotal.WHOIS.contactEmail
      description: Contact Email address of the domain owner.
      type: String
    - contextPath: PassiveTotal.WHOIS.registrantEmail
      description: The email address of the domain registrant.
      type: String
    - contextPath: PassiveTotal.WHOIS.registrantFax
      description: The fax number of the domain registrant.
      type: String
    - contextPath: PassiveTotal.WHOIS.registrantName
      description: The name of the domain registrant.
      type: String
    - contextPath: PassiveTotal.WHOIS.registrantOrganization
      description: The organizations of the domain registrant.
      type: String
    - contextPath: PassiveTotal.WHOIS.registrantStreet
      description: The street of the domain registrant.
      type: String
    - contextPath: PassiveTotal.WHOIS.registrantCity
      description: The city of the domain registrant.
      type: String
    - contextPath: PassiveTotal.WHOIS.registrantState
      description: The state of the domain registrant.
      type: String
    - contextPath: PassiveTotal.WHOIS.registrantPostalCode
      description: The postal code of the domain registrant.
      type: String
    - contextPath: PassiveTotal.WHOIS.registrantCountry
      description: The country of the domain registrant.
      type: String
    - contextPath: PassiveTotal.WHOIS.registrantTelephone
      description: The telephone number of the domain registrant.
      type: String
    - contextPath: PassiveTotal.WHOIS.adminEmail
      description: The email address of the domain administrator.
      type: String
    - contextPath: PassiveTotal.WHOIS.adminFax
      description: The fax number of the domain administrator.
      type: String
    - contextPath: PassiveTotal.WHOIS.adminName
      description: The name of the domain administrator.
      type: String
    - contextPath: PassiveTotal.WHOIS.adminOrganization
      description: The organizations of the domain administrator.
      type: String
    - contextPath: PassiveTotal.WHOIS.adminStreet
      description: The street of the domain administrator.
      type: String
    - contextPath: PassiveTotal.WHOIS.adminCity
      description: The city of the domain administrator.
      type: String
    - contextPath: PassiveTotal.WHOIS.adminState
      description: The state of the domain administrator.
      type: String
    - contextPath: PassiveTotal.WHOIS.adminPostalCode
      description: The postal code of the domain administrator.
      type: String
    - contextPath: PassiveTotal.WHOIS.adminCountry
      description: The country of the domain administrator.
      type: String
    - contextPath: PassiveTotal.WHOIS.adminTelephone
      description: The telephone number of the domain administrator.
      type: String
    - contextPath: PassiveTotal.WHOIS.billingEmail
      description: The email address of the domain billing.
      type: String
    - contextPath: PassiveTotal.WHOIS.billingFax
      description: The fax number of the domain billing.
      type: String
    - contextPath: PassiveTotal.WHOIS.billingName
      description: The name of the domain billing.
      type: String
    - contextPath: PassiveTotal.WHOIS.billingOrganization
      description: The organizations of the domain billing.
      type: String
    - contextPath: PassiveTotal.WHOIS.billingStreet
      description: The street of the domain billing.
      type: String
    - contextPath: PassiveTotal.WHOIS.billingCity
      description: The city of the domain billing.
      type: String
    - contextPath: PassiveTotal.WHOIS.billingState
      description: The state of the domain billing.
      type: String
    - contextPath: PassiveTotal.WHOIS.billingPostalCode
      description: The postal code of the domain billing.
      type: String
    - contextPath: PassiveTotal.WHOIS.billingCountry
      description: The country of the domain billing.
      type: String
    - contextPath: PassiveTotal.WHOIS.billingTelephone
      description: The telephone number of the domain billing.
      type: String
    - contextPath: PassiveTotal.WHOIS.techEmail
      description: The email address of the domain tech.
      type: String
    - contextPath: PassiveTotal.WHOIS.techFax
      description: The fax number of the domain tech.
      type: String
    - contextPath: PassiveTotal.WHOIS.techName
      description: The name of the domain tech.
      type: String
    - contextPath: PassiveTotal.WHOIS.techOrganization
      description: The organizations of domain tech.
      type: String
    - contextPath: PassiveTotal.WHOIS.techStreet
      description: The street of the domain tech.
      type: String
    - contextPath: PassiveTotal.WHOIS.techCity
      description: The city of the domain tech.
      type: String
    - contextPath: PassiveTotal.WHOIS.techState
      description: The state of the domain tech.
      type: String
    - contextPath: PassiveTotal.WHOIS.techPostalCode
      description: The postal code of the domain tech.
      type: String
    - contextPath: PassiveTotal.WHOIS.techCountry
      description: The country of the domain tech.
      type: String
    - contextPath: PassiveTotal.WHOIS.techTelephone
      description: The telephone number of the domain tech.
      type: String
  - arguments:
    - default: true
      description: Domain or IP address you want to search components for.
      name: query
      required: true
    - description: Filter for records whose last seen is after this datetime. It accepts "yyyy-mm-dd hh:mm:ss" or "yyyy-mm-dd" format.
      name: start
    - description: Filter for records whose first seen is before this datetime. It accepts "yyyy-mm-dd hh:mm:ss" or "yyyy-mm-dd" format.
      name: end
    description: Retrieves the host attribute components for a domain or IP address. Maximum 2000 records are fetched.
    name: pt-get-components
    outputs:
    - contextPath: Domain.Name
      description: 'The domain name, for example: "google.com".'
      type: String
    - contextPath: DBotScore.Indicator
      description: The indicator that was tested.
      type: String
    - contextPath: DBotScore.Type
      description: The indicator type.
      type: String
    - contextPath: DBotScore.Vendor
      description: The vendor used to calculate the score.
      type: String
    - contextPath: DBotScore.Score
      description: The actual score.
      type: Number
    - contextPath: IP.Address
      description: The IP Address of the component.
      type: String
    - contextPath: PassiveTotal.Component.firstSeen
      description: The date and time when the component was first observed.
      type: Date
    - contextPath: PassiveTotal.Component.lastSeen
      description: The date and time when the component was most recently observed.
      type: Date
    - contextPath: PassiveTotal.Component.version
      description: The current version of component.
      type: String
    - contextPath: PassiveTotal.Component.category
      description: The category under which the component falls.
      type: String
    - contextPath: PassiveTotal.Component.label
      description: The value of the component.
      type: String
    - contextPath: PassiveTotal.Component.hostname
      description: The hostname of the component.
      type: String
    - contextPath: PassiveTotal.Component.address
      description: The IP address of the component.
      type: String
  - arguments:
    - default: true
      description: Domain or IP address you want to search trackers for.
      name: query
      required: true
    - description: Filter for records whose last seen is after this datetime. It accepts "yyyy-mm-dd hh:mm:ss" or "yyyy-mm-dd" format.
      name: start
    - description: Filter for records whose first seen is before this datetime. It accepts "yyyy-mm-dd hh:mm:ss" or "yyyy-mm-dd" format.
      name: end
    description: Retrieves the host attribute trackers for a domain or IP address. Maximum 2000 records are fetched.
    name: pt-get-trackers
    outputs:
    - contextPath: Domain.Name
      description: 'The domain name, for example: "google.com".'
      type: String
    - contextPath: DBotScore.Indicator
      description: The indicator that was tested.
      type: String
    - contextPath: DBotScore.Type
      description: The indicator type.
      type: String
    - contextPath: DBotScore.Vendor
      description: The vendor used to calculate the score.
      type: String
    - contextPath: DBotScore.Score
      description: The actual score.
      type: Number
    - contextPath: IP.Address
      description: The IP Address of the component.
      type: String
    - contextPath: PassiveTotal.Tracker.firstSeen
      description: The date and time when the tracker was first observed.
      type: Date
    - contextPath: PassiveTotal.Tracker.lastSeen
      description: The date and time when the tracker was most recently observed.
      type: Date
    - contextPath: PassiveTotal.Tracker.attributeValue
      description: The value of the tracker.
      type: String
    - contextPath: PassiveTotal.Tracker.attributeType
      description: The type under which the tracker falls.
      type: String
    - contextPath: PassiveTotal.Tracker.hostname
      description: The hostname of the tracker.
      type: String
    - contextPath: PassiveTotal.Tracker.address
      description: The IP address of the tracker.
      type: String
  - arguments:
    - default: true
      description: The domain or IP being queried.
      name: query
      required: true
    - description: Filter for records whose last seen is after this datetime. It accepts "yyyy-mm-dd hh:mm:ss" or "yyyy-mm-dd" format.
      name: start
    - description: Filter for records whose first seen is before this datetime. It accepts "yyyy-mm-dd hh:mm:ss" or "yyyy-mm-dd" format.
      name: end
    description: Retrieves the passive DNS results from active account sources.
    name: pt-get-pdns-details
    outputs:
    - contextPath: PassiveTotal.PDNS.resolve
      description: The host or ip address that indicates resolve in Passive DNS record.
      type: String
    - contextPath: PassiveTotal.PDNS.resolveType
      description: The type of the resolve. I.e domain, ip, host, etc.
      type: String
    - contextPath: PassiveTotal.PDNS.value
      description: The value of the Passive DNS record.
      type: String
    - contextPath: PassiveTotal.PDNS.source
      description: Source of the passive DNS records.
      type: String
    - contextPath: PassiveTotal.PDNS.firstSeen
      description: First seen timestamp of the passive DNS record.
      type: String
    - contextPath: PassiveTotal.PDNS.lastSeen
      description: Last seen timestamp of the passive DNS record.
      type: String
    - contextPath: PassiveTotal.PDNS.collected
      description: The date when a passive DNS record is collected.
      type: String
    - contextPath: PassiveTotal.PDNS.recordType
      description: The type of the passive DNS record. I.e CNAME, SOA, A, etc
      type: String
    - contextPath: PassiveTotal.PDNS.recordHash
      description: The hash value of the passive DNS record.
      type: String
    - contextPath: Domain.Name
      description: 'The domain name, for example: ''google.com''.'
      type: String
    - contextPath: IP.Address
      description: The IP Address of the component.
      type: String
    - contextPath: DBotScore.Indicator
      description: The indicator that was tested.
      type: String
    - contextPath: DBotScore.Type
      description: The indicator type.
      type: String
    - contextPath: DBotScore.Vendor
      description: The vendor used to calculate the score.
      type: String
    - contextPath: DBotScore.Score
      description: The actual score.
      type: Number
  - arguments:
    - auto: PREDEFINED
      description: "Field by which to search. \n\nAllowed values: issuerSurname, subjectOrganizationName, issuerCountry, issuerOrganizationUnitName, fingerprint, subjectOrganizationUnitName, serialNumber, subjectEmailAddress, subjectCountry, issuerGivenName, subjectCommonName, issuerCommonName, issuerStateOrProvinceName, issuerProvince, subjectStateOrProvinceName, sha1, subjectStreetAddress, subjectSerialNumber, issuerOrganizationName, subjectSurname, subjectLocalityName, issuerStreetAddress, issuerLocalityName, subjectGivenName, subjectProvince, issuerSerialNumber, issuerEmailAddress"
      name: field
      predefined:
      - issuerSurname
      - subjectOrganizationName
      - issuerCountry
      - issuerOrganizationUnitName
      - fingerprint
      - subjectOrganizationUnitName
      - serialNumber
      - subjectEmailAddress
      - subjectCountry
      - issuerGivenName
      - subjectCommonName
      - issuerCommonName
      - issuerStateOrProvinceName
      - issuerProvince
      - subjectStateOrProvinceName
      - sha1
      - subjectStreetAddress
      - subjectSerialNumber
      - issuerOrganizationName
      - subjectSurname
      - subjectLocalityName
      - issuerStreetAddress
      - issuerLocalityName
      - subjectGivenName
      - subjectProvince
      - issuerSerialNumber
      - issuerEmailAddress
      required: true
    - description: Field value for which to search.
      name: query
      required: true
    description: Retrieves SSL certificates for a given field value.
    name: pt-ssl-cert-search
    outputs:
    - contextPath: PassiveTotal.SSL.firstSeen
      description: Epoch timestamp when SSL certificate identified by the system.
      type: Number
    - contextPath: PassiveTotal.SSL.lastSeen
      description: The last seen epoch timestamp of the SSL certificates.
      type: Number
    - contextPath: PassiveTotal.SSL.fingerprint
      description: 'A fingerprint detail from the SSL certificates. '
      type: String
    - contextPath: PassiveTotal.SSL.sslVersion
      description: A version of the certificate.
      type: Number
    - contextPath: PassiveTotal.SSL.expirationDate
      description: The expiry date of the certificate.
      type: String
    - contextPath: PassiveTotal.SSL.issueDate
      description: Issue date of the certificate.
      type: String
    - contextPath: PassiveTotal.SSL.sha1
      description: Sha1 of the certificate.
      type: String
    - contextPath: PassiveTotal.SSL.serialNumber
      description: A serial number of the certificate.
      type: String
    - contextPath: PassiveTotal.SSL.issuerCountry
      description: The country name of the certificate issuer.
      type: String
    - contextPath: PassiveTotal.SSL.issuerStateOrProvinceName
      description: The state or province name of the certificate issuer.
      type: String
    - contextPath: PassiveTotal.SSL.issuerCommonName
      description: The common name of the issuer.
      type: String
    - contextPath: PassiveTotal.SSL.issuerEmailAddress
      description: A contact email address of the certificate issuer.
      type: String
    - contextPath: PassiveTotal.SSL.issuerProvince
      description: A province of the certificate issuer.
      type: String
    - contextPath: PassiveTotal.SSL.issuerOrganizationUnitName
      description: An organization unit name of the certificate issuer.
      type: String
    - contextPath: PassiveTotal.SSL.issuerSurname
      description: The surname of the certificate issuer.
      type: String
    - contextPath: PassiveTotal.SSL.issuerStreetAddress
      description: Street address of the certificate issuer.
      type: String
    - contextPath: PassiveTotal.SSL.issuerLocalityName
      description: The locality of the certificate issuer.
      type: String
    - contextPath: PassiveTotal.SSL.issuerSerialNumber
      description: The serial number of the certificate issuer.
      type: String
    - contextPath: PassiveTotal.SSL.issuerOrganizationName
      description: An organization name of the certificate issuer.
      type: String
    - contextPath: PassiveTotal.SSL.issuerGivenName
      description: A given name of the certificate issuer.
      type: String
    - contextPath: PassiveTotal.SSL.subjectCommonName
      description: The common name of the subject.
      type: String
    - contextPath: PassiveTotal.SSL.subjectOrganizationName
      description: An organization name of the subject of the certificate.
      type: String
    - contextPath: PassiveTotal.SSL.subjectOrganizationUnitName
      description: An organization unit name of the subject of the certificate.
      type: String
    - contextPath: PassiveTotal.SSL.subjectGivenName
      description: The given name of the subject of the certificate.
      type: String
    - contextPath: PassiveTotal.SSL.subjectSurname
      description: The surname of the subject of the certificate.
      type: String
    - contextPath: PassiveTotal.SSL.subjectLocalityName
      description: The locality of the subject.
      type: String
    - contextPath: PassiveTotal.SSL.subjectEmailAddress
      description: A contact email address of the subject.
      type: String
    - contextPath: PassiveTotal.SSL.subjectProvince
      description: The province of the subject.
      type: String
    - contextPath: PassiveTotal.SSL.subjectStateOrProvinceName
      description: The state or province name of the subject.
      type: String
    - contextPath: PassiveTotal.SSL.subjectSerialNumber
      description: A serial number of the subject.
      type: String
    - contextPath: PassiveTotal.SSL.subjectStreetAddress
      description: The street address of the subject.
      type: String
    - contextPath: PassiveTotal.SSL.subjectCountry
      description: The country name of the subject from the certificate.
      type: String
    - contextPath: PassiveTotal.SSL.subjectAlternativeNames
      description: Alternative names of the subject from the certificate details.
      type: String
  - arguments:
    - description: Domain or IP address you want to search host-pairs for.
      name: query
      required: true
    - auto: PREDEFINED
      description: 'The direction of searching pair records for a given domain. Valid values: children, parents.'
      name: direction
      predefined:
      - children
      - parents
      required: true
    - description: Filter for records whose last seen is after this datetime. It accepts "yyyy-mm-dd hh:mm:ss" or "yyyy-mm-dd" format.
      name: start
    - description: Filter for records whose first seen is before this datetime. It accepts "yyyy-mm-dd hh:mm:ss" or "yyyy-mm-dd" format.
      name: end
    description: Retrieves the host attribute pairs related to a domain or IP address. Maximum 2000 records are fetched.
    name: pt-get-host-pairs
    outputs:
    - contextPath: PassiveTotal.HostPair.firstSeen
      description: The date and time when the host pair was first observed.
      type: Date
    - contextPath: PassiveTotal.HostPair.lastSeen
      description: The date and time when the host pair was most recently observed.
      type: Date
    - contextPath: PassiveTotal.HostPair.cause
      description: The cause of relation between parent and child.
      type: String
    - contextPath: PassiveTotal.HostPair.parent
      description: The hostname of the parent of the host pair.
      type: String
    - contextPath: PassiveTotal.HostPair.child
      description: The hostname of the child of the host pair.
      type: String
  - arguments:
    - default: true
      description: The domain to enrich.
      isArray: true
      name: domain
    description: Provides data enrichment for domains.
    name: domain
    outputs:
    - contextPath: DBotScore.Indicator
      description: The indicator that was tested.
      type: Unknown
    - contextPath: DBotScore.Type
      description: The indicator type.
      type: Unknown
    - contextPath: DBotScore.Vendor
      description: The vendor used to calculate the DBot score.
      type: Unknown
    - contextPath: DBotScore.Score
      description: The actual score.
      type: Number
    - contextPath: Domain.Name
      description: 'The domain name, for example: ''google.com''.'
      type: String
    - contextPath: Domain.WHOIS.CreationDate
      description: The date that the domain was created.
      type: Date
    - contextPath: Domain.WHOIS.UpdatedDate
      description: The date that the domain was last updated.
      type: Date
    - contextPath: Domain.WHOIS.ExpirationDate
      description: The expiration date of the domain.
      type: Date
    - contextPath: Domain.WHOIS.NameServers
      description: Name servers of the domain.
      type: String
    - contextPath: Domain.Organization
      description: The organization of the domain.
      type: String
    - contextPath: Domain.Admin.Email
      description: The email address of the domain administrator.
      type: String
    - contextPath: Domain.Admin.Name
      description: The name of the domain administrator.
      type: String
    - contextPath: Domain.Admin.Phone
      description: The phone number of the domain administrator.
      type: String
    - contextPath: Domain.Admin.Country
      description: The country of the domain administrator.
      type: String
    - contextPath: Domain.Registrant.Email
      description: The email address of the registrant.
      type: String
    - contextPath: Domain.Registrant.Name
      description: The name of the registrant.
      type: String
    - contextPath: Domain.Registrant.Phone
      description: The phone number for receiving abuse reports.
      type: String
    - contextPath: Domain.Registrant.Country
      description: The country of the registrant.
      type: String
    - contextPath: Domain.WHOIS.Admin.Email
      description: The email address of the domain administrator.
      type: String
    - contextPath: Domain.WHOIS.Admin.Name
      description: The name of the domain administrator.
      type: String
    - contextPath: Domain.WHOIS.Admin.Phone
      description: The phone number of the domain administrator.
      type: String
    - contextPath: Domain.WHOIS.Admin.Country
      description: The country of the domain administrator.
      type: String
    - contextPath: Domain.WHOIS.Registrar.Name
      description: 'The name of the registrar, for example: ''GoDaddy''.'
      type: String
    - contextPath: Domain.WHOIS.Registrant.Email
      description: The email address of the registrant.
      type: String
    - contextPath: Domain.WHOIS.Registrant.Name
      description: The name of the registrant.
      type: String
    - contextPath: Domain.WHOIS.Registrant.Phone
      description: The phone number for receiving abuse reports.
      type: String
    - contextPath: Domain.WHOIS.Registrant.Country
      description: The country of the registrant.
      type: String
    - contextPath: PassiveTotal.Domain.domain
      description: 'The domain name, for example: ''google.com''.'
      type: String
    - contextPath: PassiveTotal.Domain.registrar
      description: The name of the registrar of the domain
      type: String
    - contextPath: PassiveTotal.Domain.whoisServer
      description: WHOIS server name where the details of domain registrations belong
      type: String
    - contextPath: PassiveTotal.Domain.registered
      description: The date that the domain was registered.
      type: Date
    - contextPath: PassiveTotal.Domain.expiresAt
      description: The expiration date of the domain.
      type: Date
    - contextPath: PassiveTotal.Domain.registryUpdatedAt
      description: The date when registry was last updated.
      type: Date
    - contextPath: PassiveTotal.Domain.lastLoadedAt
      description: Last loaded date of WHOIS database.
      type: Date
    - contextPath: PassiveTotal.Domain.nameServers
      description: Name servers of the domain.
      type: String
    - contextPath: PassiveTotal.Domain.organization
      description: The organization of the domain.
      type: String
    - contextPath: PassiveTotal.Domain.name
      description: Name of the domain.
      type: String
    - contextPath: PassiveTotal.Domain.telephone
      description: Telephone number fetched from whois details of the domain.
      type: String
    - contextPath: PassiveTotal.Domain.contactEmail
      description: Contact Email address of the domain owner
      type: String
    - contextPath: PassiveTotal.Domain.registrantEmail
      description: The name of the domain registrant.
      type: String
    - contextPath: PassiveTotal.Domain.registrantFax
      description: The fax number of the domain registrant.
      type: String
    - contextPath: PassiveTotal.Domain.registrantName
      description: The name of the domain registrant.
      type: String
    - contextPath: PassiveTotal.Domain.registrantOrganization
      description: The organizations of the domain registrant.
      type: String
    - contextPath: PassiveTotal.Domain.registrantStreet
      description: The street of the domain registrant.
      type: String
    - contextPath: PassiveTotal.Domain.registrantCity
      description: The city of the domain registrant.
      type: String
    - contextPath: PassiveTotal.Domain.registrantState
      description: The state of the domain registrant.
      type: String
    - contextPath: PassiveTotal.Domain.registrantPostalCode
      description: The postal code of the domain registrant.
      type: String
    - contextPath: PassiveTotal.Domain.registrantCountry
      description: The country of the domain registrant.
      type: String
    - contextPath: PassiveTotal.Domain.registrantTelephone
      description: The telephone number of the domain registrant.
      type: String
    - contextPath: PassiveTotal.Domain.adminEmail
      description: The email address of the domain administrator.
      type: String
    - contextPath: PassiveTotal.Domain.adminFax
      description: The fax number of the domain administrator.
      type: String
    - contextPath: PassiveTotal.Domain.adminName
      description: The name of the domain administrator.
      type: String
    - contextPath: PassiveTotal.Domain.adminOrganization
      description: The organizations of the domain administrator.
      type: String
    - contextPath: PassiveTotal.Domain.adminStreet
      description: The street of the domain administrator.
      type: String
    - contextPath: PassiveTotal.Domain.adminCity
      description: The city of the domain administrator.
      type: String
    - contextPath: PassiveTotal.Domain.adminState
      description: The state of the domain administrator.
      type: String
    - contextPath: PassiveTotal.Domain.adminPostalCode
      description: The postal code of the domain administrator.
      type: String
    - contextPath: PassiveTotal.Domain.adminCountry
      description: The country of the domain administrator.
      type: String
    - contextPath: PassiveTotal.Domain.adminTelephone
      description: The telephone number of the domain administrator.
      type: String
    - contextPath: PassiveTotal.Domain.billingEmail
      description: The email address of the domain billing.
      type: String
    - contextPath: PassiveTotal.Domain.billingFax
      description: The fax number of the domain billing.
      type: String
    - contextPath: PassiveTotal.Domain.billingName
      description: The name of the domain billing.
      type: String
    - contextPath: PassiveTotal.Domain.billingOrganization
      description: The organizations of the domain billing.
      type: String
    - contextPath: PassiveTotal.Domain.billingStreet
      description: The street of the domain billing.
      type: String
    - contextPath: PassiveTotal.Domain.billingCity
      description: The city of the domain billing.
      type: String
    - contextPath: PassiveTotal.Domain.billingState
      description: The state of the domain billing.
      type: String
    - contextPath: PassiveTotal.Domain.billingPostalCode
      description: The postal code of the domain billing.
      type: String
    - contextPath: PassiveTotal.Domain.billingCountry
      description: The country of the domain billing.
      type: String
    - contextPath: PassiveTotal.Domain.billingTelephone
      description: The telephone number of the domain billing.
      type: String
    - contextPath: PassiveTotal.Domain.techEmail
      description: The email address of the domain tech.
      type: String
    - contextPath: PassiveTotal.Domain.techFax
      description: The fax number of the domain tech.
      type: String
    - contextPath: PassiveTotal.Domain.techName
      description: The name of the domain tech.
      type: String
    - contextPath: PassiveTotal.Domain.techOrganization
      description: The organizations of domain tech.
      type: String
    - contextPath: PassiveTotal.Domain.techStreet
      description: The street of the domain tech.
      type: String
    - contextPath: PassiveTotal.Domain.techCity
      description: The city of the domain tech.
      type: String
    - contextPath: PassiveTotal.Domain.techState
      description: The state of the domain tech.
      type: String
    - contextPath: PassiveTotal.Domain.techPostalCode
      description: The postal code of the domain tech.
      type: String
    - contextPath: PassiveTotal.Domain.techCountry
      description: The country of the domain tech.
      type: String
    - contextPath: PassiveTotal.Domain.techTelephone
      description: The telephone number of the domain tech.
      type: String
    - contextPath: PassiveTotal.Domain.score
      description: Reputation score of the indicator.
      type: Number
    - contextPath: PassiveTotal.Domain.classification
      description: Reputation classification of the indicator. (Can be GOOD, SUSPICIOUS, MALICIOUS, or UNKNOWN)
      type: String
    - contextPath: PassiveTotal.Domain.rules.name
      description: Name of the rule that informed the reputation score of the indicator.
      type: String
    - contextPath: PassiveTotal.Domain.rules.description
      description: Description of the rule.
      type: String
    - contextPath: PassiveTotal.Domain.rules.severity
      description: Severity of the rule.
      type: Number
    - contextPath: PassiveTotal.Domain.rules.link
      description: Link to the rule.
      type: String
  - arguments:
    - description: 'Indicator value to search for in articles. For example: riskiq.com, 1.1.1.1'
      name: query
      required: true
    - description: 'Type of the indicator. For example: domain, ip, url'
      name: type
    description: Retrieves information related to articles for a specific indicator.
    name: pt-get-articles
    outputs:
    - contextPath: PassiveTotal.Article.guid
      description: The global unique ID of the article.
      type: String
    - contextPath: PassiveTotal.Article.title
      description: The title of the article.
      type: String
    - contextPath: PassiveTotal.Article.summary
      description: The summary of the article.
      type: String
    - contextPath: PassiveTotal.Article.type
      description: The type of an article.
      type: String
    - contextPath: PassiveTotal.Article.publishedDate
      description: The date and time on which the article was published.
      type: Date
    - contextPath: PassiveTotal.Article.link
      description: The link of the article for getting more details.
      type: String
    - contextPath: PassiveTotal.Article.categories
      description: An array of categories of the article.
      type: Unknown
    - contextPath: PassiveTotal.Article.tags
      description: An array of tags for the article.
      type: Unknown
    - contextPath: PassiveTotal.Article.indicators.type
      description: The type of the indicator.
      type: String
    - contextPath: PassiveTotal.Article.indicators.count
      description: Total number of indicators of a particular type.
      type: Number
    - contextPath: PassiveTotal.Article.indicators.values
      description: An array of values related to indicators.
      type: Unknown
    - contextPath: PassiveTotal.Article.indicators.source
      description: The source of the indicator.
      type: String
  - arguments:
    - default: true
      description: IP address for which the user wants to search services for.
      name: ip
      required: true
    description: Retrieves exposed services on the recently open ports for an IP address.
    name: pt-get-services
    outputs:
    - contextPath: PassiveTotal.Service.ip
      description: IP address of the service.
      type: String
    - contextPath: PassiveTotal.Service.portNumber
      description: Port number on which recent services were running or current services are running.
      type: Number
    - contextPath: PassiveTotal.Service.firstSeen
      description: The date and time when the service was started for the first time on the port.
      type: Date
    - contextPath: PassiveTotal.Service.lastSeen
      description: The date and time when the service was most recently used on the port.
      type: Date
    - contextPath: PassiveTotal.Service.lastScan
      description: The date and time when the system performed the last scan to check whether any service is running on the port or not.
      type: Date
    - contextPath: PassiveTotal.Service.count
      description: The total number of times service was used on the port.
      type: Number
    - contextPath: PassiveTotal.Service.status
      description: The status of the service.
      type: String
    - contextPath: PassiveTotal.Service.protocol
      description: The protocol used by the service.
      type: String
    - contextPath: PassiveTotal.Service.banners.banner
      description: The description of the banner generated as a result of scanning. Can be in HTML format.
      type: String
    - contextPath: PassiveTotal.Service.banners.scanType
      description: The type of scan when the banner was generated.
      type: String
    - contextPath: PassiveTotal.Service.banners.firstSeen
      description: The date and time when the scan started.
      type: Date
    - contextPath: PassiveTotal.Service.banners.lastSeen
      description: The date and time when the scan ended.
      type: Date
    - contextPath: PassiveTotal.Service.banners.count
      description: The total number of times the same label was generated while scanning.
      type: Number
    - contextPath: PassiveTotal.Service.currentServices.firstSeen
      description: The date and time when the current service started.
      type: Date
    - contextPath: PassiveTotal.Service.currentServices.lastSeen
      description: The date and time when the current service was most recently used.
      type: Date
    - contextPath: PassiveTotal.Service.currentServices.version
      description: The version of the current service.
      type: String
    - contextPath: PassiveTotal.Service.currentServices.category
      description: The category of the current service.
      type: String
    - contextPath: PassiveTotal.Service.currentServices.label
      description: The label of the current service.
      type: String
    - contextPath: PassiveTotal.Service.recentServices.firstSeen
      description: The date and time when the recent service started.
      type: Date
    - contextPath: PassiveTotal.Service.recentServices.lastSeen
      description: The date and time when the recent service was most recently used.
      type: Date
    - contextPath: PassiveTotal.Service.recentServices.version
      description: The version of the recent service.
      type: String
    - contextPath: PassiveTotal.Service.recentServices.category
      description: The category of the recent service.
      type: String
    - contextPath: PassiveTotal.Service.recentServices.label
      description: The label of the recent service.
      type: String
    - contextPath: PassiveTotal.Service.mostRecentSslCert.firstSeen
      description: The timestamp in epoch when the most recent SSL certificate was identified by the system.
      type: Date
    - contextPath: PassiveTotal.Service.mostRecentSslCert.lastSeen
      description: The timestamp in epoch when the most recent SSL certificate was last used.
      type: Date
    - contextPath: PassiveTotal.Service.mostRecentSslCert.fingerprint
      description: A fingerprint detail from the most recent SSL certificate.
      type: String
    - contextPath: PassiveTotal.Service.mostRecentSslCert.sslVersion
      description: The version of the most recent SSL certificate.
      type: String
    - contextPath: PassiveTotal.Service.mostRecentSslCert.expirationDate
      description: The expiry date and time  of the most recent SSL certificate in GMT.
      type: Date
    - contextPath: PassiveTotal.Service.mostRecentSslCert.issueDate
      description: The date and time in GMT when the most recent SSL certificate was issued.
      type: Date
    - contextPath: PassiveTotal.Service.mostRecentSslCert.sha1
      description: Sha1 of the most recent SSL certificate.
      type: String
    - contextPath: PassiveTotal.Service.mostRecentSslCert.serialNumber
      description: The serial Number of the most recent SSL certificate.
      type: String
    - contextPath: PassiveTotal.Service.mostRecentSslCert.subjectCountry
      description: The name of the Country of the subject of the most recent SSL certificate.
      type: String
    - contextPath: PassiveTotal.Service.mostRecentSslCert.issuerCommonName
      description: The common name of the issuer of most recent SSL certificate.
      type: String
    - contextPath: PassiveTotal.Service.mostRecentSslCert.issuerProvince
      description: The province of the issuer of the most recent SSL certificate.
      type: String
    - contextPath: PassiveTotal.Service.mostRecentSslCert.subjectStateOrProvinceName
      description: The state or province name of the subject of the most recent SSL certificate.
      type: String
    - contextPath: PassiveTotal.Service.mostRecentSslCert.subjectStreetAddress
      description: The street address of the subject of the most recent SSL certificate.
      type: String
    - contextPath: PassiveTotal.Service.mostRecentSslCert.issuerStateOrProvinceName
      description: The state or province name of the issuer of the most recent SSL certificate.
      type: String
    - contextPath: PassiveTotal.Service.mostRecentSslCert.subjectSurname
      description: The surname of the subject of the most recent SSL certificate.
      type: String
    - contextPath: PassiveTotal.Service.mostRecentSslCert.issuerCountry
      description: The country of the issuer of the most recent SSL certificate.
      type: String
    - contextPath: PassiveTotal.Service.mostRecentSslCert.subjectLocalityName
      description: The subject locality name of the most recent SSL certificate.
      type: String
    - contextPath: PassiveTotal.Service.mostRecentSslCert.subjectAlternativeNames
      description: List of alternative names of the subject of the most recent SSL certificate.
      type: String
    - contextPath: PassiveTotal.Service.mostRecentSslCert.issuerOrganizationUnitName
      description: The name organization unit of the issuer of the most recent SSL certificate.
      type: String
    - contextPath: PassiveTotal.Service.mostRecentSslCert.issuerOrganizationName
      description: The  organization name of the issuer of the most recent SSL certificate.
      type: String
    - contextPath: PassiveTotal.Service.mostRecentSslCert.subjectEmailAddress
      description: Email Address of the subject of the most recent SSL certificate.
      type: String
    - contextPath: PassiveTotal.Service.mostRecentSslCert.subjectOrganizationName
      description: The organization name of the subject of the most recent SSL certificate.
      type: String
    - contextPath: PassiveTotal.Service.mostRecentSslCert.issuerLocalityName
      description: The name of the locality of the issuer of the most recent SSL certificate.
      type: String
    - contextPath: PassiveTotal.Service.mostRecentSslCert.subjectCommonName
      description: Common name of the subject of the most recent SSL certificate.
      type: String
    - contextPath: PassiveTotal.Service.mostRecentSslCert.subjectProvince
      description: The province of the subject of the most recent SSL certificate.
      type: String
    - contextPath: PassiveTotal.Service.mostRecentSslCert.issuerGivenName
      description: The given name of the issuer of the most recent SSL certificate.
      type: String
    - contextPath: PassiveTotal.Service.mostRecentSslCert.subjectOrganizationUnitName
      description: Subject organization unit name of the most recent SSL certificate.
      type: String
    - contextPath: PassiveTotal.Service.mostRecentSslCert.issuerEmailAddress
      description: The email address of the issuer of the most recent SSL certificate.
      type: String
    - contextPath: PassiveTotal.Service.mostRecentSslCert.subjectGivenName
      description: Given name of the subject of the the most recent SSL certificate.
      type: String
    - contextPath: PassiveTotal.Service.mostRecentSslCert.subjectSerialNumber
      description: The serial number of the subject of the most recent SSL certificate.
      type: String
    - contextPath: PassiveTotal.Service.mostRecentSslCert.issuerStreetAddress
      description: The street Address of the issuer of the most recent SSL certificate.
      type: String
    - contextPath: PassiveTotal.Service.mostRecentSslCert.issuerSerialNumber
      description: The serial number of the issuer of the most recent SSL certificate.
      type: String
    - contextPath: PassiveTotal.Service.mostRecentSslCert.issuerSurname
      description: The surname of the issuer of the most recent SSL certificate.
      type: String
  - arguments:
    - auto: PREDEFINED
      description: |-
        Search cookies information by name or domain.
        Valid values:
        1. get addresses by cookie domain
        2. get addresses by cookie name
        3. get hosts by cookie domain
        4. get hosts by cookie name
      name: search_by
      predefined:
      - get addresses by cookie domain
      - get addresses by cookie name
      - get hosts by cookie domain
      - get hosts by cookie name
      required: true
    - description: Name or domain of cookie the user wants to search for.
      name: query
      required: true
    - defaultValue: '0'
      description: Page number for paging through results. Each page contains 2000 values.
      name: page
    - auto: PREDEFINED
      defaultValue: last seen
      description: 'Field to sort the results on. Valid values: last seen, first seen.'
      name: sort
      predefined:
      - last seen
      - first seen
    - auto: PREDEFINED
      defaultValue: desc
      description: 'Order to return the results in. Valid values: asc, desc'
      name: order
      predefined:
      - desc
      - asc
    description: Retrieves cookies addresses or hostname information based on cookie name or domain.
    name: pt-get-cookies
    outputs:
    - contextPath: PassiveTotal.Cookie.hostname
      description: The hostname/IP of the machine on which the cookie was found.
      type: String
    - contextPath: PassiveTotal.Cookie.cookieName
      description: The name of the cookie that was found on the host.
      type: String
    - contextPath: PassiveTotal.Cookie.cookieDomain
      description: The domain from which the cookie originated from.
      type: String
    - contextPath: PassiveTotal.Cookie.firstSeen
      description: The date and time when the cookie was first observed.
      type: Date
    - contextPath: PassiveTotal.Cookie.lastSeen
      description: The date and time when the cookie was most recently observed.
      type: Date
  - arguments:
    - description: 'The domain, host or IP address to be queried. For example: riskiq.com, 1.1.1.1'
      name: query
      required: true
    description: Retrieves a summary data card associated with the given query.
    name: pt-get-data-card
    outputs:
    - contextPath: PassiveTotal.DataCard.type
      description: Type of the indicator.
      type: String
    - contextPath: PassiveTotal.DataCard.name
      description: Name of the indicator.
      type: String
    - contextPath: PassiveTotal.DataCard.link
      description: Link to the indicator.
      type: String
    - contextPath: PassiveTotal.DataCard.netblock
      description: Netblock associated with the indicator.
      type: String
    - contextPath: PassiveTotal.DataCard.os
      description: Operating system associated with the indicator.
      type: String
    - contextPath: PassiveTotal.DataCard.organization
      description: The organization of the indicator.
      type: String
    - contextPath: PassiveTotal.DataCard.asn
      description: Autonomous system number assigned to the indicator.
      type: String
    - contextPath: PassiveTotal.DataCard.hosting_provider
      description: Host provider of the indicator.
      type: String
    - contextPath: PassiveTotal.DataCard.data_summary.resolutions.count
      description: Number of resolutions attached to the indicator.
      type: Number
    - contextPath: PassiveTotal.DataCard.data_summary.resolutions.link
      description: Link of the resolutions attached to the indicator.
      type: String
    - contextPath: PassiveTotal.DataCard.data_summary.services.count
      description: Number of service records for the indicator.
      type: Number
    - contextPath: PassiveTotal.DataCard.data_summary.services.link
      description: Link to the service records of the indicator.
      type: String
    - contextPath: PassiveTotal.DataCard.data_summary.certificates.count
      description: Number of certificates for the given indicator.
      type: Number
    - contextPath: PassiveTotal.DataCard.data_summary.certificates.link
      description: Link to the certificates associated with the indicator.
      type: String
    - contextPath: PassiveTotal.DataCard.data_summary.hashes.count
      description: Number of hashes associated with the indicator.
      type: Number
    - contextPath: PassiveTotal.DataCard.data_summary.hashes.link
      description: Link to the hashes associated with the indicator.
      type: String
    - contextPath: PassiveTotal.DataCard.data_summary.projects.count
      description: Number of projects containing the indicator.
      type: Number
    - contextPath: PassiveTotal.DataCard.data_summary.projects.link
      description: Number of projects containing the indicator.
      type: String
    - contextPath: PassiveTotal.DataCard.data_summary.articles.count
      description: Number of articles referencing the indicator.
      type: Number
    - contextPath: PassiveTotal.DataCard.data_summary.articles.link
      description: Link to the articles referencing the indicator.
      type: String
    - contextPath: PassiveTotal.DataCard.data_summary.trackers.count
      description: Number of trackers associated with the indicator.
      type: Number
    - contextPath: PassiveTotal.DataCard.data_summary.trackers.link
      description: Link to the trackers associated with the indicator.
      type: String
    - contextPath: PassiveTotal.DataCard.data_summary.components.count
      description: Number of components associated with the indicator.
      type: Number
    - contextPath: PassiveTotal.DataCard.data_summary.components.link
      description: Link to the components associated with the indicator.
      type: String
    - contextPath: PassiveTotal.DataCard.data_summary.host_pairs.count
      description: Number of host pairs associated with the indicator.
      type: Number
    - contextPath: PassiveTotal.DataCard.data_summary.host_pairs.link
      description: Link to the host pairs associated with the indicator.
      type: String
    - contextPath: PassiveTotal.DataCard.data_summary.reverse_dns.count
      description: Number of DNS records for the indicator.
      type: Number
    - contextPath: PassiveTotal.DataCard.data_summary.reverse_dns.link
      description: Link to the DNS records of the indicator.
      type: String
    - contextPath: PassiveTotal.DataCard.data_summary.cookies.count
      description: Number of available cookie records for the indicator.
      type: Number
    - contextPath: PassiveTotal.DataCard.data_summary.cookies.link
      description: Link to the cookie records for the indicator.
      type: String
  - arguments:
    - description: 'The domain, host or IP address to be queried. For example: riskiq.com, 1.1.1.1'
      name: query
      required: true
    description: Gets reputation for a given domain, host or IP.
    name: pt-get-reputation
    outputs:
    - contextPath: PassiveTotal.Reputation.query
      description: The value of the indicator.
      type: String
    - contextPath: PassiveTotal.Reputation.score
      description: Reputation score of the indicator.
      type: Number
    - contextPath: PassiveTotal.Reputation.classification
      description: Reputation classification of the indicator. (Can be GOOD, SUSPICIOUS, MALICIOUS, or UNKNOWN)
      type: String
    - contextPath: PassiveTotal.Reputation.rules.name
      description: Name of the rule that informed the reputation score of the indicator.
      type: String
    - contextPath: PassiveTotal.Reputation.rules.description
      description: Description of the rule.
      type: String
    - contextPath: PassiveTotal.Reputation.rules.severity
      description: Severity of the rule.
      type: Number
    - contextPath: PassiveTotal.Reputation.rules.link
      description: Link to the rule.
      type: String
  - arguments:
    - default: true
      description: The IP address to check.
      isArray: true
      name: ip
    description: Checks the reputation of an IP address.
    name: ip
    outputs:
    - contextPath: PassiveTotal.IP.query
      description: The value of the indicator.
      type: String
    - contextPath: PassiveTotal.IP.score
      description: Reputation score of the indicator.
      type: Number
    - contextPath: PassiveTotal.IP.classification
      description: Reputation classification of the indicator. (Can be GOOD, SUSPICIOUS, MALICIOUS, or UNKNOWN)
      type: String
    - contextPath: PassiveTotal.IP.rules.name
      description: Name of the rule that informed the reputation score of the indicator.
      type: String
    - contextPath: PassiveTotal.IP.rules.description
      description: Description of the rule.
      type: String
    - contextPath: PassiveTotal.IP.rules.severity
      description: Severity of the rule.
      type: Number
    - contextPath: PassiveTotal.IP.rules.link
      description: Link to the rule.
      type: String
    - contextPath: DBotScore.Indicator
      description: The indicator that was tested.
      type: String
    - contextPath: DBotScore.Score
      description: The reputation score.
      type: Number
    - contextPath: DBotScore.Type
      description: The indicator type.
      type: String
    - contextPath: DBotScore.Vendor
      description: The vendor used to calculate the score.
      type: String
    - contextPath: IP.Address
      description: The IP Address.
      type: String
  - arguments:
    - description: |-
        Specify the ID of the profile to retrieve the specific profile.

        Note: If 'id' argument is provided, all other arguments will be neglected.
      name: id
    - description: 'Filter the result based on title or aliases. '
      name: query
    - auto: PREDEFINED
      description: "Filter the results based on the profile type. \n\nPossible values: actor, tool, backdoor."
      name: type
      predefined:
      - actor
      - tool
      - backdoor
    - description: "Specify the indicator value to retrieve the profiles containing the given indicator.\n\nNote: To retrieve the list of indicators, execute the \"pt-list-intel-profile-indicators\" command. \nWhen both indicator_value and query are provided, higher priority will be given to indicator_value."
      name: indicator_value
    - auto: PREDEFINED
      description: "Filter the result based on the indicator source. \n\nPossible values: osint, riskiq.\n\nNote: Requires 'indicator_value' argument."
      name: source
      predefined:
      - osint
      - riskiq
    - auto: PREDEFINED
      description: "Filter the result based on the indicator category. \n\nPossible values: host, network.\n\nNote: Requires 'indicator_value' argument."
      name: category
      predefined:
      - host
      - network
    - defaultValue: '50'
      description: |-
        Maximum number of results to return per page.

        Note: The minimum value supported is 1 and maximum value supported is 1000.
      name: page_size
    description: Retrieves the list of all profiles.
    name: pt-list-intel-profiles
    outputs:
    - contextPath: PassiveTotal.IntelProfile.id
      description: ID of the intel profile.
      type: String
    - contextPath: PassiveTotal.IntelProfile.title
      description: Title of the intel profile.
      type: String
    - contextPath: PassiveTotal.IntelProfile.link
      description: Link to the intel profile.
      type: String
    - contextPath: PassiveTotal.IntelProfile.osintIndicatorsCount
      description: Count of the open source intelligence indicators referencing the intel profile.
      type: Number
    - contextPath: PassiveTotal.IntelProfile.riskIqIndicatorsCount
      description: Count of the riskiq indicators referencing the intel profile.
      type: Number
    - contextPath: PassiveTotal.IntelProfile.indicators
      description: Link to the indicators referencing the intel profile.
      type: String
    - contextPath: PassiveTotal.IntelProfile.aliases
      description: Aliases of the intel profile.
      type: String
    - contextPath: PassiveTotal.IntelProfile.tags.label
      description: Labels associated with the intel profile.
      type: String
    - contextPath: PassiveTotal.IntelProfile.tags.countryCode
      description: Country code of the tags associated with the intel profile.
      type: String
  - arguments:
    - description: |-
        Specify the ID of the profile to retrieve indicators for the specific profile.

        Note: To retrieve the list of profile IDs, execute the "pt-list-intel-profile" command.
      name: id
      required: true
    - auto: PREDEFINED
      description: "Filter the results based on the indicator type. \n\nPossible values: certificate_sha1, domain, email, hash_md5, hash_sha256, ip, pdb_path, soa_email, url, whois_email."
      name: type
      predefined:
      - certificate_sha1
      - domain
      - email
      - hash_md5
      - hash_sha256
      - ip
      - pdb_path
      - soa_email
      - url
      - whois_email
    - description: Specify the indicator value to retrieve the specific indicator.
      name: indicator_value
    - auto: PREDEFINED
      description: "Filter the result based on the indicator source. \n\nPossible values: osint, riskiq."
      name: source
      predefined:
      - osint
      - riskiq
    - auto: PREDEFINED
      description: "Filter the result based on the indicator category. \n\nPossible values: host, network."
      name: category
      predefined:
      - host
      - network
    - defaultValue: '0'
      description: |-
        Page number for paging through results.

        Note: The minimum value supported is 0 and maximum value supported is int32.
      name: page_number
    - defaultValue: '50'
      description: |-
        Maximum number of results to return per page.

        Note: The minimum value supported is 1 and maximum value supported is int32.
      name: page_size
    description: Retrieves the indicators for the given profile.
    name: pt-list-intel-profile-indicators
    outputs:
    - contextPath: PassiveTotal.IntelProfile.id
      description: Profile ID containing the indicator.
      type: String
    - contextPath: PassiveTotal.IntelProfile.indicator.id
      description: ID of the indicator.
      type: String
    - contextPath: PassiveTotal.IntelProfile.indicator.type
      description: Type of the indicator.
      type: String
    - contextPath: PassiveTotal.IntelProfile.indicator.value
      description: Value of the indicator.
      type: String
    - contextPath: PassiveTotal.IntelProfile.indicator.category
      description: Category of the indicator.
      type: String
    - contextPath: PassiveTotal.IntelProfile.indicator.firstSeen
      description: Date & time the record was first seen.
      type: String
    - contextPath: PassiveTotal.IntelProfile.indicator.lastSeen
      description: Date & time the record was most recently observed.
      type: String
    - contextPath: PassiveTotal.IntelProfile.indicator.osint
      description: Whether the indicator was published in open source intelligence articles.
      type: String
    - contextPath: PassiveTotal.IntelProfile.indicator.osintUrl
      description: Link to the osint source of the indicator.
      type: String
    - contextPath: PassiveTotal.IntelProfile.indicator.articleGuids
      description: List of RiskIQ OSINT article GUIDs associated with the indicator.
      type: String
  - arguments:
    - auto: PREDEFINED
      description: |-
        Filter the results based on the priority level specified.

        Possible values: high, medium, low.
      name: priority
      predefined:
      - high
      - medium
      - low
      required: true
    - defaultValue: '50'
      description: |-
        Maximum number of results to return per page.

        Note: The minimum value supported is 1 and maximum value supported is 1000.
      name: page_size
    description: Retrieves the attack surface insight  information of the individual's account.
    name: pt-list-my-attack-surface-insights
    outputs:
    - contextPath: PassiveTotal.Summary.Insight.name
      description: The command name.
      type: String
    - contextPath: PassiveTotal.Summary.Insight.activeInsightCount
      description: Total number of active insights.
      type: Number
    - contextPath: PassiveTotal.Summary.Insight.totalInsightCount
      description: Total number of insights.
      type: Number
    - contextPath: PassiveTotal.Summary.Insight.totalObservations
      description: Total number of observations.
      type: Number
    - contextPath: PassiveTotal.Insight.priorityLevel
      description: Priority level of insights.
      type: String
    - contextPath: PassiveTotal.Insight.insight.name
      description: Name of the insight.
      type: String
    - contextPath: PassiveTotal.Insight.insight.description
      description: Description of the insight.
      type: String
    - contextPath: PassiveTotal.Insight.insight.observationCount
      description: Number of observations for the given insight.
      type: Number
    - contextPath: PassiveTotal.Insight.insight.link
      description: Link to the insight.
      type: String
    - contextPath: PassiveTotal.Insight.insight.insightId
      description: ID of the third party insight.
      type: String
    - contextPath: PassiveTotal.Insight.insight.segmentBy
      description: Segment by of the insight.
      type: String
  - arguments:
    - defaultValue: '50'
      description: |-
        Maximum number of results to return per page.

        Note: The minimum value supported is 1 and maximum value supported is 1000.
      name: page_size
    description: Retrieves the attack surface information of the individual's account.
    name: pt-list-my-attack-surfaces
    outputs:
    - contextPath: PassiveTotal.AttackSurface.id
      description: ID of the attack surface.
      type: Number
    - contextPath: PassiveTotal.AttackSurface.name
      description: Name of the attack surface.
      type: String
    - contextPath: PassiveTotal.AttackSurface.priority.high.observationCount
      description: Total observations of high priority attack surface.
      type: Number
    - contextPath: PassiveTotal.AttackSurface.priority.high.link
      description: Link to the high priority attack surface.
      type: String
    - contextPath: PassiveTotal.AttackSurface.priority.medium.observationCount
      description: Total observations of medium priority attack surface.
      type: Number
    - contextPath: PassiveTotal.AttackSurface.priority.medium.link
      description: Link to the medium priority attack surface.
      type: String
    - contextPath: PassiveTotal.AttackSurface.priority.low.observationCount
      description: Total observations of low priority attack surface.
      type: Number
    - contextPath: PassiveTotal.AttackSurface.priority.low.link
      description: Link to the low priority attack surface.
      type: String
  - arguments:
    - description: Specify the vendor ID to retrieve the attack surface third party information.
      name: id
    - defaultValue: '0'
      description: |-
        Page number for paging through results.

        Note: The minimum value supported is 0 and maximum value supported is int32.
      name: page_number
    - defaultValue: '50'
      description: |-
        Maximum number of results to return per page.

        Note: The minimum value supported is 1 and maximum value supported is int32.
      name: page_size
    description: Retrieves the attack surface observations by severity level for the given third-party account.
    name: pt-list-third-party-attack-surface
    outputs:
    - contextPath: PassiveTotal.ThirdParty.id
      description: ID of the vendor.
      type: Number
    - contextPath: PassiveTotal.ThirdParty.name
      description: Name of the vendor.
      type: String
    - contextPath: PassiveTotal.ThirdParty.priority.high.observationCount
      description: Total observations of high priority attack surface.
      type: Number
    - contextPath: PassiveTotal.ThirdParty.priority.high.link
      description: Link to the high priority attack surface.
      type: String
    - contextPath: PassiveTotal.ThirdParty.priority.medium.observationCount
      description: Total observations of medium priority attack surface.
      type: Number
    - contextPath: PassiveTotal.ThirdParty.priority.medium.link
      description: Link to the medium priority attack surface.
      type: String
    - contextPath: PassiveTotal.ThirdParty.priority.low.observationCount
      description: Total observations of low priority attack surface.
      type: Number
    - contextPath: PassiveTotal.ThirdParty.priority.low.link
      description: Link to the low priority attack surface.
      type: String
    - contextPath: PassiveTotal.Summary.ThirdPartyASI.name
      description: The command name.
      type: String
    - contextPath: PassiveTotal.Summary.ThirdPartyASI.totalCount
      description: Total number of attack surfaces.
      type: Number
    - contextPath: PassiveTotal.Summary.ThirdPartyASI.totalPages
      description: Number of pages.
      type: Number
    - contextPath: PassiveTotal.Summary.ThirdPartyASI.nextPage
      description: Link to the next page.
      type: String
  - arguments:
    - description: |-
        Specify the vendor ID to retrieve the third-party insights information.

        Note: To retrieve the list of vendor IDs, execute the "pt-list-third-party-attack-surface" command.
      name: id
      required: true
    - auto: PREDEFINED
      description: |-
        Filter the results based on the priority level specified.

        Possible values: high, medium, low.
      name: priority
      predefined:
      - high
      - medium
      - low
      required: true
    - defaultValue: '50'
      description: |-
        Maximum number of results to return per page.

        Note: The minimum value supported is 1 and maximum value supported is 1000.
      name: page_size
    description: Retrieves the attack surface insight information of the given third-party account.
    name: pt-list-third-party-attack-surface-insights
    outputs:
    - contextPath: PassiveTotal.Summary.ThirdPartyInsight.activeInsightCount
      description: Total number of active third party insights.
      type: Number
    - contextPath: PassiveTotal.Summary.ThirdPartyInsight.totalInsightCount
      description: Total number of third party insights.
      type: Number
    - contextPath: PassiveTotal.Summary.ThirdPartyInsight.totalObservations
      description: Total number of third party observations.
      type: Number
    - contextPath: PassiveTotal.ThirdParty.id
      description: Vendor ID associated with the third party insights.
      type: Number
    - contextPath: PassiveTotal.ThirdParty.priorityLevel
      description: Priority level of third party insights.
      type: String
    - contextPath: PassiveTotal.ThirdParty.Insight.insight.name
      description: Name of the third party insight.
      type: String
    - contextPath: PassiveTotal.ThirdParty.Insight.insight.description
      description: Description of the third party insight.
      type: String
    - contextPath: PassiveTotal.ThirdParty.Insight.insight.observationCount
      description: Number of observations for the given third party insight.
      type: Number
    - contextPath: PassiveTotal.ThirdParty.Insight.insight.link
      description: Link to the third party insight.
      type: String
    - contextPath: PassiveTotal.ThirdParty.Insight.insight.insightId
      description: ID of the third party insight.
      type: String
    - contextPath: PassiveTotal.ThirdParty.Insight.insight.segmentBy
      description: Segment by of the third party insight.
      type: String
    - contextPath: PassiveTotal.Summary.ThirdPartyInsight.name
      description: The command name.
      type: String
  - arguments:
    - description: |-
        Specify the insight ID to retrieve the assets.

        Note: To retrieve the list of insight IDs, execute the "pt-list-my-attack-surface-insights" command.
      name: id
      required: true
    - description: |-
        Specify the segment_by to retrieve the assets.

        Note: To retrieve the list of segment by, execute the "pt-list-my-attack-surface-insights" command.
      name: segment_by
      required: true
    - defaultValue: '0'
      description: |-
        Page number for paging through results.

        Note: The minimum value supported is 0 and maximum value supported is int32.
      name: page_number
    - defaultValue: '50'
      description: |-
        Maximum number of results to return per page.

        Note: The minimum value supported is 1 and maximum value supported is int32.
      name: page_size
    description: Retrieves the attack surface asset information of the individual's account.
    name: pt-list-my-attack-surface-assets
    outputs:
    - contextPath: PassiveTotal.Summary.Asset.totalCount
      description: Total number of available assets.
      type: Number
    - contextPath: PassiveTotal.Summary.Asset.totalPages
      description: Number of pages.
      type: Number
    - contextPath: PassiveTotal.Summary.Asset.nextPage
      description: Link to the next page.
      type: String
    - contextPath: PassiveTotal.Asset.insightId
      description: Insight ID for which assets are retrieved.
      type: String
    - contextPath: PassiveTotal.Asset.segmentBy
      description: Segment by for which assets are retrieved.
      type: String
    - contextPath: PassiveTotal.Asset.asset.type
      description: Type of the asset.
      type: String
    - contextPath: PassiveTotal.Asset.asset.name
      description: Name of the asset.
      type: String
    - contextPath: PassiveTotal.Asset.asset.firstSeen
      description: Date & time the record was first seen.
      type: Date
    - contextPath: PassiveTotal.Asset.asset.lastSeen
      description: Date & time the record was most recently observed.
      type: Date
    - contextPath: PassiveTotal.Summary.Asset.name
      description: The command name.
      type: String
  - arguments:
    - defaultValue: '0'
      description: |-
        Page number for paging through results.

        Note: The minimum value supported is 0 and maximum value supported is int32.
      name: page_number
    - defaultValue: '50'
      description: |-
        Maximum number of results to return per page.

        Note: The minimum value supported is 1 and maximum value supported is int32.
      name: page_size
    description: Retrieves the attack surface vulnerable component information of the individual's account.
    name: pt-list-my-attack-surface-vulnerable-components
    outputs:
    - contextPath: PassiveTotal.Summary.VulnerableComponent.name
      description: The command name.
      type: String
    - contextPath: PassiveTotal.Summary.VulnerableComponent.totalCount
      description: Total number of available vulnerable components.
      type: Number
    - contextPath: PassiveTotal.Summary.VulnerableComponent.totalPages
      description: Number of pages.
      type: Number
    - contextPath: PassiveTotal.Summary.VulnerableComponent.nextPage
      description: Link to the next page.
      type: String
    - contextPath: PassiveTotal.VulnerableComponent.name
      description: Name of the vulnerable component.
      type: String
    - contextPath: PassiveTotal.VulnerableComponent.type
      description: Type of the vulnerable component.
      type: String
    - contextPath: PassiveTotal.VulnerableComponent.severity
      description: Severity of the vulnerable component.
      type: String
    - contextPath: PassiveTotal.VulnerableComponent.count
      description: Number of assets affected.
      type: Number
  - arguments:
    - defaultValue: '0'
      description: |-
        Page number for paging through results.

        Note: The minimum value supported is 0 and maximum value supported is int32.
      name: page_number
    - defaultValue: '50'
      description: |-
        Maximum number of results to return per page.

        Note: The minimum value supported is 1 and maximum value supported is int32.
      name: page_size
    description: Retrieves the attack surface vulnerability information of the individual's account.
    name: pt-list-my-attack-surface-vulnerabilities
    outputs:
    - contextPath: PassiveTotal.Vulnerability.cveId
      description: ID of the CVE.
      type: String
    - contextPath: PassiveTotal.Vulnerability.cwes.cweId
      description: CWE ID associated with the CVE.
      type: String
    - contextPath: PassiveTotal.Vulnerability.priorityScore
      description: Priority score of the CVE.
      type: Number
    - contextPath: PassiveTotal.Vulnerability.observationCount
      description: Number of observations of CVE.
      type: Number
    - contextPath: PassiveTotal.Vulnerability.cveLink
      description: Link to the CVE.
      type: String
    - contextPath: PassiveTotal.Summary.Vulnerability.name
      description: The command name.
      type: String
    - contextPath: PassiveTotal.Summary.Vulnerability.totalCount
      description: Total number of vulnerabilities.
      type: Number
    - contextPath: PassiveTotal.Summary.Vulnerability.totalPages
      description: Number of pages.
      type: Number
    - contextPath: PassiveTotal.Summary.Vulnerability.nextPage
      description: Link to the next page.
      type: String
  - arguments:
    - description: |-
        Specify the CVE ID to retrieve observations of that CVE.

        Note: To retrieve the list of CVE IDs, execute the "pt-list-my-attack-surface-vulnerabilities" command.
      name: cve_id
      required: true
    - defaultValue: '0'
      description: |-
        Page number for paging through results.

        Note: The minimum value supported is 0 and maximum value supported is int32.
      name: page_number
    - defaultValue: '50'
      description: |-
        Maximum number of results to return per page.

        Note: The minimum value supported is 1 and maximum value supported is int32.
      name: page_size
    description: Retrieves the attack surface vulnerability observation information of the individual's account.
    name: pt-list-my-attack-surface-observations
    outputs:
    - contextPath: PassiveTotal.Observation.asset.type
      description: Type of the asset.
      type: String
    - contextPath: PassiveTotal.Observation.asset.name
      description: Name of the asset.
      type: String
    - contextPath: PassiveTotal.Observation.asset.firstSeen
      description: Date & time the record was first seen.
      type: Date
    - contextPath: PassiveTotal.Observation.asset.lastSeen
      description: Date & time the record was most recently observed.
      type: Date
    - contextPath: PassiveTotal.Observation.cveId
      description: ID of the CVE.
      type: String
    - contextPath: PassiveTotal.Observation.cwe.cweId
      description: CWE ID associated with the CVE.
      type: String
    - contextPath: PassiveTotal.Summary.Observation.name
      description: The command name.
      type: String
    - contextPath: PassiveTotal.Summary.Observation.totalCount
      description: Total number of vulnerabilities.
      type: Number
    - contextPath: PassiveTotal.Summary.Observation.totalPages
      description: Number of pages.
      type: Number
    - contextPath: PassiveTotal.Summary.Observation.nextPage
      description: Link to the next page.
      type: String
  - arguments:
    - description: |-
        Specify the insight ID to retrieve the assets.

        Note: To retrieve the list of insight IDs, execute the "pt-list-third-party-attack-surface-insights" command.
      name: id
      required: true
    - description: |-
        Specify the vendor ID to retrieve the assets of a specific vendor.

        Note: To retrieve the list of vendor IDs, execute the "pt-list-third-party-attack-surface" command.
      name: vendor_id
      required: true
    - description: |-
        Specify the segment_by to retrieve the assets.

        Note: To retrieve the list of segment by, execute the "pt-list-third-party-attack-surface-insights" command.
      name: segment_by
      required: true
    - defaultValue: '0'
      description: |-
        Page number for paging through results.

        Note: The minimum value supported is 0 and maximum value supported is int32.
      name: page_number
    - defaultValue: '50'
      description: |-
        Maximum number of results to return per page.

        Note: The minimum value supported is 1 and maximum value supported is int32.
      name: page_size
    description: Retrieves the attack surface asset information of the given third-party account.
    name: pt-list-third-party-attack-surface-assets
    outputs:
    - contextPath: PassiveTotal.ThirdParty.id
      description: ID of the vendor.
      type: Number
    - contextPath: PassiveTotal.Summary.ThirdPartyInsightAsset.name
      description: The command name.
      type: String
    - contextPath: PassiveTotal.Summary.ThirdPartyInsightAsset.totalCount
      description: Total number of available assets.
      type: Number
    - contextPath: PassiveTotal.Summary.ThirdPartyInsightAsset.totalPages
      description: Number of pages.
      type: Number
    - contextPath: PassiveTotal.Summary.ThirdPartyInsightAsset.nextPage
      description: Link to the next page.
      type: String
    - contextPath: PassiveTotal.ThirdParty.InsightAsset.insightId
      description: Insight ID for which assets are retrieved.
      type: Number
    - contextPath: PassiveTotal.ThirdParty.InsightAsset.segmentBy
      description: Segment by for which assets are retrieved.
      type: String
    - contextPath: PassiveTotal.ThirdParty.InsightAsset.asset.type
      description: Type of the asset.
      type: String
    - contextPath: PassiveTotal.ThirdParty.InsightAsset.asset.name
      description: Name of the asset.
      type: String
    - contextPath: PassiveTotal.ThirdParty.InsightAsset.asset.firstSeen
      description: Date & time the record was first seen.
      type: Date
    - contextPath: PassiveTotal.ThirdParty.InsightAsset.asset.lastSeen
      description: Date & time the record was most recently observed.
      type: Date
  - arguments:
    - description: |-
        Specify the vendor ID to retrieve the vulnerable components for a particular vendor.

        Note: To retrieve the list of vendor IDs, execute the "pt-list-third-party-attack-surface" command.
      name: id
      required: true
    - defaultValue: '0'
      description: |-
        Page number for paging through results.

        Note: The minimum value supported is 0 and maximum value supported is int32.
      name: page_number
    - defaultValue: '50'
      description: |-
        Maximum number of results to return per page.

        Note: The minimum value supported is 1 and maximum value supported is int32.
      name: page_size
    description: Retrieves the attack surface vulnerable component information of the given third-party account.
    name: pt-list-third-party-attack-surface-vulnerable-components
    outputs:
    - contextPath: PassiveTotal.ThirdParty.id
      description: ID of the vendor.
      type: String
    - contextPath: PassiveTotal.Summary.ThirdPartyVulnerableComponent.name
      description: The command name.
      type: String
    - contextPath: PassiveTotal.Summary.ThirdPartyVulnerableComponent.totalCount
      description: Total number of available vulnerable components.
      type: Number
    - contextPath: PassiveTotal.Summary.ThirdPartyVulnerableComponent.totalPages
      description: Number of pages.
      type: Number
    - contextPath: PassiveTotal.Summary.ThirdPartyVulnerableComponent.nextPage
      description: Link to the next page.
      type: String
    - contextPath: PassiveTotal.ThirdParty.VulnerableComponent.name
      description: Name of the vulnerable component.
      type: String
    - contextPath: PassiveTotal.ThirdParty.VulnerableComponent.type
      description: Type of the vulnerable component.
      type: String
    - contextPath: PassiveTotal.ThirdParty.VulnerableComponent.severity
      description: Severity of the vulnerable component.
      type: String
    - contextPath: PassiveTotal.ThirdParty.VulnerableComponent.count
      description: Number of assets affected.
      type: Number
  - arguments:
    - description: |-
        Specify the vendor ID to retrieve the vulnerabilities for a particular vendor.

        Note: To retrieve the list of vendor IDs, execute the "pt-list-third-party-attack-surface" command.
      name: id
      required: true
    - defaultValue: '0'
      description: |-
        Page number for paging through results.

        Note: The minimum value supported is 0 and maximum value supported is int32.
      name: page_number
    - defaultValue: '50'
      description: |-
        Maximum number of results to return per page.

        Note: The minimum value supported is 1 and maximum value supported is int32.
      name: page_size
    description: Retrieves the attack surface vulnerability information of the given third-party account.
    name: pt-list-third-party-attack-surface-vulnerabilities
    outputs:
    - contextPath: PassiveTotal.ThirdParty.id
      description: ID of the vendor.
      type: Number
    - contextPath: PassiveTotal.ThirdParty.Vulnerability.cveId
      description: ID of the CVE.
      type: String
    - contextPath: PassiveTotal.ThirdParty.Vulnerability.cwes.cweId
      description: CWE ID associated with the CVE.
      type: String
    - contextPath: PassiveTotal.ThirdParty.Vulnerability.priorityScore
      description: Priority score of the CVE.
      type: Number
    - contextPath: PassiveTotal.ThirdParty.Vulnerability.observationCount
      description: Number of observations of CVE.
      type: Number
    - contextPath: PassiveTotal.ThirdParty.Vulnerability.cveLink
      description: Link to the CVE.
      type: String
    - contextPath: PassiveTotal.Summary.ThirdPartyVulnerability.name
      description: The command name.
      type: String
    - contextPath: PassiveTotal.Summary.ThirdPartyVulnerability.totalCount
      description: Total number of vulnerabilities.
      type: Number
    - contextPath: PassiveTotal.Summary.ThirdPartyVulnerability.totalPages
      description: Number of pages.
      type: Number
    - contextPath: PassiveTotal.Summary.ThirdPartyVulnerability.nextPage
      description: Link to the next page.
      type: String
  - arguments:
    - description: |-
        Specify the vendor ID to retrieve the vulnerability observations for a particular vendor.

        Note: To retrieve the list of vendor IDs, execute the "pt-list-third-party-attack-surface" command.
      name: id
      required: true
    - description: |-
        Specify the CVE ID to retrieve observations of the CVE.

        Note: To retrieve the list of CVE IDs, execute the "pt-list-third-party-attack-surface-vulnerabilities" command.
      name: cve_id
      required: true
    - defaultValue: '0'
      description: |-
        Page number for paging through results.

        Note: The minimum value supported is 0 and maximum value supported is int32.
      name: page_number
    - defaultValue: '50'
      description: |-
        Maximum number of results to return per page.

        Note: The minimum value supported is 1 and maximum value supported is int32.
      name: page_size
    description: Retrieves the attack surface vulnerability observation information of the given third-party account.
    name: pt-list-third-party-attack-surface-observations
    outputs:
    - contextPath: PassiveTotal.ThirdParty.id
      description: ID of the vendor.
      type: Number
    - contextPath: PassiveTotal.ThirdParty.Observation.asset.type
      description: Type of the asset.
      type: String
    - contextPath: PassiveTotal.ThirdParty.Observation.asset.name
      description: Name of the asset.
      type: String
    - contextPath: PassiveTotal.ThirdParty.Observation.asset.firstSeen
      description: Date & time the record was first seen.
      type: Date
    - contextPath: PassiveTotal.ThirdParty.Observation.asset.lastSeen
      description: Date & time the record was most recently observed.
      type: Date
    - contextPath: PassiveTotal.ThirdParty.Observation.cveId
      description: ID of the CVE.
      type: String
    - contextPath: PassiveTotal.ThirdParty.Observation.cwe.cweId
      description: CWE ID associated with the CVE.
      type: String
    - contextPath: PassiveTotal.Summary.ThirdPartyObservation.name
      description: The command name.
      type: String
    - contextPath: PassiveTotal.Summary.ThirdPartyObservation.totalCount
      description: Total number of observations.
      type: Number
    - contextPath: PassiveTotal.Summary.ThirdPartyObservation.totalPages
      description: Number of pages.
      type: Number
    - contextPath: PassiveTotal.Summary.ThirdPartyObservation.nextPage
      description: Link to the next page.
      type: String
<<<<<<< HEAD
  dockerimage: demisto/python3:3.10.11.61265
=======
  dockerimage: demisto/python3:3.10.12.63474
  feed: false
  isfetch: false
  longRunning: false
  longRunningPort: false
>>>>>>> ad185257
  runonce: false
  script: '-'
  subtype: python3
  type: python
tests:
- No Tests- non-certified partner, test was moved to non circle folder.
fromversion: 5.0.0<|MERGE_RESOLUTION|>--- conflicted
+++ resolved
@@ -2280,15 +2280,11 @@
     - contextPath: PassiveTotal.Summary.ThirdPartyObservation.nextPage
       description: Link to the next page.
       type: String
-<<<<<<< HEAD
-  dockerimage: demisto/python3:3.10.11.61265
-=======
   dockerimage: demisto/python3:3.10.12.63474
   feed: false
   isfetch: false
   longRunning: false
   longRunningPort: false
->>>>>>> ad185257
   runonce: false
   script: '-'
   subtype: python3
