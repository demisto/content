--- conflicted
+++ resolved
@@ -20,11 +20,7 @@
   must:
   - '|||pt-get-host-pairs'
 runonce: false
-<<<<<<< HEAD
-dockerimage: demisto/python3:3.9.4.18682
-=======
 dockerimage: demisto/python3:3.9.5.20070
->>>>>>> 1c6a4b8c
 runas: DBotWeakRole
 fromversion: 5.0.0
 tests:
