--- conflicted
+++ resolved
@@ -1,10 +1,6 @@
-<<<<<<< HEAD
-from typing import Any, cast
-=======
 import demistomock as demisto  # noqa: F401
 from CommonServerPython import *  # noqa: F401
 from typing import Any, Dict, List, cast, Tuple
->>>>>>> e53c671c
 
 import urllib3
 
