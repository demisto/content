import demistomock as demisto  # noqa: F401
from CommonServerPython import *  # noqa: F401
from typing import Any, cast

import urllib3

# Disable insecure warnings
urllib3.disable_warnings()

DEFAULT_SEARCH_LIMIT = 100
MAX_ALERTS = 100  # max alerts per fetch
ONE_HOUR = 3600
TIME_FORMAT = "%Y-%m-%dT%H:%M:%S"
V1_URL_SUFFIX = "/public_api/v1"
V2_URL_SUFFIX = "/public_api/v2"
SEVERITY_DICT = {
    'informational': IncidentSeverity.INFO,
    'low': IncidentSeverity.LOW,
    'medium': IncidentSeverity.MEDIUM,
    'high': IncidentSeverity.HIGH,
    'critical': IncidentSeverity.CRITICAL
}
ASSIGN = "assign"
REMOVE = 'remove'
INCIDENT_STATUSES = [
    "new",
    "under_investigation",
    "resolved_-_no_longer_observed",
    "resolved_-_no_risk",
    "resolved_-_risk_accepted",
    "resolved_-_contested_asset",
    "resolved_-_remediated_automatically",
    "resolved"
]

ALERT_STATUSES = [
    "new",
    "under_investigation",
    "resolved_no_risk",
    "resolved_risk_accepted",
    "resolved_contested_asset",
    "resolved_remediated_automatically",
    "resolved"
]
ASSET_HEADER_HEADER_LIST = [
    "name",
    "ip",
    "first_observed",
    "last_observed",
    "domain",
    "asset_type",
    "asm_ids",
    "asset_explainers",
    "service_type",
    "tags",
    "recent_ips",
    "domain_details"
]


class Client(BaseClient):
    """
    Client class to interact with the service API.
    """

    def __init__(self, base_url, verify, proxy, headers):
        """
        Class initialization.
        """
        super().__init__(base_url, verify=verify, proxy=proxy, headers=headers)

    def list_alerts_request(self, request_data: dict) -> dict[str, Any]:
        """Get a list of all asm alerts '/alerts/get_alerts_multi_events/' endpoint.

        Args:
            request_data (dict): dict of parameters for API call.

        Returns:
            dict: dict containing list of external services.
        """

        response = self._http_request('POST', f'{V2_URL_SUFFIX}/alerts/get_alerts_multi_events/', json_data=request_data)

        return response

    def list_external_service_request(self, search_params: list[dict]) -> dict[str, Any]:
        """Get a list of all your external services using the '/assets/get_external_services/' endpoint.

        Args:
            search_params (list): list of search parameters to add to the API call body.

        Returns:
            dict: dict containing list of external services.
        """
        data = {"request_data": {"filters": search_params, "search_to": DEFAULT_SEARCH_LIMIT}}

        response = self._http_request('POST', f'{V1_URL_SUFFIX}/assets/get_external_services/', json_data=data)

        return response

    def get_external_service_request(self, service_id_list: list[str]) -> dict[str, Any]:
        """Get service details using the '/assets/get_external_service/' endpoint.

        Args:
            service_id_list (list): single service id in list format.

        Returns:
            dict: dict containing information on single external service.
        """
        data = {"request_data": {"service_id_list": service_id_list}}

        response = self._http_request('POST', f'{V1_URL_SUFFIX}/assets/get_external_service', json_data=data)

        return response

    def list_external_ip_address_range_request(self) -> dict[str, Any]:
        """Get a list of all your internet exposure IP ranges using the '/assets/get_external_ip_address_ranges/' endpoint.

        Returns:
            dict: dict containing list of external ip address ranges.
        """
        data = {"request_data": {"search_to": DEFAULT_SEARCH_LIMIT}}

        response = self._http_request('POST', f'{V1_URL_SUFFIX}/assets/get_external_ip_address_ranges/', json_data=data)

        return response

    def get_external_ip_address_range_request(self, range_id_list: list[str]) -> dict[str, Any]:
        """Get external IP address range details using the '/assets/get_external_ip_address_range/' endpoint.

        Args:
            range_id_list (list): single range id in list format.

        Returns:
            dict: dict containing information on external ip address range.
        """
        data = {"request_data": {"range_id_list": range_id_list}}

        response = self._http_request('POST', f'{V1_URL_SUFFIX}/assets/get_external_ip_address_range/', json_data=data)

        return response

    def list_asset_internet_exposure_request(self, search_params: list[dict], search_from: int = 0,
                                             search_to: int = DEFAULT_SEARCH_LIMIT) -> dict[str, Any]:
        """Get a list of all your internet exposure assets using the '/assets/get_assets_internet_exposure/' endpoint.

        Args:
            search_params (list): list of search parameters to add to the API call body.
            search_from (int): Starting search index.
            search_to (int): Ending search index.

        Returns:
            dict: dict containing list of internet exposure assets.
        """
        data = {"request_data": {"filters": search_params, "search_to": int(search_to), "search_from": int(search_from)}}

        response = self._http_request('POST', f'{V1_URL_SUFFIX}/assets/get_assets_internet_exposure/', json_data=data)

        return response

    def get_asset_internet_exposure_request(self, asm_id_list: list[str]) -> dict[str, Any]:
        """Get internet exposure asset details using the '/assets/get_asset_internet_exposure/' endpoint.

        Args:
            asm_id_list (list): single attack surface management id in list format.

        Returns:
            dict: dict containing information on an internet exposure asset.
        """
        data = {"request_data": {"asm_id_list": asm_id_list}}

        response = self._http_request('POST', f'{V1_URL_SUFFIX}/assets/get_asset_internet_exposure/', json_data=data)

        return response

    def list_attack_surface_rules_request(self, search_params: list[dict], limit: int = DEFAULT_SEARCH_LIMIT) -> dict[str, Any]:
        """List attack surface rules using the '/get_attack_surface_rules/' endpoint.

        Args:
            search_params (list): list of search parameters to add to the API call body.

        Returns:
            dict: dict containing list of attack surface rules.
        """
        data = {"request_data": {"filters": search_params, "search_to": limit}}

        response = self._http_request('POST', f'{V1_URL_SUFFIX}/get_attack_surface_rules/', json_data=data)

        return response

    def apply_tags_to_assets_request(self, search_params: list[dict], tags: str, operation: str) -> dict[str, Any]:
        """Assigns tags to assets with the 'tags/assets_internet_exposure/assign' endpoint.

        Args:
            search_params (list): list of request parameters to add to the API call body.

        Returns:
            dict: dict containing whether the assignment request was successful.
        """
        data = {"request_data": {"filters": search_params, "tags": [tags]}}

        response = self._http_request('POST', f'{V1_URL_SUFFIX}/assets/tags/assets_internet_exposure/{operation}/',
                                      json_data=data)

        return response

    def apply_tags_to_ranges_request(self, search_params: list[dict], tags: str, operation: str) -> dict[str, Any]:
        """Assigns tags to assets with the 'tags/external_ip_address_ranges/assign' endpoint.

        Args:
            search_params (list): list of request parameters to add to the API call body.

        Returns:
            dict: dict containing whether the assignment request was successful.
        """
        data = {"request_data": {"filters": search_params, "tags": [tags]}}

        response = self._http_request('POST', f'{V1_URL_SUFFIX}/assets/tags/external_ip_address_ranges/{operation}/',
                                      json_data=data)

        return response

    def list_incidents_request(self, request_data: dict[str, Any]) -> dict[str, Any]:
        """Fetches matching incidents from the 'incidents/get_incidents' endpoint.

        Args:
            request_data (dict): Parameters to add to the API call body.

        Returns:
            dict: dict containing whether the assignment request was successful.
        """
        response = self._http_request('POST', f'{V1_URL_SUFFIX}/incidents/get_incidents/', json_data=request_data)

        return response

    def get_incident_request(self, incident_id: str) -> dict[str, Any]:
        """Fetches an incident from the 'incidents/get_incident_extra_data' endpoint.

        Args:
            incident_id (str): Incident ID

        Returns:
            dict: dict containing whether the assignment request was successful.
        """
        request_data = {
            "request_data": {"incident_id": incident_id}
        }
        response = self._http_request('POST', f'{V1_URL_SUFFIX}/incidents/get_incident_extra_data/', json_data=request_data)

        return response

    def update_incident_request(self, request_data: dict[str, Any]) -> dict[str, Any]:
        """Updates an incident via the 'incidents/update_incident' endpoint.

        Args:
            request_data (dict): Parameters to add to the API call body.

        Returns:
            dict: dict containing whether the update request was successful.
        """
        data = {"request_data": request_data}

        response = self._http_request('POST', f'{V1_URL_SUFFIX}/incidents/update_incident/', json_data=data)

        return response

    def update_alert_request(self, request_data: dict[str, Any]) -> dict[str, Any]:
        """Updates alerts via the 'alerts/update_alerts' endpoint.

        Args:
            request_data (dict): Parameters to add to the API call body.

        Returns:
            dict: dict containing whether the update request was successful.
        """
        data = {"request_data": request_data}

        response = self._http_request('POST', f'{V1_URL_SUFFIX}/alerts/update_alerts/', json_data=data)

        return response


''' HELPER FUNCTIONS '''


def format_asm_id(formatted_response: list[dict]) -> list[dict]:
    """
    Takes the response from the asm-list-asset-internet-exposure command and converts `asm_id` key from list to str

    Args:
        formatted_response (list): response from asm-list-asset-internet-exposure command (json)

    Returns:
        list: list of dictionaries of parsed/formatted json object
    """

    if formatted_response:
        for entry in formatted_response:
            if entry.get('asm_ids'):
                entry['asm_ids'] = entry['asm_ids'][0]

    return formatted_response


''' COMMAND FUNCTIONS '''


def list_alerts_command(client: Client, args: dict[str, Any]) -> CommandResults:
    """
    asm-list-alerts command: Returns list of asm alerts.

    Args:
        client (Client): CortexXpanse client to use.
        args (dict): all command arguments, usually passed from ``demisto.args()``.
            ``args['alert_id_list']`` List of integers of the Alert ID.
            ``args['severity']`` List of strings of the Alert severity.
            ``args['status']`` List of strings of the Alert status.
            ``args['business_units_list']`` List of business units of the Alert status.
            ``args['lte_creation_time']`` string of time format "2019-12-31T23:59:00".
            ``args['gte_creation_time']`` string of time format "2019-12-31T23:59:00".
<<<<<<< HEAD
            ``args['case_id_list']`` List of integers of the Case ID.
=======
>>>>>>> e97e03ee
            ``args['tags']`` List of tags.
            ``args['sort_by_creation_time']`` optional - enum (asc,desc).
            ``args['sort_by_severity']`` optional - enum (asc,desc).
            ``args['page']`` Page number (for pagination). The default is 0 (the first page).
            ``args['limit']`` Maximum number of incidents to return per page. The default and maximum is 100.

    Returns:
        CommandResults: A ``CommandResults`` object that is then passed to ``return_results``, that contains external
        services.
    """
    alert_id_list = argToList(args.get('alert_id_list'))
    severity = argToList(args.get('severity'))
    status = argToList(args.get('status'))
    business_units_list = argToList(args.get('business_units_list'))
    lte_creation_time = args.get('lte_creation_time')
    gte_creation_time = args.get('gte_creation_time')
    case_id_list = argToList(args.get('case_id_list'))
    sort_by_creation_time = args.get('sort_by_creation_time')
    sort_by_severity = args.get('sort_by_severity')
    tags = argToList(args.get('tags'))
    page = int(args.get('page', 0))
    limit = int(args.get('limit', MAX_ALERTS))

    search_from = page * limit
    search_to = search_from + limit

    if limit > MAX_ALERTS:
        raise ValueError('Limit cannot be more than 100, please try again')
    if sort_by_creation_time and sort_by_severity:
        raise ValueError('Should be provide either sort_by_creation_time or '
                         'sort_by_severity. Can\'t provide both')

    # starts with param to only look for ASM alerts.  Can add others if defined.
    search_params = [{"field": "alert_source", "operator": "in", "value": ["ASM"]}]
    if alert_id_list:
        alert_id_ints = [int(i) for i in alert_id_list]
        search_params.append({"field": "alert_id_list", "operator": "in", "value": alert_id_ints})  # type: ignore
    if severity:
        search_params.append({"field": "severity", "operator": "in", "value": severity})
    if status:
        search_params.append({"field": "status", "operator": "in", "value": status})
    if business_units_list:
        search_params.append({"field": "business_units_list", "operator": "in", "value": business_units_list})
    if lte_creation_time:
        search_params.append({
            'field': 'creation_time',
            'operator': 'lte',
            'value': date_to_timestamp(lte_creation_time, TIME_FORMAT)
        })
    if gte_creation_time:
        search_params.append({
            'field': 'creation_time',
            'operator': 'gte',
            'value': date_to_timestamp(gte_creation_time, TIME_FORMAT)
        })
    if tags:
        search_params.append({"field": "tags", "operator": "in", "value": tags})
    if case_id_list:
        search_params.append({"field": "case_id_list", "operator": "in", "value": case_id_list})

    if sort_by_creation_time:
        request_data = {"request_data": {"filters": search_params, 'search_from': search_from,
                                         'search_to': search_to,
                                         "sort": {"field": "creation_time", "keyword": sort_by_creation_time}}}
    elif sort_by_severity:
        request_data = {"request_data": {"filters": search_params, 'search_from': search_from,
                                         'search_to': search_to, "sort": {"field": "severity", "keyword": sort_by_severity}}}
    else:
        request_data = {"request_data": {"filters": search_params, 'search_from': search_from, 'search_to': search_to}}

    try:
        response = client.list_alerts_request(request_data)
    except Exception:
        command_results = CommandResults(
            outputs_prefix='ASM.Alert',
            outputs_key_field='alert_id',
            outputs=[],
            raw_response={'reply': {'alerts': []}},
            readable_output=tableToMarkdown('ASM Alerts', [], removeNull=True, headerTransform=string_to_table_header)
        )
        return command_results

    parsed = response.get('reply', {}).get('alerts')
    markdown = tableToMarkdown('ASM Alerts', parsed, removeNull=True, headerTransform=string_to_table_header)
    command_results = CommandResults(
        outputs_prefix='ASM.Alert',
        outputs_key_field='alert_id',
        outputs=parsed,
        raw_response=response,
        readable_output=markdown
    )

    return command_results


def list_external_service_command(client: Client, args: dict[str, Any]) -> CommandResults:
    """
    asm-list-external-service command: Returns list of external services.

    Args:
        client (Client): CortexXpanse client to use.
        args (dict): all command arguments, usually passed from ``demisto.args()``.
            ``args['ip_address']`` IP Address to search on.
            ``args['domain']`` Domain to search on.
            ``args['is_active']`` If the service active or not.
            ``args['discovery_type']`` how service was discovered.

    Returns:
        CommandResults: A ``CommandResults`` object that is then passed to ``return_results``, that contains external
        services.
    """
    ip_address = args.get('ip_address')
    domain = args.get('domain')
    is_active = args.get('is_active')
    discovery_type = args.get('discovery_type')
    # create list of search parameters or pass empty list.
    search_params = []
    if ip_address:
        search_params.append({"field": "ip_address", "operator": "eq", "value": ip_address})
    if domain:
        search_params.append({"field": "domain", "operator": "contains", "value": domain})
    if is_active:
        search_params.append({"field": "is_active", "operator": "in", "value": [is_active]})
    if discovery_type:
        search_params.append({"field": "discovery_type", "operator": "in", "value": [discovery_type]})

    response = client.list_external_service_request(search_params)
    parsed = response.get('reply', {}).get('external_services')
    markdown = tableToMarkdown('External Services', parsed, removeNull=True, headerTransform=string_to_table_header)
    command_results = CommandResults(
        outputs_prefix='ASM.ExternalService',
        outputs_key_field='service_id',
        outputs=parsed,
        raw_response=response,
        readable_output=markdown
    )

    return command_results


def get_external_service_command(client: Client, args: dict[str, Any]) -> CommandResults:
    """
    asm-get-external-service command: Returns details of single external service.
    Returns error if more than one service_id was provided in comma separated format.

    Args:
        client (Client): CortexXpanse client to use.
        args (dict): all command arguments, usually passed from ``demisto.args()``.
            ``args['service_id']`` A string representing the service ID you want to get details for.

    Returns:
        CommandResults: A ``CommandResults`` object that is then passed to ``return_results``,
        that contains external service information.
    """
    # assume that only one service_id was passed in or fail.
    service_id = str(args.get('service_id'))
    service_id_list = service_id.split(",")
    if len(service_id_list) > 1:
        raise ValueError("This command only supports one service_id at this time")

    response = client.get_external_service_request(service_id_list)
    parsed = response.get('reply', {}).get('details')
    markdown = tableToMarkdown('External Service', parsed, removeNull=True, headerTransform=string_to_table_header)
    command_results = CommandResults(
        outputs_prefix='ASM.ExternalService',
        outputs_key_field='service_id',
        outputs=parsed,
        raw_response=response,
        readable_output=markdown
    )

    return command_results


def list_external_ip_address_range_command(client: Client, args: dict[str, Any]) -> CommandResults:
    """
    asm-list-external-ip-address-range command: Returns list of external ip ranges.

    Args:
        client (Client): CortexXpanse client to use.
        args (dict): all command arguments, usually passed from ``demisto.args()`` (not used in this function).

    Returns:
        CommandResults: A ``CommandResults`` object that is then passed to ``return_results``,
        that contains external IP address ranges.
    """
    response = client.list_external_ip_address_range_request()
    parsed = response.get('reply', {}).get('external_ip_address_ranges')
    markdown = tableToMarkdown('External IP Address Ranges', parsed, removeNull=True,
                               headerTransform=string_to_table_header)
    command_results = CommandResults(
        outputs_prefix='ASM.ExternalIpAddressRange',
        outputs_key_field='range_id',
        outputs=parsed,
        raw_response=response,
        readable_output=markdown
    )

    return command_results


def get_external_ip_address_range_command(client: Client, args: dict[str, Any]) -> CommandResults:
    """
    asm-get-external-ip-address-range command: Returns details of single external ip range.
    Returns error if more than one range_id was provided in comma separated format.

    Args:
        client (Client): CortexXpanse client to use.
        args (dict): all command arguments, usually passed from ``demisto.args()``.
            ``args['range_id']`` A string representing the range ID for which you want to get the details for.

    Returns:
        CommandResults: A ``CommandResults`` object that is then passed to ``return_results``,
        that contains external ip range information.
    """
    # assume that only one range_id was passed in or fail.
    range_id = str(args.get('range_id'))
    range_id_list = range_id.split(",")
    if len(range_id_list) > 1:
        raise ValueError("This command only supports one range_id at this time")

    response = client.get_external_ip_address_range_request(range_id_list)
    parsed = response.get('reply', {}).get('details')
    markdown = tableToMarkdown('External IP Address Range', parsed, removeNull=True,
                               headerTransform=string_to_table_header)
    command_results = CommandResults(
        outputs_prefix='ASM.ExternalIpAddressRange',
        outputs_key_field='range_id',
        outputs=parsed,
        raw_response=response,
        readable_output=markdown
    )

    return command_results


def list_asset_internet_exposure_command(client: Client, args: dict[str, Any]) -> CommandResults:
    """
    asm-list-asset-internet-exposure command: Returns list of external internet exposures.

    Args:
        client (Client): CortexXpanse client to use.
        args (dict): all command arguments, usually passed from ``demisto.args()``.
            ``args['ip_address']`` IP Address to search on.
            ``args['name']`` name of asset to search on.
            ``args['type']`` type of external service.
            ``args['has_active_external_services']`` if the internet exposure have an active external service.
            ``args['search_from']`` Represents the start offset index of results.
            ``args['search_to']`` Represents the end offset index of results.

    Returns:
        CommandResults: A ``CommandResults`` object that is then passed to ``return_results``,
        that contains external internet exposures.
    """
    ip_address = args.get('ip_address')
    name = args.get('name')
    asm_type = args.get('type')
    has_active_external_services = args.get('has_active_external_services')
    search_from = int(args.get('search_from', 0))
    search_to = int(args.get('search_to', DEFAULT_SEARCH_LIMIT))
    # create list of search parameters or pass empty list.
    search_params = []
    if ip_address:
        search_params.append({"field": "ip_address", "operator": "eq", "value": ip_address})
    if name:
        search_params.append({"field": "name", "operator": "contains", "value": name})
    if asm_type:
        search_params.append({"field": "type", "operator": "in", "value": [asm_type]})
    if has_active_external_services:
        search_params.append({"field": "has_active_external_services", "operator": "in", "value": [has_active_external_services]})

    response = client.list_asset_internet_exposure_request(
        search_params=search_params, search_to=search_to, search_from=search_from)
    formatted_response = response.get('reply', {}).get('assets_internet_exposure')
    parsed = format_asm_id(formatted_response)
    markdown = tableToMarkdown('Asset Internet Exposures', parsed, removeNull=True,
                               headerTransform=string_to_table_header)
    command_results = CommandResults(
        outputs_prefix='ASM.AssetInternetExposure',
        outputs_key_field='asm_ids',
        outputs=parsed,
        raw_response=response,
        readable_output=markdown
    )

    return command_results


def get_asset_internet_exposure_command(client: Client, args: dict[str, Any]) -> CommandResults:
    """
    asm-get-asset-internet-exposure command: Returns details of single external internet exposure.
    Returns error if more than one asm_id was provided in comma separated format.

    Args:
        client (Client): CortexXpanse client to use.
        args (dict): all command arguments, usually passed from ``demisto.args()``.
            ``args['asm_id']`` A string representing the asset ID for which you want to get the details for.

    Returns:
        CommandResults: A ``CommandResults`` object that is then passed to ``return_results``,
        that contains internet exposure information.
    """
    # assume that only one asm_id was passed in or fail.
    asm_id = str(args.get('asm_id'))
    asm_id_list = asm_id.split(",")
    if len(asm_id_list) > 1:
        raise ValueError("This command only supports one asm_id at this time")

    response = client.get_asset_internet_exposure_request(asm_id_list)
    parsed = response.get('reply', {}).get('details')
    markdown = tableToMarkdown('Asset Internet Exposure', parsed, removeNull=True,
                               headerTransform=string_to_table_header)
    command_results = CommandResults(
        outputs_prefix='ASM.AssetInternetExposure',
        outputs_key_field='asm_ids',
        outputs=parsed,
        raw_response=response,
        readable_output=markdown
    )

    return command_results


def list_attack_surface_rules_command(client: Client, args: dict[str, Any]) -> CommandResults:
    """
    asm-list-attack_surface_rules command: Returns list of attack surface rules.

    Args:
        client (Client): CortexXpanse client to use.
        args (dict): all command arguments, usually passed from ``demisto.args()``.
            ``args['enabled_status']`` Enablement status to search rules with.
            ``args['category']`` Category of rule to search on.
            ``args['priority']`` Priority of rule to search on.
            ``args['attack_surface_rule_id']`` ID of attack surface rule.
            ``args['limit']`` How many rules to return.

    Returns:
        CommandResults: A ``CommandResults`` object that is then passed to ``return_results``,
        that contains attack surface rules.
    """
    enabled_status = argToList(args.get('enabled_status'))
    category = argToList(args.get('category'))
    priority = argToList(args.get('priority'))
    attack_surface_rule_id = argToList(args.get('attack_surface_rule_id'))
    limit = int(args.get('limit', DEFAULT_SEARCH_LIMIT))
    # create list of search parameters or pass empty list.
    search_params = []
    if enabled_status:
        search_params.append({"field": "enabled_status", "operator": "in", "value": enabled_status})
    if category:
        search_params.append({"field": "category", "operator": "in", "value": category})
    if priority:
        search_params.append({"field": "priority", "operator": "in", "value": priority})
    if attack_surface_rule_id:
        search_params.append({"field": "attack_surface_rule_id", "operator": "in", "value": attack_surface_rule_id})

    response = client.list_attack_surface_rules_request(search_params=search_params, limit=limit)
    formatted_response = response.get('reply', {}).get('attack_surface_rules')
    parsed = format_asm_id(formatted_response)
    markdown = tableToMarkdown('Attack Surface Rules', parsed, removeNull=True,
                               headerTransform=string_to_table_header)
    command_results = CommandResults(
        outputs_prefix='ASM.AttackSurfaceRules',
        outputs_key_field='attack_surface_rule_id',
        outputs=parsed,
        raw_response=response,
        readable_output=markdown
    )

    return command_results


def assign_tag_to_assets_command(client: Client, args: dict[str, Any]) -> CommandResults:
    """
    asm-tag-asset-assign command: Assigns a tag to a list of assets.

    Args:
        client (Client): CortexXpanse client to use.
        args (dict): all command arguments, usually passed from ``demisto.args()``.
            ``args['asm_id_list']`` Asset IDs to assign a tag to.
            ``args['tags']`` Name of the tag to add to the assets.


    Returns:
        CommandResults: A ``CommandResults`` object that is then passed to ``return_results``
    """
    asm_id_list = argToList(args.get('asm_id_list'))
    tags = argToList(args.get('tags'))

    search_params = []
    if asm_id_list:
        search_params.append({"field": "asm_id_list", "operator": "in", "value": asm_id_list})
    else:
        raise ValueError('asm_id_list must contain at least one entry.')

    if not tags:
        raise ValueError('a value for "tags" must be provided.')

    response = client.apply_tags_to_assets_request(search_params=search_params, tags=tags, operation=ASSIGN)

    formatted_response = response.get('reply', {}).get('assign_tags')
    command_results = CommandResults(
        outputs=f"Assignment operation: {formatted_response}",
        raw_response=response,
        readable_output=f"Assignment operation: {formatted_response}",
        outputs_prefix='ASM.TagAssignment'
    )

    return command_results


def remove_tag_to_assets_command(client: Client, args: dict[str, Any]) -> CommandResults:
    """
    asm-tag-asset-remove command: Assigns a tag to a list of assets.

    Args:
        client (Client): CortexXpanse client to use.
        args (dict): all command arguments, usually passed from ``demisto.args()``.
            ``args['asm_id_list']`` Asset IDs to remove a tag from.
            ``args['tags']`` Name of the tags to remove from the assets.


    Returns:
        CommandResults: A ``CommandResults`` object that is then passed to ``return_results``
    """
    asm_id_list = argToList(args.get('asm_id_list'))
    tags = argToList(args.get('tags'))

    search_params = []
    if asm_id_list:
        search_params.append({"field": "asm_id_list", "operator": "in", "value": asm_id_list})
    else:
        raise ValueError('asm_id_list must contain at least one entry.')

    if not tags:
        raise ValueError('a value for "tags" must be provided.')

    response = client.apply_tags_to_assets_request(search_params=search_params, tags=tags, operation=REMOVE)

    formatted_response = response.get('reply', {}).get('remove_tags')
    command_results = CommandResults(
        outputs=f"Removal operation: {formatted_response}",
        raw_response=response,
        readable_output=f"Removal operation: {formatted_response}",
        outputs_prefix='ASM.TagRemoval'
    )

    return command_results


def assign_tag_to_ranges_command(client: Client, args: dict[str, Any]) -> CommandResults:
    """
    asm-tag-range-assign command: Assigns a tag to a list of IP ranges.

    Args:
        client (Client): CortexXpanse client to use.
        args (dict): all command arguments, usually passed from ``demisto.args()``.
            ``args['range_id_list']`` Range IDs to assign a tag to.
            ``args['tags']`` Name of the tag to add to the ranges.


    Returns:
        CommandResults: A ``CommandResults`` object that is then passed to ``return_results``
    """
    range_id_list = argToList(args.get('range_id_list'))
    tags = argToList(args.get('tags'))

    search_params = []
    if range_id_list:
        search_params.append({"field": "range_id_list", "operator": "in", "value": range_id_list})
    else:
        raise ValueError('range_id_list must contain at least one entry.')

    if not tags:
        raise ValueError('a value for "tags" must be provided.')

    response = client.apply_tags_to_ranges_request(search_params=search_params, tags=tags, operation=ASSIGN)

    formatted_response = response.get('reply', {}).get('assign_tags')
    command_results = CommandResults(
        outputs=f"Assignment operation: {formatted_response}",
        raw_response=response,
        readable_output=f"Assignment operation: {formatted_response}",
        outputs_prefix='ASM.TagAssignment'
    )

    return command_results


def remove_tag_to_ranges_command(client: Client, args: dict[str, Any]) -> CommandResults:
    """
    asm-tag-range-remove command: Assigns a tag to a list of IP Ranges.

    Args:
        client (Client): CortexXpanse client to use.
        args (dict): all command arguments, usually passed from ``demisto.args()``.
            ``args['range_id_list']`` Range IDs to remove a tag from.
            ``args['tags']`` Name of the tags to remove from the ranges.


    Returns:
        CommandResults: A ``CommandResults`` object that is then passed to ``return_results``
    """
    range_id_list = argToList(args.get('range_id_list'))
    tags = argToList(args.get('tags'))

    search_params = []
    if range_id_list:
        search_params.append({"field": "range_id_list", "operator": "in", "value": range_id_list})
    else:
        raise ValueError('range_id_list must contain at least one entry.')

    if not tags:
        raise ValueError('a value for "tags" must be provided.')

    response = client.apply_tags_to_ranges_request(search_params=search_params, tags=tags, operation=REMOVE)

    formatted_response = response.get('reply', {}).get('remove_tags')
    command_results = CommandResults(
        outputs=f"Removal operation: {formatted_response}",
        raw_response=response,
        readable_output=f"Removal operation: {formatted_response}",
        outputs_prefix='ASM.TagRemoval'
    )

    return command_results


def list_incidents_command(client: Client, args: dict[str, Any]) -> CommandResults:
    """
    asm-list-incidents command: Returns list of asm incidents.

    Args:
        client (Client): CortexXpanse client to use.
        args (dict): all command arguments, usually passed from ``demisto.args()``.
            ``args['incident_id_list']`` List of integers of the Incident ID.
            ``args['description']`` A string to search for in the Incident description.
            ``args['status']`` The status of the incident.
            ``args['lte_creation_time']`` string of time format "2019-12-31T23:59:00".
            ``args['gte_creation_time']`` string of time format "2019-12-31T23:59:00".
            ``args['sort_by_creation_time']`` optional - enum (asc,desc).
            ``args['sort_by_severity']`` optional - enum (asc,desc).
            ``args['page']`` Page number (for pagination). The default is 0 (the first page).
            ``args['limit']`` Maximum number of incidents to return per page. The default and maximum is 100.

    Returns:
        CommandResults: A ``CommandResults`` object that is then passed to ``return_results``, that contains external
        services.
    """
    incident_id_list = argToList(args.get('incident_id_list'))
    description = args.get('description')
    status = args.get('status')
    lte_creation_time = args.get('lte_creation_time')
    gte_creation_time = args.get('gte_creation_time')
    sort_by_creation_time = args.get('sort_by_creation_time')
    sort_by_severity = args.get('sort_by_severity')
    page = int(args.get('page', 0))
    limit = int(args.get('limit', MAX_ALERTS))

    search_from = page * limit
    search_to = search_from + limit

    if limit > MAX_ALERTS:
        raise ValueError('Limit cannot be more than 100, please try again')
    if sort_by_creation_time and sort_by_severity:
        raise ValueError('Should be provide either sort_by_creation_time or '
                         'sort_by_severity. Can\'t provide both')

    # starts with param to only look for ASM incidents.  Can add others if defined.
    search_params = [{"field": "alert_sources", "operator": "in", "value": ["ASM"]}]
    if incident_id_list:
        search_params.append({"field": "incident_id_list", "operator": "in", "value": incident_id_list})  # type: ignore
    if description:
        search_params.append({"field": "description", "operator": "contains", "value": description})
    if status:
        search_params.append({"field": "status", "operator": "eq", "value": status})
    if lte_creation_time:
        search_params.append({
            'field': 'creation_time',
            'operator': 'lte',
            'value': date_to_timestamp(lte_creation_time, TIME_FORMAT)
        })
    if gte_creation_time:
        search_params.append({
            'field': 'creation_time',
            'operator': 'gte',
            'value': date_to_timestamp(gte_creation_time, TIME_FORMAT)
        })

    if sort_by_creation_time:
        request_data = {"request_data": {"filters": search_params, 'search_from': search_from,
                                         'search_to': search_to,
                                         "sort": {"field": "creation_time", "keyword": sort_by_creation_time}}}
    elif sort_by_severity:
        request_data = {"request_data": {"filters": search_params, 'search_from': search_from,
                                         'search_to': search_to, "sort": {"field": "severity", "keyword": sort_by_severity}}}
    else:
        request_data = {"request_data": {"filters": search_params, 'search_from': search_from, 'search_to': search_to}}

    response = client.list_incidents_request(request_data)

    parsed = response.get('reply', {}).get('incidents')
    markdown = tableToMarkdown('ASM Incidents', parsed, removeNull=True, headerTransform=string_to_table_header)
    command_results = CommandResults(
        outputs_prefix='ASM.Incident',
        outputs_key_field='incident_id',
        outputs=parsed,
        raw_response=response,
        readable_output=markdown
    )

    return command_results


def get_incident_command(client: Client, args: dict[str, Any]) -> CommandResults:
    """
    asm-get-incident command: Returns a single incident

    Args:
        client (Client): CortexXpanse client to use.
        args (dict): all command arguments, usually passed from ``demisto.args()``.
            ``args['incident_id']`` Integer of the Incident ID.

    Returns:
        CommandResults: A ``CommandResults`` object that is then passed to ``return_results``, that contains incident details
    """
    incident_id = args.get('incident_id')

    if not incident_id:
        raise ValueError('Incident ID must be provided.')

    response = client.get_incident_request(incident_id)

    parsed = response.get('reply', {})
    incident = parsed.get('incident', {})
    alerts = []
    for alert in parsed.get("alerts", {}).get("data", {}):
        alerts.append({
            "alert_id": alert.get("alert_id"),
            "name": alert.get("name"),
            "description": alert.get("description"),
            "resolution_status": alert.get("resolution_status"),
        })
    incident["alerts"] = alerts
    markdown = tableToMarkdown('ASM Incident', incident, removeNull=True, headerTransform=string_to_table_header)
    command_results = CommandResults(
        outputs_prefix='ASM.Incident',
        outputs_key_field='incident_id',
        outputs=incident,
        raw_response=response,
        readable_output=markdown
    )

    return command_results


def update_incident_command(client: Client, args: dict[str, Any]) -> CommandResults:
    """
    asm-update-incident command: Updates the state of an incident.

    Args:
        client (Client): CortexXpanse client to use.
        args (dict): all command arguments, usually passed from ``demisto.args()``.
            ``args['incident_id']`` ID of the incident to modify
            ``args['alert_id']`` Used for scoping updates such as comments
            ``args['assigned_user_mail']`` Email address of the user to assign incident to
            ``args['manual_severity']`` Administrator-defined severity for the incident
            ``args['status']`` Updated incident status
            ``args['resolve_comment']`` Optional resolution comment when resolving the incident
            ``args['comment']`` A comment to add to the incident. If an alert_id is supplied it will be prefixed to the comment.

    Returns:
        CommandResults: A ``CommandResults`` object that is then passed to ``return_results``
    """
    incident_id = args.get('incident_id')
    alert_id = args.get('alert_id')
    assigned_user_mail = args.get('assigned_user_mail')
    manual_severity = args.get('manual_severity')
    status = args.get('status')
    resolve_comment = args.get('resolve_comment')
    comment = args.get('comment')

    update_params = {"update_data": {}}  # type: ignore
    if incident_id:
        update_params["incident_id"] = str(incident_id)  # type: ignore
    else:
        raise ValueError('incident_id must be defined.')

    if assigned_user_mail:
        update_params["update_data"]["assigned_user_mail"] = assigned_user_mail
    if manual_severity:
        update_params["update_data"]["manual_severity"] = manual_severity
    if status:
        if status in INCIDENT_STATUSES:
            update_params["update_data"]["status"] = status
        else:
            raise ValueError(f'status must be one of {INCIDENT_STATUSES}')
    if resolve_comment and status and "resolved" in status:
        update_params["update_data"]["resolve_comment"] = resolve_comment
    if comment:
        if alert_id:
            update_params["update_data"]["comment"] = {"comment_action": "add", "value": f"[Alert: {alert_id}] {comment}"}
        else:
            update_params["update_data"]["comment"] = {"comment_action": "add", "value": comment}

    response = client.update_incident_request(request_data=update_params)

    formatted_response = response.get('reply')
    command_results = CommandResults(
        outputs=f"Update operation successful: {formatted_response}",
        raw_response=response,
        readable_output=f"Update operation successful: {formatted_response}",
        outputs_prefix='ASM.IncidentUpdate'
    )

    return command_results


def update_alert_command(client: Client, args: dict[str, Any]) -> CommandResults:
    """
    asm-update-alerts command: Updates the state of an alert.

    Args:
        client (Client): CortexXpanse client to use.
        args (dict): all command arguments, usually passed from ``demisto.args()``.
            ``args['alert_id_list']`` IDs of the alerts to modify
            ``args['severity']`` The severity of the alert
            ``args['status']`` Updated alert status
            ``args['comment']`` A comment to add to the alert.

    Returns:
        CommandResults: A ``CommandResults`` object that is then passed to ``return_results``
    """
    alert_id_list = argToList(args.get('alert_id_list'))
    severity = args.get('severity')
    status = args.get('status')

    update_params = {"update_data": {}}  # type: ignore
    if alert_id_list:
        update_params["alert_id_list"] = alert_id_list
    else:
        raise ValueError('alert_id_list must be defined.')

    if severity:
        update_params["update_data"]["severity"] = severity
    if status:
        if status in ALERT_STATUSES:
            update_params["update_data"]["status"] = status
        else:
            raise ValueError(f'status must be one of {ALERT_STATUSES}')

    response = client.update_alert_request(request_data=update_params)

    formatted_response = response.get('reply', {}).get("alerts_ids")
    command_results = CommandResults(
        outputs=f"Updated alerts: {formatted_response}",
        raw_response=response,
        readable_output=f"Updated alerts: {formatted_response}",
        outputs_prefix='ASM.UpdatedAlerts'
    )

    return command_results


def ip_command(client: Client, args: dict[str, Any]) -> list[CommandResults]:
    """
    ip command returns enrichment for an IP address.

    Args:
        client (Client): CortexXpanse client to use.
        args (dict): all command arguments, usually passed from ``demisto.args()``.
            ``args['ip']`` IP to enrich

    Returns:
        List of CommandResults: A ``CommandResults`` object that is then passed to ``return_results``
    """
    ips = argToList(args.get('ip'))
    if len(ips) == 0:
        raise ValueError('ip(s) not specified')

    # trim down the list to the max number of supported results
    if len(ips) > DEFAULT_SEARCH_LIMIT:
        ips = ips[:DEFAULT_SEARCH_LIMIT]

    ip_data_list: list[dict[str, Any]] = []
    command_results = []
    for ip in ips:
        search_params = [{"field": "ip_address", "operator": "eq", "value": ip}]
        ip_data = client.list_asset_internet_exposure_request(search_params=search_params)
        formatted_response = ip_data.get("reply", {}).get("assets_internet_exposure", {})
        if len(formatted_response) > 0:
            formatted_response = formatted_response[0]
        else:
            continue

        formatted_response['ip'] = ip
        ip_standard_context = Common.IP(
            ip=ip,
            dbot_score=Common.DBotScore(
                indicator=ip,
                indicator_type=DBotScoreType.IP,
                integration_name="CortexXpanse",
                score=Common.DBotScore.NONE,
                reliability=demisto.params().get('integration_reliability')
            ),
            hostname=formatted_response.get("domain", "N/A")
        )
        command_results.append(CommandResults(
            readable_output=tableToMarkdown("New IP indicator was found", {"IP": ip}),
            indicator=ip_standard_context
        ))

        ip_data_list.append({
            k: formatted_response.get(k) for k in formatted_response if k in ASSET_HEADER_HEADER_LIST
        })

    readable_output = tableToMarkdown(
        'Xpanse IP List', ip_data_list) if len(ip_data_list) > 0 else "## No IPs found"
    command_results.append(CommandResults(
        readable_output=readable_output,
        outputs_prefix='ASM.IP',
        outputs_key_field=['ip', 'asset_type'],
        outputs=ip_data_list if len(ip_data_list) > 0 else None,
    ))
    return command_results


def domain_command(client: Client, args: dict[str, Any]) -> list[CommandResults]:
    """
    domain command returns enrichment for a domain.

    Args:
        client (Client): CortexXpanse client to use.
        args (dict): all command arguments, usually passed from ``demisto.args()``.
            ``args['domain']`` Domain to enrich

    Returns:
        List of CommandResults: A ``CommandResults`` object that is then passed to ``return_results``
    """
    domains = argToList(args.get('domain'))
    if len(domains) == 0:
        raise ValueError('domains(s) not specified')

    # trim down the list to the max number of supported results
    if len(domains) > DEFAULT_SEARCH_LIMIT:
        domains = domains[:DEFAULT_SEARCH_LIMIT]

    domain_data_list: list[dict[str, Any]] = []
    command_results = []
    for domain in domains:
        search_params = [{"field": "name", "operator": "eq", "value": domain}]
        domain_data = client.list_asset_internet_exposure_request(search_params=search_params)
        formatted_response = domain_data.get("reply", {}).get("assets_internet_exposure", {})
        if len(formatted_response) > 0:
            formatted_response = formatted_response[0]
        else:
            continue

        formatted_response['domain'] = domain

        if domain.startswith('*.'):
            indicator_type = DBotScoreType.DOMAINGLOB
        else:
            indicator_type = DBotScoreType.DOMAIN

        domain_standard_context = Common.Domain(
            domain=domain,
            dbot_score=Common.DBotScore(
                indicator=domain,
                indicator_type=indicator_type,
                integration_name="CortexXpanse",
                score=Common.DBotScore.NONE,
                reliability=demisto.params().get('integration_reliability')
            )
        )
        command_results.append(CommandResults(
            readable_output=tableToMarkdown("New Domain indicator was found", {"Domain": domain}),
            indicator=domain_standard_context
        ))

        domain_data_list.append({
            k: formatted_response.get(k) for k in formatted_response if k in ASSET_HEADER_HEADER_LIST
        })

    readable_output = tableToMarkdown(
        'Xpanse Domain List', domain_data_list) if len(domain_data_list) > 0 else "## No Domains found"
    command_results.append(CommandResults(
        readable_output=readable_output,
        outputs_prefix='ASM.Domain',
        outputs_key_field=['name', 'asset_type'],
        outputs=domain_data_list if len(domain_data_list) > 0 else None,
    ))
    return command_results


def fetch_incidents(client: Client, max_fetch: int, last_run: dict[str, int],
                    first_fetch_time: Optional[int], severity: Optional[list],
                    status: Optional[list], tags: Optional[str]
                    ) -> tuple[dict[str, int], list[dict]]:
    """
    This function will execute each interval (default is 1 minute).

    Args:
        client (Client): CortexXpanse client to use.
        max_fetch (int): Maximum numbers of incidents per fetch.
        last_run: The greatest incident created_time we fetched from last fetch
        first_fetch_time: If last_run is None then fetch all incidents since first_fetch_time
        severity: The severity of the alerts that will be fetched.

    Returns:
        next_run: This will be last_run in the next fetch-incidents
        incidents: Incidents that will be created in Cortex XSOAR
    """
    # Get the last fetch time, if exists
    last_fetch = last_run.get('last_fetch', None)

    # Handle first time fetch
    last_fetch = first_fetch_time if last_fetch is None else int(last_fetch)

    latest_created_time = cast(int, last_fetch)
    # because some values are not populated immediately at alert creation time,
    # we will add an additional offset to increase the likelihood that these are available
    latest_created_time = latest_created_time + ONE_HOUR

    incidents = []

    # Changed from 'last_fetch' to 'latest_created time' because they are the same and fixed type error.
    filters = [{'field': 'alert_source', 'operator': 'in', 'value': ['ASM']}, {
        'field': 'creation_time', 'operator': 'gte', 'value': latest_created_time + 1}]
    if severity:
        filters.append({"field": "severity", "operator": "in", "value": severity})
    if status:
        filters.append({"field": "status", "operator": "in", "value": status})
    if tags:
        filters.append({"field": "tags", "operator": "in", "value": tags.split(',')})

    request_data = {'request_data': {'filters': filters, 'search_from': 0,
                                     'search_to': max_fetch, 'sort': {'field': 'creation_time', 'keyword': 'asc'}}}

    raw = client.list_alerts_request(request_data)

    items = raw.get('reply', {}).get('alerts')
    for item in items:
        incident_created_time = item['detection_timestamp']
        incident = {
            'name': item['name'],
            'details': item['description'],
            'occurred': timestamp_to_datestring(incident_created_time),
            'rawJSON': json.dumps(item),
            'severity': SEVERITY_DICT[item.get('severity', 'Low')]
        }

        incidents.append(incident)

        if incident_created_time > latest_created_time:
            latest_created_time = incident_created_time

    next_run = {'last_fetch': latest_created_time}
    return next_run, incidents


def test_module(client: Client, params: dict[str, Any], first_fetch_time: Optional[int]) -> None:
    """
    Tests API connectivity and authentication'
    When 'ok' is returned it indicates the integration works like it is supposed to and connection to the service is
    successful.
    Raises exceptions if something goes wrong.

    Args:
        client (Client): CortexXpanse client to use.
        params (Dict): Integration parameters.
        first_fetch_time (int): The first fetch time as configured in the integration params.

    Returns:
        str: 'ok' if test passed, anything else will raise an exception and will fail the test.
    """
    try:
        client.list_external_service_request([])

        if params.get('isFetch'):  # Tests fetch incident:
            severity = params.get('severity')
            status = params.get('status')
            tags = params.get('tags')
            max_fetch = int(params.get('max_fetch', 10))
            fetch_incidents(
                client=client,
                max_fetch=max_fetch,
                last_run={},
                first_fetch_time=first_fetch_time,
                severity=severity,
                status=status,
                tags=tags
            )
    except DemistoException as e:
        if 'Forbidden' in str(e):
            raise DemistoException('Authorization Error: make sure API Key is correctly set')
        else:
            raise e
    return_results('ok')


def main() -> None:
    """
    main function
    """
    params: dict[str, Any] = demisto.params()
    args: dict[str, Any] = demisto.args()

    command = demisto.command()
    demisto.debug(f'Command being called is {command}')

    try:
        first_fetch_time = arg_to_datetime(
            arg=params.get('first_fetch', '3 days'),
            arg_name='First fetch timestamp',
            required=True
        )
        first_fetch_timestamp = int(first_fetch_time.timestamp()) * 1000 if first_fetch_time else None
        severity = params.get('severity')
        status = params.get('status')
        tags = params.get('tags')
        max_fetch = int(params.get('max_fetch', 10))
        creds = params.get('credentials', {})
        api = creds.get('password', '')
        auth_id = creds.get('identifier', '')
        headers = {
            'Authorization': f'{api}',
            'x-xdr-auth-id': f'{auth_id}',
            'Content-Type': 'application/json'
        }

        proxy = params.get('proxy', False)
        handle_proxy()
        verify_certificate = not params.get('insecure', False)

        url = params.get('url', '')
        add_sensitive_log_strs(api)
        base_url = url
        client = Client(
            base_url=base_url,
            verify=verify_certificate,
            headers=headers,
            proxy=proxy)

        commands = {
            'asm-list-external-service': list_external_service_command,
            'asm-get-external-service': get_external_service_command,
            'asm-list-external-ip-address-range': list_external_ip_address_range_command,
            'asm-get-external-ip-address-range': get_external_ip_address_range_command,
            'asm-list-asset-internet-exposure': list_asset_internet_exposure_command,
            'asm-get-asset-internet-exposure': get_asset_internet_exposure_command,
            'asm-list-alerts': list_alerts_command,
            'asm-list-attack-surface-rules': list_attack_surface_rules_command,
            'asm-tag-asset-assign': assign_tag_to_assets_command,
            'asm-tag-asset-remove': remove_tag_to_assets_command,
            'asm-tag-range-assign': assign_tag_to_ranges_command,
            'asm-tag-range-remove': remove_tag_to_ranges_command,
            'asm-list-incidents': list_incidents_command,
            'asm-get-incident': get_incident_command,
            'asm-update-incident': update_incident_command,
            'asm-update-alerts': update_alert_command,
            'ip': ip_command,
            'domain': domain_command
        }

        if command == 'test-module':
            test_module(client, params, first_fetch_timestamp)
        if command == 'fetch-incidents':
            next_run, incidents = fetch_incidents(
                client=client,
                max_fetch=max_fetch,
                last_run=demisto.getLastRun(),
                first_fetch_time=first_fetch_timestamp,
                severity=severity,
                status=status,
                tags=tags
            )

            demisto.setLastRun(next_run)
            demisto.incidents(incidents)
        elif command in commands:
            return_results(commands[command](client, args))
        else:
            raise NotImplementedError(f'{command} command is not implemented.')

    except Exception as e:
        return_error(f'Failed to execute {command} command.\nError:\n{str(e)}')


''' ENTRY POINT '''

if __name__ in ['__main__', 'builtin', 'builtins']:
    main()<|MERGE_RESOLUTION|>--- conflicted
+++ resolved
@@ -318,10 +318,7 @@
             ``args['business_units_list']`` List of business units of the Alert status.
             ``args['lte_creation_time']`` string of time format "2019-12-31T23:59:00".
             ``args['gte_creation_time']`` string of time format "2019-12-31T23:59:00".
-<<<<<<< HEAD
             ``args['case_id_list']`` List of integers of the Case ID.
-=======
->>>>>>> e97e03ee
             ``args['tags']`` List of tags.
             ``args['sort_by_creation_time']`` optional - enum (asc,desc).
             ``args['sort_by_severity']`` optional - enum (asc,desc).
