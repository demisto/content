category: Vulnerability Management
commonfields:
  id: Cortex Xpanse
  version: -1
configuration:
- additionalinfo: The web UI with `api-` appended to front (e.g., https://api-xsiam.paloaltonetworks.com). For more information, see https://docs.paloaltonetworks.com/cortex/cortex-xdr/cortex-xdr-api/cortex-xdr-api-overview/get-started-with-cortex-xdr-apis.
  display: Server URL
  name: url
  required: true
  type: 0
- additionalinfo: For more information, see https://docs.paloaltonetworks.com/cortex/cortex-xdr/cortex-xdr-api/cortex-xdr-api-overview/get-started-with-cortex-xdr-apis.
  display: API Key ID
  displaypassword: API Key
  name: credentials
  required: true
  type: 9
- display: Trust any certificate (not secure)
  name: insecure
  type: 8
- display: Use system proxy settings
  name: proxy
  type: 8
- display: Fetch incidents
  name: isFetch
  type: 8
- defaultvalue: "1"
  display: Incidents Fetch Interval
  name: incidentFetchInterval
  type: 19
- display: Incident type
  name: incidentType
  type: 13
- additionalinfo: The maximum number of alerts per fetch. Cannot exceed 100.
  defaultvalue: '10'
  display: Maximum number of alerts per fetch
  name: max_fetch
  type: 0
- defaultvalue: 7 days
  display: First fetch timestamp (<number> <time unit>, e.g., 12 hours, 7 days)
  name: first_fetch
  type: 0
- additionalinfo: 'The severity of the alerts that will be fetched. If no severity is provided then alerts of all the severities will be fetched. Note: An alert whose status was changed to a filtered status after its creation time will not be fetched.'
  display: Alert Severities to Fetch
  name: severity
  options:
  - low
  - medium
  - high
  - critical
  - informational
  type: 16
- display: Alert Statuses to fetch
  name: status
  type: 16
  required: false
  options:
  - new
  - under_investigation
  - resolved_-_no_longer_observed
  - resolved_-_no_risk
  - resolved_-_risk_accepted
  - resolved_-_contested_asset
  - resolved_-_remediated_automatically
  - resolved
  additionalinfo: 'The statuses of the alerts that will be fetched. If no status is provided then alerts of all the statuses will be fetched. Note: An alerts whose status was changed to a filtered status after its creation time will not be fetched.'
- display: Fetch alerts with tags (comma separated string)
  name: tags
  type: 0
  required: false
  additionalinfo: 'The tags of the alerts that will be fetched. If no tags are provided then no tag filtering will be applied on fetched alerts.'
description: Integration to pull assets and other ASM related information.
display: Cortex Xpanse
name: Cortex Xpanse
script:
  commands:
  - arguments:
    - description: IP address on which to search.
      name: ip_address
    - description: Domain on which to search.
      name: domain
    - auto: PREDEFINED
      description: Whether the service is active.
      name: is_active
      predefined:
      - "yes"
      - "no"
    - auto: PREDEFINED
      description: How service was discovered.
      name: discovery_type
      predefined:
      - colocated_on_ip
      - directly_discovery
      - unknown
    description: Get a list of all your external services filtered by business units, externally detected providers, domain, externally inferred CVEs, active classifications, inactive classifications, service name, service type, protocol, IP address, is active, and discovery type. Maximum result limit is 100 assets.
    name: asm-list-external-service
    outputs:
    - contextPath: ASM.ExternalService.service_id
      description: External service UUID.
      type: String
    - contextPath: ASM.ExternalService.service_name
      description: Name of the external service.
      type: String
    - contextPath: ASM.ExternalService.service_type
      description: Type of the external service.
      type: String
    - contextPath: ASM.ExternalService.ip_address
      description: IP address of the external service.
      type: String
    - contextPath: ASM.ExternalService.externally_detected_providers
      description: Providers of external service.
      type: String
    - contextPath: ASM.ExternalService.is_active
      description: Whether the external service is active.
      type: String
    - contextPath: ASM.ExternalService.first_observed
      description: Date of the first observation of the external service.
      type: Date
    - contextPath: ASM.ExternalService.last_observed
      description: Date of the last observation of the external service.
      type: Date
    - contextPath: ASM.ExternalService.port
      description: Port number of the external service.
      type: Number
    - contextPath: ASM.ExternalService.protocol
      description: Protocol number of the external service.
      type: String
    - contextPath: ASM.ExternalService.inactive_classifications
      description: External service classifications that are no longer active.
      type: String
    - contextPath: ASM.ExternalService.discovery_type
      description: How the external service was discovered.
      type: String
    - contextPath: ASM.ExternalService.business_units
      description: External service associated business units.
      type: String
    - contextPath: ASM.ExternalService.externally_inferred_vulnerability_score
      description: External service vulnerability score.
      type: Unknown
  - arguments:
    - description: A string representing the service ID you want to get details for.
      name: service_id
      required: true
    description: Get service details according to the service ID.
    name: asm-get-external-service
    outputs:
    - contextPath: ASM.ExternalService.service_id
      description: External service UUID.
      type: String
    - contextPath: ASM.ExternalService.service_name
      description: Name of the external service.
      type: String
    - contextPath: ASM.ExternalService.service_type
      description: Type of the external service.
      type: String
    - contextPath: ASM.ExternalService.ip_address
      description: IP address of the external service.
      type: String
    - contextPath: ASM.ExternalService.externally_detected_providers
      description: Providers of the external service.
      type: String
    - contextPath: ASM.ExternalService.is_active
      description: Whether the external service is active.
      type: String
    - contextPath: ASM.ExternalService.first_observed
      description: Date of the first observation of the external service.
      type: Date
    - contextPath: ASM.ExternalService.last_observed
      description: Date of the last observation of the external service.
      type: Date
    - contextPath: ASM.ExternalService.port
      description: Port number of the external service.
      type: Number
    - contextPath: ASM.ExternalService.protocol
      description: Protocol of the external service.
      type: String
    - contextPath: ASM.ExternalService.inactive_classifications
      description: External service classifications that are no longer active.
      type: String
    - contextPath: ASM.ExternalService.discovery_type
      description: How the external service was discovered.
      type: String
    - contextPath: ASM.ExternalService.business_units
      description: External service associated business units.
      type: String
    - contextPath: ASM.ExternalService.externally_inferred_vulnerability_score
      description: External service vulnerability score.
      type: Unknown
    - contextPath: ASM.ExternalService.details
      description: Additional details.
      type: String
  - arguments: []
    description: Get a list of all your internet exposures filtered by business units and organization handles. Maximum result limit is 100 ranges.
    name: asm-list-external-ip-address-range
    outputs:
    - contextPath: ASM.ExternalIpAddressRange.range_id
      description: External IP address range UUID.
      type: String
    - contextPath: ASM.ExternalIpAddressRange.first_ip
      description: First IP address of the external IP address range.
      type: String
    - contextPath: ASM.ExternalIpAddressRange.last_ip
      description: Last IP address of the external IP address range.
      type: String
    - contextPath: ASM.ExternalIpAddressRange.ips_count
      description: Number of IP addresses of the external IP address range.
      type: Number
    - contextPath: ASM.ExternalIpAddressRange.active_responsive_ips_count
      description: The number of IPs in the external address range that are actively responsive.
      type: Number
    - contextPath: ASM.ExternalIpAddressRange.date_added
      description: Date the external IP address range was added.
      type: Date
    - contextPath: ASM.ExternalIpAddressRange.business_units
      description: External IP address range associated business units.
      type: String
    - contextPath: ASM.ExternalIpAddressRange.organization_handles
      description: External IP address range associated organization handles.
      type: String
  - arguments:
    - description: A string representing the range ID for which you want to get the details.
      name: range_id
      required: true
    description: Get the external IP address range details according to the range IDs.
    name: asm-get-external-ip-address-range
    outputs:
    - contextPath: ASM.ExternalIpAddressRange.range_id
      description: External IP address range UUID.
      type: String
    - contextPath: ASM.ExternalIpAddressRange.first_ip
      description: First IP address of the external IP address range.
      type: String
    - contextPath: ASM.ExternalIpAddressRange.last_ip
      description: Last IP address of the external IP address range.
      type: String
    - contextPath: ASM.ExternalIpAddressRange.ips_count
      description: Number of IP addresses of the external IP address range.
      type: Number
    - contextPath: ASM.ExternalIpAddressRange.active_responsive_ips_count
      description: The number of IPs in the external address range that are actively responsive.
      type: Number
    - contextPath: ASM.ExternalIpAddressRange.date_added
      description: Date the external IP address range was added.
      type: Date
    - contextPath: ASM.ExternalIpAddressRange.business_units
      description: External IP address range associated business units.
      type: String
    - contextPath: ASM.ExternalIpAddressRange.organization_handles
      description: External IP address range associated organization handles.
      type: String
    - contextPath: ASM.ExternalIpAddressRange.details
      description: Additional information.
      type: String
  - arguments:
    - description: IP address on which to search.
      name: ip_address
    - description: Name of the asset on which to search.
      name: name
    - auto: PREDEFINED
      description: Type of the external service.
      name: type
      predefined:
      - certificate
      - cloud_compute_instance
      - on_prem
      - domain
      - unassociated_responsive_ip
    - auto: PREDEFINED
      description: Whether the internet exposure has an active external service.
      name: has_active_external_services
      predefined:
      - "yes"
      - "no"
    description: Get a list of all your internet exposures filtered by IP address, domain, type, and/or if there is an active external service. Maximum result limit is 100 assets.
    name: asm-list-asset-internet-exposure
    outputs:
    - contextPath: ASM.AssetInternetExposure.asm_ids
      description: Attack surface management UUID.
      type: String
    - contextPath: ASM.AssetInternetExposure.name
      description: Name of the exposed asset.
      type: String
    - contextPath: ASM.AssetInternetExposure.asset_type
      description: Type of the exposed asset.
      type: String
    - contextPath: ASM.AssetInternetExposure.cloud_provider
      description: The cloud provider used to collect these cloud assets as either GCP, AWS, or Azure.
      type: Unknown
    - contextPath: ASM.AssetInternetExposure.region
      description: Displays the region as provided by the cloud provider.
      type: Unknown
    - contextPath: ASM.AssetInternetExposure.last_observed
      description: Last time the exposure was observed.
      type: Unknown
    - contextPath: ASM.AssetInternetExposure.first_observed
      description: First time the exposure was observed.
      type: Unknown
    - contextPath: ASM.AssetInternetExposure.has_active_externally_services
      description: Whether the internet exposure is associated with an active external service(s).
      type: Boolean
    - contextPath: ASM.AssetInternetExposure.has_xdr_agent
      description: Whether the internet exposure asset has an XDR agent.
      type: String
    - contextPath: ASM.AssetInternetExposure.cloud_id
      description: Displays the resource ID as provided from the cloud provider.
      type: Unknown
    - contextPath: ASM.AssetInternetExposure.domain_resolves
      description: Whether the asset domain is resolvable.
      type: Boolean
    - contextPath: ASM.AssetInternetExposure.operation_system
      description: The operating system reported by the source for this asset.
      type: Unknown
    - contextPath: ASM.AssetInternetExposure.agent_id
      description: The endpoint ID if there is an endpoint installed on this asset.
      type: Unknown
    - contextPath: ASM.AssetInternetExposure.externally_detected_providers
      description: The provider of the asset as determined by an external assessment.
      type: String
    - contextPath: ASM.AssetInternetExposure.service_type
      description: Type of the asset.
      type: String
    - contextPath: ASM.AssetInternetExposure.externally_inferred_cves
      description: If the internet exposure has associated CVEs.
      type: String
    - contextPath: ASM.AssetInternetExposure.ips
      description: IP addresses associated with the internet exposure.
      type: String
  - arguments:
    - description: A string representing the asset ID for which you want to get the details.
      name: asm_id
      required: true
    description: Get internet exposure asset details according to the asset ID.
    name: asm-get-asset-internet-exposure
    outputs:
    - contextPath: ASM.AssetInternetExposure.asm_ids
      description: Attack surface management UUID.
      type: String
    - contextPath: ASM.AssetInternetExposure.name
      description: Name of the exposed asset.
      type: String
    - contextPath: ASM.AssetInternetExposure.type
      description: Type of the exposed asset.
      type: String
    - contextPath: ASM.AssetInternetExposure.last_observed
      description: Last time the exposure was observed.
      type: Unknown
    - contextPath: ASM.AssetInternetExposure.first_observed
      description: First time the exposure was observed.
      type: Unknown
    - contextPath: ASM.AssetInternetExposure.created
      description: Date the ASM issue was created.
      type: Date
    - contextPath: ASM.AssetInternetExposure.business_units
      description: Asset associated business units.
      type: String
    - contextPath: ASM.AssetInternetExposure.domain
      description: Asset associated domain.
      type: Unknown
    - contextPath: ASM.AssetInternetExposure.certificate_issuer
      description: Asset certificate issuer.
      type: String
    - contextPath: ASM.AssetInternetExposure.certificate_algorithm
      description: Asset certificate algorithm.
      type: String
    - contextPath: ASM.AssetInternetExposure.certificate_classifications
      description: Asset certificate.classifications
      type: String
    - contextPath: ASM.AssetInternetExposure.resolves
      description: Whether the asset has a DNS resolution.
      type: Boolean
    - contextPath: ASM.AssetInternetExposure.details
      description: Additional details.
      type: Unknown
    - contextPath: ASM.AssetInternetExposure.externally_inferred_vulnerability_score
      description: Asset vulnerability score.
      type: Unknown
  - arguments:
    - description: Comma-separated list of integers of the alert ID.
      name: alert_id_list
    - description: Comma-separated list of strings of alert severity (valid values are low, medium, high, critical, informational).
      name: severity
    - description: Comma-separated list of strings of alert tags.
      name: tags
    - description: A date in the format 2019-12-31T23:59:00. Only incidents that were created on or before the specified date/time will be retrieved.
      name: lte_creation_time
    - description: A date in the format 2019-12-31T23:59:00. Only incidents that were created on or after the specified date/time will be retrieved.
      name: gte_creation_time
    - auto: PREDEFINED
      description: Sorts returned incidents by the date/time that the incident was created ("asc" - ascending, "desc" - descending).
      name: sort_by_creation_time
      predefined:
      - asc
      - desc
    - auto: PREDEFINED
      description: Sorts returned incidents by the date/time that the incident was created ("asc" - ascending, "desc" - descending).
      name: sort_by_severity
      predefined:
      - asc
      - desc
    - defaultValue: '0'
      description: Page number (for pagination). The default is 0 (the first page).
      name: page
    - defaultValue: '100'
      description: Maximum number of incidents to return per page. The default and maximum is 100.
      name: limit
    description: Get a list of all your ASM alerts filtered by alert IDs, severity and/or creation time. Can also sort by creation time or severity. Maximum result limit is 100 assets.
    name: asm-list-alerts
    outputs:
    - contextPath: ASM.Alert.alert_id
      description: A unique identifier that Cortex XSIAM assigns to each alert.
      type: String
    - contextPath: ASM.Alert.severity
      description: The severity that was assigned to this alert when it was triggered (Options are Informational, Low, Medium, High, Critical, or Unknown).
      type: String
    - contextPath: ASM.Alert.external_id
      description: The alert ID as recorded in the detector from which this alert was sent.
      type: String
    - contextPath: ASM.Alert.name
      description: Summary of the ASM internet exposure alert.
      type: String
    - contextPath: ASM.Alert.description
      description: More detailed explanation of internet exposure alert.
      type: String
    - contextPath: ASM.Alert.host_name
      description: The hostname of the endpoint or server on which this alert triggered.
      type: String
    - contextPath: ASM.Alert.dynamic_fields
      description: Alert fields pulled from Cortex XSOAR context.
      type: Unknown
    - contextPath: ASM.Alert.events
      description: Individual events that comprise the alert.
      type: Unknown
    - contextPath: ASM.Alert.detection_timestamp
      description: Date the alert was created.
      type: Date
<<<<<<< HEAD
  - name: asm-list-attack-surface-rules
    arguments:
    - name: enabled_status
      description: Enablement status to search rules with. Valid values are  "On" and "Off"
    - name: category
      description: Comma separated list of strings attack surface rule categories
    - name: priority
      description: Comma separated list of strings attack surface rule priorities
    - name: attack_surface_rule_ids
      description: Comma separated list of strings attack surface rule ids
    - name: limit
      description: Number of results to return
    outputs:
    - contextPath: ASM.AttackSurfaceRules.priority
      description: Priority level for the different rules. Low, Medium, High, Critical
    - contextPath: ASM.AttackSurfaceRules.attack_surface_rule_name
      description: Name of the Attack Surface Rule
    - contextPath: ASM.AttackSurfaceRules.attack_surface_rule_id
      description: ID of the Attack Surface Rule
    - contextPath: ASM.AttackSurfaceRules.description
      description: Description of the Attack Surface Rule
    - contextPath: ASM.AttackSurfaceRules.category
      description: Category of the Attack Surface Rule
    - contextPath: ASM.AttackSurfaceRules.remediation_guidance
      description: Guidance for how to address various ASM risks
    - contextPath: ASM.AttackSurfaceRules.enabled_status
      description: Enablement Status of the Attack Surface Rule
    - contextPath: ASM.AttackSurfaceRules.created
      description: Creation date of the Attack Surface Rule
    - contextPath: ASM.AttackSurfaceRules.modified
      description: Last modification of the Attack Surface Rule
    description: Fetches Attack Surface Rules related to how Xpanse does assessment.
  - name: asm-tag-asset-assign
    arguments:
    - name: asm_id_list
      required: true
      description: Comma separated list of asset ids to add tags to.
    - name: tags
      required: true
      description: 'The name of the tags to apply to supplied assets. '
    description: Assigns tags to a list of assets
  - name: asm-tag-asset-remove
    arguments:
    - name: asm_id_list
      description: Comma separated list of asset ids to remove tags from.
    - name: tags
      description: 'The name of the tags to remove from supplied assets. '
    description: Removes tags from a list of assets
  - name: asm-tag-range-assign
    arguments:
    - name: range_id_list
      description: Comma separated list of range ids to add tags to.
    - name: tags
      description: 'The name of the tags to apply to supplied assets. '
    description: Assigns tags to a list of IP Ranges
  - name: asm-tag-range-remove
    arguments:
    - name: range_id_list
      description: Comma separated list of range ids to remove tags from.
    - name: tags
      description: 'The name of the tags to remove from supplied IP Ranges. '
    description: Removes tags from a list of IP Ranges
  - name: asm-get-incidents
    arguments:
    - name: incident_id_list
      description: 'Incident IDs to filter on. Note: Incident IDs may also be references
        as "Case IDs'' elsewhere in the API.'
    - name: description
      description: String to search for within the incident description field.
    - name: status
      auto: PREDEFINED
      predefined:
      - new
      - under_investigation
      - resolved
      description: Status to search incidents for
    - name: lte_creation_time
      description: A date in the format 2019-12-31T23:59:00. Only incidents that were
        created on or before the specified date/time will be retrieved.
    - name: gte_creation_time
      description: A date in the format 2019-12-31T23:59:00. Only incidents that were
        created on or after the specified date/time will be retrieved.
    - name: sort_by_creation_time
      description: Sorts returned incidents by the date/time that the incident was
        created ("asc" - ascending, "desc" - descending).
    - name: sort_by_severity
      description: Sorts returned incidents by the date/time that the incident was
        created ("asc" - ascending, "desc" - descending).
    - name: page
      description: Page number (for pagination). The default is 0 (the first page).
    - name: limit
      description: Maximum number of incidents to return per page. The default and
        maximum is 100.
    outputs:
    - contextPath: ASM.Incident.incident_id
      description: ID of the incident
      type: number
    - contextPath: ASM.Incident.xpanse_risk_score
      description: Risk score of the incident
    - contextPath: ASM.Incident.alert_count
      description: Number of alerts included in the incident
    - contextPath: ASM.Incident.status
      description: Status of the incident
    - contextPath: ASM.Incident.description
      description: Description of the incident
    - contextPath: ASM.Incident.severity
      description: Severity of the incident
    - contextPath: ASM.Incident.creation_time
      description: Creation timestamp
    - contextPath: ASM.Incident.modification_time
      description: Modification timestamp
    - contextPath: ASM.Incident.resolve_comment
      description: Resolution comment
    description: 'Fetches ASM incidents that match provided filters. Incidents are
      an aggregation of related alerts. Note: Incident IDs may also be references
      as "Case IDs'' elsewhere in the API.'
  - name: asm-update-incident
    arguments:
    - name: incident_id
      required: true
      description: ID of the incident to modify
    - name: alert_id
      description: Used for scoping updates such as comments to the alert level
    - name: assigned_user_mail
      description: Email address of the user to assign incident to. This user must
        exist within your Expander instance
    - name: manual_severity
      description: Administrator-defined severity for the incident
    - name: status
      auto: PREDEFINED
      predefined:
      - new
      - under_investigation
      - resolved_-_no_longer_observed
      - resolved_-_no_risk
      - resolved_-_risk_accepted
      - resolved_-_contested_asset
      - resolved_-_remediated_automatically
      - resolved
      description: Incident status
    - name: resolve_comment
      description: Optional resolution comment when resolving the incident
    - name: comment
      description: A comment to add to the incident. If an alert_id is supplied it
        will be prefixed to the comment.
    outputs:
    - contextPath: ASM.IncidentUpdate
      description: Whether the incident update was successful
    description: Updates a given incident. Can be used to modify the status, severity,
      assignee, or add comments.
  - name: asm-update-alerts
    arguments:
    - name: alert_id_list
      description: Comma separated list of integers of the alert ID
    - name: status
      auto: PREDEFINED
      predefined:
      - new
      - under_investigation
      - resolved_-_no_longer_observed
      - resolved_-_no_risk
      - resolved_-_risk_accepted
      - resolved_-_contested_asset
      - resolved_-_remediated_automatically
      - resolved
      description: Updated alert status
    - name: severity
      auto: PREDEFINED
      predefined:
      - low
      - medium
      - high
      - critical
      description: The severity of the alert
    outputs:
    - contextPath: ASM.UpdatedAlerts
      description: IDs of the updated alerts
    description: Updates the state of one or more alerts
  dockerimage: demisto/python3:3.10.11.54132
=======
  dockerimage: demisto/python3:3.10.12.63474
>>>>>>> e53c671c
  isFetchSamples: true
  isfetch: true
  script: ''
  subtype: python3
  type: python
fromversion: 6.5.0
tests:
- CortexXpanse_Test<|MERGE_RESOLUTION|>--- conflicted
+++ resolved
@@ -432,7 +432,6 @@
     - contextPath: ASM.Alert.detection_timestamp
       description: Date the alert was created.
       type: Date
-<<<<<<< HEAD
   - name: asm-list-attack-surface-rules
     arguments:
     - name: enabled_status
@@ -611,10 +610,7 @@
     - contextPath: ASM.UpdatedAlerts
       description: IDs of the updated alerts
     description: Updates the state of one or more alerts
-  dockerimage: demisto/python3:3.10.11.54132
-=======
   dockerimage: demisto/python3:3.10.12.63474
->>>>>>> e53c671c
   isFetchSamples: true
   isfetch: true
   script: ''
