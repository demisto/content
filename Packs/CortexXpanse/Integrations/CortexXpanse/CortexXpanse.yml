--- conflicted
+++ resolved
@@ -836,8 +836,6 @@
       description: User-provided notes related to the incident.
       type: string
     description: Returns additional details about a specific incident.
-<<<<<<< HEAD
-=======
   - name: asm-list-external-websites
     arguments:
     - name: authentication
@@ -849,7 +847,6 @@
     - contextPath: ASM.ExternalWebsite
       description: A list of the websites results assets.
     description: Get external websites assets.
->>>>>>> 52089cf2
   dockerimage: demisto/python3:3.10.13.87159
   isFetchSamples: true
   isfetch: true
